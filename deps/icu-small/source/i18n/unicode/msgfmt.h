--- conflicted
+++ resolved
@@ -1,2239 +1,1117 @@
-<<<<<<< HEAD
-// © 2016 and later: Unicode, Inc. and others.
-// License & terms of use: http://www.unicode.org/copyright.html
-/*
-* Copyright (C) 2007-2013, International Business Machines Corporation and
-* others. All Rights Reserved.
-********************************************************************************
-*
-* File MSGFMT.H
-*
-* Modification History:
-*
-*   Date        Name        Description
-*   02/19/97    aliu        Converted from java.
-*   03/20/97    helena      Finished first cut of implementation.
-*   07/22/98    stephen     Removed operator!= (defined in Format)
-*   08/19/2002  srl         Removing Javaisms
-*******************************************************************************/
-
-#ifndef MSGFMT_H
-#define MSGFMT_H
-
-#include "unicode/utypes.h"
-
-#if U_SHOW_CPLUSPLUS_API
-
-/**
- * \file
- * \brief C++ API: Formats messages in a language-neutral way.
- */
-
-#if !UCONFIG_NO_FORMATTING
-
-#include "unicode/format.h"
-#include "unicode/locid.h"
-#include "unicode/messagepattern.h"
-#include "unicode/parseerr.h"
-#include "unicode/plurfmt.h"
-#include "unicode/plurrule.h"
-
-U_CDECL_BEGIN
-// Forward declaration.
-struct UHashtable;
-typedef struct UHashtable UHashtable; /**< @internal */
-U_CDECL_END
-
-U_NAMESPACE_BEGIN
-
-class AppendableWrapper;
-class DateFormat;
-class NumberFormat;
-
-/**
- * <p>MessageFormat prepares strings for display to users,
- * with optional arguments (variables/placeholders).
- * The arguments can occur in any order, which is necessary for translation
- * into languages with different grammars.
- *
- * <p>A MessageFormat is constructed from a <em>pattern</em> string
- * with arguments in {curly braces} which will be replaced by formatted values.
- *
- * <p><code>MessageFormat</code> differs from the other <code>Format</code>
- * classes in that you create a <code>MessageFormat</code> object with one
- * of its constructors (not with a <code>createInstance</code> style factory
- * method). Factory methods aren't necessary because <code>MessageFormat</code>
- * itself doesn't implement locale-specific behavior. Any locale-specific
- * behavior is defined by the pattern that you provide and the
- * subformats used for inserted arguments.
- *
- * <p>Arguments can be named (using identifiers) or numbered (using small ASCII-digit integers).
- * Some of the API methods work only with argument numbers and throw an exception
- * if the pattern has named arguments (see {@link #usesNamedArguments()}).
- *
- * <p>An argument might not specify any format type. In this case,
- * a numeric value is formatted with a default (for the locale) NumberFormat,
- * and a date/time value is formatted with a default (for the locale) DateFormat.
- *
- * <p>An argument might specify a "simple" type for which the specified
- * Format object is created, cached and used.
- *
- * <p>An argument might have a "complex" type with nested MessageFormat sub-patterns.
- * During formatting, one of these sub-messages is selected according to the argument value
- * and recursively formatted.
- *
- * <p>After construction, a custom Format object can be set for
- * a top-level argument, overriding the default formatting and parsing behavior
- * for that argument.
- * However, custom formatting can be achieved more simply by writing
- * a typeless argument in the pattern string
- * and supplying it with a preformatted string value.
- *
- * <p>When formatting, MessageFormat takes a collection of argument values
- * and writes an output string.
- * The argument values may be passed as an array
- * (when the pattern contains only numbered arguments)
- * or as an array of names and and an array of arguments (which works for both named
- * and numbered arguments).
- *
- * <p>Each argument is matched with one of the input values by array index or argument name
- * and formatted according to its pattern specification
- * (or using a custom Format object if one was set).
- * A numbered pattern argument is matched with an argument name that contains that number
- * as an ASCII-decimal-digit string (without leading zero).
- *
- * <h4><a name="patterns">Patterns and Their Interpretation</a></h4>
- *
- * <code>MessageFormat</code> uses patterns of the following form:
- * <pre>
- * message = messageText (argument messageText)*
- * argument = noneArg | simpleArg | complexArg
- * complexArg = choiceArg | pluralArg | selectArg | selectordinalArg
- *
- * noneArg = '{' argNameOrNumber '}'
- * simpleArg = '{' argNameOrNumber ',' argType [',' argStyle] '}'
- * choiceArg = '{' argNameOrNumber ',' "choice" ',' choiceStyle '}'
- * pluralArg = '{' argNameOrNumber ',' "plural" ',' pluralStyle '}'
- * selectArg = '{' argNameOrNumber ',' "select" ',' selectStyle '}'
- * selectordinalArg = '{' argNameOrNumber ',' "selectordinal" ',' pluralStyle '}'
- *
- * choiceStyle: see {@link ChoiceFormat}
- * pluralStyle: see {@link PluralFormat}
- * selectStyle: see {@link SelectFormat}
- *
- * argNameOrNumber = argName | argNumber
- * argName = [^[[:Pattern_Syntax:][:Pattern_White_Space:]]]+
- * argNumber = '0' | ('1'..'9' ('0'..'9')*)
- *
- * argType = "number" | "date" | "time" | "spellout" | "ordinal" | "duration"
- * argStyle = "short" | "medium" | "long" | "full" | "integer" | "currency" | "percent" | argStyleText | "::" argSkeletonText
- * </pre>
- *
- * <ul>
- *   <li>messageText can contain quoted literal strings including syntax characters.
- *       A quoted literal string begins with an ASCII apostrophe and a syntax character
- *       (usually a {curly brace}) and continues until the next single apostrophe.
- *       A double ASCII apostrophe inside or outside of a quoted string represents
- *       one literal apostrophe.
- *   <li>Quotable syntax characters are the {curly braces} in all messageText parts,
- *       plus the '#' sign in a messageText immediately inside a pluralStyle,
- *       and the '|' symbol in a messageText immediately inside a choiceStyle.
- *   <li>See also {@link #UMessagePatternApostropheMode}
- *   <li>In argStyleText, every single ASCII apostrophe begins and ends quoted literal text,
- *       and unquoted {curly braces} must occur in matched pairs.
- * </ul>
- *
- * <p>Recommendation: Use the real apostrophe (single quote) character
- * \htmlonly&#x2019;\endhtmlonly (U+2019) for
- * human-readable text, and use the ASCII apostrophe ' (U+0027)
- * only in program syntax, like quoting in MessageFormat.
- * See the annotations for U+0027 Apostrophe in The Unicode Standard.
- *
- * <p>The <code>choice</code> argument type is deprecated.
- * Use <code>plural</code> arguments for proper plural selection,
- * and <code>select</code> arguments for simple selection among a fixed set of choices.
- *
- * <p>The <code>argType</code> and <code>argStyle</code> values are used to create
- * a <code>Format</code> instance for the format element. The following
- * table shows how the values map to Format instances. Combinations not
- * shown in the table are illegal. Any <code>argStyleText</code> must
- * be a valid pattern string for the Format subclass used.
- *
- * <p><table border=1>
- *    <tr>
- *       <th>argType
- *       <th>argStyle
- *       <th>resulting Format object
- *    <tr>
- *       <td colspan=2><i>(none)</i>
- *       <td><code>null</code>
- *    <tr>
- *       <td rowspan=6><code>number</code>
- *       <td><i>(none)</i>
- *       <td><code>NumberFormat.createInstance(getLocale(), status)</code>
- *    <tr>
- *       <td><code>integer</code>
- *       <td><code>NumberFormat.createInstance(getLocale(), kNumberStyle, status)</code>
- *    <tr>
- *       <td><code>currency</code>
- *       <td><code>NumberFormat.createCurrencyInstance(getLocale(), status)</code>
- *    <tr>
- *       <td><code>percent</code>
- *       <td><code>NumberFormat.createPercentInstance(getLocale(), status)</code>
- *    <tr>
- *       <td><i>argStyleText</i>
- *       <td><code>new DecimalFormat(argStyleText, new DecimalFormatSymbols(getLocale(), status), status)</code>
- *    <tr>
- *       <td><i>argSkeletonText</i>
- *       <td><code>NumberFormatter::forSkeleton(argSkeletonText, status).locale(getLocale()).toFormat(status)</code>
- *    <tr>
- *       <td rowspan=7><code>date</code>
- *       <td><i>(none)</i>
- *       <td><code>DateFormat.createDateInstance(kDefault, getLocale(), status)</code>
- *    <tr>
- *       <td><code>short</code>
- *       <td><code>DateFormat.createDateInstance(kShort, getLocale(), status)</code>
- *    <tr>
- *       <td><code>medium</code>
- *       <td><code>DateFormat.createDateInstance(kDefault, getLocale(), status)</code>
- *    <tr>
- *       <td><code>long</code>
- *       <td><code>DateFormat.createDateInstance(kLong, getLocale(), status)</code>
- *    <tr>
- *       <td><code>full</code>
- *       <td><code>DateFormat.createDateInstance(kFull, getLocale(), status)</code>
- *    <tr>
- *       <td><i>argStyleText</i>
- *       <td><code>new SimpleDateFormat(argStyleText, getLocale(), status)</code>
- *    <tr>
- *       <td><i>argSkeletonText</i>
- *       <td><code>DateFormat::createInstanceForSkeleton(argSkeletonText, getLocale(), status)</code>
- *    <tr>
- *       <td rowspan=6><code>time</code>
- *       <td><i>(none)</i>
- *       <td><code>DateFormat.createTimeInstance(kDefault, getLocale(), status)</code>
- *    <tr>
- *       <td><code>short</code>
- *       <td><code>DateFormat.createTimeInstance(kShort, getLocale(), status)</code>
- *    <tr>
- *       <td><code>medium</code>
- *       <td><code>DateFormat.createTimeInstance(kDefault, getLocale(), status)</code>
- *    <tr>
- *       <td><code>long</code>
- *       <td><code>DateFormat.createTimeInstance(kLong, getLocale(), status)</code>
- *    <tr>
- *       <td><code>full</code>
- *       <td><code>DateFormat.createTimeInstance(kFull, getLocale(), status)</code>
- *    <tr>
- *       <td><i>argStyleText</i>
- *       <td><code>new SimpleDateFormat(argStyleText, getLocale(), status)</code>
- *    <tr>
- *       <td><code>spellout</code>
- *       <td><i>argStyleText (optional)</i>
- *       <td><code>new RuleBasedNumberFormat(URBNF_SPELLOUT, getLocale(), status)
- *           <br/>&nbsp;&nbsp;&nbsp;&nbsp;.setDefaultRuleset(argStyleText, status);</code>
- *    <tr>
- *       <td><code>ordinal</code>
- *       <td><i>argStyleText (optional)</i>
- *       <td><code>new RuleBasedNumberFormat(URBNF_ORDINAL, getLocale(), status)
- *           <br/>&nbsp;&nbsp;&nbsp;&nbsp;.setDefaultRuleset(argStyleText, status);</code>
- *    <tr>
- *       <td><code>duration</code>
- *       <td><i>argStyleText (optional)</i>
- *       <td><code>new RuleBasedNumberFormat(URBNF_DURATION, getLocale(), status)
- *           <br/>&nbsp;&nbsp;&nbsp;&nbsp;.setDefaultRuleset(argStyleText, status);</code>
- * </table>
- * <p>
- *
- * <h4>Argument formatting</h4>
- *
- * <p>Arguments are formatted according to their type, using the default
- * ICU formatters for those types, unless otherwise specified.</p>
- *
- * <p>There are also several ways to control the formatting.</p>
- *
- * <p>We recommend you use default styles, predefined style values, skeletons,
- * or preformatted values, but not pattern strings or custom format objects.</p>
- *
- * <p>For more details, see the
- * <a href="https://unicode-org.github.io/icu/userguide/format_parse/messages">ICU User Guide</a>.</p>
- *
- * <h4>Usage Information</h4>
- *
- * <p>Here are some examples of usage:
- * Example 1:
- *
- * <pre>
- * \code
- *     UErrorCode success = U_ZERO_ERROR;
- *     GregorianCalendar cal(success);
- *     Formattable arguments[] = {
- *         7L,
- *         Formattable( (Date) cal.getTime(success), Formattable::kIsDate),
- *         "a disturbance in the Force"
- *     };
- *
- *     UnicodeString result;
- *     MessageFormat::format(
- *          "At {1,time,::jmm} on {1,date,::dMMMM}, there was {2} on planet {0,number}.",
- *          arguments, 3, result, success );
- *
- *     cout << "result: " << result << endl;
- *     //<output>: At 4:34 PM on March 23, there was a disturbance
- *     //             in the Force on planet 7.
- * \endcode
- * </pre>
- *
- * Typically, the message format will come from resources, and the
- * arguments will be dynamically set at runtime.
- *
- * <p>Example 2:
- *
- * <pre>
- *  \code
- *     success = U_ZERO_ERROR;
- *     Formattable testArgs[] = {3L, "MyDisk"};
- *
- *     MessageFormat form(
- *         "The disk \"{1}\" contains {0} file(s).", success );
- *
- *     UnicodeString string;
- *     FieldPosition fpos = 0;
- *     cout << "format: " << form.format(testArgs, 2, string, fpos, success ) << endl;
- *
- *     // output, with different testArgs:
- *     // output: The disk "MyDisk" contains 0 file(s).
- *     // output: The disk "MyDisk" contains 1 file(s).
- *     // output: The disk "MyDisk" contains 1,273 file(s).
- *  \endcode
- *  </pre>
- *
- *
- * <p>For messages that include plural forms, you can use a plural argument:
- * <pre>
- * \code
- *  success = U_ZERO_ERROR;
- *  MessageFormat msgFmt(
- *       "{num_files, plural, "
- *       "=0{There are no files on disk \"{disk_name}\".}"
- *       "=1{There is one file on disk \"{disk_name}\".}"
- *       "other{There are # files on disk \"{disk_name}\".}}",
- *      Locale("en"),
- *      success);
- *  FieldPosition fpos = 0;
- *  Formattable testArgs[] = {0L, "MyDisk"};
- *  UnicodeString testArgsNames[] = {"num_files", "disk_name"};
- *  UnicodeString result;
- *  cout << msgFmt.format(testArgs, testArgsNames, 2, result, fpos, 0, success);
- *  testArgs[0] = 3L;
- *  cout << msgFmt.format(testArgs, testArgsNames, 2, result, fpos, 0, success);
- * \endcode
- * <em>output</em>:
- * There are no files on disk "MyDisk".
- * There are 3 files on "MyDisk".
- * </pre>
- * See {@link PluralFormat} and {@link PluralRules} for details.
- *
- * <h4><a name="synchronization">Synchronization</a></h4>
- *
- * <p>MessageFormats are not synchronized.
- * It is recommended to create separate format instances for each thread.
- * If multiple threads access a format concurrently, it must be synchronized
- * externally.
- *
- * @stable ICU 2.0
- */
-class U_I18N_API MessageFormat : public Format {
-public:
-#ifndef U_HIDE_OBSOLETE_API
-    /**
-     * Enum type for kMaxFormat.
-     * @obsolete ICU 3.0.  The 10-argument limit was removed as of ICU 2.6,
-     * rendering this enum type obsolete.
-     */
-    enum EFormatNumber {
-        /**
-         * The maximum number of arguments.
-         * @obsolete ICU 3.0.  The 10-argument limit was removed as of ICU 2.6,
-         * rendering this constant obsolete.
-         */
-        kMaxFormat = 10
-    };
-#endif  /* U_HIDE_OBSOLETE_API */
-
-    /**
-     * Constructs a new MessageFormat using the given pattern and the
-     * default locale.
-     *
-     * @param pattern   Pattern used to construct object.
-     * @param status    Input/output error code.  If the
-     *                  pattern cannot be parsed, set to failure code.
-     * @stable ICU 2.0
-     */
-    MessageFormat(const UnicodeString& pattern,
-                  UErrorCode &status);
-
-    /**
-     * Constructs a new MessageFormat using the given pattern and locale.
-     * @param pattern   Pattern used to construct object.
-     * @param newLocale The locale to use for formatting dates and numbers.
-     * @param status    Input/output error code.  If the
-     *                  pattern cannot be parsed, set to failure code.
-     * @stable ICU 2.0
-     */
-    MessageFormat(const UnicodeString& pattern,
-                  const Locale& newLocale,
-                        UErrorCode& status);
-    /**
-     * Constructs a new MessageFormat using the given pattern and locale.
-     * @param pattern   Pattern used to construct object.
-     * @param newLocale The locale to use for formatting dates and numbers.
-     * @param parseError Struct to receive information on the position
-     *                   of an error within the pattern.
-     * @param status    Input/output error code.  If the
-     *                  pattern cannot be parsed, set to failure code.
-     * @stable ICU 2.0
-     */
-    MessageFormat(const UnicodeString& pattern,
-                  const Locale& newLocale,
-                  UParseError& parseError,
-                  UErrorCode& status);
-    /**
-     * Constructs a new MessageFormat from an existing one.
-     * @stable ICU 2.0
-     */
-    MessageFormat(const MessageFormat&);
-
-    /**
-     * Assignment operator.
-     * @stable ICU 2.0
-     */
-    const MessageFormat& operator=(const MessageFormat&);
-
-    /**
-     * Destructor.
-     * @stable ICU 2.0
-     */
-    virtual ~MessageFormat();
-
-    /**
-     * Clones this Format object polymorphically.  The caller owns the
-     * result and should delete it when done.
-     * @stable ICU 2.0
-     */
-    virtual MessageFormat* clone() const;
-
-    /**
-     * Returns true if the given Format objects are semantically equal.
-     * Objects of different subclasses are considered unequal.
-     * @param other  the object to be compared with.
-     * @return       true if the given Format objects are semantically equal.
-     * @stable ICU 2.0
-     */
-    virtual UBool operator==(const Format& other) const;
-
-    /**
-     * Sets the locale to be used for creating argument Format objects.
-     * @param theLocale    the new locale value to be set.
-     * @stable ICU 2.0
-     */
-    virtual void setLocale(const Locale& theLocale);
-
-    /**
-     * Gets the locale used for creating argument Format objects.
-     * format information.
-     * @return    the locale of the object.
-     * @stable ICU 2.0
-     */
-    virtual const Locale& getLocale(void) const;
-
-    /**
-     * Applies the given pattern string to this message format.
-     *
-     * @param pattern   The pattern to be applied.
-     * @param status    Input/output error code.  If the
-     *                  pattern cannot be parsed, set to failure code.
-     * @stable ICU 2.0
-     */
-    virtual void applyPattern(const UnicodeString& pattern,
-                              UErrorCode& status);
-    /**
-     * Applies the given pattern string to this message format.
-     *
-     * @param pattern    The pattern to be applied.
-     * @param parseError Struct to receive information on the position
-     *                   of an error within the pattern.
-     * @param status    Input/output error code.  If the
-     *                  pattern cannot be parsed, set to failure code.
-     * @stable ICU 2.0
-     */
-    virtual void applyPattern(const UnicodeString& pattern,
-                             UParseError& parseError,
-                             UErrorCode& status);
-
-    /**
-     * Sets the UMessagePatternApostropheMode and the pattern used by this message format.
-     * Parses the pattern and caches Format objects for simple argument types.
-     * Patterns and their interpretation are specified in the
-     * <a href="#patterns">class description</a>.
-     * <p>
-     * This method is best used only once on a given object to avoid confusion about the mode,
-     * and after constructing the object with an empty pattern string to minimize overhead.
-     *
-     * @param pattern    The pattern to be applied.
-     * @param aposMode   The new apostrophe mode.
-     * @param parseError Struct to receive information on the position
-     *                   of an error within the pattern.
-     *                   Can be NULL.
-     * @param status    Input/output error code.  If the
-     *                  pattern cannot be parsed, set to failure code.
-     * @stable ICU 4.8
-     */
-    virtual void applyPattern(const UnicodeString& pattern,
-                              UMessagePatternApostropheMode aposMode,
-                              UParseError* parseError,
-                              UErrorCode& status);
-
-    /**
-     * @return this instance's UMessagePatternApostropheMode.
-     * @stable ICU 4.8
-     */
-    UMessagePatternApostropheMode getApostropheMode() const {
-        return msgPattern.getApostropheMode();
-    }
-
-    /**
-     * Returns a pattern that can be used to recreate this object.
-     *
-     * @param appendTo  Output parameter to receive the pattern.
-     *                  Result is appended to existing contents.
-     * @return          Reference to 'appendTo' parameter.
-     * @stable ICU 2.0
-     */
-    virtual UnicodeString& toPattern(UnicodeString& appendTo) const;
-
-    /**
-     * Sets subformats.
-     * See the class description about format numbering.
-     * The caller should not delete the Format objects after this call.
-     * <EM>The array formatsToAdopt is not itself adopted.</EM> Its
-     * ownership is retained by the caller. If the call fails because
-     * memory cannot be allocated, then the formats will be deleted
-     * by this method, and this object will remain unchanged.
-     *
-     * <p>If this format uses named arguments, the new formats are discarded
-     * and this format remains unchanged.
-     *
-     * @stable ICU 2.0
-     * @param formatsToAdopt    the format to be adopted.
-     * @param count             the size of the array.
-     */
-    virtual void adoptFormats(Format** formatsToAdopt, int32_t count);
-
-    /**
-     * Sets subformats.
-     * See the class description about format numbering.
-     * Each item in the array is cloned into the internal array.
-     * If the call fails because memory cannot be allocated, then this
-     * object will remain unchanged.
-     *
-     * <p>If this format uses named arguments, the new formats are discarded
-     * and this format remains unchanged.
-     *
-     * @stable ICU 2.0
-     * @param newFormats the new format to be set.
-     * @param cnt        the size of the array.
-     */
-    virtual void setFormats(const Format** newFormats, int32_t cnt);
-
-
-    /**
-     * Sets one subformat.
-     * See the class description about format numbering.
-     * The caller should not delete the Format object after this call.
-     * If the number is over the number of formats already set,
-     * the item will be deleted and ignored.
-     *
-     * <p>If this format uses named arguments, the new format is discarded
-     * and this format remains unchanged.
-     *
-     * @stable ICU 2.0
-     * @param formatNumber     index of the subformat.
-     * @param formatToAdopt    the format to be adopted.
-     */
-    virtual void adoptFormat(int32_t formatNumber, Format* formatToAdopt);
-
-    /**
-     * Sets one subformat.
-     * See the class description about format numbering.
-     * If the number is over the number of formats already set,
-     * the item will be ignored.
-     * @param formatNumber     index of the subformat.
-     * @param format    the format to be set.
-     * @stable ICU 2.0
-     */
-    virtual void setFormat(int32_t formatNumber, const Format& format);
-
-    /**
-     * Gets format names. This function returns formatNames in StringEnumerations
-     * which can be used with getFormat() and setFormat() to export formattable
-     * array from current MessageFormat to another.  It is the caller's responsibility
-     * to delete the returned formatNames.
-     * @param status  output param set to success/failure code.
-     * @stable ICU 4.0
-     */
-    virtual StringEnumeration* getFormatNames(UErrorCode& status);
-
-    /**
-     * Gets subformat pointer for given format name.
-     * This function supports both named and numbered
-     * arguments. If numbered, the formatName is the
-     * corresponding UnicodeStrings (e.g. "0", "1", "2"...).
-     * The returned Format object should not be deleted by the caller,
-     * nor should the ponter of other object .  The pointer and its
-     * contents remain valid only until the next call to any method
-     * of this class is made with this object.
-     * @param formatName the name or number specifying a format
-     * @param status  output param set to success/failure code.
-     * @stable ICU 4.0
-     */
-    virtual Format* getFormat(const UnicodeString& formatName, UErrorCode& status);
-
-    /**
-     * Sets one subformat for given format name.
-     * See the class description about format name.
-     * This function supports both named and numbered
-     * arguments-- if numbered, the formatName is the
-     * corresponding UnicodeStrings (e.g. "0", "1", "2"...).
-     * If there is no matched formatName or wrong type,
-     * the item will be ignored.
-     * @param formatName  Name of the subformat.
-     * @param format      the format to be set.
-     * @param status  output param set to success/failure code.
-     * @stable ICU 4.0
-     */
-    virtual void setFormat(const UnicodeString& formatName, const Format& format, UErrorCode& status);
-
-    /**
-     * Sets one subformat for given format name.
-     * See the class description about format name.
-     * This function supports both named and numbered
-     * arguments-- if numbered, the formatName is the
-     * corresponding UnicodeStrings (e.g. "0", "1", "2"...).
-     * If there is no matched formatName or wrong type,
-     * the item will be ignored.
-     * The caller should not delete the Format object after this call.
-     * @param formatName  Name of the subformat.
-     * @param formatToAdopt  Format to be adopted.
-     * @param status      output param set to success/failure code.
-     * @stable ICU 4.0
-     */
-    virtual void adoptFormat(const UnicodeString& formatName, Format* formatToAdopt, UErrorCode& status);
-
-    /**
-     * Gets an array of subformats of this object.  The returned array
-     * should not be deleted by the caller, nor should the pointers
-     * within the array.  The array and its contents remain valid only
-     * until the next call to this format. See the class description
-     * about format numbering.
-     *
-     * @param count output parameter to receive the size of the array
-     * @return an array of count Format* objects, or NULL if out of
-     * memory.  Any or all of the array elements may be NULL.
-     * @stable ICU 2.0
-     */
-    virtual const Format** getFormats(int32_t& count) const;
-
-
-    using Format::format;
-
-    /**
-     * Formats the given array of arguments into a user-readable string.
-     * Does not take ownership of the Formattable* array or its contents.
-     *
-     * <p>If this format uses named arguments, appendTo is unchanged and
-     * status is set to U_ILLEGAL_ARGUMENT_ERROR.
-     *
-     * @param source    An array of objects to be formatted.
-     * @param count     The number of elements of 'source'.
-     * @param appendTo  Output parameter to receive result.
-     *                  Result is appended to existing contents.
-     * @param ignore    Not used; inherited from base class API.
-     * @param status    Input/output error code.  If the
-     *                  pattern cannot be parsed, set to failure code.
-     * @return          Reference to 'appendTo' parameter.
-     * @stable ICU 2.0
-     */
-    UnicodeString& format(const Formattable* source,
-                          int32_t count,
-                          UnicodeString& appendTo,
-                          FieldPosition& ignore,
-                          UErrorCode& status) const;
-
-    /**
-     * Formats the given array of arguments into a user-readable string
-     * using the given pattern.
-     *
-     * <p>If this format uses named arguments, appendTo is unchanged and
-     * status is set to U_ILLEGAL_ARGUMENT_ERROR.
-     *
-     * @param pattern   The pattern.
-     * @param arguments An array of objects to be formatted.
-     * @param count     The number of elements of 'source'.
-     * @param appendTo  Output parameter to receive result.
-     *                  Result is appended to existing contents.
-     * @param status    Input/output error code.  If the
-     *                  pattern cannot be parsed, set to failure code.
-     * @return          Reference to 'appendTo' parameter.
-     * @stable ICU 2.0
-     */
-    static UnicodeString& format(const UnicodeString& pattern,
-                                 const Formattable* arguments,
-                                 int32_t count,
-                                 UnicodeString& appendTo,
-                                 UErrorCode& status);
-
-    /**
-     * Formats the given array of arguments into a user-readable
-     * string.  The array must be stored within a single Formattable
-     * object of type kArray. If the Formattable object type is not of
-     * type kArray, then returns a failing UErrorCode.
-     *
-     * <p>If this format uses named arguments, appendTo is unchanged and
-     * status is set to U_ILLEGAL_ARGUMENT_ERROR.
-     *
-     * @param obj       A Formattable of type kArray containing
-     *                  arguments to be formatted.
-     * @param appendTo  Output parameter to receive result.
-     *                  Result is appended to existing contents.
-     * @param pos       On input: an alignment field, if desired.
-     *                  On output: the offsets of the alignment field.
-     * @param status    Input/output error code.  If the
-     *                  pattern cannot be parsed, set to failure code.
-     * @return          Reference to 'appendTo' parameter.
-     * @stable ICU 2.0
-     */
-    virtual UnicodeString& format(const Formattable& obj,
-                                  UnicodeString& appendTo,
-                                  FieldPosition& pos,
-                                  UErrorCode& status) const;
-
-    /**
-     * Formats the given array of arguments into a user-defined argument name
-     * array. This function supports both named and numbered
-     * arguments-- if numbered, the formatName is the
-     * corresponding UnicodeStrings (e.g. "0", "1", "2"...).
-     *
-     * @param argumentNames argument name array
-     * @param arguments An array of objects to be formatted.
-     * @param count     The number of elements of 'argumentNames' and
-     *                  arguments.  The number of argumentNames and arguments
-     *                  must be the same.
-     * @param appendTo  Output parameter to receive result.
-     *                  Result is appended to existing contents.
-     * @param status    Input/output error code.  If the
-     *                  pattern cannot be parsed, set to failure code.
-     * @return          Reference to 'appendTo' parameter.
-     * @stable ICU 4.0
-     */
-    UnicodeString& format(const UnicodeString* argumentNames,
-                          const Formattable* arguments,
-                          int32_t count,
-                          UnicodeString& appendTo,
-                          UErrorCode& status) const;
-    /**
-     * Parses the given string into an array of output arguments.
-     *
-     * @param source    String to be parsed.
-     * @param pos       On input, starting position for parse. On output,
-     *                  final position after parse.  Unchanged if parse
-     *                  fails.
-     * @param count     Output parameter to receive the number of arguments
-     *                  parsed.
-     * @return an array of parsed arguments.  The caller owns both
-     * the array and its contents.
-     * @stable ICU 2.0
-     */
-    virtual Formattable* parse(const UnicodeString& source,
-                               ParsePosition& pos,
-                               int32_t& count) const;
-
-    /**
-     * Parses the given string into an array of output arguments.
-     *
-     * <p>If this format uses named arguments, status is set to
-     * U_ARGUMENT_TYPE_MISMATCH.
-     *
-     * @param source    String to be parsed.
-     * @param count     Output param to receive size of returned array.
-     * @param status    Input/output error code.  If the
-     *                  pattern cannot be parsed, set to failure code.
-     * @return an array of parsed arguments.  The caller owns both
-     * the array and its contents. Returns NULL if status is not U_ZERO_ERROR.
-     *
-     * @stable ICU 2.0
-     */
-    virtual Formattable* parse(const UnicodeString& source,
-                               int32_t& count,
-                               UErrorCode& status) const;
-
-    /**
-     * Parses the given string into an array of output arguments
-     * stored within a single Formattable of type kArray.
-     *
-     * @param source    The string to be parsed into an object.
-     * @param result    Formattable to be set to the parse result.
-     *                  If parse fails, return contents are undefined.
-     * @param pos       On input, starting position for parse. On output,
-     *                  final position after parse.  Unchanged if parse
-     *                  fails.
-     * @stable ICU 2.0
-     */
-    virtual void parseObject(const UnicodeString& source,
-                             Formattable& result,
-                             ParsePosition& pos) const;
-
-    /**
-     * Convert an 'apostrophe-friendly' pattern into a standard
-     * pattern.  Standard patterns treat all apostrophes as
-     * quotes, which is problematic in some languages, e.g.
-     * French, where apostrophe is commonly used.  This utility
-     * assumes that only an unpaired apostrophe immediately before
-     * a brace is a true quote.  Other unpaired apostrophes are paired,
-     * and the resulting standard pattern string is returned.
-     *
-     * <p><b>Note</b> it is not guaranteed that the returned pattern
-     * is indeed a valid pattern.  The only effect is to convert
-     * between patterns having different quoting semantics.
-     *
-     * @param pattern the 'apostrophe-friendly' patttern to convert
-     * @param status    Input/output error code.  If the pattern
-     *                  cannot be parsed, the failure code is set.
-     * @return the standard equivalent of the original pattern
-     * @stable ICU 3.4
-     */
-    static UnicodeString autoQuoteApostrophe(const UnicodeString& pattern,
-        UErrorCode& status);
-
-
-    /**
-     * Returns true if this MessageFormat uses named arguments,
-     * and false otherwise.  See class description.
-     *
-     * @return true if named arguments are used.
-     * @stable ICU 4.0
-     */
-    UBool usesNamedArguments() const;
-
-
-#ifndef U_HIDE_INTERNAL_API
-    /**
-     * This API is for ICU internal use only.
-     * Please do not use it.
-     *
-     * Returns argument types count in the parsed pattern.
-     * Used to distinguish pattern "{0} d" and "d".
-     *
-     * @return           The number of formattable types in the pattern
-     * @internal
-     */
-    int32_t getArgTypeCount() const;
-#endif  /* U_HIDE_INTERNAL_API */
-
-    /**
-     * Returns a unique class ID POLYMORPHICALLY.  Pure virtual override.
-     * This method is to implement a simple version of RTTI, since not all
-     * C++ compilers support genuine RTTI.  Polymorphic operator==() and
-     * clone() methods call this method.
-     *
-     * @return          The class ID for this object. All objects of a
-     *                  given class have the same class ID.  Objects of
-     *                  other classes have different class IDs.
-     * @stable ICU 2.0
-     */
-    virtual UClassID getDynamicClassID(void) const;
-
-    /**
-     * Return the class ID for this class.  This is useful only for
-     * comparing to a return value from getDynamicClassID().  For example:
-     * <pre>
-     * .   Base* polymorphic_pointer = createPolymorphicObject();
-     * .   if (polymorphic_pointer->getDynamicClassID() ==
-     * .      Derived::getStaticClassID()) ...
-     * </pre>
-     * @return          The class ID for all objects of this class.
-     * @stable ICU 2.0
-     */
-    static UClassID U_EXPORT2 getStaticClassID(void);
-
-#ifndef U_HIDE_INTERNAL_API
-    /**
-     * Compares two Format objects. This is used for constructing the hash
-     * tables.
-     *
-     * @param left pointer to a Format object. Must not be NULL.
-     * @param right pointer to a Format object. Must not be NULL.
-     *
-     * @return whether the two objects are the same
-     * @internal
-     */
-    static UBool equalFormats(const void* left, const void* right);
-#endif  /* U_HIDE_INTERNAL_API */
-
-private:
-
-    Locale              fLocale;
-    MessagePattern      msgPattern;
-    Format**            formatAliases; // see getFormats
-    int32_t             formatAliasesCapacity;
-
-    MessageFormat(); // default constructor not implemented
-
-     /**
-      * This provider helps defer instantiation of a PluralRules object
-      * until we actually need to select a keyword.
-      * For example, if the number matches an explicit-value selector like "=1"
-      * we do not need any PluralRules.
-      */
-    class U_I18N_API PluralSelectorProvider : public PluralFormat::PluralSelector {
-    public:
-        PluralSelectorProvider(const MessageFormat &mf, UPluralType type);
-        virtual ~PluralSelectorProvider();
-        virtual UnicodeString select(void *ctx, double number, UErrorCode& ec) const;
-
-        void reset();
-    private:
-        const MessageFormat &msgFormat;
-        PluralRules* rules;
-        UPluralType type;
-    };
-
-    /**
-     * A MessageFormat formats an array of arguments.  Each argument
-     * has an expected type, based on the pattern.  For example, if
-     * the pattern contains the subformat "{3,number,integer}", then
-     * we expect argument 3 to have type Formattable::kLong.  This
-     * array needs to grow dynamically if the MessageFormat is
-     * modified.
-     */
-    Formattable::Type* argTypes;
-    int32_t            argTypeCount;
-    int32_t            argTypeCapacity;
-
-    /**
-     * true if there are different argTypes for the same argument.
-     * This only matters when the MessageFormat is used in the plain C (umsg_xxx) API
-     * where the pattern argTypes determine how the va_arg list is read.
-     */
-    UBool hasArgTypeConflicts;
-
-    // Variable-size array management
-    UBool allocateArgTypes(int32_t capacity, UErrorCode& status);
-
-    /**
-     * Default Format objects used when no format is specified and a
-     * numeric or date argument is formatted.  These are volatile
-     * cache objects maintained only for performance.  They do not
-     * participate in operator=(), copy constructor(), nor
-     * operator==().
-     */
-    NumberFormat* defaultNumberFormat;
-    DateFormat*   defaultDateFormat;
-
-    UHashtable* cachedFormatters;
-    UHashtable* customFormatArgStarts;
-
-    PluralSelectorProvider pluralProvider;
-    PluralSelectorProvider ordinalProvider;
-
-    /**
-     * Method to retrieve default formats (or NULL on failure).
-     * These are semantically const, but may modify *this.
-     */
-    const NumberFormat* getDefaultNumberFormat(UErrorCode&) const;
-    const DateFormat*   getDefaultDateFormat(UErrorCode&) const;
-
-    /**
-     * Finds the word s, in the keyword list and returns the located index.
-     * @param s the keyword to be searched for.
-     * @param list the list of keywords to be searched with.
-     * @return the index of the list which matches the keyword s.
-     */
-    static int32_t findKeyword( const UnicodeString& s,
-                                const char16_t * const *list);
-
-    /**
-     * Thin wrapper around the format(... AppendableWrapper ...) variant.
-     * Wraps the destination UnicodeString into an AppendableWrapper and
-     * supplies default values for some other parameters.
-     */
-    UnicodeString& format(const Formattable* arguments,
-                          const UnicodeString *argumentNames,
-                          int32_t cnt,
-                          UnicodeString& appendTo,
-                          FieldPosition* pos,
-                          UErrorCode& status) const;
-
-    /**
-     * Formats the arguments and writes the result into the
-     * AppendableWrapper, updates the field position.
-     *
-     * @param msgStart      Index to msgPattern part to start formatting from.
-     * @param plNumber      NULL except when formatting a plural argument sub-message
-     *                      where a '#' is replaced by the format string for this number.
-     * @param arguments     The formattable objects array. (Must not be NULL.)
-     * @param argumentNames NULL if numbered values are used. Otherwise the same
-     *                      length as "arguments", and each entry is the name of the
-     *                      corresponding argument in "arguments".
-     * @param cnt           The length of arguments (and of argumentNames if that is not NULL).
-     * @param appendTo      Output parameter to receive the result.
-     *                      The result string is appended to existing contents.
-     * @param pos           Field position status.
-     * @param success       The error code status.
-     */
-    void format(int32_t msgStart,
-                const void *plNumber,
-                const Formattable* arguments,
-                const UnicodeString *argumentNames,
-                int32_t cnt,
-                AppendableWrapper& appendTo,
-                FieldPosition* pos,
-                UErrorCode& success) const;
-
-    UnicodeString getArgName(int32_t partIndex);
-
-    void setArgStartFormat(int32_t argStart, Format* formatter, UErrorCode& status);
-
-    void setCustomArgStartFormat(int32_t argStart, Format* formatter, UErrorCode& status);
-
-    int32_t nextTopLevelArgStart(int32_t partIndex) const;
-
-    UBool argNameMatches(int32_t partIndex, const UnicodeString& argName, int32_t argNumber);
-
-    void cacheExplicitFormats(UErrorCode& status);
-
-    int32_t skipLeadingSpaces(UnicodeString& style);
-
-    Format* createAppropriateFormat(UnicodeString& type,
-                                    UnicodeString& style,
-                                    Formattable::Type& formattableType,
-                                    UParseError& parseError,
-                                    UErrorCode& ec);
-
-    const Formattable* getArgFromListByName(const Formattable* arguments,
-                                            const UnicodeString *argumentNames,
-                                            int32_t cnt, UnicodeString& name) const;
-
-    Formattable* parse(int32_t msgStart,
-                       const UnicodeString& source,
-                       ParsePosition& pos,
-                       int32_t& count,
-                       UErrorCode& ec) const;
-
-    FieldPosition* updateMetaData(AppendableWrapper& dest, int32_t prevLength,
-                                  FieldPosition* fp, const Formattable* argId) const;
-
-    /**
-     * Finds the "other" sub-message.
-     * @param partIndex the index of the first PluralFormat argument style part.
-     * @return the "other" sub-message start part index.
-     */
-    int32_t findOtherSubMessage(int32_t partIndex) const;
-
-    /**
-     * Returns the ARG_START index of the first occurrence of the plural number in a sub-message.
-     * Returns -1 if it is a REPLACE_NUMBER.
-     * Returns 0 if there is neither.
-     */
-    int32_t findFirstPluralNumberArg(int32_t msgStart, const UnicodeString &argName) const;
-
-    Format* getCachedFormatter(int32_t argumentNumber) const;
-
-    UnicodeString getLiteralStringUntilNextArgument(int32_t from) const;
-
-    void copyObjects(const MessageFormat& that, UErrorCode& ec);
-
-    void formatComplexSubMessage(int32_t msgStart,
-                                 const void *plNumber,
-                                 const Formattable* arguments,
-                                 const UnicodeString *argumentNames,
-                                 int32_t cnt,
-                                 AppendableWrapper& appendTo,
-                                 UErrorCode& success) const;
-
-    /**
-     * Convenience method that ought to be in NumberFormat
-     */
-    NumberFormat* createIntegerFormat(const Locale& locale, UErrorCode& status) const;
-
-    /**
-     * Returns array of argument types in the parsed pattern
-     * for use in C API.  Only for the use of umsg_vformat().  Not
-     * for public consumption.
-     * @param listCount  Output parameter to receive the size of array
-     * @return           The array of formattable types in the pattern
-     */
-    const Formattable::Type* getArgTypeList(int32_t& listCount) const {
-        listCount = argTypeCount;
-        return argTypes;
-    }
-
-    /**
-     * Resets the internal MessagePattern, and other associated caches.
-     */
-    void resetPattern();
-
-    /**
-     * A DummyFormatter that we use solely to store a NULL value. UHash does
-     * not support storing NULL values.
-     */
-    class U_I18N_API DummyFormat : public Format {
-    public:
-        virtual UBool operator==(const Format&) const;
-        virtual DummyFormat* clone() const;
-        virtual UnicodeString& format(const Formattable& obj,
-                              UnicodeString& appendTo,
-                              UErrorCode& status) const;
-        virtual UnicodeString& format(const Formattable&,
-                                      UnicodeString& appendTo,
-                                      FieldPosition&,
-                                      UErrorCode& status) const;
-        virtual UnicodeString& format(const Formattable& obj,
-                                      UnicodeString& appendTo,
-                                      FieldPositionIterator* posIter,
-                                      UErrorCode& status) const;
-        virtual void parseObject(const UnicodeString&,
-                                 Formattable&,
-                                 ParsePosition&) const;
-    };
-
-    friend class MessageFormatAdapter; // getFormatTypeList() access
-};
-
-U_NAMESPACE_END
-
-#endif /* #if !UCONFIG_NO_FORMATTING */
-
-#endif /* U_SHOW_CPLUSPLUS_API */
-
-#endif // _MSGFMT
-//eof
-=======
-// © 2016 and later: Unicode, Inc. and others.
-// License & terms of use: http://www.unicode.org/copyright.html
-/*
-* Copyright (C) 2007-2013, International Business Machines Corporation and
-* others. All Rights Reserved.
-********************************************************************************
-*
-* File MSGFMT.H
-*
-* Modification History:
-*
-*   Date        Name        Description
-*   02/19/97    aliu        Converted from java.
-*   03/20/97    helena      Finished first cut of implementation.
-*   07/22/98    stephen     Removed operator!= (defined in Format)
-*   08/19/2002  srl         Removing Javaisms
-*******************************************************************************/
-
-#ifndef MSGFMT_H
-#define MSGFMT_H
-
-#include "unicode/utypes.h"
-
-#if U_SHOW_CPLUSPLUS_API
-
-/**
- * \file
- * \brief C++ API: Formats messages in a language-neutral way.
- */
-
-#if !UCONFIG_NO_FORMATTING
-
-#include "unicode/format.h"
-#include "unicode/locid.h"
-#include "unicode/messagepattern.h"
-#include "unicode/parseerr.h"
-#include "unicode/plurfmt.h"
-#include "unicode/plurrule.h"
-
-U_CDECL_BEGIN
-// Forward declaration.
-struct UHashtable;
-typedef struct UHashtable UHashtable; /**< @internal */
-U_CDECL_END
-
-U_NAMESPACE_BEGIN
-
-class AppendableWrapper;
-class DateFormat;
-class NumberFormat;
-
-/**
- * <p>MessageFormat prepares strings for display to users,
- * with optional arguments (variables/placeholders).
- * The arguments can occur in any order, which is necessary for translation
- * into languages with different grammars.
- *
- * <p>A MessageFormat is constructed from a <em>pattern</em> string
- * with arguments in {curly braces} which will be replaced by formatted values.
- *
- * <p><code>MessageFormat</code> differs from the other <code>Format</code>
- * classes in that you create a <code>MessageFormat</code> object with one
- * of its constructors (not with a <code>createInstance</code> style factory
- * method). Factory methods aren't necessary because <code>MessageFormat</code>
- * itself doesn't implement locale-specific behavior. Any locale-specific
- * behavior is defined by the pattern that you provide and the
- * subformats used for inserted arguments.
- *
- * <p>Arguments can be named (using identifiers) or numbered (using small ASCII-digit integers).
- * Some of the API methods work only with argument numbers and throw an exception
- * if the pattern has named arguments (see {@link #usesNamedArguments()}).
- *
- * <p>An argument might not specify any format type. In this case,
- * a numeric value is formatted with a default (for the locale) NumberFormat,
- * and a date/time value is formatted with a default (for the locale) DateFormat.
- *
- * <p>An argument might specify a "simple" type for which the specified
- * Format object is created, cached and used.
- *
- * <p>An argument might have a "complex" type with nested MessageFormat sub-patterns.
- * During formatting, one of these sub-messages is selected according to the argument value
- * and recursively formatted.
- *
- * <p>After construction, a custom Format object can be set for
- * a top-level argument, overriding the default formatting and parsing behavior
- * for that argument.
- * However, custom formatting can be achieved more simply by writing
- * a typeless argument in the pattern string
- * and supplying it with a preformatted string value.
- *
- * <p>When formatting, MessageFormat takes a collection of argument values
- * and writes an output string.
- * The argument values may be passed as an array
- * (when the pattern contains only numbered arguments)
- * or as an array of names and and an array of arguments (which works for both named
- * and numbered arguments).
- *
- * <p>Each argument is matched with one of the input values by array index or argument name
- * and formatted according to its pattern specification
- * (or using a custom Format object if one was set).
- * A numbered pattern argument is matched with an argument name that contains that number
- * as an ASCII-decimal-digit string (without leading zero).
- *
- * <h4><a name="patterns">Patterns and Their Interpretation</a></h4>
- *
- * <code>MessageFormat</code> uses patterns of the following form:
- * <pre>
- * message = messageText (argument messageText)*
- * argument = noneArg | simpleArg | complexArg
- * complexArg = choiceArg | pluralArg | selectArg | selectordinalArg
- *
- * noneArg = '{' argNameOrNumber '}'
- * simpleArg = '{' argNameOrNumber ',' argType [',' argStyle] '}'
- * choiceArg = '{' argNameOrNumber ',' "choice" ',' choiceStyle '}'
- * pluralArg = '{' argNameOrNumber ',' "plural" ',' pluralStyle '}'
- * selectArg = '{' argNameOrNumber ',' "select" ',' selectStyle '}'
- * selectordinalArg = '{' argNameOrNumber ',' "selectordinal" ',' pluralStyle '}'
- *
- * choiceStyle: see {@link ChoiceFormat}
- * pluralStyle: see {@link PluralFormat}
- * selectStyle: see {@link SelectFormat}
- *
- * argNameOrNumber = argName | argNumber
- * argName = [^[[:Pattern_Syntax:][:Pattern_White_Space:]]]+
- * argNumber = '0' | ('1'..'9' ('0'..'9')*)
- *
- * argType = "number" | "date" | "time" | "spellout" | "ordinal" | "duration"
- * argStyle = "short" | "medium" | "long" | "full" | "integer" | "currency" | "percent" | argStyleText | "::" argSkeletonText
- * </pre>
- *
- * <ul>
- *   <li>messageText can contain quoted literal strings including syntax characters.
- *       A quoted literal string begins with an ASCII apostrophe and a syntax character
- *       (usually a {curly brace}) and continues until the next single apostrophe.
- *       A double ASCII apostrophe inside or outside of a quoted string represents
- *       one literal apostrophe.
- *   <li>Quotable syntax characters are the {curly braces} in all messageText parts,
- *       plus the '#' sign in a messageText immediately inside a pluralStyle,
- *       and the '|' symbol in a messageText immediately inside a choiceStyle.
- *   <li>See also {@link #UMessagePatternApostropheMode}
- *   <li>In argStyleText, every single ASCII apostrophe begins and ends quoted literal text,
- *       and unquoted {curly braces} must occur in matched pairs.
- * </ul>
- *
- * <p>Recommendation: Use the real apostrophe (single quote) character
- * \htmlonly&#x2019;\endhtmlonly (U+2019) for
- * human-readable text, and use the ASCII apostrophe ' (U+0027)
- * only in program syntax, like quoting in MessageFormat.
- * See the annotations for U+0027 Apostrophe in The Unicode Standard.
- *
- * <p>The <code>choice</code> argument type is deprecated.
- * Use <code>plural</code> arguments for proper plural selection,
- * and <code>select</code> arguments for simple selection among a fixed set of choices.
- *
- * <p>The <code>argType</code> and <code>argStyle</code> values are used to create
- * a <code>Format</code> instance for the format element. The following
- * table shows how the values map to Format instances. Combinations not
- * shown in the table are illegal. Any <code>argStyleText</code> must
- * be a valid pattern string for the Format subclass used.
- *
- * <p><table border=1>
- *    <tr>
- *       <th>argType
- *       <th>argStyle
- *       <th>resulting Format object
- *    <tr>
- *       <td colspan=2><i>(none)</i>
- *       <td><code>null</code>
- *    <tr>
- *       <td rowspan=6><code>number</code>
- *       <td><i>(none)</i>
- *       <td><code>NumberFormat.createInstance(getLocale(), status)</code>
- *    <tr>
- *       <td><code>integer</code>
- *       <td><code>NumberFormat.createInstance(getLocale(), kNumberStyle, status)</code>
- *    <tr>
- *       <td><code>currency</code>
- *       <td><code>NumberFormat.createCurrencyInstance(getLocale(), status)</code>
- *    <tr>
- *       <td><code>percent</code>
- *       <td><code>NumberFormat.createPercentInstance(getLocale(), status)</code>
- *    <tr>
- *       <td><i>argStyleText</i>
- *       <td><code>new DecimalFormat(argStyleText, new DecimalFormatSymbols(getLocale(), status), status)</code>
- *    <tr>
- *       <td><i>argSkeletonText</i>
- *       <td><code>NumberFormatter::forSkeleton(argSkeletonText, status).locale(getLocale()).toFormat(status)</code>
- *    <tr>
- *       <td rowspan=7><code>date</code>
- *       <td><i>(none)</i>
- *       <td><code>DateFormat.createDateInstance(kDefault, getLocale(), status)</code>
- *    <tr>
- *       <td><code>short</code>
- *       <td><code>DateFormat.createDateInstance(kShort, getLocale(), status)</code>
- *    <tr>
- *       <td><code>medium</code>
- *       <td><code>DateFormat.createDateInstance(kDefault, getLocale(), status)</code>
- *    <tr>
- *       <td><code>long</code>
- *       <td><code>DateFormat.createDateInstance(kLong, getLocale(), status)</code>
- *    <tr>
- *       <td><code>full</code>
- *       <td><code>DateFormat.createDateInstance(kFull, getLocale(), status)</code>
- *    <tr>
- *       <td><i>argStyleText</i>
- *       <td><code>new SimpleDateFormat(argStyleText, getLocale(), status)</code>
- *    <tr>
- *       <td><i>argSkeletonText</i>
- *       <td><code>DateFormat::createInstanceForSkeleton(argSkeletonText, getLocale(), status)</code>
- *    <tr>
- *       <td rowspan=6><code>time</code>
- *       <td><i>(none)</i>
- *       <td><code>DateFormat.createTimeInstance(kDefault, getLocale(), status)</code>
- *    <tr>
- *       <td><code>short</code>
- *       <td><code>DateFormat.createTimeInstance(kShort, getLocale(), status)</code>
- *    <tr>
- *       <td><code>medium</code>
- *       <td><code>DateFormat.createTimeInstance(kDefault, getLocale(), status)</code>
- *    <tr>
- *       <td><code>long</code>
- *       <td><code>DateFormat.createTimeInstance(kLong, getLocale(), status)</code>
- *    <tr>
- *       <td><code>full</code>
- *       <td><code>DateFormat.createTimeInstance(kFull, getLocale(), status)</code>
- *    <tr>
- *       <td><i>argStyleText</i>
- *       <td><code>new SimpleDateFormat(argStyleText, getLocale(), status)</code>
- *    <tr>
- *       <td><code>spellout</code>
- *       <td><i>argStyleText (optional)</i>
- *       <td><code>new RuleBasedNumberFormat(URBNF_SPELLOUT, getLocale(), status)
- *           <br/>&nbsp;&nbsp;&nbsp;&nbsp;.setDefaultRuleset(argStyleText, status);</code>
- *    <tr>
- *       <td><code>ordinal</code>
- *       <td><i>argStyleText (optional)</i>
- *       <td><code>new RuleBasedNumberFormat(URBNF_ORDINAL, getLocale(), status)
- *           <br/>&nbsp;&nbsp;&nbsp;&nbsp;.setDefaultRuleset(argStyleText, status);</code>
- *    <tr>
- *       <td><code>duration</code>
- *       <td><i>argStyleText (optional)</i>
- *       <td><code>new RuleBasedNumberFormat(URBNF_DURATION, getLocale(), status)
- *           <br/>&nbsp;&nbsp;&nbsp;&nbsp;.setDefaultRuleset(argStyleText, status);</code>
- * </table>
- * <p>
- *
- * <h4>Argument formatting</h4>
- *
- * <p>Arguments are formatted according to their type, using the default
- * ICU formatters for those types, unless otherwise specified.</p>
- *
- * <p>There are also several ways to control the formatting.</p>
- *
- * <p>We recommend you use default styles, predefined style values, skeletons,
- * or preformatted values, but not pattern strings or custom format objects.</p>
- *
- * <p>For more details, see the
- * <a href="https://unicode-org.github.io/icu/userguide/format_parse/messages">ICU User Guide</a>.</p>
- *
- * <h4>Usage Information</h4>
- *
- * <p>Here are some examples of usage:
- * Example 1:
- *
- * <pre>
- * \code
- *     UErrorCode success = U_ZERO_ERROR;
- *     GregorianCalendar cal(success);
- *     Formattable arguments[] = {
- *         7L,
- *         Formattable( (Date) cal.getTime(success), Formattable::kIsDate),
- *         "a disturbance in the Force"
- *     };
- *
- *     UnicodeString result;
- *     MessageFormat::format(
- *          "At {1,time,::jmm} on {1,date,::dMMMM}, there was {2} on planet {0,number}.",
- *          arguments, 3, result, success );
- *
- *     cout << "result: " << result << endl;
- *     //<output>: At 4:34 PM on March 23, there was a disturbance
- *     //             in the Force on planet 7.
- * \endcode
- * </pre>
- *
- * Typically, the message format will come from resources, and the
- * arguments will be dynamically set at runtime.
- *
- * <p>Example 2:
- *
- * <pre>
- *  \code
- *     success = U_ZERO_ERROR;
- *     Formattable testArgs[] = {3L, "MyDisk"};
- *
- *     MessageFormat form(
- *         "The disk \"{1}\" contains {0} file(s).", success );
- *
- *     UnicodeString string;
- *     FieldPosition fpos = 0;
- *     cout << "format: " << form.format(testArgs, 2, string, fpos, success ) << endl;
- *
- *     // output, with different testArgs:
- *     // output: The disk "MyDisk" contains 0 file(s).
- *     // output: The disk "MyDisk" contains 1 file(s).
- *     // output: The disk "MyDisk" contains 1,273 file(s).
- *  \endcode
- *  </pre>
- *
- *
- * <p>For messages that include plural forms, you can use a plural argument:
- * <pre>
- * \code
- *  success = U_ZERO_ERROR;
- *  MessageFormat msgFmt(
- *       "{num_files, plural, "
- *       "=0{There are no files on disk \"{disk_name}\".}"
- *       "=1{There is one file on disk \"{disk_name}\".}"
- *       "other{There are # files on disk \"{disk_name}\".}}",
- *      Locale("en"),
- *      success);
- *  FieldPosition fpos = 0;
- *  Formattable testArgs[] = {0L, "MyDisk"};
- *  UnicodeString testArgsNames[] = {"num_files", "disk_name"};
- *  UnicodeString result;
- *  cout << msgFmt.format(testArgs, testArgsNames, 2, result, fpos, 0, success);
- *  testArgs[0] = 3L;
- *  cout << msgFmt.format(testArgs, testArgsNames, 2, result, fpos, 0, success);
- * \endcode
- * <em>output</em>:
- * There are no files on disk "MyDisk".
- * There are 3 files on "MyDisk".
- * </pre>
- * See {@link PluralFormat} and {@link PluralRules} for details.
- *
- * <h4><a name="synchronization">Synchronization</a></h4>
- *
- * <p>MessageFormats are not synchronized.
- * It is recommended to create separate format instances for each thread.
- * If multiple threads access a format concurrently, it must be synchronized
- * externally.
- *
- * @stable ICU 2.0
- */
-class U_I18N_API MessageFormat : public Format {
-public:
-#ifndef U_HIDE_OBSOLETE_API
-    /**
-     * Enum type for kMaxFormat.
-     * @obsolete ICU 3.0.  The 10-argument limit was removed as of ICU 2.6,
-     * rendering this enum type obsolete.
-     */
-    enum EFormatNumber {
-        /**
-         * The maximum number of arguments.
-         * @obsolete ICU 3.0.  The 10-argument limit was removed as of ICU 2.6,
-         * rendering this constant obsolete.
-         */
-        kMaxFormat = 10
-    };
-#endif  /* U_HIDE_OBSOLETE_API */
-
-    /**
-     * Constructs a new MessageFormat using the given pattern and the
-     * default locale.
-     *
-     * @param pattern   Pattern used to construct object.
-     * @param status    Input/output error code.  If the
-     *                  pattern cannot be parsed, set to failure code.
-     * @stable ICU 2.0
-     */
-    MessageFormat(const UnicodeString& pattern,
-                  UErrorCode &status);
-
-    /**
-     * Constructs a new MessageFormat using the given pattern and locale.
-     * @param pattern   Pattern used to construct object.
-     * @param newLocale The locale to use for formatting dates and numbers.
-     * @param status    Input/output error code.  If the
-     *                  pattern cannot be parsed, set to failure code.
-     * @stable ICU 2.0
-     */
-    MessageFormat(const UnicodeString& pattern,
-                  const Locale& newLocale,
-                        UErrorCode& status);
-    /**
-     * Constructs a new MessageFormat using the given pattern and locale.
-     * @param pattern   Pattern used to construct object.
-     * @param newLocale The locale to use for formatting dates and numbers.
-     * @param parseError Struct to receive information on the position
-     *                   of an error within the pattern.
-     * @param status    Input/output error code.  If the
-     *                  pattern cannot be parsed, set to failure code.
-     * @stable ICU 2.0
-     */
-    MessageFormat(const UnicodeString& pattern,
-                  const Locale& newLocale,
-                  UParseError& parseError,
-                  UErrorCode& status);
-    /**
-     * Constructs a new MessageFormat from an existing one.
-     * @stable ICU 2.0
-     */
-    MessageFormat(const MessageFormat&);
-
-    /**
-     * Assignment operator.
-     * @stable ICU 2.0
-     */
-    const MessageFormat& operator=(const MessageFormat&);
-
-    /**
-     * Destructor.
-     * @stable ICU 2.0
-     */
-    virtual ~MessageFormat();
-
-    /**
-     * Clones this Format object polymorphically.  The caller owns the
-     * result and should delete it when done.
-     * @stable ICU 2.0
-     */
-    virtual MessageFormat* clone() const override;
-
-    /**
-     * Returns true if the given Format objects are semantically equal.
-     * Objects of different subclasses are considered unequal.
-     * @param other  the object to be compared with.
-     * @return       true if the given Format objects are semantically equal.
-     * @stable ICU 2.0
-     */
-    virtual bool operator==(const Format& other) const override;
-
-    /**
-     * Sets the locale to be used for creating argument Format objects.
-     * @param theLocale    the new locale value to be set.
-     * @stable ICU 2.0
-     */
-    virtual void setLocale(const Locale& theLocale);
-
-    /**
-     * Gets the locale used for creating argument Format objects.
-     * format information.
-     * @return    the locale of the object.
-     * @stable ICU 2.0
-     */
-    virtual const Locale& getLocale(void) const;
-
-    /**
-     * Applies the given pattern string to this message format.
-     *
-     * @param pattern   The pattern to be applied.
-     * @param status    Input/output error code.  If the
-     *                  pattern cannot be parsed, set to failure code.
-     * @stable ICU 2.0
-     */
-    virtual void applyPattern(const UnicodeString& pattern,
-                              UErrorCode& status);
-    /**
-     * Applies the given pattern string to this message format.
-     *
-     * @param pattern    The pattern to be applied.
-     * @param parseError Struct to receive information on the position
-     *                   of an error within the pattern.
-     * @param status    Input/output error code.  If the
-     *                  pattern cannot be parsed, set to failure code.
-     * @stable ICU 2.0
-     */
-    virtual void applyPattern(const UnicodeString& pattern,
-                             UParseError& parseError,
-                             UErrorCode& status);
-
-    /**
-     * Sets the UMessagePatternApostropheMode and the pattern used by this message format.
-     * Parses the pattern and caches Format objects for simple argument types.
-     * Patterns and their interpretation are specified in the
-     * <a href="#patterns">class description</a>.
-     * <p>
-     * This method is best used only once on a given object to avoid confusion about the mode,
-     * and after constructing the object with an empty pattern string to minimize overhead.
-     *
-     * @param pattern    The pattern to be applied.
-     * @param aposMode   The new apostrophe mode.
-     * @param parseError Struct to receive information on the position
-     *                   of an error within the pattern.
-     *                   Can be nullptr.
-     * @param status    Input/output error code.  If the
-     *                  pattern cannot be parsed, set to failure code.
-     * @stable ICU 4.8
-     */
-    virtual void applyPattern(const UnicodeString& pattern,
-                              UMessagePatternApostropheMode aposMode,
-                              UParseError* parseError,
-                              UErrorCode& status);
-
-    /**
-     * @return this instance's UMessagePatternApostropheMode.
-     * @stable ICU 4.8
-     */
-    UMessagePatternApostropheMode getApostropheMode() const {
-        return msgPattern.getApostropheMode();
-    }
-
-    /**
-     * Returns a pattern that can be used to recreate this object.
-     *
-     * @param appendTo  Output parameter to receive the pattern.
-     *                  Result is appended to existing contents.
-     * @return          Reference to 'appendTo' parameter.
-     * @stable ICU 2.0
-     */
-    virtual UnicodeString& toPattern(UnicodeString& appendTo) const;
-
-    /**
-     * Sets subformats.
-     * See the class description about format numbering.
-     * The caller should not delete the Format objects after this call.
-     * <EM>The array formatsToAdopt is not itself adopted.</EM> Its
-     * ownership is retained by the caller. If the call fails because
-     * memory cannot be allocated, then the formats will be deleted
-     * by this method, and this object will remain unchanged.
-     *
-     * <p>If this format uses named arguments, the new formats are discarded
-     * and this format remains unchanged.
-     *
-     * @stable ICU 2.0
-     * @param formatsToAdopt    the format to be adopted.
-     * @param count             the size of the array.
-     */
-    virtual void adoptFormats(Format** formatsToAdopt, int32_t count);
-
-    /**
-     * Sets subformats.
-     * See the class description about format numbering.
-     * Each item in the array is cloned into the internal array.
-     * If the call fails because memory cannot be allocated, then this
-     * object will remain unchanged.
-     *
-     * <p>If this format uses named arguments, the new formats are discarded
-     * and this format remains unchanged.
-     *
-     * @stable ICU 2.0
-     * @param newFormats the new format to be set.
-     * @param cnt        the size of the array.
-     */
-    virtual void setFormats(const Format** newFormats, int32_t cnt);
-
-
-    /**
-     * Sets one subformat.
-     * See the class description about format numbering.
-     * The caller should not delete the Format object after this call.
-     * If the number is over the number of formats already set,
-     * the item will be deleted and ignored.
-     *
-     * <p>If this format uses named arguments, the new format is discarded
-     * and this format remains unchanged.
-     *
-     * @stable ICU 2.0
-     * @param formatNumber     index of the subformat.
-     * @param formatToAdopt    the format to be adopted.
-     */
-    virtual void adoptFormat(int32_t formatNumber, Format* formatToAdopt);
-
-    /**
-     * Sets one subformat.
-     * See the class description about format numbering.
-     * If the number is over the number of formats already set,
-     * the item will be ignored.
-     * @param formatNumber     index of the subformat.
-     * @param format    the format to be set.
-     * @stable ICU 2.0
-     */
-    virtual void setFormat(int32_t formatNumber, const Format& format);
-
-    /**
-     * Gets format names. This function returns formatNames in StringEnumerations
-     * which can be used with getFormat() and setFormat() to export formattable
-     * array from current MessageFormat to another.  It is the caller's responsibility
-     * to delete the returned formatNames.
-     * @param status  output param set to success/failure code.
-     * @stable ICU 4.0
-     */
-    virtual StringEnumeration* getFormatNames(UErrorCode& status);
-
-    /**
-     * Gets subformat pointer for given format name.
-     * This function supports both named and numbered
-     * arguments. If numbered, the formatName is the
-     * corresponding UnicodeStrings (e.g. "0", "1", "2"...).
-     * The returned Format object should not be deleted by the caller,
-     * nor should the pointer of other object .  The pointer and its
-     * contents remain valid only until the next call to any method
-     * of this class is made with this object.
-     * @param formatName the name or number specifying a format
-     * @param status  output param set to success/failure code.
-     * @stable ICU 4.0
-     */
-    virtual Format* getFormat(const UnicodeString& formatName, UErrorCode& status);
-
-    /**
-     * Sets one subformat for given format name.
-     * See the class description about format name.
-     * This function supports both named and numbered
-     * arguments-- if numbered, the formatName is the
-     * corresponding UnicodeStrings (e.g. "0", "1", "2"...).
-     * If there is no matched formatName or wrong type,
-     * the item will be ignored.
-     * @param formatName  Name of the subformat.
-     * @param format      the format to be set.
-     * @param status  output param set to success/failure code.
-     * @stable ICU 4.0
-     */
-    virtual void setFormat(const UnicodeString& formatName, const Format& format, UErrorCode& status);
-
-    /**
-     * Sets one subformat for given format name.
-     * See the class description about format name.
-     * This function supports both named and numbered
-     * arguments-- if numbered, the formatName is the
-     * corresponding UnicodeStrings (e.g. "0", "1", "2"...).
-     * If there is no matched formatName or wrong type,
-     * the item will be ignored.
-     * The caller should not delete the Format object after this call.
-     * @param formatName  Name of the subformat.
-     * @param formatToAdopt  Format to be adopted.
-     * @param status      output param set to success/failure code.
-     * @stable ICU 4.0
-     */
-    virtual void adoptFormat(const UnicodeString& formatName, Format* formatToAdopt, UErrorCode& status);
-
-    /**
-     * Gets an array of subformats of this object.  The returned array
-     * should not be deleted by the caller, nor should the pointers
-     * within the array.  The array and its contents remain valid only
-     * until the next call to this format. See the class description
-     * about format numbering.
-     *
-     * @param count output parameter to receive the size of the array
-     * @return an array of count Format* objects, or nullptr if out of
-     * memory.  Any or all of the array elements may be nullptr.
-     * @stable ICU 2.0
-     */
-    virtual const Format** getFormats(int32_t& count) const;
-
-
-    using Format::format;
-
-    /**
-     * Formats the given array of arguments into a user-readable string.
-     * Does not take ownership of the Formattable* array or its contents.
-     *
-     * <p>If this format uses named arguments, appendTo is unchanged and
-     * status is set to U_ILLEGAL_ARGUMENT_ERROR.
-     *
-     * @param source    An array of objects to be formatted.
-     * @param count     The number of elements of 'source'.
-     * @param appendTo  Output parameter to receive result.
-     *                  Result is appended to existing contents.
-     * @param ignore    Not used; inherited from base class API.
-     * @param status    Input/output error code.  If the
-     *                  pattern cannot be parsed, set to failure code.
-     * @return          Reference to 'appendTo' parameter.
-     * @stable ICU 2.0
-     */
-    UnicodeString& format(const Formattable* source,
-                          int32_t count,
-                          UnicodeString& appendTo,
-                          FieldPosition& ignore,
-                          UErrorCode& status) const;
-
-    /**
-     * Formats the given array of arguments into a user-readable string
-     * using the given pattern.
-     *
-     * <p>If this format uses named arguments, appendTo is unchanged and
-     * status is set to U_ILLEGAL_ARGUMENT_ERROR.
-     *
-     * @param pattern   The pattern.
-     * @param arguments An array of objects to be formatted.
-     * @param count     The number of elements of 'source'.
-     * @param appendTo  Output parameter to receive result.
-     *                  Result is appended to existing contents.
-     * @param status    Input/output error code.  If the
-     *                  pattern cannot be parsed, set to failure code.
-     * @return          Reference to 'appendTo' parameter.
-     * @stable ICU 2.0
-     */
-    static UnicodeString& format(const UnicodeString& pattern,
-                                 const Formattable* arguments,
-                                 int32_t count,
-                                 UnicodeString& appendTo,
-                                 UErrorCode& status);
-
-    /**
-     * Formats the given array of arguments into a user-readable
-     * string.  The array must be stored within a single Formattable
-     * object of type kArray. If the Formattable object type is not of
-     * type kArray, then returns a failing UErrorCode.
-     *
-     * <p>If this format uses named arguments, appendTo is unchanged and
-     * status is set to U_ILLEGAL_ARGUMENT_ERROR.
-     *
-     * @param obj       A Formattable of type kArray containing
-     *                  arguments to be formatted.
-     * @param appendTo  Output parameter to receive result.
-     *                  Result is appended to existing contents.
-     * @param pos       On input: an alignment field, if desired.
-     *                  On output: the offsets of the alignment field.
-     * @param status    Input/output error code.  If the
-     *                  pattern cannot be parsed, set to failure code.
-     * @return          Reference to 'appendTo' parameter.
-     * @stable ICU 2.0
-     */
-    virtual UnicodeString& format(const Formattable& obj,
-                                  UnicodeString& appendTo,
-                                  FieldPosition& pos,
-                                  UErrorCode& status) const override;
-
-    /**
-     * Formats the given array of arguments into a user-defined argument name
-     * array. This function supports both named and numbered
-     * arguments-- if numbered, the formatName is the
-     * corresponding UnicodeStrings (e.g. "0", "1", "2"...).
-     *
-     * @param argumentNames argument name array
-     * @param arguments An array of objects to be formatted.
-     * @param count     The number of elements of 'argumentNames' and
-     *                  arguments.  The number of argumentNames and arguments
-     *                  must be the same.
-     * @param appendTo  Output parameter to receive result.
-     *                  Result is appended to existing contents.
-     * @param status    Input/output error code.  If the
-     *                  pattern cannot be parsed, set to failure code.
-     * @return          Reference to 'appendTo' parameter.
-     * @stable ICU 4.0
-     */
-    UnicodeString& format(const UnicodeString* argumentNames,
-                          const Formattable* arguments,
-                          int32_t count,
-                          UnicodeString& appendTo,
-                          UErrorCode& status) const;
-    /**
-     * Parses the given string into an array of output arguments.
-     *
-     * @param source    String to be parsed.
-     * @param pos       On input, starting position for parse. On output,
-     *                  final position after parse.  Unchanged if parse
-     *                  fails.
-     * @param count     Output parameter to receive the number of arguments
-     *                  parsed.
-     * @return an array of parsed arguments.  The caller owns both
-     * the array and its contents.
-     * @stable ICU 2.0
-     */
-    virtual Formattable* parse(const UnicodeString& source,
-                               ParsePosition& pos,
-                               int32_t& count) const;
-
-    /**
-     * Parses the given string into an array of output arguments.
-     *
-     * <p>If this format uses named arguments, status is set to
-     * U_ARGUMENT_TYPE_MISMATCH.
-     *
-     * @param source    String to be parsed.
-     * @param count     Output param to receive size of returned array.
-     * @param status    Input/output error code.  If the
-     *                  pattern cannot be parsed, set to failure code.
-     * @return an array of parsed arguments.  The caller owns both
-     * the array and its contents. Returns nullptr if status is not U_ZERO_ERROR.
-     *
-     * @stable ICU 2.0
-     */
-    virtual Formattable* parse(const UnicodeString& source,
-                               int32_t& count,
-                               UErrorCode& status) const;
-
-    /**
-     * Parses the given string into an array of output arguments
-     * stored within a single Formattable of type kArray.
-     *
-     * @param source    The string to be parsed into an object.
-     * @param result    Formattable to be set to the parse result.
-     *                  If parse fails, return contents are undefined.
-     * @param pos       On input, starting position for parse. On output,
-     *                  final position after parse.  Unchanged if parse
-     *                  fails.
-     * @stable ICU 2.0
-     */
-    virtual void parseObject(const UnicodeString& source,
-                             Formattable& result,
-                             ParsePosition& pos) const override;
-
-    /**
-     * Convert an 'apostrophe-friendly' pattern into a standard
-     * pattern.  Standard patterns treat all apostrophes as
-     * quotes, which is problematic in some languages, e.g.
-     * French, where apostrophe is commonly used.  This utility
-     * assumes that only an unpaired apostrophe immediately before
-     * a brace is a true quote.  Other unpaired apostrophes are paired,
-     * and the resulting standard pattern string is returned.
-     *
-     * <p><b>Note</b> it is not guaranteed that the returned pattern
-     * is indeed a valid pattern.  The only effect is to convert
-     * between patterns having different quoting semantics.
-     *
-     * @param pattern the 'apostrophe-friendly' patttern to convert
-     * @param status    Input/output error code.  If the pattern
-     *                  cannot be parsed, the failure code is set.
-     * @return the standard equivalent of the original pattern
-     * @stable ICU 3.4
-     */
-    static UnicodeString autoQuoteApostrophe(const UnicodeString& pattern,
-        UErrorCode& status);
-
-
-    /**
-     * Returns true if this MessageFormat uses named arguments,
-     * and false otherwise.  See class description.
-     *
-     * @return true if named arguments are used.
-     * @stable ICU 4.0
-     */
-    UBool usesNamedArguments() const;
-
-
-#ifndef U_HIDE_INTERNAL_API
-    /**
-     * This API is for ICU internal use only.
-     * Please do not use it.
-     *
-     * Returns argument types count in the parsed pattern.
-     * Used to distinguish pattern "{0} d" and "d".
-     *
-     * @return           The number of formattable types in the pattern
-     * @internal
-     */
-    int32_t getArgTypeCount() const;
-#endif  /* U_HIDE_INTERNAL_API */
-
-    /**
-     * Returns a unique class ID POLYMORPHICALLY.  Pure virtual override.
-     * This method is to implement a simple version of RTTI, since not all
-     * C++ compilers support genuine RTTI.  Polymorphic operator==() and
-     * clone() methods call this method.
-     *
-     * @return          The class ID for this object. All objects of a
-     *                  given class have the same class ID.  Objects of
-     *                  other classes have different class IDs.
-     * @stable ICU 2.0
-     */
-    virtual UClassID getDynamicClassID(void) const override;
-
-    /**
-     * Return the class ID for this class.  This is useful only for
-     * comparing to a return value from getDynamicClassID().  For example:
-     * <pre>
-     * .   Base* polymorphic_pointer = createPolymorphicObject();
-     * .   if (polymorphic_pointer->getDynamicClassID() ==
-     * .      Derived::getStaticClassID()) ...
-     * </pre>
-     * @return          The class ID for all objects of this class.
-     * @stable ICU 2.0
-     */
-    static UClassID U_EXPORT2 getStaticClassID(void);
-
-#ifndef U_HIDE_INTERNAL_API
-    /**
-     * Compares two Format objects. This is used for constructing the hash
-     * tables.
-     *
-     * @param left pointer to a Format object. Must not be nullptr.
-     * @param right pointer to a Format object. Must not be nullptr.
-     *
-     * @return whether the two objects are the same
-     * @internal
-     */
-    static UBool equalFormats(const void* left, const void* right);
-#endif  /* U_HIDE_INTERNAL_API */
-
-private:
-
-    Locale              fLocale;
-    MessagePattern      msgPattern;
-    Format**            formatAliases; // see getFormats
-    int32_t             formatAliasesCapacity;
-
-    MessageFormat() = delete; // default constructor not implemented
-
-     /**
-      * This provider helps defer instantiation of a PluralRules object
-      * until we actually need to select a keyword.
-      * For example, if the number matches an explicit-value selector like "=1"
-      * we do not need any PluralRules.
-      */
-    class U_I18N_API PluralSelectorProvider : public PluralFormat::PluralSelector {
-    public:
-        PluralSelectorProvider(const MessageFormat &mf, UPluralType type);
-        virtual ~PluralSelectorProvider();
-        virtual UnicodeString select(void *ctx, double number, UErrorCode& ec) const override;
-
-        void reset();
-    private:
-        const MessageFormat &msgFormat;
-        PluralRules* rules;
-        UPluralType type;
-    };
-
-    /**
-     * A MessageFormat formats an array of arguments.  Each argument
-     * has an expected type, based on the pattern.  For example, if
-     * the pattern contains the subformat "{3,number,integer}", then
-     * we expect argument 3 to have type Formattable::kLong.  This
-     * array needs to grow dynamically if the MessageFormat is
-     * modified.
-     */
-    Formattable::Type* argTypes;
-    int32_t            argTypeCount;
-    int32_t            argTypeCapacity;
-
-    /**
-     * true if there are different argTypes for the same argument.
-     * This only matters when the MessageFormat is used in the plain C (umsg_xxx) API
-     * where the pattern argTypes determine how the va_arg list is read.
-     */
-    UBool hasArgTypeConflicts;
-
-    // Variable-size array management
-    UBool allocateArgTypes(int32_t capacity, UErrorCode& status);
-
-    /**
-     * Default Format objects used when no format is specified and a
-     * numeric or date argument is formatted.  These are volatile
-     * cache objects maintained only for performance.  They do not
-     * participate in operator=(), copy constructor(), nor
-     * operator==().
-     */
-    NumberFormat* defaultNumberFormat;
-    DateFormat*   defaultDateFormat;
-
-    UHashtable* cachedFormatters;
-    UHashtable* customFormatArgStarts;
-
-    PluralSelectorProvider pluralProvider;
-    PluralSelectorProvider ordinalProvider;
-
-    /**
-     * Method to retrieve default formats (or nullptr on failure).
-     * These are semantically const, but may modify *this.
-     */
-    const NumberFormat* getDefaultNumberFormat(UErrorCode&) const;
-    const DateFormat*   getDefaultDateFormat(UErrorCode&) const;
-
-    /**
-     * Finds the word s, in the keyword list and returns the located index.
-     * @param s the keyword to be searched for.
-     * @param list the list of keywords to be searched with.
-     * @return the index of the list which matches the keyword s.
-     */
-    static int32_t findKeyword( const UnicodeString& s,
-                                const char16_t * const *list);
-
-    /**
-     * Thin wrapper around the format(... AppendableWrapper ...) variant.
-     * Wraps the destination UnicodeString into an AppendableWrapper and
-     * supplies default values for some other parameters.
-     */
-    UnicodeString& format(const Formattable* arguments,
-                          const UnicodeString *argumentNames,
-                          int32_t cnt,
-                          UnicodeString& appendTo,
-                          FieldPosition* pos,
-                          UErrorCode& status) const;
-
-    /**
-     * Formats the arguments and writes the result into the
-     * AppendableWrapper, updates the field position.
-     *
-     * @param msgStart      Index to msgPattern part to start formatting from.
-     * @param plNumber      nullptr except when formatting a plural argument sub-message
-     *                      where a '#' is replaced by the format string for this number.
-     * @param arguments     The formattable objects array. (Must not be nullptr.)
-     * @param argumentNames nullptr if numbered values are used. Otherwise the same
-     *                      length as "arguments", and each entry is the name of the
-     *                      corresponding argument in "arguments".
-     * @param cnt           The length of arguments (and of argumentNames if that is not nullptr).
-     * @param appendTo      Output parameter to receive the result.
-     *                      The result string is appended to existing contents.
-     * @param pos           Field position status.
-     * @param success       The error code status.
-     */
-    void format(int32_t msgStart,
-                const void *plNumber,
-                const Formattable* arguments,
-                const UnicodeString *argumentNames,
-                int32_t cnt,
-                AppendableWrapper& appendTo,
-                FieldPosition* pos,
-                UErrorCode& success) const;
-
-    UnicodeString getArgName(int32_t partIndex);
-
-    void setArgStartFormat(int32_t argStart, Format* formatter, UErrorCode& status);
-
-    void setCustomArgStartFormat(int32_t argStart, Format* formatter, UErrorCode& status);
-
-    int32_t nextTopLevelArgStart(int32_t partIndex) const;
-
-    UBool argNameMatches(int32_t partIndex, const UnicodeString& argName, int32_t argNumber);
-
-    void cacheExplicitFormats(UErrorCode& status);
-
-    Format* createAppropriateFormat(UnicodeString& type,
-                                    UnicodeString& style,
-                                    Formattable::Type& formattableType,
-                                    UParseError& parseError,
-                                    UErrorCode& ec);
-
-    const Formattable* getArgFromListByName(const Formattable* arguments,
-                                            const UnicodeString *argumentNames,
-                                            int32_t cnt, UnicodeString& name) const;
-
-    Formattable* parse(int32_t msgStart,
-                       const UnicodeString& source,
-                       ParsePosition& pos,
-                       int32_t& count,
-                       UErrorCode& ec) const;
-
-    FieldPosition* updateMetaData(AppendableWrapper& dest, int32_t prevLength,
-                                  FieldPosition* fp, const Formattable* argId) const;
-
-    /**
-     * Finds the "other" sub-message.
-     * @param partIndex the index of the first PluralFormat argument style part.
-     * @return the "other" sub-message start part index.
-     */
-    int32_t findOtherSubMessage(int32_t partIndex) const;
-
-    /**
-     * Returns the ARG_START index of the first occurrence of the plural number in a sub-message.
-     * Returns -1 if it is a REPLACE_NUMBER.
-     * Returns 0 if there is neither.
-     */
-    int32_t findFirstPluralNumberArg(int32_t msgStart, const UnicodeString &argName) const;
-
-    Format* getCachedFormatter(int32_t argumentNumber) const;
-
-    UnicodeString getLiteralStringUntilNextArgument(int32_t from) const;
-
-    void copyObjects(const MessageFormat& that, UErrorCode& ec);
-
-    void formatComplexSubMessage(int32_t msgStart,
-                                 const void *plNumber,
-                                 const Formattable* arguments,
-                                 const UnicodeString *argumentNames,
-                                 int32_t cnt,
-                                 AppendableWrapper& appendTo,
-                                 UErrorCode& success) const;
-
-    /**
-     * Convenience method that ought to be in NumberFormat
-     */
-    NumberFormat* createIntegerFormat(const Locale& locale, UErrorCode& status) const;
-
-    /**
-     * Returns array of argument types in the parsed pattern
-     * for use in C API.  Only for the use of umsg_vformat().  Not
-     * for public consumption.
-     * @param listCount  Output parameter to receive the size of array
-     * @return           The array of formattable types in the pattern
-     */
-    const Formattable::Type* getArgTypeList(int32_t& listCount) const {
-        listCount = argTypeCount;
-        return argTypes;
-    }
-
-    /**
-     * Resets the internal MessagePattern, and other associated caches.
-     */
-    void resetPattern();
-
-    /**
-     * A DummyFormatter that we use solely to store a nullptr value. UHash does
-     * not support storing nullptr values.
-     */
-    class U_I18N_API DummyFormat : public Format {
-    public:
-        virtual bool operator==(const Format&) const override;
-        virtual DummyFormat* clone() const override;
-        virtual UnicodeString& format(const Formattable& obj,
-                              UnicodeString& appendTo,
-                              UErrorCode& status) const;
-        virtual UnicodeString& format(const Formattable&,
-                                      UnicodeString& appendTo,
-                                      FieldPosition&,
-                                      UErrorCode& status) const override;
-        virtual UnicodeString& format(const Formattable& obj,
-                                      UnicodeString& appendTo,
-                                      FieldPositionIterator* posIter,
-                                      UErrorCode& status) const override;
-        virtual void parseObject(const UnicodeString&,
-                                 Formattable&,
-                                 ParsePosition&) const override;
-    };
-
-    friend class MessageFormatAdapter; // getFormatTypeList() access
-};
-
-U_NAMESPACE_END
-
-#endif /* #if !UCONFIG_NO_FORMATTING */
-
-#endif /* U_SHOW_CPLUSPLUS_API */
-
-#endif // _MSGFMT
-//eof
->>>>>>> a8a80be5
+// © 2016 and later: Unicode, Inc. and others.
+// License & terms of use: http://www.unicode.org/copyright.html
+/*
+* Copyright (C) 2007-2013, International Business Machines Corporation and
+* others. All Rights Reserved.
+********************************************************************************
+*
+* File MSGFMT.H
+*
+* Modification History:
+*
+*   Date        Name        Description
+*   02/19/97    aliu        Converted from java.
+*   03/20/97    helena      Finished first cut of implementation.
+*   07/22/98    stephen     Removed operator!= (defined in Format)
+*   08/19/2002  srl         Removing Javaisms
+*******************************************************************************/
+
+#ifndef MSGFMT_H
+#define MSGFMT_H
+
+#include "unicode/utypes.h"
+
+#if U_SHOW_CPLUSPLUS_API
+
+/**
+ * \file
+ * \brief C++ API: Formats messages in a language-neutral way.
+ */
+
+#if !UCONFIG_NO_FORMATTING
+
+#include "unicode/format.h"
+#include "unicode/locid.h"
+#include "unicode/messagepattern.h"
+#include "unicode/parseerr.h"
+#include "unicode/plurfmt.h"
+#include "unicode/plurrule.h"
+
+U_CDECL_BEGIN
+// Forward declaration.
+struct UHashtable;
+typedef struct UHashtable UHashtable; /**< @internal */
+U_CDECL_END
+
+U_NAMESPACE_BEGIN
+
+class AppendableWrapper;
+class DateFormat;
+class NumberFormat;
+
+/**
+ * <p>MessageFormat prepares strings for display to users,
+ * with optional arguments (variables/placeholders).
+ * The arguments can occur in any order, which is necessary for translation
+ * into languages with different grammars.
+ *
+ * <p>A MessageFormat is constructed from a <em>pattern</em> string
+ * with arguments in {curly braces} which will be replaced by formatted values.
+ *
+ * <p><code>MessageFormat</code> differs from the other <code>Format</code>
+ * classes in that you create a <code>MessageFormat</code> object with one
+ * of its constructors (not with a <code>createInstance</code> style factory
+ * method). Factory methods aren't necessary because <code>MessageFormat</code>
+ * itself doesn't implement locale-specific behavior. Any locale-specific
+ * behavior is defined by the pattern that you provide and the
+ * subformats used for inserted arguments.
+ *
+ * <p>Arguments can be named (using identifiers) or numbered (using small ASCII-digit integers).
+ * Some of the API methods work only with argument numbers and throw an exception
+ * if the pattern has named arguments (see {@link #usesNamedArguments()}).
+ *
+ * <p>An argument might not specify any format type. In this case,
+ * a numeric value is formatted with a default (for the locale) NumberFormat,
+ * and a date/time value is formatted with a default (for the locale) DateFormat.
+ *
+ * <p>An argument might specify a "simple" type for which the specified
+ * Format object is created, cached and used.
+ *
+ * <p>An argument might have a "complex" type with nested MessageFormat sub-patterns.
+ * During formatting, one of these sub-messages is selected according to the argument value
+ * and recursively formatted.
+ *
+ * <p>After construction, a custom Format object can be set for
+ * a top-level argument, overriding the default formatting and parsing behavior
+ * for that argument.
+ * However, custom formatting can be achieved more simply by writing
+ * a typeless argument in the pattern string
+ * and supplying it with a preformatted string value.
+ *
+ * <p>When formatting, MessageFormat takes a collection of argument values
+ * and writes an output string.
+ * The argument values may be passed as an array
+ * (when the pattern contains only numbered arguments)
+ * or as an array of names and and an array of arguments (which works for both named
+ * and numbered arguments).
+ *
+ * <p>Each argument is matched with one of the input values by array index or argument name
+ * and formatted according to its pattern specification
+ * (or using a custom Format object if one was set).
+ * A numbered pattern argument is matched with an argument name that contains that number
+ * as an ASCII-decimal-digit string (without leading zero).
+ *
+ * <h4><a name="patterns">Patterns and Their Interpretation</a></h4>
+ *
+ * <code>MessageFormat</code> uses patterns of the following form:
+ * <pre>
+ * message = messageText (argument messageText)*
+ * argument = noneArg | simpleArg | complexArg
+ * complexArg = choiceArg | pluralArg | selectArg | selectordinalArg
+ *
+ * noneArg = '{' argNameOrNumber '}'
+ * simpleArg = '{' argNameOrNumber ',' argType [',' argStyle] '}'
+ * choiceArg = '{' argNameOrNumber ',' "choice" ',' choiceStyle '}'
+ * pluralArg = '{' argNameOrNumber ',' "plural" ',' pluralStyle '}'
+ * selectArg = '{' argNameOrNumber ',' "select" ',' selectStyle '}'
+ * selectordinalArg = '{' argNameOrNumber ',' "selectordinal" ',' pluralStyle '}'
+ *
+ * choiceStyle: see {@link ChoiceFormat}
+ * pluralStyle: see {@link PluralFormat}
+ * selectStyle: see {@link SelectFormat}
+ *
+ * argNameOrNumber = argName | argNumber
+ * argName = [^[[:Pattern_Syntax:][:Pattern_White_Space:]]]+
+ * argNumber = '0' | ('1'..'9' ('0'..'9')*)
+ *
+ * argType = "number" | "date" | "time" | "spellout" | "ordinal" | "duration"
+ * argStyle = "short" | "medium" | "long" | "full" | "integer" | "currency" | "percent" | argStyleText | "::" argSkeletonText
+ * </pre>
+ *
+ * <ul>
+ *   <li>messageText can contain quoted literal strings including syntax characters.
+ *       A quoted literal string begins with an ASCII apostrophe and a syntax character
+ *       (usually a {curly brace}) and continues until the next single apostrophe.
+ *       A double ASCII apostrophe inside or outside of a quoted string represents
+ *       one literal apostrophe.
+ *   <li>Quotable syntax characters are the {curly braces} in all messageText parts,
+ *       plus the '#' sign in a messageText immediately inside a pluralStyle,
+ *       and the '|' symbol in a messageText immediately inside a choiceStyle.
+ *   <li>See also {@link #UMessagePatternApostropheMode}
+ *   <li>In argStyleText, every single ASCII apostrophe begins and ends quoted literal text,
+ *       and unquoted {curly braces} must occur in matched pairs.
+ * </ul>
+ *
+ * <p>Recommendation: Use the real apostrophe (single quote) character
+ * \htmlonly&#x2019;\endhtmlonly (U+2019) for
+ * human-readable text, and use the ASCII apostrophe ' (U+0027)
+ * only in program syntax, like quoting in MessageFormat.
+ * See the annotations for U+0027 Apostrophe in The Unicode Standard.
+ *
+ * <p>The <code>choice</code> argument type is deprecated.
+ * Use <code>plural</code> arguments for proper plural selection,
+ * and <code>select</code> arguments for simple selection among a fixed set of choices.
+ *
+ * <p>The <code>argType</code> and <code>argStyle</code> values are used to create
+ * a <code>Format</code> instance for the format element. The following
+ * table shows how the values map to Format instances. Combinations not
+ * shown in the table are illegal. Any <code>argStyleText</code> must
+ * be a valid pattern string for the Format subclass used.
+ *
+ * <p><table border=1>
+ *    <tr>
+ *       <th>argType
+ *       <th>argStyle
+ *       <th>resulting Format object
+ *    <tr>
+ *       <td colspan=2><i>(none)</i>
+ *       <td><code>null</code>
+ *    <tr>
+ *       <td rowspan=6><code>number</code>
+ *       <td><i>(none)</i>
+ *       <td><code>NumberFormat.createInstance(getLocale(), status)</code>
+ *    <tr>
+ *       <td><code>integer</code>
+ *       <td><code>NumberFormat.createInstance(getLocale(), kNumberStyle, status)</code>
+ *    <tr>
+ *       <td><code>currency</code>
+ *       <td><code>NumberFormat.createCurrencyInstance(getLocale(), status)</code>
+ *    <tr>
+ *       <td><code>percent</code>
+ *       <td><code>NumberFormat.createPercentInstance(getLocale(), status)</code>
+ *    <tr>
+ *       <td><i>argStyleText</i>
+ *       <td><code>new DecimalFormat(argStyleText, new DecimalFormatSymbols(getLocale(), status), status)</code>
+ *    <tr>
+ *       <td><i>argSkeletonText</i>
+ *       <td><code>NumberFormatter::forSkeleton(argSkeletonText, status).locale(getLocale()).toFormat(status)</code>
+ *    <tr>
+ *       <td rowspan=7><code>date</code>
+ *       <td><i>(none)</i>
+ *       <td><code>DateFormat.createDateInstance(kDefault, getLocale(), status)</code>
+ *    <tr>
+ *       <td><code>short</code>
+ *       <td><code>DateFormat.createDateInstance(kShort, getLocale(), status)</code>
+ *    <tr>
+ *       <td><code>medium</code>
+ *       <td><code>DateFormat.createDateInstance(kDefault, getLocale(), status)</code>
+ *    <tr>
+ *       <td><code>long</code>
+ *       <td><code>DateFormat.createDateInstance(kLong, getLocale(), status)</code>
+ *    <tr>
+ *       <td><code>full</code>
+ *       <td><code>DateFormat.createDateInstance(kFull, getLocale(), status)</code>
+ *    <tr>
+ *       <td><i>argStyleText</i>
+ *       <td><code>new SimpleDateFormat(argStyleText, getLocale(), status)</code>
+ *    <tr>
+ *       <td><i>argSkeletonText</i>
+ *       <td><code>DateFormat::createInstanceForSkeleton(argSkeletonText, getLocale(), status)</code>
+ *    <tr>
+ *       <td rowspan=6><code>time</code>
+ *       <td><i>(none)</i>
+ *       <td><code>DateFormat.createTimeInstance(kDefault, getLocale(), status)</code>
+ *    <tr>
+ *       <td><code>short</code>
+ *       <td><code>DateFormat.createTimeInstance(kShort, getLocale(), status)</code>
+ *    <tr>
+ *       <td><code>medium</code>
+ *       <td><code>DateFormat.createTimeInstance(kDefault, getLocale(), status)</code>
+ *    <tr>
+ *       <td><code>long</code>
+ *       <td><code>DateFormat.createTimeInstance(kLong, getLocale(), status)</code>
+ *    <tr>
+ *       <td><code>full</code>
+ *       <td><code>DateFormat.createTimeInstance(kFull, getLocale(), status)</code>
+ *    <tr>
+ *       <td><i>argStyleText</i>
+ *       <td><code>new SimpleDateFormat(argStyleText, getLocale(), status)</code>
+ *    <tr>
+ *       <td><code>spellout</code>
+ *       <td><i>argStyleText (optional)</i>
+ *       <td><code>new RuleBasedNumberFormat(URBNF_SPELLOUT, getLocale(), status)
+ *           <br/>&nbsp;&nbsp;&nbsp;&nbsp;.setDefaultRuleset(argStyleText, status);</code>
+ *    <tr>
+ *       <td><code>ordinal</code>
+ *       <td><i>argStyleText (optional)</i>
+ *       <td><code>new RuleBasedNumberFormat(URBNF_ORDINAL, getLocale(), status)
+ *           <br/>&nbsp;&nbsp;&nbsp;&nbsp;.setDefaultRuleset(argStyleText, status);</code>
+ *    <tr>
+ *       <td><code>duration</code>
+ *       <td><i>argStyleText (optional)</i>
+ *       <td><code>new RuleBasedNumberFormat(URBNF_DURATION, getLocale(), status)
+ *           <br/>&nbsp;&nbsp;&nbsp;&nbsp;.setDefaultRuleset(argStyleText, status);</code>
+ * </table>
+ * <p>
+ *
+ * <h4>Argument formatting</h4>
+ *
+ * <p>Arguments are formatted according to their type, using the default
+ * ICU formatters for those types, unless otherwise specified.</p>
+ *
+ * <p>There are also several ways to control the formatting.</p>
+ *
+ * <p>We recommend you use default styles, predefined style values, skeletons,
+ * or preformatted values, but not pattern strings or custom format objects.</p>
+ *
+ * <p>For more details, see the
+ * <a href="https://unicode-org.github.io/icu/userguide/format_parse/messages">ICU User Guide</a>.</p>
+ *
+ * <h4>Usage Information</h4>
+ *
+ * <p>Here are some examples of usage:
+ * Example 1:
+ *
+ * <pre>
+ * \code
+ *     UErrorCode success = U_ZERO_ERROR;
+ *     GregorianCalendar cal(success);
+ *     Formattable arguments[] = {
+ *         7L,
+ *         Formattable( (Date) cal.getTime(success), Formattable::kIsDate),
+ *         "a disturbance in the Force"
+ *     };
+ *
+ *     UnicodeString result;
+ *     MessageFormat::format(
+ *          "At {1,time,::jmm} on {1,date,::dMMMM}, there was {2} on planet {0,number}.",
+ *          arguments, 3, result, success );
+ *
+ *     cout << "result: " << result << endl;
+ *     //<output>: At 4:34 PM on March 23, there was a disturbance
+ *     //             in the Force on planet 7.
+ * \endcode
+ * </pre>
+ *
+ * Typically, the message format will come from resources, and the
+ * arguments will be dynamically set at runtime.
+ *
+ * <p>Example 2:
+ *
+ * <pre>
+ *  \code
+ *     success = U_ZERO_ERROR;
+ *     Formattable testArgs[] = {3L, "MyDisk"};
+ *
+ *     MessageFormat form(
+ *         "The disk \"{1}\" contains {0} file(s).", success );
+ *
+ *     UnicodeString string;
+ *     FieldPosition fpos = 0;
+ *     cout << "format: " << form.format(testArgs, 2, string, fpos, success ) << endl;
+ *
+ *     // output, with different testArgs:
+ *     // output: The disk "MyDisk" contains 0 file(s).
+ *     // output: The disk "MyDisk" contains 1 file(s).
+ *     // output: The disk "MyDisk" contains 1,273 file(s).
+ *  \endcode
+ *  </pre>
+ *
+ *
+ * <p>For messages that include plural forms, you can use a plural argument:
+ * <pre>
+ * \code
+ *  success = U_ZERO_ERROR;
+ *  MessageFormat msgFmt(
+ *       "{num_files, plural, "
+ *       "=0{There are no files on disk \"{disk_name}\".}"
+ *       "=1{There is one file on disk \"{disk_name}\".}"
+ *       "other{There are # files on disk \"{disk_name}\".}}",
+ *      Locale("en"),
+ *      success);
+ *  FieldPosition fpos = 0;
+ *  Formattable testArgs[] = {0L, "MyDisk"};
+ *  UnicodeString testArgsNames[] = {"num_files", "disk_name"};
+ *  UnicodeString result;
+ *  cout << msgFmt.format(testArgs, testArgsNames, 2, result, fpos, 0, success);
+ *  testArgs[0] = 3L;
+ *  cout << msgFmt.format(testArgs, testArgsNames, 2, result, fpos, 0, success);
+ * \endcode
+ * <em>output</em>:
+ * There are no files on disk "MyDisk".
+ * There are 3 files on "MyDisk".
+ * </pre>
+ * See {@link PluralFormat} and {@link PluralRules} for details.
+ *
+ * <h4><a name="synchronization">Synchronization</a></h4>
+ *
+ * <p>MessageFormats are not synchronized.
+ * It is recommended to create separate format instances for each thread.
+ * If multiple threads access a format concurrently, it must be synchronized
+ * externally.
+ *
+ * @stable ICU 2.0
+ */
+class U_I18N_API MessageFormat : public Format {
+public:
+#ifndef U_HIDE_OBSOLETE_API
+    /**
+     * Enum type for kMaxFormat.
+     * @obsolete ICU 3.0.  The 10-argument limit was removed as of ICU 2.6,
+     * rendering this enum type obsolete.
+     */
+    enum EFormatNumber {
+        /**
+         * The maximum number of arguments.
+         * @obsolete ICU 3.0.  The 10-argument limit was removed as of ICU 2.6,
+         * rendering this constant obsolete.
+         */
+        kMaxFormat = 10
+    };
+#endif  /* U_HIDE_OBSOLETE_API */
+
+    /**
+     * Constructs a new MessageFormat using the given pattern and the
+     * default locale.
+     *
+     * @param pattern   Pattern used to construct object.
+     * @param status    Input/output error code.  If the
+     *                  pattern cannot be parsed, set to failure code.
+     * @stable ICU 2.0
+     */
+    MessageFormat(const UnicodeString& pattern,
+                  UErrorCode &status);
+
+    /**
+     * Constructs a new MessageFormat using the given pattern and locale.
+     * @param pattern   Pattern used to construct object.
+     * @param newLocale The locale to use for formatting dates and numbers.
+     * @param status    Input/output error code.  If the
+     *                  pattern cannot be parsed, set to failure code.
+     * @stable ICU 2.0
+     */
+    MessageFormat(const UnicodeString& pattern,
+                  const Locale& newLocale,
+                        UErrorCode& status);
+    /**
+     * Constructs a new MessageFormat using the given pattern and locale.
+     * @param pattern   Pattern used to construct object.
+     * @param newLocale The locale to use for formatting dates and numbers.
+     * @param parseError Struct to receive information on the position
+     *                   of an error within the pattern.
+     * @param status    Input/output error code.  If the
+     *                  pattern cannot be parsed, set to failure code.
+     * @stable ICU 2.0
+     */
+    MessageFormat(const UnicodeString& pattern,
+                  const Locale& newLocale,
+                  UParseError& parseError,
+                  UErrorCode& status);
+    /**
+     * Constructs a new MessageFormat from an existing one.
+     * @stable ICU 2.0
+     */
+    MessageFormat(const MessageFormat&);
+
+    /**
+     * Assignment operator.
+     * @stable ICU 2.0
+     */
+    const MessageFormat& operator=(const MessageFormat&);
+
+    /**
+     * Destructor.
+     * @stable ICU 2.0
+     */
+    virtual ~MessageFormat();
+
+    /**
+     * Clones this Format object polymorphically.  The caller owns the
+     * result and should delete it when done.
+     * @stable ICU 2.0
+     */
+    virtual MessageFormat* clone() const override;
+
+    /**
+     * Returns true if the given Format objects are semantically equal.
+     * Objects of different subclasses are considered unequal.
+     * @param other  the object to be compared with.
+     * @return       true if the given Format objects are semantically equal.
+     * @stable ICU 2.0
+     */
+    virtual bool operator==(const Format& other) const override;
+
+    /**
+     * Sets the locale to be used for creating argument Format objects.
+     * @param theLocale    the new locale value to be set.
+     * @stable ICU 2.0
+     */
+    virtual void setLocale(const Locale& theLocale);
+
+    /**
+     * Gets the locale used for creating argument Format objects.
+     * format information.
+     * @return    the locale of the object.
+     * @stable ICU 2.0
+     */
+    virtual const Locale& getLocale(void) const;
+
+    /**
+     * Applies the given pattern string to this message format.
+     *
+     * @param pattern   The pattern to be applied.
+     * @param status    Input/output error code.  If the
+     *                  pattern cannot be parsed, set to failure code.
+     * @stable ICU 2.0
+     */
+    virtual void applyPattern(const UnicodeString& pattern,
+                              UErrorCode& status);
+    /**
+     * Applies the given pattern string to this message format.
+     *
+     * @param pattern    The pattern to be applied.
+     * @param parseError Struct to receive information on the position
+     *                   of an error within the pattern.
+     * @param status    Input/output error code.  If the
+     *                  pattern cannot be parsed, set to failure code.
+     * @stable ICU 2.0
+     */
+    virtual void applyPattern(const UnicodeString& pattern,
+                             UParseError& parseError,
+                             UErrorCode& status);
+
+    /**
+     * Sets the UMessagePatternApostropheMode and the pattern used by this message format.
+     * Parses the pattern and caches Format objects for simple argument types.
+     * Patterns and their interpretation are specified in the
+     * <a href="#patterns">class description</a>.
+     * <p>
+     * This method is best used only once on a given object to avoid confusion about the mode,
+     * and after constructing the object with an empty pattern string to minimize overhead.
+     *
+     * @param pattern    The pattern to be applied.
+     * @param aposMode   The new apostrophe mode.
+     * @param parseError Struct to receive information on the position
+     *                   of an error within the pattern.
+     *                   Can be nullptr.
+     * @param status    Input/output error code.  If the
+     *                  pattern cannot be parsed, set to failure code.
+     * @stable ICU 4.8
+     */
+    virtual void applyPattern(const UnicodeString& pattern,
+                              UMessagePatternApostropheMode aposMode,
+                              UParseError* parseError,
+                              UErrorCode& status);
+
+    /**
+     * @return this instance's UMessagePatternApostropheMode.
+     * @stable ICU 4.8
+     */
+    UMessagePatternApostropheMode getApostropheMode() const {
+        return msgPattern.getApostropheMode();
+    }
+
+    /**
+     * Returns a pattern that can be used to recreate this object.
+     *
+     * @param appendTo  Output parameter to receive the pattern.
+     *                  Result is appended to existing contents.
+     * @return          Reference to 'appendTo' parameter.
+     * @stable ICU 2.0
+     */
+    virtual UnicodeString& toPattern(UnicodeString& appendTo) const;
+
+    /**
+     * Sets subformats.
+     * See the class description about format numbering.
+     * The caller should not delete the Format objects after this call.
+     * <EM>The array formatsToAdopt is not itself adopted.</EM> Its
+     * ownership is retained by the caller. If the call fails because
+     * memory cannot be allocated, then the formats will be deleted
+     * by this method, and this object will remain unchanged.
+     *
+     * <p>If this format uses named arguments, the new formats are discarded
+     * and this format remains unchanged.
+     *
+     * @stable ICU 2.0
+     * @param formatsToAdopt    the format to be adopted.
+     * @param count             the size of the array.
+     */
+    virtual void adoptFormats(Format** formatsToAdopt, int32_t count);
+
+    /**
+     * Sets subformats.
+     * See the class description about format numbering.
+     * Each item in the array is cloned into the internal array.
+     * If the call fails because memory cannot be allocated, then this
+     * object will remain unchanged.
+     *
+     * <p>If this format uses named arguments, the new formats are discarded
+     * and this format remains unchanged.
+     *
+     * @stable ICU 2.0
+     * @param newFormats the new format to be set.
+     * @param cnt        the size of the array.
+     */
+    virtual void setFormats(const Format** newFormats, int32_t cnt);
+
+
+    /**
+     * Sets one subformat.
+     * See the class description about format numbering.
+     * The caller should not delete the Format object after this call.
+     * If the number is over the number of formats already set,
+     * the item will be deleted and ignored.
+     *
+     * <p>If this format uses named arguments, the new format is discarded
+     * and this format remains unchanged.
+     *
+     * @stable ICU 2.0
+     * @param formatNumber     index of the subformat.
+     * @param formatToAdopt    the format to be adopted.
+     */
+    virtual void adoptFormat(int32_t formatNumber, Format* formatToAdopt);
+
+    /**
+     * Sets one subformat.
+     * See the class description about format numbering.
+     * If the number is over the number of formats already set,
+     * the item will be ignored.
+     * @param formatNumber     index of the subformat.
+     * @param format    the format to be set.
+     * @stable ICU 2.0
+     */
+    virtual void setFormat(int32_t formatNumber, const Format& format);
+
+    /**
+     * Gets format names. This function returns formatNames in StringEnumerations
+     * which can be used with getFormat() and setFormat() to export formattable
+     * array from current MessageFormat to another.  It is the caller's responsibility
+     * to delete the returned formatNames.
+     * @param status  output param set to success/failure code.
+     * @stable ICU 4.0
+     */
+    virtual StringEnumeration* getFormatNames(UErrorCode& status);
+
+    /**
+     * Gets subformat pointer for given format name.
+     * This function supports both named and numbered
+     * arguments. If numbered, the formatName is the
+     * corresponding UnicodeStrings (e.g. "0", "1", "2"...).
+     * The returned Format object should not be deleted by the caller,
+     * nor should the pointer of other object .  The pointer and its
+     * contents remain valid only until the next call to any method
+     * of this class is made with this object.
+     * @param formatName the name or number specifying a format
+     * @param status  output param set to success/failure code.
+     * @stable ICU 4.0
+     */
+    virtual Format* getFormat(const UnicodeString& formatName, UErrorCode& status);
+
+    /**
+     * Sets one subformat for given format name.
+     * See the class description about format name.
+     * This function supports both named and numbered
+     * arguments-- if numbered, the formatName is the
+     * corresponding UnicodeStrings (e.g. "0", "1", "2"...).
+     * If there is no matched formatName or wrong type,
+     * the item will be ignored.
+     * @param formatName  Name of the subformat.
+     * @param format      the format to be set.
+     * @param status  output param set to success/failure code.
+     * @stable ICU 4.0
+     */
+    virtual void setFormat(const UnicodeString& formatName, const Format& format, UErrorCode& status);
+
+    /**
+     * Sets one subformat for given format name.
+     * See the class description about format name.
+     * This function supports both named and numbered
+     * arguments-- if numbered, the formatName is the
+     * corresponding UnicodeStrings (e.g. "0", "1", "2"...).
+     * If there is no matched formatName or wrong type,
+     * the item will be ignored.
+     * The caller should not delete the Format object after this call.
+     * @param formatName  Name of the subformat.
+     * @param formatToAdopt  Format to be adopted.
+     * @param status      output param set to success/failure code.
+     * @stable ICU 4.0
+     */
+    virtual void adoptFormat(const UnicodeString& formatName, Format* formatToAdopt, UErrorCode& status);
+
+    /**
+     * Gets an array of subformats of this object.  The returned array
+     * should not be deleted by the caller, nor should the pointers
+     * within the array.  The array and its contents remain valid only
+     * until the next call to this format. See the class description
+     * about format numbering.
+     *
+     * @param count output parameter to receive the size of the array
+     * @return an array of count Format* objects, or nullptr if out of
+     * memory.  Any or all of the array elements may be nullptr.
+     * @stable ICU 2.0
+     */
+    virtual const Format** getFormats(int32_t& count) const;
+
+
+    using Format::format;
+
+    /**
+     * Formats the given array of arguments into a user-readable string.
+     * Does not take ownership of the Formattable* array or its contents.
+     *
+     * <p>If this format uses named arguments, appendTo is unchanged and
+     * status is set to U_ILLEGAL_ARGUMENT_ERROR.
+     *
+     * @param source    An array of objects to be formatted.
+     * @param count     The number of elements of 'source'.
+     * @param appendTo  Output parameter to receive result.
+     *                  Result is appended to existing contents.
+     * @param ignore    Not used; inherited from base class API.
+     * @param status    Input/output error code.  If the
+     *                  pattern cannot be parsed, set to failure code.
+     * @return          Reference to 'appendTo' parameter.
+     * @stable ICU 2.0
+     */
+    UnicodeString& format(const Formattable* source,
+                          int32_t count,
+                          UnicodeString& appendTo,
+                          FieldPosition& ignore,
+                          UErrorCode& status) const;
+
+    /**
+     * Formats the given array of arguments into a user-readable string
+     * using the given pattern.
+     *
+     * <p>If this format uses named arguments, appendTo is unchanged and
+     * status is set to U_ILLEGAL_ARGUMENT_ERROR.
+     *
+     * @param pattern   The pattern.
+     * @param arguments An array of objects to be formatted.
+     * @param count     The number of elements of 'source'.
+     * @param appendTo  Output parameter to receive result.
+     *                  Result is appended to existing contents.
+     * @param status    Input/output error code.  If the
+     *                  pattern cannot be parsed, set to failure code.
+     * @return          Reference to 'appendTo' parameter.
+     * @stable ICU 2.0
+     */
+    static UnicodeString& format(const UnicodeString& pattern,
+                                 const Formattable* arguments,
+                                 int32_t count,
+                                 UnicodeString& appendTo,
+                                 UErrorCode& status);
+
+    /**
+     * Formats the given array of arguments into a user-readable
+     * string.  The array must be stored within a single Formattable
+     * object of type kArray. If the Formattable object type is not of
+     * type kArray, then returns a failing UErrorCode.
+     *
+     * <p>If this format uses named arguments, appendTo is unchanged and
+     * status is set to U_ILLEGAL_ARGUMENT_ERROR.
+     *
+     * @param obj       A Formattable of type kArray containing
+     *                  arguments to be formatted.
+     * @param appendTo  Output parameter to receive result.
+     *                  Result is appended to existing contents.
+     * @param pos       On input: an alignment field, if desired.
+     *                  On output: the offsets of the alignment field.
+     * @param status    Input/output error code.  If the
+     *                  pattern cannot be parsed, set to failure code.
+     * @return          Reference to 'appendTo' parameter.
+     * @stable ICU 2.0
+     */
+    virtual UnicodeString& format(const Formattable& obj,
+                                  UnicodeString& appendTo,
+                                  FieldPosition& pos,
+                                  UErrorCode& status) const override;
+
+    /**
+     * Formats the given array of arguments into a user-defined argument name
+     * array. This function supports both named and numbered
+     * arguments-- if numbered, the formatName is the
+     * corresponding UnicodeStrings (e.g. "0", "1", "2"...).
+     *
+     * @param argumentNames argument name array
+     * @param arguments An array of objects to be formatted.
+     * @param count     The number of elements of 'argumentNames' and
+     *                  arguments.  The number of argumentNames and arguments
+     *                  must be the same.
+     * @param appendTo  Output parameter to receive result.
+     *                  Result is appended to existing contents.
+     * @param status    Input/output error code.  If the
+     *                  pattern cannot be parsed, set to failure code.
+     * @return          Reference to 'appendTo' parameter.
+     * @stable ICU 4.0
+     */
+    UnicodeString& format(const UnicodeString* argumentNames,
+                          const Formattable* arguments,
+                          int32_t count,
+                          UnicodeString& appendTo,
+                          UErrorCode& status) const;
+    /**
+     * Parses the given string into an array of output arguments.
+     *
+     * @param source    String to be parsed.
+     * @param pos       On input, starting position for parse. On output,
+     *                  final position after parse.  Unchanged if parse
+     *                  fails.
+     * @param count     Output parameter to receive the number of arguments
+     *                  parsed.
+     * @return an array of parsed arguments.  The caller owns both
+     * the array and its contents.
+     * @stable ICU 2.0
+     */
+    virtual Formattable* parse(const UnicodeString& source,
+                               ParsePosition& pos,
+                               int32_t& count) const;
+
+    /**
+     * Parses the given string into an array of output arguments.
+     *
+     * <p>If this format uses named arguments, status is set to
+     * U_ARGUMENT_TYPE_MISMATCH.
+     *
+     * @param source    String to be parsed.
+     * @param count     Output param to receive size of returned array.
+     * @param status    Input/output error code.  If the
+     *                  pattern cannot be parsed, set to failure code.
+     * @return an array of parsed arguments.  The caller owns both
+     * the array and its contents. Returns nullptr if status is not U_ZERO_ERROR.
+     *
+     * @stable ICU 2.0
+     */
+    virtual Formattable* parse(const UnicodeString& source,
+                               int32_t& count,
+                               UErrorCode& status) const;
+
+    /**
+     * Parses the given string into an array of output arguments
+     * stored within a single Formattable of type kArray.
+     *
+     * @param source    The string to be parsed into an object.
+     * @param result    Formattable to be set to the parse result.
+     *                  If parse fails, return contents are undefined.
+     * @param pos       On input, starting position for parse. On output,
+     *                  final position after parse.  Unchanged if parse
+     *                  fails.
+     * @stable ICU 2.0
+     */
+    virtual void parseObject(const UnicodeString& source,
+                             Formattable& result,
+                             ParsePosition& pos) const override;
+
+    /**
+     * Convert an 'apostrophe-friendly' pattern into a standard
+     * pattern.  Standard patterns treat all apostrophes as
+     * quotes, which is problematic in some languages, e.g.
+     * French, where apostrophe is commonly used.  This utility
+     * assumes that only an unpaired apostrophe immediately before
+     * a brace is a true quote.  Other unpaired apostrophes are paired,
+     * and the resulting standard pattern string is returned.
+     *
+     * <p><b>Note</b> it is not guaranteed that the returned pattern
+     * is indeed a valid pattern.  The only effect is to convert
+     * between patterns having different quoting semantics.
+     *
+     * @param pattern the 'apostrophe-friendly' patttern to convert
+     * @param status    Input/output error code.  If the pattern
+     *                  cannot be parsed, the failure code is set.
+     * @return the standard equivalent of the original pattern
+     * @stable ICU 3.4
+     */
+    static UnicodeString autoQuoteApostrophe(const UnicodeString& pattern,
+        UErrorCode& status);
+
+
+    /**
+     * Returns true if this MessageFormat uses named arguments,
+     * and false otherwise.  See class description.
+     *
+     * @return true if named arguments are used.
+     * @stable ICU 4.0
+     */
+    UBool usesNamedArguments() const;
+
+
+#ifndef U_HIDE_INTERNAL_API
+    /**
+     * This API is for ICU internal use only.
+     * Please do not use it.
+     *
+     * Returns argument types count in the parsed pattern.
+     * Used to distinguish pattern "{0} d" and "d".
+     *
+     * @return           The number of formattable types in the pattern
+     * @internal
+     */
+    int32_t getArgTypeCount() const;
+#endif  /* U_HIDE_INTERNAL_API */
+
+    /**
+     * Returns a unique class ID POLYMORPHICALLY.  Pure virtual override.
+     * This method is to implement a simple version of RTTI, since not all
+     * C++ compilers support genuine RTTI.  Polymorphic operator==() and
+     * clone() methods call this method.
+     *
+     * @return          The class ID for this object. All objects of a
+     *                  given class have the same class ID.  Objects of
+     *                  other classes have different class IDs.
+     * @stable ICU 2.0
+     */
+    virtual UClassID getDynamicClassID(void) const override;
+
+    /**
+     * Return the class ID for this class.  This is useful only for
+     * comparing to a return value from getDynamicClassID().  For example:
+     * <pre>
+     * .   Base* polymorphic_pointer = createPolymorphicObject();
+     * .   if (polymorphic_pointer->getDynamicClassID() ==
+     * .      Derived::getStaticClassID()) ...
+     * </pre>
+     * @return          The class ID for all objects of this class.
+     * @stable ICU 2.0
+     */
+    static UClassID U_EXPORT2 getStaticClassID(void);
+
+#ifndef U_HIDE_INTERNAL_API
+    /**
+     * Compares two Format objects. This is used for constructing the hash
+     * tables.
+     *
+     * @param left pointer to a Format object. Must not be nullptr.
+     * @param right pointer to a Format object. Must not be nullptr.
+     *
+     * @return whether the two objects are the same
+     * @internal
+     */
+    static UBool equalFormats(const void* left, const void* right);
+#endif  /* U_HIDE_INTERNAL_API */
+
+private:
+
+    Locale              fLocale;
+    MessagePattern      msgPattern;
+    Format**            formatAliases; // see getFormats
+    int32_t             formatAliasesCapacity;
+
+    MessageFormat() = delete; // default constructor not implemented
+
+     /**
+      * This provider helps defer instantiation of a PluralRules object
+      * until we actually need to select a keyword.
+      * For example, if the number matches an explicit-value selector like "=1"
+      * we do not need any PluralRules.
+      */
+    class U_I18N_API PluralSelectorProvider : public PluralFormat::PluralSelector {
+    public:
+        PluralSelectorProvider(const MessageFormat &mf, UPluralType type);
+        virtual ~PluralSelectorProvider();
+        virtual UnicodeString select(void *ctx, double number, UErrorCode& ec) const override;
+
+        void reset();
+    private:
+        const MessageFormat &msgFormat;
+        PluralRules* rules;
+        UPluralType type;
+    };
+
+    /**
+     * A MessageFormat formats an array of arguments.  Each argument
+     * has an expected type, based on the pattern.  For example, if
+     * the pattern contains the subformat "{3,number,integer}", then
+     * we expect argument 3 to have type Formattable::kLong.  This
+     * array needs to grow dynamically if the MessageFormat is
+     * modified.
+     */
+    Formattable::Type* argTypes;
+    int32_t            argTypeCount;
+    int32_t            argTypeCapacity;
+
+    /**
+     * true if there are different argTypes for the same argument.
+     * This only matters when the MessageFormat is used in the plain C (umsg_xxx) API
+     * where the pattern argTypes determine how the va_arg list is read.
+     */
+    UBool hasArgTypeConflicts;
+
+    // Variable-size array management
+    UBool allocateArgTypes(int32_t capacity, UErrorCode& status);
+
+    /**
+     * Default Format objects used when no format is specified and a
+     * numeric or date argument is formatted.  These are volatile
+     * cache objects maintained only for performance.  They do not
+     * participate in operator=(), copy constructor(), nor
+     * operator==().
+     */
+    NumberFormat* defaultNumberFormat;
+    DateFormat*   defaultDateFormat;
+
+    UHashtable* cachedFormatters;
+    UHashtable* customFormatArgStarts;
+
+    PluralSelectorProvider pluralProvider;
+    PluralSelectorProvider ordinalProvider;
+
+    /**
+     * Method to retrieve default formats (or nullptr on failure).
+     * These are semantically const, but may modify *this.
+     */
+    const NumberFormat* getDefaultNumberFormat(UErrorCode&) const;
+    const DateFormat*   getDefaultDateFormat(UErrorCode&) const;
+
+    /**
+     * Finds the word s, in the keyword list and returns the located index.
+     * @param s the keyword to be searched for.
+     * @param list the list of keywords to be searched with.
+     * @return the index of the list which matches the keyword s.
+     */
+    static int32_t findKeyword( const UnicodeString& s,
+                                const char16_t * const *list);
+
+    /**
+     * Thin wrapper around the format(... AppendableWrapper ...) variant.
+     * Wraps the destination UnicodeString into an AppendableWrapper and
+     * supplies default values for some other parameters.
+     */
+    UnicodeString& format(const Formattable* arguments,
+                          const UnicodeString *argumentNames,
+                          int32_t cnt,
+                          UnicodeString& appendTo,
+                          FieldPosition* pos,
+                          UErrorCode& status) const;
+
+    /**
+     * Formats the arguments and writes the result into the
+     * AppendableWrapper, updates the field position.
+     *
+     * @param msgStart      Index to msgPattern part to start formatting from.
+     * @param plNumber      nullptr except when formatting a plural argument sub-message
+     *                      where a '#' is replaced by the format string for this number.
+     * @param arguments     The formattable objects array. (Must not be nullptr.)
+     * @param argumentNames nullptr if numbered values are used. Otherwise the same
+     *                      length as "arguments", and each entry is the name of the
+     *                      corresponding argument in "arguments".
+     * @param cnt           The length of arguments (and of argumentNames if that is not nullptr).
+     * @param appendTo      Output parameter to receive the result.
+     *                      The result string is appended to existing contents.
+     * @param pos           Field position status.
+     * @param success       The error code status.
+     */
+    void format(int32_t msgStart,
+                const void *plNumber,
+                const Formattable* arguments,
+                const UnicodeString *argumentNames,
+                int32_t cnt,
+                AppendableWrapper& appendTo,
+                FieldPosition* pos,
+                UErrorCode& success) const;
+
+    UnicodeString getArgName(int32_t partIndex);
+
+    void setArgStartFormat(int32_t argStart, Format* formatter, UErrorCode& status);
+
+    void setCustomArgStartFormat(int32_t argStart, Format* formatter, UErrorCode& status);
+
+    int32_t nextTopLevelArgStart(int32_t partIndex) const;
+
+    UBool argNameMatches(int32_t partIndex, const UnicodeString& argName, int32_t argNumber);
+
+    void cacheExplicitFormats(UErrorCode& status);
+
+    Format* createAppropriateFormat(UnicodeString& type,
+                                    UnicodeString& style,
+                                    Formattable::Type& formattableType,
+                                    UParseError& parseError,
+                                    UErrorCode& ec);
+
+    const Formattable* getArgFromListByName(const Formattable* arguments,
+                                            const UnicodeString *argumentNames,
+                                            int32_t cnt, UnicodeString& name) const;
+
+    Formattable* parse(int32_t msgStart,
+                       const UnicodeString& source,
+                       ParsePosition& pos,
+                       int32_t& count,
+                       UErrorCode& ec) const;
+
+    FieldPosition* updateMetaData(AppendableWrapper& dest, int32_t prevLength,
+                                  FieldPosition* fp, const Formattable* argId) const;
+
+    /**
+     * Finds the "other" sub-message.
+     * @param partIndex the index of the first PluralFormat argument style part.
+     * @return the "other" sub-message start part index.
+     */
+    int32_t findOtherSubMessage(int32_t partIndex) const;
+
+    /**
+     * Returns the ARG_START index of the first occurrence of the plural number in a sub-message.
+     * Returns -1 if it is a REPLACE_NUMBER.
+     * Returns 0 if there is neither.
+     */
+    int32_t findFirstPluralNumberArg(int32_t msgStart, const UnicodeString &argName) const;
+
+    Format* getCachedFormatter(int32_t argumentNumber) const;
+
+    UnicodeString getLiteralStringUntilNextArgument(int32_t from) const;
+
+    void copyObjects(const MessageFormat& that, UErrorCode& ec);
+
+    void formatComplexSubMessage(int32_t msgStart,
+                                 const void *plNumber,
+                                 const Formattable* arguments,
+                                 const UnicodeString *argumentNames,
+                                 int32_t cnt,
+                                 AppendableWrapper& appendTo,
+                                 UErrorCode& success) const;
+
+    /**
+     * Convenience method that ought to be in NumberFormat
+     */
+    NumberFormat* createIntegerFormat(const Locale& locale, UErrorCode& status) const;
+
+    /**
+     * Returns array of argument types in the parsed pattern
+     * for use in C API.  Only for the use of umsg_vformat().  Not
+     * for public consumption.
+     * @param listCount  Output parameter to receive the size of array
+     * @return           The array of formattable types in the pattern
+     */
+    const Formattable::Type* getArgTypeList(int32_t& listCount) const {
+        listCount = argTypeCount;
+        return argTypes;
+    }
+
+    /**
+     * Resets the internal MessagePattern, and other associated caches.
+     */
+    void resetPattern();
+
+    /**
+     * A DummyFormatter that we use solely to store a nullptr value. UHash does
+     * not support storing nullptr values.
+     */
+    class U_I18N_API DummyFormat : public Format {
+    public:
+        virtual bool operator==(const Format&) const override;
+        virtual DummyFormat* clone() const override;
+        virtual UnicodeString& format(const Formattable& obj,
+                              UnicodeString& appendTo,
+                              UErrorCode& status) const;
+        virtual UnicodeString& format(const Formattable&,
+                                      UnicodeString& appendTo,
+                                      FieldPosition&,
+                                      UErrorCode& status) const override;
+        virtual UnicodeString& format(const Formattable& obj,
+                                      UnicodeString& appendTo,
+                                      FieldPositionIterator* posIter,
+                                      UErrorCode& status) const override;
+        virtual void parseObject(const UnicodeString&,
+                                 Formattable&,
+                                 ParsePosition&) const override;
+    };
+
+    friend class MessageFormatAdapter; // getFormatTypeList() access
+};
+
+U_NAMESPACE_END
+
+#endif /* #if !UCONFIG_NO_FORMATTING */
+
+#endif /* U_SHOW_CPLUSPLUS_API */
+
+#endif // _MSGFMT
+//eof