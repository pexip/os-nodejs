<<<<<<< HEAD
// © 2016 and later: Unicode, Inc. and others.
// License & terms of use: http://www.unicode.org/copyright.html
/*
********************************************************************************
*   Copyright (C) 1997-2016, International Business Machines
*   Corporation and others.  All Rights Reserved.
********************************************************************************
*
* File DECIMFMT.H
*
* Modification History:
*
*   Date        Name        Description
*   02/19/97    aliu        Converted from java.
*   03/20/97    clhuang     Updated per C++ implementation.
*   04/03/97    aliu        Rewrote parsing and formatting completely, and
*                           cleaned up and debugged.  Actually works now.
*   04/17/97    aliu        Changed DigitCount to int per code review.
*   07/10/97    helena      Made ParsePosition a class and get rid of the function
*                           hiding problems.
*   09/09/97    aliu        Ported over support for exponential formats.
*   07/20/98    stephen     Changed documentation
*   01/30/13    emmons      Added Scaling methods
********************************************************************************
*/

#ifndef DECIMFMT_H
#define DECIMFMT_H

#include "unicode/utypes.h"

#if U_SHOW_CPLUSPLUS_API

/**
 * \file
 * \brief C++ API: Compatibility APIs for decimal formatting.
 */

#if !UCONFIG_NO_FORMATTING

#include "unicode/dcfmtsym.h"
#include "unicode/numfmt.h"
#include "unicode/locid.h"
#include "unicode/fpositer.h"
#include "unicode/stringpiece.h"
#include "unicode/curramt.h"
#include "unicode/enumset.h"

U_NAMESPACE_BEGIN

class CurrencyPluralInfo;
class CompactDecimalFormat;

namespace number {
class LocalizedNumberFormatter;
namespace impl {
class DecimalQuantity;
struct DecimalFormatFields;
class UFormattedNumberData;
}
}

namespace numparse {
namespace impl {
class NumberParserImpl;
}
}

/**
 * **IMPORTANT:** New users are strongly encouraged to see if
 * numberformatter.h fits their use case.  Although not deprecated, this header
 * is provided for backwards compatibility only.
 *
 * DecimalFormat is a concrete subclass of NumberFormat that formats decimal
 * numbers. It has a variety of features designed to make it possible to parse
 * and format numbers in any locale, including support for Western, Arabic, or
 * Indic digits.  It also supports different flavors of numbers, including
 * integers ("123"), fixed-point numbers ("123.4"), scientific notation
 * ("1.23E4"), percentages ("12%"), and currency amounts ("$123", "USD123",
 * "123 US dollars").  All of these flavors can be easily localized.
 *
 * To obtain a NumberFormat for a specific locale (including the default
 * locale) call one of NumberFormat's factory methods such as
 * createInstance(). Do not call the DecimalFormat constructors directly, unless
 * you know what you are doing, since the NumberFormat factory methods may
 * return subclasses other than DecimalFormat.
 *
 * **Example Usage**
 *
 * \code
 *     // Normally we would have a GUI with a menu for this
 *     int32_t locCount;
 *     const Locale* locales = NumberFormat::getAvailableLocales(locCount);
 *
 *     double myNumber = -1234.56;
 *     UErrorCode success = U_ZERO_ERROR;
 *     NumberFormat* form;
 *
 *     // Print out a number with the localized number, currency and percent
 *     // format for each locale.
 *     UnicodeString countryName;
 *     UnicodeString displayName;
 *     UnicodeString str;
 *     UnicodeString pattern;
 *     Formattable fmtable;
 *     for (int32_t j = 0; j < 3; ++j) {
 *         cout << endl << "FORMAT " << j << endl;
 *         for (int32_t i = 0; i < locCount; ++i) {
 *             if (locales[i].getCountry(countryName).size() == 0) {
 *                 // skip language-only
 *                 continue;
 *             }
 *             switch (j) {
 *             case 0:
 *                 form = NumberFormat::createInstance(locales[i], success ); break;
 *             case 1:
 *                 form = NumberFormat::createCurrencyInstance(locales[i], success ); break;
 *             default:
 *                 form = NumberFormat::createPercentInstance(locales[i], success ); break;
 *             }
 *             if (form) {
 *                 str.remove();
 *                 pattern = ((DecimalFormat*)form)->toPattern(pattern);
 *                 cout << locales[i].getDisplayName(displayName) << ": " << pattern;
 *                 cout << "  ->  " << form->format(myNumber,str) << endl;
 *                 form->parse(form->format(myNumber,str), fmtable, success);
 *                 delete form;
 *             }
 *         }
 *     }
 * \endcode
 *
 * **Another example use createInstance(style)**
 *
 * \code
 * // Print out a number using the localized number, currency,
 * // percent, scientific, integer, iso currency, and plural currency
 * // format for each locale</strong>
 * Locale* locale = new Locale("en", "US");
 * double myNumber = 1234.56;
 * UErrorCode success = U_ZERO_ERROR;
 * UnicodeString str;
 * Formattable fmtable;
 * for (int j=NumberFormat::kNumberStyle;
 *      j<=NumberFormat::kPluralCurrencyStyle;
 *      ++j) {
 *     NumberFormat* form = NumberFormat::createInstance(locale, j, success);
 *     str.remove();
 *     cout << "format result " << form->format(myNumber, str) << endl;
 *     format->parse(form->format(myNumber, str), fmtable, success);
 *     delete form;
 * }
 * \endcode
 *
 *
 * <p><strong>Patterns</strong>
 *
 * <p>A DecimalFormat consists of a <em>pattern</em> and a set of
 * <em>symbols</em>.  The pattern may be set directly using
 * applyPattern(), or indirectly using other API methods which
 * manipulate aspects of the pattern, such as the minimum number of integer
 * digits.  The symbols are stored in a DecimalFormatSymbols
 * object.  When using the NumberFormat factory methods, the
 * pattern and symbols are read from ICU's locale data.
 *
 * <p><strong>Special Pattern Characters</strong>
 *
 * <p>Many characters in a pattern are taken literally; they are matched during
 * parsing and output unchanged during formatting.  Special characters, on the
 * other hand, stand for other characters, strings, or classes of characters.
 * For example, the '#' character is replaced by a localized digit.  Often the
 * replacement character is the same as the pattern character; in the U.S. locale,
 * the ',' grouping character is replaced by ','.  However, the replacement is
 * still happening, and if the symbols are modified, the grouping character
 * changes.  Some special characters affect the behavior of the formatter by
 * their presence; for example, if the percent character is seen, then the
 * value is multiplied by 100 before being displayed.
 *
 * <p>To insert a special character in a pattern as a literal, that is, without
 * any special meaning, the character must be quoted.  There are some exceptions to
 * this which are noted below.
 *
 * <p>The characters listed here are used in non-localized patterns.  Localized
 * patterns use the corresponding characters taken from this formatter's
 * DecimalFormatSymbols object instead, and these characters lose
 * their special status.  Two exceptions are the currency sign and quote, which
 * are not localized.
 *
 * <table border=0 cellspacing=3 cellpadding=0>
 *   <tr bgcolor="#ccccff">
 *     <td align=left><strong>Symbol</strong>
 *     <td align=left><strong>Location</strong>
 *     <td align=left><strong>Localized?</strong>
 *     <td align=left><strong>Meaning</strong>
 *   <tr valign=top>
 *     <td><code>0</code>
 *     <td>Number
 *     <td>Yes
 *     <td>Digit
 *   <tr valign=top bgcolor="#eeeeff">
 *     <td><code>1-9</code>
 *     <td>Number
 *     <td>Yes
 *     <td>'1' through '9' indicate rounding.
 *   <tr valign=top>
 *     <td><code>\htmlonly&#x40;\endhtmlonly</code> <!--doxygen doesn't like @-->
 *     <td>Number
 *     <td>No
 *     <td>Significant digit
 *   <tr valign=top bgcolor="#eeeeff">
 *     <td><code>#</code>
 *     <td>Number
 *     <td>Yes
 *     <td>Digit, zero shows as absent
 *   <tr valign=top>
 *     <td><code>.</code>
 *     <td>Number
 *     <td>Yes
 *     <td>Decimal separator or monetary decimal separator
 *   <tr valign=top bgcolor="#eeeeff">
 *     <td><code>-</code>
 *     <td>Number
 *     <td>Yes
 *     <td>Minus sign
 *   <tr valign=top>
 *     <td><code>,</code>
 *     <td>Number
 *     <td>Yes
 *     <td>Grouping separator
 *   <tr valign=top bgcolor="#eeeeff">
 *     <td><code>E</code>
 *     <td>Number
 *     <td>Yes
 *     <td>Separates mantissa and exponent in scientific notation.
 *         <em>Need not be quoted in prefix or suffix.</em>
 *   <tr valign=top>
 *     <td><code>+</code>
 *     <td>Exponent
 *     <td>Yes
 *     <td>Prefix positive exponents with localized plus sign.
 *         <em>Need not be quoted in prefix or suffix.</em>
 *   <tr valign=top bgcolor="#eeeeff">
 *     <td><code>;</code>
 *     <td>Subpattern boundary
 *     <td>Yes
 *     <td>Separates positive and negative subpatterns
 *   <tr valign=top>
 *     <td><code>\%</code>
 *     <td>Prefix or suffix
 *     <td>Yes
 *     <td>Multiply by 100 and show as percentage
 *   <tr valign=top bgcolor="#eeeeff">
 *     <td><code>\\u2030</code>
 *     <td>Prefix or suffix
 *     <td>Yes
 *     <td>Multiply by 1000 and show as per mille
 *   <tr valign=top>
 *     <td><code>\htmlonly&curren;\endhtmlonly</code> (<code>\\u00A4</code>)
 *     <td>Prefix or suffix
 *     <td>No
 *     <td>Currency sign, replaced by currency symbol.  If
 *         doubled, replaced by international currency symbol.
 *         If tripled, replaced by currency plural names, for example,
 *         "US dollar" or "US dollars" for America.
 *         If present in a pattern, the monetary decimal separator
 *         is used instead of the decimal separator.
 *   <tr valign=top bgcolor="#eeeeff">
 *     <td><code>'</code>
 *     <td>Prefix or suffix
 *     <td>No
 *     <td>Used to quote special characters in a prefix or suffix,
 *         for example, <code>"'#'#"</code> formats 123 to
 *         <code>"#123"</code>.  To create a single quote
 *         itself, use two in a row: <code>"# o''clock"</code>.
 *   <tr valign=top>
 *     <td><code>*</code>
 *     <td>Prefix or suffix boundary
 *     <td>Yes
 *     <td>Pad escape, precedes pad character
 * </table>
 *
 * <p>A DecimalFormat pattern contains a positive and negative
 * subpattern, for example, "#,##0.00;(#,##0.00)".  Each subpattern has a
 * prefix, a numeric part, and a suffix.  If there is no explicit negative
 * subpattern, the negative subpattern is the localized minus sign prefixed to the
 * positive subpattern. That is, "0.00" alone is equivalent to "0.00;-0.00".  If there
 * is an explicit negative subpattern, it serves only to specify the negative
 * prefix and suffix; the number of digits, minimal digits, and other
 * characteristics are ignored in the negative subpattern. That means that
 * "#,##0.0#;(#)" has precisely the same result as "#,##0.0#;(#,##0.0#)".
 *
 * <p>The prefixes, suffixes, and various symbols used for infinity, digits,
 * thousands separators, decimal separators, etc. may be set to arbitrary
 * values, and they will appear properly during formatting.  However, care must
 * be taken that the symbols and strings do not conflict, or parsing will be
 * unreliable.  For example, either the positive and negative prefixes or the
 * suffixes must be distinct for parse() to be able
 * to distinguish positive from negative values.  Another example is that the
 * decimal separator and thousands separator should be distinct characters, or
 * parsing will be impossible.
 *
 * <p>The <em>grouping separator</em> is a character that separates clusters of
 * integer digits to make large numbers more legible.  It commonly used for
 * thousands, but in some locales it separates ten-thousands.  The <em>grouping
 * size</em> is the number of digits between the grouping separators, such as 3
 * for "100,000,000" or 4 for "1 0000 0000". There are actually two different
 * grouping sizes: One used for the least significant integer digits, the
 * <em>primary grouping size</em>, and one used for all others, the
 * <em>secondary grouping size</em>.  In most locales these are the same, but
 * sometimes they are different. For example, if the primary grouping interval
 * is 3, and the secondary is 2, then this corresponds to the pattern
 * "#,##,##0", and the number 123456789 is formatted as "12,34,56,789".  If a
 * pattern contains multiple grouping separators, the interval between the last
 * one and the end of the integer defines the primary grouping size, and the
 * interval between the last two defines the secondary grouping size. All others
 * are ignored, so "#,##,###,####" == "###,###,####" == "##,#,###,####".
 *
 * <p>Illegal patterns, such as "#.#.#" or "#.###,###", will cause
 * DecimalFormat to set a failing UErrorCode.
 *
 * <p><strong>Pattern BNF</strong>
 *
 * <pre>
 * pattern    := subpattern (';' subpattern)?
 * subpattern := prefix? number exponent? suffix?
 * number     := (integer ('.' fraction)?) | sigDigits
 * prefix     := '\\u0000'..'\\uFFFD' - specialCharacters
 * suffix     := '\\u0000'..'\\uFFFD' - specialCharacters
 * integer    := '#'* '0'* '0'
 * fraction   := '0'* '#'*
 * sigDigits  := '#'* '@' '@'* '#'*
 * exponent   := 'E' '+'? '0'* '0'
 * padSpec    := '*' padChar
 * padChar    := '\\u0000'..'\\uFFFD' - quote
 * &nbsp;
 * Notation:
 *   X*       0 or more instances of X
 *   X?       0 or 1 instances of X
 *   X|Y      either X or Y
 *   C..D     any character from C up to D, inclusive
 *   S-T      characters in S, except those in T
 * </pre>
 * The first subpattern is for positive numbers. The second (optional)
 * subpattern is for negative numbers.
 *
 * <p>Not indicated in the BNF syntax above:
 *
 * <ul><li>The grouping separator ',' can occur inside the integer and
 * sigDigits elements, between any two pattern characters of that
 * element, as long as the integer or sigDigits element is not
 * followed by the exponent element.
 *
 * <li>Two grouping intervals are recognized: That between the
 *     decimal point and the first grouping symbol, and that
 *     between the first and second grouping symbols. These
 *     intervals are identical in most locales, but in some
 *     locales they differ. For example, the pattern
 *     &quot;#,##,###&quot; formats the number 123456789 as
 *     &quot;12,34,56,789&quot;.</li>
 *
 * <li>The pad specifier <code>padSpec</code> may appear before the prefix,
 * after the prefix, before the suffix, after the suffix, or not at all.
 *
 * <li>In place of '0', the digits '1' through '9' may be used to
 * indicate a rounding increment.
 * </ul>
 *
 * <p><strong>Parsing</strong>
 *
 * <p>DecimalFormat parses all Unicode characters that represent
 * decimal digits, as defined by u_charDigitValue().  In addition,
 * DecimalFormat also recognizes as digits the ten consecutive
 * characters starting with the localized zero digit defined in the
 * DecimalFormatSymbols object.  During formatting, the
 * DecimalFormatSymbols-based digits are output.
 *
 * <p>During parsing, grouping separators are ignored if in lenient mode;
 * otherwise, if present, they must be in appropriate positions.
 *
 * <p>For currency parsing, the formatter is able to parse every currency
 * style formats no matter which style the formatter is constructed with.
 * For example, a formatter instance gotten from
 * NumberFormat.getInstance(ULocale, NumberFormat.CURRENCYSTYLE) can parse
 * formats such as "USD1.00" and "3.00 US dollars".
 *
 * <p>If parse(UnicodeString&,Formattable&,ParsePosition&)
 * fails to parse a string, it leaves the parse position unchanged.
 * The convenience method parse(UnicodeString&,Formattable&,UErrorCode&)
 * indicates parse failure by setting a failing
 * UErrorCode.
 *
 * <p><strong>Formatting</strong>
 *
 * <p>Formatting is guided by several parameters, all of which can be
 * specified either using a pattern or using the API.  The following
 * description applies to formats that do not use <a href="#sci">scientific
 * notation</a> or <a href="#sigdig">significant digits</a>.
 *
 * <ul><li>If the number of actual integer digits exceeds the
 * <em>maximum integer digits</em>, then only the least significant
 * digits are shown.  For example, 1997 is formatted as "97" if the
 * maximum integer digits is set to 2.
 *
 * <li>If the number of actual integer digits is less than the
 * <em>minimum integer digits</em>, then leading zeros are added.  For
 * example, 1997 is formatted as "01997" if the minimum integer digits
 * is set to 5.
 *
 * <li>If the number of actual fraction digits exceeds the <em>maximum
 * fraction digits</em>, then rounding is performed to the
 * maximum fraction digits.  For example, 0.125 is formatted as "0.12"
 * if the maximum fraction digits is 2.  This behavior can be changed
 * by specifying a rounding increment and/or a rounding mode.
 *
 * <li>If the number of actual fraction digits is less than the
 * <em>minimum fraction digits</em>, then trailing zeros are added.
 * For example, 0.125 is formatted as "0.1250" if the minimum fraction
 * digits is set to 4.
 *
 * <li>Trailing fractional zeros are not displayed if they occur
 * <em>j</em> positions after the decimal, where <em>j</em> is less
 * than the maximum fraction digits. For example, 0.10004 is
 * formatted as "0.1" if the maximum fraction digits is four or less.
 * </ul>
 *
 * <p><strong>Special Values</strong>
 *
 * <p><code>NaN</code> is represented as a single character, typically
 * <code>\\uFFFD</code>.  This character is determined by the
 * DecimalFormatSymbols object.  This is the only value for which
 * the prefixes and suffixes are not used.
 *
 * <p>Infinity is represented as a single character, typically
 * <code>\\u221E</code>, with the positive or negative prefixes and suffixes
 * applied.  The infinity character is determined by the
 * DecimalFormatSymbols object.
 *
 * <a name="sci"><strong>Scientific Notation</strong></a>
 *
 * <p>Numbers in scientific notation are expressed as the product of a mantissa
 * and a power of ten, for example, 1234 can be expressed as 1.234 x 10<sup>3</sup>. The
 * mantissa is typically in the half-open interval [1.0, 10.0) or sometimes [0.0, 1.0),
 * but it need not be.  DecimalFormat supports arbitrary mantissas.
 * DecimalFormat can be instructed to use scientific
 * notation through the API or through the pattern.  In a pattern, the exponent
 * character immediately followed by one or more digit characters indicates
 * scientific notation.  Example: "0.###E0" formats the number 1234 as
 * "1.234E3".
 *
 * <ul>
 * <li>The number of digit characters after the exponent character gives the
 * minimum exponent digit count.  There is no maximum.  Negative exponents are
 * formatted using the localized minus sign, <em>not</em> the prefix and suffix
 * from the pattern.  This allows patterns such as "0.###E0 m/s".  To prefix
 * positive exponents with a localized plus sign, specify '+' between the
 * exponent and the digits: "0.###E+0" will produce formats "1E+1", "1E+0",
 * "1E-1", etc.  (In localized patterns, use the localized plus sign rather than
 * '+'.)
 *
 * <li>The minimum number of integer digits is achieved by adjusting the
 * exponent.  Example: 0.00123 formatted with "00.###E0" yields "12.3E-4".  This
 * only happens if there is no maximum number of integer digits.  If there is a
 * maximum, then the minimum number of integer digits is fixed at one.
 *
 * <li>The maximum number of integer digits, if present, specifies the exponent
 * grouping.  The most common use of this is to generate <em>engineering
 * notation</em>, in which the exponent is a multiple of three, e.g.,
 * "##0.###E0".  The number 12345 is formatted using "##0.####E0" as "12.345E3".
 *
 * <li>When using scientific notation, the formatter controls the
 * digit counts using significant digits logic.  The maximum number of
 * significant digits limits the total number of integer and fraction
 * digits that will be shown in the mantissa; it does not affect
 * parsing.  For example, 12345 formatted with "##0.##E0" is "12.3E3".
 * See the section on significant digits for more details.
 *
 * <li>The number of significant digits shown is determined as
 * follows: If areSignificantDigitsUsed() returns false, then the
 * minimum number of significant digits shown is one, and the maximum
 * number of significant digits shown is the sum of the <em>minimum
 * integer</em> and <em>maximum fraction</em> digits, and is
 * unaffected by the maximum integer digits.  If this sum is zero,
 * then all significant digits are shown.  If
 * areSignificantDigitsUsed() returns true, then the significant digit
 * counts are specified by getMinimumSignificantDigits() and
 * getMaximumSignificantDigits().  In this case, the number of
 * integer digits is fixed at one, and there is no exponent grouping.
 *
 * <li>Exponential patterns may not contain grouping separators.
 * </ul>
 *
 * <a name="sigdig"><strong>Significant Digits</strong></a>
 *
 * <code>DecimalFormat</code> has two ways of controlling how many
 * digits are shows: (a) significant digits counts, or (b) integer and
 * fraction digit counts.  Integer and fraction digit counts are
 * described above.  When a formatter is using significant digits
 * counts, the number of integer and fraction digits is not specified
 * directly, and the formatter settings for these counts are ignored.
 * Instead, the formatter uses however many integer and fraction
 * digits are required to display the specified number of significant
 * digits.  Examples:
 *
 * <table border=0 cellspacing=3 cellpadding=0>
 *   <tr bgcolor="#ccccff">
 *     <td align=left>Pattern
 *     <td align=left>Minimum significant digits
 *     <td align=left>Maximum significant digits
 *     <td align=left>Number
 *     <td align=left>Output of format()
 *   <tr valign=top>
 *     <td><code>\@\@\@</code>
 *     <td>3
 *     <td>3
 *     <td>12345
 *     <td><code>12300</code>
 *   <tr valign=top bgcolor="#eeeeff">
 *     <td><code>\@\@\@</code>
 *     <td>3
 *     <td>3
 *     <td>0.12345
 *     <td><code>0.123</code>
 *   <tr valign=top>
 *     <td><code>\@\@##</code>
 *     <td>2
 *     <td>4
 *     <td>3.14159
 *     <td><code>3.142</code>
 *   <tr valign=top bgcolor="#eeeeff">
 *     <td><code>\@\@##</code>
 *     <td>2
 *     <td>4
 *     <td>1.23004
 *     <td><code>1.23</code>
 * </table>
 *
 * <ul>
 * <li>Significant digit counts may be expressed using patterns that
 * specify a minimum and maximum number of significant digits.  These
 * are indicated by the <code>'@'</code> and <code>'#'</code>
 * characters.  The minimum number of significant digits is the number
 * of <code>'@'</code> characters.  The maximum number of significant
 * digits is the number of <code>'@'</code> characters plus the number
 * of <code>'#'</code> characters following on the right.  For
 * example, the pattern <code>"@@@"</code> indicates exactly 3
 * significant digits.  The pattern <code>"@##"</code> indicates from
 * 1 to 3 significant digits.  Trailing zero digits to the right of
 * the decimal separator are suppressed after the minimum number of
 * significant digits have been shown.  For example, the pattern
 * <code>"@##"</code> formats the number 0.1203 as
 * <code>"0.12"</code>.
 *
 * <li>If a pattern uses significant digits, it may not contain a
 * decimal separator, nor the <code>'0'</code> pattern character.
 * Patterns such as <code>"@00"</code> or <code>"@.###"</code> are
 * disallowed.
 *
 * <li>Any number of <code>'#'</code> characters may be prepended to
 * the left of the leftmost <code>'@'</code> character.  These have no
 * effect on the minimum and maximum significant digits counts, but
 * may be used to position grouping separators.  For example,
 * <code>"#,#@#"</code> indicates a minimum of one significant digits,
 * a maximum of two significant digits, and a grouping size of three.
 *
 * <li>In order to enable significant digits formatting, use a pattern
 * containing the <code>'@'</code> pattern character.  Alternatively,
 * call setSignificantDigitsUsed(true).
 *
 * <li>In order to disable significant digits formatting, use a
 * pattern that does not contain the <code>'@'</code> pattern
 * character. Alternatively, call setSignificantDigitsUsed(false).
 *
 * <li>The number of significant digits has no effect on parsing.
 *
 * <li>Significant digits may be used together with exponential notation. Such
 * patterns are equivalent to a normal exponential pattern with a minimum and
 * maximum integer digit count of one, a minimum fraction digit count of
 * <code>getMinimumSignificantDigits() - 1</code>, and a maximum fraction digit
 * count of <code>getMaximumSignificantDigits() - 1</code>. For example, the
 * pattern <code>"@@###E0"</code> is equivalent to <code>"0.0###E0"</code>.
 *
 * <li>If significant digits are in use, then the integer and fraction
 * digit counts, as set via the API, are ignored.  If significant
 * digits are not in use, then the significant digit counts, as set via
 * the API, are ignored.
 *
 * </ul>
 *
 * <p><strong>Padding</strong>
 *
 * <p>DecimalFormat supports padding the result of
 * format() to a specific width.  Padding may be specified either
 * through the API or through the pattern syntax.  In a pattern the pad escape
 * character, followed by a single pad character, causes padding to be parsed
 * and formatted.  The pad escape character is '*' in unlocalized patterns, and
 * can be localized using DecimalFormatSymbols::setSymbol() with a
 * DecimalFormatSymbols::kPadEscapeSymbol
 * selector.  For example, <code>"$*x#,##0.00"</code> formats 123 to
 * <code>"$xx123.00"</code>, and 1234 to <code>"$1,234.00"</code>.
 *
 * <ul>
 * <li>When padding is in effect, the width of the positive subpattern,
 * including prefix and suffix, determines the format width.  For example, in
 * the pattern <code>"* #0 o''clock"</code>, the format width is 10.
 *
 * <li>The width is counted in 16-bit code units (char16_ts).
 *
 * <li>Some parameters which usually do not matter have meaning when padding is
 * used, because the pattern width is significant with padding.  In the pattern
 * "* ##,##,#,##0.##", the format width is 14.  The initial characters "##,##,"
 * do not affect the grouping size or maximum integer digits, but they do affect
 * the format width.
 *
 * <li>Padding may be inserted at one of four locations: before the prefix,
 * after the prefix, before the suffix, or after the suffix.  If padding is
 * specified in any other location, applyPattern()
 * sets a failing UErrorCode.  If there is no prefix,
 * before the prefix and after the prefix are equivalent, likewise for the
 * suffix.
 *
 * <li>When specified in a pattern, the 32-bit code point immediately
 * following the pad escape is the pad character. This may be any character,
 * including a special pattern character. That is, the pad escape
 * <em>escapes</em> the following character. If there is no character after
 * the pad escape, then the pattern is illegal.
 *
 * </ul>
 *
 * <p><strong>Rounding</strong>
 *
 * <p>DecimalFormat supports rounding to a specific increment.  For
 * example, 1230 rounded to the nearest 50 is 1250.  1.234 rounded to the
 * nearest 0.65 is 1.3.  The rounding increment may be specified through the API
 * or in a pattern.  To specify a rounding increment in a pattern, include the
 * increment in the pattern itself.  "#,#50" specifies a rounding increment of
 * 50.  "#,##0.05" specifies a rounding increment of 0.05.
 *
 * <p>In the absence of an explicit rounding increment numbers are
 * rounded to their formatted width.
 *
 * <ul>
 * <li>Rounding only affects the string produced by formatting.  It does
 * not affect parsing or change any numerical values.
 *
 * <li>A <em>rounding mode</em> determines how values are rounded; see
 * DecimalFormat::ERoundingMode.  The default rounding mode is
 * DecimalFormat::kRoundHalfEven.  The rounding mode can only be set
 * through the API; it can not be set with a pattern.
 *
 * <li>Some locales use rounding in their currency formats to reflect the
 * smallest currency denomination.
 *
 * <li>In a pattern, digits '1' through '9' specify rounding, but otherwise
 * behave identically to digit '0'.
 * </ul>
 *
 * <p><strong>Synchronization</strong>
 *
 * <p>DecimalFormat objects are not synchronized.  Multiple
 * threads should not access one formatter concurrently.
 *
 * <p><strong>Subclassing</strong>
 *
 * <p><em>User subclasses are not supported.</em> While clients may write
 * subclasses, such code will not necessarily work and will not be
 * guaranteed to work stably from release to release.
 */
class U_I18N_API DecimalFormat : public NumberFormat {
  public:
    /**
     * Pad position.
     * @stable ICU 2.4
     */
    enum EPadPosition {
        kPadBeforePrefix, kPadAfterPrefix, kPadBeforeSuffix, kPadAfterSuffix
    };

    /**
     * Create a DecimalFormat using the default pattern and symbols
     * for the default locale. This is a convenient way to obtain a
     * DecimalFormat when internationalization is not the main concern.
     * <P>
     * To obtain standard formats for a given locale, use the factory methods
     * on NumberFormat such as createInstance. These factories will
     * return the most appropriate sub-class of NumberFormat for a given
     * locale.
     * <p>
     * <strong>NOTE:</strong> New users are strongly encouraged to use
     * #icu::number::NumberFormatter instead of DecimalFormat.
     * @param status    Output param set to success/failure code. If the
     *                  pattern is invalid this will be set to a failure code.
     * @stable ICU 2.0
     */
    DecimalFormat(UErrorCode& status);

    /**
     * Create a DecimalFormat from the given pattern and the symbols
     * for the default locale. This is a convenient way to obtain a
     * DecimalFormat when internationalization is not the main concern.
     * <P>
     * To obtain standard formats for a given locale, use the factory methods
     * on NumberFormat such as createInstance. These factories will
     * return the most appropriate sub-class of NumberFormat for a given
     * locale.
     * <p>
     * <strong>NOTE:</strong> New users are strongly encouraged to use
     * #icu::number::NumberFormatter instead of DecimalFormat.
     * @param pattern   A non-localized pattern string.
     * @param status    Output param set to success/failure code. If the
     *                  pattern is invalid this will be set to a failure code.
     * @stable ICU 2.0
     */
    DecimalFormat(const UnicodeString& pattern, UErrorCode& status);

    /**
     * Create a DecimalFormat from the given pattern and symbols.
     * Use this constructor when you need to completely customize the
     * behavior of the format.
     * <P>
     * To obtain standard formats for a given
     * locale, use the factory methods on NumberFormat such as
     * createInstance or createCurrencyInstance. If you need only minor adjustments
     * to a standard format, you can modify the format returned by
     * a NumberFormat factory method.
     * <p>
     * <strong>NOTE:</strong> New users are strongly encouraged to use
     * #icu::number::NumberFormatter instead of DecimalFormat.
     *
     * @param pattern           a non-localized pattern string
     * @param symbolsToAdopt    the set of symbols to be used.  The caller should not
     *                          delete this object after making this call.
     * @param status            Output param set to success/failure code. If the
     *                          pattern is invalid this will be set to a failure code.
     * @stable ICU 2.0
     */
    DecimalFormat(const UnicodeString& pattern, DecimalFormatSymbols* symbolsToAdopt, UErrorCode& status);

#ifndef U_HIDE_INTERNAL_API

    /**
     * This API is for ICU use only.
     * Create a DecimalFormat from the given pattern, symbols, and style.
     *
     * @param pattern           a non-localized pattern string
     * @param symbolsToAdopt    the set of symbols to be used.  The caller should not
     *                          delete this object after making this call.
     * @param style             style of decimal format
     * @param status            Output param set to success/failure code. If the
     *                          pattern is invalid this will be set to a failure code.
     * @internal
     */
    DecimalFormat(const UnicodeString& pattern, DecimalFormatSymbols* symbolsToAdopt,
                  UNumberFormatStyle style, UErrorCode& status);

#if UCONFIG_HAVE_PARSEALLINPUT

    /**
     * @internal
     */
    void setParseAllInput(UNumberFormatAttributeValue value);

#endif

#endif  /* U_HIDE_INTERNAL_API */

  private:

    /**
     * Internal constructor for DecimalFormat; sets up internal fields. All public constructors should
     * call this constructor.
     */
    DecimalFormat(const DecimalFormatSymbols* symbolsToAdopt, UErrorCode& status);

  public:

    /**
     * Set an integer attribute on this DecimalFormat.
     * May return U_UNSUPPORTED_ERROR if this instance does not support
     * the specified attribute.
     * @param attr the attribute to set
     * @param newValue new value
     * @param status the error type
     * @return *this - for chaining (example: format.setAttribute(...).setAttribute(...) )
     * @stable ICU 51
     */
    virtual DecimalFormat& setAttribute(UNumberFormatAttribute attr, int32_t newValue, UErrorCode& status);

    /**
     * Get an integer
     * May return U_UNSUPPORTED_ERROR if this instance does not support
     * the specified attribute.
     * @param attr the attribute to set
     * @param status the error type
     * @return the attribute value. Undefined if there is an error.
     * @stable ICU 51
     */
    virtual int32_t getAttribute(UNumberFormatAttribute attr, UErrorCode& status) const;


    /**
     * Set whether or not grouping will be used in this format.
     * @param newValue    True, grouping will be used in this format.
     * @see getGroupingUsed
     * @stable ICU 53
     */
    void setGroupingUsed(UBool newValue) U_OVERRIDE;

    /**
     * Sets whether or not numbers should be parsed as integers only.
     * @param value    set True, this format will parse numbers as integers
     *                 only.
     * @see isParseIntegerOnly
     * @stable ICU 53
     */
    void setParseIntegerOnly(UBool value) U_OVERRIDE;

    /**
     * Sets whether lenient parsing should be enabled (it is off by default).
     *
     * @param enable \c true if lenient parsing should be used,
     *               \c false otherwise.
     * @stable ICU 4.8
     */
    void setLenient(UBool enable) U_OVERRIDE;

    /**
     * Create a DecimalFormat from the given pattern and symbols.
     * Use this constructor when you need to completely customize the
     * behavior of the format.
     * <P>
     * To obtain standard formats for a given
     * locale, use the factory methods on NumberFormat such as
     * createInstance or createCurrencyInstance. If you need only minor adjustments
     * to a standard format, you can modify the format returned by
     * a NumberFormat factory method.
     * <p>
     * <strong>NOTE:</strong> New users are strongly encouraged to use
     * #icu::number::NumberFormatter instead of DecimalFormat.
     *
     * @param pattern           a non-localized pattern string
     * @param symbolsToAdopt    the set of symbols to be used.  The caller should not
     *                          delete this object after making this call.
     * @param parseError        Output param to receive errors occurred during parsing
     * @param status            Output param set to success/failure code. If the
     *                          pattern is invalid this will be set to a failure code.
     * @stable ICU 2.0
     */
    DecimalFormat(const UnicodeString& pattern, DecimalFormatSymbols* symbolsToAdopt,
                  UParseError& parseError, UErrorCode& status);

    /**
     * Create a DecimalFormat from the given pattern and symbols.
     * Use this constructor when you need to completely customize the
     * behavior of the format.
     * <P>
     * To obtain standard formats for a given
     * locale, use the factory methods on NumberFormat such as
     * createInstance or createCurrencyInstance. If you need only minor adjustments
     * to a standard format, you can modify the format returned by
     * a NumberFormat factory method.
     * <p>
     * <strong>NOTE:</strong> New users are strongly encouraged to use
     * #icu::number::NumberFormatter instead of DecimalFormat.
     *
     * @param pattern           a non-localized pattern string
     * @param symbols   the set of symbols to be used
     * @param status            Output param set to success/failure code. If the
     *                          pattern is invalid this will be set to a failure code.
     * @stable ICU 2.0
     */
    DecimalFormat(const UnicodeString& pattern, const DecimalFormatSymbols& symbols, UErrorCode& status);

    /**
     * Copy constructor.
     *
     * @param source    the DecimalFormat object to be copied from.
     * @stable ICU 2.0
     */
    DecimalFormat(const DecimalFormat& source);

    /**
     * Assignment operator.
     *
     * @param rhs    the DecimalFormat object to be copied.
     * @stable ICU 2.0
     */
    DecimalFormat& operator=(const DecimalFormat& rhs);

    /**
     * Destructor.
     * @stable ICU 2.0
     */
    ~DecimalFormat() U_OVERRIDE;

    /**
     * Clone this Format object polymorphically. The caller owns the
     * result and should delete it when done.
     *
     * @return    a polymorphic copy of this DecimalFormat.
     * @stable ICU 2.0
     */
    DecimalFormat* clone() const U_OVERRIDE;

    /**
     * Return true if the given Format objects are semantically equal.
     * Objects of different subclasses are considered unequal.
     *
     * @param other    the object to be compared with.
     * @return         true if the given Format objects are semantically equal.
     * @stable ICU 2.0
     */
    UBool operator==(const Format& other) const U_OVERRIDE;


    using NumberFormat::format;

    /**
     * Format a double or long number using base-10 representation.
     *
     * @param number    The value to be formatted.
     * @param appendTo  Output parameter to receive result.
     *                  Result is appended to existing contents.
     * @param pos       On input: an alignment field, if desired.
     *                  On output: the offsets of the alignment field.
     * @return          Reference to 'appendTo' parameter.
     * @stable ICU 2.0
     */
    UnicodeString& format(double number, UnicodeString& appendTo, FieldPosition& pos) const U_OVERRIDE;

#ifndef U_HIDE_INTERNAL_API
    /**
     * Format a double or long number using base-10 representation.
     *
     * @param number    The value to be formatted.
     * @param appendTo  Output parameter to receive result.
     *                  Result is appended to existing contents.
     * @param pos       On input: an alignment field, if desired.
     *                  On output: the offsets of the alignment field.
     * @param status
     * @return          Reference to 'appendTo' parameter.
     * @internal
     */
    UnicodeString& format(double number, UnicodeString& appendTo, FieldPosition& pos,
                          UErrorCode& status) const U_OVERRIDE;
#endif  /* U_HIDE_INTERNAL_API */

    /**
     * Format a double or long number using base-10 representation.
     *
     * @param number    The value to be formatted.
     * @param appendTo  Output parameter to receive result.
     *                  Result is appended to existing contents.
     * @param posIter   On return, can be used to iterate over positions
     *                  of fields generated by this format call.
     *                  Can be NULL.
     * @param status    Output param filled with success/failure status.
     * @return          Reference to 'appendTo' parameter.
     * @stable ICU 4.4
     */
    UnicodeString& format(double number, UnicodeString& appendTo, FieldPositionIterator* posIter,
                          UErrorCode& status) const U_OVERRIDE;

    /**
     * Format a long number using base-10 representation.
     *
     * @param number    The value to be formatted.
     * @param appendTo  Output parameter to receive result.
     *                  Result is appended to existing contents.
     * @param pos       On input: an alignment field, if desired.
     *                  On output: the offsets of the alignment field.
     * @return          Reference to 'appendTo' parameter.
     * @stable ICU 2.0
     */
    UnicodeString& format(int32_t number, UnicodeString& appendTo, FieldPosition& pos) const U_OVERRIDE;

#ifndef U_HIDE_INTERNAL_API
    /**
     * Format a long number using base-10 representation.
     *
     * @param number    The value to be formatted.
     * @param appendTo  Output parameter to receive result.
     *                  Result is appended to existing contents.
     * @param pos       On input: an alignment field, if desired.
     *                  On output: the offsets of the alignment field.
     * @param status    Output param filled with success/failure status.
     * @return          Reference to 'appendTo' parameter.
     * @internal
     */
    UnicodeString& format(int32_t number, UnicodeString& appendTo, FieldPosition& pos,
                          UErrorCode& status) const U_OVERRIDE;
#endif  /* U_HIDE_INTERNAL_API */

    /**
     * Format a long number using base-10 representation.
     *
     * @param number    The value to be formatted.
     * @param appendTo  Output parameter to receive result.
     *                  Result is appended to existing contents.
     * @param posIter   On return, can be used to iterate over positions
     *                  of fields generated by this format call.
     *                  Can be NULL.
     * @param status    Output param filled with success/failure status.
     * @return          Reference to 'appendTo' parameter.
     * @stable ICU 4.4
     */
    UnicodeString& format(int32_t number, UnicodeString& appendTo, FieldPositionIterator* posIter,
                          UErrorCode& status) const U_OVERRIDE;

    /**
     * Format an int64 number using base-10 representation.
     *
     * @param number    The value to be formatted.
     * @param appendTo  Output parameter to receive result.
     *                  Result is appended to existing contents.
     * @param pos       On input: an alignment field, if desired.
     *                  On output: the offsets of the alignment field.
     * @return          Reference to 'appendTo' parameter.
     * @stable ICU 2.8
     */
    UnicodeString& format(int64_t number, UnicodeString& appendTo, FieldPosition& pos) const U_OVERRIDE;

#ifndef U_HIDE_INTERNAL_API
    /**
     * Format an int64 number using base-10 representation.
     *
     * @param number    The value to be formatted.
     * @param appendTo  Output parameter to receive result.
     *                  Result is appended to existing contents.
     * @param pos       On input: an alignment field, if desired.
     *                  On output: the offsets of the alignment field.
     * @param status    Output param filled with success/failure status.
     * @return          Reference to 'appendTo' parameter.
     * @internal
     */
    UnicodeString& format(int64_t number, UnicodeString& appendTo, FieldPosition& pos,
                          UErrorCode& status) const U_OVERRIDE;
#endif  /* U_HIDE_INTERNAL_API */

    /**
     * Format an int64 number using base-10 representation.
     *
     * @param number    The value to be formatted.
     * @param appendTo  Output parameter to receive result.
     *                  Result is appended to existing contents.
     * @param posIter   On return, can be used to iterate over positions
     *                  of fields generated by this format call.
     *                  Can be NULL.
     * @param status    Output param filled with success/failure status.
     * @return          Reference to 'appendTo' parameter.
     * @stable ICU 4.4
     */
    UnicodeString& format(int64_t number, UnicodeString& appendTo, FieldPositionIterator* posIter,
                          UErrorCode& status) const U_OVERRIDE;

    /**
     * Format a decimal number.
     * The syntax of the unformatted number is a "numeric string"
     * as defined in the Decimal Arithmetic Specification, available at
     * http://speleotrove.com/decimal
     *
     * @param number    The unformatted number, as a string.
     * @param appendTo  Output parameter to receive result.
     *                  Result is appended to existing contents.
     * @param posIter   On return, can be used to iterate over positions
     *                  of fields generated by this format call.
     *                  Can be NULL.
     * @param status    Output param filled with success/failure status.
     * @return          Reference to 'appendTo' parameter.
     * @stable ICU 4.4
     */
    UnicodeString& format(StringPiece number, UnicodeString& appendTo, FieldPositionIterator* posIter,
                          UErrorCode& status) const U_OVERRIDE;

#ifndef U_HIDE_INTERNAL_API

    /**
     * Format a decimal number.
     * The number is a DecimalQuantity wrapper onto a floating point decimal number.
     * The default implementation in NumberFormat converts the decimal number
     * to a double and formats that.
     *
     * @param number    The number, a DecimalQuantity format Decimal Floating Point.
     * @param appendTo  Output parameter to receive result.
     *                  Result is appended to existing contents.
     * @param posIter   On return, can be used to iterate over positions
     *                  of fields generated by this format call.
     * @param status    Output param filled with success/failure status.
     * @return          Reference to 'appendTo' parameter.
     * @internal
     */
    UnicodeString& format(const number::impl::DecimalQuantity& number, UnicodeString& appendTo,
                          FieldPositionIterator* posIter, UErrorCode& status) const U_OVERRIDE;

    /**
     * Format a decimal number.
     * The number is a DecimalQuantity wrapper onto a floating point decimal number.
     * The default implementation in NumberFormat converts the decimal number
     * to a double and formats that.
     *
     * @param number    The number, a DecimalQuantity format Decimal Floating Point.
     * @param appendTo  Output parameter to receive result.
     *                  Result is appended to existing contents.
     * @param pos       On input: an alignment field, if desired.
     *                  On output: the offsets of the alignment field.
     * @param status    Output param filled with success/failure status.
     * @return          Reference to 'appendTo' parameter.
     * @internal
     */
    UnicodeString& format(const number::impl::DecimalQuantity& number, UnicodeString& appendTo,
                          FieldPosition& pos, UErrorCode& status) const U_OVERRIDE;

#endif // U_HIDE_INTERNAL_API

    using NumberFormat::parse;

    /**
     * Parse the given string using this object's choices. The method
     * does string comparisons to try to find an optimal match.
     * If no object can be parsed, index is unchanged, and NULL is
     * returned.  The result is returned as the most parsimonious
     * type of Formattable that will accommodate all of the
     * necessary precision.  For example, if the result is exactly 12,
     * it will be returned as a long.  However, if it is 1.5, it will
     * be returned as a double.
     *
     * @param text           The text to be parsed.
     * @param result         Formattable to be set to the parse result.
     *                       If parse fails, return contents are undefined.
     * @param parsePosition  The position to start parsing at on input.
     *                       On output, moved to after the last successfully
     *                       parse character. On parse failure, does not change.
     * @see Formattable
     * @stable ICU 2.0
     */
    void parse(const UnicodeString& text, Formattable& result,
               ParsePosition& parsePosition) const U_OVERRIDE;

    /**
     * Parses text from the given string as a currency amount.  Unlike
     * the parse() method, this method will attempt to parse a generic
     * currency name, searching for a match of this object's locale's
     * currency display names, or for a 3-letter ISO currency code.
     * This method will fail if this format is not a currency format,
     * that is, if it does not contain the currency pattern symbol
     * (U+00A4) in its prefix or suffix.
     *
     * @param text the string to parse
     * @param pos  input-output position; on input, the position within text
     *             to match; must have 0 <= pos.getIndex() < text.length();
     *             on output, the position after the last matched character.
     *             If the parse fails, the position in unchanged upon output.
     * @return     if parse succeeds, a pointer to a newly-created CurrencyAmount
     *             object (owned by the caller) containing information about
     *             the parsed currency; if parse fails, this is NULL.
     * @stable ICU 49
     */
    CurrencyAmount* parseCurrency(const UnicodeString& text, ParsePosition& pos) const U_OVERRIDE;

    /**
     * Returns the decimal format symbols, which is generally not changed
     * by the programmer or user.
     * @return desired DecimalFormatSymbols
     * @see DecimalFormatSymbols
     * @stable ICU 2.0
     */
    virtual const DecimalFormatSymbols* getDecimalFormatSymbols(void) const;

    /**
     * Sets the decimal format symbols, which is generally not changed
     * by the programmer or user.
     * @param symbolsToAdopt DecimalFormatSymbols to be adopted.
     * @stable ICU 2.0
     */
    virtual void adoptDecimalFormatSymbols(DecimalFormatSymbols* symbolsToAdopt);

    /**
     * Sets the decimal format symbols, which is generally not changed
     * by the programmer or user.
     * @param symbols DecimalFormatSymbols.
     * @stable ICU 2.0
     */
    virtual void setDecimalFormatSymbols(const DecimalFormatSymbols& symbols);


    /**
     * Returns the currency plural format information,
     * which is generally not changed by the programmer or user.
     * @return desired CurrencyPluralInfo
     * @stable ICU 4.2
     */
    virtual const CurrencyPluralInfo* getCurrencyPluralInfo(void) const;

    /**
     * Sets the currency plural format information,
     * which is generally not changed by the programmer or user.
     * @param toAdopt CurrencyPluralInfo to be adopted.
     * @stable ICU 4.2
     */
    virtual void adoptCurrencyPluralInfo(CurrencyPluralInfo* toAdopt);

    /**
     * Sets the currency plural format information,
     * which is generally not changed by the programmer or user.
     * @param info Currency Plural Info.
     * @stable ICU 4.2
     */
    virtual void setCurrencyPluralInfo(const CurrencyPluralInfo& info);


    /**
     * Get the positive prefix.
     *
     * @param result    Output param which will receive the positive prefix.
     * @return          A reference to 'result'.
     * Examples: +123, $123, sFr123
     * @stable ICU 2.0
     */
    UnicodeString& getPositivePrefix(UnicodeString& result) const;

    /**
     * Set the positive prefix.
     *
     * @param newValue    the new value of the the positive prefix to be set.
     * Examples: +123, $123, sFr123
     * @stable ICU 2.0
     */
    virtual void setPositivePrefix(const UnicodeString& newValue);

    /**
     * Get the negative prefix.
     *
     * @param result    Output param which will receive the negative prefix.
     * @return          A reference to 'result'.
     * Examples: -123, ($123) (with negative suffix), sFr-123
     * @stable ICU 2.0
     */
    UnicodeString& getNegativePrefix(UnicodeString& result) const;

    /**
     * Set the negative prefix.
     *
     * @param newValue    the new value of the the negative prefix to be set.
     * Examples: -123, ($123) (with negative suffix), sFr-123
     * @stable ICU 2.0
     */
    virtual void setNegativePrefix(const UnicodeString& newValue);

    /**
     * Get the positive suffix.
     *
     * @param result    Output param which will receive the positive suffix.
     * @return          A reference to 'result'.
     * Example: 123%
     * @stable ICU 2.0
     */
    UnicodeString& getPositiveSuffix(UnicodeString& result) const;

    /**
     * Set the positive suffix.
     *
     * @param newValue    the new value of the positive suffix to be set.
     * Example: 123%
     * @stable ICU 2.0
     */
    virtual void setPositiveSuffix(const UnicodeString& newValue);

    /**
     * Get the negative suffix.
     *
     * @param result    Output param which will receive the negative suffix.
     * @return          A reference to 'result'.
     * Examples: -123%, ($123) (with positive suffixes)
     * @stable ICU 2.0
     */
    UnicodeString& getNegativeSuffix(UnicodeString& result) const;

    /**
     * Set the negative suffix.
     *
     * @param newValue    the new value of the negative suffix to be set.
     * Examples: 123%
     * @stable ICU 2.0
     */
    virtual void setNegativeSuffix(const UnicodeString& newValue);

    /**
     * Whether to show the plus sign on positive (non-negative) numbers; for example, "+12"
     *
     * For more control over sign display, use NumberFormatter.
     *
     * @return Whether the sign is shown on positive numbers and zero.
     * @stable ICU 64
     */
    UBool isSignAlwaysShown() const;

    /**
     * Set whether to show the plus sign on positive (non-negative) numbers; for example, "+12".
     *
     * For more control over sign display, use NumberFormatter.
     *
     * @param value true to always show a sign; false to hide the sign on positive numbers and zero.
     * @stable ICU 64
     */
    void setSignAlwaysShown(UBool value);

    /**
     * Get the multiplier for use in percent, permill, etc.
     * For a percentage, set the suffixes to have "%" and the multiplier to be 100.
     * (For Arabic, use arabic percent symbol).
     * For a permill, set the suffixes to have "\\u2031" and the multiplier to be 1000.
     *
     * The number may also be multiplied by a power of ten; see getMultiplierScale().
     *
     * @return    the multiplier for use in percent, permill, etc.
     * Examples: with 100, 1.23 -> "123", and "123" -> 1.23
     * @stable ICU 2.0
     */
    int32_t getMultiplier(void) const;

    /**
     * Set the multiplier for use in percent, permill, etc.
     * For a percentage, set the suffixes to have "%" and the multiplier to be 100.
     * (For Arabic, use arabic percent symbol).
     * For a permill, set the suffixes to have "\\u2031" and the multiplier to be 1000.
     *
     * This method only supports integer multipliers. To multiply by a non-integer, pair this
     * method with setMultiplierScale().
     *
     * @param newValue    the new value of the multiplier for use in percent, permill, etc.
     * Examples: with 100, 1.23 -> "123", and "123" -> 1.23
     * @stable ICU 2.0
     */
    virtual void setMultiplier(int32_t newValue);

    /**
     * Gets the power of ten by which number should be multiplied before formatting, which
     * can be combined with setMultiplier() to multiply by any arbitrary decimal value.
     *
     * A multiplier scale of 2 corresponds to multiplication by 100, and a multiplier scale
     * of -2 corresponds to multiplication by 0.01.
     *
     * This method is analogous to UNUM_SCALE in getAttribute.
     *
     * @return    the current value of the power-of-ten multiplier.
     * @stable ICU 62
     */
    int32_t getMultiplierScale(void) const;

    /**
     * Sets a power of ten by which number should be multiplied before formatting, which
     * can be combined with setMultiplier() to multiply by any arbitrary decimal value.
     *
     * A multiplier scale of 2 corresponds to multiplication by 100, and a multiplier scale
     * of -2 corresponds to multiplication by 0.01.
     *
     * For example, to multiply numbers by 0.5 before formatting, you can do:
     *
     * <pre>
     * df.setMultiplier(5);
     * df.setMultiplierScale(-1);
     * </pre>
     *
     * This method is analogous to UNUM_SCALE in setAttribute.
     *
     * @param newValue    the new value of the power-of-ten multiplier.
     * @stable ICU 62
     */
    void setMultiplierScale(int32_t newValue);

    /**
     * Get the rounding increment.
     * @return A positive rounding increment, or 0.0 if a custom rounding
     * increment is not in effect.
     * @see #setRoundingIncrement
     * @see #getRoundingMode
     * @see #setRoundingMode
     * @stable ICU 2.0
     */
    virtual double getRoundingIncrement(void) const;

    /**
     * Set the rounding increment.  In the absence of a rounding increment,
     *    numbers will be rounded to the number of digits displayed.
     * @param newValue A positive rounding increment, or 0.0 to
     * use the default rounding increment.
     * Negative increments are equivalent to 0.0.
     * @see #getRoundingIncrement
     * @see #getRoundingMode
     * @see #setRoundingMode
     * @stable ICU 2.0
     */
    virtual void setRoundingIncrement(double newValue);

    /**
     * Get the rounding mode.
     * @return A rounding mode
     * @see #setRoundingIncrement
     * @see #getRoundingIncrement
     * @see #setRoundingMode
     * @stable ICU 2.0
     */
    virtual ERoundingMode getRoundingMode(void) const U_OVERRIDE;

    /**
     * Set the rounding mode.
     * @param roundingMode A rounding mode
     * @see #setRoundingIncrement
     * @see #getRoundingIncrement
     * @see #getRoundingMode
     * @stable ICU 2.0
     */
    virtual void setRoundingMode(ERoundingMode roundingMode) U_OVERRIDE;

    /**
     * Get the width to which the output of format() is padded.
     * The width is counted in 16-bit code units.
     * @return the format width, or zero if no padding is in effect
     * @see #setFormatWidth
     * @see #getPadCharacterString
     * @see #setPadCharacter
     * @see #getPadPosition
     * @see #setPadPosition
     * @stable ICU 2.0
     */
    virtual int32_t getFormatWidth(void) const;

    /**
     * Set the width to which the output of format() is padded.
     * The width is counted in 16-bit code units.
     * This method also controls whether padding is enabled.
     * @param width the width to which to pad the result of
     * format(), or zero to disable padding.  A negative
     * width is equivalent to 0.
     * @see #getFormatWidth
     * @see #getPadCharacterString
     * @see #setPadCharacter
     * @see #getPadPosition
     * @see #setPadPosition
     * @stable ICU 2.0
     */
    virtual void setFormatWidth(int32_t width);

    /**
     * Get the pad character used to pad to the format width.  The
     * default is ' '.
     * @return a string containing the pad character. This will always
     * have a length of one 32-bit code point.
     * @see #setFormatWidth
     * @see #getFormatWidth
     * @see #setPadCharacter
     * @see #getPadPosition
     * @see #setPadPosition
     * @stable ICU 2.0
     */
    virtual UnicodeString getPadCharacterString() const;

    /**
     * Set the character used to pad to the format width.  If padding
     * is not enabled, then this will take effect if padding is later
     * enabled.
     * @param padChar a string containing the pad character. If the string
     * has length 0, then the pad character is set to ' '.  Otherwise
     * padChar.char32At(0) will be used as the pad character.
     * @see #setFormatWidth
     * @see #getFormatWidth
     * @see #getPadCharacterString
     * @see #getPadPosition
     * @see #setPadPosition
     * @stable ICU 2.0
     */
    virtual void setPadCharacter(const UnicodeString& padChar);

    /**
     * Get the position at which padding will take place.  This is the location
     * at which padding will be inserted if the result of format()
     * is shorter than the format width.
     * @return the pad position, one of kPadBeforePrefix,
     * kPadAfterPrefix, kPadBeforeSuffix, or
     * kPadAfterSuffix.
     * @see #setFormatWidth
     * @see #getFormatWidth
     * @see #setPadCharacter
     * @see #getPadCharacterString
     * @see #setPadPosition
     * @see #EPadPosition
     * @stable ICU 2.0
     */
    virtual EPadPosition getPadPosition(void) const;

    /**
     * Set the position at which padding will take place.  This is the location
     * at which padding will be inserted if the result of format()
     * is shorter than the format width.  This has no effect unless padding is
     * enabled.
     * @param padPos the pad position, one of kPadBeforePrefix,
     * kPadAfterPrefix, kPadBeforeSuffix, or
     * kPadAfterSuffix.
     * @see #setFormatWidth
     * @see #getFormatWidth
     * @see #setPadCharacter
     * @see #getPadCharacterString
     * @see #getPadPosition
     * @see #EPadPosition
     * @stable ICU 2.0
     */
    virtual void setPadPosition(EPadPosition padPos);

    /**
     * Return whether or not scientific notation is used.
     * @return true if this object formats and parses scientific notation
     * @see #setScientificNotation
     * @see #getMinimumExponentDigits
     * @see #setMinimumExponentDigits
     * @see #isExponentSignAlwaysShown
     * @see #setExponentSignAlwaysShown
     * @stable ICU 2.0
     */
    virtual UBool isScientificNotation(void) const;

    /**
     * Set whether or not scientific notation is used. When scientific notation
     * is used, the effective maximum number of integer digits is <= 8.  If the
     * maximum number of integer digits is set to more than 8, the effective
     * maximum will be 1.  This allows this call to generate a 'default' scientific
     * number format without additional changes.
     * @param useScientific true if this object formats and parses scientific
     * notation
     * @see #isScientificNotation
     * @see #getMinimumExponentDigits
     * @see #setMinimumExponentDigits
     * @see #isExponentSignAlwaysShown
     * @see #setExponentSignAlwaysShown
     * @stable ICU 2.0
     */
    virtual void setScientificNotation(UBool useScientific);

    /**
     * Return the minimum exponent digits that will be shown.
     * @return the minimum exponent digits that will be shown
     * @see #setScientificNotation
     * @see #isScientificNotation
     * @see #setMinimumExponentDigits
     * @see #isExponentSignAlwaysShown
     * @see #setExponentSignAlwaysShown
     * @stable ICU 2.0
     */
    virtual int8_t getMinimumExponentDigits(void) const;

    /**
     * Set the minimum exponent digits that will be shown.  This has no
     * effect unless scientific notation is in use.
     * @param minExpDig a value >= 1 indicating the fewest exponent digits
     * that will be shown.  Values less than 1 will be treated as 1.
     * @see #setScientificNotation
     * @see #isScientificNotation
     * @see #getMinimumExponentDigits
     * @see #isExponentSignAlwaysShown
     * @see #setExponentSignAlwaysShown
     * @stable ICU 2.0
     */
    virtual void setMinimumExponentDigits(int8_t minExpDig);

    /**
     * Return whether the exponent sign is always shown.
     * @return true if the exponent is always prefixed with either the
     * localized minus sign or the localized plus sign, false if only negative
     * exponents are prefixed with the localized minus sign.
     * @see #setScientificNotation
     * @see #isScientificNotation
     * @see #setMinimumExponentDigits
     * @see #getMinimumExponentDigits
     * @see #setExponentSignAlwaysShown
     * @stable ICU 2.0
     */
    virtual UBool isExponentSignAlwaysShown(void) const;

    /**
     * Set whether the exponent sign is always shown.  This has no effect
     * unless scientific notation is in use.
     * @param expSignAlways true if the exponent is always prefixed with either
     * the localized minus sign or the localized plus sign, false if only
     * negative exponents are prefixed with the localized minus sign.
     * @see #setScientificNotation
     * @see #isScientificNotation
     * @see #setMinimumExponentDigits
     * @see #getMinimumExponentDigits
     * @see #isExponentSignAlwaysShown
     * @stable ICU 2.0
     */
    virtual void setExponentSignAlwaysShown(UBool expSignAlways);

    /**
     * Return the grouping size. Grouping size is the number of digits between
     * grouping separators in the integer portion of a number.  For example,
     * in the number "123,456.78", the grouping size is 3.
     *
     * @return    the grouping size.
     * @see setGroupingSize
     * @see NumberFormat::isGroupingUsed
     * @see DecimalFormatSymbols::getGroupingSeparator
     * @stable ICU 2.0
     */
    int32_t getGroupingSize(void) const;

    /**
     * Set the grouping size. Grouping size is the number of digits between
     * grouping separators in the integer portion of a number.  For example,
     * in the number "123,456.78", the grouping size is 3.
     *
     * @param newValue    the new value of the grouping size.
     * @see getGroupingSize
     * @see NumberFormat::setGroupingUsed
     * @see DecimalFormatSymbols::setGroupingSeparator
     * @stable ICU 2.0
     */
    virtual void setGroupingSize(int32_t newValue);

    /**
     * Return the secondary grouping size. In some locales one
     * grouping interval is used for the least significant integer
     * digits (the primary grouping size), and another is used for all
     * others (the secondary grouping size).  A formatter supporting a
     * secondary grouping size will return a positive integer unequal
     * to the primary grouping size returned by
     * getGroupingSize().  For example, if the primary
     * grouping size is 4, and the secondary grouping size is 2, then
     * the number 123456789 formats as "1,23,45,6789", and the pattern
     * appears as "#,##,###0".
     * @return the secondary grouping size, or a value less than
     * one if there is none
     * @see setSecondaryGroupingSize
     * @see NumberFormat::isGroupingUsed
     * @see DecimalFormatSymbols::getGroupingSeparator
     * @stable ICU 2.4
     */
    int32_t getSecondaryGroupingSize(void) const;

    /**
     * Set the secondary grouping size. If set to a value less than 1,
     * then secondary grouping is turned off, and the primary grouping
     * size is used for all intervals, not just the least significant.
     *
     * @param newValue    the new value of the secondary grouping size.
     * @see getSecondaryGroupingSize
     * @see NumberFormat#setGroupingUsed
     * @see DecimalFormatSymbols::setGroupingSeparator
     * @stable ICU 2.4
     */
    virtual void setSecondaryGroupingSize(int32_t newValue);

    /**
     * Returns the minimum number of grouping digits.
     * Grouping separators are output if there are at least this many
     * digits to the left of the first (rightmost) grouping separator,
     * that is, there are at least (minimum grouping + grouping size) integer digits.
     * (Subject to isGroupingUsed().)
     *
     * For example, if this value is 2, and the grouping size is 3, then
     * 9999 -> "9999" and 10000 -> "10,000"
     *
     * The default value for this attribute is 0.
     * A value of 1, 0, or lower, means that the use of grouping separators
     * only depends on the grouping size (and on isGroupingUsed()).
     *
     * NOTE: The CLDR data is used in NumberFormatter but not in DecimalFormat.
     * This is for backwards compatibility reasons.
     *
     * For more control over grouping strategies, use NumberFormatter.
     *
     * @see setMinimumGroupingDigits
     * @see getGroupingSize
     * @stable ICU 64
     */
    int32_t getMinimumGroupingDigits() const;

    /**
     * Sets the minimum grouping digits. Setting the value to
     *  - 1: Turns off minimum grouping digits.
     *  - 0 or -1: The behavior is undefined.
     *  - UNUM_MINIMUM_GROUPING_DIGITS_AUTO: Display grouping using the default
     *      strategy for all locales.
     *  - UNUM_MINIMUM_GROUPING_DIGITS_MIN2: Display grouping using locale
     *      defaults, except do not show grouping on values smaller than 10000
     *      (such that there is a minimum of two digits before the first
     *      separator).
     *
     * For more control over grouping strategies, use NumberFormatter.
     *
     * @param newValue the new value of minimum grouping digits.
     * @see getMinimumGroupingDigits
     * @stable ICU 64
     */
    void setMinimumGroupingDigits(int32_t newValue);

    /**
     * Allows you to get the behavior of the decimal separator with integers.
     * (The decimal separator will always appear with decimals.)
     *
     * @return    true if the decimal separator always appear with decimals.
     * Example: Decimal ON: 12345 -> 12345.; OFF: 12345 -> 12345
     * @stable ICU 2.0
     */
    UBool isDecimalSeparatorAlwaysShown(void) const;

    /**
     * Allows you to set the behavior of the decimal separator with integers.
     * (The decimal separator will always appear with decimals.)
     *
     * @param newValue    set true if the decimal separator will always appear with decimals.
     * Example: Decimal ON: 12345 -> 12345.; OFF: 12345 -> 12345
     * @stable ICU 2.0
     */
    virtual void setDecimalSeparatorAlwaysShown(UBool newValue);

    /**
     * Allows you to get the parse behavior of the pattern decimal mark.
     *
     * @return    true if input must contain a match to decimal mark in pattern
     * @stable ICU 54
     */
    UBool isDecimalPatternMatchRequired(void) const;

    /**
     * Allows you to set the parse behavior of the pattern decimal mark.
     *
     * if true, the input must have a decimal mark if one was specified in the pattern. When
     * false the decimal mark may be omitted from the input.
     *
     * @param newValue    set true if input must contain a match to decimal mark in pattern
     * @stable ICU 54
     */
    virtual void setDecimalPatternMatchRequired(UBool newValue);

    /**
     * Returns whether to ignore exponents when parsing.
     *
     * @return Whether to ignore exponents when parsing.
     * @see #setParseNoExponent
     * @stable ICU 64
     */
    UBool isParseNoExponent() const;

    /**
     * Specifies whether to stop parsing when an exponent separator is encountered. For
     * example, parses "123E4" to 123 (with parse position 3) instead of 1230000 (with parse position
     * 5).
     *
     * @param value true to prevent exponents from being parsed; false to allow them to be parsed.
     * @stable ICU 64
     */
    void setParseNoExponent(UBool value);

    /**
     * Returns whether parsing is sensitive to case (lowercase/uppercase).
     *
     * @return Whether parsing is case-sensitive.
     * @see #setParseCaseSensitive
     * @stable ICU 64
     */
    UBool isParseCaseSensitive() const;

    /**
     * Whether to pay attention to case when parsing; default is to ignore case (perform
     * case-folding). For example, "A" == "a" in case-insensitive but not case-sensitive mode.
     *
     * Currency symbols are never case-folded. For example, "us$1.00" will not parse in case-insensitive
     * mode, even though "US$1.00" parses.
     *
     * @param value true to enable case-sensitive parsing (the default); false to force
     *              case-sensitive parsing behavior.
     * @stable ICU 64
     */
    void setParseCaseSensitive(UBool value);

    /**
     * Returns whether truncation of high-order integer digits should result in an error.
     * By default, setMaximumIntegerDigits truncates high-order digits silently.
     *
     * @return Whether an error code is set if high-order digits are truncated.
     * @see setFormatFailIfMoreThanMaxDigits
     * @stable ICU 64
     */
    UBool isFormatFailIfMoreThanMaxDigits() const;

    /**
     * Sets whether truncation of high-order integer digits should result in an error.
     * By default, setMaximumIntegerDigits truncates high-order digits silently.
     *
     * @param value Whether to set an error code if high-order digits are truncated.
     * @stable ICU 64
     */
    void setFormatFailIfMoreThanMaxDigits(UBool value);

    /**
     * Synthesizes a pattern string that represents the current state
     * of this Format object.
     *
     * @param result    Output param which will receive the pattern.
     *                  Previous contents are deleted.
     * @return          A reference to 'result'.
     * @see applyPattern
     * @stable ICU 2.0
     */
    virtual UnicodeString& toPattern(UnicodeString& result) const;

    /**
     * Synthesizes a localized pattern string that represents the current
     * state of this Format object.
     *
     * @param result    Output param which will receive the localized pattern.
     *                  Previous contents are deleted.
     * @return          A reference to 'result'.
     * @see applyPattern
     * @stable ICU 2.0
     */
    virtual UnicodeString& toLocalizedPattern(UnicodeString& result) const;

    /**
     * Apply the given pattern to this Format object.  A pattern is a
     * short-hand specification for the various formatting properties.
     * These properties can also be changed individually through the
     * various setter methods.
     * <P>
     * There is no limit to integer digits are set
     * by this routine, since that is the typical end-user desire;
     * use setMaximumInteger if you want to set a real value.
     * For negative numbers, use a second pattern, separated by a semicolon
     * <pre>
     * .      Example "#,#00.0#" -> 1,234.56
     * </pre>
     * This means a minimum of 2 integer digits, 1 fraction digit, and
     * a maximum of 2 fraction digits.
     * <pre>
     * .      Example: "#,#00.0#;(#,#00.0#)" for negatives in parantheses.
     * </pre>
     * In negative patterns, the minimum and maximum counts are ignored;
     * these are presumed to be set in the positive pattern.
     *
     * @param pattern    The pattern to be applied.
     * @param parseError Struct to recieve information on position
     *                   of error if an error is encountered
     * @param status     Output param set to success/failure code on
     *                   exit. If the pattern is invalid, this will be
     *                   set to a failure result.
     * @stable ICU 2.0
     */
    virtual void applyPattern(const UnicodeString& pattern, UParseError& parseError, UErrorCode& status);

    /**
     * Sets the pattern.
     * @param pattern   The pattern to be applied.
     * @param status    Output param set to success/failure code on
     *                  exit. If the pattern is invalid, this will be
     *                  set to a failure result.
     * @stable ICU 2.0
     */
    virtual void applyPattern(const UnicodeString& pattern, UErrorCode& status);

    /**
     * Apply the given pattern to this Format object.  The pattern
     * is assumed to be in a localized notation. A pattern is a
     * short-hand specification for the various formatting properties.
     * These properties can also be changed individually through the
     * various setter methods.
     * <P>
     * There is no limit to integer digits are set
     * by this routine, since that is the typical end-user desire;
     * use setMaximumInteger if you want to set a real value.
     * For negative numbers, use a second pattern, separated by a semicolon
     * <pre>
     * .      Example "#,#00.0#" -> 1,234.56
     * </pre>
     * This means a minimum of 2 integer digits, 1 fraction digit, and
     * a maximum of 2 fraction digits.
     *
     * Example: "#,#00.0#;(#,#00.0#)" for negatives in parantheses.
     *
     * In negative patterns, the minimum and maximum counts are ignored;
     * these are presumed to be set in the positive pattern.
     *
     * @param pattern   The localized pattern to be applied.
     * @param parseError Struct to recieve information on position
     *                   of error if an error is encountered
     * @param status    Output param set to success/failure code on
     *                  exit. If the pattern is invalid, this will be
     *                  set to a failure result.
     * @stable ICU 2.0
     */
    virtual void applyLocalizedPattern(const UnicodeString& pattern, UParseError& parseError,
                                       UErrorCode& status);

    /**
     * Apply the given pattern to this Format object.
     *
     * @param pattern   The localized pattern to be applied.
     * @param status    Output param set to success/failure code on
     *                  exit. If the pattern is invalid, this will be
     *                  set to a failure result.
     * @stable ICU 2.0
     */
    virtual void applyLocalizedPattern(const UnicodeString& pattern, UErrorCode& status);


    /**
     * Sets the maximum number of digits allowed in the integer portion of a
     * number. This override limits the integer digit count to 309.
     *
     * @param newValue    the new value of the maximum number of digits
     *                      allowed in the integer portion of a number.
     * @see NumberFormat#setMaximumIntegerDigits
     * @stable ICU 2.0
     */
    void setMaximumIntegerDigits(int32_t newValue) U_OVERRIDE;

    /**
     * Sets the minimum number of digits allowed in the integer portion of a
     * number. This override limits the integer digit count to 309.
     *
     * @param newValue    the new value of the minimum number of digits
     *                      allowed in the integer portion of a number.
     * @see NumberFormat#setMinimumIntegerDigits
     * @stable ICU 2.0
     */
    void setMinimumIntegerDigits(int32_t newValue) U_OVERRIDE;

    /**
     * Sets the maximum number of digits allowed in the fraction portion of a
     * number. This override limits the fraction digit count to 340.
     *
     * @param newValue    the new value of the maximum number of digits
     *                    allowed in the fraction portion of a number.
     * @see NumberFormat#setMaximumFractionDigits
     * @stable ICU 2.0
     */
    void setMaximumFractionDigits(int32_t newValue) U_OVERRIDE;

    /**
     * Sets the minimum number of digits allowed in the fraction portion of a
     * number. This override limits the fraction digit count to 340.
     *
     * @param newValue    the new value of the minimum number of digits
     *                    allowed in the fraction portion of a number.
     * @see NumberFormat#setMinimumFractionDigits
     * @stable ICU 2.0
     */
    void setMinimumFractionDigits(int32_t newValue) U_OVERRIDE;

    /**
     * Returns the minimum number of significant digits that will be
     * displayed. This value has no effect unless areSignificantDigitsUsed()
     * returns true.
     * @return the fewest significant digits that will be shown
     * @stable ICU 3.0
     */
    int32_t getMinimumSignificantDigits() const;

    /**
     * Returns the maximum number of significant digits that will be
     * displayed. This value has no effect unless areSignificantDigitsUsed()
     * returns true.
     * @return the most significant digits that will be shown
     * @stable ICU 3.0
     */
    int32_t getMaximumSignificantDigits() const;

    /**
     * Sets the minimum number of significant digits that will be
     * displayed.  If <code>min</code> is less than one then it is set
     * to one.  If the maximum significant digits count is less than
     * <code>min</code>, then it is set to <code>min</code>.
     * This function also enables the use of significant digits
     * by this formatter - areSignificantDigitsUsed() will return true.
     * @see #areSignificantDigitsUsed
     * @param min the fewest significant digits to be shown
     * @stable ICU 3.0
     */
    void setMinimumSignificantDigits(int32_t min);

    /**
     * Sets the maximum number of significant digits that will be
     * displayed.  If <code>max</code> is less than one then it is set
     * to one.  If the minimum significant digits count is greater
     * than <code>max</code>, then it is set to <code>max</code>.
     * This function also enables the use of significant digits
     * by this formatter - areSignificantDigitsUsed() will return true.
     * @see #areSignificantDigitsUsed
     * @param max the most significant digits to be shown
     * @stable ICU 3.0
     */
    void setMaximumSignificantDigits(int32_t max);

    /**
     * Returns true if significant digits are in use, or false if
     * integer and fraction digit counts are in use.
     * @return true if significant digits are in use
     * @stable ICU 3.0
     */
    UBool areSignificantDigitsUsed() const;

    /**
     * Sets whether significant digits are in use, or integer and
     * fraction digit counts are in use.
     * @param useSignificantDigits true to use significant digits, or
     * false to use integer and fraction digit counts
     * @stable ICU 3.0
     */
    void setSignificantDigitsUsed(UBool useSignificantDigits);

    /**
     * Sets the currency used to display currency
     * amounts.  This takes effect immediately, if this format is a
     * currency format.  If this format is not a currency format, then
     * the currency is used if and when this object becomes a
     * currency format through the application of a new pattern.
     * @param theCurrency a 3-letter ISO code indicating new currency
     * to use.  It need not be null-terminated.  May be the empty
     * string or NULL to indicate no currency.
     * @param ec input-output error code
     * @stable ICU 3.0
     */
    void setCurrency(const char16_t* theCurrency, UErrorCode& ec) U_OVERRIDE;

#ifndef U_FORCE_HIDE_DEPRECATED_API
    /**
     * Sets the currency used to display currency amounts.  See
     * setCurrency(const char16_t*, UErrorCode&).
     * @deprecated ICU 3.0. Use setCurrency(const char16_t*, UErrorCode&).
     */
    virtual void setCurrency(const char16_t* theCurrency);
#endif  // U_FORCE_HIDE_DEPRECATED_API

    /**
     * Sets the `Currency Usage` object used to display currency.
     * This takes effect immediately, if this format is a
     * currency format.
     * @param newUsage new currency usage object to use.
     * @param ec input-output error code
     * @stable ICU 54
     */
    void setCurrencyUsage(UCurrencyUsage newUsage, UErrorCode* ec);

    /**
     * Returns the `Currency Usage` object used to display currency
     * @stable ICU 54
     */
    UCurrencyUsage getCurrencyUsage() const;

#ifndef U_HIDE_INTERNAL_API

    /**
     *  Format a number and save it into the given DecimalQuantity.
     *  Internal, not intended for public use.
     *  @internal
     */
    void formatToDecimalQuantity(double number, number::impl::DecimalQuantity& output,
                                 UErrorCode& status) const;

    /**
     *  Get a DecimalQuantity corresponding to a formattable as it would be
     *  formatted by this DecimalFormat.
     *  Internal, not intended for public use.
     *  @internal
     */
    void formatToDecimalQuantity(const Formattable& number, number::impl::DecimalQuantity& output,
                                 UErrorCode& status) const;

#endif  /* U_HIDE_INTERNAL_API */

    /**
     * Converts this DecimalFormat to a (Localized)NumberFormatter. Starting
     * in ICU 60, NumberFormatter is the recommended way to format numbers.
     * You can use the returned LocalizedNumberFormatter to format numbers and
     * get a FormattedNumber, which contains a string as well as additional
     * annotations about the formatted value.
     *
     * If a memory allocation failure occurs, the return value of this method
     * might be null. If you are concerned about correct recovery from
     * out-of-memory situations, use this pattern:
     *
     * <pre>
     * FormattedNumber result;
     * if (auto* ptr = df->toNumberFormatter(status)) {
     *     result = ptr->formatDouble(123, status);
     * }
     * </pre>
     *
     * If you are not concerned about out-of-memory situations, or if your
     * environment throws exceptions when memory allocation failure occurs,
     * you can chain the methods, like this:
     *
     * <pre>
     * FormattedNumber result = df
     *     ->toNumberFormatter(status)
     *     ->formatDouble(123, status);
     * </pre>
     *
     * NOTE: The returned LocalizedNumberFormatter is owned by this DecimalFormat.
     * If a non-const method is called on the DecimalFormat, or if the DecimalFormat
     * is deleted, the object becomes invalid. If you plan to keep the return value
     * beyond the lifetime of the DecimalFormat, copy it to a local variable:
     *
     * <pre>
     * LocalizedNumberFormatter lnf;
     * if (auto* ptr = df->toNumberFormatter(status)) {
     *     lnf = *ptr;
     * }
     * </pre>
     *
     * @param status Set on failure, like U_MEMORY_ALLOCATION_ERROR.
     * @return A pointer to an internal object, or nullptr on failure.
     *         Do not delete the return value!
     * @stable ICU 64
     */
    const number::LocalizedNumberFormatter* toNumberFormatter(UErrorCode& status) const;

    /**
     * Return the class ID for this class.  This is useful only for
     * comparing to a return value from getDynamicClassID().  For example:
     * <pre>
     * .      Base* polymorphic_pointer = createPolymorphicObject();
     * .      if (polymorphic_pointer->getDynamicClassID() ==
     * .          Derived::getStaticClassID()) ...
     * </pre>
     * @return          The class ID for all objects of this class.
     * @stable ICU 2.0
     */
    static UClassID U_EXPORT2 getStaticClassID(void);

    /**
     * Returns a unique class ID POLYMORPHICALLY.  Pure virtual override.
     * This method is to implement a simple version of RTTI, since not all
     * C++ compilers support genuine RTTI.  Polymorphic operator==() and
     * clone() methods call this method.
     *
     * @return          The class ID for this object. All objects of a
     *                  given class have the same class ID.  Objects of
     *                  other classes have different class IDs.
     * @stable ICU 2.0
     */
    UClassID getDynamicClassID(void) const U_OVERRIDE;

  private:

    /** Rebuilds the formatter object from the property bag. */
    void touch(UErrorCode& status);

    /** Rebuilds the formatter object, ignoring any error code. */
    void touchNoError();

    /**
     * Updates the property bag with settings from the given pattern.
     *
     * @param pattern The pattern string to parse.
     * @param ignoreRounding Whether to leave out rounding information (minFrac, maxFrac, and rounding
     *     increment) when parsing the pattern. This may be desirable if a custom rounding mode, such
     *     as CurrencyUsage, is to be used instead. One of {@link
     *     PatternStringParser#IGNORE_ROUNDING_ALWAYS}, {@link PatternStringParser#IGNORE_ROUNDING_IF_CURRENCY},
     *     or {@link PatternStringParser#IGNORE_ROUNDING_NEVER}.
     * @see PatternAndPropertyUtils#parseToExistingProperties
     */
    void setPropertiesFromPattern(const UnicodeString& pattern, int32_t ignoreRounding,
                                  UErrorCode& status);

    const numparse::impl::NumberParserImpl* getParser(UErrorCode& status) const;

    const numparse::impl::NumberParserImpl* getCurrencyParser(UErrorCode& status) const;

    static void fieldPositionHelper(
        const number::impl::UFormattedNumberData& formatted,
        FieldPosition& fieldPosition,
        int32_t offset,
        UErrorCode& status);

    static void fieldPositionIteratorHelper(
        const number::impl::UFormattedNumberData& formatted,
        FieldPositionIterator* fpi,
        int32_t offset,
        UErrorCode& status);

    void setupFastFormat();

    bool fastFormatDouble(double input, UnicodeString& output) const;

    bool fastFormatInt64(int64_t input, UnicodeString& output) const;

    void doFastFormatInt32(int32_t input, bool isNegative, UnicodeString& output) const;

    //=====================================================================================//
    //                                   INSTANCE FIELDS                                   //
    //=====================================================================================//


    // One instance field for the implementation, keep all fields inside of an implementation
    // class defined in number_mapper.h
    number::impl::DecimalFormatFields* fields = nullptr;

    // Allow child class CompactDecimalFormat to access fProperties:
    friend class CompactDecimalFormat;

    // Allow MeasureFormat to use fieldPositionHelper:
    friend class MeasureFormat;

};

U_NAMESPACE_END

#endif /* #if !UCONFIG_NO_FORMATTING */

#endif /* U_SHOW_CPLUSPLUS_API */

#endif // _DECIMFMT
//eof
=======
// © 2016 and later: Unicode, Inc. and others.
// License & terms of use: http://www.unicode.org/copyright.html
/*
********************************************************************************
*   Copyright (C) 1997-2016, International Business Machines
*   Corporation and others.  All Rights Reserved.
********************************************************************************
*
* File DECIMFMT.H
*
* Modification History:
*
*   Date        Name        Description
*   02/19/97    aliu        Converted from java.
*   03/20/97    clhuang     Updated per C++ implementation.
*   04/03/97    aliu        Rewrote parsing and formatting completely, and
*                           cleaned up and debugged.  Actually works now.
*   04/17/97    aliu        Changed DigitCount to int per code review.
*   07/10/97    helena      Made ParsePosition a class and get rid of the function
*                           hiding problems.
*   09/09/97    aliu        Ported over support for exponential formats.
*   07/20/98    stephen     Changed documentation
*   01/30/13    emmons      Added Scaling methods
********************************************************************************
*/

#ifndef DECIMFMT_H
#define DECIMFMT_H

#include "unicode/utypes.h"

#if U_SHOW_CPLUSPLUS_API

/**
 * \file
 * \brief C++ API: Compatibility APIs for decimal formatting.
 */

#if !UCONFIG_NO_FORMATTING

#include "unicode/dcfmtsym.h"
#include "unicode/numfmt.h"
#include "unicode/locid.h"
#include "unicode/fpositer.h"
#include "unicode/stringpiece.h"
#include "unicode/curramt.h"
#include "unicode/enumset.h"

U_NAMESPACE_BEGIN

class CurrencyPluralInfo;
class CompactDecimalFormat;

namespace number {
class LocalizedNumberFormatter;
namespace impl {
class DecimalQuantity;
struct DecimalFormatFields;
class UFormattedNumberData;
}
}

namespace numparse {
namespace impl {
class NumberParserImpl;
}
}

/**
 * **IMPORTANT:** New users are strongly encouraged to see if
 * numberformatter.h fits their use case.  Although not deprecated, this header
 * is provided for backwards compatibility only.
 *
 * DecimalFormat is a concrete subclass of NumberFormat that formats decimal
 * numbers. It has a variety of features designed to make it possible to parse
 * and format numbers in any locale, including support for Western, Arabic, or
 * Indic digits.  It also supports different flavors of numbers, including
 * integers ("123"), fixed-point numbers ("123.4"), scientific notation
 * ("1.23E4"), percentages ("12%"), and currency amounts ("$123", "USD123",
 * "123 US dollars").  All of these flavors can be easily localized.
 *
 * To obtain a NumberFormat for a specific locale (including the default
 * locale) call one of NumberFormat's factory methods such as
 * createInstance(). Do not call the DecimalFormat constructors directly, unless
 * you know what you are doing, since the NumberFormat factory methods may
 * return subclasses other than DecimalFormat.
 *
 * **Example Usage**
 *
 * \code
 *     // Normally we would have a GUI with a menu for this
 *     int32_t locCount;
 *     const Locale* locales = NumberFormat::getAvailableLocales(locCount);
 *
 *     double myNumber = -1234.56;
 *     UErrorCode success = U_ZERO_ERROR;
 *     NumberFormat* form;
 *
 *     // Print out a number with the localized number, currency and percent
 *     // format for each locale.
 *     UnicodeString countryName;
 *     UnicodeString displayName;
 *     UnicodeString str;
 *     UnicodeString pattern;
 *     Formattable fmtable;
 *     for (int32_t j = 0; j < 3; ++j) {
 *         cout << endl << "FORMAT " << j << endl;
 *         for (int32_t i = 0; i < locCount; ++i) {
 *             if (locales[i].getCountry(countryName).size() == 0) {
 *                 // skip language-only
 *                 continue;
 *             }
 *             switch (j) {
 *             case 0:
 *                 form = NumberFormat::createInstance(locales[i], success ); break;
 *             case 1:
 *                 form = NumberFormat::createCurrencyInstance(locales[i], success ); break;
 *             default:
 *                 form = NumberFormat::createPercentInstance(locales[i], success ); break;
 *             }
 *             if (form) {
 *                 str.remove();
 *                 pattern = ((DecimalFormat*)form)->toPattern(pattern);
 *                 cout << locales[i].getDisplayName(displayName) << ": " << pattern;
 *                 cout << "  ->  " << form->format(myNumber,str) << endl;
 *                 form->parse(form->format(myNumber,str), fmtable, success);
 *                 delete form;
 *             }
 *         }
 *     }
 * \endcode
 *
 * **Another example use createInstance(style)**
 *
 * \code
 * // Print out a number using the localized number, currency,
 * // percent, scientific, integer, iso currency, and plural currency
 * // format for each locale</strong>
 * Locale* locale = new Locale("en", "US");
 * double myNumber = 1234.56;
 * UErrorCode success = U_ZERO_ERROR;
 * UnicodeString str;
 * Formattable fmtable;
 * for (int j=NumberFormat::kNumberStyle;
 *      j<=NumberFormat::kPluralCurrencyStyle;
 *      ++j) {
 *     NumberFormat* form = NumberFormat::createInstance(locale, j, success);
 *     str.remove();
 *     cout << "format result " << form->format(myNumber, str) << endl;
 *     format->parse(form->format(myNumber, str), fmtable, success);
 *     delete form;
 * }
 * \endcode
 *
 *
 * <p><strong>Patterns</strong>
 *
 * <p>A DecimalFormat consists of a <em>pattern</em> and a set of
 * <em>symbols</em>.  The pattern may be set directly using
 * applyPattern(), or indirectly using other API methods which
 * manipulate aspects of the pattern, such as the minimum number of integer
 * digits.  The symbols are stored in a DecimalFormatSymbols
 * object.  When using the NumberFormat factory methods, the
 * pattern and symbols are read from ICU's locale data.
 *
 * <p><strong>Special Pattern Characters</strong>
 *
 * <p>Many characters in a pattern are taken literally; they are matched during
 * parsing and output unchanged during formatting.  Special characters, on the
 * other hand, stand for other characters, strings, or classes of characters.
 * For example, the '#' character is replaced by a localized digit.  Often the
 * replacement character is the same as the pattern character; in the U.S. locale,
 * the ',' grouping character is replaced by ','.  However, the replacement is
 * still happening, and if the symbols are modified, the grouping character
 * changes.  Some special characters affect the behavior of the formatter by
 * their presence; for example, if the percent character is seen, then the
 * value is multiplied by 100 before being displayed.
 *
 * <p>To insert a special character in a pattern as a literal, that is, without
 * any special meaning, the character must be quoted.  There are some exceptions to
 * this which are noted below.
 *
 * <p>The characters listed here are used in non-localized patterns.  Localized
 * patterns use the corresponding characters taken from this formatter's
 * DecimalFormatSymbols object instead, and these characters lose
 * their special status.  Two exceptions are the currency sign and quote, which
 * are not localized.
 *
 * <table border=0 cellspacing=3 cellpadding=0>
 *   <tr bgcolor="#ccccff">
 *     <td align=left><strong>Symbol</strong>
 *     <td align=left><strong>Location</strong>
 *     <td align=left><strong>Localized?</strong>
 *     <td align=left><strong>Meaning</strong>
 *   <tr valign=top>
 *     <td><code>0</code>
 *     <td>Number
 *     <td>Yes
 *     <td>Digit
 *   <tr valign=top bgcolor="#eeeeff">
 *     <td><code>1-9</code>
 *     <td>Number
 *     <td>Yes
 *     <td>'1' through '9' indicate rounding.
 *   <tr valign=top>
 *     <td><code>\htmlonly&#x40;\endhtmlonly</code> <!--doxygen doesn't like @-->
 *     <td>Number
 *     <td>No
 *     <td>Significant digit
 *   <tr valign=top bgcolor="#eeeeff">
 *     <td><code>#</code>
 *     <td>Number
 *     <td>Yes
 *     <td>Digit, zero shows as absent
 *   <tr valign=top>
 *     <td><code>.</code>
 *     <td>Number
 *     <td>Yes
 *     <td>Decimal separator or monetary decimal separator
 *   <tr valign=top bgcolor="#eeeeff">
 *     <td><code>-</code>
 *     <td>Number
 *     <td>Yes
 *     <td>Minus sign
 *   <tr valign=top>
 *     <td><code>,</code>
 *     <td>Number
 *     <td>Yes
 *     <td>Grouping separator
 *   <tr valign=top bgcolor="#eeeeff">
 *     <td><code>E</code>
 *     <td>Number
 *     <td>Yes
 *     <td>Separates mantissa and exponent in scientific notation.
 *         <em>Need not be quoted in prefix or suffix.</em>
 *   <tr valign=top>
 *     <td><code>+</code>
 *     <td>Exponent
 *     <td>Yes
 *     <td>Prefix positive exponents with localized plus sign.
 *         <em>Need not be quoted in prefix or suffix.</em>
 *   <tr valign=top bgcolor="#eeeeff">
 *     <td><code>;</code>
 *     <td>Subpattern boundary
 *     <td>Yes
 *     <td>Separates positive and negative subpatterns
 *   <tr valign=top>
 *     <td><code>\%</code>
 *     <td>Prefix or suffix
 *     <td>Yes
 *     <td>Multiply by 100 and show as percentage
 *   <tr valign=top bgcolor="#eeeeff">
 *     <td><code>\\u2030</code>
 *     <td>Prefix or suffix
 *     <td>Yes
 *     <td>Multiply by 1000 and show as per mille
 *   <tr valign=top>
 *     <td><code>\htmlonly&curren;\endhtmlonly</code> (<code>\\u00A4</code>)
 *     <td>Prefix or suffix
 *     <td>No
 *     <td>Currency sign, replaced by currency symbol.  If
 *         doubled, replaced by international currency symbol.
 *         If tripled, replaced by currency plural names, for example,
 *         "US dollar" or "US dollars" for America.
 *         If present in a pattern, the monetary decimal separator
 *         is used instead of the decimal separator.
 *   <tr valign=top bgcolor="#eeeeff">
 *     <td><code>'</code>
 *     <td>Prefix or suffix
 *     <td>No
 *     <td>Used to quote special characters in a prefix or suffix,
 *         for example, <code>"'#'#"</code> formats 123 to
 *         <code>"#123"</code>.  To create a single quote
 *         itself, use two in a row: <code>"# o''clock"</code>.
 *   <tr valign=top>
 *     <td><code>*</code>
 *     <td>Prefix or suffix boundary
 *     <td>Yes
 *     <td>Pad escape, precedes pad character
 * </table>
 *
 * <p>A DecimalFormat pattern contains a positive and negative
 * subpattern, for example, "#,##0.00;(#,##0.00)".  Each subpattern has a
 * prefix, a numeric part, and a suffix.  If there is no explicit negative
 * subpattern, the negative subpattern is the localized minus sign prefixed to the
 * positive subpattern. That is, "0.00" alone is equivalent to "0.00;-0.00".  If there
 * is an explicit negative subpattern, it serves only to specify the negative
 * prefix and suffix; the number of digits, minimal digits, and other
 * characteristics are ignored in the negative subpattern. That means that
 * "#,##0.0#;(#)" has precisely the same result as "#,##0.0#;(#,##0.0#)".
 *
 * <p>The prefixes, suffixes, and various symbols used for infinity, digits,
 * thousands separators, decimal separators, etc. may be set to arbitrary
 * values, and they will appear properly during formatting.  However, care must
 * be taken that the symbols and strings do not conflict, or parsing will be
 * unreliable.  For example, either the positive and negative prefixes or the
 * suffixes must be distinct for parse() to be able
 * to distinguish positive from negative values.  Another example is that the
 * decimal separator and thousands separator should be distinct characters, or
 * parsing will be impossible.
 *
 * <p>The <em>grouping separator</em> is a character that separates clusters of
 * integer digits to make large numbers more legible.  It commonly used for
 * thousands, but in some locales it separates ten-thousands.  The <em>grouping
 * size</em> is the number of digits between the grouping separators, such as 3
 * for "100,000,000" or 4 for "1 0000 0000". There are actually two different
 * grouping sizes: One used for the least significant integer digits, the
 * <em>primary grouping size</em>, and one used for all others, the
 * <em>secondary grouping size</em>.  In most locales these are the same, but
 * sometimes they are different. For example, if the primary grouping interval
 * is 3, and the secondary is 2, then this corresponds to the pattern
 * "#,##,##0", and the number 123456789 is formatted as "12,34,56,789".  If a
 * pattern contains multiple grouping separators, the interval between the last
 * one and the end of the integer defines the primary grouping size, and the
 * interval between the last two defines the secondary grouping size. All others
 * are ignored, so "#,##,###,####" == "###,###,####" == "##,#,###,####".
 *
 * <p>Illegal patterns, such as "#.#.#" or "#.###,###", will cause
 * DecimalFormat to set a failing UErrorCode.
 *
 * <p><strong>Pattern BNF</strong>
 *
 * <pre>
 * pattern    := subpattern (';' subpattern)?
 * subpattern := prefix? number exponent? suffix?
 * number     := (integer ('.' fraction)?) | sigDigits
 * prefix     := '\\u0000'..'\\uFFFD' - specialCharacters
 * suffix     := '\\u0000'..'\\uFFFD' - specialCharacters
 * integer    := '#'* '0'* '0'
 * fraction   := '0'* '#'*
 * sigDigits  := '#'* '@' '@'* '#'*
 * exponent   := 'E' '+'? '0'* '0'
 * padSpec    := '*' padChar
 * padChar    := '\\u0000'..'\\uFFFD' - quote
 * &nbsp;
 * Notation:
 *   X*       0 or more instances of X
 *   X?       0 or 1 instances of X
 *   X|Y      either X or Y
 *   C..D     any character from C up to D, inclusive
 *   S-T      characters in S, except those in T
 * </pre>
 * The first subpattern is for positive numbers. The second (optional)
 * subpattern is for negative numbers.
 *
 * <p>Not indicated in the BNF syntax above:
 *
 * <ul><li>The grouping separator ',' can occur inside the integer and
 * sigDigits elements, between any two pattern characters of that
 * element, as long as the integer or sigDigits element is not
 * followed by the exponent element.
 *
 * <li>Two grouping intervals are recognized: That between the
 *     decimal point and the first grouping symbol, and that
 *     between the first and second grouping symbols. These
 *     intervals are identical in most locales, but in some
 *     locales they differ. For example, the pattern
 *     &quot;#,##,###&quot; formats the number 123456789 as
 *     &quot;12,34,56,789&quot;.</li>
 *
 * <li>The pad specifier <code>padSpec</code> may appear before the prefix,
 * after the prefix, before the suffix, after the suffix, or not at all.
 *
 * <li>In place of '0', the digits '1' through '9' may be used to
 * indicate a rounding increment.
 * </ul>
 *
 * <p><strong>Parsing</strong>
 *
 * <p>DecimalFormat parses all Unicode characters that represent
 * decimal digits, as defined by u_charDigitValue().  In addition,
 * DecimalFormat also recognizes as digits the ten consecutive
 * characters starting with the localized zero digit defined in the
 * DecimalFormatSymbols object.  During formatting, the
 * DecimalFormatSymbols-based digits are output.
 *
 * <p>During parsing, grouping separators are ignored if in lenient mode;
 * otherwise, if present, they must be in appropriate positions.
 *
 * <p>For currency parsing, the formatter is able to parse every currency
 * style formats no matter which style the formatter is constructed with.
 * For example, a formatter instance gotten from
 * NumberFormat.getInstance(ULocale, NumberFormat.CURRENCYSTYLE) can parse
 * formats such as "USD1.00" and "3.00 US dollars".
 *
 * <p>If parse(UnicodeString&,Formattable&,ParsePosition&)
 * fails to parse a string, it leaves the parse position unchanged.
 * The convenience method parse(UnicodeString&,Formattable&,UErrorCode&)
 * indicates parse failure by setting a failing
 * UErrorCode.
 *
 * <p><strong>Formatting</strong>
 *
 * <p>Formatting is guided by several parameters, all of which can be
 * specified either using a pattern or using the API.  The following
 * description applies to formats that do not use <a href="#sci">scientific
 * notation</a> or <a href="#sigdig">significant digits</a>.
 *
 * <ul><li>If the number of actual integer digits exceeds the
 * <em>maximum integer digits</em>, then only the least significant
 * digits are shown.  For example, 1997 is formatted as "97" if the
 * maximum integer digits is set to 2.
 *
 * <li>If the number of actual integer digits is less than the
 * <em>minimum integer digits</em>, then leading zeros are added.  For
 * example, 1997 is formatted as "01997" if the minimum integer digits
 * is set to 5.
 *
 * <li>If the number of actual fraction digits exceeds the <em>maximum
 * fraction digits</em>, then rounding is performed to the
 * maximum fraction digits.  For example, 0.125 is formatted as "0.12"
 * if the maximum fraction digits is 2.  This behavior can be changed
 * by specifying a rounding increment and/or a rounding mode.
 *
 * <li>If the number of actual fraction digits is less than the
 * <em>minimum fraction digits</em>, then trailing zeros are added.
 * For example, 0.125 is formatted as "0.1250" if the minimum fraction
 * digits is set to 4.
 *
 * <li>Trailing fractional zeros are not displayed if they occur
 * <em>j</em> positions after the decimal, where <em>j</em> is less
 * than the maximum fraction digits. For example, 0.10004 is
 * formatted as "0.1" if the maximum fraction digits is four or less.
 * </ul>
 *
 * <p><strong>Special Values</strong>
 *
 * <p><code>NaN</code> is represented as a single character, typically
 * <code>\\uFFFD</code>.  This character is determined by the
 * DecimalFormatSymbols object.  This is the only value for which
 * the prefixes and suffixes are not used.
 *
 * <p>Infinity is represented as a single character, typically
 * <code>\\u221E</code>, with the positive or negative prefixes and suffixes
 * applied.  The infinity character is determined by the
 * DecimalFormatSymbols object.
 *
 * <a name="sci"><strong>Scientific Notation</strong></a>
 *
 * <p>Numbers in scientific notation are expressed as the product of a mantissa
 * and a power of ten, for example, 1234 can be expressed as 1.234 x 10<sup>3</sup>. The
 * mantissa is typically in the half-open interval [1.0, 10.0) or sometimes [0.0, 1.0),
 * but it need not be.  DecimalFormat supports arbitrary mantissas.
 * DecimalFormat can be instructed to use scientific
 * notation through the API or through the pattern.  In a pattern, the exponent
 * character immediately followed by one or more digit characters indicates
 * scientific notation.  Example: "0.###E0" formats the number 1234 as
 * "1.234E3".
 *
 * <ul>
 * <li>The number of digit characters after the exponent character gives the
 * minimum exponent digit count.  There is no maximum.  Negative exponents are
 * formatted using the localized minus sign, <em>not</em> the prefix and suffix
 * from the pattern.  This allows patterns such as "0.###E0 m/s".  To prefix
 * positive exponents with a localized plus sign, specify '+' between the
 * exponent and the digits: "0.###E+0" will produce formats "1E+1", "1E+0",
 * "1E-1", etc.  (In localized patterns, use the localized plus sign rather than
 * '+'.)
 *
 * <li>The minimum number of integer digits is achieved by adjusting the
 * exponent.  Example: 0.00123 formatted with "00.###E0" yields "12.3E-4".  This
 * only happens if there is no maximum number of integer digits.  If there is a
 * maximum, then the minimum number of integer digits is fixed at one.
 *
 * <li>The maximum number of integer digits, if present, specifies the exponent
 * grouping.  The most common use of this is to generate <em>engineering
 * notation</em>, in which the exponent is a multiple of three, e.g.,
 * "##0.###E0".  The number 12345 is formatted using "##0.####E0" as "12.345E3".
 *
 * <li>When using scientific notation, the formatter controls the
 * digit counts using significant digits logic.  The maximum number of
 * significant digits limits the total number of integer and fraction
 * digits that will be shown in the mantissa; it does not affect
 * parsing.  For example, 12345 formatted with "##0.##E0" is "12.3E3".
 * See the section on significant digits for more details.
 *
 * <li>The number of significant digits shown is determined as
 * follows: If areSignificantDigitsUsed() returns false, then the
 * minimum number of significant digits shown is one, and the maximum
 * number of significant digits shown is the sum of the <em>minimum
 * integer</em> and <em>maximum fraction</em> digits, and is
 * unaffected by the maximum integer digits.  If this sum is zero,
 * then all significant digits are shown.  If
 * areSignificantDigitsUsed() returns true, then the significant digit
 * counts are specified by getMinimumSignificantDigits() and
 * getMaximumSignificantDigits().  In this case, the number of
 * integer digits is fixed at one, and there is no exponent grouping.
 *
 * <li>Exponential patterns may not contain grouping separators.
 * </ul>
 *
 * <a name="sigdig"><strong>Significant Digits</strong></a>
 *
 * <code>DecimalFormat</code> has two ways of controlling how many
 * digits are shows: (a) significant digits counts, or (b) integer and
 * fraction digit counts.  Integer and fraction digit counts are
 * described above.  When a formatter is using significant digits
 * counts, the number of integer and fraction digits is not specified
 * directly, and the formatter settings for these counts are ignored.
 * Instead, the formatter uses however many integer and fraction
 * digits are required to display the specified number of significant
 * digits.  Examples:
 *
 * <table border=0 cellspacing=3 cellpadding=0>
 *   <tr bgcolor="#ccccff">
 *     <td align=left>Pattern
 *     <td align=left>Minimum significant digits
 *     <td align=left>Maximum significant digits
 *     <td align=left>Number
 *     <td align=left>Output of format()
 *   <tr valign=top>
 *     <td><code>\@\@\@</code>
 *     <td>3
 *     <td>3
 *     <td>12345
 *     <td><code>12300</code>
 *   <tr valign=top bgcolor="#eeeeff">
 *     <td><code>\@\@\@</code>
 *     <td>3
 *     <td>3
 *     <td>0.12345
 *     <td><code>0.123</code>
 *   <tr valign=top>
 *     <td><code>\@\@##</code>
 *     <td>2
 *     <td>4
 *     <td>3.14159
 *     <td><code>3.142</code>
 *   <tr valign=top bgcolor="#eeeeff">
 *     <td><code>\@\@##</code>
 *     <td>2
 *     <td>4
 *     <td>1.23004
 *     <td><code>1.23</code>
 * </table>
 *
 * <ul>
 * <li>Significant digit counts may be expressed using patterns that
 * specify a minimum and maximum number of significant digits.  These
 * are indicated by the <code>'@'</code> and <code>'#'</code>
 * characters.  The minimum number of significant digits is the number
 * of <code>'@'</code> characters.  The maximum number of significant
 * digits is the number of <code>'@'</code> characters plus the number
 * of <code>'#'</code> characters following on the right.  For
 * example, the pattern <code>"@@@"</code> indicates exactly 3
 * significant digits.  The pattern <code>"@##"</code> indicates from
 * 1 to 3 significant digits.  Trailing zero digits to the right of
 * the decimal separator are suppressed after the minimum number of
 * significant digits have been shown.  For example, the pattern
 * <code>"@##"</code> formats the number 0.1203 as
 * <code>"0.12"</code>.
 *
 * <li>If a pattern uses significant digits, it may not contain a
 * decimal separator, nor the <code>'0'</code> pattern character.
 * Patterns such as <code>"@00"</code> or <code>"@.###"</code> are
 * disallowed.
 *
 * <li>Any number of <code>'#'</code> characters may be prepended to
 * the left of the leftmost <code>'@'</code> character.  These have no
 * effect on the minimum and maximum significant digits counts, but
 * may be used to position grouping separators.  For example,
 * <code>"#,#@#"</code> indicates a minimum of one significant digits,
 * a maximum of two significant digits, and a grouping size of three.
 *
 * <li>In order to enable significant digits formatting, use a pattern
 * containing the <code>'@'</code> pattern character.  Alternatively,
 * call setSignificantDigitsUsed(true).
 *
 * <li>In order to disable significant digits formatting, use a
 * pattern that does not contain the <code>'@'</code> pattern
 * character. Alternatively, call setSignificantDigitsUsed(false).
 *
 * <li>The number of significant digits has no effect on parsing.
 *
 * <li>Significant digits may be used together with exponential notation. Such
 * patterns are equivalent to a normal exponential pattern with a minimum and
 * maximum integer digit count of one, a minimum fraction digit count of
 * <code>getMinimumSignificantDigits() - 1</code>, and a maximum fraction digit
 * count of <code>getMaximumSignificantDigits() - 1</code>. For example, the
 * pattern <code>"@@###E0"</code> is equivalent to <code>"0.0###E0"</code>.
 *
 * <li>If significant digits are in use, then the integer and fraction
 * digit counts, as set via the API, are ignored.  If significant
 * digits are not in use, then the significant digit counts, as set via
 * the API, are ignored.
 *
 * </ul>
 *
 * <p><strong>Padding</strong>
 *
 * <p>DecimalFormat supports padding the result of
 * format() to a specific width.  Padding may be specified either
 * through the API or through the pattern syntax.  In a pattern the pad escape
 * character, followed by a single pad character, causes padding to be parsed
 * and formatted.  The pad escape character is '*' in unlocalized patterns, and
 * can be localized using DecimalFormatSymbols::setSymbol() with a
 * DecimalFormatSymbols::kPadEscapeSymbol
 * selector.  For example, <code>"$*x#,##0.00"</code> formats 123 to
 * <code>"$xx123.00"</code>, and 1234 to <code>"$1,234.00"</code>.
 *
 * <ul>
 * <li>When padding is in effect, the width of the positive subpattern,
 * including prefix and suffix, determines the format width.  For example, in
 * the pattern <code>"* #0 o''clock"</code>, the format width is 10.
 *
 * <li>The width is counted in 16-bit code units (char16_ts).
 *
 * <li>Some parameters which usually do not matter have meaning when padding is
 * used, because the pattern width is significant with padding.  In the pattern
 * "* ##,##,#,##0.##", the format width is 14.  The initial characters "##,##,"
 * do not affect the grouping size or maximum integer digits, but they do affect
 * the format width.
 *
 * <li>Padding may be inserted at one of four locations: before the prefix,
 * after the prefix, before the suffix, or after the suffix.  If padding is
 * specified in any other location, applyPattern()
 * sets a failing UErrorCode.  If there is no prefix,
 * before the prefix and after the prefix are equivalent, likewise for the
 * suffix.
 *
 * <li>When specified in a pattern, the 32-bit code point immediately
 * following the pad escape is the pad character. This may be any character,
 * including a special pattern character. That is, the pad escape
 * <em>escapes</em> the following character. If there is no character after
 * the pad escape, then the pattern is illegal.
 *
 * </ul>
 *
 * <p><strong>Rounding</strong>
 *
 * <p>DecimalFormat supports rounding to a specific increment.  For
 * example, 1230 rounded to the nearest 50 is 1250.  1.234 rounded to the
 * nearest 0.65 is 1.3.  The rounding increment may be specified through the API
 * or in a pattern.  To specify a rounding increment in a pattern, include the
 * increment in the pattern itself.  "#,#50" specifies a rounding increment of
 * 50.  "#,##0.05" specifies a rounding increment of 0.05.
 *
 * <p>In the absence of an explicit rounding increment numbers are
 * rounded to their formatted width.
 *
 * <ul>
 * <li>Rounding only affects the string produced by formatting.  It does
 * not affect parsing or change any numerical values.
 *
 * <li>A <em>rounding mode</em> determines how values are rounded; see
 * DecimalFormat::ERoundingMode.  The default rounding mode is
 * DecimalFormat::kRoundHalfEven.  The rounding mode can only be set
 * through the API; it can not be set with a pattern.
 *
 * <li>Some locales use rounding in their currency formats to reflect the
 * smallest currency denomination.
 *
 * <li>In a pattern, digits '1' through '9' specify rounding, but otherwise
 * behave identically to digit '0'.
 * </ul>
 *
 * <p><strong>Synchronization</strong>
 *
 * <p>DecimalFormat objects are not synchronized.  Multiple
 * threads should not access one formatter concurrently.
 *
 * <p><strong>Subclassing</strong>
 *
 * <p><em>User subclasses are not supported.</em> While clients may write
 * subclasses, such code will not necessarily work and will not be
 * guaranteed to work stably from release to release.
 */
class U_I18N_API DecimalFormat : public NumberFormat {
  public:
    /**
     * Pad position.
     * @stable ICU 2.4
     */
    enum EPadPosition {
        kPadBeforePrefix, kPadAfterPrefix, kPadBeforeSuffix, kPadAfterSuffix
    };

    /**
     * Create a DecimalFormat using the default pattern and symbols
     * for the default locale. This is a convenient way to obtain a
     * DecimalFormat when internationalization is not the main concern.
     * <P>
     * To obtain standard formats for a given locale, use the factory methods
     * on NumberFormat such as createInstance. These factories will
     * return the most appropriate sub-class of NumberFormat for a given
     * locale.
     * <p>
     * <strong>NOTE:</strong> New users are strongly encouraged to use
     * #icu::number::NumberFormatter instead of DecimalFormat.
     * @param status    Output param set to success/failure code. If the
     *                  pattern is invalid this will be set to a failure code.
     * @stable ICU 2.0
     */
    DecimalFormat(UErrorCode& status);

    /**
     * Create a DecimalFormat from the given pattern and the symbols
     * for the default locale. This is a convenient way to obtain a
     * DecimalFormat when internationalization is not the main concern.
     * <P>
     * To obtain standard formats for a given locale, use the factory methods
     * on NumberFormat such as createInstance. These factories will
     * return the most appropriate sub-class of NumberFormat for a given
     * locale.
     * <p>
     * <strong>NOTE:</strong> New users are strongly encouraged to use
     * #icu::number::NumberFormatter instead of DecimalFormat.
     * @param pattern   A non-localized pattern string.
     * @param status    Output param set to success/failure code. If the
     *                  pattern is invalid this will be set to a failure code.
     * @stable ICU 2.0
     */
    DecimalFormat(const UnicodeString& pattern, UErrorCode& status);

    /**
     * Create a DecimalFormat from the given pattern and symbols.
     * Use this constructor when you need to completely customize the
     * behavior of the format.
     * <P>
     * To obtain standard formats for a given
     * locale, use the factory methods on NumberFormat such as
     * createInstance or createCurrencyInstance. If you need only minor adjustments
     * to a standard format, you can modify the format returned by
     * a NumberFormat factory method.
     * <p>
     * <strong>NOTE:</strong> New users are strongly encouraged to use
     * #icu::number::NumberFormatter instead of DecimalFormat.
     *
     * @param pattern           a non-localized pattern string
     * @param symbolsToAdopt    the set of symbols to be used.  The caller should not
     *                          delete this object after making this call.
     * @param status            Output param set to success/failure code. If the
     *                          pattern is invalid this will be set to a failure code.
     * @stable ICU 2.0
     */
    DecimalFormat(const UnicodeString& pattern, DecimalFormatSymbols* symbolsToAdopt, UErrorCode& status);

#ifndef U_HIDE_INTERNAL_API

    /**
     * This API is for ICU use only.
     * Create a DecimalFormat from the given pattern, symbols, and style.
     *
     * @param pattern           a non-localized pattern string
     * @param symbolsToAdopt    the set of symbols to be used.  The caller should not
     *                          delete this object after making this call.
     * @param style             style of decimal format
     * @param status            Output param set to success/failure code. If the
     *                          pattern is invalid this will be set to a failure code.
     * @internal
     */
    DecimalFormat(const UnicodeString& pattern, DecimalFormatSymbols* symbolsToAdopt,
                  UNumberFormatStyle style, UErrorCode& status);

#if UCONFIG_HAVE_PARSEALLINPUT

    /**
     * @internal
     */
    void setParseAllInput(UNumberFormatAttributeValue value);

#endif

#endif  /* U_HIDE_INTERNAL_API */

  private:

    /**
     * Internal constructor for DecimalFormat; sets up internal fields. All public constructors should
     * call this constructor.
     */
    DecimalFormat(const DecimalFormatSymbols* symbolsToAdopt, UErrorCode& status);

  public:

    /**
     * Set an integer attribute on this DecimalFormat.
     * May return U_UNSUPPORTED_ERROR if this instance does not support
     * the specified attribute.
     * @param attr the attribute to set
     * @param newValue new value
     * @param status the error type
     * @return *this - for chaining (example: format.setAttribute(...).setAttribute(...) )
     * @stable ICU 51
     */
    virtual DecimalFormat& setAttribute(UNumberFormatAttribute attr, int32_t newValue, UErrorCode& status);

    /**
     * Get an integer
     * May return U_UNSUPPORTED_ERROR if this instance does not support
     * the specified attribute.
     * @param attr the attribute to set
     * @param status the error type
     * @return the attribute value. Undefined if there is an error.
     * @stable ICU 51
     */
    virtual int32_t getAttribute(UNumberFormatAttribute attr, UErrorCode& status) const;


    /**
     * Set whether or not grouping will be used in this format.
     * @param newValue    True, grouping will be used in this format.
     * @see getGroupingUsed
     * @stable ICU 53
     */
    void setGroupingUsed(UBool newValue) override;

    /**
     * Sets whether or not numbers should be parsed as integers only.
     * @param value    set True, this format will parse numbers as integers
     *                 only.
     * @see isParseIntegerOnly
     * @stable ICU 53
     */
    void setParseIntegerOnly(UBool value) override;

    /**
     * Sets whether lenient parsing should be enabled (it is off by default).
     *
     * @param enable \c true if lenient parsing should be used,
     *               \c false otherwise.
     * @stable ICU 4.8
     */
    void setLenient(UBool enable) override;

    /**
     * Create a DecimalFormat from the given pattern and symbols.
     * Use this constructor when you need to completely customize the
     * behavior of the format.
     * <P>
     * To obtain standard formats for a given
     * locale, use the factory methods on NumberFormat such as
     * createInstance or createCurrencyInstance. If you need only minor adjustments
     * to a standard format, you can modify the format returned by
     * a NumberFormat factory method.
     * <p>
     * <strong>NOTE:</strong> New users are strongly encouraged to use
     * #icu::number::NumberFormatter instead of DecimalFormat.
     *
     * @param pattern           a non-localized pattern string
     * @param symbolsToAdopt    the set of symbols to be used.  The caller should not
     *                          delete this object after making this call.
     * @param parseError        Output param to receive errors occurred during parsing
     * @param status            Output param set to success/failure code. If the
     *                          pattern is invalid this will be set to a failure code.
     * @stable ICU 2.0
     */
    DecimalFormat(const UnicodeString& pattern, DecimalFormatSymbols* symbolsToAdopt,
                  UParseError& parseError, UErrorCode& status);

    /**
     * Create a DecimalFormat from the given pattern and symbols.
     * Use this constructor when you need to completely customize the
     * behavior of the format.
     * <P>
     * To obtain standard formats for a given
     * locale, use the factory methods on NumberFormat such as
     * createInstance or createCurrencyInstance. If you need only minor adjustments
     * to a standard format, you can modify the format returned by
     * a NumberFormat factory method.
     * <p>
     * <strong>NOTE:</strong> New users are strongly encouraged to use
     * #icu::number::NumberFormatter instead of DecimalFormat.
     *
     * @param pattern           a non-localized pattern string
     * @param symbols   the set of symbols to be used
     * @param status            Output param set to success/failure code. If the
     *                          pattern is invalid this will be set to a failure code.
     * @stable ICU 2.0
     */
    DecimalFormat(const UnicodeString& pattern, const DecimalFormatSymbols& symbols, UErrorCode& status);

    /**
     * Copy constructor.
     *
     * @param source    the DecimalFormat object to be copied from.
     * @stable ICU 2.0
     */
    DecimalFormat(const DecimalFormat& source);

    /**
     * Assignment operator.
     *
     * @param rhs    the DecimalFormat object to be copied.
     * @stable ICU 2.0
     */
    DecimalFormat& operator=(const DecimalFormat& rhs);

    /**
     * Destructor.
     * @stable ICU 2.0
     */
    ~DecimalFormat() override;

    /**
     * Clone this Format object polymorphically. The caller owns the
     * result and should delete it when done.
     *
     * @return    a polymorphic copy of this DecimalFormat.
     * @stable ICU 2.0
     */
    DecimalFormat* clone() const override;

    /**
     * Return true if the given Format objects are semantically equal.
     * Objects of different subclasses are considered unequal.
     *
     * @param other    the object to be compared with.
     * @return         true if the given Format objects are semantically equal.
     * @stable ICU 2.0
     */
    bool operator==(const Format& other) const override;


    using NumberFormat::format;

    /**
     * Format a double or long number using base-10 representation.
     *
     * @param number    The value to be formatted.
     * @param appendTo  Output parameter to receive result.
     *                  Result is appended to existing contents.
     * @param pos       On input: an alignment field, if desired.
     *                  On output: the offsets of the alignment field.
     * @return          Reference to 'appendTo' parameter.
     * @stable ICU 2.0
     */
    UnicodeString& format(double number, UnicodeString& appendTo, FieldPosition& pos) const override;

#ifndef U_HIDE_INTERNAL_API
    /**
     * Format a double or long number using base-10 representation.
     *
     * @param number    The value to be formatted.
     * @param appendTo  Output parameter to receive result.
     *                  Result is appended to existing contents.
     * @param pos       On input: an alignment field, if desired.
     *                  On output: the offsets of the alignment field.
     * @param status
     * @return          Reference to 'appendTo' parameter.
     * @internal
     */
    UnicodeString& format(double number, UnicodeString& appendTo, FieldPosition& pos,
                          UErrorCode& status) const override;
#endif  /* U_HIDE_INTERNAL_API */

    /**
     * Format a double or long number using base-10 representation.
     *
     * @param number    The value to be formatted.
     * @param appendTo  Output parameter to receive result.
     *                  Result is appended to existing contents.
     * @param posIter   On return, can be used to iterate over positions
     *                  of fields generated by this format call.
     *                  Can be nullptr.
     * @param status    Output param filled with success/failure status.
     * @return          Reference to 'appendTo' parameter.
     * @stable ICU 4.4
     */
    UnicodeString& format(double number, UnicodeString& appendTo, FieldPositionIterator* posIter,
                          UErrorCode& status) const override;

    /**
     * Format a long number using base-10 representation.
     *
     * @param number    The value to be formatted.
     * @param appendTo  Output parameter to receive result.
     *                  Result is appended to existing contents.
     * @param pos       On input: an alignment field, if desired.
     *                  On output: the offsets of the alignment field.
     * @return          Reference to 'appendTo' parameter.
     * @stable ICU 2.0
     */
    UnicodeString& format(int32_t number, UnicodeString& appendTo, FieldPosition& pos) const override;

#ifndef U_HIDE_INTERNAL_API
    /**
     * Format a long number using base-10 representation.
     *
     * @param number    The value to be formatted.
     * @param appendTo  Output parameter to receive result.
     *                  Result is appended to existing contents.
     * @param pos       On input: an alignment field, if desired.
     *                  On output: the offsets of the alignment field.
     * @param status    Output param filled with success/failure status.
     * @return          Reference to 'appendTo' parameter.
     * @internal
     */
    UnicodeString& format(int32_t number, UnicodeString& appendTo, FieldPosition& pos,
                          UErrorCode& status) const override;
#endif  /* U_HIDE_INTERNAL_API */

    /**
     * Format a long number using base-10 representation.
     *
     * @param number    The value to be formatted.
     * @param appendTo  Output parameter to receive result.
     *                  Result is appended to existing contents.
     * @param posIter   On return, can be used to iterate over positions
     *                  of fields generated by this format call.
     *                  Can be nullptr.
     * @param status    Output param filled with success/failure status.
     * @return          Reference to 'appendTo' parameter.
     * @stable ICU 4.4
     */
    UnicodeString& format(int32_t number, UnicodeString& appendTo, FieldPositionIterator* posIter,
                          UErrorCode& status) const override;

    /**
     * Format an int64 number using base-10 representation.
     *
     * @param number    The value to be formatted.
     * @param appendTo  Output parameter to receive result.
     *                  Result is appended to existing contents.
     * @param pos       On input: an alignment field, if desired.
     *                  On output: the offsets of the alignment field.
     * @return          Reference to 'appendTo' parameter.
     * @stable ICU 2.8
     */
    UnicodeString& format(int64_t number, UnicodeString& appendTo, FieldPosition& pos) const override;

#ifndef U_HIDE_INTERNAL_API
    /**
     * Format an int64 number using base-10 representation.
     *
     * @param number    The value to be formatted.
     * @param appendTo  Output parameter to receive result.
     *                  Result is appended to existing contents.
     * @param pos       On input: an alignment field, if desired.
     *                  On output: the offsets of the alignment field.
     * @param status    Output param filled with success/failure status.
     * @return          Reference to 'appendTo' parameter.
     * @internal
     */
    UnicodeString& format(int64_t number, UnicodeString& appendTo, FieldPosition& pos,
                          UErrorCode& status) const override;
#endif  /* U_HIDE_INTERNAL_API */

    /**
     * Format an int64 number using base-10 representation.
     *
     * @param number    The value to be formatted.
     * @param appendTo  Output parameter to receive result.
     *                  Result is appended to existing contents.
     * @param posIter   On return, can be used to iterate over positions
     *                  of fields generated by this format call.
     *                  Can be nullptr.
     * @param status    Output param filled with success/failure status.
     * @return          Reference to 'appendTo' parameter.
     * @stable ICU 4.4
     */
    UnicodeString& format(int64_t number, UnicodeString& appendTo, FieldPositionIterator* posIter,
                          UErrorCode& status) const override;

    /**
     * Format a decimal number.
     * The syntax of the unformatted number is a "numeric string"
     * as defined in the Decimal Arithmetic Specification, available at
     * http://speleotrove.com/decimal
     *
     * @param number    The unformatted number, as a string.
     * @param appendTo  Output parameter to receive result.
     *                  Result is appended to existing contents.
     * @param posIter   On return, can be used to iterate over positions
     *                  of fields generated by this format call.
     *                  Can be nullptr.
     * @param status    Output param filled with success/failure status.
     * @return          Reference to 'appendTo' parameter.
     * @stable ICU 4.4
     */
    UnicodeString& format(StringPiece number, UnicodeString& appendTo, FieldPositionIterator* posIter,
                          UErrorCode& status) const override;

#ifndef U_HIDE_INTERNAL_API

    /**
     * Format a decimal number.
     * The number is a DecimalQuantity wrapper onto a floating point decimal number.
     * The default implementation in NumberFormat converts the decimal number
     * to a double and formats that.
     *
     * @param number    The number, a DecimalQuantity format Decimal Floating Point.
     * @param appendTo  Output parameter to receive result.
     *                  Result is appended to existing contents.
     * @param posIter   On return, can be used to iterate over positions
     *                  of fields generated by this format call.
     * @param status    Output param filled with success/failure status.
     * @return          Reference to 'appendTo' parameter.
     * @internal
     */
    UnicodeString& format(const number::impl::DecimalQuantity& number, UnicodeString& appendTo,
                          FieldPositionIterator* posIter, UErrorCode& status) const override;

    /**
     * Format a decimal number.
     * The number is a DecimalQuantity wrapper onto a floating point decimal number.
     * The default implementation in NumberFormat converts the decimal number
     * to a double and formats that.
     *
     * @param number    The number, a DecimalQuantity format Decimal Floating Point.
     * @param appendTo  Output parameter to receive result.
     *                  Result is appended to existing contents.
     * @param pos       On input: an alignment field, if desired.
     *                  On output: the offsets of the alignment field.
     * @param status    Output param filled with success/failure status.
     * @return          Reference to 'appendTo' parameter.
     * @internal
     */
    UnicodeString& format(const number::impl::DecimalQuantity& number, UnicodeString& appendTo,
                          FieldPosition& pos, UErrorCode& status) const override;

#endif // U_HIDE_INTERNAL_API

    using NumberFormat::parse;

    /**
     * Parse the given string using this object's choices. The method
     * does string comparisons to try to find an optimal match.
     * If no object can be parsed, index is unchanged, and nullptr is
     * returned.  The result is returned as the most parsimonious
     * type of Formattable that will accommodate all of the
     * necessary precision.  For example, if the result is exactly 12,
     * it will be returned as a long.  However, if it is 1.5, it will
     * be returned as a double.
     *
     * @param text           The text to be parsed.
     * @param result         Formattable to be set to the parse result.
     *                       If parse fails, return contents are undefined.
     * @param parsePosition  The position to start parsing at on input.
     *                       On output, moved to after the last successfully
     *                       parse character. On parse failure, does not change.
     * @see Formattable
     * @stable ICU 2.0
     */
    void parse(const UnicodeString& text, Formattable& result,
               ParsePosition& parsePosition) const override;

    /**
     * Parses text from the given string as a currency amount.  Unlike
     * the parse() method, this method will attempt to parse a generic
     * currency name, searching for a match of this object's locale's
     * currency display names, or for a 3-letter ISO currency code.
     * This method will fail if this format is not a currency format,
     * that is, if it does not contain the currency pattern symbol
     * (U+00A4) in its prefix or suffix.
     *
     * @param text the string to parse
     * @param pos  input-output position; on input, the position within text
     *             to match; must have 0 <= pos.getIndex() < text.length();
     *             on output, the position after the last matched character.
     *             If the parse fails, the position in unchanged upon output.
     * @return     if parse succeeds, a pointer to a newly-created CurrencyAmount
     *             object (owned by the caller) containing information about
     *             the parsed currency; if parse fails, this is nullptr.
     * @stable ICU 49
     */
    CurrencyAmount* parseCurrency(const UnicodeString& text, ParsePosition& pos) const override;

    /**
     * Returns the decimal format symbols, which is generally not changed
     * by the programmer or user.
     * @return desired DecimalFormatSymbols
     * @see DecimalFormatSymbols
     * @stable ICU 2.0
     */
    virtual const DecimalFormatSymbols* getDecimalFormatSymbols(void) const;

    /**
     * Sets the decimal format symbols, which is generally not changed
     * by the programmer or user.
     * @param symbolsToAdopt DecimalFormatSymbols to be adopted.
     * @stable ICU 2.0
     */
    virtual void adoptDecimalFormatSymbols(DecimalFormatSymbols* symbolsToAdopt);

    /**
     * Sets the decimal format symbols, which is generally not changed
     * by the programmer or user.
     * @param symbols DecimalFormatSymbols.
     * @stable ICU 2.0
     */
    virtual void setDecimalFormatSymbols(const DecimalFormatSymbols& symbols);


    /**
     * Returns the currency plural format information,
     * which is generally not changed by the programmer or user.
     * @return desired CurrencyPluralInfo
     * @stable ICU 4.2
     */
    virtual const CurrencyPluralInfo* getCurrencyPluralInfo(void) const;

    /**
     * Sets the currency plural format information,
     * which is generally not changed by the programmer or user.
     * @param toAdopt CurrencyPluralInfo to be adopted.
     * @stable ICU 4.2
     */
    virtual void adoptCurrencyPluralInfo(CurrencyPluralInfo* toAdopt);

    /**
     * Sets the currency plural format information,
     * which is generally not changed by the programmer or user.
     * @param info Currency Plural Info.
     * @stable ICU 4.2
     */
    virtual void setCurrencyPluralInfo(const CurrencyPluralInfo& info);


    /**
     * Get the positive prefix.
     *
     * @param result    Output param which will receive the positive prefix.
     * @return          A reference to 'result'.
     * Examples: +123, $123, sFr123
     * @stable ICU 2.0
     */
    UnicodeString& getPositivePrefix(UnicodeString& result) const;

    /**
     * Set the positive prefix.
     *
     * @param newValue    the new value of the the positive prefix to be set.
     * Examples: +123, $123, sFr123
     * @stable ICU 2.0
     */
    virtual void setPositivePrefix(const UnicodeString& newValue);

    /**
     * Get the negative prefix.
     *
     * @param result    Output param which will receive the negative prefix.
     * @return          A reference to 'result'.
     * Examples: -123, ($123) (with negative suffix), sFr-123
     * @stable ICU 2.0
     */
    UnicodeString& getNegativePrefix(UnicodeString& result) const;

    /**
     * Set the negative prefix.
     *
     * @param newValue    the new value of the the negative prefix to be set.
     * Examples: -123, ($123) (with negative suffix), sFr-123
     * @stable ICU 2.0
     */
    virtual void setNegativePrefix(const UnicodeString& newValue);

    /**
     * Get the positive suffix.
     *
     * @param result    Output param which will receive the positive suffix.
     * @return          A reference to 'result'.
     * Example: 123%
     * @stable ICU 2.0
     */
    UnicodeString& getPositiveSuffix(UnicodeString& result) const;

    /**
     * Set the positive suffix.
     *
     * @param newValue    the new value of the positive suffix to be set.
     * Example: 123%
     * @stable ICU 2.0
     */
    virtual void setPositiveSuffix(const UnicodeString& newValue);

    /**
     * Get the negative suffix.
     *
     * @param result    Output param which will receive the negative suffix.
     * @return          A reference to 'result'.
     * Examples: -123%, ($123) (with positive suffixes)
     * @stable ICU 2.0
     */
    UnicodeString& getNegativeSuffix(UnicodeString& result) const;

    /**
     * Set the negative suffix.
     *
     * @param newValue    the new value of the negative suffix to be set.
     * Examples: 123%
     * @stable ICU 2.0
     */
    virtual void setNegativeSuffix(const UnicodeString& newValue);

    /**
     * Whether to show the plus sign on positive (non-negative) numbers; for example, "+12"
     *
     * For more control over sign display, use NumberFormatter.
     *
     * @return Whether the sign is shown on positive numbers and zero.
     * @stable ICU 64
     */
    UBool isSignAlwaysShown() const;

    /**
     * Set whether to show the plus sign on positive (non-negative) numbers; for example, "+12".
     *
     * For more control over sign display, use NumberFormatter.
     *
     * @param value true to always show a sign; false to hide the sign on positive numbers and zero.
     * @stable ICU 64
     */
    void setSignAlwaysShown(UBool value);

    /**
     * Get the multiplier for use in percent, permill, etc.
     * For a percentage, set the suffixes to have "%" and the multiplier to be 100.
     * (For Arabic, use arabic percent symbol).
     * For a permill, set the suffixes to have "\\u2031" and the multiplier to be 1000.
     *
     * The number may also be multiplied by a power of ten; see getMultiplierScale().
     *
     * @return    the multiplier for use in percent, permill, etc.
     * Examples: with 100, 1.23 -> "123", and "123" -> 1.23
     * @stable ICU 2.0
     */
    int32_t getMultiplier(void) const;

    /**
     * Set the multiplier for use in percent, permill, etc.
     * For a percentage, set the suffixes to have "%" and the multiplier to be 100.
     * (For Arabic, use arabic percent symbol).
     * For a permill, set the suffixes to have "\\u2031" and the multiplier to be 1000.
     *
     * This method only supports integer multipliers. To multiply by a non-integer, pair this
     * method with setMultiplierScale().
     *
     * @param newValue    the new value of the multiplier for use in percent, permill, etc.
     * Examples: with 100, 1.23 -> "123", and "123" -> 1.23
     * @stable ICU 2.0
     */
    virtual void setMultiplier(int32_t newValue);

    /**
     * Gets the power of ten by which number should be multiplied before formatting, which
     * can be combined with setMultiplier() to multiply by any arbitrary decimal value.
     *
     * A multiplier scale of 2 corresponds to multiplication by 100, and a multiplier scale
     * of -2 corresponds to multiplication by 0.01.
     *
     * This method is analogous to UNUM_SCALE in getAttribute.
     *
     * @return    the current value of the power-of-ten multiplier.
     * @stable ICU 62
     */
    int32_t getMultiplierScale(void) const;

    /**
     * Sets a power of ten by which number should be multiplied before formatting, which
     * can be combined with setMultiplier() to multiply by any arbitrary decimal value.
     *
     * A multiplier scale of 2 corresponds to multiplication by 100, and a multiplier scale
     * of -2 corresponds to multiplication by 0.01.
     *
     * For example, to multiply numbers by 0.5 before formatting, you can do:
     *
     * <pre>
     * df.setMultiplier(5);
     * df.setMultiplierScale(-1);
     * </pre>
     *
     * This method is analogous to UNUM_SCALE in setAttribute.
     *
     * @param newValue    the new value of the power-of-ten multiplier.
     * @stable ICU 62
     */
    void setMultiplierScale(int32_t newValue);

    /**
     * Get the rounding increment.
     * @return A positive rounding increment, or 0.0 if a custom rounding
     * increment is not in effect.
     * @see #setRoundingIncrement
     * @see #getRoundingMode
     * @see #setRoundingMode
     * @stable ICU 2.0
     */
    virtual double getRoundingIncrement(void) const;

    /**
     * Set the rounding increment.  In the absence of a rounding increment,
     *    numbers will be rounded to the number of digits displayed.
     * @param newValue A positive rounding increment, or 0.0 to
     * use the default rounding increment.
     * Negative increments are equivalent to 0.0.
     * @see #getRoundingIncrement
     * @see #getRoundingMode
     * @see #setRoundingMode
     * @stable ICU 2.0
     */
    virtual void setRoundingIncrement(double newValue);

    /**
     * Get the rounding mode.
     * @return A rounding mode
     * @see #setRoundingIncrement
     * @see #getRoundingIncrement
     * @see #setRoundingMode
     * @stable ICU 2.0
     */
    virtual ERoundingMode getRoundingMode(void) const override;

    /**
     * Set the rounding mode.
     * @param roundingMode A rounding mode
     * @see #setRoundingIncrement
     * @see #getRoundingIncrement
     * @see #getRoundingMode
     * @stable ICU 2.0
     */
    virtual void setRoundingMode(ERoundingMode roundingMode) override;

    /**
     * Get the width to which the output of format() is padded.
     * The width is counted in 16-bit code units.
     * @return the format width, or zero if no padding is in effect
     * @see #setFormatWidth
     * @see #getPadCharacterString
     * @see #setPadCharacter
     * @see #getPadPosition
     * @see #setPadPosition
     * @stable ICU 2.0
     */
    virtual int32_t getFormatWidth(void) const;

    /**
     * Set the width to which the output of format() is padded.
     * The width is counted in 16-bit code units.
     * This method also controls whether padding is enabled.
     * @param width the width to which to pad the result of
     * format(), or zero to disable padding.  A negative
     * width is equivalent to 0.
     * @see #getFormatWidth
     * @see #getPadCharacterString
     * @see #setPadCharacter
     * @see #getPadPosition
     * @see #setPadPosition
     * @stable ICU 2.0
     */
    virtual void setFormatWidth(int32_t width);

    /**
     * Get the pad character used to pad to the format width.  The
     * default is ' '.
     * @return a string containing the pad character. This will always
     * have a length of one 32-bit code point.
     * @see #setFormatWidth
     * @see #getFormatWidth
     * @see #setPadCharacter
     * @see #getPadPosition
     * @see #setPadPosition
     * @stable ICU 2.0
     */
    virtual UnicodeString getPadCharacterString() const;

    /**
     * Set the character used to pad to the format width.  If padding
     * is not enabled, then this will take effect if padding is later
     * enabled.
     * @param padChar a string containing the pad character. If the string
     * has length 0, then the pad character is set to ' '.  Otherwise
     * padChar.char32At(0) will be used as the pad character.
     * @see #setFormatWidth
     * @see #getFormatWidth
     * @see #getPadCharacterString
     * @see #getPadPosition
     * @see #setPadPosition
     * @stable ICU 2.0
     */
    virtual void setPadCharacter(const UnicodeString& padChar);

    /**
     * Get the position at which padding will take place.  This is the location
     * at which padding will be inserted if the result of format()
     * is shorter than the format width.
     * @return the pad position, one of kPadBeforePrefix,
     * kPadAfterPrefix, kPadBeforeSuffix, or
     * kPadAfterSuffix.
     * @see #setFormatWidth
     * @see #getFormatWidth
     * @see #setPadCharacter
     * @see #getPadCharacterString
     * @see #setPadPosition
     * @see #EPadPosition
     * @stable ICU 2.0
     */
    virtual EPadPosition getPadPosition(void) const;

    /**
     * Set the position at which padding will take place.  This is the location
     * at which padding will be inserted if the result of format()
     * is shorter than the format width.  This has no effect unless padding is
     * enabled.
     * @param padPos the pad position, one of kPadBeforePrefix,
     * kPadAfterPrefix, kPadBeforeSuffix, or
     * kPadAfterSuffix.
     * @see #setFormatWidth
     * @see #getFormatWidth
     * @see #setPadCharacter
     * @see #getPadCharacterString
     * @see #getPadPosition
     * @see #EPadPosition
     * @stable ICU 2.0
     */
    virtual void setPadPosition(EPadPosition padPos);

    /**
     * Return whether or not scientific notation is used.
     * @return true if this object formats and parses scientific notation
     * @see #setScientificNotation
     * @see #getMinimumExponentDigits
     * @see #setMinimumExponentDigits
     * @see #isExponentSignAlwaysShown
     * @see #setExponentSignAlwaysShown
     * @stable ICU 2.0
     */
    virtual UBool isScientificNotation(void) const;

    /**
     * Set whether or not scientific notation is used. When scientific notation
     * is used, the effective maximum number of integer digits is <= 8.  If the
     * maximum number of integer digits is set to more than 8, the effective
     * maximum will be 1.  This allows this call to generate a 'default' scientific
     * number format without additional changes.
     * @param useScientific true if this object formats and parses scientific
     * notation
     * @see #isScientificNotation
     * @see #getMinimumExponentDigits
     * @see #setMinimumExponentDigits
     * @see #isExponentSignAlwaysShown
     * @see #setExponentSignAlwaysShown
     * @stable ICU 2.0
     */
    virtual void setScientificNotation(UBool useScientific);

    /**
     * Return the minimum exponent digits that will be shown.
     * @return the minimum exponent digits that will be shown
     * @see #setScientificNotation
     * @see #isScientificNotation
     * @see #setMinimumExponentDigits
     * @see #isExponentSignAlwaysShown
     * @see #setExponentSignAlwaysShown
     * @stable ICU 2.0
     */
    virtual int8_t getMinimumExponentDigits(void) const;

    /**
     * Set the minimum exponent digits that will be shown.  This has no
     * effect unless scientific notation is in use.
     * @param minExpDig a value >= 1 indicating the fewest exponent digits
     * that will be shown.  Values less than 1 will be treated as 1.
     * @see #setScientificNotation
     * @see #isScientificNotation
     * @see #getMinimumExponentDigits
     * @see #isExponentSignAlwaysShown
     * @see #setExponentSignAlwaysShown
     * @stable ICU 2.0
     */
    virtual void setMinimumExponentDigits(int8_t minExpDig);

    /**
     * Return whether the exponent sign is always shown.
     * @return true if the exponent is always prefixed with either the
     * localized minus sign or the localized plus sign, false if only negative
     * exponents are prefixed with the localized minus sign.
     * @see #setScientificNotation
     * @see #isScientificNotation
     * @see #setMinimumExponentDigits
     * @see #getMinimumExponentDigits
     * @see #setExponentSignAlwaysShown
     * @stable ICU 2.0
     */
    virtual UBool isExponentSignAlwaysShown(void) const;

    /**
     * Set whether the exponent sign is always shown.  This has no effect
     * unless scientific notation is in use.
     * @param expSignAlways true if the exponent is always prefixed with either
     * the localized minus sign or the localized plus sign, false if only
     * negative exponents are prefixed with the localized minus sign.
     * @see #setScientificNotation
     * @see #isScientificNotation
     * @see #setMinimumExponentDigits
     * @see #getMinimumExponentDigits
     * @see #isExponentSignAlwaysShown
     * @stable ICU 2.0
     */
    virtual void setExponentSignAlwaysShown(UBool expSignAlways);

    /**
     * Return the grouping size. Grouping size is the number of digits between
     * grouping separators in the integer portion of a number.  For example,
     * in the number "123,456.78", the grouping size is 3.
     *
     * @return    the grouping size.
     * @see setGroupingSize
     * @see NumberFormat::isGroupingUsed
     * @see DecimalFormatSymbols::getGroupingSeparator
     * @stable ICU 2.0
     */
    int32_t getGroupingSize(void) const;

    /**
     * Set the grouping size. Grouping size is the number of digits between
     * grouping separators in the integer portion of a number.  For example,
     * in the number "123,456.78", the grouping size is 3.
     *
     * @param newValue    the new value of the grouping size.
     * @see getGroupingSize
     * @see NumberFormat::setGroupingUsed
     * @see DecimalFormatSymbols::setGroupingSeparator
     * @stable ICU 2.0
     */
    virtual void setGroupingSize(int32_t newValue);

    /**
     * Return the secondary grouping size. In some locales one
     * grouping interval is used for the least significant integer
     * digits (the primary grouping size), and another is used for all
     * others (the secondary grouping size).  A formatter supporting a
     * secondary grouping size will return a positive integer unequal
     * to the primary grouping size returned by
     * getGroupingSize().  For example, if the primary
     * grouping size is 4, and the secondary grouping size is 2, then
     * the number 123456789 formats as "1,23,45,6789", and the pattern
     * appears as "#,##,###0".
     * @return the secondary grouping size, or a value less than
     * one if there is none
     * @see setSecondaryGroupingSize
     * @see NumberFormat::isGroupingUsed
     * @see DecimalFormatSymbols::getGroupingSeparator
     * @stable ICU 2.4
     */
    int32_t getSecondaryGroupingSize(void) const;

    /**
     * Set the secondary grouping size. If set to a value less than 1,
     * then secondary grouping is turned off, and the primary grouping
     * size is used for all intervals, not just the least significant.
     *
     * @param newValue    the new value of the secondary grouping size.
     * @see getSecondaryGroupingSize
     * @see NumberFormat#setGroupingUsed
     * @see DecimalFormatSymbols::setGroupingSeparator
     * @stable ICU 2.4
     */
    virtual void setSecondaryGroupingSize(int32_t newValue);

    /**
     * Returns the minimum number of grouping digits.
     * Grouping separators are output if there are at least this many
     * digits to the left of the first (rightmost) grouping separator,
     * that is, there are at least (minimum grouping + grouping size) integer digits.
     * (Subject to isGroupingUsed().)
     *
     * For example, if this value is 2, and the grouping size is 3, then
     * 9999 -> "9999" and 10000 -> "10,000"
     *
     * The default value for this attribute is 0.
     * A value of 1, 0, or lower, means that the use of grouping separators
     * only depends on the grouping size (and on isGroupingUsed()).
     *
     * NOTE: The CLDR data is used in NumberFormatter but not in DecimalFormat.
     * This is for backwards compatibility reasons.
     *
     * For more control over grouping strategies, use NumberFormatter.
     *
     * @see setMinimumGroupingDigits
     * @see getGroupingSize
     * @stable ICU 64
     */
    int32_t getMinimumGroupingDigits() const;

    /**
     * Sets the minimum grouping digits. Setting the value to
     *  - 1: Turns off minimum grouping digits.
     *  - 0 or -1: The behavior is undefined.
     *  - UNUM_MINIMUM_GROUPING_DIGITS_AUTO: Display grouping using the default
     *      strategy for all locales.
     *  - UNUM_MINIMUM_GROUPING_DIGITS_MIN2: Display grouping using locale
     *      defaults, except do not show grouping on values smaller than 10000
     *      (such that there is a minimum of two digits before the first
     *      separator).
     *
     * For more control over grouping strategies, use NumberFormatter.
     *
     * @param newValue the new value of minimum grouping digits.
     * @see getMinimumGroupingDigits
     * @stable ICU 64
     */
    void setMinimumGroupingDigits(int32_t newValue);

    /**
     * Allows you to get the behavior of the decimal separator with integers.
     * (The decimal separator will always appear with decimals.)
     *
     * @return    true if the decimal separator always appear with decimals.
     * Example: Decimal ON: 12345 -> 12345.; OFF: 12345 -> 12345
     * @stable ICU 2.0
     */
    UBool isDecimalSeparatorAlwaysShown(void) const;

    /**
     * Allows you to set the behavior of the decimal separator with integers.
     * (The decimal separator will always appear with decimals.)
     *
     * @param newValue    set true if the decimal separator will always appear with decimals.
     * Example: Decimal ON: 12345 -> 12345.; OFF: 12345 -> 12345
     * @stable ICU 2.0
     */
    virtual void setDecimalSeparatorAlwaysShown(UBool newValue);

    /**
     * Allows you to get the parse behavior of the pattern decimal mark.
     *
     * @return    true if input must contain a match to decimal mark in pattern
     * @stable ICU 54
     */
    UBool isDecimalPatternMatchRequired(void) const;

    /**
     * Allows you to set the parse behavior of the pattern decimal mark.
     *
     * if true, the input must have a decimal mark if one was specified in the pattern. When
     * false the decimal mark may be omitted from the input.
     *
     * @param newValue    set true if input must contain a match to decimal mark in pattern
     * @stable ICU 54
     */
    virtual void setDecimalPatternMatchRequired(UBool newValue);

    /**
     * Returns whether to ignore exponents when parsing.
     *
     * @return Whether to ignore exponents when parsing.
     * @see #setParseNoExponent
     * @stable ICU 64
     */
    UBool isParseNoExponent() const;

    /**
     * Specifies whether to stop parsing when an exponent separator is encountered. For
     * example, parses "123E4" to 123 (with parse position 3) instead of 1230000 (with parse position
     * 5).
     *
     * @param value true to prevent exponents from being parsed; false to allow them to be parsed.
     * @stable ICU 64
     */
    void setParseNoExponent(UBool value);

    /**
     * Returns whether parsing is sensitive to case (lowercase/uppercase).
     *
     * @return Whether parsing is case-sensitive.
     * @see #setParseCaseSensitive
     * @stable ICU 64
     */
    UBool isParseCaseSensitive() const;

    /**
     * Whether to pay attention to case when parsing; default is to ignore case (perform
     * case-folding). For example, "A" == "a" in case-insensitive but not case-sensitive mode.
     *
     * Currency symbols are never case-folded. For example, "us$1.00" will not parse in case-insensitive
     * mode, even though "US$1.00" parses.
     *
     * @param value true to enable case-sensitive parsing (the default); false to force
     *              case-sensitive parsing behavior.
     * @stable ICU 64
     */
    void setParseCaseSensitive(UBool value);

    /**
     * Returns whether truncation of high-order integer digits should result in an error.
     * By default, setMaximumIntegerDigits truncates high-order digits silently.
     *
     * @return Whether an error code is set if high-order digits are truncated.
     * @see setFormatFailIfMoreThanMaxDigits
     * @stable ICU 64
     */
    UBool isFormatFailIfMoreThanMaxDigits() const;

    /**
     * Sets whether truncation of high-order integer digits should result in an error.
     * By default, setMaximumIntegerDigits truncates high-order digits silently.
     *
     * @param value Whether to set an error code if high-order digits are truncated.
     * @stable ICU 64
     */
    void setFormatFailIfMoreThanMaxDigits(UBool value);

    /**
     * Synthesizes a pattern string that represents the current state
     * of this Format object.
     *
     * @param result    Output param which will receive the pattern.
     *                  Previous contents are deleted.
     * @return          A reference to 'result'.
     * @see applyPattern
     * @stable ICU 2.0
     */
    virtual UnicodeString& toPattern(UnicodeString& result) const;

    /**
     * Synthesizes a localized pattern string that represents the current
     * state of this Format object.
     *
     * @param result    Output param which will receive the localized pattern.
     *                  Previous contents are deleted.
     * @return          A reference to 'result'.
     * @see applyPattern
     * @stable ICU 2.0
     */
    virtual UnicodeString& toLocalizedPattern(UnicodeString& result) const;

    /**
     * Apply the given pattern to this Format object.  A pattern is a
     * short-hand specification for the various formatting properties.
     * These properties can also be changed individually through the
     * various setter methods.
     * <P>
     * There is no limit to integer digits are set
     * by this routine, since that is the typical end-user desire;
     * use setMaximumInteger if you want to set a real value.
     * For negative numbers, use a second pattern, separated by a semicolon
     * <pre>
     * .      Example "#,#00.0#" -> 1,234.56
     * </pre>
     * This means a minimum of 2 integer digits, 1 fraction digit, and
     * a maximum of 2 fraction digits.
     * <pre>
     * .      Example: "#,#00.0#;(#,#00.0#)" for negatives in parentheses.
     * </pre>
     * In negative patterns, the minimum and maximum counts are ignored;
     * these are presumed to be set in the positive pattern.
     *
     * @param pattern    The pattern to be applied.
     * @param parseError Struct to receive information on position
     *                   of error if an error is encountered
     * @param status     Output param set to success/failure code on
     *                   exit. If the pattern is invalid, this will be
     *                   set to a failure result.
     * @stable ICU 2.0
     */
    virtual void applyPattern(const UnicodeString& pattern, UParseError& parseError, UErrorCode& status);

    /**
     * Sets the pattern.
     * @param pattern   The pattern to be applied.
     * @param status    Output param set to success/failure code on
     *                  exit. If the pattern is invalid, this will be
     *                  set to a failure result.
     * @stable ICU 2.0
     */
    virtual void applyPattern(const UnicodeString& pattern, UErrorCode& status);

    /**
     * Apply the given pattern to this Format object.  The pattern
     * is assumed to be in a localized notation. A pattern is a
     * short-hand specification for the various formatting properties.
     * These properties can also be changed individually through the
     * various setter methods.
     * <P>
     * There is no limit to integer digits are set
     * by this routine, since that is the typical end-user desire;
     * use setMaximumInteger if you want to set a real value.
     * For negative numbers, use a second pattern, separated by a semicolon
     * <pre>
     * .      Example "#,#00.0#" -> 1,234.56
     * </pre>
     * This means a minimum of 2 integer digits, 1 fraction digit, and
     * a maximum of 2 fraction digits.
     *
     * Example: "#,#00.0#;(#,#00.0#)" for negatives in parentheses.
     *
     * In negative patterns, the minimum and maximum counts are ignored;
     * these are presumed to be set in the positive pattern.
     *
     * @param pattern   The localized pattern to be applied.
     * @param parseError Struct to receive information on position
     *                   of error if an error is encountered
     * @param status    Output param set to success/failure code on
     *                  exit. If the pattern is invalid, this will be
     *                  set to a failure result.
     * @stable ICU 2.0
     */
    virtual void applyLocalizedPattern(const UnicodeString& pattern, UParseError& parseError,
                                       UErrorCode& status);

    /**
     * Apply the given pattern to this Format object.
     *
     * @param pattern   The localized pattern to be applied.
     * @param status    Output param set to success/failure code on
     *                  exit. If the pattern is invalid, this will be
     *                  set to a failure result.
     * @stable ICU 2.0
     */
    virtual void applyLocalizedPattern(const UnicodeString& pattern, UErrorCode& status);


    /**
     * Sets the maximum number of digits allowed in the integer portion of a
     * number. This override limits the integer digit count to 309.
     *
     * @param newValue    the new value of the maximum number of digits
     *                      allowed in the integer portion of a number.
     * @see NumberFormat#setMaximumIntegerDigits
     * @stable ICU 2.0
     */
    void setMaximumIntegerDigits(int32_t newValue) override;

    /**
     * Sets the minimum number of digits allowed in the integer portion of a
     * number. This override limits the integer digit count to 309.
     *
     * @param newValue    the new value of the minimum number of digits
     *                      allowed in the integer portion of a number.
     * @see NumberFormat#setMinimumIntegerDigits
     * @stable ICU 2.0
     */
    void setMinimumIntegerDigits(int32_t newValue) override;

    /**
     * Sets the maximum number of digits allowed in the fraction portion of a
     * number. This override limits the fraction digit count to 340.
     *
     * @param newValue    the new value of the maximum number of digits
     *                    allowed in the fraction portion of a number.
     * @see NumberFormat#setMaximumFractionDigits
     * @stable ICU 2.0
     */
    void setMaximumFractionDigits(int32_t newValue) override;

    /**
     * Sets the minimum number of digits allowed in the fraction portion of a
     * number. This override limits the fraction digit count to 340.
     *
     * @param newValue    the new value of the minimum number of digits
     *                    allowed in the fraction portion of a number.
     * @see NumberFormat#setMinimumFractionDigits
     * @stable ICU 2.0
     */
    void setMinimumFractionDigits(int32_t newValue) override;

    /**
     * Returns the minimum number of significant digits that will be
     * displayed. This value has no effect unless areSignificantDigitsUsed()
     * returns true.
     * @return the fewest significant digits that will be shown
     * @stable ICU 3.0
     */
    int32_t getMinimumSignificantDigits() const;

    /**
     * Returns the maximum number of significant digits that will be
     * displayed. This value has no effect unless areSignificantDigitsUsed()
     * returns true.
     * @return the most significant digits that will be shown
     * @stable ICU 3.0
     */
    int32_t getMaximumSignificantDigits() const;

    /**
     * Sets the minimum number of significant digits that will be
     * displayed.  If <code>min</code> is less than one then it is set
     * to one.  If the maximum significant digits count is less than
     * <code>min</code>, then it is set to <code>min</code>.
     * This function also enables the use of significant digits
     * by this formatter - areSignificantDigitsUsed() will return true.
     * @see #areSignificantDigitsUsed
     * @param min the fewest significant digits to be shown
     * @stable ICU 3.0
     */
    void setMinimumSignificantDigits(int32_t min);

    /**
     * Sets the maximum number of significant digits that will be
     * displayed.  If <code>max</code> is less than one then it is set
     * to one.  If the minimum significant digits count is greater
     * than <code>max</code>, then it is set to <code>max</code>.
     * This function also enables the use of significant digits
     * by this formatter - areSignificantDigitsUsed() will return true.
     * @see #areSignificantDigitsUsed
     * @param max the most significant digits to be shown
     * @stable ICU 3.0
     */
    void setMaximumSignificantDigits(int32_t max);

    /**
     * Returns true if significant digits are in use, or false if
     * integer and fraction digit counts are in use.
     * @return true if significant digits are in use
     * @stable ICU 3.0
     */
    UBool areSignificantDigitsUsed() const;

    /**
     * Sets whether significant digits are in use, or integer and
     * fraction digit counts are in use.
     * @param useSignificantDigits true to use significant digits, or
     * false to use integer and fraction digit counts
     * @stable ICU 3.0
     */
    void setSignificantDigitsUsed(UBool useSignificantDigits);

    /**
     * Sets the currency used to display currency
     * amounts.  This takes effect immediately, if this format is a
     * currency format.  If this format is not a currency format, then
     * the currency is used if and when this object becomes a
     * currency format through the application of a new pattern.
     * @param theCurrency a 3-letter ISO code indicating new currency
     * to use.  It need not be null-terminated.  May be the empty
     * string or nullptr to indicate no currency.
     * @param ec input-output error code
     * @stable ICU 3.0
     */
    void setCurrency(const char16_t* theCurrency, UErrorCode& ec) override;

#ifndef U_FORCE_HIDE_DEPRECATED_API
    /**
     * Sets the currency used to display currency amounts.  See
     * setCurrency(const char16_t*, UErrorCode&).
     * @deprecated ICU 3.0. Use setCurrency(const char16_t*, UErrorCode&).
     */
    virtual void setCurrency(const char16_t* theCurrency);
#endif  // U_FORCE_HIDE_DEPRECATED_API

    /**
     * Sets the `Currency Usage` object used to display currency.
     * This takes effect immediately, if this format is a
     * currency format.
     * @param newUsage new currency usage object to use.
     * @param ec input-output error code
     * @stable ICU 54
     */
    void setCurrencyUsage(UCurrencyUsage newUsage, UErrorCode* ec);

    /**
     * Returns the `Currency Usage` object used to display currency
     * @stable ICU 54
     */
    UCurrencyUsage getCurrencyUsage() const;

#ifndef U_HIDE_INTERNAL_API

    /**
     *  Format a number and save it into the given DecimalQuantity.
     *  Internal, not intended for public use.
     *  @internal
     */
    void formatToDecimalQuantity(double number, number::impl::DecimalQuantity& output,
                                 UErrorCode& status) const;

    /**
     *  Get a DecimalQuantity corresponding to a formattable as it would be
     *  formatted by this DecimalFormat.
     *  Internal, not intended for public use.
     *  @internal
     */
    void formatToDecimalQuantity(const Formattable& number, number::impl::DecimalQuantity& output,
                                 UErrorCode& status) const;

#endif  /* U_HIDE_INTERNAL_API */

    /**
     * Converts this DecimalFormat to a (Localized)NumberFormatter. Starting
     * in ICU 60, NumberFormatter is the recommended way to format numbers.
     * You can use the returned LocalizedNumberFormatter to format numbers and
     * get a FormattedNumber, which contains a string as well as additional
     * annotations about the formatted value.
     * 
     * If a memory allocation failure occurs, the return value of this method
     * might be null. If you are concerned about correct recovery from
     * out-of-memory situations, use this pattern:
     *
     * <pre>
     * FormattedNumber result;
     * if (auto* ptr = df->toNumberFormatter(status)) {
     *     result = ptr->formatDouble(123, status);
     * }
     * </pre>
     *
     * If you are not concerned about out-of-memory situations, or if your
     * environment throws exceptions when memory allocation failure occurs,
     * you can chain the methods, like this:
     *
     * <pre>
     * FormattedNumber result = df
     *     ->toNumberFormatter(status)
     *     ->formatDouble(123, status);
     * </pre>
     *
     * NOTE: The returned LocalizedNumberFormatter is owned by this DecimalFormat.
     * If a non-const method is called on the DecimalFormat, or if the DecimalFormat
     * is deleted, the object becomes invalid. If you plan to keep the return value
     * beyond the lifetime of the DecimalFormat, copy it to a local variable:
     *
     * <pre>
     * LocalizedNumberFormatter lnf;
     * if (auto* ptr = df->toNumberFormatter(status)) {
     *     lnf = *ptr;
     * }
     * </pre>
     *
     * @param status Set on failure, like U_MEMORY_ALLOCATION_ERROR.
     * @return A pointer to an internal object, or nullptr on failure.
     *         Do not delete the return value!
     * @stable ICU 64
     */
    const number::LocalizedNumberFormatter* toNumberFormatter(UErrorCode& status) const;

    /**
     * Return the class ID for this class.  This is useful only for
     * comparing to a return value from getDynamicClassID().  For example:
     * <pre>
     * .      Base* polymorphic_pointer = createPolymorphicObject();
     * .      if (polymorphic_pointer->getDynamicClassID() ==
     * .          Derived::getStaticClassID()) ...
     * </pre>
     * @return          The class ID for all objects of this class.
     * @stable ICU 2.0
     */
    static UClassID U_EXPORT2 getStaticClassID(void);

    /**
     * Returns a unique class ID POLYMORPHICALLY.  Pure virtual override.
     * This method is to implement a simple version of RTTI, since not all
     * C++ compilers support genuine RTTI.  Polymorphic operator==() and
     * clone() methods call this method.
     *
     * @return          The class ID for this object. All objects of a
     *                  given class have the same class ID.  Objects of
     *                  other classes have different class IDs.
     * @stable ICU 2.0
     */
    UClassID getDynamicClassID(void) const override;

  private:

    /** Rebuilds the formatter object from the property bag. */
    void touch(UErrorCode& status);

    /** Rebuilds the formatter object, ignoring any error code. */
    void touchNoError();

    /**
     * Updates the property bag with settings from the given pattern.
     *
     * @param pattern The pattern string to parse.
     * @param ignoreRounding Whether to leave out rounding information (minFrac, maxFrac, and rounding
     *     increment) when parsing the pattern. This may be desirable if a custom rounding mode, such
     *     as CurrencyUsage, is to be used instead. One of {@link
     *     PatternStringParser#IGNORE_ROUNDING_ALWAYS}, {@link PatternStringParser#IGNORE_ROUNDING_IF_CURRENCY},
     *     or {@link PatternStringParser#IGNORE_ROUNDING_NEVER}.
     * @see PatternAndPropertyUtils#parseToExistingProperties
     */
    void setPropertiesFromPattern(const UnicodeString& pattern, int32_t ignoreRounding,
                                  UErrorCode& status);

    const numparse::impl::NumberParserImpl* getParser(UErrorCode& status) const;

    const numparse::impl::NumberParserImpl* getCurrencyParser(UErrorCode& status) const;

    static void fieldPositionHelper(
        const number::impl::UFormattedNumberData& formatted,
        FieldPosition& fieldPosition,
        int32_t offset,
        UErrorCode& status);

    static void fieldPositionIteratorHelper(
        const number::impl::UFormattedNumberData& formatted,
        FieldPositionIterator* fpi,
        int32_t offset,
        UErrorCode& status);

    void setupFastFormat();

    bool fastFormatDouble(double input, UnicodeString& output) const;

    bool fastFormatInt64(int64_t input, UnicodeString& output) const;

    void doFastFormatInt32(int32_t input, bool isNegative, UnicodeString& output) const;

    //=====================================================================================//
    //                                   INSTANCE FIELDS                                   //
    //=====================================================================================//


    // One instance field for the implementation, keep all fields inside of an implementation
    // class defined in number_mapper.h
    number::impl::DecimalFormatFields* fields = nullptr;

    // Allow child class CompactDecimalFormat to access fProperties:
    friend class CompactDecimalFormat;

    // Allow MeasureFormat to use fieldPositionHelper:
    friend class MeasureFormat;

};

U_NAMESPACE_END

#endif /* #if !UCONFIG_NO_FORMATTING */

#endif /* U_SHOW_CPLUSPLUS_API */

#endif // _DECIMFMT
//eof
>>>>>>> a8a80be5
<|MERGE_RESOLUTION|>--- conflicted
+++ resolved
@@ -1,4427 +1,2212 @@
-<<<<<<< HEAD
-// © 2016 and later: Unicode, Inc. and others.
-// License & terms of use: http://www.unicode.org/copyright.html
-/*
-********************************************************************************
-*   Copyright (C) 1997-2016, International Business Machines
-*   Corporation and others.  All Rights Reserved.
-********************************************************************************
-*
-* File DECIMFMT.H
-*
-* Modification History:
-*
-*   Date        Name        Description
-*   02/19/97    aliu        Converted from java.
-*   03/20/97    clhuang     Updated per C++ implementation.
-*   04/03/97    aliu        Rewrote parsing and formatting completely, and
-*                           cleaned up and debugged.  Actually works now.
-*   04/17/97    aliu        Changed DigitCount to int per code review.
-*   07/10/97    helena      Made ParsePosition a class and get rid of the function
-*                           hiding problems.
-*   09/09/97    aliu        Ported over support for exponential formats.
-*   07/20/98    stephen     Changed documentation
-*   01/30/13    emmons      Added Scaling methods
-********************************************************************************
-*/
-
-#ifndef DECIMFMT_H
-#define DECIMFMT_H
-
-#include "unicode/utypes.h"
-
-#if U_SHOW_CPLUSPLUS_API
-
-/**
- * \file
- * \brief C++ API: Compatibility APIs for decimal formatting.
- */
-
-#if !UCONFIG_NO_FORMATTING
-
-#include "unicode/dcfmtsym.h"
-#include "unicode/numfmt.h"
-#include "unicode/locid.h"
-#include "unicode/fpositer.h"
-#include "unicode/stringpiece.h"
-#include "unicode/curramt.h"
-#include "unicode/enumset.h"
-
-U_NAMESPACE_BEGIN
-
-class CurrencyPluralInfo;
-class CompactDecimalFormat;
-
-namespace number {
-class LocalizedNumberFormatter;
-namespace impl {
-class DecimalQuantity;
-struct DecimalFormatFields;
-class UFormattedNumberData;
-}
-}
-
-namespace numparse {
-namespace impl {
-class NumberParserImpl;
-}
-}
-
-/**
- * **IMPORTANT:** New users are strongly encouraged to see if
- * numberformatter.h fits their use case.  Although not deprecated, this header
- * is provided for backwards compatibility only.
- *
- * DecimalFormat is a concrete subclass of NumberFormat that formats decimal
- * numbers. It has a variety of features designed to make it possible to parse
- * and format numbers in any locale, including support for Western, Arabic, or
- * Indic digits.  It also supports different flavors of numbers, including
- * integers ("123"), fixed-point numbers ("123.4"), scientific notation
- * ("1.23E4"), percentages ("12%"), and currency amounts ("$123", "USD123",
- * "123 US dollars").  All of these flavors can be easily localized.
- *
- * To obtain a NumberFormat for a specific locale (including the default
- * locale) call one of NumberFormat's factory methods such as
- * createInstance(). Do not call the DecimalFormat constructors directly, unless
- * you know what you are doing, since the NumberFormat factory methods may
- * return subclasses other than DecimalFormat.
- *
- * **Example Usage**
- *
- * \code
- *     // Normally we would have a GUI with a menu for this
- *     int32_t locCount;
- *     const Locale* locales = NumberFormat::getAvailableLocales(locCount);
- *
- *     double myNumber = -1234.56;
- *     UErrorCode success = U_ZERO_ERROR;
- *     NumberFormat* form;
- *
- *     // Print out a number with the localized number, currency and percent
- *     // format for each locale.
- *     UnicodeString countryName;
- *     UnicodeString displayName;
- *     UnicodeString str;
- *     UnicodeString pattern;
- *     Formattable fmtable;
- *     for (int32_t j = 0; j < 3; ++j) {
- *         cout << endl << "FORMAT " << j << endl;
- *         for (int32_t i = 0; i < locCount; ++i) {
- *             if (locales[i].getCountry(countryName).size() == 0) {
- *                 // skip language-only
- *                 continue;
- *             }
- *             switch (j) {
- *             case 0:
- *                 form = NumberFormat::createInstance(locales[i], success ); break;
- *             case 1:
- *                 form = NumberFormat::createCurrencyInstance(locales[i], success ); break;
- *             default:
- *                 form = NumberFormat::createPercentInstance(locales[i], success ); break;
- *             }
- *             if (form) {
- *                 str.remove();
- *                 pattern = ((DecimalFormat*)form)->toPattern(pattern);
- *                 cout << locales[i].getDisplayName(displayName) << ": " << pattern;
- *                 cout << "  ->  " << form->format(myNumber,str) << endl;
- *                 form->parse(form->format(myNumber,str), fmtable, success);
- *                 delete form;
- *             }
- *         }
- *     }
- * \endcode
- *
- * **Another example use createInstance(style)**
- *
- * \code
- * // Print out a number using the localized number, currency,
- * // percent, scientific, integer, iso currency, and plural currency
- * // format for each locale</strong>
- * Locale* locale = new Locale("en", "US");
- * double myNumber = 1234.56;
- * UErrorCode success = U_ZERO_ERROR;
- * UnicodeString str;
- * Formattable fmtable;
- * for (int j=NumberFormat::kNumberStyle;
- *      j<=NumberFormat::kPluralCurrencyStyle;
- *      ++j) {
- *     NumberFormat* form = NumberFormat::createInstance(locale, j, success);
- *     str.remove();
- *     cout << "format result " << form->format(myNumber, str) << endl;
- *     format->parse(form->format(myNumber, str), fmtable, success);
- *     delete form;
- * }
- * \endcode
- *
- *
- * <p><strong>Patterns</strong>
- *
- * <p>A DecimalFormat consists of a <em>pattern</em> and a set of
- * <em>symbols</em>.  The pattern may be set directly using
- * applyPattern(), or indirectly using other API methods which
- * manipulate aspects of the pattern, such as the minimum number of integer
- * digits.  The symbols are stored in a DecimalFormatSymbols
- * object.  When using the NumberFormat factory methods, the
- * pattern and symbols are read from ICU's locale data.
- *
- * <p><strong>Special Pattern Characters</strong>
- *
- * <p>Many characters in a pattern are taken literally; they are matched during
- * parsing and output unchanged during formatting.  Special characters, on the
- * other hand, stand for other characters, strings, or classes of characters.
- * For example, the '#' character is replaced by a localized digit.  Often the
- * replacement character is the same as the pattern character; in the U.S. locale,
- * the ',' grouping character is replaced by ','.  However, the replacement is
- * still happening, and if the symbols are modified, the grouping character
- * changes.  Some special characters affect the behavior of the formatter by
- * their presence; for example, if the percent character is seen, then the
- * value is multiplied by 100 before being displayed.
- *
- * <p>To insert a special character in a pattern as a literal, that is, without
- * any special meaning, the character must be quoted.  There are some exceptions to
- * this which are noted below.
- *
- * <p>The characters listed here are used in non-localized patterns.  Localized
- * patterns use the corresponding characters taken from this formatter's
- * DecimalFormatSymbols object instead, and these characters lose
- * their special status.  Two exceptions are the currency sign and quote, which
- * are not localized.
- *
- * <table border=0 cellspacing=3 cellpadding=0>
- *   <tr bgcolor="#ccccff">
- *     <td align=left><strong>Symbol</strong>
- *     <td align=left><strong>Location</strong>
- *     <td align=left><strong>Localized?</strong>
- *     <td align=left><strong>Meaning</strong>
- *   <tr valign=top>
- *     <td><code>0</code>
- *     <td>Number
- *     <td>Yes
- *     <td>Digit
- *   <tr valign=top bgcolor="#eeeeff">
- *     <td><code>1-9</code>
- *     <td>Number
- *     <td>Yes
- *     <td>'1' through '9' indicate rounding.
- *   <tr valign=top>
- *     <td><code>\htmlonly&#x40;\endhtmlonly</code> <!--doxygen doesn't like @-->
- *     <td>Number
- *     <td>No
- *     <td>Significant digit
- *   <tr valign=top bgcolor="#eeeeff">
- *     <td><code>#</code>
- *     <td>Number
- *     <td>Yes
- *     <td>Digit, zero shows as absent
- *   <tr valign=top>
- *     <td><code>.</code>
- *     <td>Number
- *     <td>Yes
- *     <td>Decimal separator or monetary decimal separator
- *   <tr valign=top bgcolor="#eeeeff">
- *     <td><code>-</code>
- *     <td>Number
- *     <td>Yes
- *     <td>Minus sign
- *   <tr valign=top>
- *     <td><code>,</code>
- *     <td>Number
- *     <td>Yes
- *     <td>Grouping separator
- *   <tr valign=top bgcolor="#eeeeff">
- *     <td><code>E</code>
- *     <td>Number
- *     <td>Yes
- *     <td>Separates mantissa and exponent in scientific notation.
- *         <em>Need not be quoted in prefix or suffix.</em>
- *   <tr valign=top>
- *     <td><code>+</code>
- *     <td>Exponent
- *     <td>Yes
- *     <td>Prefix positive exponents with localized plus sign.
- *         <em>Need not be quoted in prefix or suffix.</em>
- *   <tr valign=top bgcolor="#eeeeff">
- *     <td><code>;</code>
- *     <td>Subpattern boundary
- *     <td>Yes
- *     <td>Separates positive and negative subpatterns
- *   <tr valign=top>
- *     <td><code>\%</code>
- *     <td>Prefix or suffix
- *     <td>Yes
- *     <td>Multiply by 100 and show as percentage
- *   <tr valign=top bgcolor="#eeeeff">
- *     <td><code>\\u2030</code>
- *     <td>Prefix or suffix
- *     <td>Yes
- *     <td>Multiply by 1000 and show as per mille
- *   <tr valign=top>
- *     <td><code>\htmlonly&curren;\endhtmlonly</code> (<code>\\u00A4</code>)
- *     <td>Prefix or suffix
- *     <td>No
- *     <td>Currency sign, replaced by currency symbol.  If
- *         doubled, replaced by international currency symbol.
- *         If tripled, replaced by currency plural names, for example,
- *         "US dollar" or "US dollars" for America.
- *         If present in a pattern, the monetary decimal separator
- *         is used instead of the decimal separator.
- *   <tr valign=top bgcolor="#eeeeff">
- *     <td><code>'</code>
- *     <td>Prefix or suffix
- *     <td>No
- *     <td>Used to quote special characters in a prefix or suffix,
- *         for example, <code>"'#'#"</code> formats 123 to
- *         <code>"#123"</code>.  To create a single quote
- *         itself, use two in a row: <code>"# o''clock"</code>.
- *   <tr valign=top>
- *     <td><code>*</code>
- *     <td>Prefix or suffix boundary
- *     <td>Yes
- *     <td>Pad escape, precedes pad character
- * </table>
- *
- * <p>A DecimalFormat pattern contains a positive and negative
- * subpattern, for example, "#,##0.00;(#,##0.00)".  Each subpattern has a
- * prefix, a numeric part, and a suffix.  If there is no explicit negative
- * subpattern, the negative subpattern is the localized minus sign prefixed to the
- * positive subpattern. That is, "0.00" alone is equivalent to "0.00;-0.00".  If there
- * is an explicit negative subpattern, it serves only to specify the negative
- * prefix and suffix; the number of digits, minimal digits, and other
- * characteristics are ignored in the negative subpattern. That means that
- * "#,##0.0#;(#)" has precisely the same result as "#,##0.0#;(#,##0.0#)".
- *
- * <p>The prefixes, suffixes, and various symbols used for infinity, digits,
- * thousands separators, decimal separators, etc. may be set to arbitrary
- * values, and they will appear properly during formatting.  However, care must
- * be taken that the symbols and strings do not conflict, or parsing will be
- * unreliable.  For example, either the positive and negative prefixes or the
- * suffixes must be distinct for parse() to be able
- * to distinguish positive from negative values.  Another example is that the
- * decimal separator and thousands separator should be distinct characters, or
- * parsing will be impossible.
- *
- * <p>The <em>grouping separator</em> is a character that separates clusters of
- * integer digits to make large numbers more legible.  It commonly used for
- * thousands, but in some locales it separates ten-thousands.  The <em>grouping
- * size</em> is the number of digits between the grouping separators, such as 3
- * for "100,000,000" or 4 for "1 0000 0000". There are actually two different
- * grouping sizes: One used for the least significant integer digits, the
- * <em>primary grouping size</em>, and one used for all others, the
- * <em>secondary grouping size</em>.  In most locales these are the same, but
- * sometimes they are different. For example, if the primary grouping interval
- * is 3, and the secondary is 2, then this corresponds to the pattern
- * "#,##,##0", and the number 123456789 is formatted as "12,34,56,789".  If a
- * pattern contains multiple grouping separators, the interval between the last
- * one and the end of the integer defines the primary grouping size, and the
- * interval between the last two defines the secondary grouping size. All others
- * are ignored, so "#,##,###,####" == "###,###,####" == "##,#,###,####".
- *
- * <p>Illegal patterns, such as "#.#.#" or "#.###,###", will cause
- * DecimalFormat to set a failing UErrorCode.
- *
- * <p><strong>Pattern BNF</strong>
- *
- * <pre>
- * pattern    := subpattern (';' subpattern)?
- * subpattern := prefix? number exponent? suffix?
- * number     := (integer ('.' fraction)?) | sigDigits
- * prefix     := '\\u0000'..'\\uFFFD' - specialCharacters
- * suffix     := '\\u0000'..'\\uFFFD' - specialCharacters
- * integer    := '#'* '0'* '0'
- * fraction   := '0'* '#'*
- * sigDigits  := '#'* '@' '@'* '#'*
- * exponent   := 'E' '+'? '0'* '0'
- * padSpec    := '*' padChar
- * padChar    := '\\u0000'..'\\uFFFD' - quote
- * &nbsp;
- * Notation:
- *   X*       0 or more instances of X
- *   X?       0 or 1 instances of X
- *   X|Y      either X or Y
- *   C..D     any character from C up to D, inclusive
- *   S-T      characters in S, except those in T
- * </pre>
- * The first subpattern is for positive numbers. The second (optional)
- * subpattern is for negative numbers.
- *
- * <p>Not indicated in the BNF syntax above:
- *
- * <ul><li>The grouping separator ',' can occur inside the integer and
- * sigDigits elements, between any two pattern characters of that
- * element, as long as the integer or sigDigits element is not
- * followed by the exponent element.
- *
- * <li>Two grouping intervals are recognized: That between the
- *     decimal point and the first grouping symbol, and that
- *     between the first and second grouping symbols. These
- *     intervals are identical in most locales, but in some
- *     locales they differ. For example, the pattern
- *     &quot;#,##,###&quot; formats the number 123456789 as
- *     &quot;12,34,56,789&quot;.</li>
- *
- * <li>The pad specifier <code>padSpec</code> may appear before the prefix,
- * after the prefix, before the suffix, after the suffix, or not at all.
- *
- * <li>In place of '0', the digits '1' through '9' may be used to
- * indicate a rounding increment.
- * </ul>
- *
- * <p><strong>Parsing</strong>
- *
- * <p>DecimalFormat parses all Unicode characters that represent
- * decimal digits, as defined by u_charDigitValue().  In addition,
- * DecimalFormat also recognizes as digits the ten consecutive
- * characters starting with the localized zero digit defined in the
- * DecimalFormatSymbols object.  During formatting, the
- * DecimalFormatSymbols-based digits are output.
- *
- * <p>During parsing, grouping separators are ignored if in lenient mode;
- * otherwise, if present, they must be in appropriate positions.
- *
- * <p>For currency parsing, the formatter is able to parse every currency
- * style formats no matter which style the formatter is constructed with.
- * For example, a formatter instance gotten from
- * NumberFormat.getInstance(ULocale, NumberFormat.CURRENCYSTYLE) can parse
- * formats such as "USD1.00" and "3.00 US dollars".
- *
- * <p>If parse(UnicodeString&,Formattable&,ParsePosition&)
- * fails to parse a string, it leaves the parse position unchanged.
- * The convenience method parse(UnicodeString&,Formattable&,UErrorCode&)
- * indicates parse failure by setting a failing
- * UErrorCode.
- *
- * <p><strong>Formatting</strong>
- *
- * <p>Formatting is guided by several parameters, all of which can be
- * specified either using a pattern or using the API.  The following
- * description applies to formats that do not use <a href="#sci">scientific
- * notation</a> or <a href="#sigdig">significant digits</a>.
- *
- * <ul><li>If the number of actual integer digits exceeds the
- * <em>maximum integer digits</em>, then only the least significant
- * digits are shown.  For example, 1997 is formatted as "97" if the
- * maximum integer digits is set to 2.
- *
- * <li>If the number of actual integer digits is less than the
- * <em>minimum integer digits</em>, then leading zeros are added.  For
- * example, 1997 is formatted as "01997" if the minimum integer digits
- * is set to 5.
- *
- * <li>If the number of actual fraction digits exceeds the <em>maximum
- * fraction digits</em>, then rounding is performed to the
- * maximum fraction digits.  For example, 0.125 is formatted as "0.12"
- * if the maximum fraction digits is 2.  This behavior can be changed
- * by specifying a rounding increment and/or a rounding mode.
- *
- * <li>If the number of actual fraction digits is less than the
- * <em>minimum fraction digits</em>, then trailing zeros are added.
- * For example, 0.125 is formatted as "0.1250" if the minimum fraction
- * digits is set to 4.
- *
- * <li>Trailing fractional zeros are not displayed if they occur
- * <em>j</em> positions after the decimal, where <em>j</em> is less
- * than the maximum fraction digits. For example, 0.10004 is
- * formatted as "0.1" if the maximum fraction digits is four or less.
- * </ul>
- *
- * <p><strong>Special Values</strong>
- *
- * <p><code>NaN</code> is represented as a single character, typically
- * <code>\\uFFFD</code>.  This character is determined by the
- * DecimalFormatSymbols object.  This is the only value for which
- * the prefixes and suffixes are not used.
- *
- * <p>Infinity is represented as a single character, typically
- * <code>\\u221E</code>, with the positive or negative prefixes and suffixes
- * applied.  The infinity character is determined by the
- * DecimalFormatSymbols object.
- *
- * <a name="sci"><strong>Scientific Notation</strong></a>
- *
- * <p>Numbers in scientific notation are expressed as the product of a mantissa
- * and a power of ten, for example, 1234 can be expressed as 1.234 x 10<sup>3</sup>. The
- * mantissa is typically in the half-open interval [1.0, 10.0) or sometimes [0.0, 1.0),
- * but it need not be.  DecimalFormat supports arbitrary mantissas.
- * DecimalFormat can be instructed to use scientific
- * notation through the API or through the pattern.  In a pattern, the exponent
- * character immediately followed by one or more digit characters indicates
- * scientific notation.  Example: "0.###E0" formats the number 1234 as
- * "1.234E3".
- *
- * <ul>
- * <li>The number of digit characters after the exponent character gives the
- * minimum exponent digit count.  There is no maximum.  Negative exponents are
- * formatted using the localized minus sign, <em>not</em> the prefix and suffix
- * from the pattern.  This allows patterns such as "0.###E0 m/s".  To prefix
- * positive exponents with a localized plus sign, specify '+' between the
- * exponent and the digits: "0.###E+0" will produce formats "1E+1", "1E+0",
- * "1E-1", etc.  (In localized patterns, use the localized plus sign rather than
- * '+'.)
- *
- * <li>The minimum number of integer digits is achieved by adjusting the
- * exponent.  Example: 0.00123 formatted with "00.###E0" yields "12.3E-4".  This
- * only happens if there is no maximum number of integer digits.  If there is a
- * maximum, then the minimum number of integer digits is fixed at one.
- *
- * <li>The maximum number of integer digits, if present, specifies the exponent
- * grouping.  The most common use of this is to generate <em>engineering
- * notation</em>, in which the exponent is a multiple of three, e.g.,
- * "##0.###E0".  The number 12345 is formatted using "##0.####E0" as "12.345E3".
- *
- * <li>When using scientific notation, the formatter controls the
- * digit counts using significant digits logic.  The maximum number of
- * significant digits limits the total number of integer and fraction
- * digits that will be shown in the mantissa; it does not affect
- * parsing.  For example, 12345 formatted with "##0.##E0" is "12.3E3".
- * See the section on significant digits for more details.
- *
- * <li>The number of significant digits shown is determined as
- * follows: If areSignificantDigitsUsed() returns false, then the
- * minimum number of significant digits shown is one, and the maximum
- * number of significant digits shown is the sum of the <em>minimum
- * integer</em> and <em>maximum fraction</em> digits, and is
- * unaffected by the maximum integer digits.  If this sum is zero,
- * then all significant digits are shown.  If
- * areSignificantDigitsUsed() returns true, then the significant digit
- * counts are specified by getMinimumSignificantDigits() and
- * getMaximumSignificantDigits().  In this case, the number of
- * integer digits is fixed at one, and there is no exponent grouping.
- *
- * <li>Exponential patterns may not contain grouping separators.
- * </ul>
- *
- * <a name="sigdig"><strong>Significant Digits</strong></a>
- *
- * <code>DecimalFormat</code> has two ways of controlling how many
- * digits are shows: (a) significant digits counts, or (b) integer and
- * fraction digit counts.  Integer and fraction digit counts are
- * described above.  When a formatter is using significant digits
- * counts, the number of integer and fraction digits is not specified
- * directly, and the formatter settings for these counts are ignored.
- * Instead, the formatter uses however many integer and fraction
- * digits are required to display the specified number of significant
- * digits.  Examples:
- *
- * <table border=0 cellspacing=3 cellpadding=0>
- *   <tr bgcolor="#ccccff">
- *     <td align=left>Pattern
- *     <td align=left>Minimum significant digits
- *     <td align=left>Maximum significant digits
- *     <td align=left>Number
- *     <td align=left>Output of format()
- *   <tr valign=top>
- *     <td><code>\@\@\@</code>
- *     <td>3
- *     <td>3
- *     <td>12345
- *     <td><code>12300</code>
- *   <tr valign=top bgcolor="#eeeeff">
- *     <td><code>\@\@\@</code>
- *     <td>3
- *     <td>3
- *     <td>0.12345
- *     <td><code>0.123</code>
- *   <tr valign=top>
- *     <td><code>\@\@##</code>
- *     <td>2
- *     <td>4
- *     <td>3.14159
- *     <td><code>3.142</code>
- *   <tr valign=top bgcolor="#eeeeff">
- *     <td><code>\@\@##</code>
- *     <td>2
- *     <td>4
- *     <td>1.23004
- *     <td><code>1.23</code>
- * </table>
- *
- * <ul>
- * <li>Significant digit counts may be expressed using patterns that
- * specify a minimum and maximum number of significant digits.  These
- * are indicated by the <code>'@'</code> and <code>'#'</code>
- * characters.  The minimum number of significant digits is the number
- * of <code>'@'</code> characters.  The maximum number of significant
- * digits is the number of <code>'@'</code> characters plus the number
- * of <code>'#'</code> characters following on the right.  For
- * example, the pattern <code>"@@@"</code> indicates exactly 3
- * significant digits.  The pattern <code>"@##"</code> indicates from
- * 1 to 3 significant digits.  Trailing zero digits to the right of
- * the decimal separator are suppressed after the minimum number of
- * significant digits have been shown.  For example, the pattern
- * <code>"@##"</code> formats the number 0.1203 as
- * <code>"0.12"</code>.
- *
- * <li>If a pattern uses significant digits, it may not contain a
- * decimal separator, nor the <code>'0'</code> pattern character.
- * Patterns such as <code>"@00"</code> or <code>"@.###"</code> are
- * disallowed.
- *
- * <li>Any number of <code>'#'</code> characters may be prepended to
- * the left of the leftmost <code>'@'</code> character.  These have no
- * effect on the minimum and maximum significant digits counts, but
- * may be used to position grouping separators.  For example,
- * <code>"#,#@#"</code> indicates a minimum of one significant digits,
- * a maximum of two significant digits, and a grouping size of three.
- *
- * <li>In order to enable significant digits formatting, use a pattern
- * containing the <code>'@'</code> pattern character.  Alternatively,
- * call setSignificantDigitsUsed(true).
- *
- * <li>In order to disable significant digits formatting, use a
- * pattern that does not contain the <code>'@'</code> pattern
- * character. Alternatively, call setSignificantDigitsUsed(false).
- *
- * <li>The number of significant digits has no effect on parsing.
- *
- * <li>Significant digits may be used together with exponential notation. Such
- * patterns are equivalent to a normal exponential pattern with a minimum and
- * maximum integer digit count of one, a minimum fraction digit count of
- * <code>getMinimumSignificantDigits() - 1</code>, and a maximum fraction digit
- * count of <code>getMaximumSignificantDigits() - 1</code>. For example, the
- * pattern <code>"@@###E0"</code> is equivalent to <code>"0.0###E0"</code>.
- *
- * <li>If significant digits are in use, then the integer and fraction
- * digit counts, as set via the API, are ignored.  If significant
- * digits are not in use, then the significant digit counts, as set via
- * the API, are ignored.
- *
- * </ul>
- *
- * <p><strong>Padding</strong>
- *
- * <p>DecimalFormat supports padding the result of
- * format() to a specific width.  Padding may be specified either
- * through the API or through the pattern syntax.  In a pattern the pad escape
- * character, followed by a single pad character, causes padding to be parsed
- * and formatted.  The pad escape character is '*' in unlocalized patterns, and
- * can be localized using DecimalFormatSymbols::setSymbol() with a
- * DecimalFormatSymbols::kPadEscapeSymbol
- * selector.  For example, <code>"$*x#,##0.00"</code> formats 123 to
- * <code>"$xx123.00"</code>, and 1234 to <code>"$1,234.00"</code>.
- *
- * <ul>
- * <li>When padding is in effect, the width of the positive subpattern,
- * including prefix and suffix, determines the format width.  For example, in
- * the pattern <code>"* #0 o''clock"</code>, the format width is 10.
- *
- * <li>The width is counted in 16-bit code units (char16_ts).
- *
- * <li>Some parameters which usually do not matter have meaning when padding is
- * used, because the pattern width is significant with padding.  In the pattern
- * "* ##,##,#,##0.##", the format width is 14.  The initial characters "##,##,"
- * do not affect the grouping size or maximum integer digits, but they do affect
- * the format width.
- *
- * <li>Padding may be inserted at one of four locations: before the prefix,
- * after the prefix, before the suffix, or after the suffix.  If padding is
- * specified in any other location, applyPattern()
- * sets a failing UErrorCode.  If there is no prefix,
- * before the prefix and after the prefix are equivalent, likewise for the
- * suffix.
- *
- * <li>When specified in a pattern, the 32-bit code point immediately
- * following the pad escape is the pad character. This may be any character,
- * including a special pattern character. That is, the pad escape
- * <em>escapes</em> the following character. If there is no character after
- * the pad escape, then the pattern is illegal.
- *
- * </ul>
- *
- * <p><strong>Rounding</strong>
- *
- * <p>DecimalFormat supports rounding to a specific increment.  For
- * example, 1230 rounded to the nearest 50 is 1250.  1.234 rounded to the
- * nearest 0.65 is 1.3.  The rounding increment may be specified through the API
- * or in a pattern.  To specify a rounding increment in a pattern, include the
- * increment in the pattern itself.  "#,#50" specifies a rounding increment of
- * 50.  "#,##0.05" specifies a rounding increment of 0.05.
- *
- * <p>In the absence of an explicit rounding increment numbers are
- * rounded to their formatted width.
- *
- * <ul>
- * <li>Rounding only affects the string produced by formatting.  It does
- * not affect parsing or change any numerical values.
- *
- * <li>A <em>rounding mode</em> determines how values are rounded; see
- * DecimalFormat::ERoundingMode.  The default rounding mode is
- * DecimalFormat::kRoundHalfEven.  The rounding mode can only be set
- * through the API; it can not be set with a pattern.
- *
- * <li>Some locales use rounding in their currency formats to reflect the
- * smallest currency denomination.
- *
- * <li>In a pattern, digits '1' through '9' specify rounding, but otherwise
- * behave identically to digit '0'.
- * </ul>
- *
- * <p><strong>Synchronization</strong>
- *
- * <p>DecimalFormat objects are not synchronized.  Multiple
- * threads should not access one formatter concurrently.
- *
- * <p><strong>Subclassing</strong>
- *
- * <p><em>User subclasses are not supported.</em> While clients may write
- * subclasses, such code will not necessarily work and will not be
- * guaranteed to work stably from release to release.
- */
-class U_I18N_API DecimalFormat : public NumberFormat {
-  public:
-    /**
-     * Pad position.
-     * @stable ICU 2.4
-     */
-    enum EPadPosition {
-        kPadBeforePrefix, kPadAfterPrefix, kPadBeforeSuffix, kPadAfterSuffix
-    };
-
-    /**
-     * Create a DecimalFormat using the default pattern and symbols
-     * for the default locale. This is a convenient way to obtain a
-     * DecimalFormat when internationalization is not the main concern.
-     * <P>
-     * To obtain standard formats for a given locale, use the factory methods
-     * on NumberFormat such as createInstance. These factories will
-     * return the most appropriate sub-class of NumberFormat for a given
-     * locale.
-     * <p>
-     * <strong>NOTE:</strong> New users are strongly encouraged to use
-     * #icu::number::NumberFormatter instead of DecimalFormat.
-     * @param status    Output param set to success/failure code. If the
-     *                  pattern is invalid this will be set to a failure code.
-     * @stable ICU 2.0
-     */
-    DecimalFormat(UErrorCode& status);
-
-    /**
-     * Create a DecimalFormat from the given pattern and the symbols
-     * for the default locale. This is a convenient way to obtain a
-     * DecimalFormat when internationalization is not the main concern.
-     * <P>
-     * To obtain standard formats for a given locale, use the factory methods
-     * on NumberFormat such as createInstance. These factories will
-     * return the most appropriate sub-class of NumberFormat for a given
-     * locale.
-     * <p>
-     * <strong>NOTE:</strong> New users are strongly encouraged to use
-     * #icu::number::NumberFormatter instead of DecimalFormat.
-     * @param pattern   A non-localized pattern string.
-     * @param status    Output param set to success/failure code. If the
-     *                  pattern is invalid this will be set to a failure code.
-     * @stable ICU 2.0
-     */
-    DecimalFormat(const UnicodeString& pattern, UErrorCode& status);
-
-    /**
-     * Create a DecimalFormat from the given pattern and symbols.
-     * Use this constructor when you need to completely customize the
-     * behavior of the format.
-     * <P>
-     * To obtain standard formats for a given
-     * locale, use the factory methods on NumberFormat such as
-     * createInstance or createCurrencyInstance. If you need only minor adjustments
-     * to a standard format, you can modify the format returned by
-     * a NumberFormat factory method.
-     * <p>
-     * <strong>NOTE:</strong> New users are strongly encouraged to use
-     * #icu::number::NumberFormatter instead of DecimalFormat.
-     *
-     * @param pattern           a non-localized pattern string
-     * @param symbolsToAdopt    the set of symbols to be used.  The caller should not
-     *                          delete this object after making this call.
-     * @param status            Output param set to success/failure code. If the
-     *                          pattern is invalid this will be set to a failure code.
-     * @stable ICU 2.0
-     */
-    DecimalFormat(const UnicodeString& pattern, DecimalFormatSymbols* symbolsToAdopt, UErrorCode& status);
-
-#ifndef U_HIDE_INTERNAL_API
-
-    /**
-     * This API is for ICU use only.
-     * Create a DecimalFormat from the given pattern, symbols, and style.
-     *
-     * @param pattern           a non-localized pattern string
-     * @param symbolsToAdopt    the set of symbols to be used.  The caller should not
-     *                          delete this object after making this call.
-     * @param style             style of decimal format
-     * @param status            Output param set to success/failure code. If the
-     *                          pattern is invalid this will be set to a failure code.
-     * @internal
-     */
-    DecimalFormat(const UnicodeString& pattern, DecimalFormatSymbols* symbolsToAdopt,
-                  UNumberFormatStyle style, UErrorCode& status);
-
-#if UCONFIG_HAVE_PARSEALLINPUT
-
-    /**
-     * @internal
-     */
-    void setParseAllInput(UNumberFormatAttributeValue value);
-
-#endif
-
-#endif  /* U_HIDE_INTERNAL_API */
-
-  private:
-
-    /**
-     * Internal constructor for DecimalFormat; sets up internal fields. All public constructors should
-     * call this constructor.
-     */
-    DecimalFormat(const DecimalFormatSymbols* symbolsToAdopt, UErrorCode& status);
-
-  public:
-
-    /**
-     * Set an integer attribute on this DecimalFormat.
-     * May return U_UNSUPPORTED_ERROR if this instance does not support
-     * the specified attribute.
-     * @param attr the attribute to set
-     * @param newValue new value
-     * @param status the error type
-     * @return *this - for chaining (example: format.setAttribute(...).setAttribute(...) )
-     * @stable ICU 51
-     */
-    virtual DecimalFormat& setAttribute(UNumberFormatAttribute attr, int32_t newValue, UErrorCode& status);
-
-    /**
-     * Get an integer
-     * May return U_UNSUPPORTED_ERROR if this instance does not support
-     * the specified attribute.
-     * @param attr the attribute to set
-     * @param status the error type
-     * @return the attribute value. Undefined if there is an error.
-     * @stable ICU 51
-     */
-    virtual int32_t getAttribute(UNumberFormatAttribute attr, UErrorCode& status) const;
-
-
-    /**
-     * Set whether or not grouping will be used in this format.
-     * @param newValue    True, grouping will be used in this format.
-     * @see getGroupingUsed
-     * @stable ICU 53
-     */
-    void setGroupingUsed(UBool newValue) U_OVERRIDE;
-
-    /**
-     * Sets whether or not numbers should be parsed as integers only.
-     * @param value    set True, this format will parse numbers as integers
-     *                 only.
-     * @see isParseIntegerOnly
-     * @stable ICU 53
-     */
-    void setParseIntegerOnly(UBool value) U_OVERRIDE;
-
-    /**
-     * Sets whether lenient parsing should be enabled (it is off by default).
-     *
-     * @param enable \c true if lenient parsing should be used,
-     *               \c false otherwise.
-     * @stable ICU 4.8
-     */
-    void setLenient(UBool enable) U_OVERRIDE;
-
-    /**
-     * Create a DecimalFormat from the given pattern and symbols.
-     * Use this constructor when you need to completely customize the
-     * behavior of the format.
-     * <P>
-     * To obtain standard formats for a given
-     * locale, use the factory methods on NumberFormat such as
-     * createInstance or createCurrencyInstance. If you need only minor adjustments
-     * to a standard format, you can modify the format returned by
-     * a NumberFormat factory method.
-     * <p>
-     * <strong>NOTE:</strong> New users are strongly encouraged to use
-     * #icu::number::NumberFormatter instead of DecimalFormat.
-     *
-     * @param pattern           a non-localized pattern string
-     * @param symbolsToAdopt    the set of symbols to be used.  The caller should not
-     *                          delete this object after making this call.
-     * @param parseError        Output param to receive errors occurred during parsing
-     * @param status            Output param set to success/failure code. If the
-     *                          pattern is invalid this will be set to a failure code.
-     * @stable ICU 2.0
-     */
-    DecimalFormat(const UnicodeString& pattern, DecimalFormatSymbols* symbolsToAdopt,
-                  UParseError& parseError, UErrorCode& status);
-
-    /**
-     * Create a DecimalFormat from the given pattern and symbols.
-     * Use this constructor when you need to completely customize the
-     * behavior of the format.
-     * <P>
-     * To obtain standard formats for a given
-     * locale, use the factory methods on NumberFormat such as
-     * createInstance or createCurrencyInstance. If you need only minor adjustments
-     * to a standard format, you can modify the format returned by
-     * a NumberFormat factory method.
-     * <p>
-     * <strong>NOTE:</strong> New users are strongly encouraged to use
-     * #icu::number::NumberFormatter instead of DecimalFormat.
-     *
-     * @param pattern           a non-localized pattern string
-     * @param symbols   the set of symbols to be used
-     * @param status            Output param set to success/failure code. If the
-     *                          pattern is invalid this will be set to a failure code.
-     * @stable ICU 2.0
-     */
-    DecimalFormat(const UnicodeString& pattern, const DecimalFormatSymbols& symbols, UErrorCode& status);
-
-    /**
-     * Copy constructor.
-     *
-     * @param source    the DecimalFormat object to be copied from.
-     * @stable ICU 2.0
-     */
-    DecimalFormat(const DecimalFormat& source);
-
-    /**
-     * Assignment operator.
-     *
-     * @param rhs    the DecimalFormat object to be copied.
-     * @stable ICU 2.0
-     */
-    DecimalFormat& operator=(const DecimalFormat& rhs);
-
-    /**
-     * Destructor.
-     * @stable ICU 2.0
-     */
-    ~DecimalFormat() U_OVERRIDE;
-
-    /**
-     * Clone this Format object polymorphically. The caller owns the
-     * result and should delete it when done.
-     *
-     * @return    a polymorphic copy of this DecimalFormat.
-     * @stable ICU 2.0
-     */
-    DecimalFormat* clone() const U_OVERRIDE;
-
-    /**
-     * Return true if the given Format objects are semantically equal.
-     * Objects of different subclasses are considered unequal.
-     *
-     * @param other    the object to be compared with.
-     * @return         true if the given Format objects are semantically equal.
-     * @stable ICU 2.0
-     */
-    UBool operator==(const Format& other) const U_OVERRIDE;
-
-
-    using NumberFormat::format;
-
-    /**
-     * Format a double or long number using base-10 representation.
-     *
-     * @param number    The value to be formatted.
-     * @param appendTo  Output parameter to receive result.
-     *                  Result is appended to existing contents.
-     * @param pos       On input: an alignment field, if desired.
-     *                  On output: the offsets of the alignment field.
-     * @return          Reference to 'appendTo' parameter.
-     * @stable ICU 2.0
-     */
-    UnicodeString& format(double number, UnicodeString& appendTo, FieldPosition& pos) const U_OVERRIDE;
-
-#ifndef U_HIDE_INTERNAL_API
-    /**
-     * Format a double or long number using base-10 representation.
-     *
-     * @param number    The value to be formatted.
-     * @param appendTo  Output parameter to receive result.
-     *                  Result is appended to existing contents.
-     * @param pos       On input: an alignment field, if desired.
-     *                  On output: the offsets of the alignment field.
-     * @param status
-     * @return          Reference to 'appendTo' parameter.
-     * @internal
-     */
-    UnicodeString& format(double number, UnicodeString& appendTo, FieldPosition& pos,
-                          UErrorCode& status) const U_OVERRIDE;
-#endif  /* U_HIDE_INTERNAL_API */
-
-    /**
-     * Format a double or long number using base-10 representation.
-     *
-     * @param number    The value to be formatted.
-     * @param appendTo  Output parameter to receive result.
-     *                  Result is appended to existing contents.
-     * @param posIter   On return, can be used to iterate over positions
-     *                  of fields generated by this format call.
-     *                  Can be NULL.
-     * @param status    Output param filled with success/failure status.
-     * @return          Reference to 'appendTo' parameter.
-     * @stable ICU 4.4
-     */
-    UnicodeString& format(double number, UnicodeString& appendTo, FieldPositionIterator* posIter,
-                          UErrorCode& status) const U_OVERRIDE;
-
-    /**
-     * Format a long number using base-10 representation.
-     *
-     * @param number    The value to be formatted.
-     * @param appendTo  Output parameter to receive result.
-     *                  Result is appended to existing contents.
-     * @param pos       On input: an alignment field, if desired.
-     *                  On output: the offsets of the alignment field.
-     * @return          Reference to 'appendTo' parameter.
-     * @stable ICU 2.0
-     */
-    UnicodeString& format(int32_t number, UnicodeString& appendTo, FieldPosition& pos) const U_OVERRIDE;
-
-#ifndef U_HIDE_INTERNAL_API
-    /**
-     * Format a long number using base-10 representation.
-     *
-     * @param number    The value to be formatted.
-     * @param appendTo  Output parameter to receive result.
-     *                  Result is appended to existing contents.
-     * @param pos       On input: an alignment field, if desired.
-     *                  On output: the offsets of the alignment field.
-     * @param status    Output param filled with success/failure status.
-     * @return          Reference to 'appendTo' parameter.
-     * @internal
-     */
-    UnicodeString& format(int32_t number, UnicodeString& appendTo, FieldPosition& pos,
-                          UErrorCode& status) const U_OVERRIDE;
-#endif  /* U_HIDE_INTERNAL_API */
-
-    /**
-     * Format a long number using base-10 representation.
-     *
-     * @param number    The value to be formatted.
-     * @param appendTo  Output parameter to receive result.
-     *                  Result is appended to existing contents.
-     * @param posIter   On return, can be used to iterate over positions
-     *                  of fields generated by this format call.
-     *                  Can be NULL.
-     * @param status    Output param filled with success/failure status.
-     * @return          Reference to 'appendTo' parameter.
-     * @stable ICU 4.4
-     */
-    UnicodeString& format(int32_t number, UnicodeString& appendTo, FieldPositionIterator* posIter,
-                          UErrorCode& status) const U_OVERRIDE;
-
-    /**
-     * Format an int64 number using base-10 representation.
-     *
-     * @param number    The value to be formatted.
-     * @param appendTo  Output parameter to receive result.
-     *                  Result is appended to existing contents.
-     * @param pos       On input: an alignment field, if desired.
-     *                  On output: the offsets of the alignment field.
-     * @return          Reference to 'appendTo' parameter.
-     * @stable ICU 2.8
-     */
-    UnicodeString& format(int64_t number, UnicodeString& appendTo, FieldPosition& pos) const U_OVERRIDE;
-
-#ifndef U_HIDE_INTERNAL_API
-    /**
-     * Format an int64 number using base-10 representation.
-     *
-     * @param number    The value to be formatted.
-     * @param appendTo  Output parameter to receive result.
-     *                  Result is appended to existing contents.
-     * @param pos       On input: an alignment field, if desired.
-     *                  On output: the offsets of the alignment field.
-     * @param status    Output param filled with success/failure status.
-     * @return          Reference to 'appendTo' parameter.
-     * @internal
-     */
-    UnicodeString& format(int64_t number, UnicodeString& appendTo, FieldPosition& pos,
-                          UErrorCode& status) const U_OVERRIDE;
-#endif  /* U_HIDE_INTERNAL_API */
-
-    /**
-     * Format an int64 number using base-10 representation.
-     *
-     * @param number    The value to be formatted.
-     * @param appendTo  Output parameter to receive result.
-     *                  Result is appended to existing contents.
-     * @param posIter   On return, can be used to iterate over positions
-     *                  of fields generated by this format call.
-     *                  Can be NULL.
-     * @param status    Output param filled with success/failure status.
-     * @return          Reference to 'appendTo' parameter.
-     * @stable ICU 4.4
-     */
-    UnicodeString& format(int64_t number, UnicodeString& appendTo, FieldPositionIterator* posIter,
-                          UErrorCode& status) const U_OVERRIDE;
-
-    /**
-     * Format a decimal number.
-     * The syntax of the unformatted number is a "numeric string"
-     * as defined in the Decimal Arithmetic Specification, available at
-     * http://speleotrove.com/decimal
-     *
-     * @param number    The unformatted number, as a string.
-     * @param appendTo  Output parameter to receive result.
-     *                  Result is appended to existing contents.
-     * @param posIter   On return, can be used to iterate over positions
-     *                  of fields generated by this format call.
-     *                  Can be NULL.
-     * @param status    Output param filled with success/failure status.
-     * @return          Reference to 'appendTo' parameter.
-     * @stable ICU 4.4
-     */
-    UnicodeString& format(StringPiece number, UnicodeString& appendTo, FieldPositionIterator* posIter,
-                          UErrorCode& status) const U_OVERRIDE;
-
-#ifndef U_HIDE_INTERNAL_API
-
-    /**
-     * Format a decimal number.
-     * The number is a DecimalQuantity wrapper onto a floating point decimal number.
-     * The default implementation in NumberFormat converts the decimal number
-     * to a double and formats that.
-     *
-     * @param number    The number, a DecimalQuantity format Decimal Floating Point.
-     * @param appendTo  Output parameter to receive result.
-     *                  Result is appended to existing contents.
-     * @param posIter   On return, can be used to iterate over positions
-     *                  of fields generated by this format call.
-     * @param status    Output param filled with success/failure status.
-     * @return          Reference to 'appendTo' parameter.
-     * @internal
-     */
-    UnicodeString& format(const number::impl::DecimalQuantity& number, UnicodeString& appendTo,
-                          FieldPositionIterator* posIter, UErrorCode& status) const U_OVERRIDE;
-
-    /**
-     * Format a decimal number.
-     * The number is a DecimalQuantity wrapper onto a floating point decimal number.
-     * The default implementation in NumberFormat converts the decimal number
-     * to a double and formats that.
-     *
-     * @param number    The number, a DecimalQuantity format Decimal Floating Point.
-     * @param appendTo  Output parameter to receive result.
-     *                  Result is appended to existing contents.
-     * @param pos       On input: an alignment field, if desired.
-     *                  On output: the offsets of the alignment field.
-     * @param status    Output param filled with success/failure status.
-     * @return          Reference to 'appendTo' parameter.
-     * @internal
-     */
-    UnicodeString& format(const number::impl::DecimalQuantity& number, UnicodeString& appendTo,
-                          FieldPosition& pos, UErrorCode& status) const U_OVERRIDE;
-
-#endif // U_HIDE_INTERNAL_API
-
-    using NumberFormat::parse;
-
-    /**
-     * Parse the given string using this object's choices. The method
-     * does string comparisons to try to find an optimal match.
-     * If no object can be parsed, index is unchanged, and NULL is
-     * returned.  The result is returned as the most parsimonious
-     * type of Formattable that will accommodate all of the
-     * necessary precision.  For example, if the result is exactly 12,
-     * it will be returned as a long.  However, if it is 1.5, it will
-     * be returned as a double.
-     *
-     * @param text           The text to be parsed.
-     * @param result         Formattable to be set to the parse result.
-     *                       If parse fails, return contents are undefined.
-     * @param parsePosition  The position to start parsing at on input.
-     *                       On output, moved to after the last successfully
-     *                       parse character. On parse failure, does not change.
-     * @see Formattable
-     * @stable ICU 2.0
-     */
-    void parse(const UnicodeString& text, Formattable& result,
-               ParsePosition& parsePosition) const U_OVERRIDE;
-
-    /**
-     * Parses text from the given string as a currency amount.  Unlike
-     * the parse() method, this method will attempt to parse a generic
-     * currency name, searching for a match of this object's locale's
-     * currency display names, or for a 3-letter ISO currency code.
-     * This method will fail if this format is not a currency format,
-     * that is, if it does not contain the currency pattern symbol
-     * (U+00A4) in its prefix or suffix.
-     *
-     * @param text the string to parse
-     * @param pos  input-output position; on input, the position within text
-     *             to match; must have 0 <= pos.getIndex() < text.length();
-     *             on output, the position after the last matched character.
-     *             If the parse fails, the position in unchanged upon output.
-     * @return     if parse succeeds, a pointer to a newly-created CurrencyAmount
-     *             object (owned by the caller) containing information about
-     *             the parsed currency; if parse fails, this is NULL.
-     * @stable ICU 49
-     */
-    CurrencyAmount* parseCurrency(const UnicodeString& text, ParsePosition& pos) const U_OVERRIDE;
-
-    /**
-     * Returns the decimal format symbols, which is generally not changed
-     * by the programmer or user.
-     * @return desired DecimalFormatSymbols
-     * @see DecimalFormatSymbols
-     * @stable ICU 2.0
-     */
-    virtual const DecimalFormatSymbols* getDecimalFormatSymbols(void) const;
-
-    /**
-     * Sets the decimal format symbols, which is generally not changed
-     * by the programmer or user.
-     * @param symbolsToAdopt DecimalFormatSymbols to be adopted.
-     * @stable ICU 2.0
-     */
-    virtual void adoptDecimalFormatSymbols(DecimalFormatSymbols* symbolsToAdopt);
-
-    /**
-     * Sets the decimal format symbols, which is generally not changed
-     * by the programmer or user.
-     * @param symbols DecimalFormatSymbols.
-     * @stable ICU 2.0
-     */
-    virtual void setDecimalFormatSymbols(const DecimalFormatSymbols& symbols);
-
-
-    /**
-     * Returns the currency plural format information,
-     * which is generally not changed by the programmer or user.
-     * @return desired CurrencyPluralInfo
-     * @stable ICU 4.2
-     */
-    virtual const CurrencyPluralInfo* getCurrencyPluralInfo(void) const;
-
-    /**
-     * Sets the currency plural format information,
-     * which is generally not changed by the programmer or user.
-     * @param toAdopt CurrencyPluralInfo to be adopted.
-     * @stable ICU 4.2
-     */
-    virtual void adoptCurrencyPluralInfo(CurrencyPluralInfo* toAdopt);
-
-    /**
-     * Sets the currency plural format information,
-     * which is generally not changed by the programmer or user.
-     * @param info Currency Plural Info.
-     * @stable ICU 4.2
-     */
-    virtual void setCurrencyPluralInfo(const CurrencyPluralInfo& info);
-
-
-    /**
-     * Get the positive prefix.
-     *
-     * @param result    Output param which will receive the positive prefix.
-     * @return          A reference to 'result'.
-     * Examples: +123, $123, sFr123
-     * @stable ICU 2.0
-     */
-    UnicodeString& getPositivePrefix(UnicodeString& result) const;
-
-    /**
-     * Set the positive prefix.
-     *
-     * @param newValue    the new value of the the positive prefix to be set.
-     * Examples: +123, $123, sFr123
-     * @stable ICU 2.0
-     */
-    virtual void setPositivePrefix(const UnicodeString& newValue);
-
-    /**
-     * Get the negative prefix.
-     *
-     * @param result    Output param which will receive the negative prefix.
-     * @return          A reference to 'result'.
-     * Examples: -123, ($123) (with negative suffix), sFr-123
-     * @stable ICU 2.0
-     */
-    UnicodeString& getNegativePrefix(UnicodeString& result) const;
-
-    /**
-     * Set the negative prefix.
-     *
-     * @param newValue    the new value of the the negative prefix to be set.
-     * Examples: -123, ($123) (with negative suffix), sFr-123
-     * @stable ICU 2.0
-     */
-    virtual void setNegativePrefix(const UnicodeString& newValue);
-
-    /**
-     * Get the positive suffix.
-     *
-     * @param result    Output param which will receive the positive suffix.
-     * @return          A reference to 'result'.
-     * Example: 123%
-     * @stable ICU 2.0
-     */
-    UnicodeString& getPositiveSuffix(UnicodeString& result) const;
-
-    /**
-     * Set the positive suffix.
-     *
-     * @param newValue    the new value of the positive suffix to be set.
-     * Example: 123%
-     * @stable ICU 2.0
-     */
-    virtual void setPositiveSuffix(const UnicodeString& newValue);
-
-    /**
-     * Get the negative suffix.
-     *
-     * @param result    Output param which will receive the negative suffix.
-     * @return          A reference to 'result'.
-     * Examples: -123%, ($123) (with positive suffixes)
-     * @stable ICU 2.0
-     */
-    UnicodeString& getNegativeSuffix(UnicodeString& result) const;
-
-    /**
-     * Set the negative suffix.
-     *
-     * @param newValue    the new value of the negative suffix to be set.
-     * Examples: 123%
-     * @stable ICU 2.0
-     */
-    virtual void setNegativeSuffix(const UnicodeString& newValue);
-
-    /**
-     * Whether to show the plus sign on positive (non-negative) numbers; for example, "+12"
-     *
-     * For more control over sign display, use NumberFormatter.
-     *
-     * @return Whether the sign is shown on positive numbers and zero.
-     * @stable ICU 64
-     */
-    UBool isSignAlwaysShown() const;
-
-    /**
-     * Set whether to show the plus sign on positive (non-negative) numbers; for example, "+12".
-     *
-     * For more control over sign display, use NumberFormatter.
-     *
-     * @param value true to always show a sign; false to hide the sign on positive numbers and zero.
-     * @stable ICU 64
-     */
-    void setSignAlwaysShown(UBool value);
-
-    /**
-     * Get the multiplier for use in percent, permill, etc.
-     * For a percentage, set the suffixes to have "%" and the multiplier to be 100.
-     * (For Arabic, use arabic percent symbol).
-     * For a permill, set the suffixes to have "\\u2031" and the multiplier to be 1000.
-     *
-     * The number may also be multiplied by a power of ten; see getMultiplierScale().
-     *
-     * @return    the multiplier for use in percent, permill, etc.
-     * Examples: with 100, 1.23 -> "123", and "123" -> 1.23
-     * @stable ICU 2.0
-     */
-    int32_t getMultiplier(void) const;
-
-    /**
-     * Set the multiplier for use in percent, permill, etc.
-     * For a percentage, set the suffixes to have "%" and the multiplier to be 100.
-     * (For Arabic, use arabic percent symbol).
-     * For a permill, set the suffixes to have "\\u2031" and the multiplier to be 1000.
-     *
-     * This method only supports integer multipliers. To multiply by a non-integer, pair this
-     * method with setMultiplierScale().
-     *
-     * @param newValue    the new value of the multiplier for use in percent, permill, etc.
-     * Examples: with 100, 1.23 -> "123", and "123" -> 1.23
-     * @stable ICU 2.0
-     */
-    virtual void setMultiplier(int32_t newValue);
-
-    /**
-     * Gets the power of ten by which number should be multiplied before formatting, which
-     * can be combined with setMultiplier() to multiply by any arbitrary decimal value.
-     *
-     * A multiplier scale of 2 corresponds to multiplication by 100, and a multiplier scale
-     * of -2 corresponds to multiplication by 0.01.
-     *
-     * This method is analogous to UNUM_SCALE in getAttribute.
-     *
-     * @return    the current value of the power-of-ten multiplier.
-     * @stable ICU 62
-     */
-    int32_t getMultiplierScale(void) const;
-
-    /**
-     * Sets a power of ten by which number should be multiplied before formatting, which
-     * can be combined with setMultiplier() to multiply by any arbitrary decimal value.
-     *
-     * A multiplier scale of 2 corresponds to multiplication by 100, and a multiplier scale
-     * of -2 corresponds to multiplication by 0.01.
-     *
-     * For example, to multiply numbers by 0.5 before formatting, you can do:
-     *
-     * <pre>
-     * df.setMultiplier(5);
-     * df.setMultiplierScale(-1);
-     * </pre>
-     *
-     * This method is analogous to UNUM_SCALE in setAttribute.
-     *
-     * @param newValue    the new value of the power-of-ten multiplier.
-     * @stable ICU 62
-     */
-    void setMultiplierScale(int32_t newValue);
-
-    /**
-     * Get the rounding increment.
-     * @return A positive rounding increment, or 0.0 if a custom rounding
-     * increment is not in effect.
-     * @see #setRoundingIncrement
-     * @see #getRoundingMode
-     * @see #setRoundingMode
-     * @stable ICU 2.0
-     */
-    virtual double getRoundingIncrement(void) const;
-
-    /**
-     * Set the rounding increment.  In the absence of a rounding increment,
-     *    numbers will be rounded to the number of digits displayed.
-     * @param newValue A positive rounding increment, or 0.0 to
-     * use the default rounding increment.
-     * Negative increments are equivalent to 0.0.
-     * @see #getRoundingIncrement
-     * @see #getRoundingMode
-     * @see #setRoundingMode
-     * @stable ICU 2.0
-     */
-    virtual void setRoundingIncrement(double newValue);
-
-    /**
-     * Get the rounding mode.
-     * @return A rounding mode
-     * @see #setRoundingIncrement
-     * @see #getRoundingIncrement
-     * @see #setRoundingMode
-     * @stable ICU 2.0
-     */
-    virtual ERoundingMode getRoundingMode(void) const U_OVERRIDE;
-
-    /**
-     * Set the rounding mode.
-     * @param roundingMode A rounding mode
-     * @see #setRoundingIncrement
-     * @see #getRoundingIncrement
-     * @see #getRoundingMode
-     * @stable ICU 2.0
-     */
-    virtual void setRoundingMode(ERoundingMode roundingMode) U_OVERRIDE;
-
-    /**
-     * Get the width to which the output of format() is padded.
-     * The width is counted in 16-bit code units.
-     * @return the format width, or zero if no padding is in effect
-     * @see #setFormatWidth
-     * @see #getPadCharacterString
-     * @see #setPadCharacter
-     * @see #getPadPosition
-     * @see #setPadPosition
-     * @stable ICU 2.0
-     */
-    virtual int32_t getFormatWidth(void) const;
-
-    /**
-     * Set the width to which the output of format() is padded.
-     * The width is counted in 16-bit code units.
-     * This method also controls whether padding is enabled.
-     * @param width the width to which to pad the result of
-     * format(), or zero to disable padding.  A negative
-     * width is equivalent to 0.
-     * @see #getFormatWidth
-     * @see #getPadCharacterString
-     * @see #setPadCharacter
-     * @see #getPadPosition
-     * @see #setPadPosition
-     * @stable ICU 2.0
-     */
-    virtual void setFormatWidth(int32_t width);
-
-    /**
-     * Get the pad character used to pad to the format width.  The
-     * default is ' '.
-     * @return a string containing the pad character. This will always
-     * have a length of one 32-bit code point.
-     * @see #setFormatWidth
-     * @see #getFormatWidth
-     * @see #setPadCharacter
-     * @see #getPadPosition
-     * @see #setPadPosition
-     * @stable ICU 2.0
-     */
-    virtual UnicodeString getPadCharacterString() const;
-
-    /**
-     * Set the character used to pad to the format width.  If padding
-     * is not enabled, then this will take effect if padding is later
-     * enabled.
-     * @param padChar a string containing the pad character. If the string
-     * has length 0, then the pad character is set to ' '.  Otherwise
-     * padChar.char32At(0) will be used as the pad character.
-     * @see #setFormatWidth
-     * @see #getFormatWidth
-     * @see #getPadCharacterString
-     * @see #getPadPosition
-     * @see #setPadPosition
-     * @stable ICU 2.0
-     */
-    virtual void setPadCharacter(const UnicodeString& padChar);
-
-    /**
-     * Get the position at which padding will take place.  This is the location
-     * at which padding will be inserted if the result of format()
-     * is shorter than the format width.
-     * @return the pad position, one of kPadBeforePrefix,
-     * kPadAfterPrefix, kPadBeforeSuffix, or
-     * kPadAfterSuffix.
-     * @see #setFormatWidth
-     * @see #getFormatWidth
-     * @see #setPadCharacter
-     * @see #getPadCharacterString
-     * @see #setPadPosition
-     * @see #EPadPosition
-     * @stable ICU 2.0
-     */
-    virtual EPadPosition getPadPosition(void) const;
-
-    /**
-     * Set the position at which padding will take place.  This is the location
-     * at which padding will be inserted if the result of format()
-     * is shorter than the format width.  This has no effect unless padding is
-     * enabled.
-     * @param padPos the pad position, one of kPadBeforePrefix,
-     * kPadAfterPrefix, kPadBeforeSuffix, or
-     * kPadAfterSuffix.
-     * @see #setFormatWidth
-     * @see #getFormatWidth
-     * @see #setPadCharacter
-     * @see #getPadCharacterString
-     * @see #getPadPosition
-     * @see #EPadPosition
-     * @stable ICU 2.0
-     */
-    virtual void setPadPosition(EPadPosition padPos);
-
-    /**
-     * Return whether or not scientific notation is used.
-     * @return true if this object formats and parses scientific notation
-     * @see #setScientificNotation
-     * @see #getMinimumExponentDigits
-     * @see #setMinimumExponentDigits
-     * @see #isExponentSignAlwaysShown
-     * @see #setExponentSignAlwaysShown
-     * @stable ICU 2.0
-     */
-    virtual UBool isScientificNotation(void) const;
-
-    /**
-     * Set whether or not scientific notation is used. When scientific notation
-     * is used, the effective maximum number of integer digits is <= 8.  If the
-     * maximum number of integer digits is set to more than 8, the effective
-     * maximum will be 1.  This allows this call to generate a 'default' scientific
-     * number format without additional changes.
-     * @param useScientific true if this object formats and parses scientific
-     * notation
-     * @see #isScientificNotation
-     * @see #getMinimumExponentDigits
-     * @see #setMinimumExponentDigits
-     * @see #isExponentSignAlwaysShown
-     * @see #setExponentSignAlwaysShown
-     * @stable ICU 2.0
-     */
-    virtual void setScientificNotation(UBool useScientific);
-
-    /**
-     * Return the minimum exponent digits that will be shown.
-     * @return the minimum exponent digits that will be shown
-     * @see #setScientificNotation
-     * @see #isScientificNotation
-     * @see #setMinimumExponentDigits
-     * @see #isExponentSignAlwaysShown
-     * @see #setExponentSignAlwaysShown
-     * @stable ICU 2.0
-     */
-    virtual int8_t getMinimumExponentDigits(void) const;
-
-    /**
-     * Set the minimum exponent digits that will be shown.  This has no
-     * effect unless scientific notation is in use.
-     * @param minExpDig a value >= 1 indicating the fewest exponent digits
-     * that will be shown.  Values less than 1 will be treated as 1.
-     * @see #setScientificNotation
-     * @see #isScientificNotation
-     * @see #getMinimumExponentDigits
-     * @see #isExponentSignAlwaysShown
-     * @see #setExponentSignAlwaysShown
-     * @stable ICU 2.0
-     */
-    virtual void setMinimumExponentDigits(int8_t minExpDig);
-
-    /**
-     * Return whether the exponent sign is always shown.
-     * @return true if the exponent is always prefixed with either the
-     * localized minus sign or the localized plus sign, false if only negative
-     * exponents are prefixed with the localized minus sign.
-     * @see #setScientificNotation
-     * @see #isScientificNotation
-     * @see #setMinimumExponentDigits
-     * @see #getMinimumExponentDigits
-     * @see #setExponentSignAlwaysShown
-     * @stable ICU 2.0
-     */
-    virtual UBool isExponentSignAlwaysShown(void) const;
-
-    /**
-     * Set whether the exponent sign is always shown.  This has no effect
-     * unless scientific notation is in use.
-     * @param expSignAlways true if the exponent is always prefixed with either
-     * the localized minus sign or the localized plus sign, false if only
-     * negative exponents are prefixed with the localized minus sign.
-     * @see #setScientificNotation
-     * @see #isScientificNotation
-     * @see #setMinimumExponentDigits
-     * @see #getMinimumExponentDigits
-     * @see #isExponentSignAlwaysShown
-     * @stable ICU 2.0
-     */
-    virtual void setExponentSignAlwaysShown(UBool expSignAlways);
-
-    /**
-     * Return the grouping size. Grouping size is the number of digits between
-     * grouping separators in the integer portion of a number.  For example,
-     * in the number "123,456.78", the grouping size is 3.
-     *
-     * @return    the grouping size.
-     * @see setGroupingSize
-     * @see NumberFormat::isGroupingUsed
-     * @see DecimalFormatSymbols::getGroupingSeparator
-     * @stable ICU 2.0
-     */
-    int32_t getGroupingSize(void) const;
-
-    /**
-     * Set the grouping size. Grouping size is the number of digits between
-     * grouping separators in the integer portion of a number.  For example,
-     * in the number "123,456.78", the grouping size is 3.
-     *
-     * @param newValue    the new value of the grouping size.
-     * @see getGroupingSize
-     * @see NumberFormat::setGroupingUsed
-     * @see DecimalFormatSymbols::setGroupingSeparator
-     * @stable ICU 2.0
-     */
-    virtual void setGroupingSize(int32_t newValue);
-
-    /**
-     * Return the secondary grouping size. In some locales one
-     * grouping interval is used for the least significant integer
-     * digits (the primary grouping size), and another is used for all
-     * others (the secondary grouping size).  A formatter supporting a
-     * secondary grouping size will return a positive integer unequal
-     * to the primary grouping size returned by
-     * getGroupingSize().  For example, if the primary
-     * grouping size is 4, and the secondary grouping size is 2, then
-     * the number 123456789 formats as "1,23,45,6789", and the pattern
-     * appears as "#,##,###0".
-     * @return the secondary grouping size, or a value less than
-     * one if there is none
-     * @see setSecondaryGroupingSize
-     * @see NumberFormat::isGroupingUsed
-     * @see DecimalFormatSymbols::getGroupingSeparator
-     * @stable ICU 2.4
-     */
-    int32_t getSecondaryGroupingSize(void) const;
-
-    /**
-     * Set the secondary grouping size. If set to a value less than 1,
-     * then secondary grouping is turned off, and the primary grouping
-     * size is used for all intervals, not just the least significant.
-     *
-     * @param newValue    the new value of the secondary grouping size.
-     * @see getSecondaryGroupingSize
-     * @see NumberFormat#setGroupingUsed
-     * @see DecimalFormatSymbols::setGroupingSeparator
-     * @stable ICU 2.4
-     */
-    virtual void setSecondaryGroupingSize(int32_t newValue);
-
-    /**
-     * Returns the minimum number of grouping digits.
-     * Grouping separators are output if there are at least this many
-     * digits to the left of the first (rightmost) grouping separator,
-     * that is, there are at least (minimum grouping + grouping size) integer digits.
-     * (Subject to isGroupingUsed().)
-     *
-     * For example, if this value is 2, and the grouping size is 3, then
-     * 9999 -> "9999" and 10000 -> "10,000"
-     *
-     * The default value for this attribute is 0.
-     * A value of 1, 0, or lower, means that the use of grouping separators
-     * only depends on the grouping size (and on isGroupingUsed()).
-     *
-     * NOTE: The CLDR data is used in NumberFormatter but not in DecimalFormat.
-     * This is for backwards compatibility reasons.
-     *
-     * For more control over grouping strategies, use NumberFormatter.
-     *
-     * @see setMinimumGroupingDigits
-     * @see getGroupingSize
-     * @stable ICU 64
-     */
-    int32_t getMinimumGroupingDigits() const;
-
-    /**
-     * Sets the minimum grouping digits. Setting the value to
-     *  - 1: Turns off minimum grouping digits.
-     *  - 0 or -1: The behavior is undefined.
-     *  - UNUM_MINIMUM_GROUPING_DIGITS_AUTO: Display grouping using the default
-     *      strategy for all locales.
-     *  - UNUM_MINIMUM_GROUPING_DIGITS_MIN2: Display grouping using locale
-     *      defaults, except do not show grouping on values smaller than 10000
-     *      (such that there is a minimum of two digits before the first
-     *      separator).
-     *
-     * For more control over grouping strategies, use NumberFormatter.
-     *
-     * @param newValue the new value of minimum grouping digits.
-     * @see getMinimumGroupingDigits
-     * @stable ICU 64
-     */
-    void setMinimumGroupingDigits(int32_t newValue);
-
-    /**
-     * Allows you to get the behavior of the decimal separator with integers.
-     * (The decimal separator will always appear with decimals.)
-     *
-     * @return    true if the decimal separator always appear with decimals.
-     * Example: Decimal ON: 12345 -> 12345.; OFF: 12345 -> 12345
-     * @stable ICU 2.0
-     */
-    UBool isDecimalSeparatorAlwaysShown(void) const;
-
-    /**
-     * Allows you to set the behavior of the decimal separator with integers.
-     * (The decimal separator will always appear with decimals.)
-     *
-     * @param newValue    set true if the decimal separator will always appear with decimals.
-     * Example: Decimal ON: 12345 -> 12345.; OFF: 12345 -> 12345
-     * @stable ICU 2.0
-     */
-    virtual void setDecimalSeparatorAlwaysShown(UBool newValue);
-
-    /**
-     * Allows you to get the parse behavior of the pattern decimal mark.
-     *
-     * @return    true if input must contain a match to decimal mark in pattern
-     * @stable ICU 54
-     */
-    UBool isDecimalPatternMatchRequired(void) const;
-
-    /**
-     * Allows you to set the parse behavior of the pattern decimal mark.
-     *
-     * if true, the input must have a decimal mark if one was specified in the pattern. When
-     * false the decimal mark may be omitted from the input.
-     *
-     * @param newValue    set true if input must contain a match to decimal mark in pattern
-     * @stable ICU 54
-     */
-    virtual void setDecimalPatternMatchRequired(UBool newValue);
-
-    /**
-     * Returns whether to ignore exponents when parsing.
-     *
-     * @return Whether to ignore exponents when parsing.
-     * @see #setParseNoExponent
-     * @stable ICU 64
-     */
-    UBool isParseNoExponent() const;
-
-    /**
-     * Specifies whether to stop parsing when an exponent separator is encountered. For
-     * example, parses "123E4" to 123 (with parse position 3) instead of 1230000 (with parse position
-     * 5).
-     *
-     * @param value true to prevent exponents from being parsed; false to allow them to be parsed.
-     * @stable ICU 64
-     */
-    void setParseNoExponent(UBool value);
-
-    /**
-     * Returns whether parsing is sensitive to case (lowercase/uppercase).
-     *
-     * @return Whether parsing is case-sensitive.
-     * @see #setParseCaseSensitive
-     * @stable ICU 64
-     */
-    UBool isParseCaseSensitive() const;
-
-    /**
-     * Whether to pay attention to case when parsing; default is to ignore case (perform
-     * case-folding). For example, "A" == "a" in case-insensitive but not case-sensitive mode.
-     *
-     * Currency symbols are never case-folded. For example, "us$1.00" will not parse in case-insensitive
-     * mode, even though "US$1.00" parses.
-     *
-     * @param value true to enable case-sensitive parsing (the default); false to force
-     *              case-sensitive parsing behavior.
-     * @stable ICU 64
-     */
-    void setParseCaseSensitive(UBool value);
-
-    /**
-     * Returns whether truncation of high-order integer digits should result in an error.
-     * By default, setMaximumIntegerDigits truncates high-order digits silently.
-     *
-     * @return Whether an error code is set if high-order digits are truncated.
-     * @see setFormatFailIfMoreThanMaxDigits
-     * @stable ICU 64
-     */
-    UBool isFormatFailIfMoreThanMaxDigits() const;
-
-    /**
-     * Sets whether truncation of high-order integer digits should result in an error.
-     * By default, setMaximumIntegerDigits truncates high-order digits silently.
-     *
-     * @param value Whether to set an error code if high-order digits are truncated.
-     * @stable ICU 64
-     */
-    void setFormatFailIfMoreThanMaxDigits(UBool value);
-
-    /**
-     * Synthesizes a pattern string that represents the current state
-     * of this Format object.
-     *
-     * @param result    Output param which will receive the pattern.
-     *                  Previous contents are deleted.
-     * @return          A reference to 'result'.
-     * @see applyPattern
-     * @stable ICU 2.0
-     */
-    virtual UnicodeString& toPattern(UnicodeString& result) const;
-
-    /**
-     * Synthesizes a localized pattern string that represents the current
-     * state of this Format object.
-     *
-     * @param result    Output param which will receive the localized pattern.
-     *                  Previous contents are deleted.
-     * @return          A reference to 'result'.
-     * @see applyPattern
-     * @stable ICU 2.0
-     */
-    virtual UnicodeString& toLocalizedPattern(UnicodeString& result) const;
-
-    /**
-     * Apply the given pattern to this Format object.  A pattern is a
-     * short-hand specification for the various formatting properties.
-     * These properties can also be changed individually through the
-     * various setter methods.
-     * <P>
-     * There is no limit to integer digits are set
-     * by this routine, since that is the typical end-user desire;
-     * use setMaximumInteger if you want to set a real value.
-     * For negative numbers, use a second pattern, separated by a semicolon
-     * <pre>
-     * .      Example "#,#00.0#" -> 1,234.56
-     * </pre>
-     * This means a minimum of 2 integer digits, 1 fraction digit, and
-     * a maximum of 2 fraction digits.
-     * <pre>
-     * .      Example: "#,#00.0#;(#,#00.0#)" for negatives in parantheses.
-     * </pre>
-     * In negative patterns, the minimum and maximum counts are ignored;
-     * these are presumed to be set in the positive pattern.
-     *
-     * @param pattern    The pattern to be applied.
-     * @param parseError Struct to recieve information on position
-     *                   of error if an error is encountered
-     * @param status     Output param set to success/failure code on
-     *                   exit. If the pattern is invalid, this will be
-     *                   set to a failure result.
-     * @stable ICU 2.0
-     */
-    virtual void applyPattern(const UnicodeString& pattern, UParseError& parseError, UErrorCode& status);
-
-    /**
-     * Sets the pattern.
-     * @param pattern   The pattern to be applied.
-     * @param status    Output param set to success/failure code on
-     *                  exit. If the pattern is invalid, this will be
-     *                  set to a failure result.
-     * @stable ICU 2.0
-     */
-    virtual void applyPattern(const UnicodeString& pattern, UErrorCode& status);
-
-    /**
-     * Apply the given pattern to this Format object.  The pattern
-     * is assumed to be in a localized notation. A pattern is a
-     * short-hand specification for the various formatting properties.
-     * These properties can also be changed individually through the
-     * various setter methods.
-     * <P>
-     * There is no limit to integer digits are set
-     * by this routine, since that is the typical end-user desire;
-     * use setMaximumInteger if you want to set a real value.
-     * For negative numbers, use a second pattern, separated by a semicolon
-     * <pre>
-     * .      Example "#,#00.0#" -> 1,234.56
-     * </pre>
-     * This means a minimum of 2 integer digits, 1 fraction digit, and
-     * a maximum of 2 fraction digits.
-     *
-     * Example: "#,#00.0#;(#,#00.0#)" for negatives in parantheses.
-     *
-     * In negative patterns, the minimum and maximum counts are ignored;
-     * these are presumed to be set in the positive pattern.
-     *
-     * @param pattern   The localized pattern to be applied.
-     * @param parseError Struct to recieve information on position
-     *                   of error if an error is encountered
-     * @param status    Output param set to success/failure code on
-     *                  exit. If the pattern is invalid, this will be
-     *                  set to a failure result.
-     * @stable ICU 2.0
-     */
-    virtual void applyLocalizedPattern(const UnicodeString& pattern, UParseError& parseError,
-                                       UErrorCode& status);
-
-    /**
-     * Apply the given pattern to this Format object.
-     *
-     * @param pattern   The localized pattern to be applied.
-     * @param status    Output param set to success/failure code on
-     *                  exit. If the pattern is invalid, this will be
-     *                  set to a failure result.
-     * @stable ICU 2.0
-     */
-    virtual void applyLocalizedPattern(const UnicodeString& pattern, UErrorCode& status);
-
-
-    /**
-     * Sets the maximum number of digits allowed in the integer portion of a
-     * number. This override limits the integer digit count to 309.
-     *
-     * @param newValue    the new value of the maximum number of digits
-     *                      allowed in the integer portion of a number.
-     * @see NumberFormat#setMaximumIntegerDigits
-     * @stable ICU 2.0
-     */
-    void setMaximumIntegerDigits(int32_t newValue) U_OVERRIDE;
-
-    /**
-     * Sets the minimum number of digits allowed in the integer portion of a
-     * number. This override limits the integer digit count to 309.
-     *
-     * @param newValue    the new value of the minimum number of digits
-     *                      allowed in the integer portion of a number.
-     * @see NumberFormat#setMinimumIntegerDigits
-     * @stable ICU 2.0
-     */
-    void setMinimumIntegerDigits(int32_t newValue) U_OVERRIDE;
-
-    /**
-     * Sets the maximum number of digits allowed in the fraction portion of a
-     * number. This override limits the fraction digit count to 340.
-     *
-     * @param newValue    the new value of the maximum number of digits
-     *                    allowed in the fraction portion of a number.
-     * @see NumberFormat#setMaximumFractionDigits
-     * @stable ICU 2.0
-     */
-    void setMaximumFractionDigits(int32_t newValue) U_OVERRIDE;
-
-    /**
-     * Sets the minimum number of digits allowed in the fraction portion of a
-     * number. This override limits the fraction digit count to 340.
-     *
-     * @param newValue    the new value of the minimum number of digits
-     *                    allowed in the fraction portion of a number.
-     * @see NumberFormat#setMinimumFractionDigits
-     * @stable ICU 2.0
-     */
-    void setMinimumFractionDigits(int32_t newValue) U_OVERRIDE;
-
-    /**
-     * Returns the minimum number of significant digits that will be
-     * displayed. This value has no effect unless areSignificantDigitsUsed()
-     * returns true.
-     * @return the fewest significant digits that will be shown
-     * @stable ICU 3.0
-     */
-    int32_t getMinimumSignificantDigits() const;
-
-    /**
-     * Returns the maximum number of significant digits that will be
-     * displayed. This value has no effect unless areSignificantDigitsUsed()
-     * returns true.
-     * @return the most significant digits that will be shown
-     * @stable ICU 3.0
-     */
-    int32_t getMaximumSignificantDigits() const;
-
-    /**
-     * Sets the minimum number of significant digits that will be
-     * displayed.  If <code>min</code> is less than one then it is set
-     * to one.  If the maximum significant digits count is less than
-     * <code>min</code>, then it is set to <code>min</code>.
-     * This function also enables the use of significant digits
-     * by this formatter - areSignificantDigitsUsed() will return true.
-     * @see #areSignificantDigitsUsed
-     * @param min the fewest significant digits to be shown
-     * @stable ICU 3.0
-     */
-    void setMinimumSignificantDigits(int32_t min);
-
-    /**
-     * Sets the maximum number of significant digits that will be
-     * displayed.  If <code>max</code> is less than one then it is set
-     * to one.  If the minimum significant digits count is greater
-     * than <code>max</code>, then it is set to <code>max</code>.
-     * This function also enables the use of significant digits
-     * by this formatter - areSignificantDigitsUsed() will return true.
-     * @see #areSignificantDigitsUsed
-     * @param max the most significant digits to be shown
-     * @stable ICU 3.0
-     */
-    void setMaximumSignificantDigits(int32_t max);
-
-    /**
-     * Returns true if significant digits are in use, or false if
-     * integer and fraction digit counts are in use.
-     * @return true if significant digits are in use
-     * @stable ICU 3.0
-     */
-    UBool areSignificantDigitsUsed() const;
-
-    /**
-     * Sets whether significant digits are in use, or integer and
-     * fraction digit counts are in use.
-     * @param useSignificantDigits true to use significant digits, or
-     * false to use integer and fraction digit counts
-     * @stable ICU 3.0
-     */
-    void setSignificantDigitsUsed(UBool useSignificantDigits);
-
-    /**
-     * Sets the currency used to display currency
-     * amounts.  This takes effect immediately, if this format is a
-     * currency format.  If this format is not a currency format, then
-     * the currency is used if and when this object becomes a
-     * currency format through the application of a new pattern.
-     * @param theCurrency a 3-letter ISO code indicating new currency
-     * to use.  It need not be null-terminated.  May be the empty
-     * string or NULL to indicate no currency.
-     * @param ec input-output error code
-     * @stable ICU 3.0
-     */
-    void setCurrency(const char16_t* theCurrency, UErrorCode& ec) U_OVERRIDE;
-
-#ifndef U_FORCE_HIDE_DEPRECATED_API
-    /**
-     * Sets the currency used to display currency amounts.  See
-     * setCurrency(const char16_t*, UErrorCode&).
-     * @deprecated ICU 3.0. Use setCurrency(const char16_t*, UErrorCode&).
-     */
-    virtual void setCurrency(const char16_t* theCurrency);
-#endif  // U_FORCE_HIDE_DEPRECATED_API
-
-    /**
-     * Sets the `Currency Usage` object used to display currency.
-     * This takes effect immediately, if this format is a
-     * currency format.
-     * @param newUsage new currency usage object to use.
-     * @param ec input-output error code
-     * @stable ICU 54
-     */
-    void setCurrencyUsage(UCurrencyUsage newUsage, UErrorCode* ec);
-
-    /**
-     * Returns the `Currency Usage` object used to display currency
-     * @stable ICU 54
-     */
-    UCurrencyUsage getCurrencyUsage() const;
-
-#ifndef U_HIDE_INTERNAL_API
-
-    /**
-     *  Format a number and save it into the given DecimalQuantity.
-     *  Internal, not intended for public use.
-     *  @internal
-     */
-    void formatToDecimalQuantity(double number, number::impl::DecimalQuantity& output,
-                                 UErrorCode& status) const;
-
-    /**
-     *  Get a DecimalQuantity corresponding to a formattable as it would be
-     *  formatted by this DecimalFormat.
-     *  Internal, not intended for public use.
-     *  @internal
-     */
-    void formatToDecimalQuantity(const Formattable& number, number::impl::DecimalQuantity& output,
-                                 UErrorCode& status) const;
-
-#endif  /* U_HIDE_INTERNAL_API */
-
-    /**
-     * Converts this DecimalFormat to a (Localized)NumberFormatter. Starting
-     * in ICU 60, NumberFormatter is the recommended way to format numbers.
-     * You can use the returned LocalizedNumberFormatter to format numbers and
-     * get a FormattedNumber, which contains a string as well as additional
-     * annotations about the formatted value.
-     *
-     * If a memory allocation failure occurs, the return value of this method
-     * might be null. If you are concerned about correct recovery from
-     * out-of-memory situations, use this pattern:
-     *
-     * <pre>
-     * FormattedNumber result;
-     * if (auto* ptr = df->toNumberFormatter(status)) {
-     *     result = ptr->formatDouble(123, status);
-     * }
-     * </pre>
-     *
-     * If you are not concerned about out-of-memory situations, or if your
-     * environment throws exceptions when memory allocation failure occurs,
-     * you can chain the methods, like this:
-     *
-     * <pre>
-     * FormattedNumber result = df
-     *     ->toNumberFormatter(status)
-     *     ->formatDouble(123, status);
-     * </pre>
-     *
-     * NOTE: The returned LocalizedNumberFormatter is owned by this DecimalFormat.
-     * If a non-const method is called on the DecimalFormat, or if the DecimalFormat
-     * is deleted, the object becomes invalid. If you plan to keep the return value
-     * beyond the lifetime of the DecimalFormat, copy it to a local variable:
-     *
-     * <pre>
-     * LocalizedNumberFormatter lnf;
-     * if (auto* ptr = df->toNumberFormatter(status)) {
-     *     lnf = *ptr;
-     * }
-     * </pre>
-     *
-     * @param status Set on failure, like U_MEMORY_ALLOCATION_ERROR.
-     * @return A pointer to an internal object, or nullptr on failure.
-     *         Do not delete the return value!
-     * @stable ICU 64
-     */
-    const number::LocalizedNumberFormatter* toNumberFormatter(UErrorCode& status) const;
-
-    /**
-     * Return the class ID for this class.  This is useful only for
-     * comparing to a return value from getDynamicClassID().  For example:
-     * <pre>
-     * .      Base* polymorphic_pointer = createPolymorphicObject();
-     * .      if (polymorphic_pointer->getDynamicClassID() ==
-     * .          Derived::getStaticClassID()) ...
-     * </pre>
-     * @return          The class ID for all objects of this class.
-     * @stable ICU 2.0
-     */
-    static UClassID U_EXPORT2 getStaticClassID(void);
-
-    /**
-     * Returns a unique class ID POLYMORPHICALLY.  Pure virtual override.
-     * This method is to implement a simple version of RTTI, since not all
-     * C++ compilers support genuine RTTI.  Polymorphic operator==() and
-     * clone() methods call this method.
-     *
-     * @return          The class ID for this object. All objects of a
-     *                  given class have the same class ID.  Objects of
-     *                  other classes have different class IDs.
-     * @stable ICU 2.0
-     */
-    UClassID getDynamicClassID(void) const U_OVERRIDE;
-
-  private:
-
-    /** Rebuilds the formatter object from the property bag. */
-    void touch(UErrorCode& status);
-
-    /** Rebuilds the formatter object, ignoring any error code. */
-    void touchNoError();
-
-    /**
-     * Updates the property bag with settings from the given pattern.
-     *
-     * @param pattern The pattern string to parse.
-     * @param ignoreRounding Whether to leave out rounding information (minFrac, maxFrac, and rounding
-     *     increment) when parsing the pattern. This may be desirable if a custom rounding mode, such
-     *     as CurrencyUsage, is to be used instead. One of {@link
-     *     PatternStringParser#IGNORE_ROUNDING_ALWAYS}, {@link PatternStringParser#IGNORE_ROUNDING_IF_CURRENCY},
-     *     or {@link PatternStringParser#IGNORE_ROUNDING_NEVER}.
-     * @see PatternAndPropertyUtils#parseToExistingProperties
-     */
-    void setPropertiesFromPattern(const UnicodeString& pattern, int32_t ignoreRounding,
-                                  UErrorCode& status);
-
-    const numparse::impl::NumberParserImpl* getParser(UErrorCode& status) const;
-
-    const numparse::impl::NumberParserImpl* getCurrencyParser(UErrorCode& status) const;
-
-    static void fieldPositionHelper(
-        const number::impl::UFormattedNumberData& formatted,
-        FieldPosition& fieldPosition,
-        int32_t offset,
-        UErrorCode& status);
-
-    static void fieldPositionIteratorHelper(
-        const number::impl::UFormattedNumberData& formatted,
-        FieldPositionIterator* fpi,
-        int32_t offset,
-        UErrorCode& status);
-
-    void setupFastFormat();
-
-    bool fastFormatDouble(double input, UnicodeString& output) const;
-
-    bool fastFormatInt64(int64_t input, UnicodeString& output) const;
-
-    void doFastFormatInt32(int32_t input, bool isNegative, UnicodeString& output) const;
-
-    //=====================================================================================//
-    //                                   INSTANCE FIELDS                                   //
-    //=====================================================================================//
-
-
-    // One instance field for the implementation, keep all fields inside of an implementation
-    // class defined in number_mapper.h
-    number::impl::DecimalFormatFields* fields = nullptr;
-
-    // Allow child class CompactDecimalFormat to access fProperties:
-    friend class CompactDecimalFormat;
-
-    // Allow MeasureFormat to use fieldPositionHelper:
-    friend class MeasureFormat;
-
-};
-
-U_NAMESPACE_END
-
-#endif /* #if !UCONFIG_NO_FORMATTING */
-
-#endif /* U_SHOW_CPLUSPLUS_API */
-
-#endif // _DECIMFMT
-//eof
-=======
-// © 2016 and later: Unicode, Inc. and others.
-// License & terms of use: http://www.unicode.org/copyright.html
-/*
-********************************************************************************
-*   Copyright (C) 1997-2016, International Business Machines
-*   Corporation and others.  All Rights Reserved.
-********************************************************************************
-*
-* File DECIMFMT.H
-*
-* Modification History:
-*
-*   Date        Name        Description
-*   02/19/97    aliu        Converted from java.
-*   03/20/97    clhuang     Updated per C++ implementation.
-*   04/03/97    aliu        Rewrote parsing and formatting completely, and
-*                           cleaned up and debugged.  Actually works now.
-*   04/17/97    aliu        Changed DigitCount to int per code review.
-*   07/10/97    helena      Made ParsePosition a class and get rid of the function
-*                           hiding problems.
-*   09/09/97    aliu        Ported over support for exponential formats.
-*   07/20/98    stephen     Changed documentation
-*   01/30/13    emmons      Added Scaling methods
-********************************************************************************
-*/
-
-#ifndef DECIMFMT_H
-#define DECIMFMT_H
-
-#include "unicode/utypes.h"
-
-#if U_SHOW_CPLUSPLUS_API
-
-/**
- * \file
- * \brief C++ API: Compatibility APIs for decimal formatting.
- */
-
-#if !UCONFIG_NO_FORMATTING
-
-#include "unicode/dcfmtsym.h"
-#include "unicode/numfmt.h"
-#include "unicode/locid.h"
-#include "unicode/fpositer.h"
-#include "unicode/stringpiece.h"
-#include "unicode/curramt.h"
-#include "unicode/enumset.h"
-
-U_NAMESPACE_BEGIN
-
-class CurrencyPluralInfo;
-class CompactDecimalFormat;
-
-namespace number {
-class LocalizedNumberFormatter;
-namespace impl {
-class DecimalQuantity;
-struct DecimalFormatFields;
-class UFormattedNumberData;
-}
-}
-
-namespace numparse {
-namespace impl {
-class NumberParserImpl;
-}
-}
-
-/**
- * **IMPORTANT:** New users are strongly encouraged to see if
- * numberformatter.h fits their use case.  Although not deprecated, this header
- * is provided for backwards compatibility only.
- *
- * DecimalFormat is a concrete subclass of NumberFormat that formats decimal
- * numbers. It has a variety of features designed to make it possible to parse
- * and format numbers in any locale, including support for Western, Arabic, or
- * Indic digits.  It also supports different flavors of numbers, including
- * integers ("123"), fixed-point numbers ("123.4"), scientific notation
- * ("1.23E4"), percentages ("12%"), and currency amounts ("$123", "USD123",
- * "123 US dollars").  All of these flavors can be easily localized.
- *
- * To obtain a NumberFormat for a specific locale (including the default
- * locale) call one of NumberFormat's factory methods such as
- * createInstance(). Do not call the DecimalFormat constructors directly, unless
- * you know what you are doing, since the NumberFormat factory methods may
- * return subclasses other than DecimalFormat.
- *
- * **Example Usage**
- *
- * \code
- *     // Normally we would have a GUI with a menu for this
- *     int32_t locCount;
- *     const Locale* locales = NumberFormat::getAvailableLocales(locCount);
- *
- *     double myNumber = -1234.56;
- *     UErrorCode success = U_ZERO_ERROR;
- *     NumberFormat* form;
- *
- *     // Print out a number with the localized number, currency and percent
- *     // format for each locale.
- *     UnicodeString countryName;
- *     UnicodeString displayName;
- *     UnicodeString str;
- *     UnicodeString pattern;
- *     Formattable fmtable;
- *     for (int32_t j = 0; j < 3; ++j) {
- *         cout << endl << "FORMAT " << j << endl;
- *         for (int32_t i = 0; i < locCount; ++i) {
- *             if (locales[i].getCountry(countryName).size() == 0) {
- *                 // skip language-only
- *                 continue;
- *             }
- *             switch (j) {
- *             case 0:
- *                 form = NumberFormat::createInstance(locales[i], success ); break;
- *             case 1:
- *                 form = NumberFormat::createCurrencyInstance(locales[i], success ); break;
- *             default:
- *                 form = NumberFormat::createPercentInstance(locales[i], success ); break;
- *             }
- *             if (form) {
- *                 str.remove();
- *                 pattern = ((DecimalFormat*)form)->toPattern(pattern);
- *                 cout << locales[i].getDisplayName(displayName) << ": " << pattern;
- *                 cout << "  ->  " << form->format(myNumber,str) << endl;
- *                 form->parse(form->format(myNumber,str), fmtable, success);
- *                 delete form;
- *             }
- *         }
- *     }
- * \endcode
- *
- * **Another example use createInstance(style)**
- *
- * \code
- * // Print out a number using the localized number, currency,
- * // percent, scientific, integer, iso currency, and plural currency
- * // format for each locale</strong>
- * Locale* locale = new Locale("en", "US");
- * double myNumber = 1234.56;
- * UErrorCode success = U_ZERO_ERROR;
- * UnicodeString str;
- * Formattable fmtable;
- * for (int j=NumberFormat::kNumberStyle;
- *      j<=NumberFormat::kPluralCurrencyStyle;
- *      ++j) {
- *     NumberFormat* form = NumberFormat::createInstance(locale, j, success);
- *     str.remove();
- *     cout << "format result " << form->format(myNumber, str) << endl;
- *     format->parse(form->format(myNumber, str), fmtable, success);
- *     delete form;
- * }
- * \endcode
- *
- *
- * <p><strong>Patterns</strong>
- *
- * <p>A DecimalFormat consists of a <em>pattern</em> and a set of
- * <em>symbols</em>.  The pattern may be set directly using
- * applyPattern(), or indirectly using other API methods which
- * manipulate aspects of the pattern, such as the minimum number of integer
- * digits.  The symbols are stored in a DecimalFormatSymbols
- * object.  When using the NumberFormat factory methods, the
- * pattern and symbols are read from ICU's locale data.
- *
- * <p><strong>Special Pattern Characters</strong>
- *
- * <p>Many characters in a pattern are taken literally; they are matched during
- * parsing and output unchanged during formatting.  Special characters, on the
- * other hand, stand for other characters, strings, or classes of characters.
- * For example, the '#' character is replaced by a localized digit.  Often the
- * replacement character is the same as the pattern character; in the U.S. locale,
- * the ',' grouping character is replaced by ','.  However, the replacement is
- * still happening, and if the symbols are modified, the grouping character
- * changes.  Some special characters affect the behavior of the formatter by
- * their presence; for example, if the percent character is seen, then the
- * value is multiplied by 100 before being displayed.
- *
- * <p>To insert a special character in a pattern as a literal, that is, without
- * any special meaning, the character must be quoted.  There are some exceptions to
- * this which are noted below.
- *
- * <p>The characters listed here are used in non-localized patterns.  Localized
- * patterns use the corresponding characters taken from this formatter's
- * DecimalFormatSymbols object instead, and these characters lose
- * their special status.  Two exceptions are the currency sign and quote, which
- * are not localized.
- *
- * <table border=0 cellspacing=3 cellpadding=0>
- *   <tr bgcolor="#ccccff">
- *     <td align=left><strong>Symbol</strong>
- *     <td align=left><strong>Location</strong>
- *     <td align=left><strong>Localized?</strong>
- *     <td align=left><strong>Meaning</strong>
- *   <tr valign=top>
- *     <td><code>0</code>
- *     <td>Number
- *     <td>Yes
- *     <td>Digit
- *   <tr valign=top bgcolor="#eeeeff">
- *     <td><code>1-9</code>
- *     <td>Number
- *     <td>Yes
- *     <td>'1' through '9' indicate rounding.
- *   <tr valign=top>
- *     <td><code>\htmlonly&#x40;\endhtmlonly</code> <!--doxygen doesn't like @-->
- *     <td>Number
- *     <td>No
- *     <td>Significant digit
- *   <tr valign=top bgcolor="#eeeeff">
- *     <td><code>#</code>
- *     <td>Number
- *     <td>Yes
- *     <td>Digit, zero shows as absent
- *   <tr valign=top>
- *     <td><code>.</code>
- *     <td>Number
- *     <td>Yes
- *     <td>Decimal separator or monetary decimal separator
- *   <tr valign=top bgcolor="#eeeeff">
- *     <td><code>-</code>
- *     <td>Number
- *     <td>Yes
- *     <td>Minus sign
- *   <tr valign=top>
- *     <td><code>,</code>
- *     <td>Number
- *     <td>Yes
- *     <td>Grouping separator
- *   <tr valign=top bgcolor="#eeeeff">
- *     <td><code>E</code>
- *     <td>Number
- *     <td>Yes
- *     <td>Separates mantissa and exponent in scientific notation.
- *         <em>Need not be quoted in prefix or suffix.</em>
- *   <tr valign=top>
- *     <td><code>+</code>
- *     <td>Exponent
- *     <td>Yes
- *     <td>Prefix positive exponents with localized plus sign.
- *         <em>Need not be quoted in prefix or suffix.</em>
- *   <tr valign=top bgcolor="#eeeeff">
- *     <td><code>;</code>
- *     <td>Subpattern boundary
- *     <td>Yes
- *     <td>Separates positive and negative subpatterns
- *   <tr valign=top>
- *     <td><code>\%</code>
- *     <td>Prefix or suffix
- *     <td>Yes
- *     <td>Multiply by 100 and show as percentage
- *   <tr valign=top bgcolor="#eeeeff">
- *     <td><code>\\u2030</code>
- *     <td>Prefix or suffix
- *     <td>Yes
- *     <td>Multiply by 1000 and show as per mille
- *   <tr valign=top>
- *     <td><code>\htmlonly&curren;\endhtmlonly</code> (<code>\\u00A4</code>)
- *     <td>Prefix or suffix
- *     <td>No
- *     <td>Currency sign, replaced by currency symbol.  If
- *         doubled, replaced by international currency symbol.
- *         If tripled, replaced by currency plural names, for example,
- *         "US dollar" or "US dollars" for America.
- *         If present in a pattern, the monetary decimal separator
- *         is used instead of the decimal separator.
- *   <tr valign=top bgcolor="#eeeeff">
- *     <td><code>'</code>
- *     <td>Prefix or suffix
- *     <td>No
- *     <td>Used to quote special characters in a prefix or suffix,
- *         for example, <code>"'#'#"</code> formats 123 to
- *         <code>"#123"</code>.  To create a single quote
- *         itself, use two in a row: <code>"# o''clock"</code>.
- *   <tr valign=top>
- *     <td><code>*</code>
- *     <td>Prefix or suffix boundary
- *     <td>Yes
- *     <td>Pad escape, precedes pad character
- * </table>
- *
- * <p>A DecimalFormat pattern contains a positive and negative
- * subpattern, for example, "#,##0.00;(#,##0.00)".  Each subpattern has a
- * prefix, a numeric part, and a suffix.  If there is no explicit negative
- * subpattern, the negative subpattern is the localized minus sign prefixed to the
- * positive subpattern. That is, "0.00" alone is equivalent to "0.00;-0.00".  If there
- * is an explicit negative subpattern, it serves only to specify the negative
- * prefix and suffix; the number of digits, minimal digits, and other
- * characteristics are ignored in the negative subpattern. That means that
- * "#,##0.0#;(#)" has precisely the same result as "#,##0.0#;(#,##0.0#)".
- *
- * <p>The prefixes, suffixes, and various symbols used for infinity, digits,
- * thousands separators, decimal separators, etc. may be set to arbitrary
- * values, and they will appear properly during formatting.  However, care must
- * be taken that the symbols and strings do not conflict, or parsing will be
- * unreliable.  For example, either the positive and negative prefixes or the
- * suffixes must be distinct for parse() to be able
- * to distinguish positive from negative values.  Another example is that the
- * decimal separator and thousands separator should be distinct characters, or
- * parsing will be impossible.
- *
- * <p>The <em>grouping separator</em> is a character that separates clusters of
- * integer digits to make large numbers more legible.  It commonly used for
- * thousands, but in some locales it separates ten-thousands.  The <em>grouping
- * size</em> is the number of digits between the grouping separators, such as 3
- * for "100,000,000" or 4 for "1 0000 0000". There are actually two different
- * grouping sizes: One used for the least significant integer digits, the
- * <em>primary grouping size</em>, and one used for all others, the
- * <em>secondary grouping size</em>.  In most locales these are the same, but
- * sometimes they are different. For example, if the primary grouping interval
- * is 3, and the secondary is 2, then this corresponds to the pattern
- * "#,##,##0", and the number 123456789 is formatted as "12,34,56,789".  If a
- * pattern contains multiple grouping separators, the interval between the last
- * one and the end of the integer defines the primary grouping size, and the
- * interval between the last two defines the secondary grouping size. All others
- * are ignored, so "#,##,###,####" == "###,###,####" == "##,#,###,####".
- *
- * <p>Illegal patterns, such as "#.#.#" or "#.###,###", will cause
- * DecimalFormat to set a failing UErrorCode.
- *
- * <p><strong>Pattern BNF</strong>
- *
- * <pre>
- * pattern    := subpattern (';' subpattern)?
- * subpattern := prefix? number exponent? suffix?
- * number     := (integer ('.' fraction)?) | sigDigits
- * prefix     := '\\u0000'..'\\uFFFD' - specialCharacters
- * suffix     := '\\u0000'..'\\uFFFD' - specialCharacters
- * integer    := '#'* '0'* '0'
- * fraction   := '0'* '#'*
- * sigDigits  := '#'* '@' '@'* '#'*
- * exponent   := 'E' '+'? '0'* '0'
- * padSpec    := '*' padChar
- * padChar    := '\\u0000'..'\\uFFFD' - quote
- * &nbsp;
- * Notation:
- *   X*       0 or more instances of X
- *   X?       0 or 1 instances of X
- *   X|Y      either X or Y
- *   C..D     any character from C up to D, inclusive
- *   S-T      characters in S, except those in T
- * </pre>
- * The first subpattern is for positive numbers. The second (optional)
- * subpattern is for negative numbers.
- *
- * <p>Not indicated in the BNF syntax above:
- *
- * <ul><li>The grouping separator ',' can occur inside the integer and
- * sigDigits elements, between any two pattern characters of that
- * element, as long as the integer or sigDigits element is not
- * followed by the exponent element.
- *
- * <li>Two grouping intervals are recognized: That between the
- *     decimal point and the first grouping symbol, and that
- *     between the first and second grouping symbols. These
- *     intervals are identical in most locales, but in some
- *     locales they differ. For example, the pattern
- *     &quot;#,##,###&quot; formats the number 123456789 as
- *     &quot;12,34,56,789&quot;.</li>
- *
- * <li>The pad specifier <code>padSpec</code> may appear before the prefix,
- * after the prefix, before the suffix, after the suffix, or not at all.
- *
- * <li>In place of '0', the digits '1' through '9' may be used to
- * indicate a rounding increment.
- * </ul>
- *
- * <p><strong>Parsing</strong>
- *
- * <p>DecimalFormat parses all Unicode characters that represent
- * decimal digits, as defined by u_charDigitValue().  In addition,
- * DecimalFormat also recognizes as digits the ten consecutive
- * characters starting with the localized zero digit defined in the
- * DecimalFormatSymbols object.  During formatting, the
- * DecimalFormatSymbols-based digits are output.
- *
- * <p>During parsing, grouping separators are ignored if in lenient mode;
- * otherwise, if present, they must be in appropriate positions.
- *
- * <p>For currency parsing, the formatter is able to parse every currency
- * style formats no matter which style the formatter is constructed with.
- * For example, a formatter instance gotten from
- * NumberFormat.getInstance(ULocale, NumberFormat.CURRENCYSTYLE) can parse
- * formats such as "USD1.00" and "3.00 US dollars".
- *
- * <p>If parse(UnicodeString&,Formattable&,ParsePosition&)
- * fails to parse a string, it leaves the parse position unchanged.
- * The convenience method parse(UnicodeString&,Formattable&,UErrorCode&)
- * indicates parse failure by setting a failing
- * UErrorCode.
- *
- * <p><strong>Formatting</strong>
- *
- * <p>Formatting is guided by several parameters, all of which can be
- * specified either using a pattern or using the API.  The following
- * description applies to formats that do not use <a href="#sci">scientific
- * notation</a> or <a href="#sigdig">significant digits</a>.
- *
- * <ul><li>If the number of actual integer digits exceeds the
- * <em>maximum integer digits</em>, then only the least significant
- * digits are shown.  For example, 1997 is formatted as "97" if the
- * maximum integer digits is set to 2.
- *
- * <li>If the number of actual integer digits is less than the
- * <em>minimum integer digits</em>, then leading zeros are added.  For
- * example, 1997 is formatted as "01997" if the minimum integer digits
- * is set to 5.
- *
- * <li>If the number of actual fraction digits exceeds the <em>maximum
- * fraction digits</em>, then rounding is performed to the
- * maximum fraction digits.  For example, 0.125 is formatted as "0.12"
- * if the maximum fraction digits is 2.  This behavior can be changed
- * by specifying a rounding increment and/or a rounding mode.
- *
- * <li>If the number of actual fraction digits is less than the
- * <em>minimum fraction digits</em>, then trailing zeros are added.
- * For example, 0.125 is formatted as "0.1250" if the minimum fraction
- * digits is set to 4.
- *
- * <li>Trailing fractional zeros are not displayed if they occur
- * <em>j</em> positions after the decimal, where <em>j</em> is less
- * than the maximum fraction digits. For example, 0.10004 is
- * formatted as "0.1" if the maximum fraction digits is four or less.
- * </ul>
- *
- * <p><strong>Special Values</strong>
- *
- * <p><code>NaN</code> is represented as a single character, typically
- * <code>\\uFFFD</code>.  This character is determined by the
- * DecimalFormatSymbols object.  This is the only value for which
- * the prefixes and suffixes are not used.
- *
- * <p>Infinity is represented as a single character, typically
- * <code>\\u221E</code>, with the positive or negative prefixes and suffixes
- * applied.  The infinity character is determined by the
- * DecimalFormatSymbols object.
- *
- * <a name="sci"><strong>Scientific Notation</strong></a>
- *
- * <p>Numbers in scientific notation are expressed as the product of a mantissa
- * and a power of ten, for example, 1234 can be expressed as 1.234 x 10<sup>3</sup>. The
- * mantissa is typically in the half-open interval [1.0, 10.0) or sometimes [0.0, 1.0),
- * but it need not be.  DecimalFormat supports arbitrary mantissas.
- * DecimalFormat can be instructed to use scientific
- * notation through the API or through the pattern.  In a pattern, the exponent
- * character immediately followed by one or more digit characters indicates
- * scientific notation.  Example: "0.###E0" formats the number 1234 as
- * "1.234E3".
- *
- * <ul>
- * <li>The number of digit characters after the exponent character gives the
- * minimum exponent digit count.  There is no maximum.  Negative exponents are
- * formatted using the localized minus sign, <em>not</em> the prefix and suffix
- * from the pattern.  This allows patterns such as "0.###E0 m/s".  To prefix
- * positive exponents with a localized plus sign, specify '+' between the
- * exponent and the digits: "0.###E+0" will produce formats "1E+1", "1E+0",
- * "1E-1", etc.  (In localized patterns, use the localized plus sign rather than
- * '+'.)
- *
- * <li>The minimum number of integer digits is achieved by adjusting the
- * exponent.  Example: 0.00123 formatted with "00.###E0" yields "12.3E-4".  This
- * only happens if there is no maximum number of integer digits.  If there is a
- * maximum, then the minimum number of integer digits is fixed at one.
- *
- * <li>The maximum number of integer digits, if present, specifies the exponent
- * grouping.  The most common use of this is to generate <em>engineering
- * notation</em>, in which the exponent is a multiple of three, e.g.,
- * "##0.###E0".  The number 12345 is formatted using "##0.####E0" as "12.345E3".
- *
- * <li>When using scientific notation, the formatter controls the
- * digit counts using significant digits logic.  The maximum number of
- * significant digits limits the total number of integer and fraction
- * digits that will be shown in the mantissa; it does not affect
- * parsing.  For example, 12345 formatted with "##0.##E0" is "12.3E3".
- * See the section on significant digits for more details.
- *
- * <li>The number of significant digits shown is determined as
- * follows: If areSignificantDigitsUsed() returns false, then the
- * minimum number of significant digits shown is one, and the maximum
- * number of significant digits shown is the sum of the <em>minimum
- * integer</em> and <em>maximum fraction</em> digits, and is
- * unaffected by the maximum integer digits.  If this sum is zero,
- * then all significant digits are shown.  If
- * areSignificantDigitsUsed() returns true, then the significant digit
- * counts are specified by getMinimumSignificantDigits() and
- * getMaximumSignificantDigits().  In this case, the number of
- * integer digits is fixed at one, and there is no exponent grouping.
- *
- * <li>Exponential patterns may not contain grouping separators.
- * </ul>
- *
- * <a name="sigdig"><strong>Significant Digits</strong></a>
- *
- * <code>DecimalFormat</code> has two ways of controlling how many
- * digits are shows: (a) significant digits counts, or (b) integer and
- * fraction digit counts.  Integer and fraction digit counts are
- * described above.  When a formatter is using significant digits
- * counts, the number of integer and fraction digits is not specified
- * directly, and the formatter settings for these counts are ignored.
- * Instead, the formatter uses however many integer and fraction
- * digits are required to display the specified number of significant
- * digits.  Examples:
- *
- * <table border=0 cellspacing=3 cellpadding=0>
- *   <tr bgcolor="#ccccff">
- *     <td align=left>Pattern
- *     <td align=left>Minimum significant digits
- *     <td align=left>Maximum significant digits
- *     <td align=left>Number
- *     <td align=left>Output of format()
- *   <tr valign=top>
- *     <td><code>\@\@\@</code>
- *     <td>3
- *     <td>3
- *     <td>12345
- *     <td><code>12300</code>
- *   <tr valign=top bgcolor="#eeeeff">
- *     <td><code>\@\@\@</code>
- *     <td>3
- *     <td>3
- *     <td>0.12345
- *     <td><code>0.123</code>
- *   <tr valign=top>
- *     <td><code>\@\@##</code>
- *     <td>2
- *     <td>4
- *     <td>3.14159
- *     <td><code>3.142</code>
- *   <tr valign=top bgcolor="#eeeeff">
- *     <td><code>\@\@##</code>
- *     <td>2
- *     <td>4
- *     <td>1.23004
- *     <td><code>1.23</code>
- * </table>
- *
- * <ul>
- * <li>Significant digit counts may be expressed using patterns that
- * specify a minimum and maximum number of significant digits.  These
- * are indicated by the <code>'@'</code> and <code>'#'</code>
- * characters.  The minimum number of significant digits is the number
- * of <code>'@'</code> characters.  The maximum number of significant
- * digits is the number of <code>'@'</code> characters plus the number
- * of <code>'#'</code> characters following on the right.  For
- * example, the pattern <code>"@@@"</code> indicates exactly 3
- * significant digits.  The pattern <code>"@##"</code> indicates from
- * 1 to 3 significant digits.  Trailing zero digits to the right of
- * the decimal separator are suppressed after the minimum number of
- * significant digits have been shown.  For example, the pattern
- * <code>"@##"</code> formats the number 0.1203 as
- * <code>"0.12"</code>.
- *
- * <li>If a pattern uses significant digits, it may not contain a
- * decimal separator, nor the <code>'0'</code> pattern character.
- * Patterns such as <code>"@00"</code> or <code>"@.###"</code> are
- * disallowed.
- *
- * <li>Any number of <code>'#'</code> characters may be prepended to
- * the left of the leftmost <code>'@'</code> character.  These have no
- * effect on the minimum and maximum significant digits counts, but
- * may be used to position grouping separators.  For example,
- * <code>"#,#@#"</code> indicates a minimum of one significant digits,
- * a maximum of two significant digits, and a grouping size of three.
- *
- * <li>In order to enable significant digits formatting, use a pattern
- * containing the <code>'@'</code> pattern character.  Alternatively,
- * call setSignificantDigitsUsed(true).
- *
- * <li>In order to disable significant digits formatting, use a
- * pattern that does not contain the <code>'@'</code> pattern
- * character. Alternatively, call setSignificantDigitsUsed(false).
- *
- * <li>The number of significant digits has no effect on parsing.
- *
- * <li>Significant digits may be used together with exponential notation. Such
- * patterns are equivalent to a normal exponential pattern with a minimum and
- * maximum integer digit count of one, a minimum fraction digit count of
- * <code>getMinimumSignificantDigits() - 1</code>, and a maximum fraction digit
- * count of <code>getMaximumSignificantDigits() - 1</code>. For example, the
- * pattern <code>"@@###E0"</code> is equivalent to <code>"0.0###E0"</code>.
- *
- * <li>If significant digits are in use, then the integer and fraction
- * digit counts, as set via the API, are ignored.  If significant
- * digits are not in use, then the significant digit counts, as set via
- * the API, are ignored.
- *
- * </ul>
- *
- * <p><strong>Padding</strong>
- *
- * <p>DecimalFormat supports padding the result of
- * format() to a specific width.  Padding may be specified either
- * through the API or through the pattern syntax.  In a pattern the pad escape
- * character, followed by a single pad character, causes padding to be parsed
- * and formatted.  The pad escape character is '*' in unlocalized patterns, and
- * can be localized using DecimalFormatSymbols::setSymbol() with a
- * DecimalFormatSymbols::kPadEscapeSymbol
- * selector.  For example, <code>"$*x#,##0.00"</code> formats 123 to
- * <code>"$xx123.00"</code>, and 1234 to <code>"$1,234.00"</code>.
- *
- * <ul>
- * <li>When padding is in effect, the width of the positive subpattern,
- * including prefix and suffix, determines the format width.  For example, in
- * the pattern <code>"* #0 o''clock"</code>, the format width is 10.
- *
- * <li>The width is counted in 16-bit code units (char16_ts).
- *
- * <li>Some parameters which usually do not matter have meaning when padding is
- * used, because the pattern width is significant with padding.  In the pattern
- * "* ##,##,#,##0.##", the format width is 14.  The initial characters "##,##,"
- * do not affect the grouping size or maximum integer digits, but they do affect
- * the format width.
- *
- * <li>Padding may be inserted at one of four locations: before the prefix,
- * after the prefix, before the suffix, or after the suffix.  If padding is
- * specified in any other location, applyPattern()
- * sets a failing UErrorCode.  If there is no prefix,
- * before the prefix and after the prefix are equivalent, likewise for the
- * suffix.
- *
- * <li>When specified in a pattern, the 32-bit code point immediately
- * following the pad escape is the pad character. This may be any character,
- * including a special pattern character. That is, the pad escape
- * <em>escapes</em> the following character. If there is no character after
- * the pad escape, then the pattern is illegal.
- *
- * </ul>
- *
- * <p><strong>Rounding</strong>
- *
- * <p>DecimalFormat supports rounding to a specific increment.  For
- * example, 1230 rounded to the nearest 50 is 1250.  1.234 rounded to the
- * nearest 0.65 is 1.3.  The rounding increment may be specified through the API
- * or in a pattern.  To specify a rounding increment in a pattern, include the
- * increment in the pattern itself.  "#,#50" specifies a rounding increment of
- * 50.  "#,##0.05" specifies a rounding increment of 0.05.
- *
- * <p>In the absence of an explicit rounding increment numbers are
- * rounded to their formatted width.
- *
- * <ul>
- * <li>Rounding only affects the string produced by formatting.  It does
- * not affect parsing or change any numerical values.
- *
- * <li>A <em>rounding mode</em> determines how values are rounded; see
- * DecimalFormat::ERoundingMode.  The default rounding mode is
- * DecimalFormat::kRoundHalfEven.  The rounding mode can only be set
- * through the API; it can not be set with a pattern.
- *
- * <li>Some locales use rounding in their currency formats to reflect the
- * smallest currency denomination.
- *
- * <li>In a pattern, digits '1' through '9' specify rounding, but otherwise
- * behave identically to digit '0'.
- * </ul>
- *
- * <p><strong>Synchronization</strong>
- *
- * <p>DecimalFormat objects are not synchronized.  Multiple
- * threads should not access one formatter concurrently.
- *
- * <p><strong>Subclassing</strong>
- *
- * <p><em>User subclasses are not supported.</em> While clients may write
- * subclasses, such code will not necessarily work and will not be
- * guaranteed to work stably from release to release.
- */
-class U_I18N_API DecimalFormat : public NumberFormat {
-  public:
-    /**
-     * Pad position.
-     * @stable ICU 2.4
-     */
-    enum EPadPosition {
-        kPadBeforePrefix, kPadAfterPrefix, kPadBeforeSuffix, kPadAfterSuffix
-    };
-
-    /**
-     * Create a DecimalFormat using the default pattern and symbols
-     * for the default locale. This is a convenient way to obtain a
-     * DecimalFormat when internationalization is not the main concern.
-     * <P>
-     * To obtain standard formats for a given locale, use the factory methods
-     * on NumberFormat such as createInstance. These factories will
-     * return the most appropriate sub-class of NumberFormat for a given
-     * locale.
-     * <p>
-     * <strong>NOTE:</strong> New users are strongly encouraged to use
-     * #icu::number::NumberFormatter instead of DecimalFormat.
-     * @param status    Output param set to success/failure code. If the
-     *                  pattern is invalid this will be set to a failure code.
-     * @stable ICU 2.0
-     */
-    DecimalFormat(UErrorCode& status);
-
-    /**
-     * Create a DecimalFormat from the given pattern and the symbols
-     * for the default locale. This is a convenient way to obtain a
-     * DecimalFormat when internationalization is not the main concern.
-     * <P>
-     * To obtain standard formats for a given locale, use the factory methods
-     * on NumberFormat such as createInstance. These factories will
-     * return the most appropriate sub-class of NumberFormat for a given
-     * locale.
-     * <p>
-     * <strong>NOTE:</strong> New users are strongly encouraged to use
-     * #icu::number::NumberFormatter instead of DecimalFormat.
-     * @param pattern   A non-localized pattern string.
-     * @param status    Output param set to success/failure code. If the
-     *                  pattern is invalid this will be set to a failure code.
-     * @stable ICU 2.0
-     */
-    DecimalFormat(const UnicodeString& pattern, UErrorCode& status);
-
-    /**
-     * Create a DecimalFormat from the given pattern and symbols.
-     * Use this constructor when you need to completely customize the
-     * behavior of the format.
-     * <P>
-     * To obtain standard formats for a given
-     * locale, use the factory methods on NumberFormat such as
-     * createInstance or createCurrencyInstance. If you need only minor adjustments
-     * to a standard format, you can modify the format returned by
-     * a NumberFormat factory method.
-     * <p>
-     * <strong>NOTE:</strong> New users are strongly encouraged to use
-     * #icu::number::NumberFormatter instead of DecimalFormat.
-     *
-     * @param pattern           a non-localized pattern string
-     * @param symbolsToAdopt    the set of symbols to be used.  The caller should not
-     *                          delete this object after making this call.
-     * @param status            Output param set to success/failure code. If the
-     *                          pattern is invalid this will be set to a failure code.
-     * @stable ICU 2.0
-     */
-    DecimalFormat(const UnicodeString& pattern, DecimalFormatSymbols* symbolsToAdopt, UErrorCode& status);
-
-#ifndef U_HIDE_INTERNAL_API
-
-    /**
-     * This API is for ICU use only.
-     * Create a DecimalFormat from the given pattern, symbols, and style.
-     *
-     * @param pattern           a non-localized pattern string
-     * @param symbolsToAdopt    the set of symbols to be used.  The caller should not
-     *                          delete this object after making this call.
-     * @param style             style of decimal format
-     * @param status            Output param set to success/failure code. If the
-     *                          pattern is invalid this will be set to a failure code.
-     * @internal
-     */
-    DecimalFormat(const UnicodeString& pattern, DecimalFormatSymbols* symbolsToAdopt,
-                  UNumberFormatStyle style, UErrorCode& status);
-
-#if UCONFIG_HAVE_PARSEALLINPUT
-
-    /**
-     * @internal
-     */
-    void setParseAllInput(UNumberFormatAttributeValue value);
-
-#endif
-
-#endif  /* U_HIDE_INTERNAL_API */
-
-  private:
-
-    /**
-     * Internal constructor for DecimalFormat; sets up internal fields. All public constructors should
-     * call this constructor.
-     */
-    DecimalFormat(const DecimalFormatSymbols* symbolsToAdopt, UErrorCode& status);
-
-  public:
-
-    /**
-     * Set an integer attribute on this DecimalFormat.
-     * May return U_UNSUPPORTED_ERROR if this instance does not support
-     * the specified attribute.
-     * @param attr the attribute to set
-     * @param newValue new value
-     * @param status the error type
-     * @return *this - for chaining (example: format.setAttribute(...).setAttribute(...) )
-     * @stable ICU 51
-     */
-    virtual DecimalFormat& setAttribute(UNumberFormatAttribute attr, int32_t newValue, UErrorCode& status);
-
-    /**
-     * Get an integer
-     * May return U_UNSUPPORTED_ERROR if this instance does not support
-     * the specified attribute.
-     * @param attr the attribute to set
-     * @param status the error type
-     * @return the attribute value. Undefined if there is an error.
-     * @stable ICU 51
-     */
-    virtual int32_t getAttribute(UNumberFormatAttribute attr, UErrorCode& status) const;
-
-
-    /**
-     * Set whether or not grouping will be used in this format.
-     * @param newValue    True, grouping will be used in this format.
-     * @see getGroupingUsed
-     * @stable ICU 53
-     */
-    void setGroupingUsed(UBool newValue) override;
-
-    /**
-     * Sets whether or not numbers should be parsed as integers only.
-     * @param value    set True, this format will parse numbers as integers
-     *                 only.
-     * @see isParseIntegerOnly
-     * @stable ICU 53
-     */
-    void setParseIntegerOnly(UBool value) override;
-
-    /**
-     * Sets whether lenient parsing should be enabled (it is off by default).
-     *
-     * @param enable \c true if lenient parsing should be used,
-     *               \c false otherwise.
-     * @stable ICU 4.8
-     */
-    void setLenient(UBool enable) override;
-
-    /**
-     * Create a DecimalFormat from the given pattern and symbols.
-     * Use this constructor when you need to completely customize the
-     * behavior of the format.
-     * <P>
-     * To obtain standard formats for a given
-     * locale, use the factory methods on NumberFormat such as
-     * createInstance or createCurrencyInstance. If you need only minor adjustments
-     * to a standard format, you can modify the format returned by
-     * a NumberFormat factory method.
-     * <p>
-     * <strong>NOTE:</strong> New users are strongly encouraged to use
-     * #icu::number::NumberFormatter instead of DecimalFormat.
-     *
-     * @param pattern           a non-localized pattern string
-     * @param symbolsToAdopt    the set of symbols to be used.  The caller should not
-     *                          delete this object after making this call.
-     * @param parseError        Output param to receive errors occurred during parsing
-     * @param status            Output param set to success/failure code. If the
-     *                          pattern is invalid this will be set to a failure code.
-     * @stable ICU 2.0
-     */
-    DecimalFormat(const UnicodeString& pattern, DecimalFormatSymbols* symbolsToAdopt,
-                  UParseError& parseError, UErrorCode& status);
-
-    /**
-     * Create a DecimalFormat from the given pattern and symbols.
-     * Use this constructor when you need to completely customize the
-     * behavior of the format.
-     * <P>
-     * To obtain standard formats for a given
-     * locale, use the factory methods on NumberFormat such as
-     * createInstance or createCurrencyInstance. If you need only minor adjustments
-     * to a standard format, you can modify the format returned by
-     * a NumberFormat factory method.
-     * <p>
-     * <strong>NOTE:</strong> New users are strongly encouraged to use
-     * #icu::number::NumberFormatter instead of DecimalFormat.
-     *
-     * @param pattern           a non-localized pattern string
-     * @param symbols   the set of symbols to be used
-     * @param status            Output param set to success/failure code. If the
-     *                          pattern is invalid this will be set to a failure code.
-     * @stable ICU 2.0
-     */
-    DecimalFormat(const UnicodeString& pattern, const DecimalFormatSymbols& symbols, UErrorCode& status);
-
-    /**
-     * Copy constructor.
-     *
-     * @param source    the DecimalFormat object to be copied from.
-     * @stable ICU 2.0
-     */
-    DecimalFormat(const DecimalFormat& source);
-
-    /**
-     * Assignment operator.
-     *
-     * @param rhs    the DecimalFormat object to be copied.
-     * @stable ICU 2.0
-     */
-    DecimalFormat& operator=(const DecimalFormat& rhs);
-
-    /**
-     * Destructor.
-     * @stable ICU 2.0
-     */
-    ~DecimalFormat() override;
-
-    /**
-     * Clone this Format object polymorphically. The caller owns the
-     * result and should delete it when done.
-     *
-     * @return    a polymorphic copy of this DecimalFormat.
-     * @stable ICU 2.0
-     */
-    DecimalFormat* clone() const override;
-
-    /**
-     * Return true if the given Format objects are semantically equal.
-     * Objects of different subclasses are considered unequal.
-     *
-     * @param other    the object to be compared with.
-     * @return         true if the given Format objects are semantically equal.
-     * @stable ICU 2.0
-     */
-    bool operator==(const Format& other) const override;
-
-
-    using NumberFormat::format;
-
-    /**
-     * Format a double or long number using base-10 representation.
-     *
-     * @param number    The value to be formatted.
-     * @param appendTo  Output parameter to receive result.
-     *                  Result is appended to existing contents.
-     * @param pos       On input: an alignment field, if desired.
-     *                  On output: the offsets of the alignment field.
-     * @return          Reference to 'appendTo' parameter.
-     * @stable ICU 2.0
-     */
-    UnicodeString& format(double number, UnicodeString& appendTo, FieldPosition& pos) const override;
-
-#ifndef U_HIDE_INTERNAL_API
-    /**
-     * Format a double or long number using base-10 representation.
-     *
-     * @param number    The value to be formatted.
-     * @param appendTo  Output parameter to receive result.
-     *                  Result is appended to existing contents.
-     * @param pos       On input: an alignment field, if desired.
-     *                  On output: the offsets of the alignment field.
-     * @param status
-     * @return          Reference to 'appendTo' parameter.
-     * @internal
-     */
-    UnicodeString& format(double number, UnicodeString& appendTo, FieldPosition& pos,
-                          UErrorCode& status) const override;
-#endif  /* U_HIDE_INTERNAL_API */
-
-    /**
-     * Format a double or long number using base-10 representation.
-     *
-     * @param number    The value to be formatted.
-     * @param appendTo  Output parameter to receive result.
-     *                  Result is appended to existing contents.
-     * @param posIter   On return, can be used to iterate over positions
-     *                  of fields generated by this format call.
-     *                  Can be nullptr.
-     * @param status    Output param filled with success/failure status.
-     * @return          Reference to 'appendTo' parameter.
-     * @stable ICU 4.4
-     */
-    UnicodeString& format(double number, UnicodeString& appendTo, FieldPositionIterator* posIter,
-                          UErrorCode& status) const override;
-
-    /**
-     * Format a long number using base-10 representation.
-     *
-     * @param number    The value to be formatted.
-     * @param appendTo  Output parameter to receive result.
-     *                  Result is appended to existing contents.
-     * @param pos       On input: an alignment field, if desired.
-     *                  On output: the offsets of the alignment field.
-     * @return          Reference to 'appendTo' parameter.
-     * @stable ICU 2.0
-     */
-    UnicodeString& format(int32_t number, UnicodeString& appendTo, FieldPosition& pos) const override;
-
-#ifndef U_HIDE_INTERNAL_API
-    /**
-     * Format a long number using base-10 representation.
-     *
-     * @param number    The value to be formatted.
-     * @param appendTo  Output parameter to receive result.
-     *                  Result is appended to existing contents.
-     * @param pos       On input: an alignment field, if desired.
-     *                  On output: the offsets of the alignment field.
-     * @param status    Output param filled with success/failure status.
-     * @return          Reference to 'appendTo' parameter.
-     * @internal
-     */
-    UnicodeString& format(int32_t number, UnicodeString& appendTo, FieldPosition& pos,
-                          UErrorCode& status) const override;
-#endif  /* U_HIDE_INTERNAL_API */
-
-    /**
-     * Format a long number using base-10 representation.
-     *
-     * @param number    The value to be formatted.
-     * @param appendTo  Output parameter to receive result.
-     *                  Result is appended to existing contents.
-     * @param posIter   On return, can be used to iterate over positions
-     *                  of fields generated by this format call.
-     *                  Can be nullptr.
-     * @param status    Output param filled with success/failure status.
-     * @return          Reference to 'appendTo' parameter.
-     * @stable ICU 4.4
-     */
-    UnicodeString& format(int32_t number, UnicodeString& appendTo, FieldPositionIterator* posIter,
-                          UErrorCode& status) const override;
-
-    /**
-     * Format an int64 number using base-10 representation.
-     *
-     * @param number    The value to be formatted.
-     * @param appendTo  Output parameter to receive result.
-     *                  Result is appended to existing contents.
-     * @param pos       On input: an alignment field, if desired.
-     *                  On output: the offsets of the alignment field.
-     * @return          Reference to 'appendTo' parameter.
-     * @stable ICU 2.8
-     */
-    UnicodeString& format(int64_t number, UnicodeString& appendTo, FieldPosition& pos) const override;
-
-#ifndef U_HIDE_INTERNAL_API
-    /**
-     * Format an int64 number using base-10 representation.
-     *
-     * @param number    The value to be formatted.
-     * @param appendTo  Output parameter to receive result.
-     *                  Result is appended to existing contents.
-     * @param pos       On input: an alignment field, if desired.
-     *                  On output: the offsets of the alignment field.
-     * @param status    Output param filled with success/failure status.
-     * @return          Reference to 'appendTo' parameter.
-     * @internal
-     */
-    UnicodeString& format(int64_t number, UnicodeString& appendTo, FieldPosition& pos,
-                          UErrorCode& status) const override;
-#endif  /* U_HIDE_INTERNAL_API */
-
-    /**
-     * Format an int64 number using base-10 representation.
-     *
-     * @param number    The value to be formatted.
-     * @param appendTo  Output parameter to receive result.
-     *                  Result is appended to existing contents.
-     * @param posIter   On return, can be used to iterate over positions
-     *                  of fields generated by this format call.
-     *                  Can be nullptr.
-     * @param status    Output param filled with success/failure status.
-     * @return          Reference to 'appendTo' parameter.
-     * @stable ICU 4.4
-     */
-    UnicodeString& format(int64_t number, UnicodeString& appendTo, FieldPositionIterator* posIter,
-                          UErrorCode& status) const override;
-
-    /**
-     * Format a decimal number.
-     * The syntax of the unformatted number is a "numeric string"
-     * as defined in the Decimal Arithmetic Specification, available at
-     * http://speleotrove.com/decimal
-     *
-     * @param number    The unformatted number, as a string.
-     * @param appendTo  Output parameter to receive result.
-     *                  Result is appended to existing contents.
-     * @param posIter   On return, can be used to iterate over positions
-     *                  of fields generated by this format call.
-     *                  Can be nullptr.
-     * @param status    Output param filled with success/failure status.
-     * @return          Reference to 'appendTo' parameter.
-     * @stable ICU 4.4
-     */
-    UnicodeString& format(StringPiece number, UnicodeString& appendTo, FieldPositionIterator* posIter,
-                          UErrorCode& status) const override;
-
-#ifndef U_HIDE_INTERNAL_API
-
-    /**
-     * Format a decimal number.
-     * The number is a DecimalQuantity wrapper onto a floating point decimal number.
-     * The default implementation in NumberFormat converts the decimal number
-     * to a double and formats that.
-     *
-     * @param number    The number, a DecimalQuantity format Decimal Floating Point.
-     * @param appendTo  Output parameter to receive result.
-     *                  Result is appended to existing contents.
-     * @param posIter   On return, can be used to iterate over positions
-     *                  of fields generated by this format call.
-     * @param status    Output param filled with success/failure status.
-     * @return          Reference to 'appendTo' parameter.
-     * @internal
-     */
-    UnicodeString& format(const number::impl::DecimalQuantity& number, UnicodeString& appendTo,
-                          FieldPositionIterator* posIter, UErrorCode& status) const override;
-
-    /**
-     * Format a decimal number.
-     * The number is a DecimalQuantity wrapper onto a floating point decimal number.
-     * The default implementation in NumberFormat converts the decimal number
-     * to a double and formats that.
-     *
-     * @param number    The number, a DecimalQuantity format Decimal Floating Point.
-     * @param appendTo  Output parameter to receive result.
-     *                  Result is appended to existing contents.
-     * @param pos       On input: an alignment field, if desired.
-     *                  On output: the offsets of the alignment field.
-     * @param status    Output param filled with success/failure status.
-     * @return          Reference to 'appendTo' parameter.
-     * @internal
-     */
-    UnicodeString& format(const number::impl::DecimalQuantity& number, UnicodeString& appendTo,
-                          FieldPosition& pos, UErrorCode& status) const override;
-
-#endif // U_HIDE_INTERNAL_API
-
-    using NumberFormat::parse;
-
-    /**
-     * Parse the given string using this object's choices. The method
-     * does string comparisons to try to find an optimal match.
-     * If no object can be parsed, index is unchanged, and nullptr is
-     * returned.  The result is returned as the most parsimonious
-     * type of Formattable that will accommodate all of the
-     * necessary precision.  For example, if the result is exactly 12,
-     * it will be returned as a long.  However, if it is 1.5, it will
-     * be returned as a double.
-     *
-     * @param text           The text to be parsed.
-     * @param result         Formattable to be set to the parse result.
-     *                       If parse fails, return contents are undefined.
-     * @param parsePosition  The position to start parsing at on input.
-     *                       On output, moved to after the last successfully
-     *                       parse character. On parse failure, does not change.
-     * @see Formattable
-     * @stable ICU 2.0
-     */
-    void parse(const UnicodeString& text, Formattable& result,
-               ParsePosition& parsePosition) const override;
-
-    /**
-     * Parses text from the given string as a currency amount.  Unlike
-     * the parse() method, this method will attempt to parse a generic
-     * currency name, searching for a match of this object's locale's
-     * currency display names, or for a 3-letter ISO currency code.
-     * This method will fail if this format is not a currency format,
-     * that is, if it does not contain the currency pattern symbol
-     * (U+00A4) in its prefix or suffix.
-     *
-     * @param text the string to parse
-     * @param pos  input-output position; on input, the position within text
-     *             to match; must have 0 <= pos.getIndex() < text.length();
-     *             on output, the position after the last matched character.
-     *             If the parse fails, the position in unchanged upon output.
-     * @return     if parse succeeds, a pointer to a newly-created CurrencyAmount
-     *             object (owned by the caller) containing information about
-     *             the parsed currency; if parse fails, this is nullptr.
-     * @stable ICU 49
-     */
-    CurrencyAmount* parseCurrency(const UnicodeString& text, ParsePosition& pos) const override;
-
-    /**
-     * Returns the decimal format symbols, which is generally not changed
-     * by the programmer or user.
-     * @return desired DecimalFormatSymbols
-     * @see DecimalFormatSymbols
-     * @stable ICU 2.0
-     */
-    virtual const DecimalFormatSymbols* getDecimalFormatSymbols(void) const;
-
-    /**
-     * Sets the decimal format symbols, which is generally not changed
-     * by the programmer or user.
-     * @param symbolsToAdopt DecimalFormatSymbols to be adopted.
-     * @stable ICU 2.0
-     */
-    virtual void adoptDecimalFormatSymbols(DecimalFormatSymbols* symbolsToAdopt);
-
-    /**
-     * Sets the decimal format symbols, which is generally not changed
-     * by the programmer or user.
-     * @param symbols DecimalFormatSymbols.
-     * @stable ICU 2.0
-     */
-    virtual void setDecimalFormatSymbols(const DecimalFormatSymbols& symbols);
-
-
-    /**
-     * Returns the currency plural format information,
-     * which is generally not changed by the programmer or user.
-     * @return desired CurrencyPluralInfo
-     * @stable ICU 4.2
-     */
-    virtual const CurrencyPluralInfo* getCurrencyPluralInfo(void) const;
-
-    /**
-     * Sets the currency plural format information,
-     * which is generally not changed by the programmer or user.
-     * @param toAdopt CurrencyPluralInfo to be adopted.
-     * @stable ICU 4.2
-     */
-    virtual void adoptCurrencyPluralInfo(CurrencyPluralInfo* toAdopt);
-
-    /**
-     * Sets the currency plural format information,
-     * which is generally not changed by the programmer or user.
-     * @param info Currency Plural Info.
-     * @stable ICU 4.2
-     */
-    virtual void setCurrencyPluralInfo(const CurrencyPluralInfo& info);
-
-
-    /**
-     * Get the positive prefix.
-     *
-     * @param result    Output param which will receive the positive prefix.
-     * @return          A reference to 'result'.
-     * Examples: +123, $123, sFr123
-     * @stable ICU 2.0
-     */
-    UnicodeString& getPositivePrefix(UnicodeString& result) const;
-
-    /**
-     * Set the positive prefix.
-     *
-     * @param newValue    the new value of the the positive prefix to be set.
-     * Examples: +123, $123, sFr123
-     * @stable ICU 2.0
-     */
-    virtual void setPositivePrefix(const UnicodeString& newValue);
-
-    /**
-     * Get the negative prefix.
-     *
-     * @param result    Output param which will receive the negative prefix.
-     * @return          A reference to 'result'.
-     * Examples: -123, ($123) (with negative suffix), sFr-123
-     * @stable ICU 2.0
-     */
-    UnicodeString& getNegativePrefix(UnicodeString& result) const;
-
-    /**
-     * Set the negative prefix.
-     *
-     * @param newValue    the new value of the the negative prefix to be set.
-     * Examples: -123, ($123) (with negative suffix), sFr-123
-     * @stable ICU 2.0
-     */
-    virtual void setNegativePrefix(const UnicodeString& newValue);
-
-    /**
-     * Get the positive suffix.
-     *
-     * @param result    Output param which will receive the positive suffix.
-     * @return          A reference to 'result'.
-     * Example: 123%
-     * @stable ICU 2.0
-     */
-    UnicodeString& getPositiveSuffix(UnicodeString& result) const;
-
-    /**
-     * Set the positive suffix.
-     *
-     * @param newValue    the new value of the positive suffix to be set.
-     * Example: 123%
-     * @stable ICU 2.0
-     */
-    virtual void setPositiveSuffix(const UnicodeString& newValue);
-
-    /**
-     * Get the negative suffix.
-     *
-     * @param result    Output param which will receive the negative suffix.
-     * @return          A reference to 'result'.
-     * Examples: -123%, ($123) (with positive suffixes)
-     * @stable ICU 2.0
-     */
-    UnicodeString& getNegativeSuffix(UnicodeString& result) const;
-
-    /**
-     * Set the negative suffix.
-     *
-     * @param newValue    the new value of the negative suffix to be set.
-     * Examples: 123%
-     * @stable ICU 2.0
-     */
-    virtual void setNegativeSuffix(const UnicodeString& newValue);
-
-    /**
-     * Whether to show the plus sign on positive (non-negative) numbers; for example, "+12"
-     *
-     * For more control over sign display, use NumberFormatter.
-     *
-     * @return Whether the sign is shown on positive numbers and zero.
-     * @stable ICU 64
-     */
-    UBool isSignAlwaysShown() const;
-
-    /**
-     * Set whether to show the plus sign on positive (non-negative) numbers; for example, "+12".
-     *
-     * For more control over sign display, use NumberFormatter.
-     *
-     * @param value true to always show a sign; false to hide the sign on positive numbers and zero.
-     * @stable ICU 64
-     */
-    void setSignAlwaysShown(UBool value);
-
-    /**
-     * Get the multiplier for use in percent, permill, etc.
-     * For a percentage, set the suffixes to have "%" and the multiplier to be 100.
-     * (For Arabic, use arabic percent symbol).
-     * For a permill, set the suffixes to have "\\u2031" and the multiplier to be 1000.
-     *
-     * The number may also be multiplied by a power of ten; see getMultiplierScale().
-     *
-     * @return    the multiplier for use in percent, permill, etc.
-     * Examples: with 100, 1.23 -> "123", and "123" -> 1.23
-     * @stable ICU 2.0
-     */
-    int32_t getMultiplier(void) const;
-
-    /**
-     * Set the multiplier for use in percent, permill, etc.
-     * For a percentage, set the suffixes to have "%" and the multiplier to be 100.
-     * (For Arabic, use arabic percent symbol).
-     * For a permill, set the suffixes to have "\\u2031" and the multiplier to be 1000.
-     *
-     * This method only supports integer multipliers. To multiply by a non-integer, pair this
-     * method with setMultiplierScale().
-     *
-     * @param newValue    the new value of the multiplier for use in percent, permill, etc.
-     * Examples: with 100, 1.23 -> "123", and "123" -> 1.23
-     * @stable ICU 2.0
-     */
-    virtual void setMultiplier(int32_t newValue);
-
-    /**
-     * Gets the power of ten by which number should be multiplied before formatting, which
-     * can be combined with setMultiplier() to multiply by any arbitrary decimal value.
-     *
-     * A multiplier scale of 2 corresponds to multiplication by 100, and a multiplier scale
-     * of -2 corresponds to multiplication by 0.01.
-     *
-     * This method is analogous to UNUM_SCALE in getAttribute.
-     *
-     * @return    the current value of the power-of-ten multiplier.
-     * @stable ICU 62
-     */
-    int32_t getMultiplierScale(void) const;
-
-    /**
-     * Sets a power of ten by which number should be multiplied before formatting, which
-     * can be combined with setMultiplier() to multiply by any arbitrary decimal value.
-     *
-     * A multiplier scale of 2 corresponds to multiplication by 100, and a multiplier scale
-     * of -2 corresponds to multiplication by 0.01.
-     *
-     * For example, to multiply numbers by 0.5 before formatting, you can do:
-     *
-     * <pre>
-     * df.setMultiplier(5);
-     * df.setMultiplierScale(-1);
-     * </pre>
-     *
-     * This method is analogous to UNUM_SCALE in setAttribute.
-     *
-     * @param newValue    the new value of the power-of-ten multiplier.
-     * @stable ICU 62
-     */
-    void setMultiplierScale(int32_t newValue);
-
-    /**
-     * Get the rounding increment.
-     * @return A positive rounding increment, or 0.0 if a custom rounding
-     * increment is not in effect.
-     * @see #setRoundingIncrement
-     * @see #getRoundingMode
-     * @see #setRoundingMode
-     * @stable ICU 2.0
-     */
-    virtual double getRoundingIncrement(void) const;
-
-    /**
-     * Set the rounding increment.  In the absence of a rounding increment,
-     *    numbers will be rounded to the number of digits displayed.
-     * @param newValue A positive rounding increment, or 0.0 to
-     * use the default rounding increment.
-     * Negative increments are equivalent to 0.0.
-     * @see #getRoundingIncrement
-     * @see #getRoundingMode
-     * @see #setRoundingMode
-     * @stable ICU 2.0
-     */
-    virtual void setRoundingIncrement(double newValue);
-
-    /**
-     * Get the rounding mode.
-     * @return A rounding mode
-     * @see #setRoundingIncrement
-     * @see #getRoundingIncrement
-     * @see #setRoundingMode
-     * @stable ICU 2.0
-     */
-    virtual ERoundingMode getRoundingMode(void) const override;
-
-    /**
-     * Set the rounding mode.
-     * @param roundingMode A rounding mode
-     * @see #setRoundingIncrement
-     * @see #getRoundingIncrement
-     * @see #getRoundingMode
-     * @stable ICU 2.0
-     */
-    virtual void setRoundingMode(ERoundingMode roundingMode) override;
-
-    /**
-     * Get the width to which the output of format() is padded.
-     * The width is counted in 16-bit code units.
-     * @return the format width, or zero if no padding is in effect
-     * @see #setFormatWidth
-     * @see #getPadCharacterString
-     * @see #setPadCharacter
-     * @see #getPadPosition
-     * @see #setPadPosition
-     * @stable ICU 2.0
-     */
-    virtual int32_t getFormatWidth(void) const;
-
-    /**
-     * Set the width to which the output of format() is padded.
-     * The width is counted in 16-bit code units.
-     * This method also controls whether padding is enabled.
-     * @param width the width to which to pad the result of
-     * format(), or zero to disable padding.  A negative
-     * width is equivalent to 0.
-     * @see #getFormatWidth
-     * @see #getPadCharacterString
-     * @see #setPadCharacter
-     * @see #getPadPosition
-     * @see #setPadPosition
-     * @stable ICU 2.0
-     */
-    virtual void setFormatWidth(int32_t width);
-
-    /**
-     * Get the pad character used to pad to the format width.  The
-     * default is ' '.
-     * @return a string containing the pad character. This will always
-     * have a length of one 32-bit code point.
-     * @see #setFormatWidth
-     * @see #getFormatWidth
-     * @see #setPadCharacter
-     * @see #getPadPosition
-     * @see #setPadPosition
-     * @stable ICU 2.0
-     */
-    virtual UnicodeString getPadCharacterString() const;
-
-    /**
-     * Set the character used to pad to the format width.  If padding
-     * is not enabled, then this will take effect if padding is later
-     * enabled.
-     * @param padChar a string containing the pad character. If the string
-     * has length 0, then the pad character is set to ' '.  Otherwise
-     * padChar.char32At(0) will be used as the pad character.
-     * @see #setFormatWidth
-     * @see #getFormatWidth
-     * @see #getPadCharacterString
-     * @see #getPadPosition
-     * @see #setPadPosition
-     * @stable ICU 2.0
-     */
-    virtual void setPadCharacter(const UnicodeString& padChar);
-
-    /**
-     * Get the position at which padding will take place.  This is the location
-     * at which padding will be inserted if the result of format()
-     * is shorter than the format width.
-     * @return the pad position, one of kPadBeforePrefix,
-     * kPadAfterPrefix, kPadBeforeSuffix, or
-     * kPadAfterSuffix.
-     * @see #setFormatWidth
-     * @see #getFormatWidth
-     * @see #setPadCharacter
-     * @see #getPadCharacterString
-     * @see #setPadPosition
-     * @see #EPadPosition
-     * @stable ICU 2.0
-     */
-    virtual EPadPosition getPadPosition(void) const;
-
-    /**
-     * Set the position at which padding will take place.  This is the location
-     * at which padding will be inserted if the result of format()
-     * is shorter than the format width.  This has no effect unless padding is
-     * enabled.
-     * @param padPos the pad position, one of kPadBeforePrefix,
-     * kPadAfterPrefix, kPadBeforeSuffix, or
-     * kPadAfterSuffix.
-     * @see #setFormatWidth
-     * @see #getFormatWidth
-     * @see #setPadCharacter
-     * @see #getPadCharacterString
-     * @see #getPadPosition
-     * @see #EPadPosition
-     * @stable ICU 2.0
-     */
-    virtual void setPadPosition(EPadPosition padPos);
-
-    /**
-     * Return whether or not scientific notation is used.
-     * @return true if this object formats and parses scientific notation
-     * @see #setScientificNotation
-     * @see #getMinimumExponentDigits
-     * @see #setMinimumExponentDigits
-     * @see #isExponentSignAlwaysShown
-     * @see #setExponentSignAlwaysShown
-     * @stable ICU 2.0
-     */
-    virtual UBool isScientificNotation(void) const;
-
-    /**
-     * Set whether or not scientific notation is used. When scientific notation
-     * is used, the effective maximum number of integer digits is <= 8.  If the
-     * maximum number of integer digits is set to more than 8, the effective
-     * maximum will be 1.  This allows this call to generate a 'default' scientific
-     * number format without additional changes.
-     * @param useScientific true if this object formats and parses scientific
-     * notation
-     * @see #isScientificNotation
-     * @see #getMinimumExponentDigits
-     * @see #setMinimumExponentDigits
-     * @see #isExponentSignAlwaysShown
-     * @see #setExponentSignAlwaysShown
-     * @stable ICU 2.0
-     */
-    virtual void setScientificNotation(UBool useScientific);
-
-    /**
-     * Return the minimum exponent digits that will be shown.
-     * @return the minimum exponent digits that will be shown
-     * @see #setScientificNotation
-     * @see #isScientificNotation
-     * @see #setMinimumExponentDigits
-     * @see #isExponentSignAlwaysShown
-     * @see #setExponentSignAlwaysShown
-     * @stable ICU 2.0
-     */
-    virtual int8_t getMinimumExponentDigits(void) const;
-
-    /**
-     * Set the minimum exponent digits that will be shown.  This has no
-     * effect unless scientific notation is in use.
-     * @param minExpDig a value >= 1 indicating the fewest exponent digits
-     * that will be shown.  Values less than 1 will be treated as 1.
-     * @see #setScientificNotation
-     * @see #isScientificNotation
-     * @see #getMinimumExponentDigits
-     * @see #isExponentSignAlwaysShown
-     * @see #setExponentSignAlwaysShown
-     * @stable ICU 2.0
-     */
-    virtual void setMinimumExponentDigits(int8_t minExpDig);
-
-    /**
-     * Return whether the exponent sign is always shown.
-     * @return true if the exponent is always prefixed with either the
-     * localized minus sign or the localized plus sign, false if only negative
-     * exponents are prefixed with the localized minus sign.
-     * @see #setScientificNotation
-     * @see #isScientificNotation
-     * @see #setMinimumExponentDigits
-     * @see #getMinimumExponentDigits
-     * @see #setExponentSignAlwaysShown
-     * @stable ICU 2.0
-     */
-    virtual UBool isExponentSignAlwaysShown(void) const;
-
-    /**
-     * Set whether the exponent sign is always shown.  This has no effect
-     * unless scientific notation is in use.
-     * @param expSignAlways true if the exponent is always prefixed with either
-     * the localized minus sign or the localized plus sign, false if only
-     * negative exponents are prefixed with the localized minus sign.
-     * @see #setScientificNotation
-     * @see #isScientificNotation
-     * @see #setMinimumExponentDigits
-     * @see #getMinimumExponentDigits
-     * @see #isExponentSignAlwaysShown
-     * @stable ICU 2.0
-     */
-    virtual void setExponentSignAlwaysShown(UBool expSignAlways);
-
-    /**
-     * Return the grouping size. Grouping size is the number of digits between
-     * grouping separators in the integer portion of a number.  For example,
-     * in the number "123,456.78", the grouping size is 3.
-     *
-     * @return    the grouping size.
-     * @see setGroupingSize
-     * @see NumberFormat::isGroupingUsed
-     * @see DecimalFormatSymbols::getGroupingSeparator
-     * @stable ICU 2.0
-     */
-    int32_t getGroupingSize(void) const;
-
-    /**
-     * Set the grouping size. Grouping size is the number of digits between
-     * grouping separators in the integer portion of a number.  For example,
-     * in the number "123,456.78", the grouping size is 3.
-     *
-     * @param newValue    the new value of the grouping size.
-     * @see getGroupingSize
-     * @see NumberFormat::setGroupingUsed
-     * @see DecimalFormatSymbols::setGroupingSeparator
-     * @stable ICU 2.0
-     */
-    virtual void setGroupingSize(int32_t newValue);
-
-    /**
-     * Return the secondary grouping size. In some locales one
-     * grouping interval is used for the least significant integer
-     * digits (the primary grouping size), and another is used for all
-     * others (the secondary grouping size).  A formatter supporting a
-     * secondary grouping size will return a positive integer unequal
-     * to the primary grouping size returned by
-     * getGroupingSize().  For example, if the primary
-     * grouping size is 4, and the secondary grouping size is 2, then
-     * the number 123456789 formats as "1,23,45,6789", and the pattern
-     * appears as "#,##,###0".
-     * @return the secondary grouping size, or a value less than
-     * one if there is none
-     * @see setSecondaryGroupingSize
-     * @see NumberFormat::isGroupingUsed
-     * @see DecimalFormatSymbols::getGroupingSeparator
-     * @stable ICU 2.4
-     */
-    int32_t getSecondaryGroupingSize(void) const;
-
-    /**
-     * Set the secondary grouping size. If set to a value less than 1,
-     * then secondary grouping is turned off, and the primary grouping
-     * size is used for all intervals, not just the least significant.
-     *
-     * @param newValue    the new value of the secondary grouping size.
-     * @see getSecondaryGroupingSize
-     * @see NumberFormat#setGroupingUsed
-     * @see DecimalFormatSymbols::setGroupingSeparator
-     * @stable ICU 2.4
-     */
-    virtual void setSecondaryGroupingSize(int32_t newValue);
-
-    /**
-     * Returns the minimum number of grouping digits.
-     * Grouping separators are output if there are at least this many
-     * digits to the left of the first (rightmost) grouping separator,
-     * that is, there are at least (minimum grouping + grouping size) integer digits.
-     * (Subject to isGroupingUsed().)
-     *
-     * For example, if this value is 2, and the grouping size is 3, then
-     * 9999 -> "9999" and 10000 -> "10,000"
-     *
-     * The default value for this attribute is 0.
-     * A value of 1, 0, or lower, means that the use of grouping separators
-     * only depends on the grouping size (and on isGroupingUsed()).
-     *
-     * NOTE: The CLDR data is used in NumberFormatter but not in DecimalFormat.
-     * This is for backwards compatibility reasons.
-     *
-     * For more control over grouping strategies, use NumberFormatter.
-     *
-     * @see setMinimumGroupingDigits
-     * @see getGroupingSize
-     * @stable ICU 64
-     */
-    int32_t getMinimumGroupingDigits() const;
-
-    /**
-     * Sets the minimum grouping digits. Setting the value to
-     *  - 1: Turns off minimum grouping digits.
-     *  - 0 or -1: The behavior is undefined.
-     *  - UNUM_MINIMUM_GROUPING_DIGITS_AUTO: Display grouping using the default
-     *      strategy for all locales.
-     *  - UNUM_MINIMUM_GROUPING_DIGITS_MIN2: Display grouping using locale
-     *      defaults, except do not show grouping on values smaller than 10000
-     *      (such that there is a minimum of two digits before the first
-     *      separator).
-     *
-     * For more control over grouping strategies, use NumberFormatter.
-     *
-     * @param newValue the new value of minimum grouping digits.
-     * @see getMinimumGroupingDigits
-     * @stable ICU 64
-     */
-    void setMinimumGroupingDigits(int32_t newValue);
-
-    /**
-     * Allows you to get the behavior of the decimal separator with integers.
-     * (The decimal separator will always appear with decimals.)
-     *
-     * @return    true if the decimal separator always appear with decimals.
-     * Example: Decimal ON: 12345 -> 12345.; OFF: 12345 -> 12345
-     * @stable ICU 2.0
-     */
-    UBool isDecimalSeparatorAlwaysShown(void) const;
-
-    /**
-     * Allows you to set the behavior of the decimal separator with integers.
-     * (The decimal separator will always appear with decimals.)
-     *
-     * @param newValue    set true if the decimal separator will always appear with decimals.
-     * Example: Decimal ON: 12345 -> 12345.; OFF: 12345 -> 12345
-     * @stable ICU 2.0
-     */
-    virtual void setDecimalSeparatorAlwaysShown(UBool newValue);
-
-    /**
-     * Allows you to get the parse behavior of the pattern decimal mark.
-     *
-     * @return    true if input must contain a match to decimal mark in pattern
-     * @stable ICU 54
-     */
-    UBool isDecimalPatternMatchRequired(void) const;
-
-    /**
-     * Allows you to set the parse behavior of the pattern decimal mark.
-     *
-     * if true, the input must have a decimal mark if one was specified in the pattern. When
-     * false the decimal mark may be omitted from the input.
-     *
-     * @param newValue    set true if input must contain a match to decimal mark in pattern
-     * @stable ICU 54
-     */
-    virtual void setDecimalPatternMatchRequired(UBool newValue);
-
-    /**
-     * Returns whether to ignore exponents when parsing.
-     *
-     * @return Whether to ignore exponents when parsing.
-     * @see #setParseNoExponent
-     * @stable ICU 64
-     */
-    UBool isParseNoExponent() const;
-
-    /**
-     * Specifies whether to stop parsing when an exponent separator is encountered. For
-     * example, parses "123E4" to 123 (with parse position 3) instead of 1230000 (with parse position
-     * 5).
-     *
-     * @param value true to prevent exponents from being parsed; false to allow them to be parsed.
-     * @stable ICU 64
-     */
-    void setParseNoExponent(UBool value);
-
-    /**
-     * Returns whether parsing is sensitive to case (lowercase/uppercase).
-     *
-     * @return Whether parsing is case-sensitive.
-     * @see #setParseCaseSensitive
-     * @stable ICU 64
-     */
-    UBool isParseCaseSensitive() const;
-
-    /**
-     * Whether to pay attention to case when parsing; default is to ignore case (perform
-     * case-folding). For example, "A" == "a" in case-insensitive but not case-sensitive mode.
-     *
-     * Currency symbols are never case-folded. For example, "us$1.00" will not parse in case-insensitive
-     * mode, even though "US$1.00" parses.
-     *
-     * @param value true to enable case-sensitive parsing (the default); false to force
-     *              case-sensitive parsing behavior.
-     * @stable ICU 64
-     */
-    void setParseCaseSensitive(UBool value);
-
-    /**
-     * Returns whether truncation of high-order integer digits should result in an error.
-     * By default, setMaximumIntegerDigits truncates high-order digits silently.
-     *
-     * @return Whether an error code is set if high-order digits are truncated.
-     * @see setFormatFailIfMoreThanMaxDigits
-     * @stable ICU 64
-     */
-    UBool isFormatFailIfMoreThanMaxDigits() const;
-
-    /**
-     * Sets whether truncation of high-order integer digits should result in an error.
-     * By default, setMaximumIntegerDigits truncates high-order digits silently.
-     *
-     * @param value Whether to set an error code if high-order digits are truncated.
-     * @stable ICU 64
-     */
-    void setFormatFailIfMoreThanMaxDigits(UBool value);
-
-    /**
-     * Synthesizes a pattern string that represents the current state
-     * of this Format object.
-     *
-     * @param result    Output param which will receive the pattern.
-     *                  Previous contents are deleted.
-     * @return          A reference to 'result'.
-     * @see applyPattern
-     * @stable ICU 2.0
-     */
-    virtual UnicodeString& toPattern(UnicodeString& result) const;
-
-    /**
-     * Synthesizes a localized pattern string that represents the current
-     * state of this Format object.
-     *
-     * @param result    Output param which will receive the localized pattern.
-     *                  Previous contents are deleted.
-     * @return          A reference to 'result'.
-     * @see applyPattern
-     * @stable ICU 2.0
-     */
-    virtual UnicodeString& toLocalizedPattern(UnicodeString& result) const;
-
-    /**
-     * Apply the given pattern to this Format object.  A pattern is a
-     * short-hand specification for the various formatting properties.
-     * These properties can also be changed individually through the
-     * various setter methods.
-     * <P>
-     * There is no limit to integer digits are set
-     * by this routine, since that is the typical end-user desire;
-     * use setMaximumInteger if you want to set a real value.
-     * For negative numbers, use a second pattern, separated by a semicolon
-     * <pre>
-     * .      Example "#,#00.0#" -> 1,234.56
-     * </pre>
-     * This means a minimum of 2 integer digits, 1 fraction digit, and
-     * a maximum of 2 fraction digits.
-     * <pre>
-     * .      Example: "#,#00.0#;(#,#00.0#)" for negatives in parentheses.
-     * </pre>
-     * In negative patterns, the minimum and maximum counts are ignored;
-     * these are presumed to be set in the positive pattern.
-     *
-     * @param pattern    The pattern to be applied.
-     * @param parseError Struct to receive information on position
-     *                   of error if an error is encountered
-     * @param status     Output param set to success/failure code on
-     *                   exit. If the pattern is invalid, this will be
-     *                   set to a failure result.
-     * @stable ICU 2.0
-     */
-    virtual void applyPattern(const UnicodeString& pattern, UParseError& parseError, UErrorCode& status);
-
-    /**
-     * Sets the pattern.
-     * @param pattern   The pattern to be applied.
-     * @param status    Output param set to success/failure code on
-     *                  exit. If the pattern is invalid, this will be
-     *                  set to a failure result.
-     * @stable ICU 2.0
-     */
-    virtual void applyPattern(const UnicodeString& pattern, UErrorCode& status);
-
-    /**
-     * Apply the given pattern to this Format object.  The pattern
-     * is assumed to be in a localized notation. A pattern is a
-     * short-hand specification for the various formatting properties.
-     * These properties can also be changed individually through the
-     * various setter methods.
-     * <P>
-     * There is no limit to integer digits are set
-     * by this routine, since that is the typical end-user desire;
-     * use setMaximumInteger if you want to set a real value.
-     * For negative numbers, use a second pattern, separated by a semicolon
-     * <pre>
-     * .      Example "#,#00.0#" -> 1,234.56
-     * </pre>
-     * This means a minimum of 2 integer digits, 1 fraction digit, and
-     * a maximum of 2 fraction digits.
-     *
-     * Example: "#,#00.0#;(#,#00.0#)" for negatives in parentheses.
-     *
-     * In negative patterns, the minimum and maximum counts are ignored;
-     * these are presumed to be set in the positive pattern.
-     *
-     * @param pattern   The localized pattern to be applied.
-     * @param parseError Struct to receive information on position
-     *                   of error if an error is encountered
-     * @param status    Output param set to success/failure code on
-     *                  exit. If the pattern is invalid, this will be
-     *                  set to a failure result.
-     * @stable ICU 2.0
-     */
-    virtual void applyLocalizedPattern(const UnicodeString& pattern, UParseError& parseError,
-                                       UErrorCode& status);
-
-    /**
-     * Apply the given pattern to this Format object.
-     *
-     * @param pattern   The localized pattern to be applied.
-     * @param status    Output param set to success/failure code on
-     *                  exit. If the pattern is invalid, this will be
-     *                  set to a failure result.
-     * @stable ICU 2.0
-     */
-    virtual void applyLocalizedPattern(const UnicodeString& pattern, UErrorCode& status);
-
-
-    /**
-     * Sets the maximum number of digits allowed in the integer portion of a
-     * number. This override limits the integer digit count to 309.
-     *
-     * @param newValue    the new value of the maximum number of digits
-     *                      allowed in the integer portion of a number.
-     * @see NumberFormat#setMaximumIntegerDigits
-     * @stable ICU 2.0
-     */
-    void setMaximumIntegerDigits(int32_t newValue) override;
-
-    /**
-     * Sets the minimum number of digits allowed in the integer portion of a
-     * number. This override limits the integer digit count to 309.
-     *
-     * @param newValue    the new value of the minimum number of digits
-     *                      allowed in the integer portion of a number.
-     * @see NumberFormat#setMinimumIntegerDigits
-     * @stable ICU 2.0
-     */
-    void setMinimumIntegerDigits(int32_t newValue) override;
-
-    /**
-     * Sets the maximum number of digits allowed in the fraction portion of a
-     * number. This override limits the fraction digit count to 340.
-     *
-     * @param newValue    the new value of the maximum number of digits
-     *                    allowed in the fraction portion of a number.
-     * @see NumberFormat#setMaximumFractionDigits
-     * @stable ICU 2.0
-     */
-    void setMaximumFractionDigits(int32_t newValue) override;
-
-    /**
-     * Sets the minimum number of digits allowed in the fraction portion of a
-     * number. This override limits the fraction digit count to 340.
-     *
-     * @param newValue    the new value of the minimum number of digits
-     *                    allowed in the fraction portion of a number.
-     * @see NumberFormat#setMinimumFractionDigits
-     * @stable ICU 2.0
-     */
-    void setMinimumFractionDigits(int32_t newValue) override;
-
-    /**
-     * Returns the minimum number of significant digits that will be
-     * displayed. This value has no effect unless areSignificantDigitsUsed()
-     * returns true.
-     * @return the fewest significant digits that will be shown
-     * @stable ICU 3.0
-     */
-    int32_t getMinimumSignificantDigits() const;
-
-    /**
-     * Returns the maximum number of significant digits that will be
-     * displayed. This value has no effect unless areSignificantDigitsUsed()
-     * returns true.
-     * @return the most significant digits that will be shown
-     * @stable ICU 3.0
-     */
-    int32_t getMaximumSignificantDigits() const;
-
-    /**
-     * Sets the minimum number of significant digits that will be
-     * displayed.  If <code>min</code> is less than one then it is set
-     * to one.  If the maximum significant digits count is less than
-     * <code>min</code>, then it is set to <code>min</code>.
-     * This function also enables the use of significant digits
-     * by this formatter - areSignificantDigitsUsed() will return true.
-     * @see #areSignificantDigitsUsed
-     * @param min the fewest significant digits to be shown
-     * @stable ICU 3.0
-     */
-    void setMinimumSignificantDigits(int32_t min);
-
-    /**
-     * Sets the maximum number of significant digits that will be
-     * displayed.  If <code>max</code> is less than one then it is set
-     * to one.  If the minimum significant digits count is greater
-     * than <code>max</code>, then it is set to <code>max</code>.
-     * This function also enables the use of significant digits
-     * by this formatter - areSignificantDigitsUsed() will return true.
-     * @see #areSignificantDigitsUsed
-     * @param max the most significant digits to be shown
-     * @stable ICU 3.0
-     */
-    void setMaximumSignificantDigits(int32_t max);
-
-    /**
-     * Returns true if significant digits are in use, or false if
-     * integer and fraction digit counts are in use.
-     * @return true if significant digits are in use
-     * @stable ICU 3.0
-     */
-    UBool areSignificantDigitsUsed() const;
-
-    /**
-     * Sets whether significant digits are in use, or integer and
-     * fraction digit counts are in use.
-     * @param useSignificantDigits true to use significant digits, or
-     * false to use integer and fraction digit counts
-     * @stable ICU 3.0
-     */
-    void setSignificantDigitsUsed(UBool useSignificantDigits);
-
-    /**
-     * Sets the currency used to display currency
-     * amounts.  This takes effect immediately, if this format is a
-     * currency format.  If this format is not a currency format, then
-     * the currency is used if and when this object becomes a
-     * currency format through the application of a new pattern.
-     * @param theCurrency a 3-letter ISO code indicating new currency
-     * to use.  It need not be null-terminated.  May be the empty
-     * string or nullptr to indicate no currency.
-     * @param ec input-output error code
-     * @stable ICU 3.0
-     */
-    void setCurrency(const char16_t* theCurrency, UErrorCode& ec) override;
-
-#ifndef U_FORCE_HIDE_DEPRECATED_API
-    /**
-     * Sets the currency used to display currency amounts.  See
-     * setCurrency(const char16_t*, UErrorCode&).
-     * @deprecated ICU 3.0. Use setCurrency(const char16_t*, UErrorCode&).
-     */
-    virtual void setCurrency(const char16_t* theCurrency);
-#endif  // U_FORCE_HIDE_DEPRECATED_API
-
-    /**
-     * Sets the `Currency Usage` object used to display currency.
-     * This takes effect immediately, if this format is a
-     * currency format.
-     * @param newUsage new currency usage object to use.
-     * @param ec input-output error code
-     * @stable ICU 54
-     */
-    void setCurrencyUsage(UCurrencyUsage newUsage, UErrorCode* ec);
-
-    /**
-     * Returns the `Currency Usage` object used to display currency
-     * @stable ICU 54
-     */
-    UCurrencyUsage getCurrencyUsage() const;
-
-#ifndef U_HIDE_INTERNAL_API
-
-    /**
-     *  Format a number and save it into the given DecimalQuantity.
-     *  Internal, not intended for public use.
-     *  @internal
-     */
-    void formatToDecimalQuantity(double number, number::impl::DecimalQuantity& output,
-                                 UErrorCode& status) const;
-
-    /**
-     *  Get a DecimalQuantity corresponding to a formattable as it would be
-     *  formatted by this DecimalFormat.
-     *  Internal, not intended for public use.
-     *  @internal
-     */
-    void formatToDecimalQuantity(const Formattable& number, number::impl::DecimalQuantity& output,
-                                 UErrorCode& status) const;
-
-#endif  /* U_HIDE_INTERNAL_API */
-
-    /**
-     * Converts this DecimalFormat to a (Localized)NumberFormatter. Starting
-     * in ICU 60, NumberFormatter is the recommended way to format numbers.
-     * You can use the returned LocalizedNumberFormatter to format numbers and
-     * get a FormattedNumber, which contains a string as well as additional
-     * annotations about the formatted value.
-     * 
-     * If a memory allocation failure occurs, the return value of this method
-     * might be null. If you are concerned about correct recovery from
-     * out-of-memory situations, use this pattern:
-     *
-     * <pre>
-     * FormattedNumber result;
-     * if (auto* ptr = df->toNumberFormatter(status)) {
-     *     result = ptr->formatDouble(123, status);
-     * }
-     * </pre>
-     *
-     * If you are not concerned about out-of-memory situations, or if your
-     * environment throws exceptions when memory allocation failure occurs,
-     * you can chain the methods, like this:
-     *
-     * <pre>
-     * FormattedNumber result = df
-     *     ->toNumberFormatter(status)
-     *     ->formatDouble(123, status);
-     * </pre>
-     *
-     * NOTE: The returned LocalizedNumberFormatter is owned by this DecimalFormat.
-     * If a non-const method is called on the DecimalFormat, or if the DecimalFormat
-     * is deleted, the object becomes invalid. If you plan to keep the return value
-     * beyond the lifetime of the DecimalFormat, copy it to a local variable:
-     *
-     * <pre>
-     * LocalizedNumberFormatter lnf;
-     * if (auto* ptr = df->toNumberFormatter(status)) {
-     *     lnf = *ptr;
-     * }
-     * </pre>
-     *
-     * @param status Set on failure, like U_MEMORY_ALLOCATION_ERROR.
-     * @return A pointer to an internal object, or nullptr on failure.
-     *         Do not delete the return value!
-     * @stable ICU 64
-     */
-    const number::LocalizedNumberFormatter* toNumberFormatter(UErrorCode& status) const;
-
-    /**
-     * Return the class ID for this class.  This is useful only for
-     * comparing to a return value from getDynamicClassID().  For example:
-     * <pre>
-     * .      Base* polymorphic_pointer = createPolymorphicObject();
-     * .      if (polymorphic_pointer->getDynamicClassID() ==
-     * .          Derived::getStaticClassID()) ...
-     * </pre>
-     * @return          The class ID for all objects of this class.
-     * @stable ICU 2.0
-     */
-    static UClassID U_EXPORT2 getStaticClassID(void);
-
-    /**
-     * Returns a unique class ID POLYMORPHICALLY.  Pure virtual override.
-     * This method is to implement a simple version of RTTI, since not all
-     * C++ compilers support genuine RTTI.  Polymorphic operator==() and
-     * clone() methods call this method.
-     *
-     * @return          The class ID for this object. All objects of a
-     *                  given class have the same class ID.  Objects of
-     *                  other classes have different class IDs.
-     * @stable ICU 2.0
-     */
-    UClassID getDynamicClassID(void) const override;
-
-  private:
-
-    /** Rebuilds the formatter object from the property bag. */
-    void touch(UErrorCode& status);
-
-    /** Rebuilds the formatter object, ignoring any error code. */
-    void touchNoError();
-
-    /**
-     * Updates the property bag with settings from the given pattern.
-     *
-     * @param pattern The pattern string to parse.
-     * @param ignoreRounding Whether to leave out rounding information (minFrac, maxFrac, and rounding
-     *     increment) when parsing the pattern. This may be desirable if a custom rounding mode, such
-     *     as CurrencyUsage, is to be used instead. One of {@link
-     *     PatternStringParser#IGNORE_ROUNDING_ALWAYS}, {@link PatternStringParser#IGNORE_ROUNDING_IF_CURRENCY},
-     *     or {@link PatternStringParser#IGNORE_ROUNDING_NEVER}.
-     * @see PatternAndPropertyUtils#parseToExistingProperties
-     */
-    void setPropertiesFromPattern(const UnicodeString& pattern, int32_t ignoreRounding,
-                                  UErrorCode& status);
-
-    const numparse::impl::NumberParserImpl* getParser(UErrorCode& status) const;
-
-    const numparse::impl::NumberParserImpl* getCurrencyParser(UErrorCode& status) const;
-
-    static void fieldPositionHelper(
-        const number::impl::UFormattedNumberData& formatted,
-        FieldPosition& fieldPosition,
-        int32_t offset,
-        UErrorCode& status);
-
-    static void fieldPositionIteratorHelper(
-        const number::impl::UFormattedNumberData& formatted,
-        FieldPositionIterator* fpi,
-        int32_t offset,
-        UErrorCode& status);
-
-    void setupFastFormat();
-
-    bool fastFormatDouble(double input, UnicodeString& output) const;
-
-    bool fastFormatInt64(int64_t input, UnicodeString& output) const;
-
-    void doFastFormatInt32(int32_t input, bool isNegative, UnicodeString& output) const;
-
-    //=====================================================================================//
-    //                                   INSTANCE FIELDS                                   //
-    //=====================================================================================//
-
-
-    // One instance field for the implementation, keep all fields inside of an implementation
-    // class defined in number_mapper.h
-    number::impl::DecimalFormatFields* fields = nullptr;
-
-    // Allow child class CompactDecimalFormat to access fProperties:
-    friend class CompactDecimalFormat;
-
-    // Allow MeasureFormat to use fieldPositionHelper:
-    friend class MeasureFormat;
-
-};
-
-U_NAMESPACE_END
-
-#endif /* #if !UCONFIG_NO_FORMATTING */
-
-#endif /* U_SHOW_CPLUSPLUS_API */
-
-#endif // _DECIMFMT
-//eof
->>>>>>> a8a80be5
+// © 2016 and later: Unicode, Inc. and others.
+// License & terms of use: http://www.unicode.org/copyright.html
+/*
+********************************************************************************
+*   Copyright (C) 1997-2016, International Business Machines
+*   Corporation and others.  All Rights Reserved.
+********************************************************************************
+*
+* File DECIMFMT.H
+*
+* Modification History:
+*
+*   Date        Name        Description
+*   02/19/97    aliu        Converted from java.
+*   03/20/97    clhuang     Updated per C++ implementation.
+*   04/03/97    aliu        Rewrote parsing and formatting completely, and
+*                           cleaned up and debugged.  Actually works now.
+*   04/17/97    aliu        Changed DigitCount to int per code review.
+*   07/10/97    helena      Made ParsePosition a class and get rid of the function
+*                           hiding problems.
+*   09/09/97    aliu        Ported over support for exponential formats.
+*   07/20/98    stephen     Changed documentation
+*   01/30/13    emmons      Added Scaling methods
+********************************************************************************
+*/
+
+#ifndef DECIMFMT_H
+#define DECIMFMT_H
+
+#include "unicode/utypes.h"
+
+#if U_SHOW_CPLUSPLUS_API
+
+/**
+ * \file
+ * \brief C++ API: Compatibility APIs for decimal formatting.
+ */
+
+#if !UCONFIG_NO_FORMATTING
+
+#include "unicode/dcfmtsym.h"
+#include "unicode/numfmt.h"
+#include "unicode/locid.h"
+#include "unicode/fpositer.h"
+#include "unicode/stringpiece.h"
+#include "unicode/curramt.h"
+#include "unicode/enumset.h"
+
+U_NAMESPACE_BEGIN
+
+class CurrencyPluralInfo;
+class CompactDecimalFormat;
+
+namespace number {
+class LocalizedNumberFormatter;
+namespace impl {
+class DecimalQuantity;
+struct DecimalFormatFields;
+class UFormattedNumberData;
+}
+}
+
+namespace numparse {
+namespace impl {
+class NumberParserImpl;
+}
+}
+
+/**
+ * **IMPORTANT:** New users are strongly encouraged to see if
+ * numberformatter.h fits their use case.  Although not deprecated, this header
+ * is provided for backwards compatibility only.
+ *
+ * DecimalFormat is a concrete subclass of NumberFormat that formats decimal
+ * numbers. It has a variety of features designed to make it possible to parse
+ * and format numbers in any locale, including support for Western, Arabic, or
+ * Indic digits.  It also supports different flavors of numbers, including
+ * integers ("123"), fixed-point numbers ("123.4"), scientific notation
+ * ("1.23E4"), percentages ("12%"), and currency amounts ("$123", "USD123",
+ * "123 US dollars").  All of these flavors can be easily localized.
+ *
+ * To obtain a NumberFormat for a specific locale (including the default
+ * locale) call one of NumberFormat's factory methods such as
+ * createInstance(). Do not call the DecimalFormat constructors directly, unless
+ * you know what you are doing, since the NumberFormat factory methods may
+ * return subclasses other than DecimalFormat.
+ *
+ * **Example Usage**
+ *
+ * \code
+ *     // Normally we would have a GUI with a menu for this
+ *     int32_t locCount;
+ *     const Locale* locales = NumberFormat::getAvailableLocales(locCount);
+ *
+ *     double myNumber = -1234.56;
+ *     UErrorCode success = U_ZERO_ERROR;
+ *     NumberFormat* form;
+ *
+ *     // Print out a number with the localized number, currency and percent
+ *     // format for each locale.
+ *     UnicodeString countryName;
+ *     UnicodeString displayName;
+ *     UnicodeString str;
+ *     UnicodeString pattern;
+ *     Formattable fmtable;
+ *     for (int32_t j = 0; j < 3; ++j) {
+ *         cout << endl << "FORMAT " << j << endl;
+ *         for (int32_t i = 0; i < locCount; ++i) {
+ *             if (locales[i].getCountry(countryName).size() == 0) {
+ *                 // skip language-only
+ *                 continue;
+ *             }
+ *             switch (j) {
+ *             case 0:
+ *                 form = NumberFormat::createInstance(locales[i], success ); break;
+ *             case 1:
+ *                 form = NumberFormat::createCurrencyInstance(locales[i], success ); break;
+ *             default:
+ *                 form = NumberFormat::createPercentInstance(locales[i], success ); break;
+ *             }
+ *             if (form) {
+ *                 str.remove();
+ *                 pattern = ((DecimalFormat*)form)->toPattern(pattern);
+ *                 cout << locales[i].getDisplayName(displayName) << ": " << pattern;
+ *                 cout << "  ->  " << form->format(myNumber,str) << endl;
+ *                 form->parse(form->format(myNumber,str), fmtable, success);
+ *                 delete form;
+ *             }
+ *         }
+ *     }
+ * \endcode
+ *
+ * **Another example use createInstance(style)**
+ *
+ * \code
+ * // Print out a number using the localized number, currency,
+ * // percent, scientific, integer, iso currency, and plural currency
+ * // format for each locale</strong>
+ * Locale* locale = new Locale("en", "US");
+ * double myNumber = 1234.56;
+ * UErrorCode success = U_ZERO_ERROR;
+ * UnicodeString str;
+ * Formattable fmtable;
+ * for (int j=NumberFormat::kNumberStyle;
+ *      j<=NumberFormat::kPluralCurrencyStyle;
+ *      ++j) {
+ *     NumberFormat* form = NumberFormat::createInstance(locale, j, success);
+ *     str.remove();
+ *     cout << "format result " << form->format(myNumber, str) << endl;
+ *     format->parse(form->format(myNumber, str), fmtable, success);
+ *     delete form;
+ * }
+ * \endcode
+ *
+ *
+ * <p><strong>Patterns</strong>
+ *
+ * <p>A DecimalFormat consists of a <em>pattern</em> and a set of
+ * <em>symbols</em>.  The pattern may be set directly using
+ * applyPattern(), or indirectly using other API methods which
+ * manipulate aspects of the pattern, such as the minimum number of integer
+ * digits.  The symbols are stored in a DecimalFormatSymbols
+ * object.  When using the NumberFormat factory methods, the
+ * pattern and symbols are read from ICU's locale data.
+ *
+ * <p><strong>Special Pattern Characters</strong>
+ *
+ * <p>Many characters in a pattern are taken literally; they are matched during
+ * parsing and output unchanged during formatting.  Special characters, on the
+ * other hand, stand for other characters, strings, or classes of characters.
+ * For example, the '#' character is replaced by a localized digit.  Often the
+ * replacement character is the same as the pattern character; in the U.S. locale,
+ * the ',' grouping character is replaced by ','.  However, the replacement is
+ * still happening, and if the symbols are modified, the grouping character
+ * changes.  Some special characters affect the behavior of the formatter by
+ * their presence; for example, if the percent character is seen, then the
+ * value is multiplied by 100 before being displayed.
+ *
+ * <p>To insert a special character in a pattern as a literal, that is, without
+ * any special meaning, the character must be quoted.  There are some exceptions to
+ * this which are noted below.
+ *
+ * <p>The characters listed here are used in non-localized patterns.  Localized
+ * patterns use the corresponding characters taken from this formatter's
+ * DecimalFormatSymbols object instead, and these characters lose
+ * their special status.  Two exceptions are the currency sign and quote, which
+ * are not localized.
+ *
+ * <table border=0 cellspacing=3 cellpadding=0>
+ *   <tr bgcolor="#ccccff">
+ *     <td align=left><strong>Symbol</strong>
+ *     <td align=left><strong>Location</strong>
+ *     <td align=left><strong>Localized?</strong>
+ *     <td align=left><strong>Meaning</strong>
+ *   <tr valign=top>
+ *     <td><code>0</code>
+ *     <td>Number
+ *     <td>Yes
+ *     <td>Digit
+ *   <tr valign=top bgcolor="#eeeeff">
+ *     <td><code>1-9</code>
+ *     <td>Number
+ *     <td>Yes
+ *     <td>'1' through '9' indicate rounding.
+ *   <tr valign=top>
+ *     <td><code>\htmlonly&#x40;\endhtmlonly</code> <!--doxygen doesn't like @-->
+ *     <td>Number
+ *     <td>No
+ *     <td>Significant digit
+ *   <tr valign=top bgcolor="#eeeeff">
+ *     <td><code>#</code>
+ *     <td>Number
+ *     <td>Yes
+ *     <td>Digit, zero shows as absent
+ *   <tr valign=top>
+ *     <td><code>.</code>
+ *     <td>Number
+ *     <td>Yes
+ *     <td>Decimal separator or monetary decimal separator
+ *   <tr valign=top bgcolor="#eeeeff">
+ *     <td><code>-</code>
+ *     <td>Number
+ *     <td>Yes
+ *     <td>Minus sign
+ *   <tr valign=top>
+ *     <td><code>,</code>
+ *     <td>Number
+ *     <td>Yes
+ *     <td>Grouping separator
+ *   <tr valign=top bgcolor="#eeeeff">
+ *     <td><code>E</code>
+ *     <td>Number
+ *     <td>Yes
+ *     <td>Separates mantissa and exponent in scientific notation.
+ *         <em>Need not be quoted in prefix or suffix.</em>
+ *   <tr valign=top>
+ *     <td><code>+</code>
+ *     <td>Exponent
+ *     <td>Yes
+ *     <td>Prefix positive exponents with localized plus sign.
+ *         <em>Need not be quoted in prefix or suffix.</em>
+ *   <tr valign=top bgcolor="#eeeeff">
+ *     <td><code>;</code>
+ *     <td>Subpattern boundary
+ *     <td>Yes
+ *     <td>Separates positive and negative subpatterns
+ *   <tr valign=top>
+ *     <td><code>\%</code>
+ *     <td>Prefix or suffix
+ *     <td>Yes
+ *     <td>Multiply by 100 and show as percentage
+ *   <tr valign=top bgcolor="#eeeeff">
+ *     <td><code>\\u2030</code>
+ *     <td>Prefix or suffix
+ *     <td>Yes
+ *     <td>Multiply by 1000 and show as per mille
+ *   <tr valign=top>
+ *     <td><code>\htmlonly&curren;\endhtmlonly</code> (<code>\\u00A4</code>)
+ *     <td>Prefix or suffix
+ *     <td>No
+ *     <td>Currency sign, replaced by currency symbol.  If
+ *         doubled, replaced by international currency symbol.
+ *         If tripled, replaced by currency plural names, for example,
+ *         "US dollar" or "US dollars" for America.
+ *         If present in a pattern, the monetary decimal separator
+ *         is used instead of the decimal separator.
+ *   <tr valign=top bgcolor="#eeeeff">
+ *     <td><code>'</code>
+ *     <td>Prefix or suffix
+ *     <td>No
+ *     <td>Used to quote special characters in a prefix or suffix,
+ *         for example, <code>"'#'#"</code> formats 123 to
+ *         <code>"#123"</code>.  To create a single quote
+ *         itself, use two in a row: <code>"# o''clock"</code>.
+ *   <tr valign=top>
+ *     <td><code>*</code>
+ *     <td>Prefix or suffix boundary
+ *     <td>Yes
+ *     <td>Pad escape, precedes pad character
+ * </table>
+ *
+ * <p>A DecimalFormat pattern contains a positive and negative
+ * subpattern, for example, "#,##0.00;(#,##0.00)".  Each subpattern has a
+ * prefix, a numeric part, and a suffix.  If there is no explicit negative
+ * subpattern, the negative subpattern is the localized minus sign prefixed to the
+ * positive subpattern. That is, "0.00" alone is equivalent to "0.00;-0.00".  If there
+ * is an explicit negative subpattern, it serves only to specify the negative
+ * prefix and suffix; the number of digits, minimal digits, and other
+ * characteristics are ignored in the negative subpattern. That means that
+ * "#,##0.0#;(#)" has precisely the same result as "#,##0.0#;(#,##0.0#)".
+ *
+ * <p>The prefixes, suffixes, and various symbols used for infinity, digits,
+ * thousands separators, decimal separators, etc. may be set to arbitrary
+ * values, and they will appear properly during formatting.  However, care must
+ * be taken that the symbols and strings do not conflict, or parsing will be
+ * unreliable.  For example, either the positive and negative prefixes or the
+ * suffixes must be distinct for parse() to be able
+ * to distinguish positive from negative values.  Another example is that the
+ * decimal separator and thousands separator should be distinct characters, or
+ * parsing will be impossible.
+ *
+ * <p>The <em>grouping separator</em> is a character that separates clusters of
+ * integer digits to make large numbers more legible.  It commonly used for
+ * thousands, but in some locales it separates ten-thousands.  The <em>grouping
+ * size</em> is the number of digits between the grouping separators, such as 3
+ * for "100,000,000" or 4 for "1 0000 0000". There are actually two different
+ * grouping sizes: One used for the least significant integer digits, the
+ * <em>primary grouping size</em>, and one used for all others, the
+ * <em>secondary grouping size</em>.  In most locales these are the same, but
+ * sometimes they are different. For example, if the primary grouping interval
+ * is 3, and the secondary is 2, then this corresponds to the pattern
+ * "#,##,##0", and the number 123456789 is formatted as "12,34,56,789".  If a
+ * pattern contains multiple grouping separators, the interval between the last
+ * one and the end of the integer defines the primary grouping size, and the
+ * interval between the last two defines the secondary grouping size. All others
+ * are ignored, so "#,##,###,####" == "###,###,####" == "##,#,###,####".
+ *
+ * <p>Illegal patterns, such as "#.#.#" or "#.###,###", will cause
+ * DecimalFormat to set a failing UErrorCode.
+ *
+ * <p><strong>Pattern BNF</strong>
+ *
+ * <pre>
+ * pattern    := subpattern (';' subpattern)?
+ * subpattern := prefix? number exponent? suffix?
+ * number     := (integer ('.' fraction)?) | sigDigits
+ * prefix     := '\\u0000'..'\\uFFFD' - specialCharacters
+ * suffix     := '\\u0000'..'\\uFFFD' - specialCharacters
+ * integer    := '#'* '0'* '0'
+ * fraction   := '0'* '#'*
+ * sigDigits  := '#'* '@' '@'* '#'*
+ * exponent   := 'E' '+'? '0'* '0'
+ * padSpec    := '*' padChar
+ * padChar    := '\\u0000'..'\\uFFFD' - quote
+ * &nbsp;
+ * Notation:
+ *   X*       0 or more instances of X
+ *   X?       0 or 1 instances of X
+ *   X|Y      either X or Y
+ *   C..D     any character from C up to D, inclusive
+ *   S-T      characters in S, except those in T
+ * </pre>
+ * The first subpattern is for positive numbers. The second (optional)
+ * subpattern is for negative numbers.
+ *
+ * <p>Not indicated in the BNF syntax above:
+ *
+ * <ul><li>The grouping separator ',' can occur inside the integer and
+ * sigDigits elements, between any two pattern characters of that
+ * element, as long as the integer or sigDigits element is not
+ * followed by the exponent element.
+ *
+ * <li>Two grouping intervals are recognized: That between the
+ *     decimal point and the first grouping symbol, and that
+ *     between the first and second grouping symbols. These
+ *     intervals are identical in most locales, but in some
+ *     locales they differ. For example, the pattern
+ *     &quot;#,##,###&quot; formats the number 123456789 as
+ *     &quot;12,34,56,789&quot;.</li>
+ *
+ * <li>The pad specifier <code>padSpec</code> may appear before the prefix,
+ * after the prefix, before the suffix, after the suffix, or not at all.
+ *
+ * <li>In place of '0', the digits '1' through '9' may be used to
+ * indicate a rounding increment.
+ * </ul>
+ *
+ * <p><strong>Parsing</strong>
+ *
+ * <p>DecimalFormat parses all Unicode characters that represent
+ * decimal digits, as defined by u_charDigitValue().  In addition,
+ * DecimalFormat also recognizes as digits the ten consecutive
+ * characters starting with the localized zero digit defined in the
+ * DecimalFormatSymbols object.  During formatting, the
+ * DecimalFormatSymbols-based digits are output.
+ *
+ * <p>During parsing, grouping separators are ignored if in lenient mode;
+ * otherwise, if present, they must be in appropriate positions.
+ *
+ * <p>For currency parsing, the formatter is able to parse every currency
+ * style formats no matter which style the formatter is constructed with.
+ * For example, a formatter instance gotten from
+ * NumberFormat.getInstance(ULocale, NumberFormat.CURRENCYSTYLE) can parse
+ * formats such as "USD1.00" and "3.00 US dollars".
+ *
+ * <p>If parse(UnicodeString&,Formattable&,ParsePosition&)
+ * fails to parse a string, it leaves the parse position unchanged.
+ * The convenience method parse(UnicodeString&,Formattable&,UErrorCode&)
+ * indicates parse failure by setting a failing
+ * UErrorCode.
+ *
+ * <p><strong>Formatting</strong>
+ *
+ * <p>Formatting is guided by several parameters, all of which can be
+ * specified either using a pattern or using the API.  The following
+ * description applies to formats that do not use <a href="#sci">scientific
+ * notation</a> or <a href="#sigdig">significant digits</a>.
+ *
+ * <ul><li>If the number of actual integer digits exceeds the
+ * <em>maximum integer digits</em>, then only the least significant
+ * digits are shown.  For example, 1997 is formatted as "97" if the
+ * maximum integer digits is set to 2.
+ *
+ * <li>If the number of actual integer digits is less than the
+ * <em>minimum integer digits</em>, then leading zeros are added.  For
+ * example, 1997 is formatted as "01997" if the minimum integer digits
+ * is set to 5.
+ *
+ * <li>If the number of actual fraction digits exceeds the <em>maximum
+ * fraction digits</em>, then rounding is performed to the
+ * maximum fraction digits.  For example, 0.125 is formatted as "0.12"
+ * if the maximum fraction digits is 2.  This behavior can be changed
+ * by specifying a rounding increment and/or a rounding mode.
+ *
+ * <li>If the number of actual fraction digits is less than the
+ * <em>minimum fraction digits</em>, then trailing zeros are added.
+ * For example, 0.125 is formatted as "0.1250" if the minimum fraction
+ * digits is set to 4.
+ *
+ * <li>Trailing fractional zeros are not displayed if they occur
+ * <em>j</em> positions after the decimal, where <em>j</em> is less
+ * than the maximum fraction digits. For example, 0.10004 is
+ * formatted as "0.1" if the maximum fraction digits is four or less.
+ * </ul>
+ *
+ * <p><strong>Special Values</strong>
+ *
+ * <p><code>NaN</code> is represented as a single character, typically
+ * <code>\\uFFFD</code>.  This character is determined by the
+ * DecimalFormatSymbols object.  This is the only value for which
+ * the prefixes and suffixes are not used.
+ *
+ * <p>Infinity is represented as a single character, typically
+ * <code>\\u221E</code>, with the positive or negative prefixes and suffixes
+ * applied.  The infinity character is determined by the
+ * DecimalFormatSymbols object.
+ *
+ * <a name="sci"><strong>Scientific Notation</strong></a>
+ *
+ * <p>Numbers in scientific notation are expressed as the product of a mantissa
+ * and a power of ten, for example, 1234 can be expressed as 1.234 x 10<sup>3</sup>. The
+ * mantissa is typically in the half-open interval [1.0, 10.0) or sometimes [0.0, 1.0),
+ * but it need not be.  DecimalFormat supports arbitrary mantissas.
+ * DecimalFormat can be instructed to use scientific
+ * notation through the API or through the pattern.  In a pattern, the exponent
+ * character immediately followed by one or more digit characters indicates
+ * scientific notation.  Example: "0.###E0" formats the number 1234 as
+ * "1.234E3".
+ *
+ * <ul>
+ * <li>The number of digit characters after the exponent character gives the
+ * minimum exponent digit count.  There is no maximum.  Negative exponents are
+ * formatted using the localized minus sign, <em>not</em> the prefix and suffix
+ * from the pattern.  This allows patterns such as "0.###E0 m/s".  To prefix
+ * positive exponents with a localized plus sign, specify '+' between the
+ * exponent and the digits: "0.###E+0" will produce formats "1E+1", "1E+0",
+ * "1E-1", etc.  (In localized patterns, use the localized plus sign rather than
+ * '+'.)
+ *
+ * <li>The minimum number of integer digits is achieved by adjusting the
+ * exponent.  Example: 0.00123 formatted with "00.###E0" yields "12.3E-4".  This
+ * only happens if there is no maximum number of integer digits.  If there is a
+ * maximum, then the minimum number of integer digits is fixed at one.
+ *
+ * <li>The maximum number of integer digits, if present, specifies the exponent
+ * grouping.  The most common use of this is to generate <em>engineering
+ * notation</em>, in which the exponent is a multiple of three, e.g.,
+ * "##0.###E0".  The number 12345 is formatted using "##0.####E0" as "12.345E3".
+ *
+ * <li>When using scientific notation, the formatter controls the
+ * digit counts using significant digits logic.  The maximum number of
+ * significant digits limits the total number of integer and fraction
+ * digits that will be shown in the mantissa; it does not affect
+ * parsing.  For example, 12345 formatted with "##0.##E0" is "12.3E3".
+ * See the section on significant digits for more details.
+ *
+ * <li>The number of significant digits shown is determined as
+ * follows: If areSignificantDigitsUsed() returns false, then the
+ * minimum number of significant digits shown is one, and the maximum
+ * number of significant digits shown is the sum of the <em>minimum
+ * integer</em> and <em>maximum fraction</em> digits, and is
+ * unaffected by the maximum integer digits.  If this sum is zero,
+ * then all significant digits are shown.  If
+ * areSignificantDigitsUsed() returns true, then the significant digit
+ * counts are specified by getMinimumSignificantDigits() and
+ * getMaximumSignificantDigits().  In this case, the number of
+ * integer digits is fixed at one, and there is no exponent grouping.
+ *
+ * <li>Exponential patterns may not contain grouping separators.
+ * </ul>
+ *
+ * <a name="sigdig"><strong>Significant Digits</strong></a>
+ *
+ * <code>DecimalFormat</code> has two ways of controlling how many
+ * digits are shows: (a) significant digits counts, or (b) integer and
+ * fraction digit counts.  Integer and fraction digit counts are
+ * described above.  When a formatter is using significant digits
+ * counts, the number of integer and fraction digits is not specified
+ * directly, and the formatter settings for these counts are ignored.
+ * Instead, the formatter uses however many integer and fraction
+ * digits are required to display the specified number of significant
+ * digits.  Examples:
+ *
+ * <table border=0 cellspacing=3 cellpadding=0>
+ *   <tr bgcolor="#ccccff">
+ *     <td align=left>Pattern
+ *     <td align=left>Minimum significant digits
+ *     <td align=left>Maximum significant digits
+ *     <td align=left>Number
+ *     <td align=left>Output of format()
+ *   <tr valign=top>
+ *     <td><code>\@\@\@</code>
+ *     <td>3
+ *     <td>3
+ *     <td>12345
+ *     <td><code>12300</code>
+ *   <tr valign=top bgcolor="#eeeeff">
+ *     <td><code>\@\@\@</code>
+ *     <td>3
+ *     <td>3
+ *     <td>0.12345
+ *     <td><code>0.123</code>
+ *   <tr valign=top>
+ *     <td><code>\@\@##</code>
+ *     <td>2
+ *     <td>4
+ *     <td>3.14159
+ *     <td><code>3.142</code>
+ *   <tr valign=top bgcolor="#eeeeff">
+ *     <td><code>\@\@##</code>
+ *     <td>2
+ *     <td>4
+ *     <td>1.23004
+ *     <td><code>1.23</code>
+ * </table>
+ *
+ * <ul>
+ * <li>Significant digit counts may be expressed using patterns that
+ * specify a minimum and maximum number of significant digits.  These
+ * are indicated by the <code>'@'</code> and <code>'#'</code>
+ * characters.  The minimum number of significant digits is the number
+ * of <code>'@'</code> characters.  The maximum number of significant
+ * digits is the number of <code>'@'</code> characters plus the number
+ * of <code>'#'</code> characters following on the right.  For
+ * example, the pattern <code>"@@@"</code> indicates exactly 3
+ * significant digits.  The pattern <code>"@##"</code> indicates from
+ * 1 to 3 significant digits.  Trailing zero digits to the right of
+ * the decimal separator are suppressed after the minimum number of
+ * significant digits have been shown.  For example, the pattern
+ * <code>"@##"</code> formats the number 0.1203 as
+ * <code>"0.12"</code>.
+ *
+ * <li>If a pattern uses significant digits, it may not contain a
+ * decimal separator, nor the <code>'0'</code> pattern character.
+ * Patterns such as <code>"@00"</code> or <code>"@.###"</code> are
+ * disallowed.
+ *
+ * <li>Any number of <code>'#'</code> characters may be prepended to
+ * the left of the leftmost <code>'@'</code> character.  These have no
+ * effect on the minimum and maximum significant digits counts, but
+ * may be used to position grouping separators.  For example,
+ * <code>"#,#@#"</code> indicates a minimum of one significant digits,
+ * a maximum of two significant digits, and a grouping size of three.
+ *
+ * <li>In order to enable significant digits formatting, use a pattern
+ * containing the <code>'@'</code> pattern character.  Alternatively,
+ * call setSignificantDigitsUsed(true).
+ *
+ * <li>In order to disable significant digits formatting, use a
+ * pattern that does not contain the <code>'@'</code> pattern
+ * character. Alternatively, call setSignificantDigitsUsed(false).
+ *
+ * <li>The number of significant digits has no effect on parsing.
+ *
+ * <li>Significant digits may be used together with exponential notation. Such
+ * patterns are equivalent to a normal exponential pattern with a minimum and
+ * maximum integer digit count of one, a minimum fraction digit count of
+ * <code>getMinimumSignificantDigits() - 1</code>, and a maximum fraction digit
+ * count of <code>getMaximumSignificantDigits() - 1</code>. For example, the
+ * pattern <code>"@@###E0"</code> is equivalent to <code>"0.0###E0"</code>.
+ *
+ * <li>If significant digits are in use, then the integer and fraction
+ * digit counts, as set via the API, are ignored.  If significant
+ * digits are not in use, then the significant digit counts, as set via
+ * the API, are ignored.
+ *
+ * </ul>
+ *
+ * <p><strong>Padding</strong>
+ *
+ * <p>DecimalFormat supports padding the result of
+ * format() to a specific width.  Padding may be specified either
+ * through the API or through the pattern syntax.  In a pattern the pad escape
+ * character, followed by a single pad character, causes padding to be parsed
+ * and formatted.  The pad escape character is '*' in unlocalized patterns, and
+ * can be localized using DecimalFormatSymbols::setSymbol() with a
+ * DecimalFormatSymbols::kPadEscapeSymbol
+ * selector.  For example, <code>"$*x#,##0.00"</code> formats 123 to
+ * <code>"$xx123.00"</code>, and 1234 to <code>"$1,234.00"</code>.
+ *
+ * <ul>
+ * <li>When padding is in effect, the width of the positive subpattern,
+ * including prefix and suffix, determines the format width.  For example, in
+ * the pattern <code>"* #0 o''clock"</code>, the format width is 10.
+ *
+ * <li>The width is counted in 16-bit code units (char16_ts).
+ *
+ * <li>Some parameters which usually do not matter have meaning when padding is
+ * used, because the pattern width is significant with padding.  In the pattern
+ * "* ##,##,#,##0.##", the format width is 14.  The initial characters "##,##,"
+ * do not affect the grouping size or maximum integer digits, but they do affect
+ * the format width.
+ *
+ * <li>Padding may be inserted at one of four locations: before the prefix,
+ * after the prefix, before the suffix, or after the suffix.  If padding is
+ * specified in any other location, applyPattern()
+ * sets a failing UErrorCode.  If there is no prefix,
+ * before the prefix and after the prefix are equivalent, likewise for the
+ * suffix.
+ *
+ * <li>When specified in a pattern, the 32-bit code point immediately
+ * following the pad escape is the pad character. This may be any character,
+ * including a special pattern character. That is, the pad escape
+ * <em>escapes</em> the following character. If there is no character after
+ * the pad escape, then the pattern is illegal.
+ *
+ * </ul>
+ *
+ * <p><strong>Rounding</strong>
+ *
+ * <p>DecimalFormat supports rounding to a specific increment.  For
+ * example, 1230 rounded to the nearest 50 is 1250.  1.234 rounded to the
+ * nearest 0.65 is 1.3.  The rounding increment may be specified through the API
+ * or in a pattern.  To specify a rounding increment in a pattern, include the
+ * increment in the pattern itself.  "#,#50" specifies a rounding increment of
+ * 50.  "#,##0.05" specifies a rounding increment of 0.05.
+ *
+ * <p>In the absence of an explicit rounding increment numbers are
+ * rounded to their formatted width.
+ *
+ * <ul>
+ * <li>Rounding only affects the string produced by formatting.  It does
+ * not affect parsing or change any numerical values.
+ *
+ * <li>A <em>rounding mode</em> determines how values are rounded; see
+ * DecimalFormat::ERoundingMode.  The default rounding mode is
+ * DecimalFormat::kRoundHalfEven.  The rounding mode can only be set
+ * through the API; it can not be set with a pattern.
+ *
+ * <li>Some locales use rounding in their currency formats to reflect the
+ * smallest currency denomination.
+ *
+ * <li>In a pattern, digits '1' through '9' specify rounding, but otherwise
+ * behave identically to digit '0'.
+ * </ul>
+ *
+ * <p><strong>Synchronization</strong>
+ *
+ * <p>DecimalFormat objects are not synchronized.  Multiple
+ * threads should not access one formatter concurrently.
+ *
+ * <p><strong>Subclassing</strong>
+ *
+ * <p><em>User subclasses are not supported.</em> While clients may write
+ * subclasses, such code will not necessarily work and will not be
+ * guaranteed to work stably from release to release.
+ */
+class U_I18N_API DecimalFormat : public NumberFormat {
+  public:
+    /**
+     * Pad position.
+     * @stable ICU 2.4
+     */
+    enum EPadPosition {
+        kPadBeforePrefix, kPadAfterPrefix, kPadBeforeSuffix, kPadAfterSuffix
+    };
+
+    /**
+     * Create a DecimalFormat using the default pattern and symbols
+     * for the default locale. This is a convenient way to obtain a
+     * DecimalFormat when internationalization is not the main concern.
+     * <P>
+     * To obtain standard formats for a given locale, use the factory methods
+     * on NumberFormat such as createInstance. These factories will
+     * return the most appropriate sub-class of NumberFormat for a given
+     * locale.
+     * <p>
+     * <strong>NOTE:</strong> New users are strongly encouraged to use
+     * #icu::number::NumberFormatter instead of DecimalFormat.
+     * @param status    Output param set to success/failure code. If the
+     *                  pattern is invalid this will be set to a failure code.
+     * @stable ICU 2.0
+     */
+    DecimalFormat(UErrorCode& status);
+
+    /**
+     * Create a DecimalFormat from the given pattern and the symbols
+     * for the default locale. This is a convenient way to obtain a
+     * DecimalFormat when internationalization is not the main concern.
+     * <P>
+     * To obtain standard formats for a given locale, use the factory methods
+     * on NumberFormat such as createInstance. These factories will
+     * return the most appropriate sub-class of NumberFormat for a given
+     * locale.
+     * <p>
+     * <strong>NOTE:</strong> New users are strongly encouraged to use
+     * #icu::number::NumberFormatter instead of DecimalFormat.
+     * @param pattern   A non-localized pattern string.
+     * @param status    Output param set to success/failure code. If the
+     *                  pattern is invalid this will be set to a failure code.
+     * @stable ICU 2.0
+     */
+    DecimalFormat(const UnicodeString& pattern, UErrorCode& status);
+
+    /**
+     * Create a DecimalFormat from the given pattern and symbols.
+     * Use this constructor when you need to completely customize the
+     * behavior of the format.
+     * <P>
+     * To obtain standard formats for a given
+     * locale, use the factory methods on NumberFormat such as
+     * createInstance or createCurrencyInstance. If you need only minor adjustments
+     * to a standard format, you can modify the format returned by
+     * a NumberFormat factory method.
+     * <p>
+     * <strong>NOTE:</strong> New users are strongly encouraged to use
+     * #icu::number::NumberFormatter instead of DecimalFormat.
+     *
+     * @param pattern           a non-localized pattern string
+     * @param symbolsToAdopt    the set of symbols to be used.  The caller should not
+     *                          delete this object after making this call.
+     * @param status            Output param set to success/failure code. If the
+     *                          pattern is invalid this will be set to a failure code.
+     * @stable ICU 2.0
+     */
+    DecimalFormat(const UnicodeString& pattern, DecimalFormatSymbols* symbolsToAdopt, UErrorCode& status);
+
+#ifndef U_HIDE_INTERNAL_API
+
+    /**
+     * This API is for ICU use only.
+     * Create a DecimalFormat from the given pattern, symbols, and style.
+     *
+     * @param pattern           a non-localized pattern string
+     * @param symbolsToAdopt    the set of symbols to be used.  The caller should not
+     *                          delete this object after making this call.
+     * @param style             style of decimal format
+     * @param status            Output param set to success/failure code. If the
+     *                          pattern is invalid this will be set to a failure code.
+     * @internal
+     */
+    DecimalFormat(const UnicodeString& pattern, DecimalFormatSymbols* symbolsToAdopt,
+                  UNumberFormatStyle style, UErrorCode& status);
+
+#if UCONFIG_HAVE_PARSEALLINPUT
+
+    /**
+     * @internal
+     */
+    void setParseAllInput(UNumberFormatAttributeValue value);
+
+#endif
+
+#endif  /* U_HIDE_INTERNAL_API */
+
+  private:
+
+    /**
+     * Internal constructor for DecimalFormat; sets up internal fields. All public constructors should
+     * call this constructor.
+     */
+    DecimalFormat(const DecimalFormatSymbols* symbolsToAdopt, UErrorCode& status);
+
+  public:
+
+    /**
+     * Set an integer attribute on this DecimalFormat.
+     * May return U_UNSUPPORTED_ERROR if this instance does not support
+     * the specified attribute.
+     * @param attr the attribute to set
+     * @param newValue new value
+     * @param status the error type
+     * @return *this - for chaining (example: format.setAttribute(...).setAttribute(...) )
+     * @stable ICU 51
+     */
+    virtual DecimalFormat& setAttribute(UNumberFormatAttribute attr, int32_t newValue, UErrorCode& status);
+
+    /**
+     * Get an integer
+     * May return U_UNSUPPORTED_ERROR if this instance does not support
+     * the specified attribute.
+     * @param attr the attribute to set
+     * @param status the error type
+     * @return the attribute value. Undefined if there is an error.
+     * @stable ICU 51
+     */
+    virtual int32_t getAttribute(UNumberFormatAttribute attr, UErrorCode& status) const;
+
+
+    /**
+     * Set whether or not grouping will be used in this format.
+     * @param newValue    True, grouping will be used in this format.
+     * @see getGroupingUsed
+     * @stable ICU 53
+     */
+    void setGroupingUsed(UBool newValue) override;
+
+    /**
+     * Sets whether or not numbers should be parsed as integers only.
+     * @param value    set True, this format will parse numbers as integers
+     *                 only.
+     * @see isParseIntegerOnly
+     * @stable ICU 53
+     */
+    void setParseIntegerOnly(UBool value) override;
+
+    /**
+     * Sets whether lenient parsing should be enabled (it is off by default).
+     *
+     * @param enable \c true if lenient parsing should be used,
+     *               \c false otherwise.
+     * @stable ICU 4.8
+     */
+    void setLenient(UBool enable) override;
+
+    /**
+     * Create a DecimalFormat from the given pattern and symbols.
+     * Use this constructor when you need to completely customize the
+     * behavior of the format.
+     * <P>
+     * To obtain standard formats for a given
+     * locale, use the factory methods on NumberFormat such as
+     * createInstance or createCurrencyInstance. If you need only minor adjustments
+     * to a standard format, you can modify the format returned by
+     * a NumberFormat factory method.
+     * <p>
+     * <strong>NOTE:</strong> New users are strongly encouraged to use
+     * #icu::number::NumberFormatter instead of DecimalFormat.
+     *
+     * @param pattern           a non-localized pattern string
+     * @param symbolsToAdopt    the set of symbols to be used.  The caller should not
+     *                          delete this object after making this call.
+     * @param parseError        Output param to receive errors occurred during parsing
+     * @param status            Output param set to success/failure code. If the
+     *                          pattern is invalid this will be set to a failure code.
+     * @stable ICU 2.0
+     */
+    DecimalFormat(const UnicodeString& pattern, DecimalFormatSymbols* symbolsToAdopt,
+                  UParseError& parseError, UErrorCode& status);
+
+    /**
+     * Create a DecimalFormat from the given pattern and symbols.
+     * Use this constructor when you need to completely customize the
+     * behavior of the format.
+     * <P>
+     * To obtain standard formats for a given
+     * locale, use the factory methods on NumberFormat such as
+     * createInstance or createCurrencyInstance. If you need only minor adjustments
+     * to a standard format, you can modify the format returned by
+     * a NumberFormat factory method.
+     * <p>
+     * <strong>NOTE:</strong> New users are strongly encouraged to use
+     * #icu::number::NumberFormatter instead of DecimalFormat.
+     *
+     * @param pattern           a non-localized pattern string
+     * @param symbols   the set of symbols to be used
+     * @param status            Output param set to success/failure code. If the
+     *                          pattern is invalid this will be set to a failure code.
+     * @stable ICU 2.0
+     */
+    DecimalFormat(const UnicodeString& pattern, const DecimalFormatSymbols& symbols, UErrorCode& status);
+
+    /**
+     * Copy constructor.
+     *
+     * @param source    the DecimalFormat object to be copied from.
+     * @stable ICU 2.0
+     */
+    DecimalFormat(const DecimalFormat& source);
+
+    /**
+     * Assignment operator.
+     *
+     * @param rhs    the DecimalFormat object to be copied.
+     * @stable ICU 2.0
+     */
+    DecimalFormat& operator=(const DecimalFormat& rhs);
+
+    /**
+     * Destructor.
+     * @stable ICU 2.0
+     */
+    ~DecimalFormat() override;
+
+    /**
+     * Clone this Format object polymorphically. The caller owns the
+     * result and should delete it when done.
+     *
+     * @return    a polymorphic copy of this DecimalFormat.
+     * @stable ICU 2.0
+     */
+    DecimalFormat* clone() const override;
+
+    /**
+     * Return true if the given Format objects are semantically equal.
+     * Objects of different subclasses are considered unequal.
+     *
+     * @param other    the object to be compared with.
+     * @return         true if the given Format objects are semantically equal.
+     * @stable ICU 2.0
+     */
+    bool operator==(const Format& other) const override;
+
+
+    using NumberFormat::format;
+
+    /**
+     * Format a double or long number using base-10 representation.
+     *
+     * @param number    The value to be formatted.
+     * @param appendTo  Output parameter to receive result.
+     *                  Result is appended to existing contents.
+     * @param pos       On input: an alignment field, if desired.
+     *                  On output: the offsets of the alignment field.
+     * @return          Reference to 'appendTo' parameter.
+     * @stable ICU 2.0
+     */
+    UnicodeString& format(double number, UnicodeString& appendTo, FieldPosition& pos) const override;
+
+#ifndef U_HIDE_INTERNAL_API
+    /**
+     * Format a double or long number using base-10 representation.
+     *
+     * @param number    The value to be formatted.
+     * @param appendTo  Output parameter to receive result.
+     *                  Result is appended to existing contents.
+     * @param pos       On input: an alignment field, if desired.
+     *                  On output: the offsets of the alignment field.
+     * @param status
+     * @return          Reference to 'appendTo' parameter.
+     * @internal
+     */
+    UnicodeString& format(double number, UnicodeString& appendTo, FieldPosition& pos,
+                          UErrorCode& status) const override;
+#endif  /* U_HIDE_INTERNAL_API */
+
+    /**
+     * Format a double or long number using base-10 representation.
+     *
+     * @param number    The value to be formatted.
+     * @param appendTo  Output parameter to receive result.
+     *                  Result is appended to existing contents.
+     * @param posIter   On return, can be used to iterate over positions
+     *                  of fields generated by this format call.
+     *                  Can be nullptr.
+     * @param status    Output param filled with success/failure status.
+     * @return          Reference to 'appendTo' parameter.
+     * @stable ICU 4.4
+     */
+    UnicodeString& format(double number, UnicodeString& appendTo, FieldPositionIterator* posIter,
+                          UErrorCode& status) const override;
+
+    /**
+     * Format a long number using base-10 representation.
+     *
+     * @param number    The value to be formatted.
+     * @param appendTo  Output parameter to receive result.
+     *                  Result is appended to existing contents.
+     * @param pos       On input: an alignment field, if desired.
+     *                  On output: the offsets of the alignment field.
+     * @return          Reference to 'appendTo' parameter.
+     * @stable ICU 2.0
+     */
+    UnicodeString& format(int32_t number, UnicodeString& appendTo, FieldPosition& pos) const override;
+
+#ifndef U_HIDE_INTERNAL_API
+    /**
+     * Format a long number using base-10 representation.
+     *
+     * @param number    The value to be formatted.
+     * @param appendTo  Output parameter to receive result.
+     *                  Result is appended to existing contents.
+     * @param pos       On input: an alignment field, if desired.
+     *                  On output: the offsets of the alignment field.
+     * @param status    Output param filled with success/failure status.
+     * @return          Reference to 'appendTo' parameter.
+     * @internal
+     */
+    UnicodeString& format(int32_t number, UnicodeString& appendTo, FieldPosition& pos,
+                          UErrorCode& status) const override;
+#endif  /* U_HIDE_INTERNAL_API */
+
+    /**
+     * Format a long number using base-10 representation.
+     *
+     * @param number    The value to be formatted.
+     * @param appendTo  Output parameter to receive result.
+     *                  Result is appended to existing contents.
+     * @param posIter   On return, can be used to iterate over positions
+     *                  of fields generated by this format call.
+     *                  Can be nullptr.
+     * @param status    Output param filled with success/failure status.
+     * @return          Reference to 'appendTo' parameter.
+     * @stable ICU 4.4
+     */
+    UnicodeString& format(int32_t number, UnicodeString& appendTo, FieldPositionIterator* posIter,
+                          UErrorCode& status) const override;
+
+    /**
+     * Format an int64 number using base-10 representation.
+     *
+     * @param number    The value to be formatted.
+     * @param appendTo  Output parameter to receive result.
+     *                  Result is appended to existing contents.
+     * @param pos       On input: an alignment field, if desired.
+     *                  On output: the offsets of the alignment field.
+     * @return          Reference to 'appendTo' parameter.
+     * @stable ICU 2.8
+     */
+    UnicodeString& format(int64_t number, UnicodeString& appendTo, FieldPosition& pos) const override;
+
+#ifndef U_HIDE_INTERNAL_API
+    /**
+     * Format an int64 number using base-10 representation.
+     *
+     * @param number    The value to be formatted.
+     * @param appendTo  Output parameter to receive result.
+     *                  Result is appended to existing contents.
+     * @param pos       On input: an alignment field, if desired.
+     *                  On output: the offsets of the alignment field.
+     * @param status    Output param filled with success/failure status.
+     * @return          Reference to 'appendTo' parameter.
+     * @internal
+     */
+    UnicodeString& format(int64_t number, UnicodeString& appendTo, FieldPosition& pos,
+                          UErrorCode& status) const override;
+#endif  /* U_HIDE_INTERNAL_API */
+
+    /**
+     * Format an int64 number using base-10 representation.
+     *
+     * @param number    The value to be formatted.
+     * @param appendTo  Output parameter to receive result.
+     *                  Result is appended to existing contents.
+     * @param posIter   On return, can be used to iterate over positions
+     *                  of fields generated by this format call.
+     *                  Can be nullptr.
+     * @param status    Output param filled with success/failure status.
+     * @return          Reference to 'appendTo' parameter.
+     * @stable ICU 4.4
+     */
+    UnicodeString& format(int64_t number, UnicodeString& appendTo, FieldPositionIterator* posIter,
+                          UErrorCode& status) const override;
+
+    /**
+     * Format a decimal number.
+     * The syntax of the unformatted number is a "numeric string"
+     * as defined in the Decimal Arithmetic Specification, available at
+     * http://speleotrove.com/decimal
+     *
+     * @param number    The unformatted number, as a string.
+     * @param appendTo  Output parameter to receive result.
+     *                  Result is appended to existing contents.
+     * @param posIter   On return, can be used to iterate over positions
+     *                  of fields generated by this format call.
+     *                  Can be nullptr.
+     * @param status    Output param filled with success/failure status.
+     * @return          Reference to 'appendTo' parameter.
+     * @stable ICU 4.4
+     */
+    UnicodeString& format(StringPiece number, UnicodeString& appendTo, FieldPositionIterator* posIter,
+                          UErrorCode& status) const override;
+
+#ifndef U_HIDE_INTERNAL_API
+
+    /**
+     * Format a decimal number.
+     * The number is a DecimalQuantity wrapper onto a floating point decimal number.
+     * The default implementation in NumberFormat converts the decimal number
+     * to a double and formats that.
+     *
+     * @param number    The number, a DecimalQuantity format Decimal Floating Point.
+     * @param appendTo  Output parameter to receive result.
+     *                  Result is appended to existing contents.
+     * @param posIter   On return, can be used to iterate over positions
+     *                  of fields generated by this format call.
+     * @param status    Output param filled with success/failure status.
+     * @return          Reference to 'appendTo' parameter.
+     * @internal
+     */
+    UnicodeString& format(const number::impl::DecimalQuantity& number, UnicodeString& appendTo,
+                          FieldPositionIterator* posIter, UErrorCode& status) const override;
+
+    /**
+     * Format a decimal number.
+     * The number is a DecimalQuantity wrapper onto a floating point decimal number.
+     * The default implementation in NumberFormat converts the decimal number
+     * to a double and formats that.
+     *
+     * @param number    The number, a DecimalQuantity format Decimal Floating Point.
+     * @param appendTo  Output parameter to receive result.
+     *                  Result is appended to existing contents.
+     * @param pos       On input: an alignment field, if desired.
+     *                  On output: the offsets of the alignment field.
+     * @param status    Output param filled with success/failure status.
+     * @return          Reference to 'appendTo' parameter.
+     * @internal
+     */
+    UnicodeString& format(const number::impl::DecimalQuantity& number, UnicodeString& appendTo,
+                          FieldPosition& pos, UErrorCode& status) const override;
+
+#endif // U_HIDE_INTERNAL_API
+
+    using NumberFormat::parse;
+
+    /**
+     * Parse the given string using this object's choices. The method
+     * does string comparisons to try to find an optimal match.
+     * If no object can be parsed, index is unchanged, and nullptr is
+     * returned.  The result is returned as the most parsimonious
+     * type of Formattable that will accommodate all of the
+     * necessary precision.  For example, if the result is exactly 12,
+     * it will be returned as a long.  However, if it is 1.5, it will
+     * be returned as a double.
+     *
+     * @param text           The text to be parsed.
+     * @param result         Formattable to be set to the parse result.
+     *                       If parse fails, return contents are undefined.
+     * @param parsePosition  The position to start parsing at on input.
+     *                       On output, moved to after the last successfully
+     *                       parse character. On parse failure, does not change.
+     * @see Formattable
+     * @stable ICU 2.0
+     */
+    void parse(const UnicodeString& text, Formattable& result,
+               ParsePosition& parsePosition) const override;
+
+    /**
+     * Parses text from the given string as a currency amount.  Unlike
+     * the parse() method, this method will attempt to parse a generic
+     * currency name, searching for a match of this object's locale's
+     * currency display names, or for a 3-letter ISO currency code.
+     * This method will fail if this format is not a currency format,
+     * that is, if it does not contain the currency pattern symbol
+     * (U+00A4) in its prefix or suffix.
+     *
+     * @param text the string to parse
+     * @param pos  input-output position; on input, the position within text
+     *             to match; must have 0 <= pos.getIndex() < text.length();
+     *             on output, the position after the last matched character.
+     *             If the parse fails, the position in unchanged upon output.
+     * @return     if parse succeeds, a pointer to a newly-created CurrencyAmount
+     *             object (owned by the caller) containing information about
+     *             the parsed currency; if parse fails, this is nullptr.
+     * @stable ICU 49
+     */
+    CurrencyAmount* parseCurrency(const UnicodeString& text, ParsePosition& pos) const override;
+
+    /**
+     * Returns the decimal format symbols, which is generally not changed
+     * by the programmer or user.
+     * @return desired DecimalFormatSymbols
+     * @see DecimalFormatSymbols
+     * @stable ICU 2.0
+     */
+    virtual const DecimalFormatSymbols* getDecimalFormatSymbols(void) const;
+
+    /**
+     * Sets the decimal format symbols, which is generally not changed
+     * by the programmer or user.
+     * @param symbolsToAdopt DecimalFormatSymbols to be adopted.
+     * @stable ICU 2.0
+     */
+    virtual void adoptDecimalFormatSymbols(DecimalFormatSymbols* symbolsToAdopt);
+
+    /**
+     * Sets the decimal format symbols, which is generally not changed
+     * by the programmer or user.
+     * @param symbols DecimalFormatSymbols.
+     * @stable ICU 2.0
+     */
+    virtual void setDecimalFormatSymbols(const DecimalFormatSymbols& symbols);
+
+
+    /**
+     * Returns the currency plural format information,
+     * which is generally not changed by the programmer or user.
+     * @return desired CurrencyPluralInfo
+     * @stable ICU 4.2
+     */
+    virtual const CurrencyPluralInfo* getCurrencyPluralInfo(void) const;
+
+    /**
+     * Sets the currency plural format information,
+     * which is generally not changed by the programmer or user.
+     * @param toAdopt CurrencyPluralInfo to be adopted.
+     * @stable ICU 4.2
+     */
+    virtual void adoptCurrencyPluralInfo(CurrencyPluralInfo* toAdopt);
+
+    /**
+     * Sets the currency plural format information,
+     * which is generally not changed by the programmer or user.
+     * @param info Currency Plural Info.
+     * @stable ICU 4.2
+     */
+    virtual void setCurrencyPluralInfo(const CurrencyPluralInfo& info);
+
+
+    /**
+     * Get the positive prefix.
+     *
+     * @param result    Output param which will receive the positive prefix.
+     * @return          A reference to 'result'.
+     * Examples: +123, $123, sFr123
+     * @stable ICU 2.0
+     */
+    UnicodeString& getPositivePrefix(UnicodeString& result) const;
+
+    /**
+     * Set the positive prefix.
+     *
+     * @param newValue    the new value of the the positive prefix to be set.
+     * Examples: +123, $123, sFr123
+     * @stable ICU 2.0
+     */
+    virtual void setPositivePrefix(const UnicodeString& newValue);
+
+    /**
+     * Get the negative prefix.
+     *
+     * @param result    Output param which will receive the negative prefix.
+     * @return          A reference to 'result'.
+     * Examples: -123, ($123) (with negative suffix), sFr-123
+     * @stable ICU 2.0
+     */
+    UnicodeString& getNegativePrefix(UnicodeString& result) const;
+
+    /**
+     * Set the negative prefix.
+     *
+     * @param newValue    the new value of the the negative prefix to be set.
+     * Examples: -123, ($123) (with negative suffix), sFr-123
+     * @stable ICU 2.0
+     */
+    virtual void setNegativePrefix(const UnicodeString& newValue);
+
+    /**
+     * Get the positive suffix.
+     *
+     * @param result    Output param which will receive the positive suffix.
+     * @return          A reference to 'result'.
+     * Example: 123%
+     * @stable ICU 2.0
+     */
+    UnicodeString& getPositiveSuffix(UnicodeString& result) const;
+
+    /**
+     * Set the positive suffix.
+     *
+     * @param newValue    the new value of the positive suffix to be set.
+     * Example: 123%
+     * @stable ICU 2.0
+     */
+    virtual void setPositiveSuffix(const UnicodeString& newValue);
+
+    /**
+     * Get the negative suffix.
+     *
+     * @param result    Output param which will receive the negative suffix.
+     * @return          A reference to 'result'.
+     * Examples: -123%, ($123) (with positive suffixes)
+     * @stable ICU 2.0
+     */
+    UnicodeString& getNegativeSuffix(UnicodeString& result) const;
+
+    /**
+     * Set the negative suffix.
+     *
+     * @param newValue    the new value of the negative suffix to be set.
+     * Examples: 123%
+     * @stable ICU 2.0
+     */
+    virtual void setNegativeSuffix(const UnicodeString& newValue);
+
+    /**
+     * Whether to show the plus sign on positive (non-negative) numbers; for example, "+12"
+     *
+     * For more control over sign display, use NumberFormatter.
+     *
+     * @return Whether the sign is shown on positive numbers and zero.
+     * @stable ICU 64
+     */
+    UBool isSignAlwaysShown() const;
+
+    /**
+     * Set whether to show the plus sign on positive (non-negative) numbers; for example, "+12".
+     *
+     * For more control over sign display, use NumberFormatter.
+     *
+     * @param value true to always show a sign; false to hide the sign on positive numbers and zero.
+     * @stable ICU 64
+     */
+    void setSignAlwaysShown(UBool value);
+
+    /**
+     * Get the multiplier for use in percent, permill, etc.
+     * For a percentage, set the suffixes to have "%" and the multiplier to be 100.
+     * (For Arabic, use arabic percent symbol).
+     * For a permill, set the suffixes to have "\\u2031" and the multiplier to be 1000.
+     *
+     * The number may also be multiplied by a power of ten; see getMultiplierScale().
+     *
+     * @return    the multiplier for use in percent, permill, etc.
+     * Examples: with 100, 1.23 -> "123", and "123" -> 1.23
+     * @stable ICU 2.0
+     */
+    int32_t getMultiplier(void) const;
+
+    /**
+     * Set the multiplier for use in percent, permill, etc.
+     * For a percentage, set the suffixes to have "%" and the multiplier to be 100.
+     * (For Arabic, use arabic percent symbol).
+     * For a permill, set the suffixes to have "\\u2031" and the multiplier to be 1000.
+     *
+     * This method only supports integer multipliers. To multiply by a non-integer, pair this
+     * method with setMultiplierScale().
+     *
+     * @param newValue    the new value of the multiplier for use in percent, permill, etc.
+     * Examples: with 100, 1.23 -> "123", and "123" -> 1.23
+     * @stable ICU 2.0
+     */
+    virtual void setMultiplier(int32_t newValue);
+
+    /**
+     * Gets the power of ten by which number should be multiplied before formatting, which
+     * can be combined with setMultiplier() to multiply by any arbitrary decimal value.
+     *
+     * A multiplier scale of 2 corresponds to multiplication by 100, and a multiplier scale
+     * of -2 corresponds to multiplication by 0.01.
+     *
+     * This method is analogous to UNUM_SCALE in getAttribute.
+     *
+     * @return    the current value of the power-of-ten multiplier.
+     * @stable ICU 62
+     */
+    int32_t getMultiplierScale(void) const;
+
+    /**
+     * Sets a power of ten by which number should be multiplied before formatting, which
+     * can be combined with setMultiplier() to multiply by any arbitrary decimal value.
+     *
+     * A multiplier scale of 2 corresponds to multiplication by 100, and a multiplier scale
+     * of -2 corresponds to multiplication by 0.01.
+     *
+     * For example, to multiply numbers by 0.5 before formatting, you can do:
+     *
+     * <pre>
+     * df.setMultiplier(5);
+     * df.setMultiplierScale(-1);
+     * </pre>
+     *
+     * This method is analogous to UNUM_SCALE in setAttribute.
+     *
+     * @param newValue    the new value of the power-of-ten multiplier.
+     * @stable ICU 62
+     */
+    void setMultiplierScale(int32_t newValue);
+
+    /**
+     * Get the rounding increment.
+     * @return A positive rounding increment, or 0.0 if a custom rounding
+     * increment is not in effect.
+     * @see #setRoundingIncrement
+     * @see #getRoundingMode
+     * @see #setRoundingMode
+     * @stable ICU 2.0
+     */
+    virtual double getRoundingIncrement(void) const;
+
+    /**
+     * Set the rounding increment.  In the absence of a rounding increment,
+     *    numbers will be rounded to the number of digits displayed.
+     * @param newValue A positive rounding increment, or 0.0 to
+     * use the default rounding increment.
+     * Negative increments are equivalent to 0.0.
+     * @see #getRoundingIncrement
+     * @see #getRoundingMode
+     * @see #setRoundingMode
+     * @stable ICU 2.0
+     */
+    virtual void setRoundingIncrement(double newValue);
+
+    /**
+     * Get the rounding mode.
+     * @return A rounding mode
+     * @see #setRoundingIncrement
+     * @see #getRoundingIncrement
+     * @see #setRoundingMode
+     * @stable ICU 2.0
+     */
+    virtual ERoundingMode getRoundingMode(void) const override;
+
+    /**
+     * Set the rounding mode.
+     * @param roundingMode A rounding mode
+     * @see #setRoundingIncrement
+     * @see #getRoundingIncrement
+     * @see #getRoundingMode
+     * @stable ICU 2.0
+     */
+    virtual void setRoundingMode(ERoundingMode roundingMode) override;
+
+    /**
+     * Get the width to which the output of format() is padded.
+     * The width is counted in 16-bit code units.
+     * @return the format width, or zero if no padding is in effect
+     * @see #setFormatWidth
+     * @see #getPadCharacterString
+     * @see #setPadCharacter
+     * @see #getPadPosition
+     * @see #setPadPosition
+     * @stable ICU 2.0
+     */
+    virtual int32_t getFormatWidth(void) const;
+
+    /**
+     * Set the width to which the output of format() is padded.
+     * The width is counted in 16-bit code units.
+     * This method also controls whether padding is enabled.
+     * @param width the width to which to pad the result of
+     * format(), or zero to disable padding.  A negative
+     * width is equivalent to 0.
+     * @see #getFormatWidth
+     * @see #getPadCharacterString
+     * @see #setPadCharacter
+     * @see #getPadPosition
+     * @see #setPadPosition
+     * @stable ICU 2.0
+     */
+    virtual void setFormatWidth(int32_t width);
+
+    /**
+     * Get the pad character used to pad to the format width.  The
+     * default is ' '.
+     * @return a string containing the pad character. This will always
+     * have a length of one 32-bit code point.
+     * @see #setFormatWidth
+     * @see #getFormatWidth
+     * @see #setPadCharacter
+     * @see #getPadPosition
+     * @see #setPadPosition
+     * @stable ICU 2.0
+     */
+    virtual UnicodeString getPadCharacterString() const;
+
+    /**
+     * Set the character used to pad to the format width.  If padding
+     * is not enabled, then this will take effect if padding is later
+     * enabled.
+     * @param padChar a string containing the pad character. If the string
+     * has length 0, then the pad character is set to ' '.  Otherwise
+     * padChar.char32At(0) will be used as the pad character.
+     * @see #setFormatWidth
+     * @see #getFormatWidth
+     * @see #getPadCharacterString
+     * @see #getPadPosition
+     * @see #setPadPosition
+     * @stable ICU 2.0
+     */
+    virtual void setPadCharacter(const UnicodeString& padChar);
+
+    /**
+     * Get the position at which padding will take place.  This is the location
+     * at which padding will be inserted if the result of format()
+     * is shorter than the format width.
+     * @return the pad position, one of kPadBeforePrefix,
+     * kPadAfterPrefix, kPadBeforeSuffix, or
+     * kPadAfterSuffix.
+     * @see #setFormatWidth
+     * @see #getFormatWidth
+     * @see #setPadCharacter
+     * @see #getPadCharacterString
+     * @see #setPadPosition
+     * @see #EPadPosition
+     * @stable ICU 2.0
+     */
+    virtual EPadPosition getPadPosition(void) const;
+
+    /**
+     * Set the position at which padding will take place.  This is the location
+     * at which padding will be inserted if the result of format()
+     * is shorter than the format width.  This has no effect unless padding is
+     * enabled.
+     * @param padPos the pad position, one of kPadBeforePrefix,
+     * kPadAfterPrefix, kPadBeforeSuffix, or
+     * kPadAfterSuffix.
+     * @see #setFormatWidth
+     * @see #getFormatWidth
+     * @see #setPadCharacter
+     * @see #getPadCharacterString
+     * @see #getPadPosition
+     * @see #EPadPosition
+     * @stable ICU 2.0
+     */
+    virtual void setPadPosition(EPadPosition padPos);
+
+    /**
+     * Return whether or not scientific notation is used.
+     * @return true if this object formats and parses scientific notation
+     * @see #setScientificNotation
+     * @see #getMinimumExponentDigits
+     * @see #setMinimumExponentDigits
+     * @see #isExponentSignAlwaysShown
+     * @see #setExponentSignAlwaysShown
+     * @stable ICU 2.0
+     */
+    virtual UBool isScientificNotation(void) const;
+
+    /**
+     * Set whether or not scientific notation is used. When scientific notation
+     * is used, the effective maximum number of integer digits is <= 8.  If the
+     * maximum number of integer digits is set to more than 8, the effective
+     * maximum will be 1.  This allows this call to generate a 'default' scientific
+     * number format without additional changes.
+     * @param useScientific true if this object formats and parses scientific
+     * notation
+     * @see #isScientificNotation
+     * @see #getMinimumExponentDigits
+     * @see #setMinimumExponentDigits
+     * @see #isExponentSignAlwaysShown
+     * @see #setExponentSignAlwaysShown
+     * @stable ICU 2.0
+     */
+    virtual void setScientificNotation(UBool useScientific);
+
+    /**
+     * Return the minimum exponent digits that will be shown.
+     * @return the minimum exponent digits that will be shown
+     * @see #setScientificNotation
+     * @see #isScientificNotation
+     * @see #setMinimumExponentDigits
+     * @see #isExponentSignAlwaysShown
+     * @see #setExponentSignAlwaysShown
+     * @stable ICU 2.0
+     */
+    virtual int8_t getMinimumExponentDigits(void) const;
+
+    /**
+     * Set the minimum exponent digits that will be shown.  This has no
+     * effect unless scientific notation is in use.
+     * @param minExpDig a value >= 1 indicating the fewest exponent digits
+     * that will be shown.  Values less than 1 will be treated as 1.
+     * @see #setScientificNotation
+     * @see #isScientificNotation
+     * @see #getMinimumExponentDigits
+     * @see #isExponentSignAlwaysShown
+     * @see #setExponentSignAlwaysShown
+     * @stable ICU 2.0
+     */
+    virtual void setMinimumExponentDigits(int8_t minExpDig);
+
+    /**
+     * Return whether the exponent sign is always shown.
+     * @return true if the exponent is always prefixed with either the
+     * localized minus sign or the localized plus sign, false if only negative
+     * exponents are prefixed with the localized minus sign.
+     * @see #setScientificNotation
+     * @see #isScientificNotation
+     * @see #setMinimumExponentDigits
+     * @see #getMinimumExponentDigits
+     * @see #setExponentSignAlwaysShown
+     * @stable ICU 2.0
+     */
+    virtual UBool isExponentSignAlwaysShown(void) const;
+
+    /**
+     * Set whether the exponent sign is always shown.  This has no effect
+     * unless scientific notation is in use.
+     * @param expSignAlways true if the exponent is always prefixed with either
+     * the localized minus sign or the localized plus sign, false if only
+     * negative exponents are prefixed with the localized minus sign.
+     * @see #setScientificNotation
+     * @see #isScientificNotation
+     * @see #setMinimumExponentDigits
+     * @see #getMinimumExponentDigits
+     * @see #isExponentSignAlwaysShown
+     * @stable ICU 2.0
+     */
+    virtual void setExponentSignAlwaysShown(UBool expSignAlways);
+
+    /**
+     * Return the grouping size. Grouping size is the number of digits between
+     * grouping separators in the integer portion of a number.  For example,
+     * in the number "123,456.78", the grouping size is 3.
+     *
+     * @return    the grouping size.
+     * @see setGroupingSize
+     * @see NumberFormat::isGroupingUsed
+     * @see DecimalFormatSymbols::getGroupingSeparator
+     * @stable ICU 2.0
+     */
+    int32_t getGroupingSize(void) const;
+
+    /**
+     * Set the grouping size. Grouping size is the number of digits between
+     * grouping separators in the integer portion of a number.  For example,
+     * in the number "123,456.78", the grouping size is 3.
+     *
+     * @param newValue    the new value of the grouping size.
+     * @see getGroupingSize
+     * @see NumberFormat::setGroupingUsed
+     * @see DecimalFormatSymbols::setGroupingSeparator
+     * @stable ICU 2.0
+     */
+    virtual void setGroupingSize(int32_t newValue);
+
+    /**
+     * Return the secondary grouping size. In some locales one
+     * grouping interval is used for the least significant integer
+     * digits (the primary grouping size), and another is used for all
+     * others (the secondary grouping size).  A formatter supporting a
+     * secondary grouping size will return a positive integer unequal
+     * to the primary grouping size returned by
+     * getGroupingSize().  For example, if the primary
+     * grouping size is 4, and the secondary grouping size is 2, then
+     * the number 123456789 formats as "1,23,45,6789", and the pattern
+     * appears as "#,##,###0".
+     * @return the secondary grouping size, or a value less than
+     * one if there is none
+     * @see setSecondaryGroupingSize
+     * @see NumberFormat::isGroupingUsed
+     * @see DecimalFormatSymbols::getGroupingSeparator
+     * @stable ICU 2.4
+     */
+    int32_t getSecondaryGroupingSize(void) const;
+
+    /**
+     * Set the secondary grouping size. If set to a value less than 1,
+     * then secondary grouping is turned off, and the primary grouping
+     * size is used for all intervals, not just the least significant.
+     *
+     * @param newValue    the new value of the secondary grouping size.
+     * @see getSecondaryGroupingSize
+     * @see NumberFormat#setGroupingUsed
+     * @see DecimalFormatSymbols::setGroupingSeparator
+     * @stable ICU 2.4
+     */
+    virtual void setSecondaryGroupingSize(int32_t newValue);
+
+    /**
+     * Returns the minimum number of grouping digits.
+     * Grouping separators are output if there are at least this many
+     * digits to the left of the first (rightmost) grouping separator,
+     * that is, there are at least (minimum grouping + grouping size) integer digits.
+     * (Subject to isGroupingUsed().)
+     *
+     * For example, if this value is 2, and the grouping size is 3, then
+     * 9999 -> "9999" and 10000 -> "10,000"
+     *
+     * The default value for this attribute is 0.
+     * A value of 1, 0, or lower, means that the use of grouping separators
+     * only depends on the grouping size (and on isGroupingUsed()).
+     *
+     * NOTE: The CLDR data is used in NumberFormatter but not in DecimalFormat.
+     * This is for backwards compatibility reasons.
+     *
+     * For more control over grouping strategies, use NumberFormatter.
+     *
+     * @see setMinimumGroupingDigits
+     * @see getGroupingSize
+     * @stable ICU 64
+     */
+    int32_t getMinimumGroupingDigits() const;
+
+    /**
+     * Sets the minimum grouping digits. Setting the value to
+     *  - 1: Turns off minimum grouping digits.
+     *  - 0 or -1: The behavior is undefined.
+     *  - UNUM_MINIMUM_GROUPING_DIGITS_AUTO: Display grouping using the default
+     *      strategy for all locales.
+     *  - UNUM_MINIMUM_GROUPING_DIGITS_MIN2: Display grouping using locale
+     *      defaults, except do not show grouping on values smaller than 10000
+     *      (such that there is a minimum of two digits before the first
+     *      separator).
+     *
+     * For more control over grouping strategies, use NumberFormatter.
+     *
+     * @param newValue the new value of minimum grouping digits.
+     * @see getMinimumGroupingDigits
+     * @stable ICU 64
+     */
+    void setMinimumGroupingDigits(int32_t newValue);
+
+    /**
+     * Allows you to get the behavior of the decimal separator with integers.
+     * (The decimal separator will always appear with decimals.)
+     *
+     * @return    true if the decimal separator always appear with decimals.
+     * Example: Decimal ON: 12345 -> 12345.; OFF: 12345 -> 12345
+     * @stable ICU 2.0
+     */
+    UBool isDecimalSeparatorAlwaysShown(void) const;
+
+    /**
+     * Allows you to set the behavior of the decimal separator with integers.
+     * (The decimal separator will always appear with decimals.)
+     *
+     * @param newValue    set true if the decimal separator will always appear with decimals.
+     * Example: Decimal ON: 12345 -> 12345.; OFF: 12345 -> 12345
+     * @stable ICU 2.0
+     */
+    virtual void setDecimalSeparatorAlwaysShown(UBool newValue);
+
+    /**
+     * Allows you to get the parse behavior of the pattern decimal mark.
+     *
+     * @return    true if input must contain a match to decimal mark in pattern
+     * @stable ICU 54
+     */
+    UBool isDecimalPatternMatchRequired(void) const;
+
+    /**
+     * Allows you to set the parse behavior of the pattern decimal mark.
+     *
+     * if true, the input must have a decimal mark if one was specified in the pattern. When
+     * false the decimal mark may be omitted from the input.
+     *
+     * @param newValue    set true if input must contain a match to decimal mark in pattern
+     * @stable ICU 54
+     */
+    virtual void setDecimalPatternMatchRequired(UBool newValue);
+
+    /**
+     * Returns whether to ignore exponents when parsing.
+     *
+     * @return Whether to ignore exponents when parsing.
+     * @see #setParseNoExponent
+     * @stable ICU 64
+     */
+    UBool isParseNoExponent() const;
+
+    /**
+     * Specifies whether to stop parsing when an exponent separator is encountered. For
+     * example, parses "123E4" to 123 (with parse position 3) instead of 1230000 (with parse position
+     * 5).
+     *
+     * @param value true to prevent exponents from being parsed; false to allow them to be parsed.
+     * @stable ICU 64
+     */
+    void setParseNoExponent(UBool value);
+
+    /**
+     * Returns whether parsing is sensitive to case (lowercase/uppercase).
+     *
+     * @return Whether parsing is case-sensitive.
+     * @see #setParseCaseSensitive
+     * @stable ICU 64
+     */
+    UBool isParseCaseSensitive() const;
+
+    /**
+     * Whether to pay attention to case when parsing; default is to ignore case (perform
+     * case-folding). For example, "A" == "a" in case-insensitive but not case-sensitive mode.
+     *
+     * Currency symbols are never case-folded. For example, "us$1.00" will not parse in case-insensitive
+     * mode, even though "US$1.00" parses.
+     *
+     * @param value true to enable case-sensitive parsing (the default); false to force
+     *              case-sensitive parsing behavior.
+     * @stable ICU 64
+     */
+    void setParseCaseSensitive(UBool value);
+
+    /**
+     * Returns whether truncation of high-order integer digits should result in an error.
+     * By default, setMaximumIntegerDigits truncates high-order digits silently.
+     *
+     * @return Whether an error code is set if high-order digits are truncated.
+     * @see setFormatFailIfMoreThanMaxDigits
+     * @stable ICU 64
+     */
+    UBool isFormatFailIfMoreThanMaxDigits() const;
+
+    /**
+     * Sets whether truncation of high-order integer digits should result in an error.
+     * By default, setMaximumIntegerDigits truncates high-order digits silently.
+     *
+     * @param value Whether to set an error code if high-order digits are truncated.
+     * @stable ICU 64
+     */
+    void setFormatFailIfMoreThanMaxDigits(UBool value);
+
+    /**
+     * Synthesizes a pattern string that represents the current state
+     * of this Format object.
+     *
+     * @param result    Output param which will receive the pattern.
+     *                  Previous contents are deleted.
+     * @return          A reference to 'result'.
+     * @see applyPattern
+     * @stable ICU 2.0
+     */
+    virtual UnicodeString& toPattern(UnicodeString& result) const;
+
+    /**
+     * Synthesizes a localized pattern string that represents the current
+     * state of this Format object.
+     *
+     * @param result    Output param which will receive the localized pattern.
+     *                  Previous contents are deleted.
+     * @return          A reference to 'result'.
+     * @see applyPattern
+     * @stable ICU 2.0
+     */
+    virtual UnicodeString& toLocalizedPattern(UnicodeString& result) const;
+
+    /**
+     * Apply the given pattern to this Format object.  A pattern is a
+     * short-hand specification for the various formatting properties.
+     * These properties can also be changed individually through the
+     * various setter methods.
+     * <P>
+     * There is no limit to integer digits are set
+     * by this routine, since that is the typical end-user desire;
+     * use setMaximumInteger if you want to set a real value.
+     * For negative numbers, use a second pattern, separated by a semicolon
+     * <pre>
+     * .      Example "#,#00.0#" -> 1,234.56
+     * </pre>
+     * This means a minimum of 2 integer digits, 1 fraction digit, and
+     * a maximum of 2 fraction digits.
+     * <pre>
+     * .      Example: "#,#00.0#;(#,#00.0#)" for negatives in parentheses.
+     * </pre>
+     * In negative patterns, the minimum and maximum counts are ignored;
+     * these are presumed to be set in the positive pattern.
+     *
+     * @param pattern    The pattern to be applied.
+     * @param parseError Struct to receive information on position
+     *                   of error if an error is encountered
+     * @param status     Output param set to success/failure code on
+     *                   exit. If the pattern is invalid, this will be
+     *                   set to a failure result.
+     * @stable ICU 2.0
+     */
+    virtual void applyPattern(const UnicodeString& pattern, UParseError& parseError, UErrorCode& status);
+
+    /**
+     * Sets the pattern.
+     * @param pattern   The pattern to be applied.
+     * @param status    Output param set to success/failure code on
+     *                  exit. If the pattern is invalid, this will be
+     *                  set to a failure result.
+     * @stable ICU 2.0
+     */
+    virtual void applyPattern(const UnicodeString& pattern, UErrorCode& status);
+
+    /**
+     * Apply the given pattern to this Format object.  The pattern
+     * is assumed to be in a localized notation. A pattern is a
+     * short-hand specification for the various formatting properties.
+     * These properties can also be changed individually through the
+     * various setter methods.
+     * <P>
+     * There is no limit to integer digits are set
+     * by this routine, since that is the typical end-user desire;
+     * use setMaximumInteger if you want to set a real value.
+     * For negative numbers, use a second pattern, separated by a semicolon
+     * <pre>
+     * .      Example "#,#00.0#" -> 1,234.56
+     * </pre>
+     * This means a minimum of 2 integer digits, 1 fraction digit, and
+     * a maximum of 2 fraction digits.
+     *
+     * Example: "#,#00.0#;(#,#00.0#)" for negatives in parentheses.
+     *
+     * In negative patterns, the minimum and maximum counts are ignored;
+     * these are presumed to be set in the positive pattern.
+     *
+     * @param pattern   The localized pattern to be applied.
+     * @param parseError Struct to receive information on position
+     *                   of error if an error is encountered
+     * @param status    Output param set to success/failure code on
+     *                  exit. If the pattern is invalid, this will be
+     *                  set to a failure result.
+     * @stable ICU 2.0
+     */
+    virtual void applyLocalizedPattern(const UnicodeString& pattern, UParseError& parseError,
+                                       UErrorCode& status);
+
+    /**
+     * Apply the given pattern to this Format object.
+     *
+     * @param pattern   The localized pattern to be applied.
+     * @param status    Output param set to success/failure code on
+     *                  exit. If the pattern is invalid, this will be
+     *                  set to a failure result.
+     * @stable ICU 2.0
+     */
+    virtual void applyLocalizedPattern(const UnicodeString& pattern, UErrorCode& status);
+
+
+    /**
+     * Sets the maximum number of digits allowed in the integer portion of a
+     * number. This override limits the integer digit count to 309.
+     *
+     * @param newValue    the new value of the maximum number of digits
+     *                      allowed in the integer portion of a number.
+     * @see NumberFormat#setMaximumIntegerDigits
+     * @stable ICU 2.0
+     */
+    void setMaximumIntegerDigits(int32_t newValue) override;
+
+    /**
+     * Sets the minimum number of digits allowed in the integer portion of a
+     * number. This override limits the integer digit count to 309.
+     *
+     * @param newValue    the new value of the minimum number of digits
+     *                      allowed in the integer portion of a number.
+     * @see NumberFormat#setMinimumIntegerDigits
+     * @stable ICU 2.0
+     */
+    void setMinimumIntegerDigits(int32_t newValue) override;
+
+    /**
+     * Sets the maximum number of digits allowed in the fraction portion of a
+     * number. This override limits the fraction digit count to 340.
+     *
+     * @param newValue    the new value of the maximum number of digits
+     *                    allowed in the fraction portion of a number.
+     * @see NumberFormat#setMaximumFractionDigits
+     * @stable ICU 2.0
+     */
+    void setMaximumFractionDigits(int32_t newValue) override;
+
+    /**
+     * Sets the minimum number of digits allowed in the fraction portion of a
+     * number. This override limits the fraction digit count to 340.
+     *
+     * @param newValue    the new value of the minimum number of digits
+     *                    allowed in the fraction portion of a number.
+     * @see NumberFormat#setMinimumFractionDigits
+     * @stable ICU 2.0
+     */
+    void setMinimumFractionDigits(int32_t newValue) override;
+
+    /**
+     * Returns the minimum number of significant digits that will be
+     * displayed. This value has no effect unless areSignificantDigitsUsed()
+     * returns true.
+     * @return the fewest significant digits that will be shown
+     * @stable ICU 3.0
+     */
+    int32_t getMinimumSignificantDigits() const;
+
+    /**
+     * Returns the maximum number of significant digits that will be
+     * displayed. This value has no effect unless areSignificantDigitsUsed()
+     * returns true.
+     * @return the most significant digits that will be shown
+     * @stable ICU 3.0
+     */
+    int32_t getMaximumSignificantDigits() const;
+
+    /**
+     * Sets the minimum number of significant digits that will be
+     * displayed.  If <code>min</code> is less than one then it is set
+     * to one.  If the maximum significant digits count is less than
+     * <code>min</code>, then it is set to <code>min</code>.
+     * This function also enables the use of significant digits
+     * by this formatter - areSignificantDigitsUsed() will return true.
+     * @see #areSignificantDigitsUsed
+     * @param min the fewest significant digits to be shown
+     * @stable ICU 3.0
+     */
+    void setMinimumSignificantDigits(int32_t min);
+
+    /**
+     * Sets the maximum number of significant digits that will be
+     * displayed.  If <code>max</code> is less than one then it is set
+     * to one.  If the minimum significant digits count is greater
+     * than <code>max</code>, then it is set to <code>max</code>.
+     * This function also enables the use of significant digits
+     * by this formatter - areSignificantDigitsUsed() will return true.
+     * @see #areSignificantDigitsUsed
+     * @param max the most significant digits to be shown
+     * @stable ICU 3.0
+     */
+    void setMaximumSignificantDigits(int32_t max);
+
+    /**
+     * Returns true if significant digits are in use, or false if
+     * integer and fraction digit counts are in use.
+     * @return true if significant digits are in use
+     * @stable ICU 3.0
+     */
+    UBool areSignificantDigitsUsed() const;
+
+    /**
+     * Sets whether significant digits are in use, or integer and
+     * fraction digit counts are in use.
+     * @param useSignificantDigits true to use significant digits, or
+     * false to use integer and fraction digit counts
+     * @stable ICU 3.0
+     */
+    void setSignificantDigitsUsed(UBool useSignificantDigits);
+
+    /**
+     * Sets the currency used to display currency
+     * amounts.  This takes effect immediately, if this format is a
+     * currency format.  If this format is not a currency format, then
+     * the currency is used if and when this object becomes a
+     * currency format through the application of a new pattern.
+     * @param theCurrency a 3-letter ISO code indicating new currency
+     * to use.  It need not be null-terminated.  May be the empty
+     * string or nullptr to indicate no currency.
+     * @param ec input-output error code
+     * @stable ICU 3.0
+     */
+    void setCurrency(const char16_t* theCurrency, UErrorCode& ec) override;
+
+#ifndef U_FORCE_HIDE_DEPRECATED_API
+    /**
+     * Sets the currency used to display currency amounts.  See
+     * setCurrency(const char16_t*, UErrorCode&).
+     * @deprecated ICU 3.0. Use setCurrency(const char16_t*, UErrorCode&).
+     */
+    virtual void setCurrency(const char16_t* theCurrency);
+#endif  // U_FORCE_HIDE_DEPRECATED_API
+
+    /**
+     * Sets the `Currency Usage` object used to display currency.
+     * This takes effect immediately, if this format is a
+     * currency format.
+     * @param newUsage new currency usage object to use.
+     * @param ec input-output error code
+     * @stable ICU 54
+     */
+    void setCurrencyUsage(UCurrencyUsage newUsage, UErrorCode* ec);
+
+    /**
+     * Returns the `Currency Usage` object used to display currency
+     * @stable ICU 54
+     */
+    UCurrencyUsage getCurrencyUsage() const;
+
+#ifndef U_HIDE_INTERNAL_API
+
+    /**
+     *  Format a number and save it into the given DecimalQuantity.
+     *  Internal, not intended for public use.
+     *  @internal
+     */
+    void formatToDecimalQuantity(double number, number::impl::DecimalQuantity& output,
+                                 UErrorCode& status) const;
+
+    /**
+     *  Get a DecimalQuantity corresponding to a formattable as it would be
+     *  formatted by this DecimalFormat.
+     *  Internal, not intended for public use.
+     *  @internal
+     */
+    void formatToDecimalQuantity(const Formattable& number, number::impl::DecimalQuantity& output,
+                                 UErrorCode& status) const;
+
+#endif  /* U_HIDE_INTERNAL_API */
+
+    /**
+     * Converts this DecimalFormat to a (Localized)NumberFormatter. Starting
+     * in ICU 60, NumberFormatter is the recommended way to format numbers.
+     * You can use the returned LocalizedNumberFormatter to format numbers and
+     * get a FormattedNumber, which contains a string as well as additional
+     * annotations about the formatted value.
+     * 
+     * If a memory allocation failure occurs, the return value of this method
+     * might be null. If you are concerned about correct recovery from
+     * out-of-memory situations, use this pattern:
+     *
+     * <pre>
+     * FormattedNumber result;
+     * if (auto* ptr = df->toNumberFormatter(status)) {
+     *     result = ptr->formatDouble(123, status);
+     * }
+     * </pre>
+     *
+     * If you are not concerned about out-of-memory situations, or if your
+     * environment throws exceptions when memory allocation failure occurs,
+     * you can chain the methods, like this:
+     *
+     * <pre>
+     * FormattedNumber result = df
+     *     ->toNumberFormatter(status)
+     *     ->formatDouble(123, status);
+     * </pre>
+     *
+     * NOTE: The returned LocalizedNumberFormatter is owned by this DecimalFormat.
+     * If a non-const method is called on the DecimalFormat, or if the DecimalFormat
+     * is deleted, the object becomes invalid. If you plan to keep the return value
+     * beyond the lifetime of the DecimalFormat, copy it to a local variable:
+     *
+     * <pre>
+     * LocalizedNumberFormatter lnf;
+     * if (auto* ptr = df->toNumberFormatter(status)) {
+     *     lnf = *ptr;
+     * }
+     * </pre>
+     *
+     * @param status Set on failure, like U_MEMORY_ALLOCATION_ERROR.
+     * @return A pointer to an internal object, or nullptr on failure.
+     *         Do not delete the return value!
+     * @stable ICU 64
+     */
+    const number::LocalizedNumberFormatter* toNumberFormatter(UErrorCode& status) const;
+
+    /**
+     * Return the class ID for this class.  This is useful only for
+     * comparing to a return value from getDynamicClassID().  For example:
+     * <pre>
+     * .      Base* polymorphic_pointer = createPolymorphicObject();
+     * .      if (polymorphic_pointer->getDynamicClassID() ==
+     * .          Derived::getStaticClassID()) ...
+     * </pre>
+     * @return          The class ID for all objects of this class.
+     * @stable ICU 2.0
+     */
+    static UClassID U_EXPORT2 getStaticClassID(void);
+
+    /**
+     * Returns a unique class ID POLYMORPHICALLY.  Pure virtual override.
+     * This method is to implement a simple version of RTTI, since not all
+     * C++ compilers support genuine RTTI.  Polymorphic operator==() and
+     * clone() methods call this method.
+     *
+     * @return          The class ID for this object. All objects of a
+     *                  given class have the same class ID.  Objects of
+     *                  other classes have different class IDs.
+     * @stable ICU 2.0
+     */
+    UClassID getDynamicClassID(void) const override;
+
+  private:
+
+    /** Rebuilds the formatter object from the property bag. */
+    void touch(UErrorCode& status);
+
+    /** Rebuilds the formatter object, ignoring any error code. */
+    void touchNoError();
+
+    /**
+     * Updates the property bag with settings from the given pattern.
+     *
+     * @param pattern The pattern string to parse.
+     * @param ignoreRounding Whether to leave out rounding information (minFrac, maxFrac, and rounding
+     *     increment) when parsing the pattern. This may be desirable if a custom rounding mode, such
+     *     as CurrencyUsage, is to be used instead. One of {@link
+     *     PatternStringParser#IGNORE_ROUNDING_ALWAYS}, {@link PatternStringParser#IGNORE_ROUNDING_IF_CURRENCY},
+     *     or {@link PatternStringParser#IGNORE_ROUNDING_NEVER}.
+     * @see PatternAndPropertyUtils#parseToExistingProperties
+     */
+    void setPropertiesFromPattern(const UnicodeString& pattern, int32_t ignoreRounding,
+                                  UErrorCode& status);
+
+    const numparse::impl::NumberParserImpl* getParser(UErrorCode& status) const;
+
+    const numparse::impl::NumberParserImpl* getCurrencyParser(UErrorCode& status) const;
+
+    static void fieldPositionHelper(
+        const number::impl::UFormattedNumberData& formatted,
+        FieldPosition& fieldPosition,
+        int32_t offset,
+        UErrorCode& status);
+
+    static void fieldPositionIteratorHelper(
+        const number::impl::UFormattedNumberData& formatted,
+        FieldPositionIterator* fpi,
+        int32_t offset,
+        UErrorCode& status);
+
+    void setupFastFormat();
+
+    bool fastFormatDouble(double input, UnicodeString& output) const;
+
+    bool fastFormatInt64(int64_t input, UnicodeString& output) const;
+
+    void doFastFormatInt32(int32_t input, bool isNegative, UnicodeString& output) const;
+
+    //=====================================================================================//
+    //                                   INSTANCE FIELDS                                   //
+    //=====================================================================================//
+
+
+    // One instance field for the implementation, keep all fields inside of an implementation
+    // class defined in number_mapper.h
+    number::impl::DecimalFormatFields* fields = nullptr;
+
+    // Allow child class CompactDecimalFormat to access fProperties:
+    friend class CompactDecimalFormat;
+
+    // Allow MeasureFormat to use fieldPositionHelper:
+    friend class MeasureFormat;
+
+};
+
+U_NAMESPACE_END
+
+#endif /* #if !UCONFIG_NO_FORMATTING */
+
+#endif /* U_SHOW_CPLUSPLUS_API */
+
+#endif // _DECIMFMT
+//eof