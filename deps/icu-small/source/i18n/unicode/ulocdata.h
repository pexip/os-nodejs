--- conflicted
+++ resolved
@@ -1,601 +1,299 @@
-<<<<<<< HEAD
-// © 2016 and later: Unicode, Inc. and others.
-// License & terms of use: http://www.unicode.org/copyright.html
-/*
-******************************************************************************
-*                                                                            *
-* Copyright (C) 2003-2015, International Business Machines                   *
-*                Corporation and others. All Rights Reserved.                *
-*                                                                            *
-******************************************************************************
-*   file name:  ulocdata.h
-*   encoding:   UTF-8
-*   tab size:   8 (not used)
-*   indentation:4
-*
-*   created on: 2003Oct21
-*   created by: Ram Viswanadha
-*/
-
-#ifndef __ULOCDATA_H__
-#define __ULOCDATA_H__
-
-#include "unicode/ures.h"
-#include "unicode/uloc.h"
-#include "unicode/uset.h"
-
-#if U_SHOW_CPLUSPLUS_API
-#include "unicode/localpointer.h"
-#endif   // U_SHOW_CPLUSPLUS_API
-
-/**
- * \file
- * \brief C API: Provides access to locale data.
- */
-
-/** Forward declaration of the ULocaleData structure. @stable ICU 3.6 */
-struct ULocaleData;
-
-/** A locale data object. @stable ICU 3.6 */
-typedef struct ULocaleData ULocaleData;
-
-
-
-/** The possible types of exemplar character sets.
-  * @stable ICU 3.4
-  */
-typedef enum ULocaleDataExemplarSetType  {
-    /** Basic set @stable ICU 3.4 */
-    ULOCDATA_ES_STANDARD=0,
-    /** Auxiliary set @stable ICU 3.4 */
-    ULOCDATA_ES_AUXILIARY=1,
-    /** Index Character set @stable ICU 4.8 */
-    ULOCDATA_ES_INDEX=2,
-    /** Punctuation set @stable ICU 51 */
-    ULOCDATA_ES_PUNCTUATION=3,
-#ifndef U_HIDE_DEPRECATED_API
-    /**
-     * One more than the highest normal ULocaleDataExemplarSetType value.
-     * @deprecated ICU 58 The numeric value may change over time, see ICU ticket #12420.
-     */
-    ULOCDATA_ES_COUNT=4
-#endif  /* U_HIDE_DEPRECATED_API */
-} ULocaleDataExemplarSetType;
-
-/** The possible types of delimiters.
-  * @stable ICU 3.4
-  */
-typedef enum ULocaleDataDelimiterType {
-    /** Quotation start @stable ICU 3.4 */
-    ULOCDATA_QUOTATION_START = 0,
-    /** Quotation end @stable ICU 3.4 */
-    ULOCDATA_QUOTATION_END = 1,
-    /** Alternate quotation start @stable ICU 3.4 */
-    ULOCDATA_ALT_QUOTATION_START = 2,
-    /** Alternate quotation end @stable ICU 3.4 */
-    ULOCDATA_ALT_QUOTATION_END = 3,
-#ifndef U_HIDE_DEPRECATED_API
-    /**
-     * One more than the highest normal ULocaleDataDelimiterType value.
-     * @deprecated ICU 58 The numeric value may change over time, see ICU ticket #12420.
-     */
-    ULOCDATA_DELIMITER_COUNT = 4
-#endif  /* U_HIDE_DEPRECATED_API */
-} ULocaleDataDelimiterType;
-
-/**
- * Opens a locale data object for the given locale
- *
- * @param localeID  Specifies the locale associated with this locale
- *                  data object.
- * @param status    Pointer to error status code.
- * @stable ICU 3.4
- */
-U_CAPI ULocaleData* U_EXPORT2
-ulocdata_open(const char *localeID, UErrorCode *status);
-
-/**
- * Closes a locale data object.
- *
- * @param uld       The locale data object to close
- * @stable ICU 3.4
- */
-U_CAPI void U_EXPORT2
-ulocdata_close(ULocaleData *uld);
-
-#if U_SHOW_CPLUSPLUS_API
-
-U_NAMESPACE_BEGIN
-
-/**
- * \class LocalULocaleDataPointer
- * "Smart pointer" class, closes a ULocaleData via ulocdata_close().
- * For most methods see the LocalPointerBase base class.
- *
- * @see LocalPointerBase
- * @see LocalPointer
- * @stable ICU 4.4
- */
-U_DEFINE_LOCAL_OPEN_POINTER(LocalULocaleDataPointer, ULocaleData, ulocdata_close);
-
-U_NAMESPACE_END
-
-#endif
-
-/**
- * Sets the "no Substitute" attribute of the locale data
- * object.  If true, then any methods associated with the
- * locale data object will return null when there is no
- * data available for that method, given the locale ID
- * supplied to ulocdata_open().
- *
- * @param uld       The locale data object to set.
- * @param setting   Value of the "no substitute" attribute.
- * @stable ICU 3.4
- */
-U_CAPI void U_EXPORT2
-ulocdata_setNoSubstitute(ULocaleData *uld, UBool setting);
-
-/**
- * Retrieves the current "no Substitute" value of the locale data
- * object.  If true, then any methods associated with the
- * locale data object will return null when there is no
- * data available for that method, given the locale ID
- * supplied to ulocdata_open().
- *
- * @param uld       Pointer to the The locale data object to set.
- * @return UBool    Value of the "no substitute" attribute.
- * @stable ICU 3.4
- */
-U_CAPI UBool U_EXPORT2
-ulocdata_getNoSubstitute(ULocaleData *uld);
-
-/**
- * Returns the set of exemplar characters for a locale.
- *
- * @param uld       Pointer to the locale data object from which the
- *                  exemplar character set is to be retrieved.
- * @param fillIn    Pointer to a USet object to receive the
- *                  exemplar character set for the given locale.  Previous
- *                  contents of fillIn are lost.  <em>If fillIn is NULL,
- *                  then a new USet is created and returned.  The caller
- *                  owns the result and must dispose of it by calling
- *                  uset_close.</em>
- * @param options   Bitmask for options to apply to the exemplar pattern.
- *                  Specify zero to retrieve the exemplar set as it is
- *                  defined in the locale data.  Specify
- *                  USET_CASE_INSENSITIVE to retrieve a case-folded
- *                  exemplar set.  See uset_applyPattern for a complete
- *                  list of valid options.  The USET_IGNORE_SPACE bit is
- *                  always set, regardless of the value of 'options'.
- * @param extype    Specifies the type of exemplar set to be retrieved.
- * @param status    Pointer to an input-output error code value;
- *                  must not be NULL.  Will be set to U_MISSING_RESOURCE_ERROR
- *                  if the requested data is not available.
- * @return USet*    Either fillIn, or if fillIn is NULL, a pointer to
- *                  a newly-allocated USet that the user must close.
- *                  In case of error, NULL is returned.
- * @stable ICU 3.4
- */
-U_CAPI USet* U_EXPORT2
-ulocdata_getExemplarSet(ULocaleData *uld, USet *fillIn,
-                        uint32_t options, ULocaleDataExemplarSetType extype, UErrorCode *status);
-
-/**
- * Returns one of the delimiter strings associated with a locale.
- *
- * @param uld           Pointer to the locale data object from which the
- *                      delimiter string is to be retrieved.
- * @param type          the type of delimiter to be retrieved.
- * @param result        A pointer to a buffer to receive the result.
- * @param resultLength  The maximum size of result.
- * @param status        Pointer to an error code value
- * @return int32_t      The total buffer size needed; if greater than resultLength,
- *                      the output was truncated.
- * @stable ICU 3.4
- */
-U_CAPI int32_t U_EXPORT2
-ulocdata_getDelimiter(ULocaleData *uld, ULocaleDataDelimiterType type, UChar *result, int32_t resultLength, UErrorCode *status);
-
-/**
- * Enumeration for representing the measurement systems.
- * @stable ICU 2.8
- */
-typedef enum UMeasurementSystem {
-    UMS_SI,     /**< Measurement system specified by SI otherwise known as Metric system. @stable ICU 2.8 */
-    UMS_US,     /**< Measurement system followed in the United States of America. @stable ICU 2.8 */
-    UMS_UK,     /**< Mix of metric and imperial units used in Great Britain. @stable ICU 55 */
-#ifndef U_HIDE_DEPRECATED_API
-    /**
-     * One more than the highest normal UMeasurementSystem value.
-     * @deprecated ICU 58 The numeric value may change over time, see ICU ticket #12420.
-     */
-    UMS_LIMIT
-#endif  /* U_HIDE_DEPRECATED_API */
-} UMeasurementSystem;
-
-/**
- * Returns the measurement system used in the locale specified by the localeID.
- * Please note that this API will change in ICU 3.6 and will use an ulocdata object.
- *
- * @param localeID      The id of the locale for which the measurement system to be retrieved.
- * @param status        Must be a valid pointer to an error code value,
- *                      which must not indicate a failure before the function call.
- * @return UMeasurementSystem the measurement system used in the locale.
- * @stable ICU 2.8
- */
-U_CAPI UMeasurementSystem U_EXPORT2
-ulocdata_getMeasurementSystem(const char *localeID, UErrorCode *status);
-
-/**
- * Returns the element gives the normal business letter size, and customary units.
- * The units for the numbers are always in <em>milli-meters</em>.
- * For US since 8.5 and 11 do not yeild an integral value when converted to milli-meters,
- * the values are rounded off.
- * So for A4 size paper the height and width are 297 mm and 210 mm repectively,
- * and for US letter size the height and width are 279 mm and 216 mm respectively.
- * Please note that this API will change in ICU 3.6 and will use an ulocdata object.
- *
- * @param localeID      The id of the locale for which the paper size information to be retrieved.
- * @param height        A pointer to int to recieve the height information.
- * @param width         A pointer to int to recieve the width information.
- * @param status        Must be a valid pointer to an error code value,
- *                      which must not indicate a failure before the function call.
- * @stable ICU 2.8
- */
-U_CAPI void U_EXPORT2
-ulocdata_getPaperSize(const char *localeID, int32_t *height, int32_t *width, UErrorCode *status);
-
-/**
- * Return the current CLDR version used by the library.
- * @param versionArray fillin that will recieve the version number
- * @param status error code - could be U_MISSING_RESOURCE_ERROR if the version was not found.
- * @stable ICU 4.2
- */
-U_CAPI void U_EXPORT2
-ulocdata_getCLDRVersion(UVersionInfo versionArray, UErrorCode *status);
-
-/**
- * Returns locale display pattern associated with a locale.
- *
- * @param uld       Pointer to the locale data object from which the
- *                  exemplar character set is to be retrieved.
- * @param pattern   locale display pattern for locale.
- * @param patternCapacity the size of the buffer to store the locale display
- *                  pattern with.
- * @param status    Must be a valid pointer to an error code value,
- *                  which must not indicate a failure before the function call.
- * @return the actual buffer size needed for localeDisplayPattern.  If it's greater
- * than patternCapacity, the returned pattern will be truncated.
- *
- * @stable ICU 4.2
- */
-U_CAPI int32_t U_EXPORT2
-ulocdata_getLocaleDisplayPattern(ULocaleData *uld,
-                                 UChar *pattern,
-                                 int32_t patternCapacity,
-                                 UErrorCode *status);
-
-
-/**
- * Returns locale separator associated with a locale.
- *
- * @param uld       Pointer to the locale data object from which the
- *                  exemplar character set is to be retrieved.
- * @param separator locale separator for locale.
- * @param separatorCapacity the size of the buffer to store the locale
- *                  separator with.
- * @param status    Must be a valid pointer to an error code value,
- *                  which must not indicate a failure before the function call.
- * @return the actual buffer size needed for localeSeparator.  If it's greater
- * than separatorCapacity, the returned separator will be truncated.
- *
- * @stable ICU 4.2
- */
-U_CAPI int32_t U_EXPORT2
-ulocdata_getLocaleSeparator(ULocaleData *uld,
-                            UChar *separator,
-                            int32_t separatorCapacity,
-                            UErrorCode *status);
-#endif
-=======
-// © 2016 and later: Unicode, Inc. and others.
-// License & terms of use: http://www.unicode.org/copyright.html
-/*
-******************************************************************************
-*                                                                            *
-* Copyright (C) 2003-2015, International Business Machines                   *
-*                Corporation and others. All Rights Reserved.                *
-*                                                                            *
-******************************************************************************
-*   file name:  ulocdata.h
-*   encoding:   UTF-8
-*   tab size:   8 (not used)
-*   indentation:4
-*
-*   created on: 2003Oct21
-*   created by: Ram Viswanadha
-*/
-
-#ifndef __ULOCDATA_H__
-#define __ULOCDATA_H__
-
-#include "unicode/ures.h"
-#include "unicode/uloc.h"
-#include "unicode/uset.h"
-
-#if U_SHOW_CPLUSPLUS_API
-#include "unicode/localpointer.h"
-#endif   // U_SHOW_CPLUSPLUS_API
-
-/**
- * \file
- * \brief C API: Provides access to locale data.
- */
-
-/** Forward declaration of the ULocaleData structure. @stable ICU 3.6 */
-struct ULocaleData;
-
-/** A locale data object. @stable ICU 3.6 */
-typedef struct ULocaleData ULocaleData;
-
-
-
-/** The possible types of exemplar character sets.
-  * @stable ICU 3.4
-  */
-typedef enum ULocaleDataExemplarSetType  {
-    /** Basic set @stable ICU 3.4 */
-    ULOCDATA_ES_STANDARD=0,
-    /** Auxiliary set @stable ICU 3.4 */
-    ULOCDATA_ES_AUXILIARY=1,
-    /** Index Character set @stable ICU 4.8 */
-    ULOCDATA_ES_INDEX=2,
-    /** Punctuation set @stable ICU 51 */
-    ULOCDATA_ES_PUNCTUATION=3,
-#ifndef U_HIDE_DEPRECATED_API
-    /**
-     * One more than the highest normal ULocaleDataExemplarSetType value.
-     * @deprecated ICU 58 The numeric value may change over time, see ICU ticket #12420.
-     */
-    ULOCDATA_ES_COUNT=4
-#endif  /* U_HIDE_DEPRECATED_API */
-} ULocaleDataExemplarSetType;
-
-/** The possible types of delimiters.
-  * @stable ICU 3.4
-  */
-typedef enum ULocaleDataDelimiterType {
-    /** Quotation start @stable ICU 3.4 */
-    ULOCDATA_QUOTATION_START = 0,
-    /** Quotation end @stable ICU 3.4 */
-    ULOCDATA_QUOTATION_END = 1,
-    /** Alternate quotation start @stable ICU 3.4 */
-    ULOCDATA_ALT_QUOTATION_START = 2,
-    /** Alternate quotation end @stable ICU 3.4 */
-    ULOCDATA_ALT_QUOTATION_END = 3,
-#ifndef U_HIDE_DEPRECATED_API
-    /**
-     * One more than the highest normal ULocaleDataDelimiterType value.
-     * @deprecated ICU 58 The numeric value may change over time, see ICU ticket #12420.
-     */
-    ULOCDATA_DELIMITER_COUNT = 4
-#endif  /* U_HIDE_DEPRECATED_API */
-} ULocaleDataDelimiterType;
-
-/**
- * Opens a locale data object for the given locale
- *
- * @param localeID  Specifies the locale associated with this locale
- *                  data object.
- * @param status    Pointer to error status code.
- * @stable ICU 3.4
- */
-U_CAPI ULocaleData* U_EXPORT2
-ulocdata_open(const char *localeID, UErrorCode *status);
-
-/**
- * Closes a locale data object.
- *
- * @param uld       The locale data object to close
- * @stable ICU 3.4
- */
-U_CAPI void U_EXPORT2
-ulocdata_close(ULocaleData *uld);
-
-#if U_SHOW_CPLUSPLUS_API
-
-U_NAMESPACE_BEGIN
-
-/**
- * \class LocalULocaleDataPointer
- * "Smart pointer" class, closes a ULocaleData via ulocdata_close().
- * For most methods see the LocalPointerBase base class.
- *
- * @see LocalPointerBase
- * @see LocalPointer
- * @stable ICU 4.4
- */
-U_DEFINE_LOCAL_OPEN_POINTER(LocalULocaleDataPointer, ULocaleData, ulocdata_close);
-
-U_NAMESPACE_END
-
-#endif
-
-/**
- * Sets the "no Substitute" attribute of the locale data
- * object.  If true, then any methods associated with the
- * locale data object will return null when there is no
- * data available for that method, given the locale ID
- * supplied to ulocdata_open().
- *
- * @param uld       The locale data object to set.
- * @param setting   Value of the "no substitute" attribute.
- * @stable ICU 3.4
- */
-U_CAPI void U_EXPORT2
-ulocdata_setNoSubstitute(ULocaleData *uld, UBool setting);
-
-/**
- * Retrieves the current "no Substitute" value of the locale data
- * object.  If true, then any methods associated with the
- * locale data object will return null when there is no
- * data available for that method, given the locale ID
- * supplied to ulocdata_open().
- *
- * @param uld       Pointer to the The locale data object to set.
- * @return UBool    Value of the "no substitute" attribute.
- * @stable ICU 3.4
- */
-U_CAPI UBool U_EXPORT2
-ulocdata_getNoSubstitute(ULocaleData *uld);
-
-/**
- * Returns the set of exemplar characters for a locale.
- *
- * @param uld       Pointer to the locale data object from which the
- *                  exemplar character set is to be retrieved.
- * @param fillIn    Pointer to a USet object to receive the
- *                  exemplar character set for the given locale.  Previous
- *                  contents of fillIn are lost.  <em>If fillIn is NULL,
- *                  then a new USet is created and returned.  The caller
- *                  owns the result and must dispose of it by calling
- *                  uset_close.</em>
- * @param options   Bitmask for options to apply to the exemplar pattern.
- *                  Specify zero to retrieve the exemplar set as it is
- *                  defined in the locale data.  Specify
- *                  USET_CASE_INSENSITIVE to retrieve a case-folded
- *                  exemplar set.  See uset_applyPattern for a complete
- *                  list of valid options.  The USET_IGNORE_SPACE bit is
- *                  always set, regardless of the value of 'options'.
- * @param extype    Specifies the type of exemplar set to be retrieved.
- * @param status    Pointer to an input-output error code value;
- *                  must not be NULL.  Will be set to U_MISSING_RESOURCE_ERROR
- *                  if the requested data is not available.
- * @return USet*    Either fillIn, or if fillIn is NULL, a pointer to
- *                  a newly-allocated USet that the user must close.
- *                  In case of error, NULL is returned.
- * @stable ICU 3.4
- */
-U_CAPI USet* U_EXPORT2
-ulocdata_getExemplarSet(ULocaleData *uld, USet *fillIn,
-                        uint32_t options, ULocaleDataExemplarSetType extype, UErrorCode *status);
-
-/**
- * Returns one of the delimiter strings associated with a locale.
- *
- * @param uld           Pointer to the locale data object from which the
- *                      delimiter string is to be retrieved.
- * @param type          the type of delimiter to be retrieved.
- * @param result        A pointer to a buffer to receive the result.
- * @param resultLength  The maximum size of result.
- * @param status        Pointer to an error code value
- * @return int32_t      The total buffer size needed; if greater than resultLength,
- *                      the output was truncated.
- * @stable ICU 3.4
- */
-U_CAPI int32_t U_EXPORT2
-ulocdata_getDelimiter(ULocaleData *uld, ULocaleDataDelimiterType type, UChar *result, int32_t resultLength, UErrorCode *status);
-
-/**
- * Enumeration for representing the measurement systems.
- * @stable ICU 2.8
- */
-typedef enum UMeasurementSystem {
-    UMS_SI,     /**< Measurement system specified by SI otherwise known as Metric system. @stable ICU 2.8 */
-    UMS_US,     /**< Measurement system followed in the United States of America. @stable ICU 2.8 */
-    UMS_UK,     /**< Mix of metric and imperial units used in Great Britain. @stable ICU 55 */
-#ifndef U_HIDE_DEPRECATED_API
-    /**
-     * One more than the highest normal UMeasurementSystem value.
-     * @deprecated ICU 58 The numeric value may change over time, see ICU ticket #12420.
-     */
-    UMS_LIMIT
-#endif  /* U_HIDE_DEPRECATED_API */
-} UMeasurementSystem;
-
-/**
- * Returns the measurement system used in the locale specified by the localeID.
- * Please note that this API will change in ICU 3.6 and will use an ulocdata object.
- *
- * @param localeID      The id of the locale for which the measurement system to be retrieved.
- * @param status        Must be a valid pointer to an error code value,
- *                      which must not indicate a failure before the function call.
- * @return UMeasurementSystem the measurement system used in the locale.
- * @stable ICU 2.8
- */
-U_CAPI UMeasurementSystem U_EXPORT2
-ulocdata_getMeasurementSystem(const char *localeID, UErrorCode *status);
-
-/**
- * Returns the element gives the normal business letter size, and customary units.
- * The units for the numbers are always in <em>milli-meters</em>.
- * For US since 8.5 and 11 do not yield an integral value when converted to milli-meters,
- * the values are rounded off.
- * So for A4 size paper the height and width are 297 mm and 210 mm respectively,
- * and for US letter size the height and width are 279 mm and 216 mm respectively.
- * Please note that this API will change in ICU 3.6 and will use an ulocdata object.
- *
- * @param localeID      The id of the locale for which the paper size information to be retrieved.
- * @param height        A pointer to int to receive the height information.
- * @param width         A pointer to int to receive the width information.
- * @param status        Must be a valid pointer to an error code value,
- *                      which must not indicate a failure before the function call.
- * @stable ICU 2.8
- */
-U_CAPI void U_EXPORT2
-ulocdata_getPaperSize(const char *localeID, int32_t *height, int32_t *width, UErrorCode *status);
-
-/**
- * Return the current CLDR version used by the library.
- * @param versionArray fill-in that will receive the version number
- * @param status error code - could be U_MISSING_RESOURCE_ERROR if the version was not found.
- * @stable ICU 4.2
- */
-U_CAPI void U_EXPORT2
-ulocdata_getCLDRVersion(UVersionInfo versionArray, UErrorCode *status);
-
-/**
- * Returns locale display pattern associated with a locale.
- *
- * @param uld       Pointer to the locale data object from which the
- *                  exemplar character set is to be retrieved.
- * @param pattern   locale display pattern for locale.
- * @param patternCapacity the size of the buffer to store the locale display
- *                  pattern with.
- * @param status    Must be a valid pointer to an error code value,
- *                  which must not indicate a failure before the function call.
- * @return the actual buffer size needed for localeDisplayPattern.  If it's greater
- * than patternCapacity, the returned pattern will be truncated.
- *
- * @stable ICU 4.2
- */
-U_CAPI int32_t U_EXPORT2
-ulocdata_getLocaleDisplayPattern(ULocaleData *uld,
-                                 UChar *pattern,
-                                 int32_t patternCapacity,
-                                 UErrorCode *status);
-
-
-/**
- * Returns locale separator associated with a locale.
- *
- * @param uld       Pointer to the locale data object from which the
- *                  exemplar character set is to be retrieved.
- * @param separator locale separator for locale.
- * @param separatorCapacity the size of the buffer to store the locale
- *                  separator with.
- * @param status    Must be a valid pointer to an error code value,
- *                  which must not indicate a failure before the function call.
- * @return the actual buffer size needed for localeSeparator.  If it's greater
- * than separatorCapacity, the returned separator will be truncated.
- *
- * @stable ICU 4.2
- */
-U_CAPI int32_t U_EXPORT2
-ulocdata_getLocaleSeparator(ULocaleData *uld,
-                            UChar *separator,
-                            int32_t separatorCapacity,
-                            UErrorCode *status);
-#endif
->>>>>>> a8a80be5
+// © 2016 and later: Unicode, Inc. and others.
+// License & terms of use: http://www.unicode.org/copyright.html
+/*
+******************************************************************************
+*                                                                            *
+* Copyright (C) 2003-2015, International Business Machines                   *
+*                Corporation and others. All Rights Reserved.                *
+*                                                                            *
+******************************************************************************
+*   file name:  ulocdata.h
+*   encoding:   UTF-8
+*   tab size:   8 (not used)
+*   indentation:4
+*
+*   created on: 2003Oct21
+*   created by: Ram Viswanadha
+*/
+
+#ifndef __ULOCDATA_H__
+#define __ULOCDATA_H__
+
+#include "unicode/ures.h"
+#include "unicode/uloc.h"
+#include "unicode/uset.h"
+
+#if U_SHOW_CPLUSPLUS_API
+#include "unicode/localpointer.h"
+#endif   // U_SHOW_CPLUSPLUS_API
+
+/**
+ * \file
+ * \brief C API: Provides access to locale data.
+ */
+
+/** Forward declaration of the ULocaleData structure. @stable ICU 3.6 */
+struct ULocaleData;
+
+/** A locale data object. @stable ICU 3.6 */
+typedef struct ULocaleData ULocaleData;
+
+
+
+/** The possible types of exemplar character sets.
+  * @stable ICU 3.4
+  */
+typedef enum ULocaleDataExemplarSetType  {
+    /** Basic set @stable ICU 3.4 */
+    ULOCDATA_ES_STANDARD=0,
+    /** Auxiliary set @stable ICU 3.4 */
+    ULOCDATA_ES_AUXILIARY=1,
+    /** Index Character set @stable ICU 4.8 */
+    ULOCDATA_ES_INDEX=2,
+    /** Punctuation set @stable ICU 51 */
+    ULOCDATA_ES_PUNCTUATION=3,
+#ifndef U_HIDE_DEPRECATED_API
+    /**
+     * One more than the highest normal ULocaleDataExemplarSetType value.
+     * @deprecated ICU 58 The numeric value may change over time, see ICU ticket #12420.
+     */
+    ULOCDATA_ES_COUNT=4
+#endif  /* U_HIDE_DEPRECATED_API */
+} ULocaleDataExemplarSetType;
+
+/** The possible types of delimiters.
+  * @stable ICU 3.4
+  */
+typedef enum ULocaleDataDelimiterType {
+    /** Quotation start @stable ICU 3.4 */
+    ULOCDATA_QUOTATION_START = 0,
+    /** Quotation end @stable ICU 3.4 */
+    ULOCDATA_QUOTATION_END = 1,
+    /** Alternate quotation start @stable ICU 3.4 */
+    ULOCDATA_ALT_QUOTATION_START = 2,
+    /** Alternate quotation end @stable ICU 3.4 */
+    ULOCDATA_ALT_QUOTATION_END = 3,
+#ifndef U_HIDE_DEPRECATED_API
+    /**
+     * One more than the highest normal ULocaleDataDelimiterType value.
+     * @deprecated ICU 58 The numeric value may change over time, see ICU ticket #12420.
+     */
+    ULOCDATA_DELIMITER_COUNT = 4
+#endif  /* U_HIDE_DEPRECATED_API */
+} ULocaleDataDelimiterType;
+
+/**
+ * Opens a locale data object for the given locale
+ *
+ * @param localeID  Specifies the locale associated with this locale
+ *                  data object.
+ * @param status    Pointer to error status code.
+ * @stable ICU 3.4
+ */
+U_CAPI ULocaleData* U_EXPORT2
+ulocdata_open(const char *localeID, UErrorCode *status);
+
+/**
+ * Closes a locale data object.
+ *
+ * @param uld       The locale data object to close
+ * @stable ICU 3.4
+ */
+U_CAPI void U_EXPORT2
+ulocdata_close(ULocaleData *uld);
+
+#if U_SHOW_CPLUSPLUS_API
+
+U_NAMESPACE_BEGIN
+
+/**
+ * \class LocalULocaleDataPointer
+ * "Smart pointer" class, closes a ULocaleData via ulocdata_close().
+ * For most methods see the LocalPointerBase base class.
+ *
+ * @see LocalPointerBase
+ * @see LocalPointer
+ * @stable ICU 4.4
+ */
+U_DEFINE_LOCAL_OPEN_POINTER(LocalULocaleDataPointer, ULocaleData, ulocdata_close);
+
+U_NAMESPACE_END
+
+#endif
+
+/**
+ * Sets the "no Substitute" attribute of the locale data
+ * object.  If true, then any methods associated with the
+ * locale data object will return null when there is no
+ * data available for that method, given the locale ID
+ * supplied to ulocdata_open().
+ *
+ * @param uld       The locale data object to set.
+ * @param setting   Value of the "no substitute" attribute.
+ * @stable ICU 3.4
+ */
+U_CAPI void U_EXPORT2
+ulocdata_setNoSubstitute(ULocaleData *uld, UBool setting);
+
+/**
+ * Retrieves the current "no Substitute" value of the locale data
+ * object.  If true, then any methods associated with the
+ * locale data object will return null when there is no
+ * data available for that method, given the locale ID
+ * supplied to ulocdata_open().
+ *
+ * @param uld       Pointer to the The locale data object to set.
+ * @return UBool    Value of the "no substitute" attribute.
+ * @stable ICU 3.4
+ */
+U_CAPI UBool U_EXPORT2
+ulocdata_getNoSubstitute(ULocaleData *uld);
+
+/**
+ * Returns the set of exemplar characters for a locale.
+ *
+ * @param uld       Pointer to the locale data object from which the
+ *                  exemplar character set is to be retrieved.
+ * @param fillIn    Pointer to a USet object to receive the
+ *                  exemplar character set for the given locale.  Previous
+ *                  contents of fillIn are lost.  <em>If fillIn is NULL,
+ *                  then a new USet is created and returned.  The caller
+ *                  owns the result and must dispose of it by calling
+ *                  uset_close.</em>
+ * @param options   Bitmask for options to apply to the exemplar pattern.
+ *                  Specify zero to retrieve the exemplar set as it is
+ *                  defined in the locale data.  Specify
+ *                  USET_CASE_INSENSITIVE to retrieve a case-folded
+ *                  exemplar set.  See uset_applyPattern for a complete
+ *                  list of valid options.  The USET_IGNORE_SPACE bit is
+ *                  always set, regardless of the value of 'options'.
+ * @param extype    Specifies the type of exemplar set to be retrieved.
+ * @param status    Pointer to an input-output error code value;
+ *                  must not be NULL.  Will be set to U_MISSING_RESOURCE_ERROR
+ *                  if the requested data is not available.
+ * @return USet*    Either fillIn, or if fillIn is NULL, a pointer to
+ *                  a newly-allocated USet that the user must close.
+ *                  In case of error, NULL is returned.
+ * @stable ICU 3.4
+ */
+U_CAPI USet* U_EXPORT2
+ulocdata_getExemplarSet(ULocaleData *uld, USet *fillIn,
+                        uint32_t options, ULocaleDataExemplarSetType extype, UErrorCode *status);
+
+/**
+ * Returns one of the delimiter strings associated with a locale.
+ *
+ * @param uld           Pointer to the locale data object from which the
+ *                      delimiter string is to be retrieved.
+ * @param type          the type of delimiter to be retrieved.
+ * @param result        A pointer to a buffer to receive the result.
+ * @param resultLength  The maximum size of result.
+ * @param status        Pointer to an error code value
+ * @return int32_t      The total buffer size needed; if greater than resultLength,
+ *                      the output was truncated.
+ * @stable ICU 3.4
+ */
+U_CAPI int32_t U_EXPORT2
+ulocdata_getDelimiter(ULocaleData *uld, ULocaleDataDelimiterType type, UChar *result, int32_t resultLength, UErrorCode *status);
+
+/**
+ * Enumeration for representing the measurement systems.
+ * @stable ICU 2.8
+ */
+typedef enum UMeasurementSystem {
+    UMS_SI,     /**< Measurement system specified by SI otherwise known as Metric system. @stable ICU 2.8 */
+    UMS_US,     /**< Measurement system followed in the United States of America. @stable ICU 2.8 */
+    UMS_UK,     /**< Mix of metric and imperial units used in Great Britain. @stable ICU 55 */
+#ifndef U_HIDE_DEPRECATED_API
+    /**
+     * One more than the highest normal UMeasurementSystem value.
+     * @deprecated ICU 58 The numeric value may change over time, see ICU ticket #12420.
+     */
+    UMS_LIMIT
+#endif  /* U_HIDE_DEPRECATED_API */
+} UMeasurementSystem;
+
+/**
+ * Returns the measurement system used in the locale specified by the localeID.
+ * Please note that this API will change in ICU 3.6 and will use an ulocdata object.
+ *
+ * @param localeID      The id of the locale for which the measurement system to be retrieved.
+ * @param status        Must be a valid pointer to an error code value,
+ *                      which must not indicate a failure before the function call.
+ * @return UMeasurementSystem the measurement system used in the locale.
+ * @stable ICU 2.8
+ */
+U_CAPI UMeasurementSystem U_EXPORT2
+ulocdata_getMeasurementSystem(const char *localeID, UErrorCode *status);
+
+/**
+ * Returns the element gives the normal business letter size, and customary units.
+ * The units for the numbers are always in <em>milli-meters</em>.
+ * For US since 8.5 and 11 do not yield an integral value when converted to milli-meters,
+ * the values are rounded off.
+ * So for A4 size paper the height and width are 297 mm and 210 mm respectively,
+ * and for US letter size the height and width are 279 mm and 216 mm respectively.
+ * Please note that this API will change in ICU 3.6 and will use an ulocdata object.
+ *
+ * @param localeID      The id of the locale for which the paper size information to be retrieved.
+ * @param height        A pointer to int to receive the height information.
+ * @param width         A pointer to int to receive the width information.
+ * @param status        Must be a valid pointer to an error code value,
+ *                      which must not indicate a failure before the function call.
+ * @stable ICU 2.8
+ */
+U_CAPI void U_EXPORT2
+ulocdata_getPaperSize(const char *localeID, int32_t *height, int32_t *width, UErrorCode *status);
+
+/**
+ * Return the current CLDR version used by the library.
+ * @param versionArray fill-in that will receive the version number
+ * @param status error code - could be U_MISSING_RESOURCE_ERROR if the version was not found.
+ * @stable ICU 4.2
+ */
+U_CAPI void U_EXPORT2
+ulocdata_getCLDRVersion(UVersionInfo versionArray, UErrorCode *status);
+
+/**
+ * Returns locale display pattern associated with a locale.
+ *
+ * @param uld       Pointer to the locale data object from which the
+ *                  exemplar character set is to be retrieved.
+ * @param pattern   locale display pattern for locale.
+ * @param patternCapacity the size of the buffer to store the locale display
+ *                  pattern with.
+ * @param status    Must be a valid pointer to an error code value,
+ *                  which must not indicate a failure before the function call.
+ * @return the actual buffer size needed for localeDisplayPattern.  If it's greater
+ * than patternCapacity, the returned pattern will be truncated.
+ *
+ * @stable ICU 4.2
+ */
+U_CAPI int32_t U_EXPORT2
+ulocdata_getLocaleDisplayPattern(ULocaleData *uld,
+                                 UChar *pattern,
+                                 int32_t patternCapacity,
+                                 UErrorCode *status);
+
+
+/**
+ * Returns locale separator associated with a locale.
+ *
+ * @param uld       Pointer to the locale data object from which the
+ *                  exemplar character set is to be retrieved.
+ * @param separator locale separator for locale.
+ * @param separatorCapacity the size of the buffer to store the locale
+ *                  separator with.
+ * @param status    Must be a valid pointer to an error code value,
+ *                  which must not indicate a failure before the function call.
+ * @return the actual buffer size needed for localeSeparator.  If it's greater
+ * than separatorCapacity, the returned separator will be truncated.
+ *
+ * @stable ICU 4.2
+ */
+U_CAPI int32_t U_EXPORT2
+ulocdata_getLocaleSeparator(ULocaleData *uld,
+                            UChar *separator,
+                            int32_t separatorCapacity,
+                            UErrorCode *status);
+#endif