<<<<<<< HEAD
// © 2016 and later: Unicode, Inc. and others.
// License & terms of use: http://www.unicode.org/copyright.html
/********************************************************************************
* Copyright (C) 2008-2016, International Business Machines Corporation and
* others. All Rights Reserved.
*******************************************************************************
*
* File DTITVFMT.H
*
*******************************************************************************
*/

#ifndef __DTITVFMT_H__
#define __DTITVFMT_H__


#include "unicode/utypes.h"

#if U_SHOW_CPLUSPLUS_API

/**
 * \file
 * \brief C++ API: Format and parse date interval in a language-independent manner.
 */

#if !UCONFIG_NO_FORMATTING

#include "unicode/ucal.h"
#include "unicode/smpdtfmt.h"
#include "unicode/dtintrv.h"
#include "unicode/dtitvinf.h"
#include "unicode/dtptngen.h"
#include "unicode/formattedvalue.h"
#include "unicode/udisplaycontext.h"

U_NAMESPACE_BEGIN


class FormattedDateIntervalData;
class DateIntervalFormat;

/**
 * An immutable class containing the result of a date interval formatting operation.
 *
 * Instances of this class are immutable and thread-safe.
 *
 * When calling nextPosition():
 * The fields are returned from left to right. The special field category
 * UFIELD_CATEGORY_DATE_INTERVAL_SPAN is used to indicate which datetime
 * primitives came from which arguments: 0 means fromCalendar, and 1 means
 * toCalendar. The span category will always occur before the
 * corresponding fields in UFIELD_CATEGORY_DATE
 * in the nextPosition() iterator.
 *
 * Not intended for public subclassing.
 *
 * @stable ICU 64
 */
class U_I18N_API FormattedDateInterval : public UMemory, public FormattedValue {
  public:
    /**
     * Default constructor; makes an empty FormattedDateInterval.
     * @stable ICU 64
     */
    FormattedDateInterval() : fData(nullptr), fErrorCode(U_INVALID_STATE_ERROR) {}

    /**
     * Move constructor: Leaves the source FormattedDateInterval in an undefined state.
     * @stable ICU 64
     */
    FormattedDateInterval(FormattedDateInterval&& src) U_NOEXCEPT;

    /**
     * Destruct an instance of FormattedDateInterval.
     * @stable ICU 64
     */
    virtual ~FormattedDateInterval() U_OVERRIDE;

    /** Copying not supported; use move constructor instead. */
    FormattedDateInterval(const FormattedDateInterval&) = delete;

    /** Copying not supported; use move assignment instead. */
    FormattedDateInterval& operator=(const FormattedDateInterval&) = delete;

    /**
     * Move assignment: Leaves the source FormattedDateInterval in an undefined state.
     * @stable ICU 64
     */
    FormattedDateInterval& operator=(FormattedDateInterval&& src) U_NOEXCEPT;

    /** @copydoc FormattedValue::toString() */
    UnicodeString toString(UErrorCode& status) const U_OVERRIDE;

    /** @copydoc FormattedValue::toTempString() */
    UnicodeString toTempString(UErrorCode& status) const U_OVERRIDE;

    /** @copydoc FormattedValue::appendTo() */
    Appendable &appendTo(Appendable& appendable, UErrorCode& status) const U_OVERRIDE;

    /** @copydoc FormattedValue::nextPosition() */
    UBool nextPosition(ConstrainedFieldPosition& cfpos, UErrorCode& status) const U_OVERRIDE;

  private:
    FormattedDateIntervalData *fData;
    UErrorCode fErrorCode;
    explicit FormattedDateInterval(FormattedDateIntervalData *results)
        : fData(results), fErrorCode(U_ZERO_ERROR) {}
    explicit FormattedDateInterval(UErrorCode errorCode)
        : fData(nullptr), fErrorCode(errorCode) {}
    friend class DateIntervalFormat;
};


/**
 * DateIntervalFormat is a class for formatting and parsing date
 * intervals in a language-independent manner.
 * Only formatting is supported, parsing is not supported.
 *
 * <P>
 * Date interval means from one date to another date,
 * for example, from "Jan 11, 2008" to "Jan 18, 2008".
 * We introduced class DateInterval to represent it.
 * DateInterval is a pair of UDate, which is
 * the standard milliseconds since 24:00 GMT, Jan 1, 1970.
 *
 * <P>
 * DateIntervalFormat formats a DateInterval into
 * text as compactly as possible.
 * For example, the date interval format from "Jan 11, 2008" to "Jan 18,. 2008"
 * is "Jan 11-18, 2008" for English.
 * And it parses text into DateInterval,
 * although initially, parsing is not supported.
 *
 * <P>
 * There is no structural information in date time patterns.
 * For any punctuations and string literals inside a date time pattern,
 * we do not know whether it is just a separator, or a prefix, or a suffix.
 * Without such information, so, it is difficult to generate a sub-pattern
 * (or super-pattern) by algorithm.
 * So, formatting a DateInterval is pattern-driven. It is very
 * similar to formatting in SimpleDateFormat.
 * We introduce class DateIntervalInfo to save date interval
 * patterns, similar to date time pattern in SimpleDateFormat.
 *
 * <P>
 * Logically, the interval patterns are mappings
 * from (skeleton, the_largest_different_calendar_field)
 * to (date_interval_pattern).
 *
 * <P>
 * A skeleton
 * <ol>
 * <li>
 * only keeps the field pattern letter and ignores all other parts
 * in a pattern, such as space, punctuations, and string literals.
 * </li>
 * <li>
 * hides the order of fields.
 * </li>
 * <li>
 * might hide a field's pattern letter length.
 * </li>
 * </ol>
 *
 * For those non-digit calendar fields, the pattern letter length is
 * important, such as MMM, MMMM, and MMMMM; EEE and EEEE,
 * and the field's pattern letter length is honored.
 *
 * For the digit calendar fields,  such as M or MM, d or dd, yy or yyyy,
 * the field pattern length is ignored and the best match, which is defined
 * in date time patterns, will be returned without honor the field pattern
 * letter length in skeleton.
 *
 * <P>
 * The calendar fields we support for interval formatting are:
 * year, month, date, day-of-week, am-pm, hour, hour-of-day, minute, second,
 * and millisecond.
 * (though we do not currently have specific intervalFormat date for skeletons
 * with seconds and millisecond).
 * Those calendar fields can be defined in the following order:
 * year >  month > date > hour (in day) >  minute > second > millisecond
 *
 * The largest different calendar fields between 2 calendars is the
 * first different calendar field in above order.
 *
 * For example: the largest different calendar fields between "Jan 10, 2007"
 * and "Feb 20, 2008" is year.
 *
 * <P>
 * For other calendar fields, the compact interval formatting is not
 * supported. And the interval format will be fall back to fall-back
 * patterns, which is mostly "{date0} - {date1}".
 *
 * <P>
 * There is a set of pre-defined static skeleton strings.
 * There are pre-defined interval patterns for those pre-defined skeletons
 * in locales' resource files.
 * For example, for a skeleton UDAT_YEAR_ABBR_MONTH_DAY, which is  &quot;yMMMd&quot;,
 * in  en_US, if the largest different calendar field between date1 and date2
 * is &quot;year&quot;, the date interval pattern  is &quot;MMM d, yyyy - MMM d, yyyy&quot;,
 * such as &quot;Jan 10, 2007 - Jan 10, 2008&quot;.
 * If the largest different calendar field between date1 and date2 is &quot;month&quot;,
 * the date interval pattern is &quot;MMM d - MMM d, yyyy&quot;,
 * such as &quot;Jan 10 - Feb 10, 2007&quot;.
 * If the largest different calendar field between date1 and date2 is &quot;day&quot;,
 * the date interval pattern is &quot;MMM d-d, yyyy&quot;, such as &quot;Jan 10-20, 2007&quot;.
 *
 * For date skeleton, the interval patterns when year, or month, or date is
 * different are defined in resource files.
 * For time skeleton, the interval patterns when am/pm, or hour, or minute is
 * different are defined in resource files.
 *
 * <P>
 * If a skeleton is not found in a locale's DateIntervalInfo, which means
 * the interval patterns for the skeleton is not defined in resource file,
 * the interval pattern will falls back to the interval "fallback" pattern
 * defined in resource file.
 * If the interval "fallback" pattern is not defined, the default fall-back
 * is "{date0} - {data1}".
 *
 * <P>
 * For the combination of date and time,
 * The rule to generate interval patterns are:
 * <ol>
 * <li>
 *    when the year, month, or day differs, falls back to fall-back
 *    interval pattern, which mostly is the concatenate the two original
 *    expressions with a separator between,
 *    For example, interval pattern from "Jan 10, 2007 10:10 am"
 *    to "Jan 11, 2007 10:10am" is
 *    "Jan 10, 2007 10:10 am - Jan 11, 2007 10:10am"
 * </li>
 * <li>
 *    otherwise, present the date followed by the range expression
 *    for the time.
 *    For example, interval pattern from "Jan 10, 2007 10:10 am"
 *    to "Jan 10, 2007 11:10am" is "Jan 10, 2007 10:10 am - 11:10am"
 * </li>
 * </ol>
 *
 *
 * <P>
 * If two dates are the same, the interval pattern is the single date pattern.
 * For example, interval pattern from "Jan 10, 2007" to "Jan 10, 2007" is
 * "Jan 10, 2007".
 *
 * Or if the presenting fields between 2 dates have the exact same values,
 * the interval pattern is the  single date pattern.
 * For example, if user only requests year and month,
 * the interval pattern from "Jan 10, 2007" to "Jan 20, 2007" is "Jan 2007".
 *
 * <P>
 * DateIntervalFormat needs the following information for correct
 * formatting: time zone, calendar type, pattern, date format symbols,
 * and date interval patterns.
 * It can be instantiated in 2 ways:
 * <ol>
 * <li>
 *    create an instance using default or given locale plus given skeleton.
 *    Users are encouraged to created date interval formatter this way and
 *    to use the pre-defined skeleton macros, such as
 *    UDAT_YEAR_NUM_MONTH, which consists the calendar fields and
 *    the format style.
 * </li>
 * <li>
 *    create an instance using default or given locale plus given skeleton
 *    plus a given DateIntervalInfo.
 *    This factory method is for powerful users who want to provide their own
 *    interval patterns.
 *    Locale provides the timezone, calendar, and format symbols information.
 *    Local plus skeleton provides full pattern information.
 *    DateIntervalInfo provides the date interval patterns.
 * </li>
 * </ol>
 *
 * <P>
 * For the calendar field pattern letter, such as G, y, M, d, a, h, H, m, s etc.
 * DateIntervalFormat uses the same syntax as that of
 * DateTime format.
 *
 * <P>
 * Code Sample: general usage
 * <pre>
 * \code
 *   // the date interval object which the DateIntervalFormat formats on
 *   // and parses into
 *   DateInterval*  dtInterval = new DateInterval(1000*3600*24, 1000*3600*24*2);
 *   UErrorCode status = U_ZERO_ERROR;
 *   DateIntervalFormat* dtIntervalFmt = DateIntervalFormat::createInstance(
 *                           UDAT_YEAR_MONTH_DAY,
 *                           Locale("en", "GB", ""), status);
 *   UnicodeUnicodeString dateIntervalString;
 *   FieldPosition pos = 0;
 *   // formatting
 *   dtIntervalFmt->format(dtInterval, dateIntervalUnicodeString, pos, status);
 *   delete dtIntervalFmt;
 * \endcode
 * </pre>
 */
class U_I18N_API DateIntervalFormat : public Format {
public:

    /**
     * Construct a DateIntervalFormat from skeleton and  the default locale.
     *
     * This is a convenient override of
     * createInstance(const UnicodeString& skeleton, const Locale& locale,
     *                UErrorCode&)
     * with the value of locale as default locale.
     *
     * @param skeleton  the skeleton on which interval format based.
     * @param status    output param set to success/failure code on exit
     * @return          a date time interval formatter which the caller owns.
     * @stable ICU 4.0
     */
    static DateIntervalFormat* U_EXPORT2 createInstance(
                                               const UnicodeString& skeleton,
                                               UErrorCode& status);

    /**
     * Construct a DateIntervalFormat from skeleton and a given locale.
     * <P>
     * In this factory method,
     * the date interval pattern information is load from resource files.
     * Users are encouraged to created date interval formatter this way and
     * to use the pre-defined skeleton macros.
     *
     * <P>
     * There are pre-defined skeletons (defined in udate.h) having predefined
     * interval patterns in resource files.
     * Users are encouraged to use those macros.
     * For example:
     * DateIntervalFormat::createInstance(UDAT_MONTH_DAY, status)
     *
     * The given Locale provides the interval patterns.
     * For example, for en_GB, if skeleton is UDAT_YEAR_ABBR_MONTH_WEEKDAY_DAY,
     * which is "yMMMEEEd",
     * the interval patterns defined in resource file to above skeleton are:
     * "EEE, d MMM, yyyy - EEE, d MMM, yyyy" for year differs,
     * "EEE, d MMM - EEE, d MMM, yyyy" for month differs,
     * "EEE, d - EEE, d MMM, yyyy" for day differs,
     * @param skeleton  the skeleton on which the interval format is based.
     * @param locale    the given locale
     * @param status    output param set to success/failure code on exit
     * @return          a date time interval formatter which the caller owns.
     * @stable ICU 4.0
	 * <p>
	 * <h4>Sample code</h4>
	 * \snippet samples/dtitvfmtsample/dtitvfmtsample.cpp dtitvfmtPreDefined1
	 * \snippet samples/dtitvfmtsample/dtitvfmtsample.cpp dtitvfmtPreDefined
	 * <p>
     */

    static DateIntervalFormat* U_EXPORT2 createInstance(
                                               const UnicodeString& skeleton,
                                               const Locale& locale,
                                               UErrorCode& status);

    /**
     * Construct a DateIntervalFormat from skeleton
     *  DateIntervalInfo, and default locale.
     *
     * This is a convenient override of
     * createInstance(const UnicodeString& skeleton, const Locale& locale,
     *                const DateIntervalInfo& dtitvinf, UErrorCode&)
     * with the locale value as default locale.
     *
     * @param skeleton  the skeleton on which interval format based.
     * @param dtitvinf  the DateIntervalInfo object.
     * @param status    output param set to success/failure code on exit
     * @return          a date time interval formatter which the caller owns.
     * @stable ICU 4.0
     */
    static DateIntervalFormat* U_EXPORT2 createInstance(
                                              const UnicodeString& skeleton,
                                              const DateIntervalInfo& dtitvinf,
                                              UErrorCode& status);

    /**
     * Construct a DateIntervalFormat from skeleton
     * a DateIntervalInfo, and the given locale.
     *
     * <P>
     * In this factory method, user provides its own date interval pattern
     * information, instead of using those pre-defined data in resource file.
     * This factory method is for powerful users who want to provide their own
     * interval patterns.
     * <P>
     * There are pre-defined skeletons (defined in udate.h) having predefined
     * interval patterns in resource files.
     * Users are encouraged to use those macros.
     * For example:
     * DateIntervalFormat::createInstance(UDAT_MONTH_DAY, status)
     *
     * The DateIntervalInfo provides the interval patterns.
     * and the DateIntervalInfo ownership remains to the caller.
     *
     * User are encouraged to set default interval pattern in DateIntervalInfo
     * as well, if they want to set other interval patterns ( instead of
     * reading the interval patterns from resource files).
     * When the corresponding interval pattern for a largest calendar different
     * field is not found ( if user not set it ), interval format fallback to
     * the default interval pattern.
     * If user does not provide default interval pattern, it fallback to
     * "{date0} - {date1}"
     *
     * @param skeleton  the skeleton on which interval format based.
     * @param locale    the given locale
     * @param dtitvinf  the DateIntervalInfo object.
     * @param status    output param set to success/failure code on exit
     * @return          a date time interval formatter which the caller owns.
     * @stable ICU 4.0
	 * <p>
	 * <h4>Sample code</h4>
	 * \snippet samples/dtitvfmtsample/dtitvfmtsample.cpp dtitvfmtPreDefined1
	 * \snippet samples/dtitvfmtsample/dtitvfmtsample.cpp dtitvfmtCustomized
	 * <p>
     */
    static DateIntervalFormat* U_EXPORT2 createInstance(
                                              const UnicodeString& skeleton,
                                              const Locale& locale,
                                              const DateIntervalInfo& dtitvinf,
                                              UErrorCode& status);

    /**
     * Destructor.
     * @stable ICU 4.0
     */
    virtual ~DateIntervalFormat();

    /**
     * Clone this Format object polymorphically. The caller owns the result and
     * should delete it when done.
     * @return    A copy of the object.
     * @stable ICU 4.0
     */
    virtual DateIntervalFormat* clone() const;

    /**
     * Return true if the given Format objects are semantically equal. Objects
     * of different subclasses are considered unequal.
     * @param other    the object to be compared with.
     * @return         true if the given Format objects are semantically equal.
     * @stable ICU 4.0
     */
    virtual UBool operator==(const Format& other) const;

    /**
     * Return true if the given Format objects are not semantically equal.
     * Objects of different subclasses are considered unequal.
     * @param other the object to be compared with.
     * @return      true if the given Format objects are not semantically equal.
     * @stable ICU 4.0
     */
    UBool operator!=(const Format& other) const;


    using Format::format;

    /**
     * Format an object to produce a string. This method handles Formattable
     * objects with a DateInterval type.
     * If a the Formattable object type is not a DateInterval,
     * then it returns a failing UErrorCode.
     *
     * @param obj               The object to format.
     *                          Must be a DateInterval.
     * @param appendTo          Output parameter to receive result.
     *                          Result is appended to existing contents.
     * @param fieldPosition     On input: an alignment field, if desired.
     *                          On output: the offsets of the alignment field.
     *                          There may be multiple instances of a given field type
     *                          in an interval format; in this case the fieldPosition
     *                          offsets refer to the first instance.
     * @param status            Output param filled with success/failure status.
     * @return                  Reference to 'appendTo' parameter.
     * @stable ICU 4.0
     */
    virtual UnicodeString& format(const Formattable& obj,
                                  UnicodeString& appendTo,
                                  FieldPosition& fieldPosition,
                                  UErrorCode& status) const ;



    /**
     * Format a DateInterval to produce a string.
     *
     * @param dtInterval        DateInterval to be formatted.
     * @param appendTo          Output parameter to receive result.
     *                          Result is appended to existing contents.
     * @param fieldPosition     On input: an alignment field, if desired.
     *                          On output: the offsets of the alignment field.
     *                          There may be multiple instances of a given field type
     *                          in an interval format; in this case the fieldPosition
     *                          offsets refer to the first instance.
     * @param status            Output param filled with success/failure status.
     * @return                  Reference to 'appendTo' parameter.
     * @stable ICU 4.0
     */
    UnicodeString& format(const DateInterval* dtInterval,
                          UnicodeString& appendTo,
                          FieldPosition& fieldPosition,
                          UErrorCode& status) const ;

    /**
     * Format a DateInterval to produce a FormattedDateInterval.
     *
     * The FormattedDateInterval exposes field information about the formatted string.
     *
     * @param dtInterval        DateInterval to be formatted.
     * @param status            Set if an error occurs.
     * @return                  A FormattedDateInterval containing the format result.
     * @stable ICU 64
     */
    FormattedDateInterval formatToValue(
        const DateInterval& dtInterval,
        UErrorCode& status) const;

    /**
     * Format 2 Calendars to produce a string.
     *
     * Note: "fromCalendar" and "toCalendar" are not const,
     * since calendar is not const in  SimpleDateFormat::format(Calendar&),
     *
     * @param fromCalendar      calendar set to the from date in date interval
     *                          to be formatted into date interval string
     * @param toCalendar        calendar set to the to date in date interval
     *                          to be formatted into date interval string
     * @param appendTo          Output parameter to receive result.
     *                          Result is appended to existing contents.
     * @param fieldPosition     On input: an alignment field, if desired.
     *                          On output: the offsets of the alignment field.
     *                          There may be multiple instances of a given field type
     *                          in an interval format; in this case the fieldPosition
     *                          offsets refer to the first instance.
     * @param status            Output param filled with success/failure status.
     *                          Caller needs to make sure it is SUCCESS
     *                          at the function entrance
     * @return                  Reference to 'appendTo' parameter.
     * @stable ICU 4.0
     */
    UnicodeString& format(Calendar& fromCalendar,
                          Calendar& toCalendar,
                          UnicodeString& appendTo,
                          FieldPosition& fieldPosition,
                          UErrorCode& status) const ;

    /**
     * Format 2 Calendars to produce a FormattedDateInterval.
     *
     * The FormattedDateInterval exposes field information about the formatted string.
     *
     * Note: "fromCalendar" and "toCalendar" are not const,
     * since calendar is not const in  SimpleDateFormat::format(Calendar&),
     *
     * @param fromCalendar      calendar set to the from date in date interval
     *                          to be formatted into date interval string
     * @param toCalendar        calendar set to the to date in date interval
     *                          to be formatted into date interval string
     * @param status            Set if an error occurs.
     * @return                  A FormattedDateInterval containing the format result.
     * @stable ICU 64
     */
    FormattedDateInterval formatToValue(
        Calendar& fromCalendar,
        Calendar& toCalendar,
        UErrorCode& status) const;

    /**
     * Date interval parsing is not supported. Please do not use.
     * <P>
     * This method should handle parsing of
     * date time interval strings into Formattable objects with
     * DateInterval type, which is a pair of UDate.
     * <P>
     * Before calling, set parse_pos.index to the offset you want to start
     * parsing at in the source. After calling, parse_pos.index is the end of
     * the text you parsed. If error occurs, index is unchanged.
     * <P>
     * When parsing, leading whitespace is discarded (with a successful parse),
     * while trailing whitespace is left as is.
     * <P>
     * See Format::parseObject() for more.
     *
     * @param source    The string to be parsed into an object.
     * @param result    Formattable to be set to the parse result.
     *                  If parse fails, return contents are undefined.
     * @param parse_pos The position to start parsing at. Since no parsing
     *                  is supported, upon return this param is unchanged.
     * @return          A newly created Formattable* object, or NULL
     *                  on failure.  The caller owns this and should
     *                  delete it when done.
     * @internal ICU 4.0
     */
    virtual void parseObject(const UnicodeString& source,
                             Formattable& result,
                             ParsePosition& parse_pos) const;


    /**
     * Gets the date time interval patterns.
     * @return the date time interval patterns associated with
     * this date interval formatter.
     * @stable ICU 4.0
     */
    const DateIntervalInfo* getDateIntervalInfo(void) const;


    /**
     * Set the date time interval patterns.
     * @param newIntervalPatterns   the given interval patterns to copy.
     * @param status          output param set to success/failure code on exit
     * @stable ICU 4.0
     */
    void setDateIntervalInfo(const DateIntervalInfo& newIntervalPatterns,
                             UErrorCode& status);


    /**
     * Gets the date formatter. The DateIntervalFormat instance continues to own
     * the returned DateFormatter object, and will use and possibly modify it
     * during format operations. In a multi-threaded environment, the returned
     * DateFormat can only be used if it is certain that no other threads are
     * concurrently using this DateIntervalFormatter, even for nominally const
     * functions.
     *
     * @return the date formatter associated with this date interval formatter.
     * @stable ICU 4.0
     */
    const DateFormat* getDateFormat(void) const;

    /**
     * Returns a reference to the TimeZone used by this DateIntervalFormat's calendar.
     * @return the time zone associated with the calendar of DateIntervalFormat.
     * @stable ICU 4.8
     */
    virtual const TimeZone& getTimeZone(void) const;

    /**
     * Sets the time zone for the calendar used by this DateIntervalFormat object. The
     * caller no longer owns the TimeZone object and should not delete it after this call.
     * @param zoneToAdopt the TimeZone to be adopted.
     * @stable ICU 4.8
     */
    virtual void adoptTimeZone(TimeZone* zoneToAdopt);

    /**
     * Sets the time zone for the calendar used by this DateIntervalFormat object.
     * @param zone the new time zone.
     * @stable ICU 4.8
     */
    virtual void setTimeZone(const TimeZone& zone);

#ifndef U_FORCE_HIDE_DRAFT_API
    /**
     * Set a particular UDisplayContext value in the formatter, such as
     * UDISPCTX_CAPITALIZATION_FOR_STANDALONE. This causes the formatted
     * result to be capitalized appropriately for the context in which
     * it is intended to be used, considering both the locale and the
     * type of field at the beginning of the formatted result.
     * @param value The UDisplayContext value to set.
     * @param status Input/output status. If at entry this indicates a failure
     *               status, the function will do nothing; otherwise this will be
     *               updated with any new status from the function.
     * @draft ICU 68
     */
    virtual void setContext(UDisplayContext value, UErrorCode& status);

    /**
     * Get the formatter's UDisplayContext value for the specified UDisplayContextType,
     * such as UDISPCTX_TYPE_CAPITALIZATION.
     * @param type The UDisplayContextType whose value to return
     * @param status Input/output status. If at entry this indicates a failure
     *               status, the function will do nothing; otherwise this will be
     *               updated with any new status from the function.
     * @return The UDisplayContextValue for the specified type.
     * @draft ICU 68
     */
    virtual UDisplayContext getContext(UDisplayContextType type, UErrorCode& status) const;
#endif  // U_FORCE_HIDE_DRAFT_API

    /**
     * Return the class ID for this class. This is useful only for comparing to
     * a return value from getDynamicClassID(). For example:
     * <pre>
     * .   Base* polymorphic_pointer = createPolymorphicObject();
     * .   if (polymorphic_pointer->getDynamicClassID() ==
     * .       erived::getStaticClassID()) ...
     * </pre>
     * @return          The class ID for all objects of this class.
     * @stable ICU 4.0
     */
    static UClassID U_EXPORT2 getStaticClassID(void);

    /**
     * Returns a unique class ID POLYMORPHICALLY. Pure virtual override. This
     * method is to implement a simple version of RTTI, since not all C++
     * compilers support genuine RTTI. Polymorphic operator==() and clone()
     * methods call this method.
     *
     * @return          The class ID for this object. All objects of a
     *                  given class have the same class ID.  Objects of
     *                  other classes have different class IDs.
     * @stable ICU 4.0
     */
    virtual UClassID getDynamicClassID(void) const;

protected:

    /**
     * Copy constructor.
     * @stable ICU 4.0
     */
    DateIntervalFormat(const DateIntervalFormat&);

    /**
     * Assignment operator.
     * @stable ICU 4.0
     */
    DateIntervalFormat& operator=(const DateIntervalFormat&);

private:

    /*
     * This is for ICU internal use only. Please do not use.
     * Save the interval pattern information.
     * Interval pattern consists of 2 single date patterns and the separator.
     * For example, interval pattern "MMM d - MMM d, yyyy" consists
     * a single date pattern "MMM d", another single date pattern "MMM d, yyyy",
     * and a separator "-".
     * The pattern is divided into 2 parts. For above example,
     * the first part is "MMM d - ", and the second part is "MMM d, yyyy".
     * Also, the first date appears in an interval pattern could be
     * the earlier date or the later date.
     * And such information is saved in the interval pattern as well.
     */
    struct PatternInfo {
        UnicodeString firstPart;
        UnicodeString secondPart;
        /**
         * Whether the first date in interval pattern is later date or not.
         * Fallback format set the default ordering.
         * And for a particular interval pattern, the order can be
         * overriden by prefixing the interval pattern with "latestFirst:" or
         * "earliestFirst:"
         * For example, given 2 date, Jan 10, 2007 to Feb 10, 2007.
         * if the fallback format is "{0} - {1}",
         * and the pattern is "d MMM - d MMM yyyy", the interval format is
         * "10 Jan - 10 Feb, 2007".
         * If the pattern is "latestFirst:d MMM - d MMM yyyy",
         * the interval format is "10 Feb - 10 Jan, 2007"
         */
        UBool         laterDateFirst;
    };


    /**
     * default constructor
     * @internal (private)
     */
    DateIntervalFormat();

    /**
     * Construct a DateIntervalFormat from DateFormat,
     * a DateIntervalInfo, and skeleton.
     * DateFormat provides the timezone, calendar,
     * full pattern, and date format symbols information.
     * It should be a SimpleDateFormat object which
     * has a pattern in it.
     * the DateIntervalInfo provides the interval patterns.
     *
     * Note: the DateIntervalFormat takes ownership of both
     * DateFormat and DateIntervalInfo objects.
     * Caller should not delete them.
     *
     * @param locale    the locale of this date interval formatter.
     * @param dtItvInfo the DateIntervalInfo object to be adopted.
     * @param skeleton  the skeleton of the date formatter
     * @param status    output param set to success/failure code on exit
     */
    DateIntervalFormat(const Locale& locale, DateIntervalInfo* dtItvInfo,
                       const UnicodeString* skeleton, UErrorCode& status);


    /**
     * Construct a DateIntervalFormat from DateFormat
     * and a DateIntervalInfo.
     *
     * It is a wrapper of the constructor.
     *
     * @param locale    the locale of this date interval formatter.
     * @param dtitvinf  the DateIntervalInfo object to be adopted.
     * @param skeleton  the skeleton of this formatter.
     * @param status    Output param set to success/failure code.
     * @return          a date time interval formatter which the caller owns.
     */
    static DateIntervalFormat* U_EXPORT2 create(const Locale& locale,
                                                DateIntervalInfo* dtitvinf,
                                                const UnicodeString* skeleton,
                                                UErrorCode& status);

    /**
     *  Below are for generating interval patterns local to the formatter
     */

    /** Like fallbackFormat, but only formats the range part of the fallback. */
    void fallbackFormatRange(
        Calendar& fromCalendar,
        Calendar& toCalendar,
        UnicodeString& appendTo,
        int8_t& firstIndex,
        FieldPositionHandler& fphandler,
        UErrorCode& status) const;

    /**
     * Format 2 Calendars using fall-back interval pattern
     *
     * The full pattern used in this fall-back format is the
     * full pattern of the date formatter.
     *
     * gFormatterMutex must already be locked when calling this function.
     *
     * @param fromCalendar      calendar set to the from date in date interval
     *                          to be formatted into date interval string
     * @param toCalendar        calendar set to the to date in date interval
     *                          to be formatted into date interval string
     * @param fromToOnSameDay   true iff from and to dates are on the same day
     *                          (any difference is in ampm/hours or below)
     * @param appendTo          Output parameter to receive result.
     *                          Result is appended to existing contents.
     * @param firstIndex        See formatImpl for more information.
     * @param fphandler         See formatImpl for more information.
     * @param status            output param set to success/failure code on exit
     * @return                  Reference to 'appendTo' parameter.
     * @internal (private)
     */
    UnicodeString& fallbackFormat(Calendar& fromCalendar,
                                  Calendar& toCalendar,
                                  UBool fromToOnSameDay,
                                  UnicodeString& appendTo,
                                  int8_t& firstIndex,
                                  FieldPositionHandler& fphandler,
                                  UErrorCode& status) const;



    /**
     * Initialize interval patterns locale to this formatter
     *
     * This code is a bit complicated since
     * 1. the interval patterns saved in resource bundle files are interval
     *    patterns based on date or time only.
     *    It does not have interval patterns based on both date and time.
     *    Interval patterns on both date and time are algorithm generated.
     *
     *    For example, it has interval patterns on skeleton "dMy" and "hm",
     *    but it does not have interval patterns on skeleton "dMyhm".
     *
     *    The rule to generate interval patterns for both date and time skeleton are
     *    1) when the year, month, or day differs, concatenate the two original
     *    expressions with a separator between,
     *    For example, interval pattern from "Jan 10, 2007 10:10 am"
     *    to "Jan 11, 2007 10:10am" is
     *    "Jan 10, 2007 10:10 am - Jan 11, 2007 10:10am"
     *
     *    2) otherwise, present the date followed by the range expression
     *    for the time.
     *    For example, interval pattern from "Jan 10, 2007 10:10 am"
     *    to "Jan 10, 2007 11:10am" is
     *    "Jan 10, 2007 10:10 am - 11:10am"
     *
     * 2. even a pattern does not request a certain calendar field,
     *    the interval pattern needs to include such field if such fields are
     *    different between 2 dates.
     *    For example, a pattern/skeleton is "hm", but the interval pattern
     *    includes year, month, and date when year, month, and date differs.
     *
     *
     * @param status    output param set to success/failure code on exit
     */
    void initializePattern(UErrorCode& status);



    /**
     * Set fall back interval pattern given a calendar field,
     * a skeleton, and a date time pattern generator.
     * @param field      the largest different calendar field
     * @param skeleton   a skeleton
     * @param status     output param set to success/failure code on exit
     */
    void setFallbackPattern(UCalendarDateFields field,
                            const UnicodeString& skeleton,
                            UErrorCode& status);



    /**
     * Converts special hour metacharacters (such as 'j') in the skeleton into locale-appropriate
     * pattern characters.
     *
     *
     *  @param skeleton               The skeleton to convert
     *  @return A copy of the skeleton, which "j" and any other special hour metacharacters converted to the regular ones.
     *
     */
    UnicodeString normalizeHourMetacharacters(const UnicodeString& skeleton) const;



    /**
     * get separated date and time skeleton from a combined skeleton.
     *
     * The difference between date skeleton and normalizedDateSkeleton are:
     * 1. both 'y' and 'd' are appeared only once in normalizeDateSkeleton
     * 2. 'E' and 'EE' are normalized into 'EEE'
     * 3. 'MM' is normalized into 'M'
     *
     ** the difference between time skeleton and normalizedTimeSkeleton are:
     * 1. both 'H' and 'h' are normalized as 'h' in normalized time skeleton,
     * 2. 'a' is omitted in normalized time skeleton.
     * 3. there is only one appearance for 'h', 'm','v', 'z' in normalized time
     *    skeleton
     *
     *
     *  @param skeleton               given combined skeleton.
     *  @param date                   Output parameter for date only skeleton.
     *  @param normalizedDate         Output parameter for normalized date only
     *
     *  @param time                   Output parameter for time only skeleton.
     *  @param normalizedTime         Output parameter for normalized time only
     *                                skeleton.
     *
     */
    static void  U_EXPORT2 getDateTimeSkeleton(const UnicodeString& skeleton,
                                    UnicodeString& date,
                                    UnicodeString& normalizedDate,
                                    UnicodeString& time,
                                    UnicodeString& normalizedTime);



    /**
     * Generate date or time interval pattern from resource,
     * and set them into the interval pattern locale to this formatter.
     *
     * It needs to handle the following:
     * 1. need to adjust field width.
     *    For example, the interval patterns saved in DateIntervalInfo
     *    includes "dMMMy", but not "dMMMMy".
     *    Need to get interval patterns for dMMMMy from dMMMy.
     *    Another example, the interval patterns saved in DateIntervalInfo
     *    includes "hmv", but not "hmz".
     *    Need to get interval patterns for "hmz' from 'hmv'
     *
     * 2. there might be no pattern for 'y' differ for skeleton "Md",
     *    in order to get interval patterns for 'y' differ,
     *    need to look for it from skeleton 'yMd'
     *
     * @param dateSkeleton   normalized date skeleton
     * @param timeSkeleton   normalized time skeleton
     * @return               whether the resource is found for the skeleton.
     *                       true if interval pattern found for the skeleton,
     *                       false otherwise.
     */
    UBool setSeparateDateTimePtn(const UnicodeString& dateSkeleton,
                                 const UnicodeString& timeSkeleton);




    /**
     * Generate interval pattern from existing resource
     *
     * It not only save the interval patterns,
     * but also return the extended skeleton and its best match skeleton.
     *
     * @param field           largest different calendar field
     * @param skeleton        skeleton
     * @param bestSkeleton    the best match skeleton which has interval pattern
     *                        defined in resource
     * @param differenceInfo  the difference between skeleton and best skeleton
     *         0 means the best matched skeleton is the same as input skeleton
     *         1 means the fields are the same, but field width are different
     *         2 means the only difference between fields are v/z,
     *        -1 means there are other fields difference
     *
     * @param extendedSkeleton      extended skeleton
     * @param extendedBestSkeleton  extended best match skeleton
     * @return                      whether the interval pattern is found
     *                              through extending skeleton or not.
     *                              true if interval pattern is found by
     *                              extending skeleton, false otherwise.
     */
    UBool setIntervalPattern(UCalendarDateFields field,
                             const UnicodeString* skeleton,
                             const UnicodeString* bestSkeleton,
                             int8_t differenceInfo,
                             UnicodeString* extendedSkeleton = NULL,
                             UnicodeString* extendedBestSkeleton = NULL);

    /**
     * Adjust field width in best match interval pattern to match
     * the field width in input skeleton.
     *
     * TODO (xji) make a general solution
     * The adjusting rule can be:
     * 1. always adjust
     * 2. never adjust
     * 3. default adjust, which means adjust according to the following rules
     * 3.1 always adjust string, such as MMM and MMMM
     * 3.2 never adjust between string and numeric, such as MM and MMM
     * 3.3 always adjust year
     * 3.4 do not adjust 'd', 'h', or 'm' if h presents
     * 3.5 do not adjust 'M' if it is numeric(?)
     *
     * Since date interval format is well-formed format,
     * date and time skeletons are normalized previously,
     * till this stage, the adjust here is only "adjust strings, such as MMM
     * and MMMM, EEE and EEEE.
     *
     * @param inputSkeleton            the input skeleton
     * @param bestMatchSkeleton        the best match skeleton
     * @param bestMatchIntervalPattern the best match interval pattern
     * @param differenceInfo           the difference between 2 skeletons
     *                                 1 means only field width differs
     *                                 2 means v/z exchange
     * @param suppressDayPeriodField if true, remove the day period field from the pattern, if there is one
     * @param adjustedIntervalPattern  adjusted interval pattern
     */
    static void U_EXPORT2 adjustFieldWidth(
                            const UnicodeString& inputSkeleton,
                            const UnicodeString& bestMatchSkeleton,
                            const UnicodeString& bestMatchIntervalPattern,
                            int8_t differenceInfo,
                            UBool suppressDayPeriodField,
                            UnicodeString& adjustedIntervalPattern);

    /**
     * Does the same thing as UnicodeString::findAndReplace(), except that it won't perform
     * the substitution inside quoted literal text.
     * @param targetString The string to perform the find-replace operation on.
     * @param strToReplace The string to search for and replace in the target string.
     * @param strToReplaceWith The string to substitute in wherever `stringToReplace` was found.
     */
    static void U_EXPORT2 findReplaceInPattern(UnicodeString& targetString,
                                               const UnicodeString& strToReplace,
                                               const UnicodeString& strToReplaceWith);

    /**
     * Concat a single date pattern with a time interval pattern,
     * set it into the intervalPatterns, while field is time field.
     * This is used to handle time interval patterns on skeleton with
     * both time and date. Present the date followed by
     * the range expression for the time.
     * @param format         date and time format
     * @param datePattern    date pattern
     * @param field          time calendar field: AM_PM, HOUR, MINUTE
     * @param status         output param set to success/failure code on exit
     */
    void concatSingleDate2TimeInterval(UnicodeString& format,
                                       const UnicodeString& datePattern,
                                       UCalendarDateFields field,
                                       UErrorCode& status);

    /**
     * check whether a calendar field present in a skeleton.
     * @param field      calendar field need to check
     * @param skeleton   given skeleton on which to check the calendar field
     * @return           true if field present in a skeleton.
     */
    static UBool U_EXPORT2 fieldExistsInSkeleton(UCalendarDateFields field,
                                                 const UnicodeString& skeleton);


    /**
     * Split interval patterns into 2 part.
     * @param intervalPattern  interval pattern
     * @return the index in interval pattern which split the pattern into 2 part
     */
    static int32_t  U_EXPORT2 splitPatternInto2Part(const UnicodeString& intervalPattern);


    /**
     * Break interval patterns as 2 part and save them into pattern info.
     * @param field            calendar field
     * @param intervalPattern  interval pattern
     */
    void setIntervalPattern(UCalendarDateFields field,
                            const UnicodeString& intervalPattern);


    /**
     * Break interval patterns as 2 part and save them into pattern info.
     * @param field            calendar field
     * @param intervalPattern  interval pattern
     * @param laterDateFirst   whether later date appear first in interval pattern
     */
    void setIntervalPattern(UCalendarDateFields field,
                            const UnicodeString& intervalPattern,
                            UBool laterDateFirst);


    /**
     * Set pattern information.
     *
     * @param field            calendar field
     * @param firstPart        the first part in interval pattern
     * @param secondPart       the second part in interval pattern
     * @param laterDateFirst   whether the first date in intervalPattern
     *                         is earlier date or later date
     */
    void setPatternInfo(UCalendarDateFields field,
                        const UnicodeString* firstPart,
                        const UnicodeString* secondPart,
                        UBool laterDateFirst);

    /**
     * Format 2 Calendars to produce a string.
     * Implementation of the similar public format function.
     * Must be called with gFormatterMutex already locked.
     *
     * Note: "fromCalendar" and "toCalendar" are not const,
     * since calendar is not const in  SimpleDateFormat::format(Calendar&),
     *
     * @param fromCalendar      calendar set to the from date in date interval
     *                          to be formatted into date interval string
     * @param toCalendar        calendar set to the to date in date interval
     *                          to be formatted into date interval string
     * @param appendTo          Output parameter to receive result.
     *                          Result is appended to existing contents.
     * @param firstIndex        0 if the first output date is fromCalendar;
     *                          1 if it corresponds to toCalendar;
     *                          -1 if there is only one date printed.
     * @param fphandler         Handler for field position information.
     *                          The fields will be from the UDateFormatField enum.
     * @param status            Output param filled with success/failure status.
     *                          Caller needs to make sure it is SUCCESS
     *                          at the function entrance
     * @return                  Reference to 'appendTo' parameter.
     * @internal (private)
     */
    UnicodeString& formatImpl(Calendar& fromCalendar,
                              Calendar& toCalendar,
                              UnicodeString& appendTo,
                              int8_t& firstIndex,
                              FieldPositionHandler& fphandler,
                              UErrorCode& status) const ;

    /** Version of formatImpl for DateInterval. */
    UnicodeString& formatIntervalImpl(const DateInterval& dtInterval,
                              UnicodeString& appendTo,
                              int8_t& firstIndex,
                              FieldPositionHandler& fphandler,
                              UErrorCode& status) const;


    // from calendar field to pattern letter
    static const char16_t fgCalendarFieldToPatternLetter[];


    /**
     * The interval patterns for this locale.
     */
    DateIntervalInfo*     fInfo;

    /**
     * The DateFormat object used to format single pattern
     */
    SimpleDateFormat*     fDateFormat;

    /**
     * The 2 calendars with the from and to date.
     * could re-use the calendar in fDateFormat,
     * but keeping 2 calendars make it clear and clean.
     */
    Calendar* fFromCalendar;
    Calendar* fToCalendar;

    Locale fLocale;

    /**
     * Following are interval information relevant (locale) to this formatter.
     */
    UnicodeString fSkeleton;
    PatternInfo fIntervalPatterns[DateIntervalInfo::kIPI_MAX_INDEX];

    /**
     * Patterns for fallback formatting.
     */
    UnicodeString* fDatePattern;
    UnicodeString* fTimePattern;
    UnicodeString* fDateTimeFormat;

    /**
     * Other formatting information
     */
    UDisplayContext fCapitalizationContext;
};

inline UBool
DateIntervalFormat::operator!=(const Format& other) const  {
    return !operator==(other);
}

U_NAMESPACE_END

#endif /* #if !UCONFIG_NO_FORMATTING */

#endif /* U_SHOW_CPLUSPLUS_API */

#endif // _DTITVFMT_H__
//eof
=======
// © 2016 and later: Unicode, Inc. and others.
// License & terms of use: http://www.unicode.org/copyright.html
/********************************************************************************
* Copyright (C) 2008-2016, International Business Machines Corporation and
* others. All Rights Reserved.
*******************************************************************************
*
* File DTITVFMT.H
*
*******************************************************************************
*/

#ifndef __DTITVFMT_H__
#define __DTITVFMT_H__


#include "unicode/utypes.h"

#if U_SHOW_CPLUSPLUS_API

/**
 * \file
 * \brief C++ API: Format and parse date interval in a language-independent manner.
 */

#if !UCONFIG_NO_FORMATTING

#include "unicode/ucal.h"
#include "unicode/smpdtfmt.h"
#include "unicode/dtintrv.h"
#include "unicode/dtitvinf.h"
#include "unicode/dtptngen.h"
#include "unicode/formattedvalue.h"
#include "unicode/udisplaycontext.h"

U_NAMESPACE_BEGIN


class FormattedDateIntervalData;
class DateIntervalFormat;

/**
 * An immutable class containing the result of a date interval formatting operation.
 *
 * Instances of this class are immutable and thread-safe.
 *
 * When calling nextPosition():
 * The fields are returned from left to right. The special field category
 * UFIELD_CATEGORY_DATE_INTERVAL_SPAN is used to indicate which datetime
 * primitives came from which arguments: 0 means fromCalendar, and 1 means
 * toCalendar. The span category will always occur before the
 * corresponding fields in UFIELD_CATEGORY_DATE
 * in the nextPosition() iterator.
 *
 * Not intended for public subclassing.
 *
 * @stable ICU 64
 */
class U_I18N_API FormattedDateInterval : public UMemory, public FormattedValue {
  public:
    /**
     * Default constructor; makes an empty FormattedDateInterval.
     * @stable ICU 64
     */
    FormattedDateInterval() : fData(nullptr), fErrorCode(U_INVALID_STATE_ERROR) {}

    /**
     * Move constructor: Leaves the source FormattedDateInterval in an undefined state.
     * @stable ICU 64
     */
    FormattedDateInterval(FormattedDateInterval&& src) noexcept;

    /**
     * Destruct an instance of FormattedDateInterval.
     * @stable ICU 64
     */
    virtual ~FormattedDateInterval() override;

    /** Copying not supported; use move constructor instead. */
    FormattedDateInterval(const FormattedDateInterval&) = delete;

    /** Copying not supported; use move assignment instead. */
    FormattedDateInterval& operator=(const FormattedDateInterval&) = delete;

    /**
     * Move assignment: Leaves the source FormattedDateInterval in an undefined state.
     * @stable ICU 64
     */
    FormattedDateInterval& operator=(FormattedDateInterval&& src) noexcept;

    /** @copydoc FormattedValue::toString() */
    UnicodeString toString(UErrorCode& status) const override;

    /** @copydoc FormattedValue::toTempString() */
    UnicodeString toTempString(UErrorCode& status) const override;

    /** @copydoc FormattedValue::appendTo() */
    Appendable &appendTo(Appendable& appendable, UErrorCode& status) const override;

    /** @copydoc FormattedValue::nextPosition() */
    UBool nextPosition(ConstrainedFieldPosition& cfpos, UErrorCode& status) const override;

  private:
    FormattedDateIntervalData *fData;
    UErrorCode fErrorCode;
    explicit FormattedDateInterval(FormattedDateIntervalData *results)
        : fData(results), fErrorCode(U_ZERO_ERROR) {}
    explicit FormattedDateInterval(UErrorCode errorCode)
        : fData(nullptr), fErrorCode(errorCode) {}
    friend class DateIntervalFormat;
};


/**
 * DateIntervalFormat is a class for formatting and parsing date
 * intervals in a language-independent manner.
 * Only formatting is supported, parsing is not supported.
 *
 * <P>
 * Date interval means from one date to another date,
 * for example, from "Jan 11, 2008" to "Jan 18, 2008".
 * We introduced class DateInterval to represent it.
 * DateInterval is a pair of UDate, which is
 * the standard milliseconds since 24:00 GMT, Jan 1, 1970.
 *
 * <P>
 * DateIntervalFormat formats a DateInterval into
 * text as compactly as possible.
 * For example, the date interval format from "Jan 11, 2008" to "Jan 18,. 2008"
 * is "Jan 11-18, 2008" for English.
 * And it parses text into DateInterval,
 * although initially, parsing is not supported.
 *
 * <P>
 * There is no structural information in date time patterns.
 * For any punctuations and string literals inside a date time pattern,
 * we do not know whether it is just a separator, or a prefix, or a suffix.
 * Without such information, so, it is difficult to generate a sub-pattern
 * (or super-pattern) by algorithm.
 * So, formatting a DateInterval is pattern-driven. It is very
 * similar to formatting in SimpleDateFormat.
 * We introduce class DateIntervalInfo to save date interval
 * patterns, similar to date time pattern in SimpleDateFormat.
 *
 * <P>
 * Logically, the interval patterns are mappings
 * from (skeleton, the_largest_different_calendar_field)
 * to (date_interval_pattern).
 *
 * <P>
 * A skeleton
 * <ol>
 * <li>
 * only keeps the field pattern letter and ignores all other parts
 * in a pattern, such as space, punctuations, and string literals.
 * </li>
 * <li>
 * hides the order of fields.
 * </li>
 * <li>
 * might hide a field's pattern letter length.
 * </li>
 * </ol>
 *
 * For those non-digit calendar fields, the pattern letter length is
 * important, such as MMM, MMMM, and MMMMM; EEE and EEEE,
 * and the field's pattern letter length is honored.
 *
 * For the digit calendar fields,  such as M or MM, d or dd, yy or yyyy,
 * the field pattern length is ignored and the best match, which is defined
 * in date time patterns, will be returned without honor the field pattern
 * letter length in skeleton.
 *
 * <P>
 * The calendar fields we support for interval formatting are:
 * year, month, date, day-of-week, am-pm, hour, hour-of-day, minute, second,
 * and millisecond.
 * (though we do not currently have specific intervalFormat date for skeletons
 * with seconds and millisecond).
 * Those calendar fields can be defined in the following order:
 * year >  month > date > hour (in day) >  minute > second > millisecond
 *
 * The largest different calendar fields between 2 calendars is the
 * first different calendar field in above order.
 *
 * For example: the largest different calendar fields between "Jan 10, 2007"
 * and "Feb 20, 2008" is year.
 *
 * <P>
 * For other calendar fields, the compact interval formatting is not
 * supported. And the interval format will be fall back to fall-back
 * patterns, which is mostly "{date0} - {date1}".
 *
 * <P>
 * There is a set of pre-defined static skeleton strings.
 * There are pre-defined interval patterns for those pre-defined skeletons
 * in locales' resource files.
 * For example, for a skeleton UDAT_YEAR_ABBR_MONTH_DAY, which is  &quot;yMMMd&quot;,
 * in  en_US, if the largest different calendar field between date1 and date2
 * is &quot;year&quot;, the date interval pattern  is &quot;MMM d, yyyy - MMM d, yyyy&quot;,
 * such as &quot;Jan 10, 2007 - Jan 10, 2008&quot;.
 * If the largest different calendar field between date1 and date2 is &quot;month&quot;,
 * the date interval pattern is &quot;MMM d - MMM d, yyyy&quot;,
 * such as &quot;Jan 10 - Feb 10, 2007&quot;.
 * If the largest different calendar field between date1 and date2 is &quot;day&quot;,
 * the date interval pattern is &quot;MMM d-d, yyyy&quot;, such as &quot;Jan 10-20, 2007&quot;.
 *
 * For date skeleton, the interval patterns when year, or month, or date is
 * different are defined in resource files.
 * For time skeleton, the interval patterns when am/pm, or hour, or minute is
 * different are defined in resource files.
 *
 * <P>
 * If a skeleton is not found in a locale's DateIntervalInfo, which means
 * the interval patterns for the skeleton is not defined in resource file,
 * the interval pattern will falls back to the interval "fallback" pattern
 * defined in resource file.
 * If the interval "fallback" pattern is not defined, the default fall-back
 * is "{date0} - {data1}".
 *
 * <P>
 * For the combination of date and time,
 * The rule to generate interval patterns are:
 * <ol>
 * <li>
 *    when the year, month, or day differs, falls back to fall-back
 *    interval pattern, which mostly is the concatenate the two original
 *    expressions with a separator between,
 *    For example, interval pattern from "Jan 10, 2007 10:10 am"
 *    to "Jan 11, 2007 10:10am" is
 *    "Jan 10, 2007 10:10 am - Jan 11, 2007 10:10am"
 * </li>
 * <li>
 *    otherwise, present the date followed by the range expression
 *    for the time.
 *    For example, interval pattern from "Jan 10, 2007 10:10 am"
 *    to "Jan 10, 2007 11:10am" is "Jan 10, 2007 10:10 am - 11:10am"
 * </li>
 * </ol>
 *
 *
 * <P>
 * If two dates are the same, the interval pattern is the single date pattern.
 * For example, interval pattern from "Jan 10, 2007" to "Jan 10, 2007" is
 * "Jan 10, 2007".
 *
 * Or if the presenting fields between 2 dates have the exact same values,
 * the interval pattern is the  single date pattern.
 * For example, if user only requests year and month,
 * the interval pattern from "Jan 10, 2007" to "Jan 20, 2007" is "Jan 2007".
 *
 * <P>
 * DateIntervalFormat needs the following information for correct
 * formatting: time zone, calendar type, pattern, date format symbols,
 * and date interval patterns.
 * It can be instantiated in 2 ways:
 * <ol>
 * <li>
 *    create an instance using default or given locale plus given skeleton.
 *    Users are encouraged to created date interval formatter this way and
 *    to use the pre-defined skeleton macros, such as
 *    UDAT_YEAR_NUM_MONTH, which consists the calendar fields and
 *    the format style.
 * </li>
 * <li>
 *    create an instance using default or given locale plus given skeleton
 *    plus a given DateIntervalInfo.
 *    This factory method is for powerful users who want to provide their own
 *    interval patterns.
 *    Locale provides the timezone, calendar, and format symbols information.
 *    Local plus skeleton provides full pattern information.
 *    DateIntervalInfo provides the date interval patterns.
 * </li>
 * </ol>
 *
 * <P>
 * For the calendar field pattern letter, such as G, y, M, d, a, h, H, m, s etc.
 * DateIntervalFormat uses the same syntax as that of
 * DateTime format.
 *
 * <P>
 * Code Sample: general usage
 * <pre>
 * \code
 *   // the date interval object which the DateIntervalFormat formats on
 *   // and parses into
 *   DateInterval*  dtInterval = new DateInterval(1000*3600*24, 1000*3600*24*2);
 *   UErrorCode status = U_ZERO_ERROR;
 *   DateIntervalFormat* dtIntervalFmt = DateIntervalFormat::createInstance(
 *                           UDAT_YEAR_MONTH_DAY,
 *                           Locale("en", "GB", ""), status);
 *   UnicodeUnicodeString dateIntervalString;
 *   FieldPosition pos = 0;
 *   // formatting
 *   dtIntervalFmt->format(dtInterval, dateIntervalUnicodeString, pos, status);
 *   delete dtIntervalFmt;
 * \endcode
 * </pre>
 */
class U_I18N_API DateIntervalFormat : public Format {
public:

    /**
     * Construct a DateIntervalFormat from skeleton and  the default locale.
     *
     * This is a convenient override of
     * createInstance(const UnicodeString& skeleton, const Locale& locale,
     *                UErrorCode&)
     * with the value of locale as default locale.
     *
     * @param skeleton  the skeleton on which interval format based.
     * @param status    output param set to success/failure code on exit
     * @return          a date time interval formatter which the caller owns.
     * @stable ICU 4.0
     */
    static DateIntervalFormat* U_EXPORT2 createInstance(
                                               const UnicodeString& skeleton,
                                               UErrorCode& status);

    /**
     * Construct a DateIntervalFormat from skeleton and a given locale.
     * <P>
     * In this factory method,
     * the date interval pattern information is load from resource files.
     * Users are encouraged to created date interval formatter this way and
     * to use the pre-defined skeleton macros.
     *
     * <P>
     * There are pre-defined skeletons (defined in udate.h) having predefined
     * interval patterns in resource files.
     * Users are encouraged to use those macros.
     * For example:
     * DateIntervalFormat::createInstance(UDAT_MONTH_DAY, status)
     *
     * The given Locale provides the interval patterns.
     * For example, for en_GB, if skeleton is UDAT_YEAR_ABBR_MONTH_WEEKDAY_DAY,
     * which is "yMMMEEEd",
     * the interval patterns defined in resource file to above skeleton are:
     * "EEE, d MMM, yyyy - EEE, d MMM, yyyy" for year differs,
     * "EEE, d MMM - EEE, d MMM, yyyy" for month differs,
     * "EEE, d - EEE, d MMM, yyyy" for day differs,
     * @param skeleton  the skeleton on which the interval format is based.
     * @param locale    the given locale
     * @param status    output param set to success/failure code on exit
     * @return          a date time interval formatter which the caller owns.
     * @stable ICU 4.0
	 * <p>
	 * <h4>Sample code</h4>
	 * \snippet samples/dtitvfmtsample/dtitvfmtsample.cpp dtitvfmtPreDefined1
	 * \snippet samples/dtitvfmtsample/dtitvfmtsample.cpp dtitvfmtPreDefined
	 * <p>
     */

    static DateIntervalFormat* U_EXPORT2 createInstance(
                                               const UnicodeString& skeleton,
                                               const Locale& locale,
                                               UErrorCode& status);

    /**
     * Construct a DateIntervalFormat from skeleton
     *  DateIntervalInfo, and default locale.
     *
     * This is a convenient override of
     * createInstance(const UnicodeString& skeleton, const Locale& locale,
     *                const DateIntervalInfo& dtitvinf, UErrorCode&)
     * with the locale value as default locale.
     *
     * @param skeleton  the skeleton on which interval format based.
     * @param dtitvinf  the DateIntervalInfo object.
     * @param status    output param set to success/failure code on exit
     * @return          a date time interval formatter which the caller owns.
     * @stable ICU 4.0
     */
    static DateIntervalFormat* U_EXPORT2 createInstance(
                                              const UnicodeString& skeleton,
                                              const DateIntervalInfo& dtitvinf,
                                              UErrorCode& status);

    /**
     * Construct a DateIntervalFormat from skeleton
     * a DateIntervalInfo, and the given locale.
     *
     * <P>
     * In this factory method, user provides its own date interval pattern
     * information, instead of using those pre-defined data in resource file.
     * This factory method is for powerful users who want to provide their own
     * interval patterns.
     * <P>
     * There are pre-defined skeletons (defined in udate.h) having predefined
     * interval patterns in resource files.
     * Users are encouraged to use those macros.
     * For example:
     * DateIntervalFormat::createInstance(UDAT_MONTH_DAY, status)
     *
     * The DateIntervalInfo provides the interval patterns.
     * and the DateIntervalInfo ownership remains to the caller.
     *
     * User are encouraged to set default interval pattern in DateIntervalInfo
     * as well, if they want to set other interval patterns ( instead of
     * reading the interval patterns from resource files).
     * When the corresponding interval pattern for a largest calendar different
     * field is not found ( if user not set it ), interval format fallback to
     * the default interval pattern.
     * If user does not provide default interval pattern, it fallback to
     * "{date0} - {date1}"
     *
     * @param skeleton  the skeleton on which interval format based.
     * @param locale    the given locale
     * @param dtitvinf  the DateIntervalInfo object.
     * @param status    output param set to success/failure code on exit
     * @return          a date time interval formatter which the caller owns.
     * @stable ICU 4.0
	 * <p>
	 * <h4>Sample code</h4>
	 * \snippet samples/dtitvfmtsample/dtitvfmtsample.cpp dtitvfmtPreDefined1
	 * \snippet samples/dtitvfmtsample/dtitvfmtsample.cpp dtitvfmtCustomized
	 * <p>
     */
    static DateIntervalFormat* U_EXPORT2 createInstance(
                                              const UnicodeString& skeleton,
                                              const Locale& locale,
                                              const DateIntervalInfo& dtitvinf,
                                              UErrorCode& status);

    /**
     * Destructor.
     * @stable ICU 4.0
     */
    virtual ~DateIntervalFormat();

    /**
     * Clone this Format object polymorphically. The caller owns the result and
     * should delete it when done.
     * @return    A copy of the object.
     * @stable ICU 4.0
     */
    virtual DateIntervalFormat* clone() const override;

    /**
     * Return true if the given Format objects are semantically equal. Objects
     * of different subclasses are considered unequal.
     * @param other    the object to be compared with.
     * @return         true if the given Format objects are semantically equal.
     * @stable ICU 4.0
     */
    virtual bool operator==(const Format& other) const override;

    /**
     * Return true if the given Format objects are not semantically equal.
     * Objects of different subclasses are considered unequal.
     * @param other the object to be compared with.
     * @return      true if the given Format objects are not semantically equal.
     * @stable ICU 4.0
     */
    bool operator!=(const Format& other) const;


    using Format::format;

    /**
     * Format an object to produce a string. This method handles Formattable
     * objects with a DateInterval type.
     * If a the Formattable object type is not a DateInterval,
     * then it returns a failing UErrorCode.
     *
     * @param obj               The object to format.
     *                          Must be a DateInterval.
     * @param appendTo          Output parameter to receive result.
     *                          Result is appended to existing contents.
     * @param fieldPosition     On input: an alignment field, if desired.
     *                          On output: the offsets of the alignment field.
     *                          There may be multiple instances of a given field type
     *                          in an interval format; in this case the fieldPosition
     *                          offsets refer to the first instance.
     * @param status            Output param filled with success/failure status.
     * @return                  Reference to 'appendTo' parameter.
     * @stable ICU 4.0
     */
    virtual UnicodeString& format(const Formattable& obj,
                                  UnicodeString& appendTo,
                                  FieldPosition& fieldPosition,
                                  UErrorCode& status) const override;



    /**
     * Format a DateInterval to produce a string.
     *
     * @param dtInterval        DateInterval to be formatted.
     * @param appendTo          Output parameter to receive result.
     *                          Result is appended to existing contents.
     * @param fieldPosition     On input: an alignment field, if desired.
     *                          On output: the offsets of the alignment field.
     *                          There may be multiple instances of a given field type
     *                          in an interval format; in this case the fieldPosition
     *                          offsets refer to the first instance.
     * @param status            Output param filled with success/failure status.
     * @return                  Reference to 'appendTo' parameter.
     * @stable ICU 4.0
     */
    UnicodeString& format(const DateInterval* dtInterval,
                          UnicodeString& appendTo,
                          FieldPosition& fieldPosition,
                          UErrorCode& status) const ;

    /**
     * Format a DateInterval to produce a FormattedDateInterval.
     *
     * The FormattedDateInterval exposes field information about the formatted string.
     *
     * @param dtInterval        DateInterval to be formatted.
     * @param status            Set if an error occurs.
     * @return                  A FormattedDateInterval containing the format result.
     * @stable ICU 64
     */
    FormattedDateInterval formatToValue(
        const DateInterval& dtInterval,
        UErrorCode& status) const;

    /**
     * Format 2 Calendars to produce a string.
     *
     * Note: "fromCalendar" and "toCalendar" are not const,
     * since calendar is not const in  SimpleDateFormat::format(Calendar&),
     *
     * @param fromCalendar      calendar set to the from date in date interval
     *                          to be formatted into date interval string
     * @param toCalendar        calendar set to the to date in date interval
     *                          to be formatted into date interval string
     * @param appendTo          Output parameter to receive result.
     *                          Result is appended to existing contents.
     * @param fieldPosition     On input: an alignment field, if desired.
     *                          On output: the offsets of the alignment field.
     *                          There may be multiple instances of a given field type
     *                          in an interval format; in this case the fieldPosition
     *                          offsets refer to the first instance.
     * @param status            Output param filled with success/failure status.
     *                          Caller needs to make sure it is SUCCESS
     *                          at the function entrance
     * @return                  Reference to 'appendTo' parameter.
     * @stable ICU 4.0
     */
    UnicodeString& format(Calendar& fromCalendar,
                          Calendar& toCalendar,
                          UnicodeString& appendTo,
                          FieldPosition& fieldPosition,
                          UErrorCode& status) const ;

    /**
     * Format 2 Calendars to produce a FormattedDateInterval.
     *
     * The FormattedDateInterval exposes field information about the formatted string.
     *
     * Note: "fromCalendar" and "toCalendar" are not const,
     * since calendar is not const in  SimpleDateFormat::format(Calendar&),
     *
     * @param fromCalendar      calendar set to the from date in date interval
     *                          to be formatted into date interval string
     * @param toCalendar        calendar set to the to date in date interval
     *                          to be formatted into date interval string
     * @param status            Set if an error occurs.
     * @return                  A FormattedDateInterval containing the format result.
     * @stable ICU 64
     */
    FormattedDateInterval formatToValue(
        Calendar& fromCalendar,
        Calendar& toCalendar,
        UErrorCode& status) const;

    /**
     * Date interval parsing is not supported. Please do not use.
     * <P>
     * This method should handle parsing of
     * date time interval strings into Formattable objects with
     * DateInterval type, which is a pair of UDate.
     * <P>
     * Before calling, set parse_pos.index to the offset you want to start
     * parsing at in the source. After calling, parse_pos.index is the end of
     * the text you parsed. If error occurs, index is unchanged.
     * <P>
     * When parsing, leading whitespace is discarded (with a successful parse),
     * while trailing whitespace is left as is.
     * <P>
     * See Format::parseObject() for more.
     *
     * @param source    The string to be parsed into an object.
     * @param result    Formattable to be set to the parse result.
     *                  If parse fails, return contents are undefined.
     * @param parse_pos The position to start parsing at. Since no parsing
     *                  is supported, upon return this param is unchanged.
     * @return          A newly created Formattable* object, or nullptr
     *                  on failure.  The caller owns this and should
     *                  delete it when done.
     * @internal ICU 4.0
     */
    virtual void parseObject(const UnicodeString& source,
                             Formattable& result,
                             ParsePosition& parse_pos) const override;


    /**
     * Gets the date time interval patterns.
     * @return the date time interval patterns associated with
     * this date interval formatter.
     * @stable ICU 4.0
     */
    const DateIntervalInfo* getDateIntervalInfo(void) const;


    /**
     * Set the date time interval patterns.
     * @param newIntervalPatterns   the given interval patterns to copy.
     * @param status          output param set to success/failure code on exit
     * @stable ICU 4.0
     */
    void setDateIntervalInfo(const DateIntervalInfo& newIntervalPatterns,
                             UErrorCode& status);


    /**
     * Gets the date formatter. The DateIntervalFormat instance continues to own
     * the returned DateFormatter object, and will use and possibly modify it
     * during format operations. In a multi-threaded environment, the returned
     * DateFormat can only be used if it is certain that no other threads are
     * concurrently using this DateIntervalFormatter, even for nominally const
     * functions.
     *
     * @return the date formatter associated with this date interval formatter.
     * @stable ICU 4.0
     */
    const DateFormat* getDateFormat(void) const;

    /**
     * Returns a reference to the TimeZone used by this DateIntervalFormat's calendar.
     * @return the time zone associated with the calendar of DateIntervalFormat.
     * @stable ICU 4.8
     */
    virtual const TimeZone& getTimeZone(void) const;

    /**
     * Sets the time zone for the calendar used by this DateIntervalFormat object. The
     * caller no longer owns the TimeZone object and should not delete it after this call.
     * @param zoneToAdopt the TimeZone to be adopted.
     * @stable ICU 4.8
     */
    virtual void adoptTimeZone(TimeZone* zoneToAdopt);

    /**
     * Sets the time zone for the calendar used by this DateIntervalFormat object.
     * @param zone the new time zone.
     * @stable ICU 4.8
     */
    virtual void setTimeZone(const TimeZone& zone);

    /**
     * Set a particular UDisplayContext value in the formatter, such as
     * UDISPCTX_CAPITALIZATION_FOR_STANDALONE. This causes the formatted
     * result to be capitalized appropriately for the context in which
     * it is intended to be used, considering both the locale and the
     * type of field at the beginning of the formatted result.
     * @param value The UDisplayContext value to set.
     * @param status Input/output status. If at entry this indicates a failure
     *               status, the function will do nothing; otherwise this will be
     *               updated with any new status from the function.
     * @stable ICU 68
     */
    virtual void setContext(UDisplayContext value, UErrorCode& status);

    /**
     * Get the formatter's UDisplayContext value for the specified UDisplayContextType,
     * such as UDISPCTX_TYPE_CAPITALIZATION.
     * @param type The UDisplayContextType whose value to return
     * @param status Input/output status. If at entry this indicates a failure
     *               status, the function will do nothing; otherwise this will be
     *               updated with any new status from the function.
     * @return The UDisplayContextValue for the specified type.
     * @stable ICU 68
     */
    virtual UDisplayContext getContext(UDisplayContextType type, UErrorCode& status) const;

    /**
     * Return the class ID for this class. This is useful only for comparing to
     * a return value from getDynamicClassID(). For example:
     * <pre>
     * .   Base* polymorphic_pointer = createPolymorphicObject();
     * .   if (polymorphic_pointer->getDynamicClassID() ==
     * .       erived::getStaticClassID()) ...
     * </pre>
     * @return          The class ID for all objects of this class.
     * @stable ICU 4.0
     */
    static UClassID U_EXPORT2 getStaticClassID(void);

    /**
     * Returns a unique class ID POLYMORPHICALLY. Pure virtual override. This
     * method is to implement a simple version of RTTI, since not all C++
     * compilers support genuine RTTI. Polymorphic operator==() and clone()
     * methods call this method.
     *
     * @return          The class ID for this object. All objects of a
     *                  given class have the same class ID.  Objects of
     *                  other classes have different class IDs.
     * @stable ICU 4.0
     */
    virtual UClassID getDynamicClassID(void) const override;

protected:

    /**
     * Copy constructor.
     * @stable ICU 4.0
     */
    DateIntervalFormat(const DateIntervalFormat&);

    /**
     * Assignment operator.
     * @stable ICU 4.0
     */
    DateIntervalFormat& operator=(const DateIntervalFormat&);

private:

    /*
     * This is for ICU internal use only. Please do not use.
     * Save the interval pattern information.
     * Interval pattern consists of 2 single date patterns and the separator.
     * For example, interval pattern "MMM d - MMM d, yyyy" consists
     * a single date pattern "MMM d", another single date pattern "MMM d, yyyy",
     * and a separator "-".
     * The pattern is divided into 2 parts. For above example,
     * the first part is "MMM d - ", and the second part is "MMM d, yyyy".
     * Also, the first date appears in an interval pattern could be
     * the earlier date or the later date.
     * And such information is saved in the interval pattern as well.
     */
    struct PatternInfo {
        UnicodeString firstPart;
        UnicodeString secondPart;
        /**
         * Whether the first date in interval pattern is later date or not.
         * Fallback format set the default ordering.
         * And for a particular interval pattern, the order can be
         * overridden by prefixing the interval pattern with "latestFirst:" or
         * "earliestFirst:"
         * For example, given 2 date, Jan 10, 2007 to Feb 10, 2007.
         * if the fallback format is "{0} - {1}",
         * and the pattern is "d MMM - d MMM yyyy", the interval format is
         * "10 Jan - 10 Feb, 2007".
         * If the pattern is "latestFirst:d MMM - d MMM yyyy",
         * the interval format is "10 Feb - 10 Jan, 2007"
         */
        UBool         laterDateFirst;
    };


    /**
     * default constructor
     * @internal (private)
     */
    DateIntervalFormat();

    /**
     * Construct a DateIntervalFormat from DateFormat,
     * a DateIntervalInfo, and skeleton.
     * DateFormat provides the timezone, calendar,
     * full pattern, and date format symbols information.
     * It should be a SimpleDateFormat object which
     * has a pattern in it.
     * the DateIntervalInfo provides the interval patterns.
     *
     * Note: the DateIntervalFormat takes ownership of both
     * DateFormat and DateIntervalInfo objects.
     * Caller should not delete them.
     *
     * @param locale    the locale of this date interval formatter.
     * @param dtItvInfo the DateIntervalInfo object to be adopted.
     * @param skeleton  the skeleton of the date formatter
     * @param status    output param set to success/failure code on exit
     */
    DateIntervalFormat(const Locale& locale, DateIntervalInfo* dtItvInfo,
                       const UnicodeString* skeleton, UErrorCode& status);


    /**
     * Construct a DateIntervalFormat from DateFormat
     * and a DateIntervalInfo.
     *
     * It is a wrapper of the constructor.
     *
     * @param locale    the locale of this date interval formatter.
     * @param dtitvinf  the DateIntervalInfo object to be adopted.
     * @param skeleton  the skeleton of this formatter.
     * @param status    Output param set to success/failure code.
     * @return          a date time interval formatter which the caller owns.
     */
    static DateIntervalFormat* U_EXPORT2 create(const Locale& locale,
                                                DateIntervalInfo* dtitvinf,
                                                const UnicodeString* skeleton,
                                                UErrorCode& status);

    /**
     *  Below are for generating interval patterns local to the formatter
     */

    /** Like fallbackFormat, but only formats the range part of the fallback. */
    void fallbackFormatRange(
        Calendar& fromCalendar,
        Calendar& toCalendar,
        UnicodeString& appendTo,
        int8_t& firstIndex,
        FieldPositionHandler& fphandler,
        UErrorCode& status) const;

    /**
     * Format 2 Calendars using fall-back interval pattern
     *
     * The full pattern used in this fall-back format is the
     * full pattern of the date formatter.
     *
     * gFormatterMutex must already be locked when calling this function.
     *
     * @param fromCalendar      calendar set to the from date in date interval
     *                          to be formatted into date interval string
     * @param toCalendar        calendar set to the to date in date interval
     *                          to be formatted into date interval string
     * @param fromToOnSameDay   true iff from and to dates are on the same day
     *                          (any difference is in ampm/hours or below)
     * @param appendTo          Output parameter to receive result.
     *                          Result is appended to existing contents.
     * @param firstIndex        See formatImpl for more information.
     * @param fphandler         See formatImpl for more information.
     * @param status            output param set to success/failure code on exit
     * @return                  Reference to 'appendTo' parameter.
     * @internal (private)
     */
    UnicodeString& fallbackFormat(Calendar& fromCalendar,
                                  Calendar& toCalendar,
                                  UBool fromToOnSameDay,
                                  UnicodeString& appendTo,
                                  int8_t& firstIndex,
                                  FieldPositionHandler& fphandler,
                                  UErrorCode& status) const;



    /**
     * Initialize interval patterns locale to this formatter
     *
     * This code is a bit complicated since
     * 1. the interval patterns saved in resource bundle files are interval
     *    patterns based on date or time only.
     *    It does not have interval patterns based on both date and time.
     *    Interval patterns on both date and time are algorithm generated.
     *
     *    For example, it has interval patterns on skeleton "dMy" and "hm",
     *    but it does not have interval patterns on skeleton "dMyhm".
     *
     *    The rule to generate interval patterns for both date and time skeleton are
     *    1) when the year, month, or day differs, concatenate the two original
     *    expressions with a separator between,
     *    For example, interval pattern from "Jan 10, 2007 10:10 am"
     *    to "Jan 11, 2007 10:10am" is
     *    "Jan 10, 2007 10:10 am - Jan 11, 2007 10:10am"
     *
     *    2) otherwise, present the date followed by the range expression
     *    for the time.
     *    For example, interval pattern from "Jan 10, 2007 10:10 am"
     *    to "Jan 10, 2007 11:10am" is
     *    "Jan 10, 2007 10:10 am - 11:10am"
     *
     * 2. even a pattern does not request a certain calendar field,
     *    the interval pattern needs to include such field if such fields are
     *    different between 2 dates.
     *    For example, a pattern/skeleton is "hm", but the interval pattern
     *    includes year, month, and date when year, month, and date differs.
     *
     *
     * @param status    output param set to success/failure code on exit
     */
    void initializePattern(UErrorCode& status);



    /**
     * Set fall back interval pattern given a calendar field,
     * a skeleton, and a date time pattern generator.
     * @param field      the largest different calendar field
     * @param skeleton   a skeleton
     * @param status     output param set to success/failure code on exit
     */
    void setFallbackPattern(UCalendarDateFields field,
                            const UnicodeString& skeleton,
                            UErrorCode& status);
    


    /**
     * Converts special hour metacharacters (such as 'j') in the skeleton into locale-appropriate
     * pattern characters.
     *
     *
     *  @param skeleton               The skeleton to convert
     *  @return A copy of the skeleton, which "j" and any other special hour metacharacters converted to the regular ones.
     *
     */
    UnicodeString normalizeHourMetacharacters(const UnicodeString& skeleton) const;



    /**
     * get separated date and time skeleton from a combined skeleton.
     *
     * The difference between date skeleton and normalizedDateSkeleton are:
     * 1. both 'y' and 'd' are appeared only once in normalizeDateSkeleton
     * 2. 'E' and 'EE' are normalized into 'EEE'
     * 3. 'MM' is normalized into 'M'
     *
     ** the difference between time skeleton and normalizedTimeSkeleton are:
     * 1. both 'H' and 'h' are normalized as 'h' in normalized time skeleton,
     * 2. 'a' is omitted in normalized time skeleton.
     * 3. there is only one appearance for 'h', 'm','v', 'z' in normalized time
     *    skeleton
     *
     *
     *  @param skeleton               given combined skeleton.
     *  @param date                   Output parameter for date only skeleton.
     *  @param normalizedDate         Output parameter for normalized date only
     *
     *  @param time                   Output parameter for time only skeleton.
     *  @param normalizedTime         Output parameter for normalized time only
     *                                skeleton.
     *
     */
    static void  U_EXPORT2 getDateTimeSkeleton(const UnicodeString& skeleton,
                                    UnicodeString& date,
                                    UnicodeString& normalizedDate,
                                    UnicodeString& time,
                                    UnicodeString& normalizedTime);



    /**
     * Generate date or time interval pattern from resource,
     * and set them into the interval pattern locale to this formatter.
     *
     * It needs to handle the following:
     * 1. need to adjust field width.
     *    For example, the interval patterns saved in DateIntervalInfo
     *    includes "dMMMy", but not "dMMMMy".
     *    Need to get interval patterns for dMMMMy from dMMMy.
     *    Another example, the interval patterns saved in DateIntervalInfo
     *    includes "hmv", but not "hmz".
     *    Need to get interval patterns for "hmz' from 'hmv'
     *
     * 2. there might be no pattern for 'y' differ for skeleton "Md",
     *    in order to get interval patterns for 'y' differ,
     *    need to look for it from skeleton 'yMd'
     *
     * @param dateSkeleton   normalized date skeleton
     * @param timeSkeleton   normalized time skeleton
     * @return               whether the resource is found for the skeleton.
     *                       true if interval pattern found for the skeleton,
     *                       false otherwise.
     */
    UBool setSeparateDateTimePtn(const UnicodeString& dateSkeleton,
                                 const UnicodeString& timeSkeleton);




    /**
     * Generate interval pattern from existing resource
     *
     * It not only save the interval patterns,
     * but also return the extended skeleton and its best match skeleton.
     *
     * @param field           largest different calendar field
     * @param skeleton        skeleton
     * @param bestSkeleton    the best match skeleton which has interval pattern
     *                        defined in resource
     * @param differenceInfo  the difference between skeleton and best skeleton
     *         0 means the best matched skeleton is the same as input skeleton
     *         1 means the fields are the same, but field width are different
     *         2 means the only difference between fields are v/z,
     *        -1 means there are other fields difference
     *
     * @param extendedSkeleton      extended skeleton
     * @param extendedBestSkeleton  extended best match skeleton
     * @return                      whether the interval pattern is found
     *                              through extending skeleton or not.
     *                              true if interval pattern is found by
     *                              extending skeleton, false otherwise.
     */
    UBool setIntervalPattern(UCalendarDateFields field,
                             const UnicodeString* skeleton,
                             const UnicodeString* bestSkeleton,
                             int8_t differenceInfo,
                             UnicodeString* extendedSkeleton = nullptr,
                             UnicodeString* extendedBestSkeleton = nullptr);

    /**
     * Adjust field width in best match interval pattern to match
     * the field width in input skeleton.
     *
     * TODO (xji) make a general solution
     * The adjusting rule can be:
     * 1. always adjust
     * 2. never adjust
     * 3. default adjust, which means adjust according to the following rules
     * 3.1 always adjust string, such as MMM and MMMM
     * 3.2 never adjust between string and numeric, such as MM and MMM
     * 3.3 always adjust year
     * 3.4 do not adjust 'd', 'h', or 'm' if h presents
     * 3.5 do not adjust 'M' if it is numeric(?)
     *
     * Since date interval format is well-formed format,
     * date and time skeletons are normalized previously,
     * till this stage, the adjust here is only "adjust strings, such as MMM
     * and MMMM, EEE and EEEE.
     *
     * @param inputSkeleton            the input skeleton
     * @param bestMatchSkeleton        the best match skeleton
     * @param bestMatchIntervalPattern the best match interval pattern
     * @param differenceInfo           the difference between 2 skeletons
     *                                 1 means only field width differs
     *                                 2 means v/z exchange
     * @param suppressDayPeriodField if true, remove the day period field from the pattern, if there is one
     * @param adjustedIntervalPattern  adjusted interval pattern
     */
    static void U_EXPORT2 adjustFieldWidth(
                            const UnicodeString& inputSkeleton,
                            const UnicodeString& bestMatchSkeleton,
                            const UnicodeString& bestMatchIntervalPattern,
                            int8_t differenceInfo,
                            UBool suppressDayPeriodField,
                            UnicodeString& adjustedIntervalPattern);

    /**
     * Does the same thing as UnicodeString::findAndReplace(), except that it won't perform
     * the substitution inside quoted literal text.
     * @param targetString The string to perform the find-replace operation on.
     * @param strToReplace The string to search for and replace in the target string.
     * @param strToReplaceWith The string to substitute in wherever `stringToReplace` was found.
     */
    static void U_EXPORT2 findReplaceInPattern(UnicodeString& targetString,
                                               const UnicodeString& strToReplace,
                                               const UnicodeString& strToReplaceWith);

    /**
     * Concat a single date pattern with a time interval pattern,
     * set it into the intervalPatterns, while field is time field.
     * This is used to handle time interval patterns on skeleton with
     * both time and date. Present the date followed by
     * the range expression for the time.
     * @param format         date and time format
     * @param datePattern    date pattern
     * @param field          time calendar field: AM_PM, HOUR, MINUTE
     * @param status         output param set to success/failure code on exit
     */
    void concatSingleDate2TimeInterval(UnicodeString& format,
                                       const UnicodeString& datePattern,
                                       UCalendarDateFields field,
                                       UErrorCode& status);

    /**
     * check whether a calendar field present in a skeleton.
     * @param field      calendar field need to check
     * @param skeleton   given skeleton on which to check the calendar field
     * @return           true if field present in a skeleton.
     */
    static UBool U_EXPORT2 fieldExistsInSkeleton(UCalendarDateFields field,
                                                 const UnicodeString& skeleton);


    /**
     * Split interval patterns into 2 part.
     * @param intervalPattern  interval pattern
     * @return the index in interval pattern which split the pattern into 2 part
     */
    static int32_t  U_EXPORT2 splitPatternInto2Part(const UnicodeString& intervalPattern);


    /**
     * Break interval patterns as 2 part and save them into pattern info.
     * @param field            calendar field
     * @param intervalPattern  interval pattern
     */
    void setIntervalPattern(UCalendarDateFields field,
                            const UnicodeString& intervalPattern);


    /**
     * Break interval patterns as 2 part and save them into pattern info.
     * @param field            calendar field
     * @param intervalPattern  interval pattern
     * @param laterDateFirst   whether later date appear first in interval pattern
     */
    void setIntervalPattern(UCalendarDateFields field,
                            const UnicodeString& intervalPattern,
                            UBool laterDateFirst);


    /**
     * Set pattern information.
     *
     * @param field            calendar field
     * @param firstPart        the first part in interval pattern
     * @param secondPart       the second part in interval pattern
     * @param laterDateFirst   whether the first date in intervalPattern
     *                         is earlier date or later date
     */
    void setPatternInfo(UCalendarDateFields field,
                        const UnicodeString* firstPart,
                        const UnicodeString* secondPart,
                        UBool laterDateFirst);

    /**
     * Format 2 Calendars to produce a string.
     * Implementation of the similar public format function.
     * Must be called with gFormatterMutex already locked.
     *
     * Note: "fromCalendar" and "toCalendar" are not const,
     * since calendar is not const in  SimpleDateFormat::format(Calendar&),
     *
     * @param fromCalendar      calendar set to the from date in date interval
     *                          to be formatted into date interval string
     * @param toCalendar        calendar set to the to date in date interval
     *                          to be formatted into date interval string
     * @param appendTo          Output parameter to receive result.
     *                          Result is appended to existing contents.
     * @param firstIndex        0 if the first output date is fromCalendar;
     *                          1 if it corresponds to toCalendar;
     *                          -1 if there is only one date printed.
     * @param fphandler         Handler for field position information.
     *                          The fields will be from the UDateFormatField enum.
     * @param status            Output param filled with success/failure status.
     *                          Caller needs to make sure it is SUCCESS
     *                          at the function entrance
     * @return                  Reference to 'appendTo' parameter.
     * @internal (private)
     */
    UnicodeString& formatImpl(Calendar& fromCalendar,
                              Calendar& toCalendar,
                              UnicodeString& appendTo,
                              int8_t& firstIndex,
                              FieldPositionHandler& fphandler,
                              UErrorCode& status) const ;

    /** Version of formatImpl for DateInterval. */
    UnicodeString& formatIntervalImpl(const DateInterval& dtInterval,
                              UnicodeString& appendTo,
                              int8_t& firstIndex,
                              FieldPositionHandler& fphandler,
                              UErrorCode& status) const;


    // from calendar field to pattern letter
    static const char16_t fgCalendarFieldToPatternLetter[];


    /**
     * The interval patterns for this locale.
     */
    DateIntervalInfo*     fInfo;

    /**
     * The DateFormat object used to format single pattern
     */
    SimpleDateFormat*     fDateFormat;

    /**
     * The 2 calendars with the from and to date.
     * could re-use the calendar in fDateFormat,
     * but keeping 2 calendars make it clear and clean.
     */
    Calendar* fFromCalendar;
    Calendar* fToCalendar;

    Locale fLocale;

    /**
     * Following are interval information relevant (locale) to this formatter.
     */
    UnicodeString fSkeleton;
    PatternInfo fIntervalPatterns[DateIntervalInfo::kIPI_MAX_INDEX];

    /**
     * Patterns for fallback formatting.
     */
    UnicodeString* fDatePattern;
    UnicodeString* fTimePattern;
    UnicodeString* fDateTimeFormat;

    /**
     * Other formatting information
     */
    UDisplayContext fCapitalizationContext;
};

inline bool
DateIntervalFormat::operator!=(const Format& other) const  {
    return !operator==(other);
}

U_NAMESPACE_END

#endif /* #if !UCONFIG_NO_FORMATTING */

#endif /* U_SHOW_CPLUSPLUS_API */

#endif // _DTITVFMT_H__
//eof
>>>>>>> a8a80be5
<|MERGE_RESOLUTION|>--- conflicted
+++ resolved
@@ -1,2429 +1,1212 @@
-<<<<<<< HEAD
-// © 2016 and later: Unicode, Inc. and others.
-// License & terms of use: http://www.unicode.org/copyright.html
-/********************************************************************************
-* Copyright (C) 2008-2016, International Business Machines Corporation and
-* others. All Rights Reserved.
-*******************************************************************************
-*
-* File DTITVFMT.H
-*
-*******************************************************************************
-*/
-
-#ifndef __DTITVFMT_H__
-#define __DTITVFMT_H__
-
-
-#include "unicode/utypes.h"
-
-#if U_SHOW_CPLUSPLUS_API
-
-/**
- * \file
- * \brief C++ API: Format and parse date interval in a language-independent manner.
- */
-
-#if !UCONFIG_NO_FORMATTING
-
-#include "unicode/ucal.h"
-#include "unicode/smpdtfmt.h"
-#include "unicode/dtintrv.h"
-#include "unicode/dtitvinf.h"
-#include "unicode/dtptngen.h"
-#include "unicode/formattedvalue.h"
-#include "unicode/udisplaycontext.h"
-
-U_NAMESPACE_BEGIN
-
-
-class FormattedDateIntervalData;
-class DateIntervalFormat;
-
-/**
- * An immutable class containing the result of a date interval formatting operation.
- *
- * Instances of this class are immutable and thread-safe.
- *
- * When calling nextPosition():
- * The fields are returned from left to right. The special field category
- * UFIELD_CATEGORY_DATE_INTERVAL_SPAN is used to indicate which datetime
- * primitives came from which arguments: 0 means fromCalendar, and 1 means
- * toCalendar. The span category will always occur before the
- * corresponding fields in UFIELD_CATEGORY_DATE
- * in the nextPosition() iterator.
- *
- * Not intended for public subclassing.
- *
- * @stable ICU 64
- */
-class U_I18N_API FormattedDateInterval : public UMemory, public FormattedValue {
-  public:
-    /**
-     * Default constructor; makes an empty FormattedDateInterval.
-     * @stable ICU 64
-     */
-    FormattedDateInterval() : fData(nullptr), fErrorCode(U_INVALID_STATE_ERROR) {}
-
-    /**
-     * Move constructor: Leaves the source FormattedDateInterval in an undefined state.
-     * @stable ICU 64
-     */
-    FormattedDateInterval(FormattedDateInterval&& src) U_NOEXCEPT;
-
-    /**
-     * Destruct an instance of FormattedDateInterval.
-     * @stable ICU 64
-     */
-    virtual ~FormattedDateInterval() U_OVERRIDE;
-
-    /** Copying not supported; use move constructor instead. */
-    FormattedDateInterval(const FormattedDateInterval&) = delete;
-
-    /** Copying not supported; use move assignment instead. */
-    FormattedDateInterval& operator=(const FormattedDateInterval&) = delete;
-
-    /**
-     * Move assignment: Leaves the source FormattedDateInterval in an undefined state.
-     * @stable ICU 64
-     */
-    FormattedDateInterval& operator=(FormattedDateInterval&& src) U_NOEXCEPT;
-
-    /** @copydoc FormattedValue::toString() */
-    UnicodeString toString(UErrorCode& status) const U_OVERRIDE;
-
-    /** @copydoc FormattedValue::toTempString() */
-    UnicodeString toTempString(UErrorCode& status) const U_OVERRIDE;
-
-    /** @copydoc FormattedValue::appendTo() */
-    Appendable &appendTo(Appendable& appendable, UErrorCode& status) const U_OVERRIDE;
-
-    /** @copydoc FormattedValue::nextPosition() */
-    UBool nextPosition(ConstrainedFieldPosition& cfpos, UErrorCode& status) const U_OVERRIDE;
-
-  private:
-    FormattedDateIntervalData *fData;
-    UErrorCode fErrorCode;
-    explicit FormattedDateInterval(FormattedDateIntervalData *results)
-        : fData(results), fErrorCode(U_ZERO_ERROR) {}
-    explicit FormattedDateInterval(UErrorCode errorCode)
-        : fData(nullptr), fErrorCode(errorCode) {}
-    friend class DateIntervalFormat;
-};
-
-
-/**
- * DateIntervalFormat is a class for formatting and parsing date
- * intervals in a language-independent manner.
- * Only formatting is supported, parsing is not supported.
- *
- * <P>
- * Date interval means from one date to another date,
- * for example, from "Jan 11, 2008" to "Jan 18, 2008".
- * We introduced class DateInterval to represent it.
- * DateInterval is a pair of UDate, which is
- * the standard milliseconds since 24:00 GMT, Jan 1, 1970.
- *
- * <P>
- * DateIntervalFormat formats a DateInterval into
- * text as compactly as possible.
- * For example, the date interval format from "Jan 11, 2008" to "Jan 18,. 2008"
- * is "Jan 11-18, 2008" for English.
- * And it parses text into DateInterval,
- * although initially, parsing is not supported.
- *
- * <P>
- * There is no structural information in date time patterns.
- * For any punctuations and string literals inside a date time pattern,
- * we do not know whether it is just a separator, or a prefix, or a suffix.
- * Without such information, so, it is difficult to generate a sub-pattern
- * (or super-pattern) by algorithm.
- * So, formatting a DateInterval is pattern-driven. It is very
- * similar to formatting in SimpleDateFormat.
- * We introduce class DateIntervalInfo to save date interval
- * patterns, similar to date time pattern in SimpleDateFormat.
- *
- * <P>
- * Logically, the interval patterns are mappings
- * from (skeleton, the_largest_different_calendar_field)
- * to (date_interval_pattern).
- *
- * <P>
- * A skeleton
- * <ol>
- * <li>
- * only keeps the field pattern letter and ignores all other parts
- * in a pattern, such as space, punctuations, and string literals.
- * </li>
- * <li>
- * hides the order of fields.
- * </li>
- * <li>
- * might hide a field's pattern letter length.
- * </li>
- * </ol>
- *
- * For those non-digit calendar fields, the pattern letter length is
- * important, such as MMM, MMMM, and MMMMM; EEE and EEEE,
- * and the field's pattern letter length is honored.
- *
- * For the digit calendar fields,  such as M or MM, d or dd, yy or yyyy,
- * the field pattern length is ignored and the best match, which is defined
- * in date time patterns, will be returned without honor the field pattern
- * letter length in skeleton.
- *
- * <P>
- * The calendar fields we support for interval formatting are:
- * year, month, date, day-of-week, am-pm, hour, hour-of-day, minute, second,
- * and millisecond.
- * (though we do not currently have specific intervalFormat date for skeletons
- * with seconds and millisecond).
- * Those calendar fields can be defined in the following order:
- * year >  month > date > hour (in day) >  minute > second > millisecond
- *
- * The largest different calendar fields between 2 calendars is the
- * first different calendar field in above order.
- *
- * For example: the largest different calendar fields between "Jan 10, 2007"
- * and "Feb 20, 2008" is year.
- *
- * <P>
- * For other calendar fields, the compact interval formatting is not
- * supported. And the interval format will be fall back to fall-back
- * patterns, which is mostly "{date0} - {date1}".
- *
- * <P>
- * There is a set of pre-defined static skeleton strings.
- * There are pre-defined interval patterns for those pre-defined skeletons
- * in locales' resource files.
- * For example, for a skeleton UDAT_YEAR_ABBR_MONTH_DAY, which is  &quot;yMMMd&quot;,
- * in  en_US, if the largest different calendar field between date1 and date2
- * is &quot;year&quot;, the date interval pattern  is &quot;MMM d, yyyy - MMM d, yyyy&quot;,
- * such as &quot;Jan 10, 2007 - Jan 10, 2008&quot;.
- * If the largest different calendar field between date1 and date2 is &quot;month&quot;,
- * the date interval pattern is &quot;MMM d - MMM d, yyyy&quot;,
- * such as &quot;Jan 10 - Feb 10, 2007&quot;.
- * If the largest different calendar field between date1 and date2 is &quot;day&quot;,
- * the date interval pattern is &quot;MMM d-d, yyyy&quot;, such as &quot;Jan 10-20, 2007&quot;.
- *
- * For date skeleton, the interval patterns when year, or month, or date is
- * different are defined in resource files.
- * For time skeleton, the interval patterns when am/pm, or hour, or minute is
- * different are defined in resource files.
- *
- * <P>
- * If a skeleton is not found in a locale's DateIntervalInfo, which means
- * the interval patterns for the skeleton is not defined in resource file,
- * the interval pattern will falls back to the interval "fallback" pattern
- * defined in resource file.
- * If the interval "fallback" pattern is not defined, the default fall-back
- * is "{date0} - {data1}".
- *
- * <P>
- * For the combination of date and time,
- * The rule to generate interval patterns are:
- * <ol>
- * <li>
- *    when the year, month, or day differs, falls back to fall-back
- *    interval pattern, which mostly is the concatenate the two original
- *    expressions with a separator between,
- *    For example, interval pattern from "Jan 10, 2007 10:10 am"
- *    to "Jan 11, 2007 10:10am" is
- *    "Jan 10, 2007 10:10 am - Jan 11, 2007 10:10am"
- * </li>
- * <li>
- *    otherwise, present the date followed by the range expression
- *    for the time.
- *    For example, interval pattern from "Jan 10, 2007 10:10 am"
- *    to "Jan 10, 2007 11:10am" is "Jan 10, 2007 10:10 am - 11:10am"
- * </li>
- * </ol>
- *
- *
- * <P>
- * If two dates are the same, the interval pattern is the single date pattern.
- * For example, interval pattern from "Jan 10, 2007" to "Jan 10, 2007" is
- * "Jan 10, 2007".
- *
- * Or if the presenting fields between 2 dates have the exact same values,
- * the interval pattern is the  single date pattern.
- * For example, if user only requests year and month,
- * the interval pattern from "Jan 10, 2007" to "Jan 20, 2007" is "Jan 2007".
- *
- * <P>
- * DateIntervalFormat needs the following information for correct
- * formatting: time zone, calendar type, pattern, date format symbols,
- * and date interval patterns.
- * It can be instantiated in 2 ways:
- * <ol>
- * <li>
- *    create an instance using default or given locale plus given skeleton.
- *    Users are encouraged to created date interval formatter this way and
- *    to use the pre-defined skeleton macros, such as
- *    UDAT_YEAR_NUM_MONTH, which consists the calendar fields and
- *    the format style.
- * </li>
- * <li>
- *    create an instance using default or given locale plus given skeleton
- *    plus a given DateIntervalInfo.
- *    This factory method is for powerful users who want to provide their own
- *    interval patterns.
- *    Locale provides the timezone, calendar, and format symbols information.
- *    Local plus skeleton provides full pattern information.
- *    DateIntervalInfo provides the date interval patterns.
- * </li>
- * </ol>
- *
- * <P>
- * For the calendar field pattern letter, such as G, y, M, d, a, h, H, m, s etc.
- * DateIntervalFormat uses the same syntax as that of
- * DateTime format.
- *
- * <P>
- * Code Sample: general usage
- * <pre>
- * \code
- *   // the date interval object which the DateIntervalFormat formats on
- *   // and parses into
- *   DateInterval*  dtInterval = new DateInterval(1000*3600*24, 1000*3600*24*2);
- *   UErrorCode status = U_ZERO_ERROR;
- *   DateIntervalFormat* dtIntervalFmt = DateIntervalFormat::createInstance(
- *                           UDAT_YEAR_MONTH_DAY,
- *                           Locale("en", "GB", ""), status);
- *   UnicodeUnicodeString dateIntervalString;
- *   FieldPosition pos = 0;
- *   // formatting
- *   dtIntervalFmt->format(dtInterval, dateIntervalUnicodeString, pos, status);
- *   delete dtIntervalFmt;
- * \endcode
- * </pre>
- */
-class U_I18N_API DateIntervalFormat : public Format {
-public:
-
-    /**
-     * Construct a DateIntervalFormat from skeleton and  the default locale.
-     *
-     * This is a convenient override of
-     * createInstance(const UnicodeString& skeleton, const Locale& locale,
-     *                UErrorCode&)
-     * with the value of locale as default locale.
-     *
-     * @param skeleton  the skeleton on which interval format based.
-     * @param status    output param set to success/failure code on exit
-     * @return          a date time interval formatter which the caller owns.
-     * @stable ICU 4.0
-     */
-    static DateIntervalFormat* U_EXPORT2 createInstance(
-                                               const UnicodeString& skeleton,
-                                               UErrorCode& status);
-
-    /**
-     * Construct a DateIntervalFormat from skeleton and a given locale.
-     * <P>
-     * In this factory method,
-     * the date interval pattern information is load from resource files.
-     * Users are encouraged to created date interval formatter this way and
-     * to use the pre-defined skeleton macros.
-     *
-     * <P>
-     * There are pre-defined skeletons (defined in udate.h) having predefined
-     * interval patterns in resource files.
-     * Users are encouraged to use those macros.
-     * For example:
-     * DateIntervalFormat::createInstance(UDAT_MONTH_DAY, status)
-     *
-     * The given Locale provides the interval patterns.
-     * For example, for en_GB, if skeleton is UDAT_YEAR_ABBR_MONTH_WEEKDAY_DAY,
-     * which is "yMMMEEEd",
-     * the interval patterns defined in resource file to above skeleton are:
-     * "EEE, d MMM, yyyy - EEE, d MMM, yyyy" for year differs,
-     * "EEE, d MMM - EEE, d MMM, yyyy" for month differs,
-     * "EEE, d - EEE, d MMM, yyyy" for day differs,
-     * @param skeleton  the skeleton on which the interval format is based.
-     * @param locale    the given locale
-     * @param status    output param set to success/failure code on exit
-     * @return          a date time interval formatter which the caller owns.
-     * @stable ICU 4.0
-	 * <p>
-	 * <h4>Sample code</h4>
-	 * \snippet samples/dtitvfmtsample/dtitvfmtsample.cpp dtitvfmtPreDefined1
-	 * \snippet samples/dtitvfmtsample/dtitvfmtsample.cpp dtitvfmtPreDefined
-	 * <p>
-     */
-
-    static DateIntervalFormat* U_EXPORT2 createInstance(
-                                               const UnicodeString& skeleton,
-                                               const Locale& locale,
-                                               UErrorCode& status);
-
-    /**
-     * Construct a DateIntervalFormat from skeleton
-     *  DateIntervalInfo, and default locale.
-     *
-     * This is a convenient override of
-     * createInstance(const UnicodeString& skeleton, const Locale& locale,
-     *                const DateIntervalInfo& dtitvinf, UErrorCode&)
-     * with the locale value as default locale.
-     *
-     * @param skeleton  the skeleton on which interval format based.
-     * @param dtitvinf  the DateIntervalInfo object.
-     * @param status    output param set to success/failure code on exit
-     * @return          a date time interval formatter which the caller owns.
-     * @stable ICU 4.0
-     */
-    static DateIntervalFormat* U_EXPORT2 createInstance(
-                                              const UnicodeString& skeleton,
-                                              const DateIntervalInfo& dtitvinf,
-                                              UErrorCode& status);
-
-    /**
-     * Construct a DateIntervalFormat from skeleton
-     * a DateIntervalInfo, and the given locale.
-     *
-     * <P>
-     * In this factory method, user provides its own date interval pattern
-     * information, instead of using those pre-defined data in resource file.
-     * This factory method is for powerful users who want to provide their own
-     * interval patterns.
-     * <P>
-     * There are pre-defined skeletons (defined in udate.h) having predefined
-     * interval patterns in resource files.
-     * Users are encouraged to use those macros.
-     * For example:
-     * DateIntervalFormat::createInstance(UDAT_MONTH_DAY, status)
-     *
-     * The DateIntervalInfo provides the interval patterns.
-     * and the DateIntervalInfo ownership remains to the caller.
-     *
-     * User are encouraged to set default interval pattern in DateIntervalInfo
-     * as well, if they want to set other interval patterns ( instead of
-     * reading the interval patterns from resource files).
-     * When the corresponding interval pattern for a largest calendar different
-     * field is not found ( if user not set it ), interval format fallback to
-     * the default interval pattern.
-     * If user does not provide default interval pattern, it fallback to
-     * "{date0} - {date1}"
-     *
-     * @param skeleton  the skeleton on which interval format based.
-     * @param locale    the given locale
-     * @param dtitvinf  the DateIntervalInfo object.
-     * @param status    output param set to success/failure code on exit
-     * @return          a date time interval formatter which the caller owns.
-     * @stable ICU 4.0
-	 * <p>
-	 * <h4>Sample code</h4>
-	 * \snippet samples/dtitvfmtsample/dtitvfmtsample.cpp dtitvfmtPreDefined1
-	 * \snippet samples/dtitvfmtsample/dtitvfmtsample.cpp dtitvfmtCustomized
-	 * <p>
-     */
-    static DateIntervalFormat* U_EXPORT2 createInstance(
-                                              const UnicodeString& skeleton,
-                                              const Locale& locale,
-                                              const DateIntervalInfo& dtitvinf,
-                                              UErrorCode& status);
-
-    /**
-     * Destructor.
-     * @stable ICU 4.0
-     */
-    virtual ~DateIntervalFormat();
-
-    /**
-     * Clone this Format object polymorphically. The caller owns the result and
-     * should delete it when done.
-     * @return    A copy of the object.
-     * @stable ICU 4.0
-     */
-    virtual DateIntervalFormat* clone() const;
-
-    /**
-     * Return true if the given Format objects are semantically equal. Objects
-     * of different subclasses are considered unequal.
-     * @param other    the object to be compared with.
-     * @return         true if the given Format objects are semantically equal.
-     * @stable ICU 4.0
-     */
-    virtual UBool operator==(const Format& other) const;
-
-    /**
-     * Return true if the given Format objects are not semantically equal.
-     * Objects of different subclasses are considered unequal.
-     * @param other the object to be compared with.
-     * @return      true if the given Format objects are not semantically equal.
-     * @stable ICU 4.0
-     */
-    UBool operator!=(const Format& other) const;
-
-
-    using Format::format;
-
-    /**
-     * Format an object to produce a string. This method handles Formattable
-     * objects with a DateInterval type.
-     * If a the Formattable object type is not a DateInterval,
-     * then it returns a failing UErrorCode.
-     *
-     * @param obj               The object to format.
-     *                          Must be a DateInterval.
-     * @param appendTo          Output parameter to receive result.
-     *                          Result is appended to existing contents.
-     * @param fieldPosition     On input: an alignment field, if desired.
-     *                          On output: the offsets of the alignment field.
-     *                          There may be multiple instances of a given field type
-     *                          in an interval format; in this case the fieldPosition
-     *                          offsets refer to the first instance.
-     * @param status            Output param filled with success/failure status.
-     * @return                  Reference to 'appendTo' parameter.
-     * @stable ICU 4.0
-     */
-    virtual UnicodeString& format(const Formattable& obj,
-                                  UnicodeString& appendTo,
-                                  FieldPosition& fieldPosition,
-                                  UErrorCode& status) const ;
-
-
-
-    /**
-     * Format a DateInterval to produce a string.
-     *
-     * @param dtInterval        DateInterval to be formatted.
-     * @param appendTo          Output parameter to receive result.
-     *                          Result is appended to existing contents.
-     * @param fieldPosition     On input: an alignment field, if desired.
-     *                          On output: the offsets of the alignment field.
-     *                          There may be multiple instances of a given field type
-     *                          in an interval format; in this case the fieldPosition
-     *                          offsets refer to the first instance.
-     * @param status            Output param filled with success/failure status.
-     * @return                  Reference to 'appendTo' parameter.
-     * @stable ICU 4.0
-     */
-    UnicodeString& format(const DateInterval* dtInterval,
-                          UnicodeString& appendTo,
-                          FieldPosition& fieldPosition,
-                          UErrorCode& status) const ;
-
-    /**
-     * Format a DateInterval to produce a FormattedDateInterval.
-     *
-     * The FormattedDateInterval exposes field information about the formatted string.
-     *
-     * @param dtInterval        DateInterval to be formatted.
-     * @param status            Set if an error occurs.
-     * @return                  A FormattedDateInterval containing the format result.
-     * @stable ICU 64
-     */
-    FormattedDateInterval formatToValue(
-        const DateInterval& dtInterval,
-        UErrorCode& status) const;
-
-    /**
-     * Format 2 Calendars to produce a string.
-     *
-     * Note: "fromCalendar" and "toCalendar" are not const,
-     * since calendar is not const in  SimpleDateFormat::format(Calendar&),
-     *
-     * @param fromCalendar      calendar set to the from date in date interval
-     *                          to be formatted into date interval string
-     * @param toCalendar        calendar set to the to date in date interval
-     *                          to be formatted into date interval string
-     * @param appendTo          Output parameter to receive result.
-     *                          Result is appended to existing contents.
-     * @param fieldPosition     On input: an alignment field, if desired.
-     *                          On output: the offsets of the alignment field.
-     *                          There may be multiple instances of a given field type
-     *                          in an interval format; in this case the fieldPosition
-     *                          offsets refer to the first instance.
-     * @param status            Output param filled with success/failure status.
-     *                          Caller needs to make sure it is SUCCESS
-     *                          at the function entrance
-     * @return                  Reference to 'appendTo' parameter.
-     * @stable ICU 4.0
-     */
-    UnicodeString& format(Calendar& fromCalendar,
-                          Calendar& toCalendar,
-                          UnicodeString& appendTo,
-                          FieldPosition& fieldPosition,
-                          UErrorCode& status) const ;
-
-    /**
-     * Format 2 Calendars to produce a FormattedDateInterval.
-     *
-     * The FormattedDateInterval exposes field information about the formatted string.
-     *
-     * Note: "fromCalendar" and "toCalendar" are not const,
-     * since calendar is not const in  SimpleDateFormat::format(Calendar&),
-     *
-     * @param fromCalendar      calendar set to the from date in date interval
-     *                          to be formatted into date interval string
-     * @param toCalendar        calendar set to the to date in date interval
-     *                          to be formatted into date interval string
-     * @param status            Set if an error occurs.
-     * @return                  A FormattedDateInterval containing the format result.
-     * @stable ICU 64
-     */
-    FormattedDateInterval formatToValue(
-        Calendar& fromCalendar,
-        Calendar& toCalendar,
-        UErrorCode& status) const;
-
-    /**
-     * Date interval parsing is not supported. Please do not use.
-     * <P>
-     * This method should handle parsing of
-     * date time interval strings into Formattable objects with
-     * DateInterval type, which is a pair of UDate.
-     * <P>
-     * Before calling, set parse_pos.index to the offset you want to start
-     * parsing at in the source. After calling, parse_pos.index is the end of
-     * the text you parsed. If error occurs, index is unchanged.
-     * <P>
-     * When parsing, leading whitespace is discarded (with a successful parse),
-     * while trailing whitespace is left as is.
-     * <P>
-     * See Format::parseObject() for more.
-     *
-     * @param source    The string to be parsed into an object.
-     * @param result    Formattable to be set to the parse result.
-     *                  If parse fails, return contents are undefined.
-     * @param parse_pos The position to start parsing at. Since no parsing
-     *                  is supported, upon return this param is unchanged.
-     * @return          A newly created Formattable* object, or NULL
-     *                  on failure.  The caller owns this and should
-     *                  delete it when done.
-     * @internal ICU 4.0
-     */
-    virtual void parseObject(const UnicodeString& source,
-                             Formattable& result,
-                             ParsePosition& parse_pos) const;
-
-
-    /**
-     * Gets the date time interval patterns.
-     * @return the date time interval patterns associated with
-     * this date interval formatter.
-     * @stable ICU 4.0
-     */
-    const DateIntervalInfo* getDateIntervalInfo(void) const;
-
-
-    /**
-     * Set the date time interval patterns.
-     * @param newIntervalPatterns   the given interval patterns to copy.
-     * @param status          output param set to success/failure code on exit
-     * @stable ICU 4.0
-     */
-    void setDateIntervalInfo(const DateIntervalInfo& newIntervalPatterns,
-                             UErrorCode& status);
-
-
-    /**
-     * Gets the date formatter. The DateIntervalFormat instance continues to own
-     * the returned DateFormatter object, and will use and possibly modify it
-     * during format operations. In a multi-threaded environment, the returned
-     * DateFormat can only be used if it is certain that no other threads are
-     * concurrently using this DateIntervalFormatter, even for nominally const
-     * functions.
-     *
-     * @return the date formatter associated with this date interval formatter.
-     * @stable ICU 4.0
-     */
-    const DateFormat* getDateFormat(void) const;
-
-    /**
-     * Returns a reference to the TimeZone used by this DateIntervalFormat's calendar.
-     * @return the time zone associated with the calendar of DateIntervalFormat.
-     * @stable ICU 4.8
-     */
-    virtual const TimeZone& getTimeZone(void) const;
-
-    /**
-     * Sets the time zone for the calendar used by this DateIntervalFormat object. The
-     * caller no longer owns the TimeZone object and should not delete it after this call.
-     * @param zoneToAdopt the TimeZone to be adopted.
-     * @stable ICU 4.8
-     */
-    virtual void adoptTimeZone(TimeZone* zoneToAdopt);
-
-    /**
-     * Sets the time zone for the calendar used by this DateIntervalFormat object.
-     * @param zone the new time zone.
-     * @stable ICU 4.8
-     */
-    virtual void setTimeZone(const TimeZone& zone);
-
-#ifndef U_FORCE_HIDE_DRAFT_API
-    /**
-     * Set a particular UDisplayContext value in the formatter, such as
-     * UDISPCTX_CAPITALIZATION_FOR_STANDALONE. This causes the formatted
-     * result to be capitalized appropriately for the context in which
-     * it is intended to be used, considering both the locale and the
-     * type of field at the beginning of the formatted result.
-     * @param value The UDisplayContext value to set.
-     * @param status Input/output status. If at entry this indicates a failure
-     *               status, the function will do nothing; otherwise this will be
-     *               updated with any new status from the function.
-     * @draft ICU 68
-     */
-    virtual void setContext(UDisplayContext value, UErrorCode& status);
-
-    /**
-     * Get the formatter's UDisplayContext value for the specified UDisplayContextType,
-     * such as UDISPCTX_TYPE_CAPITALIZATION.
-     * @param type The UDisplayContextType whose value to return
-     * @param status Input/output status. If at entry this indicates a failure
-     *               status, the function will do nothing; otherwise this will be
-     *               updated with any new status from the function.
-     * @return The UDisplayContextValue for the specified type.
-     * @draft ICU 68
-     */
-    virtual UDisplayContext getContext(UDisplayContextType type, UErrorCode& status) const;
-#endif  // U_FORCE_HIDE_DRAFT_API
-
-    /**
-     * Return the class ID for this class. This is useful only for comparing to
-     * a return value from getDynamicClassID(). For example:
-     * <pre>
-     * .   Base* polymorphic_pointer = createPolymorphicObject();
-     * .   if (polymorphic_pointer->getDynamicClassID() ==
-     * .       erived::getStaticClassID()) ...
-     * </pre>
-     * @return          The class ID for all objects of this class.
-     * @stable ICU 4.0
-     */
-    static UClassID U_EXPORT2 getStaticClassID(void);
-
-    /**
-     * Returns a unique class ID POLYMORPHICALLY. Pure virtual override. This
-     * method is to implement a simple version of RTTI, since not all C++
-     * compilers support genuine RTTI. Polymorphic operator==() and clone()
-     * methods call this method.
-     *
-     * @return          The class ID for this object. All objects of a
-     *                  given class have the same class ID.  Objects of
-     *                  other classes have different class IDs.
-     * @stable ICU 4.0
-     */
-    virtual UClassID getDynamicClassID(void) const;
-
-protected:
-
-    /**
-     * Copy constructor.
-     * @stable ICU 4.0
-     */
-    DateIntervalFormat(const DateIntervalFormat&);
-
-    /**
-     * Assignment operator.
-     * @stable ICU 4.0
-     */
-    DateIntervalFormat& operator=(const DateIntervalFormat&);
-
-private:
-
-    /*
-     * This is for ICU internal use only. Please do not use.
-     * Save the interval pattern information.
-     * Interval pattern consists of 2 single date patterns and the separator.
-     * For example, interval pattern "MMM d - MMM d, yyyy" consists
-     * a single date pattern "MMM d", another single date pattern "MMM d, yyyy",
-     * and a separator "-".
-     * The pattern is divided into 2 parts. For above example,
-     * the first part is "MMM d - ", and the second part is "MMM d, yyyy".
-     * Also, the first date appears in an interval pattern could be
-     * the earlier date or the later date.
-     * And such information is saved in the interval pattern as well.
-     */
-    struct PatternInfo {
-        UnicodeString firstPart;
-        UnicodeString secondPart;
-        /**
-         * Whether the first date in interval pattern is later date or not.
-         * Fallback format set the default ordering.
-         * And for a particular interval pattern, the order can be
-         * overriden by prefixing the interval pattern with "latestFirst:" or
-         * "earliestFirst:"
-         * For example, given 2 date, Jan 10, 2007 to Feb 10, 2007.
-         * if the fallback format is "{0} - {1}",
-         * and the pattern is "d MMM - d MMM yyyy", the interval format is
-         * "10 Jan - 10 Feb, 2007".
-         * If the pattern is "latestFirst:d MMM - d MMM yyyy",
-         * the interval format is "10 Feb - 10 Jan, 2007"
-         */
-        UBool         laterDateFirst;
-    };
-
-
-    /**
-     * default constructor
-     * @internal (private)
-     */
-    DateIntervalFormat();
-
-    /**
-     * Construct a DateIntervalFormat from DateFormat,
-     * a DateIntervalInfo, and skeleton.
-     * DateFormat provides the timezone, calendar,
-     * full pattern, and date format symbols information.
-     * It should be a SimpleDateFormat object which
-     * has a pattern in it.
-     * the DateIntervalInfo provides the interval patterns.
-     *
-     * Note: the DateIntervalFormat takes ownership of both
-     * DateFormat and DateIntervalInfo objects.
-     * Caller should not delete them.
-     *
-     * @param locale    the locale of this date interval formatter.
-     * @param dtItvInfo the DateIntervalInfo object to be adopted.
-     * @param skeleton  the skeleton of the date formatter
-     * @param status    output param set to success/failure code on exit
-     */
-    DateIntervalFormat(const Locale& locale, DateIntervalInfo* dtItvInfo,
-                       const UnicodeString* skeleton, UErrorCode& status);
-
-
-    /**
-     * Construct a DateIntervalFormat from DateFormat
-     * and a DateIntervalInfo.
-     *
-     * It is a wrapper of the constructor.
-     *
-     * @param locale    the locale of this date interval formatter.
-     * @param dtitvinf  the DateIntervalInfo object to be adopted.
-     * @param skeleton  the skeleton of this formatter.
-     * @param status    Output param set to success/failure code.
-     * @return          a date time interval formatter which the caller owns.
-     */
-    static DateIntervalFormat* U_EXPORT2 create(const Locale& locale,
-                                                DateIntervalInfo* dtitvinf,
-                                                const UnicodeString* skeleton,
-                                                UErrorCode& status);
-
-    /**
-     *  Below are for generating interval patterns local to the formatter
-     */
-
-    /** Like fallbackFormat, but only formats the range part of the fallback. */
-    void fallbackFormatRange(
-        Calendar& fromCalendar,
-        Calendar& toCalendar,
-        UnicodeString& appendTo,
-        int8_t& firstIndex,
-        FieldPositionHandler& fphandler,
-        UErrorCode& status) const;
-
-    /**
-     * Format 2 Calendars using fall-back interval pattern
-     *
-     * The full pattern used in this fall-back format is the
-     * full pattern of the date formatter.
-     *
-     * gFormatterMutex must already be locked when calling this function.
-     *
-     * @param fromCalendar      calendar set to the from date in date interval
-     *                          to be formatted into date interval string
-     * @param toCalendar        calendar set to the to date in date interval
-     *                          to be formatted into date interval string
-     * @param fromToOnSameDay   true iff from and to dates are on the same day
-     *                          (any difference is in ampm/hours or below)
-     * @param appendTo          Output parameter to receive result.
-     *                          Result is appended to existing contents.
-     * @param firstIndex        See formatImpl for more information.
-     * @param fphandler         See formatImpl for more information.
-     * @param status            output param set to success/failure code on exit
-     * @return                  Reference to 'appendTo' parameter.
-     * @internal (private)
-     */
-    UnicodeString& fallbackFormat(Calendar& fromCalendar,
-                                  Calendar& toCalendar,
-                                  UBool fromToOnSameDay,
-                                  UnicodeString& appendTo,
-                                  int8_t& firstIndex,
-                                  FieldPositionHandler& fphandler,
-                                  UErrorCode& status) const;
-
-
-
-    /**
-     * Initialize interval patterns locale to this formatter
-     *
-     * This code is a bit complicated since
-     * 1. the interval patterns saved in resource bundle files are interval
-     *    patterns based on date or time only.
-     *    It does not have interval patterns based on both date and time.
-     *    Interval patterns on both date and time are algorithm generated.
-     *
-     *    For example, it has interval patterns on skeleton "dMy" and "hm",
-     *    but it does not have interval patterns on skeleton "dMyhm".
-     *
-     *    The rule to generate interval patterns for both date and time skeleton are
-     *    1) when the year, month, or day differs, concatenate the two original
-     *    expressions with a separator between,
-     *    For example, interval pattern from "Jan 10, 2007 10:10 am"
-     *    to "Jan 11, 2007 10:10am" is
-     *    "Jan 10, 2007 10:10 am - Jan 11, 2007 10:10am"
-     *
-     *    2) otherwise, present the date followed by the range expression
-     *    for the time.
-     *    For example, interval pattern from "Jan 10, 2007 10:10 am"
-     *    to "Jan 10, 2007 11:10am" is
-     *    "Jan 10, 2007 10:10 am - 11:10am"
-     *
-     * 2. even a pattern does not request a certain calendar field,
-     *    the interval pattern needs to include such field if such fields are
-     *    different between 2 dates.
-     *    For example, a pattern/skeleton is "hm", but the interval pattern
-     *    includes year, month, and date when year, month, and date differs.
-     *
-     *
-     * @param status    output param set to success/failure code on exit
-     */
-    void initializePattern(UErrorCode& status);
-
-
-
-    /**
-     * Set fall back interval pattern given a calendar field,
-     * a skeleton, and a date time pattern generator.
-     * @param field      the largest different calendar field
-     * @param skeleton   a skeleton
-     * @param status     output param set to success/failure code on exit
-     */
-    void setFallbackPattern(UCalendarDateFields field,
-                            const UnicodeString& skeleton,
-                            UErrorCode& status);
-
-
-
-    /**
-     * Converts special hour metacharacters (such as 'j') in the skeleton into locale-appropriate
-     * pattern characters.
-     *
-     *
-     *  @param skeleton               The skeleton to convert
-     *  @return A copy of the skeleton, which "j" and any other special hour metacharacters converted to the regular ones.
-     *
-     */
-    UnicodeString normalizeHourMetacharacters(const UnicodeString& skeleton) const;
-
-
-
-    /**
-     * get separated date and time skeleton from a combined skeleton.
-     *
-     * The difference between date skeleton and normalizedDateSkeleton are:
-     * 1. both 'y' and 'd' are appeared only once in normalizeDateSkeleton
-     * 2. 'E' and 'EE' are normalized into 'EEE'
-     * 3. 'MM' is normalized into 'M'
-     *
-     ** the difference between time skeleton and normalizedTimeSkeleton are:
-     * 1. both 'H' and 'h' are normalized as 'h' in normalized time skeleton,
-     * 2. 'a' is omitted in normalized time skeleton.
-     * 3. there is only one appearance for 'h', 'm','v', 'z' in normalized time
-     *    skeleton
-     *
-     *
-     *  @param skeleton               given combined skeleton.
-     *  @param date                   Output parameter for date only skeleton.
-     *  @param normalizedDate         Output parameter for normalized date only
-     *
-     *  @param time                   Output parameter for time only skeleton.
-     *  @param normalizedTime         Output parameter for normalized time only
-     *                                skeleton.
-     *
-     */
-    static void  U_EXPORT2 getDateTimeSkeleton(const UnicodeString& skeleton,
-                                    UnicodeString& date,
-                                    UnicodeString& normalizedDate,
-                                    UnicodeString& time,
-                                    UnicodeString& normalizedTime);
-
-
-
-    /**
-     * Generate date or time interval pattern from resource,
-     * and set them into the interval pattern locale to this formatter.
-     *
-     * It needs to handle the following:
-     * 1. need to adjust field width.
-     *    For example, the interval patterns saved in DateIntervalInfo
-     *    includes "dMMMy", but not "dMMMMy".
-     *    Need to get interval patterns for dMMMMy from dMMMy.
-     *    Another example, the interval patterns saved in DateIntervalInfo
-     *    includes "hmv", but not "hmz".
-     *    Need to get interval patterns for "hmz' from 'hmv'
-     *
-     * 2. there might be no pattern for 'y' differ for skeleton "Md",
-     *    in order to get interval patterns for 'y' differ,
-     *    need to look for it from skeleton 'yMd'
-     *
-     * @param dateSkeleton   normalized date skeleton
-     * @param timeSkeleton   normalized time skeleton
-     * @return               whether the resource is found for the skeleton.
-     *                       true if interval pattern found for the skeleton,
-     *                       false otherwise.
-     */
-    UBool setSeparateDateTimePtn(const UnicodeString& dateSkeleton,
-                                 const UnicodeString& timeSkeleton);
-
-
-
-
-    /**
-     * Generate interval pattern from existing resource
-     *
-     * It not only save the interval patterns,
-     * but also return the extended skeleton and its best match skeleton.
-     *
-     * @param field           largest different calendar field
-     * @param skeleton        skeleton
-     * @param bestSkeleton    the best match skeleton which has interval pattern
-     *                        defined in resource
-     * @param differenceInfo  the difference between skeleton and best skeleton
-     *         0 means the best matched skeleton is the same as input skeleton
-     *         1 means the fields are the same, but field width are different
-     *         2 means the only difference between fields are v/z,
-     *        -1 means there are other fields difference
-     *
-     * @param extendedSkeleton      extended skeleton
-     * @param extendedBestSkeleton  extended best match skeleton
-     * @return                      whether the interval pattern is found
-     *                              through extending skeleton or not.
-     *                              true if interval pattern is found by
-     *                              extending skeleton, false otherwise.
-     */
-    UBool setIntervalPattern(UCalendarDateFields field,
-                             const UnicodeString* skeleton,
-                             const UnicodeString* bestSkeleton,
-                             int8_t differenceInfo,
-                             UnicodeString* extendedSkeleton = NULL,
-                             UnicodeString* extendedBestSkeleton = NULL);
-
-    /**
-     * Adjust field width in best match interval pattern to match
-     * the field width in input skeleton.
-     *
-     * TODO (xji) make a general solution
-     * The adjusting rule can be:
-     * 1. always adjust
-     * 2. never adjust
-     * 3. default adjust, which means adjust according to the following rules
-     * 3.1 always adjust string, such as MMM and MMMM
-     * 3.2 never adjust between string and numeric, such as MM and MMM
-     * 3.3 always adjust year
-     * 3.4 do not adjust 'd', 'h', or 'm' if h presents
-     * 3.5 do not adjust 'M' if it is numeric(?)
-     *
-     * Since date interval format is well-formed format,
-     * date and time skeletons are normalized previously,
-     * till this stage, the adjust here is only "adjust strings, such as MMM
-     * and MMMM, EEE and EEEE.
-     *
-     * @param inputSkeleton            the input skeleton
-     * @param bestMatchSkeleton        the best match skeleton
-     * @param bestMatchIntervalPattern the best match interval pattern
-     * @param differenceInfo           the difference between 2 skeletons
-     *                                 1 means only field width differs
-     *                                 2 means v/z exchange
-     * @param suppressDayPeriodField if true, remove the day period field from the pattern, if there is one
-     * @param adjustedIntervalPattern  adjusted interval pattern
-     */
-    static void U_EXPORT2 adjustFieldWidth(
-                            const UnicodeString& inputSkeleton,
-                            const UnicodeString& bestMatchSkeleton,
-                            const UnicodeString& bestMatchIntervalPattern,
-                            int8_t differenceInfo,
-                            UBool suppressDayPeriodField,
-                            UnicodeString& adjustedIntervalPattern);
-
-    /**
-     * Does the same thing as UnicodeString::findAndReplace(), except that it won't perform
-     * the substitution inside quoted literal text.
-     * @param targetString The string to perform the find-replace operation on.
-     * @param strToReplace The string to search for and replace in the target string.
-     * @param strToReplaceWith The string to substitute in wherever `stringToReplace` was found.
-     */
-    static void U_EXPORT2 findReplaceInPattern(UnicodeString& targetString,
-                                               const UnicodeString& strToReplace,
-                                               const UnicodeString& strToReplaceWith);
-
-    /**
-     * Concat a single date pattern with a time interval pattern,
-     * set it into the intervalPatterns, while field is time field.
-     * This is used to handle time interval patterns on skeleton with
-     * both time and date. Present the date followed by
-     * the range expression for the time.
-     * @param format         date and time format
-     * @param datePattern    date pattern
-     * @param field          time calendar field: AM_PM, HOUR, MINUTE
-     * @param status         output param set to success/failure code on exit
-     */
-    void concatSingleDate2TimeInterval(UnicodeString& format,
-                                       const UnicodeString& datePattern,
-                                       UCalendarDateFields field,
-                                       UErrorCode& status);
-
-    /**
-     * check whether a calendar field present in a skeleton.
-     * @param field      calendar field need to check
-     * @param skeleton   given skeleton on which to check the calendar field
-     * @return           true if field present in a skeleton.
-     */
-    static UBool U_EXPORT2 fieldExistsInSkeleton(UCalendarDateFields field,
-                                                 const UnicodeString& skeleton);
-
-
-    /**
-     * Split interval patterns into 2 part.
-     * @param intervalPattern  interval pattern
-     * @return the index in interval pattern which split the pattern into 2 part
-     */
-    static int32_t  U_EXPORT2 splitPatternInto2Part(const UnicodeString& intervalPattern);
-
-
-    /**
-     * Break interval patterns as 2 part and save them into pattern info.
-     * @param field            calendar field
-     * @param intervalPattern  interval pattern
-     */
-    void setIntervalPattern(UCalendarDateFields field,
-                            const UnicodeString& intervalPattern);
-
-
-    /**
-     * Break interval patterns as 2 part and save them into pattern info.
-     * @param field            calendar field
-     * @param intervalPattern  interval pattern
-     * @param laterDateFirst   whether later date appear first in interval pattern
-     */
-    void setIntervalPattern(UCalendarDateFields field,
-                            const UnicodeString& intervalPattern,
-                            UBool laterDateFirst);
-
-
-    /**
-     * Set pattern information.
-     *
-     * @param field            calendar field
-     * @param firstPart        the first part in interval pattern
-     * @param secondPart       the second part in interval pattern
-     * @param laterDateFirst   whether the first date in intervalPattern
-     *                         is earlier date or later date
-     */
-    void setPatternInfo(UCalendarDateFields field,
-                        const UnicodeString* firstPart,
-                        const UnicodeString* secondPart,
-                        UBool laterDateFirst);
-
-    /**
-     * Format 2 Calendars to produce a string.
-     * Implementation of the similar public format function.
-     * Must be called with gFormatterMutex already locked.
-     *
-     * Note: "fromCalendar" and "toCalendar" are not const,
-     * since calendar is not const in  SimpleDateFormat::format(Calendar&),
-     *
-     * @param fromCalendar      calendar set to the from date in date interval
-     *                          to be formatted into date interval string
-     * @param toCalendar        calendar set to the to date in date interval
-     *                          to be formatted into date interval string
-     * @param appendTo          Output parameter to receive result.
-     *                          Result is appended to existing contents.
-     * @param firstIndex        0 if the first output date is fromCalendar;
-     *                          1 if it corresponds to toCalendar;
-     *                          -1 if there is only one date printed.
-     * @param fphandler         Handler for field position information.
-     *                          The fields will be from the UDateFormatField enum.
-     * @param status            Output param filled with success/failure status.
-     *                          Caller needs to make sure it is SUCCESS
-     *                          at the function entrance
-     * @return                  Reference to 'appendTo' parameter.
-     * @internal (private)
-     */
-    UnicodeString& formatImpl(Calendar& fromCalendar,
-                              Calendar& toCalendar,
-                              UnicodeString& appendTo,
-                              int8_t& firstIndex,
-                              FieldPositionHandler& fphandler,
-                              UErrorCode& status) const ;
-
-    /** Version of formatImpl for DateInterval. */
-    UnicodeString& formatIntervalImpl(const DateInterval& dtInterval,
-                              UnicodeString& appendTo,
-                              int8_t& firstIndex,
-                              FieldPositionHandler& fphandler,
-                              UErrorCode& status) const;
-
-
-    // from calendar field to pattern letter
-    static const char16_t fgCalendarFieldToPatternLetter[];
-
-
-    /**
-     * The interval patterns for this locale.
-     */
-    DateIntervalInfo*     fInfo;
-
-    /**
-     * The DateFormat object used to format single pattern
-     */
-    SimpleDateFormat*     fDateFormat;
-
-    /**
-     * The 2 calendars with the from and to date.
-     * could re-use the calendar in fDateFormat,
-     * but keeping 2 calendars make it clear and clean.
-     */
-    Calendar* fFromCalendar;
-    Calendar* fToCalendar;
-
-    Locale fLocale;
-
-    /**
-     * Following are interval information relevant (locale) to this formatter.
-     */
-    UnicodeString fSkeleton;
-    PatternInfo fIntervalPatterns[DateIntervalInfo::kIPI_MAX_INDEX];
-
-    /**
-     * Patterns for fallback formatting.
-     */
-    UnicodeString* fDatePattern;
-    UnicodeString* fTimePattern;
-    UnicodeString* fDateTimeFormat;
-
-    /**
-     * Other formatting information
-     */
-    UDisplayContext fCapitalizationContext;
-};
-
-inline UBool
-DateIntervalFormat::operator!=(const Format& other) const  {
-    return !operator==(other);
-}
-
-U_NAMESPACE_END
-
-#endif /* #if !UCONFIG_NO_FORMATTING */
-
-#endif /* U_SHOW_CPLUSPLUS_API */
-
-#endif // _DTITVFMT_H__
-//eof
-=======
-// © 2016 and later: Unicode, Inc. and others.
-// License & terms of use: http://www.unicode.org/copyright.html
-/********************************************************************************
-* Copyright (C) 2008-2016, International Business Machines Corporation and
-* others. All Rights Reserved.
-*******************************************************************************
-*
-* File DTITVFMT.H
-*
-*******************************************************************************
-*/
-
-#ifndef __DTITVFMT_H__
-#define __DTITVFMT_H__
-
-
-#include "unicode/utypes.h"
-
-#if U_SHOW_CPLUSPLUS_API
-
-/**
- * \file
- * \brief C++ API: Format and parse date interval in a language-independent manner.
- */
-
-#if !UCONFIG_NO_FORMATTING
-
-#include "unicode/ucal.h"
-#include "unicode/smpdtfmt.h"
-#include "unicode/dtintrv.h"
-#include "unicode/dtitvinf.h"
-#include "unicode/dtptngen.h"
-#include "unicode/formattedvalue.h"
-#include "unicode/udisplaycontext.h"
-
-U_NAMESPACE_BEGIN
-
-
-class FormattedDateIntervalData;
-class DateIntervalFormat;
-
-/**
- * An immutable class containing the result of a date interval formatting operation.
- *
- * Instances of this class are immutable and thread-safe.
- *
- * When calling nextPosition():
- * The fields are returned from left to right. The special field category
- * UFIELD_CATEGORY_DATE_INTERVAL_SPAN is used to indicate which datetime
- * primitives came from which arguments: 0 means fromCalendar, and 1 means
- * toCalendar. The span category will always occur before the
- * corresponding fields in UFIELD_CATEGORY_DATE
- * in the nextPosition() iterator.
- *
- * Not intended for public subclassing.
- *
- * @stable ICU 64
- */
-class U_I18N_API FormattedDateInterval : public UMemory, public FormattedValue {
-  public:
-    /**
-     * Default constructor; makes an empty FormattedDateInterval.
-     * @stable ICU 64
-     */
-    FormattedDateInterval() : fData(nullptr), fErrorCode(U_INVALID_STATE_ERROR) {}
-
-    /**
-     * Move constructor: Leaves the source FormattedDateInterval in an undefined state.
-     * @stable ICU 64
-     */
-    FormattedDateInterval(FormattedDateInterval&& src) noexcept;
-
-    /**
-     * Destruct an instance of FormattedDateInterval.
-     * @stable ICU 64
-     */
-    virtual ~FormattedDateInterval() override;
-
-    /** Copying not supported; use move constructor instead. */
-    FormattedDateInterval(const FormattedDateInterval&) = delete;
-
-    /** Copying not supported; use move assignment instead. */
-    FormattedDateInterval& operator=(const FormattedDateInterval&) = delete;
-
-    /**
-     * Move assignment: Leaves the source FormattedDateInterval in an undefined state.
-     * @stable ICU 64
-     */
-    FormattedDateInterval& operator=(FormattedDateInterval&& src) noexcept;
-
-    /** @copydoc FormattedValue::toString() */
-    UnicodeString toString(UErrorCode& status) const override;
-
-    /** @copydoc FormattedValue::toTempString() */
-    UnicodeString toTempString(UErrorCode& status) const override;
-
-    /** @copydoc FormattedValue::appendTo() */
-    Appendable &appendTo(Appendable& appendable, UErrorCode& status) const override;
-
-    /** @copydoc FormattedValue::nextPosition() */
-    UBool nextPosition(ConstrainedFieldPosition& cfpos, UErrorCode& status) const override;
-
-  private:
-    FormattedDateIntervalData *fData;
-    UErrorCode fErrorCode;
-    explicit FormattedDateInterval(FormattedDateIntervalData *results)
-        : fData(results), fErrorCode(U_ZERO_ERROR) {}
-    explicit FormattedDateInterval(UErrorCode errorCode)
-        : fData(nullptr), fErrorCode(errorCode) {}
-    friend class DateIntervalFormat;
-};
-
-
-/**
- * DateIntervalFormat is a class for formatting and parsing date
- * intervals in a language-independent manner.
- * Only formatting is supported, parsing is not supported.
- *
- * <P>
- * Date interval means from one date to another date,
- * for example, from "Jan 11, 2008" to "Jan 18, 2008".
- * We introduced class DateInterval to represent it.
- * DateInterval is a pair of UDate, which is
- * the standard milliseconds since 24:00 GMT, Jan 1, 1970.
- *
- * <P>
- * DateIntervalFormat formats a DateInterval into
- * text as compactly as possible.
- * For example, the date interval format from "Jan 11, 2008" to "Jan 18,. 2008"
- * is "Jan 11-18, 2008" for English.
- * And it parses text into DateInterval,
- * although initially, parsing is not supported.
- *
- * <P>
- * There is no structural information in date time patterns.
- * For any punctuations and string literals inside a date time pattern,
- * we do not know whether it is just a separator, or a prefix, or a suffix.
- * Without such information, so, it is difficult to generate a sub-pattern
- * (or super-pattern) by algorithm.
- * So, formatting a DateInterval is pattern-driven. It is very
- * similar to formatting in SimpleDateFormat.
- * We introduce class DateIntervalInfo to save date interval
- * patterns, similar to date time pattern in SimpleDateFormat.
- *
- * <P>
- * Logically, the interval patterns are mappings
- * from (skeleton, the_largest_different_calendar_field)
- * to (date_interval_pattern).
- *
- * <P>
- * A skeleton
- * <ol>
- * <li>
- * only keeps the field pattern letter and ignores all other parts
- * in a pattern, such as space, punctuations, and string literals.
- * </li>
- * <li>
- * hides the order of fields.
- * </li>
- * <li>
- * might hide a field's pattern letter length.
- * </li>
- * </ol>
- *
- * For those non-digit calendar fields, the pattern letter length is
- * important, such as MMM, MMMM, and MMMMM; EEE and EEEE,
- * and the field's pattern letter length is honored.
- *
- * For the digit calendar fields,  such as M or MM, d or dd, yy or yyyy,
- * the field pattern length is ignored and the best match, which is defined
- * in date time patterns, will be returned without honor the field pattern
- * letter length in skeleton.
- *
- * <P>
- * The calendar fields we support for interval formatting are:
- * year, month, date, day-of-week, am-pm, hour, hour-of-day, minute, second,
- * and millisecond.
- * (though we do not currently have specific intervalFormat date for skeletons
- * with seconds and millisecond).
- * Those calendar fields can be defined in the following order:
- * year >  month > date > hour (in day) >  minute > second > millisecond
- *
- * The largest different calendar fields between 2 calendars is the
- * first different calendar field in above order.
- *
- * For example: the largest different calendar fields between "Jan 10, 2007"
- * and "Feb 20, 2008" is year.
- *
- * <P>
- * For other calendar fields, the compact interval formatting is not
- * supported. And the interval format will be fall back to fall-back
- * patterns, which is mostly "{date0} - {date1}".
- *
- * <P>
- * There is a set of pre-defined static skeleton strings.
- * There are pre-defined interval patterns for those pre-defined skeletons
- * in locales' resource files.
- * For example, for a skeleton UDAT_YEAR_ABBR_MONTH_DAY, which is  &quot;yMMMd&quot;,
- * in  en_US, if the largest different calendar field between date1 and date2
- * is &quot;year&quot;, the date interval pattern  is &quot;MMM d, yyyy - MMM d, yyyy&quot;,
- * such as &quot;Jan 10, 2007 - Jan 10, 2008&quot;.
- * If the largest different calendar field between date1 and date2 is &quot;month&quot;,
- * the date interval pattern is &quot;MMM d - MMM d, yyyy&quot;,
- * such as &quot;Jan 10 - Feb 10, 2007&quot;.
- * If the largest different calendar field between date1 and date2 is &quot;day&quot;,
- * the date interval pattern is &quot;MMM d-d, yyyy&quot;, such as &quot;Jan 10-20, 2007&quot;.
- *
- * For date skeleton, the interval patterns when year, or month, or date is
- * different are defined in resource files.
- * For time skeleton, the interval patterns when am/pm, or hour, or minute is
- * different are defined in resource files.
- *
- * <P>
- * If a skeleton is not found in a locale's DateIntervalInfo, which means
- * the interval patterns for the skeleton is not defined in resource file,
- * the interval pattern will falls back to the interval "fallback" pattern
- * defined in resource file.
- * If the interval "fallback" pattern is not defined, the default fall-back
- * is "{date0} - {data1}".
- *
- * <P>
- * For the combination of date and time,
- * The rule to generate interval patterns are:
- * <ol>
- * <li>
- *    when the year, month, or day differs, falls back to fall-back
- *    interval pattern, which mostly is the concatenate the two original
- *    expressions with a separator between,
- *    For example, interval pattern from "Jan 10, 2007 10:10 am"
- *    to "Jan 11, 2007 10:10am" is
- *    "Jan 10, 2007 10:10 am - Jan 11, 2007 10:10am"
- * </li>
- * <li>
- *    otherwise, present the date followed by the range expression
- *    for the time.
- *    For example, interval pattern from "Jan 10, 2007 10:10 am"
- *    to "Jan 10, 2007 11:10am" is "Jan 10, 2007 10:10 am - 11:10am"
- * </li>
- * </ol>
- *
- *
- * <P>
- * If two dates are the same, the interval pattern is the single date pattern.
- * For example, interval pattern from "Jan 10, 2007" to "Jan 10, 2007" is
- * "Jan 10, 2007".
- *
- * Or if the presenting fields between 2 dates have the exact same values,
- * the interval pattern is the  single date pattern.
- * For example, if user only requests year and month,
- * the interval pattern from "Jan 10, 2007" to "Jan 20, 2007" is "Jan 2007".
- *
- * <P>
- * DateIntervalFormat needs the following information for correct
- * formatting: time zone, calendar type, pattern, date format symbols,
- * and date interval patterns.
- * It can be instantiated in 2 ways:
- * <ol>
- * <li>
- *    create an instance using default or given locale plus given skeleton.
- *    Users are encouraged to created date interval formatter this way and
- *    to use the pre-defined skeleton macros, such as
- *    UDAT_YEAR_NUM_MONTH, which consists the calendar fields and
- *    the format style.
- * </li>
- * <li>
- *    create an instance using default or given locale plus given skeleton
- *    plus a given DateIntervalInfo.
- *    This factory method is for powerful users who want to provide their own
- *    interval patterns.
- *    Locale provides the timezone, calendar, and format symbols information.
- *    Local plus skeleton provides full pattern information.
- *    DateIntervalInfo provides the date interval patterns.
- * </li>
- * </ol>
- *
- * <P>
- * For the calendar field pattern letter, such as G, y, M, d, a, h, H, m, s etc.
- * DateIntervalFormat uses the same syntax as that of
- * DateTime format.
- *
- * <P>
- * Code Sample: general usage
- * <pre>
- * \code
- *   // the date interval object which the DateIntervalFormat formats on
- *   // and parses into
- *   DateInterval*  dtInterval = new DateInterval(1000*3600*24, 1000*3600*24*2);
- *   UErrorCode status = U_ZERO_ERROR;
- *   DateIntervalFormat* dtIntervalFmt = DateIntervalFormat::createInstance(
- *                           UDAT_YEAR_MONTH_DAY,
- *                           Locale("en", "GB", ""), status);
- *   UnicodeUnicodeString dateIntervalString;
- *   FieldPosition pos = 0;
- *   // formatting
- *   dtIntervalFmt->format(dtInterval, dateIntervalUnicodeString, pos, status);
- *   delete dtIntervalFmt;
- * \endcode
- * </pre>
- */
-class U_I18N_API DateIntervalFormat : public Format {
-public:
-
-    /**
-     * Construct a DateIntervalFormat from skeleton and  the default locale.
-     *
-     * This is a convenient override of
-     * createInstance(const UnicodeString& skeleton, const Locale& locale,
-     *                UErrorCode&)
-     * with the value of locale as default locale.
-     *
-     * @param skeleton  the skeleton on which interval format based.
-     * @param status    output param set to success/failure code on exit
-     * @return          a date time interval formatter which the caller owns.
-     * @stable ICU 4.0
-     */
-    static DateIntervalFormat* U_EXPORT2 createInstance(
-                                               const UnicodeString& skeleton,
-                                               UErrorCode& status);
-
-    /**
-     * Construct a DateIntervalFormat from skeleton and a given locale.
-     * <P>
-     * In this factory method,
-     * the date interval pattern information is load from resource files.
-     * Users are encouraged to created date interval formatter this way and
-     * to use the pre-defined skeleton macros.
-     *
-     * <P>
-     * There are pre-defined skeletons (defined in udate.h) having predefined
-     * interval patterns in resource files.
-     * Users are encouraged to use those macros.
-     * For example:
-     * DateIntervalFormat::createInstance(UDAT_MONTH_DAY, status)
-     *
-     * The given Locale provides the interval patterns.
-     * For example, for en_GB, if skeleton is UDAT_YEAR_ABBR_MONTH_WEEKDAY_DAY,
-     * which is "yMMMEEEd",
-     * the interval patterns defined in resource file to above skeleton are:
-     * "EEE, d MMM, yyyy - EEE, d MMM, yyyy" for year differs,
-     * "EEE, d MMM - EEE, d MMM, yyyy" for month differs,
-     * "EEE, d - EEE, d MMM, yyyy" for day differs,
-     * @param skeleton  the skeleton on which the interval format is based.
-     * @param locale    the given locale
-     * @param status    output param set to success/failure code on exit
-     * @return          a date time interval formatter which the caller owns.
-     * @stable ICU 4.0
-	 * <p>
-	 * <h4>Sample code</h4>
-	 * \snippet samples/dtitvfmtsample/dtitvfmtsample.cpp dtitvfmtPreDefined1
-	 * \snippet samples/dtitvfmtsample/dtitvfmtsample.cpp dtitvfmtPreDefined
-	 * <p>
-     */
-
-    static DateIntervalFormat* U_EXPORT2 createInstance(
-                                               const UnicodeString& skeleton,
-                                               const Locale& locale,
-                                               UErrorCode& status);
-
-    /**
-     * Construct a DateIntervalFormat from skeleton
-     *  DateIntervalInfo, and default locale.
-     *
-     * This is a convenient override of
-     * createInstance(const UnicodeString& skeleton, const Locale& locale,
-     *                const DateIntervalInfo& dtitvinf, UErrorCode&)
-     * with the locale value as default locale.
-     *
-     * @param skeleton  the skeleton on which interval format based.
-     * @param dtitvinf  the DateIntervalInfo object.
-     * @param status    output param set to success/failure code on exit
-     * @return          a date time interval formatter which the caller owns.
-     * @stable ICU 4.0
-     */
-    static DateIntervalFormat* U_EXPORT2 createInstance(
-                                              const UnicodeString& skeleton,
-                                              const DateIntervalInfo& dtitvinf,
-                                              UErrorCode& status);
-
-    /**
-     * Construct a DateIntervalFormat from skeleton
-     * a DateIntervalInfo, and the given locale.
-     *
-     * <P>
-     * In this factory method, user provides its own date interval pattern
-     * information, instead of using those pre-defined data in resource file.
-     * This factory method is for powerful users who want to provide their own
-     * interval patterns.
-     * <P>
-     * There are pre-defined skeletons (defined in udate.h) having predefined
-     * interval patterns in resource files.
-     * Users are encouraged to use those macros.
-     * For example:
-     * DateIntervalFormat::createInstance(UDAT_MONTH_DAY, status)
-     *
-     * The DateIntervalInfo provides the interval patterns.
-     * and the DateIntervalInfo ownership remains to the caller.
-     *
-     * User are encouraged to set default interval pattern in DateIntervalInfo
-     * as well, if they want to set other interval patterns ( instead of
-     * reading the interval patterns from resource files).
-     * When the corresponding interval pattern for a largest calendar different
-     * field is not found ( if user not set it ), interval format fallback to
-     * the default interval pattern.
-     * If user does not provide default interval pattern, it fallback to
-     * "{date0} - {date1}"
-     *
-     * @param skeleton  the skeleton on which interval format based.
-     * @param locale    the given locale
-     * @param dtitvinf  the DateIntervalInfo object.
-     * @param status    output param set to success/failure code on exit
-     * @return          a date time interval formatter which the caller owns.
-     * @stable ICU 4.0
-	 * <p>
-	 * <h4>Sample code</h4>
-	 * \snippet samples/dtitvfmtsample/dtitvfmtsample.cpp dtitvfmtPreDefined1
-	 * \snippet samples/dtitvfmtsample/dtitvfmtsample.cpp dtitvfmtCustomized
-	 * <p>
-     */
-    static DateIntervalFormat* U_EXPORT2 createInstance(
-                                              const UnicodeString& skeleton,
-                                              const Locale& locale,
-                                              const DateIntervalInfo& dtitvinf,
-                                              UErrorCode& status);
-
-    /**
-     * Destructor.
-     * @stable ICU 4.0
-     */
-    virtual ~DateIntervalFormat();
-
-    /**
-     * Clone this Format object polymorphically. The caller owns the result and
-     * should delete it when done.
-     * @return    A copy of the object.
-     * @stable ICU 4.0
-     */
-    virtual DateIntervalFormat* clone() const override;
-
-    /**
-     * Return true if the given Format objects are semantically equal. Objects
-     * of different subclasses are considered unequal.
-     * @param other    the object to be compared with.
-     * @return         true if the given Format objects are semantically equal.
-     * @stable ICU 4.0
-     */
-    virtual bool operator==(const Format& other) const override;
-
-    /**
-     * Return true if the given Format objects are not semantically equal.
-     * Objects of different subclasses are considered unequal.
-     * @param other the object to be compared with.
-     * @return      true if the given Format objects are not semantically equal.
-     * @stable ICU 4.0
-     */
-    bool operator!=(const Format& other) const;
-
-
-    using Format::format;
-
-    /**
-     * Format an object to produce a string. This method handles Formattable
-     * objects with a DateInterval type.
-     * If a the Formattable object type is not a DateInterval,
-     * then it returns a failing UErrorCode.
-     *
-     * @param obj               The object to format.
-     *                          Must be a DateInterval.
-     * @param appendTo          Output parameter to receive result.
-     *                          Result is appended to existing contents.
-     * @param fieldPosition     On input: an alignment field, if desired.
-     *                          On output: the offsets of the alignment field.
-     *                          There may be multiple instances of a given field type
-     *                          in an interval format; in this case the fieldPosition
-     *                          offsets refer to the first instance.
-     * @param status            Output param filled with success/failure status.
-     * @return                  Reference to 'appendTo' parameter.
-     * @stable ICU 4.0
-     */
-    virtual UnicodeString& format(const Formattable& obj,
-                                  UnicodeString& appendTo,
-                                  FieldPosition& fieldPosition,
-                                  UErrorCode& status) const override;
-
-
-
-    /**
-     * Format a DateInterval to produce a string.
-     *
-     * @param dtInterval        DateInterval to be formatted.
-     * @param appendTo          Output parameter to receive result.
-     *                          Result is appended to existing contents.
-     * @param fieldPosition     On input: an alignment field, if desired.
-     *                          On output: the offsets of the alignment field.
-     *                          There may be multiple instances of a given field type
-     *                          in an interval format; in this case the fieldPosition
-     *                          offsets refer to the first instance.
-     * @param status            Output param filled with success/failure status.
-     * @return                  Reference to 'appendTo' parameter.
-     * @stable ICU 4.0
-     */
-    UnicodeString& format(const DateInterval* dtInterval,
-                          UnicodeString& appendTo,
-                          FieldPosition& fieldPosition,
-                          UErrorCode& status) const ;
-
-    /**
-     * Format a DateInterval to produce a FormattedDateInterval.
-     *
-     * The FormattedDateInterval exposes field information about the formatted string.
-     *
-     * @param dtInterval        DateInterval to be formatted.
-     * @param status            Set if an error occurs.
-     * @return                  A FormattedDateInterval containing the format result.
-     * @stable ICU 64
-     */
-    FormattedDateInterval formatToValue(
-        const DateInterval& dtInterval,
-        UErrorCode& status) const;
-
-    /**
-     * Format 2 Calendars to produce a string.
-     *
-     * Note: "fromCalendar" and "toCalendar" are not const,
-     * since calendar is not const in  SimpleDateFormat::format(Calendar&),
-     *
-     * @param fromCalendar      calendar set to the from date in date interval
-     *                          to be formatted into date interval string
-     * @param toCalendar        calendar set to the to date in date interval
-     *                          to be formatted into date interval string
-     * @param appendTo          Output parameter to receive result.
-     *                          Result is appended to existing contents.
-     * @param fieldPosition     On input: an alignment field, if desired.
-     *                          On output: the offsets of the alignment field.
-     *                          There may be multiple instances of a given field type
-     *                          in an interval format; in this case the fieldPosition
-     *                          offsets refer to the first instance.
-     * @param status            Output param filled with success/failure status.
-     *                          Caller needs to make sure it is SUCCESS
-     *                          at the function entrance
-     * @return                  Reference to 'appendTo' parameter.
-     * @stable ICU 4.0
-     */
-    UnicodeString& format(Calendar& fromCalendar,
-                          Calendar& toCalendar,
-                          UnicodeString& appendTo,
-                          FieldPosition& fieldPosition,
-                          UErrorCode& status) const ;
-
-    /**
-     * Format 2 Calendars to produce a FormattedDateInterval.
-     *
-     * The FormattedDateInterval exposes field information about the formatted string.
-     *
-     * Note: "fromCalendar" and "toCalendar" are not const,
-     * since calendar is not const in  SimpleDateFormat::format(Calendar&),
-     *
-     * @param fromCalendar      calendar set to the from date in date interval
-     *                          to be formatted into date interval string
-     * @param toCalendar        calendar set to the to date in date interval
-     *                          to be formatted into date interval string
-     * @param status            Set if an error occurs.
-     * @return                  A FormattedDateInterval containing the format result.
-     * @stable ICU 64
-     */
-    FormattedDateInterval formatToValue(
-        Calendar& fromCalendar,
-        Calendar& toCalendar,
-        UErrorCode& status) const;
-
-    /**
-     * Date interval parsing is not supported. Please do not use.
-     * <P>
-     * This method should handle parsing of
-     * date time interval strings into Formattable objects with
-     * DateInterval type, which is a pair of UDate.
-     * <P>
-     * Before calling, set parse_pos.index to the offset you want to start
-     * parsing at in the source. After calling, parse_pos.index is the end of
-     * the text you parsed. If error occurs, index is unchanged.
-     * <P>
-     * When parsing, leading whitespace is discarded (with a successful parse),
-     * while trailing whitespace is left as is.
-     * <P>
-     * See Format::parseObject() for more.
-     *
-     * @param source    The string to be parsed into an object.
-     * @param result    Formattable to be set to the parse result.
-     *                  If parse fails, return contents are undefined.
-     * @param parse_pos The position to start parsing at. Since no parsing
-     *                  is supported, upon return this param is unchanged.
-     * @return          A newly created Formattable* object, or nullptr
-     *                  on failure.  The caller owns this and should
-     *                  delete it when done.
-     * @internal ICU 4.0
-     */
-    virtual void parseObject(const UnicodeString& source,
-                             Formattable& result,
-                             ParsePosition& parse_pos) const override;
-
-
-    /**
-     * Gets the date time interval patterns.
-     * @return the date time interval patterns associated with
-     * this date interval formatter.
-     * @stable ICU 4.0
-     */
-    const DateIntervalInfo* getDateIntervalInfo(void) const;
-
-
-    /**
-     * Set the date time interval patterns.
-     * @param newIntervalPatterns   the given interval patterns to copy.
-     * @param status          output param set to success/failure code on exit
-     * @stable ICU 4.0
-     */
-    void setDateIntervalInfo(const DateIntervalInfo& newIntervalPatterns,
-                             UErrorCode& status);
-
-
-    /**
-     * Gets the date formatter. The DateIntervalFormat instance continues to own
-     * the returned DateFormatter object, and will use and possibly modify it
-     * during format operations. In a multi-threaded environment, the returned
-     * DateFormat can only be used if it is certain that no other threads are
-     * concurrently using this DateIntervalFormatter, even for nominally const
-     * functions.
-     *
-     * @return the date formatter associated with this date interval formatter.
-     * @stable ICU 4.0
-     */
-    const DateFormat* getDateFormat(void) const;
-
-    /**
-     * Returns a reference to the TimeZone used by this DateIntervalFormat's calendar.
-     * @return the time zone associated with the calendar of DateIntervalFormat.
-     * @stable ICU 4.8
-     */
-    virtual const TimeZone& getTimeZone(void) const;
-
-    /**
-     * Sets the time zone for the calendar used by this DateIntervalFormat object. The
-     * caller no longer owns the TimeZone object and should not delete it after this call.
-     * @param zoneToAdopt the TimeZone to be adopted.
-     * @stable ICU 4.8
-     */
-    virtual void adoptTimeZone(TimeZone* zoneToAdopt);
-
-    /**
-     * Sets the time zone for the calendar used by this DateIntervalFormat object.
-     * @param zone the new time zone.
-     * @stable ICU 4.8
-     */
-    virtual void setTimeZone(const TimeZone& zone);
-
-    /**
-     * Set a particular UDisplayContext value in the formatter, such as
-     * UDISPCTX_CAPITALIZATION_FOR_STANDALONE. This causes the formatted
-     * result to be capitalized appropriately for the context in which
-     * it is intended to be used, considering both the locale and the
-     * type of field at the beginning of the formatted result.
-     * @param value The UDisplayContext value to set.
-     * @param status Input/output status. If at entry this indicates a failure
-     *               status, the function will do nothing; otherwise this will be
-     *               updated with any new status from the function.
-     * @stable ICU 68
-     */
-    virtual void setContext(UDisplayContext value, UErrorCode& status);
-
-    /**
-     * Get the formatter's UDisplayContext value for the specified UDisplayContextType,
-     * such as UDISPCTX_TYPE_CAPITALIZATION.
-     * @param type The UDisplayContextType whose value to return
-     * @param status Input/output status. If at entry this indicates a failure
-     *               status, the function will do nothing; otherwise this will be
-     *               updated with any new status from the function.
-     * @return The UDisplayContextValue for the specified type.
-     * @stable ICU 68
-     */
-    virtual UDisplayContext getContext(UDisplayContextType type, UErrorCode& status) const;
-
-    /**
-     * Return the class ID for this class. This is useful only for comparing to
-     * a return value from getDynamicClassID(). For example:
-     * <pre>
-     * .   Base* polymorphic_pointer = createPolymorphicObject();
-     * .   if (polymorphic_pointer->getDynamicClassID() ==
-     * .       erived::getStaticClassID()) ...
-     * </pre>
-     * @return          The class ID for all objects of this class.
-     * @stable ICU 4.0
-     */
-    static UClassID U_EXPORT2 getStaticClassID(void);
-
-    /**
-     * Returns a unique class ID POLYMORPHICALLY. Pure virtual override. This
-     * method is to implement a simple version of RTTI, since not all C++
-     * compilers support genuine RTTI. Polymorphic operator==() and clone()
-     * methods call this method.
-     *
-     * @return          The class ID for this object. All objects of a
-     *                  given class have the same class ID.  Objects of
-     *                  other classes have different class IDs.
-     * @stable ICU 4.0
-     */
-    virtual UClassID getDynamicClassID(void) const override;
-
-protected:
-
-    /**
-     * Copy constructor.
-     * @stable ICU 4.0
-     */
-    DateIntervalFormat(const DateIntervalFormat&);
-
-    /**
-     * Assignment operator.
-     * @stable ICU 4.0
-     */
-    DateIntervalFormat& operator=(const DateIntervalFormat&);
-
-private:
-
-    /*
-     * This is for ICU internal use only. Please do not use.
-     * Save the interval pattern information.
-     * Interval pattern consists of 2 single date patterns and the separator.
-     * For example, interval pattern "MMM d - MMM d, yyyy" consists
-     * a single date pattern "MMM d", another single date pattern "MMM d, yyyy",
-     * and a separator "-".
-     * The pattern is divided into 2 parts. For above example,
-     * the first part is "MMM d - ", and the second part is "MMM d, yyyy".
-     * Also, the first date appears in an interval pattern could be
-     * the earlier date or the later date.
-     * And such information is saved in the interval pattern as well.
-     */
-    struct PatternInfo {
-        UnicodeString firstPart;
-        UnicodeString secondPart;
-        /**
-         * Whether the first date in interval pattern is later date or not.
-         * Fallback format set the default ordering.
-         * And for a particular interval pattern, the order can be
-         * overridden by prefixing the interval pattern with "latestFirst:" or
-         * "earliestFirst:"
-         * For example, given 2 date, Jan 10, 2007 to Feb 10, 2007.
-         * if the fallback format is "{0} - {1}",
-         * and the pattern is "d MMM - d MMM yyyy", the interval format is
-         * "10 Jan - 10 Feb, 2007".
-         * If the pattern is "latestFirst:d MMM - d MMM yyyy",
-         * the interval format is "10 Feb - 10 Jan, 2007"
-         */
-        UBool         laterDateFirst;
-    };
-
-
-    /**
-     * default constructor
-     * @internal (private)
-     */
-    DateIntervalFormat();
-
-    /**
-     * Construct a DateIntervalFormat from DateFormat,
-     * a DateIntervalInfo, and skeleton.
-     * DateFormat provides the timezone, calendar,
-     * full pattern, and date format symbols information.
-     * It should be a SimpleDateFormat object which
-     * has a pattern in it.
-     * the DateIntervalInfo provides the interval patterns.
-     *
-     * Note: the DateIntervalFormat takes ownership of both
-     * DateFormat and DateIntervalInfo objects.
-     * Caller should not delete them.
-     *
-     * @param locale    the locale of this date interval formatter.
-     * @param dtItvInfo the DateIntervalInfo object to be adopted.
-     * @param skeleton  the skeleton of the date formatter
-     * @param status    output param set to success/failure code on exit
-     */
-    DateIntervalFormat(const Locale& locale, DateIntervalInfo* dtItvInfo,
-                       const UnicodeString* skeleton, UErrorCode& status);
-
-
-    /**
-     * Construct a DateIntervalFormat from DateFormat
-     * and a DateIntervalInfo.
-     *
-     * It is a wrapper of the constructor.
-     *
-     * @param locale    the locale of this date interval formatter.
-     * @param dtitvinf  the DateIntervalInfo object to be adopted.
-     * @param skeleton  the skeleton of this formatter.
-     * @param status    Output param set to success/failure code.
-     * @return          a date time interval formatter which the caller owns.
-     */
-    static DateIntervalFormat* U_EXPORT2 create(const Locale& locale,
-                                                DateIntervalInfo* dtitvinf,
-                                                const UnicodeString* skeleton,
-                                                UErrorCode& status);
-
-    /**
-     *  Below are for generating interval patterns local to the formatter
-     */
-
-    /** Like fallbackFormat, but only formats the range part of the fallback. */
-    void fallbackFormatRange(
-        Calendar& fromCalendar,
-        Calendar& toCalendar,
-        UnicodeString& appendTo,
-        int8_t& firstIndex,
-        FieldPositionHandler& fphandler,
-        UErrorCode& status) const;
-
-    /**
-     * Format 2 Calendars using fall-back interval pattern
-     *
-     * The full pattern used in this fall-back format is the
-     * full pattern of the date formatter.
-     *
-     * gFormatterMutex must already be locked when calling this function.
-     *
-     * @param fromCalendar      calendar set to the from date in date interval
-     *                          to be formatted into date interval string
-     * @param toCalendar        calendar set to the to date in date interval
-     *                          to be formatted into date interval string
-     * @param fromToOnSameDay   true iff from and to dates are on the same day
-     *                          (any difference is in ampm/hours or below)
-     * @param appendTo          Output parameter to receive result.
-     *                          Result is appended to existing contents.
-     * @param firstIndex        See formatImpl for more information.
-     * @param fphandler         See formatImpl for more information.
-     * @param status            output param set to success/failure code on exit
-     * @return                  Reference to 'appendTo' parameter.
-     * @internal (private)
-     */
-    UnicodeString& fallbackFormat(Calendar& fromCalendar,
-                                  Calendar& toCalendar,
-                                  UBool fromToOnSameDay,
-                                  UnicodeString& appendTo,
-                                  int8_t& firstIndex,
-                                  FieldPositionHandler& fphandler,
-                                  UErrorCode& status) const;
-
-
-
-    /**
-     * Initialize interval patterns locale to this formatter
-     *
-     * This code is a bit complicated since
-     * 1. the interval patterns saved in resource bundle files are interval
-     *    patterns based on date or time only.
-     *    It does not have interval patterns based on both date and time.
-     *    Interval patterns on both date and time are algorithm generated.
-     *
-     *    For example, it has interval patterns on skeleton "dMy" and "hm",
-     *    but it does not have interval patterns on skeleton "dMyhm".
-     *
-     *    The rule to generate interval patterns for both date and time skeleton are
-     *    1) when the year, month, or day differs, concatenate the two original
-     *    expressions with a separator between,
-     *    For example, interval pattern from "Jan 10, 2007 10:10 am"
-     *    to "Jan 11, 2007 10:10am" is
-     *    "Jan 10, 2007 10:10 am - Jan 11, 2007 10:10am"
-     *
-     *    2) otherwise, present the date followed by the range expression
-     *    for the time.
-     *    For example, interval pattern from "Jan 10, 2007 10:10 am"
-     *    to "Jan 10, 2007 11:10am" is
-     *    "Jan 10, 2007 10:10 am - 11:10am"
-     *
-     * 2. even a pattern does not request a certain calendar field,
-     *    the interval pattern needs to include such field if such fields are
-     *    different between 2 dates.
-     *    For example, a pattern/skeleton is "hm", but the interval pattern
-     *    includes year, month, and date when year, month, and date differs.
-     *
-     *
-     * @param status    output param set to success/failure code on exit
-     */
-    void initializePattern(UErrorCode& status);
-
-
-
-    /**
-     * Set fall back interval pattern given a calendar field,
-     * a skeleton, and a date time pattern generator.
-     * @param field      the largest different calendar field
-     * @param skeleton   a skeleton
-     * @param status     output param set to success/failure code on exit
-     */
-    void setFallbackPattern(UCalendarDateFields field,
-                            const UnicodeString& skeleton,
-                            UErrorCode& status);
-    
-
-
-    /**
-     * Converts special hour metacharacters (such as 'j') in the skeleton into locale-appropriate
-     * pattern characters.
-     *
-     *
-     *  @param skeleton               The skeleton to convert
-     *  @return A copy of the skeleton, which "j" and any other special hour metacharacters converted to the regular ones.
-     *
-     */
-    UnicodeString normalizeHourMetacharacters(const UnicodeString& skeleton) const;
-
-
-
-    /**
-     * get separated date and time skeleton from a combined skeleton.
-     *
-     * The difference between date skeleton and normalizedDateSkeleton are:
-     * 1. both 'y' and 'd' are appeared only once in normalizeDateSkeleton
-     * 2. 'E' and 'EE' are normalized into 'EEE'
-     * 3. 'MM' is normalized into 'M'
-     *
-     ** the difference between time skeleton and normalizedTimeSkeleton are:
-     * 1. both 'H' and 'h' are normalized as 'h' in normalized time skeleton,
-     * 2. 'a' is omitted in normalized time skeleton.
-     * 3. there is only one appearance for 'h', 'm','v', 'z' in normalized time
-     *    skeleton
-     *
-     *
-     *  @param skeleton               given combined skeleton.
-     *  @param date                   Output parameter for date only skeleton.
-     *  @param normalizedDate         Output parameter for normalized date only
-     *
-     *  @param time                   Output parameter for time only skeleton.
-     *  @param normalizedTime         Output parameter for normalized time only
-     *                                skeleton.
-     *
-     */
-    static void  U_EXPORT2 getDateTimeSkeleton(const UnicodeString& skeleton,
-                                    UnicodeString& date,
-                                    UnicodeString& normalizedDate,
-                                    UnicodeString& time,
-                                    UnicodeString& normalizedTime);
-
-
-
-    /**
-     * Generate date or time interval pattern from resource,
-     * and set them into the interval pattern locale to this formatter.
-     *
-     * It needs to handle the following:
-     * 1. need to adjust field width.
-     *    For example, the interval patterns saved in DateIntervalInfo
-     *    includes "dMMMy", but not "dMMMMy".
-     *    Need to get interval patterns for dMMMMy from dMMMy.
-     *    Another example, the interval patterns saved in DateIntervalInfo
-     *    includes "hmv", but not "hmz".
-     *    Need to get interval patterns for "hmz' from 'hmv'
-     *
-     * 2. there might be no pattern for 'y' differ for skeleton "Md",
-     *    in order to get interval patterns for 'y' differ,
-     *    need to look for it from skeleton 'yMd'
-     *
-     * @param dateSkeleton   normalized date skeleton
-     * @param timeSkeleton   normalized time skeleton
-     * @return               whether the resource is found for the skeleton.
-     *                       true if interval pattern found for the skeleton,
-     *                       false otherwise.
-     */
-    UBool setSeparateDateTimePtn(const UnicodeString& dateSkeleton,
-                                 const UnicodeString& timeSkeleton);
-
-
-
-
-    /**
-     * Generate interval pattern from existing resource
-     *
-     * It not only save the interval patterns,
-     * but also return the extended skeleton and its best match skeleton.
-     *
-     * @param field           largest different calendar field
-     * @param skeleton        skeleton
-     * @param bestSkeleton    the best match skeleton which has interval pattern
-     *                        defined in resource
-     * @param differenceInfo  the difference between skeleton and best skeleton
-     *         0 means the best matched skeleton is the same as input skeleton
-     *         1 means the fields are the same, but field width are different
-     *         2 means the only difference between fields are v/z,
-     *        -1 means there are other fields difference
-     *
-     * @param extendedSkeleton      extended skeleton
-     * @param extendedBestSkeleton  extended best match skeleton
-     * @return                      whether the interval pattern is found
-     *                              through extending skeleton or not.
-     *                              true if interval pattern is found by
-     *                              extending skeleton, false otherwise.
-     */
-    UBool setIntervalPattern(UCalendarDateFields field,
-                             const UnicodeString* skeleton,
-                             const UnicodeString* bestSkeleton,
-                             int8_t differenceInfo,
-                             UnicodeString* extendedSkeleton = nullptr,
-                             UnicodeString* extendedBestSkeleton = nullptr);
-
-    /**
-     * Adjust field width in best match interval pattern to match
-     * the field width in input skeleton.
-     *
-     * TODO (xji) make a general solution
-     * The adjusting rule can be:
-     * 1. always adjust
-     * 2. never adjust
-     * 3. default adjust, which means adjust according to the following rules
-     * 3.1 always adjust string, such as MMM and MMMM
-     * 3.2 never adjust between string and numeric, such as MM and MMM
-     * 3.3 always adjust year
-     * 3.4 do not adjust 'd', 'h', or 'm' if h presents
-     * 3.5 do not adjust 'M' if it is numeric(?)
-     *
-     * Since date interval format is well-formed format,
-     * date and time skeletons are normalized previously,
-     * till this stage, the adjust here is only "adjust strings, such as MMM
-     * and MMMM, EEE and EEEE.
-     *
-     * @param inputSkeleton            the input skeleton
-     * @param bestMatchSkeleton        the best match skeleton
-     * @param bestMatchIntervalPattern the best match interval pattern
-     * @param differenceInfo           the difference between 2 skeletons
-     *                                 1 means only field width differs
-     *                                 2 means v/z exchange
-     * @param suppressDayPeriodField if true, remove the day period field from the pattern, if there is one
-     * @param adjustedIntervalPattern  adjusted interval pattern
-     */
-    static void U_EXPORT2 adjustFieldWidth(
-                            const UnicodeString& inputSkeleton,
-                            const UnicodeString& bestMatchSkeleton,
-                            const UnicodeString& bestMatchIntervalPattern,
-                            int8_t differenceInfo,
-                            UBool suppressDayPeriodField,
-                            UnicodeString& adjustedIntervalPattern);
-
-    /**
-     * Does the same thing as UnicodeString::findAndReplace(), except that it won't perform
-     * the substitution inside quoted literal text.
-     * @param targetString The string to perform the find-replace operation on.
-     * @param strToReplace The string to search for and replace in the target string.
-     * @param strToReplaceWith The string to substitute in wherever `stringToReplace` was found.
-     */
-    static void U_EXPORT2 findReplaceInPattern(UnicodeString& targetString,
-                                               const UnicodeString& strToReplace,
-                                               const UnicodeString& strToReplaceWith);
-
-    /**
-     * Concat a single date pattern with a time interval pattern,
-     * set it into the intervalPatterns, while field is time field.
-     * This is used to handle time interval patterns on skeleton with
-     * both time and date. Present the date followed by
-     * the range expression for the time.
-     * @param format         date and time format
-     * @param datePattern    date pattern
-     * @param field          time calendar field: AM_PM, HOUR, MINUTE
-     * @param status         output param set to success/failure code on exit
-     */
-    void concatSingleDate2TimeInterval(UnicodeString& format,
-                                       const UnicodeString& datePattern,
-                                       UCalendarDateFields field,
-                                       UErrorCode& status);
-
-    /**
-     * check whether a calendar field present in a skeleton.
-     * @param field      calendar field need to check
-     * @param skeleton   given skeleton on which to check the calendar field
-     * @return           true if field present in a skeleton.
-     */
-    static UBool U_EXPORT2 fieldExistsInSkeleton(UCalendarDateFields field,
-                                                 const UnicodeString& skeleton);
-
-
-    /**
-     * Split interval patterns into 2 part.
-     * @param intervalPattern  interval pattern
-     * @return the index in interval pattern which split the pattern into 2 part
-     */
-    static int32_t  U_EXPORT2 splitPatternInto2Part(const UnicodeString& intervalPattern);
-
-
-    /**
-     * Break interval patterns as 2 part and save them into pattern info.
-     * @param field            calendar field
-     * @param intervalPattern  interval pattern
-     */
-    void setIntervalPattern(UCalendarDateFields field,
-                            const UnicodeString& intervalPattern);
-
-
-    /**
-     * Break interval patterns as 2 part and save them into pattern info.
-     * @param field            calendar field
-     * @param intervalPattern  interval pattern
-     * @param laterDateFirst   whether later date appear first in interval pattern
-     */
-    void setIntervalPattern(UCalendarDateFields field,
-                            const UnicodeString& intervalPattern,
-                            UBool laterDateFirst);
-
-
-    /**
-     * Set pattern information.
-     *
-     * @param field            calendar field
-     * @param firstPart        the first part in interval pattern
-     * @param secondPart       the second part in interval pattern
-     * @param laterDateFirst   whether the first date in intervalPattern
-     *                         is earlier date or later date
-     */
-    void setPatternInfo(UCalendarDateFields field,
-                        const UnicodeString* firstPart,
-                        const UnicodeString* secondPart,
-                        UBool laterDateFirst);
-
-    /**
-     * Format 2 Calendars to produce a string.
-     * Implementation of the similar public format function.
-     * Must be called with gFormatterMutex already locked.
-     *
-     * Note: "fromCalendar" and "toCalendar" are not const,
-     * since calendar is not const in  SimpleDateFormat::format(Calendar&),
-     *
-     * @param fromCalendar      calendar set to the from date in date interval
-     *                          to be formatted into date interval string
-     * @param toCalendar        calendar set to the to date in date interval
-     *                          to be formatted into date interval string
-     * @param appendTo          Output parameter to receive result.
-     *                          Result is appended to existing contents.
-     * @param firstIndex        0 if the first output date is fromCalendar;
-     *                          1 if it corresponds to toCalendar;
-     *                          -1 if there is only one date printed.
-     * @param fphandler         Handler for field position information.
-     *                          The fields will be from the UDateFormatField enum.
-     * @param status            Output param filled with success/failure status.
-     *                          Caller needs to make sure it is SUCCESS
-     *                          at the function entrance
-     * @return                  Reference to 'appendTo' parameter.
-     * @internal (private)
-     */
-    UnicodeString& formatImpl(Calendar& fromCalendar,
-                              Calendar& toCalendar,
-                              UnicodeString& appendTo,
-                              int8_t& firstIndex,
-                              FieldPositionHandler& fphandler,
-                              UErrorCode& status) const ;
-
-    /** Version of formatImpl for DateInterval. */
-    UnicodeString& formatIntervalImpl(const DateInterval& dtInterval,
-                              UnicodeString& appendTo,
-                              int8_t& firstIndex,
-                              FieldPositionHandler& fphandler,
-                              UErrorCode& status) const;
-
-
-    // from calendar field to pattern letter
-    static const char16_t fgCalendarFieldToPatternLetter[];
-
-
-    /**
-     * The interval patterns for this locale.
-     */
-    DateIntervalInfo*     fInfo;
-
-    /**
-     * The DateFormat object used to format single pattern
-     */
-    SimpleDateFormat*     fDateFormat;
-
-    /**
-     * The 2 calendars with the from and to date.
-     * could re-use the calendar in fDateFormat,
-     * but keeping 2 calendars make it clear and clean.
-     */
-    Calendar* fFromCalendar;
-    Calendar* fToCalendar;
-
-    Locale fLocale;
-
-    /**
-     * Following are interval information relevant (locale) to this formatter.
-     */
-    UnicodeString fSkeleton;
-    PatternInfo fIntervalPatterns[DateIntervalInfo::kIPI_MAX_INDEX];
-
-    /**
-     * Patterns for fallback formatting.
-     */
-    UnicodeString* fDatePattern;
-    UnicodeString* fTimePattern;
-    UnicodeString* fDateTimeFormat;
-
-    /**
-     * Other formatting information
-     */
-    UDisplayContext fCapitalizationContext;
-};
-
-inline bool
-DateIntervalFormat::operator!=(const Format& other) const  {
-    return !operator==(other);
-}
-
-U_NAMESPACE_END
-
-#endif /* #if !UCONFIG_NO_FORMATTING */
-
-#endif /* U_SHOW_CPLUSPLUS_API */
-
-#endif // _DTITVFMT_H__
-//eof
->>>>>>> a8a80be5
+// © 2016 and later: Unicode, Inc. and others.
+// License & terms of use: http://www.unicode.org/copyright.html
+/********************************************************************************
+* Copyright (C) 2008-2016, International Business Machines Corporation and
+* others. All Rights Reserved.
+*******************************************************************************
+*
+* File DTITVFMT.H
+*
+*******************************************************************************
+*/
+
+#ifndef __DTITVFMT_H__
+#define __DTITVFMT_H__
+
+
+#include "unicode/utypes.h"
+
+#if U_SHOW_CPLUSPLUS_API
+
+/**
+ * \file
+ * \brief C++ API: Format and parse date interval in a language-independent manner.
+ */
+
+#if !UCONFIG_NO_FORMATTING
+
+#include "unicode/ucal.h"
+#include "unicode/smpdtfmt.h"
+#include "unicode/dtintrv.h"
+#include "unicode/dtitvinf.h"
+#include "unicode/dtptngen.h"
+#include "unicode/formattedvalue.h"
+#include "unicode/udisplaycontext.h"
+
+U_NAMESPACE_BEGIN
+
+
+class FormattedDateIntervalData;
+class DateIntervalFormat;
+
+/**
+ * An immutable class containing the result of a date interval formatting operation.
+ *
+ * Instances of this class are immutable and thread-safe.
+ *
+ * When calling nextPosition():
+ * The fields are returned from left to right. The special field category
+ * UFIELD_CATEGORY_DATE_INTERVAL_SPAN is used to indicate which datetime
+ * primitives came from which arguments: 0 means fromCalendar, and 1 means
+ * toCalendar. The span category will always occur before the
+ * corresponding fields in UFIELD_CATEGORY_DATE
+ * in the nextPosition() iterator.
+ *
+ * Not intended for public subclassing.
+ *
+ * @stable ICU 64
+ */
+class U_I18N_API FormattedDateInterval : public UMemory, public FormattedValue {
+  public:
+    /**
+     * Default constructor; makes an empty FormattedDateInterval.
+     * @stable ICU 64
+     */
+    FormattedDateInterval() : fData(nullptr), fErrorCode(U_INVALID_STATE_ERROR) {}
+
+    /**
+     * Move constructor: Leaves the source FormattedDateInterval in an undefined state.
+     * @stable ICU 64
+     */
+    FormattedDateInterval(FormattedDateInterval&& src) noexcept;
+
+    /**
+     * Destruct an instance of FormattedDateInterval.
+     * @stable ICU 64
+     */
+    virtual ~FormattedDateInterval() override;
+
+    /** Copying not supported; use move constructor instead. */
+    FormattedDateInterval(const FormattedDateInterval&) = delete;
+
+    /** Copying not supported; use move assignment instead. */
+    FormattedDateInterval& operator=(const FormattedDateInterval&) = delete;
+
+    /**
+     * Move assignment: Leaves the source FormattedDateInterval in an undefined state.
+     * @stable ICU 64
+     */
+    FormattedDateInterval& operator=(FormattedDateInterval&& src) noexcept;
+
+    /** @copydoc FormattedValue::toString() */
+    UnicodeString toString(UErrorCode& status) const override;
+
+    /** @copydoc FormattedValue::toTempString() */
+    UnicodeString toTempString(UErrorCode& status) const override;
+
+    /** @copydoc FormattedValue::appendTo() */
+    Appendable &appendTo(Appendable& appendable, UErrorCode& status) const override;
+
+    /** @copydoc FormattedValue::nextPosition() */
+    UBool nextPosition(ConstrainedFieldPosition& cfpos, UErrorCode& status) const override;
+
+  private:
+    FormattedDateIntervalData *fData;
+    UErrorCode fErrorCode;
+    explicit FormattedDateInterval(FormattedDateIntervalData *results)
+        : fData(results), fErrorCode(U_ZERO_ERROR) {}
+    explicit FormattedDateInterval(UErrorCode errorCode)
+        : fData(nullptr), fErrorCode(errorCode) {}
+    friend class DateIntervalFormat;
+};
+
+
+/**
+ * DateIntervalFormat is a class for formatting and parsing date
+ * intervals in a language-independent manner.
+ * Only formatting is supported, parsing is not supported.
+ *
+ * <P>
+ * Date interval means from one date to another date,
+ * for example, from "Jan 11, 2008" to "Jan 18, 2008".
+ * We introduced class DateInterval to represent it.
+ * DateInterval is a pair of UDate, which is
+ * the standard milliseconds since 24:00 GMT, Jan 1, 1970.
+ *
+ * <P>
+ * DateIntervalFormat formats a DateInterval into
+ * text as compactly as possible.
+ * For example, the date interval format from "Jan 11, 2008" to "Jan 18,. 2008"
+ * is "Jan 11-18, 2008" for English.
+ * And it parses text into DateInterval,
+ * although initially, parsing is not supported.
+ *
+ * <P>
+ * There is no structural information in date time patterns.
+ * For any punctuations and string literals inside a date time pattern,
+ * we do not know whether it is just a separator, or a prefix, or a suffix.
+ * Without such information, so, it is difficult to generate a sub-pattern
+ * (or super-pattern) by algorithm.
+ * So, formatting a DateInterval is pattern-driven. It is very
+ * similar to formatting in SimpleDateFormat.
+ * We introduce class DateIntervalInfo to save date interval
+ * patterns, similar to date time pattern in SimpleDateFormat.
+ *
+ * <P>
+ * Logically, the interval patterns are mappings
+ * from (skeleton, the_largest_different_calendar_field)
+ * to (date_interval_pattern).
+ *
+ * <P>
+ * A skeleton
+ * <ol>
+ * <li>
+ * only keeps the field pattern letter and ignores all other parts
+ * in a pattern, such as space, punctuations, and string literals.
+ * </li>
+ * <li>
+ * hides the order of fields.
+ * </li>
+ * <li>
+ * might hide a field's pattern letter length.
+ * </li>
+ * </ol>
+ *
+ * For those non-digit calendar fields, the pattern letter length is
+ * important, such as MMM, MMMM, and MMMMM; EEE and EEEE,
+ * and the field's pattern letter length is honored.
+ *
+ * For the digit calendar fields,  such as M or MM, d or dd, yy or yyyy,
+ * the field pattern length is ignored and the best match, which is defined
+ * in date time patterns, will be returned without honor the field pattern
+ * letter length in skeleton.
+ *
+ * <P>
+ * The calendar fields we support for interval formatting are:
+ * year, month, date, day-of-week, am-pm, hour, hour-of-day, minute, second,
+ * and millisecond.
+ * (though we do not currently have specific intervalFormat date for skeletons
+ * with seconds and millisecond).
+ * Those calendar fields can be defined in the following order:
+ * year >  month > date > hour (in day) >  minute > second > millisecond
+ *
+ * The largest different calendar fields between 2 calendars is the
+ * first different calendar field in above order.
+ *
+ * For example: the largest different calendar fields between "Jan 10, 2007"
+ * and "Feb 20, 2008" is year.
+ *
+ * <P>
+ * For other calendar fields, the compact interval formatting is not
+ * supported. And the interval format will be fall back to fall-back
+ * patterns, which is mostly "{date0} - {date1}".
+ *
+ * <P>
+ * There is a set of pre-defined static skeleton strings.
+ * There are pre-defined interval patterns for those pre-defined skeletons
+ * in locales' resource files.
+ * For example, for a skeleton UDAT_YEAR_ABBR_MONTH_DAY, which is  &quot;yMMMd&quot;,
+ * in  en_US, if the largest different calendar field between date1 and date2
+ * is &quot;year&quot;, the date interval pattern  is &quot;MMM d, yyyy - MMM d, yyyy&quot;,
+ * such as &quot;Jan 10, 2007 - Jan 10, 2008&quot;.
+ * If the largest different calendar field between date1 and date2 is &quot;month&quot;,
+ * the date interval pattern is &quot;MMM d - MMM d, yyyy&quot;,
+ * such as &quot;Jan 10 - Feb 10, 2007&quot;.
+ * If the largest different calendar field between date1 and date2 is &quot;day&quot;,
+ * the date interval pattern is &quot;MMM d-d, yyyy&quot;, such as &quot;Jan 10-20, 2007&quot;.
+ *
+ * For date skeleton, the interval patterns when year, or month, or date is
+ * different are defined in resource files.
+ * For time skeleton, the interval patterns when am/pm, or hour, or minute is
+ * different are defined in resource files.
+ *
+ * <P>
+ * If a skeleton is not found in a locale's DateIntervalInfo, which means
+ * the interval patterns for the skeleton is not defined in resource file,
+ * the interval pattern will falls back to the interval "fallback" pattern
+ * defined in resource file.
+ * If the interval "fallback" pattern is not defined, the default fall-back
+ * is "{date0} - {data1}".
+ *
+ * <P>
+ * For the combination of date and time,
+ * The rule to generate interval patterns are:
+ * <ol>
+ * <li>
+ *    when the year, month, or day differs, falls back to fall-back
+ *    interval pattern, which mostly is the concatenate the two original
+ *    expressions with a separator between,
+ *    For example, interval pattern from "Jan 10, 2007 10:10 am"
+ *    to "Jan 11, 2007 10:10am" is
+ *    "Jan 10, 2007 10:10 am - Jan 11, 2007 10:10am"
+ * </li>
+ * <li>
+ *    otherwise, present the date followed by the range expression
+ *    for the time.
+ *    For example, interval pattern from "Jan 10, 2007 10:10 am"
+ *    to "Jan 10, 2007 11:10am" is "Jan 10, 2007 10:10 am - 11:10am"
+ * </li>
+ * </ol>
+ *
+ *
+ * <P>
+ * If two dates are the same, the interval pattern is the single date pattern.
+ * For example, interval pattern from "Jan 10, 2007" to "Jan 10, 2007" is
+ * "Jan 10, 2007".
+ *
+ * Or if the presenting fields between 2 dates have the exact same values,
+ * the interval pattern is the  single date pattern.
+ * For example, if user only requests year and month,
+ * the interval pattern from "Jan 10, 2007" to "Jan 20, 2007" is "Jan 2007".
+ *
+ * <P>
+ * DateIntervalFormat needs the following information for correct
+ * formatting: time zone, calendar type, pattern, date format symbols,
+ * and date interval patterns.
+ * It can be instantiated in 2 ways:
+ * <ol>
+ * <li>
+ *    create an instance using default or given locale plus given skeleton.
+ *    Users are encouraged to created date interval formatter this way and
+ *    to use the pre-defined skeleton macros, such as
+ *    UDAT_YEAR_NUM_MONTH, which consists the calendar fields and
+ *    the format style.
+ * </li>
+ * <li>
+ *    create an instance using default or given locale plus given skeleton
+ *    plus a given DateIntervalInfo.
+ *    This factory method is for powerful users who want to provide their own
+ *    interval patterns.
+ *    Locale provides the timezone, calendar, and format symbols information.
+ *    Local plus skeleton provides full pattern information.
+ *    DateIntervalInfo provides the date interval patterns.
+ * </li>
+ * </ol>
+ *
+ * <P>
+ * For the calendar field pattern letter, such as G, y, M, d, a, h, H, m, s etc.
+ * DateIntervalFormat uses the same syntax as that of
+ * DateTime format.
+ *
+ * <P>
+ * Code Sample: general usage
+ * <pre>
+ * \code
+ *   // the date interval object which the DateIntervalFormat formats on
+ *   // and parses into
+ *   DateInterval*  dtInterval = new DateInterval(1000*3600*24, 1000*3600*24*2);
+ *   UErrorCode status = U_ZERO_ERROR;
+ *   DateIntervalFormat* dtIntervalFmt = DateIntervalFormat::createInstance(
+ *                           UDAT_YEAR_MONTH_DAY,
+ *                           Locale("en", "GB", ""), status);
+ *   UnicodeUnicodeString dateIntervalString;
+ *   FieldPosition pos = 0;
+ *   // formatting
+ *   dtIntervalFmt->format(dtInterval, dateIntervalUnicodeString, pos, status);
+ *   delete dtIntervalFmt;
+ * \endcode
+ * </pre>
+ */
+class U_I18N_API DateIntervalFormat : public Format {
+public:
+
+    /**
+     * Construct a DateIntervalFormat from skeleton and  the default locale.
+     *
+     * This is a convenient override of
+     * createInstance(const UnicodeString& skeleton, const Locale& locale,
+     *                UErrorCode&)
+     * with the value of locale as default locale.
+     *
+     * @param skeleton  the skeleton on which interval format based.
+     * @param status    output param set to success/failure code on exit
+     * @return          a date time interval formatter which the caller owns.
+     * @stable ICU 4.0
+     */
+    static DateIntervalFormat* U_EXPORT2 createInstance(
+                                               const UnicodeString& skeleton,
+                                               UErrorCode& status);
+
+    /**
+     * Construct a DateIntervalFormat from skeleton and a given locale.
+     * <P>
+     * In this factory method,
+     * the date interval pattern information is load from resource files.
+     * Users are encouraged to created date interval formatter this way and
+     * to use the pre-defined skeleton macros.
+     *
+     * <P>
+     * There are pre-defined skeletons (defined in udate.h) having predefined
+     * interval patterns in resource files.
+     * Users are encouraged to use those macros.
+     * For example:
+     * DateIntervalFormat::createInstance(UDAT_MONTH_DAY, status)
+     *
+     * The given Locale provides the interval patterns.
+     * For example, for en_GB, if skeleton is UDAT_YEAR_ABBR_MONTH_WEEKDAY_DAY,
+     * which is "yMMMEEEd",
+     * the interval patterns defined in resource file to above skeleton are:
+     * "EEE, d MMM, yyyy - EEE, d MMM, yyyy" for year differs,
+     * "EEE, d MMM - EEE, d MMM, yyyy" for month differs,
+     * "EEE, d - EEE, d MMM, yyyy" for day differs,
+     * @param skeleton  the skeleton on which the interval format is based.
+     * @param locale    the given locale
+     * @param status    output param set to success/failure code on exit
+     * @return          a date time interval formatter which the caller owns.
+     * @stable ICU 4.0
+	 * <p>
+	 * <h4>Sample code</h4>
+	 * \snippet samples/dtitvfmtsample/dtitvfmtsample.cpp dtitvfmtPreDefined1
+	 * \snippet samples/dtitvfmtsample/dtitvfmtsample.cpp dtitvfmtPreDefined
+	 * <p>
+     */
+
+    static DateIntervalFormat* U_EXPORT2 createInstance(
+                                               const UnicodeString& skeleton,
+                                               const Locale& locale,
+                                               UErrorCode& status);
+
+    /**
+     * Construct a DateIntervalFormat from skeleton
+     *  DateIntervalInfo, and default locale.
+     *
+     * This is a convenient override of
+     * createInstance(const UnicodeString& skeleton, const Locale& locale,
+     *                const DateIntervalInfo& dtitvinf, UErrorCode&)
+     * with the locale value as default locale.
+     *
+     * @param skeleton  the skeleton on which interval format based.
+     * @param dtitvinf  the DateIntervalInfo object.
+     * @param status    output param set to success/failure code on exit
+     * @return          a date time interval formatter which the caller owns.
+     * @stable ICU 4.0
+     */
+    static DateIntervalFormat* U_EXPORT2 createInstance(
+                                              const UnicodeString& skeleton,
+                                              const DateIntervalInfo& dtitvinf,
+                                              UErrorCode& status);
+
+    /**
+     * Construct a DateIntervalFormat from skeleton
+     * a DateIntervalInfo, and the given locale.
+     *
+     * <P>
+     * In this factory method, user provides its own date interval pattern
+     * information, instead of using those pre-defined data in resource file.
+     * This factory method is for powerful users who want to provide their own
+     * interval patterns.
+     * <P>
+     * There are pre-defined skeletons (defined in udate.h) having predefined
+     * interval patterns in resource files.
+     * Users are encouraged to use those macros.
+     * For example:
+     * DateIntervalFormat::createInstance(UDAT_MONTH_DAY, status)
+     *
+     * The DateIntervalInfo provides the interval patterns.
+     * and the DateIntervalInfo ownership remains to the caller.
+     *
+     * User are encouraged to set default interval pattern in DateIntervalInfo
+     * as well, if they want to set other interval patterns ( instead of
+     * reading the interval patterns from resource files).
+     * When the corresponding interval pattern for a largest calendar different
+     * field is not found ( if user not set it ), interval format fallback to
+     * the default interval pattern.
+     * If user does not provide default interval pattern, it fallback to
+     * "{date0} - {date1}"
+     *
+     * @param skeleton  the skeleton on which interval format based.
+     * @param locale    the given locale
+     * @param dtitvinf  the DateIntervalInfo object.
+     * @param status    output param set to success/failure code on exit
+     * @return          a date time interval formatter which the caller owns.
+     * @stable ICU 4.0
+	 * <p>
+	 * <h4>Sample code</h4>
+	 * \snippet samples/dtitvfmtsample/dtitvfmtsample.cpp dtitvfmtPreDefined1
+	 * \snippet samples/dtitvfmtsample/dtitvfmtsample.cpp dtitvfmtCustomized
+	 * <p>
+     */
+    static DateIntervalFormat* U_EXPORT2 createInstance(
+                                              const UnicodeString& skeleton,
+                                              const Locale& locale,
+                                              const DateIntervalInfo& dtitvinf,
+                                              UErrorCode& status);
+
+    /**
+     * Destructor.
+     * @stable ICU 4.0
+     */
+    virtual ~DateIntervalFormat();
+
+    /**
+     * Clone this Format object polymorphically. The caller owns the result and
+     * should delete it when done.
+     * @return    A copy of the object.
+     * @stable ICU 4.0
+     */
+    virtual DateIntervalFormat* clone() const override;
+
+    /**
+     * Return true if the given Format objects are semantically equal. Objects
+     * of different subclasses are considered unequal.
+     * @param other    the object to be compared with.
+     * @return         true if the given Format objects are semantically equal.
+     * @stable ICU 4.0
+     */
+    virtual bool operator==(const Format& other) const override;
+
+    /**
+     * Return true if the given Format objects are not semantically equal.
+     * Objects of different subclasses are considered unequal.
+     * @param other the object to be compared with.
+     * @return      true if the given Format objects are not semantically equal.
+     * @stable ICU 4.0
+     */
+    bool operator!=(const Format& other) const;
+
+
+    using Format::format;
+
+    /**
+     * Format an object to produce a string. This method handles Formattable
+     * objects with a DateInterval type.
+     * If a the Formattable object type is not a DateInterval,
+     * then it returns a failing UErrorCode.
+     *
+     * @param obj               The object to format.
+     *                          Must be a DateInterval.
+     * @param appendTo          Output parameter to receive result.
+     *                          Result is appended to existing contents.
+     * @param fieldPosition     On input: an alignment field, if desired.
+     *                          On output: the offsets of the alignment field.
+     *                          There may be multiple instances of a given field type
+     *                          in an interval format; in this case the fieldPosition
+     *                          offsets refer to the first instance.
+     * @param status            Output param filled with success/failure status.
+     * @return                  Reference to 'appendTo' parameter.
+     * @stable ICU 4.0
+     */
+    virtual UnicodeString& format(const Formattable& obj,
+                                  UnicodeString& appendTo,
+                                  FieldPosition& fieldPosition,
+                                  UErrorCode& status) const override;
+
+
+
+    /**
+     * Format a DateInterval to produce a string.
+     *
+     * @param dtInterval        DateInterval to be formatted.
+     * @param appendTo          Output parameter to receive result.
+     *                          Result is appended to existing contents.
+     * @param fieldPosition     On input: an alignment field, if desired.
+     *                          On output: the offsets of the alignment field.
+     *                          There may be multiple instances of a given field type
+     *                          in an interval format; in this case the fieldPosition
+     *                          offsets refer to the first instance.
+     * @param status            Output param filled with success/failure status.
+     * @return                  Reference to 'appendTo' parameter.
+     * @stable ICU 4.0
+     */
+    UnicodeString& format(const DateInterval* dtInterval,
+                          UnicodeString& appendTo,
+                          FieldPosition& fieldPosition,
+                          UErrorCode& status) const ;
+
+    /**
+     * Format a DateInterval to produce a FormattedDateInterval.
+     *
+     * The FormattedDateInterval exposes field information about the formatted string.
+     *
+     * @param dtInterval        DateInterval to be formatted.
+     * @param status            Set if an error occurs.
+     * @return                  A FormattedDateInterval containing the format result.
+     * @stable ICU 64
+     */
+    FormattedDateInterval formatToValue(
+        const DateInterval& dtInterval,
+        UErrorCode& status) const;
+
+    /**
+     * Format 2 Calendars to produce a string.
+     *
+     * Note: "fromCalendar" and "toCalendar" are not const,
+     * since calendar is not const in  SimpleDateFormat::format(Calendar&),
+     *
+     * @param fromCalendar      calendar set to the from date in date interval
+     *                          to be formatted into date interval string
+     * @param toCalendar        calendar set to the to date in date interval
+     *                          to be formatted into date interval string
+     * @param appendTo          Output parameter to receive result.
+     *                          Result is appended to existing contents.
+     * @param fieldPosition     On input: an alignment field, if desired.
+     *                          On output: the offsets of the alignment field.
+     *                          There may be multiple instances of a given field type
+     *                          in an interval format; in this case the fieldPosition
+     *                          offsets refer to the first instance.
+     * @param status            Output param filled with success/failure status.
+     *                          Caller needs to make sure it is SUCCESS
+     *                          at the function entrance
+     * @return                  Reference to 'appendTo' parameter.
+     * @stable ICU 4.0
+     */
+    UnicodeString& format(Calendar& fromCalendar,
+                          Calendar& toCalendar,
+                          UnicodeString& appendTo,
+                          FieldPosition& fieldPosition,
+                          UErrorCode& status) const ;
+
+    /**
+     * Format 2 Calendars to produce a FormattedDateInterval.
+     *
+     * The FormattedDateInterval exposes field information about the formatted string.
+     *
+     * Note: "fromCalendar" and "toCalendar" are not const,
+     * since calendar is not const in  SimpleDateFormat::format(Calendar&),
+     *
+     * @param fromCalendar      calendar set to the from date in date interval
+     *                          to be formatted into date interval string
+     * @param toCalendar        calendar set to the to date in date interval
+     *                          to be formatted into date interval string
+     * @param status            Set if an error occurs.
+     * @return                  A FormattedDateInterval containing the format result.
+     * @stable ICU 64
+     */
+    FormattedDateInterval formatToValue(
+        Calendar& fromCalendar,
+        Calendar& toCalendar,
+        UErrorCode& status) const;
+
+    /**
+     * Date interval parsing is not supported. Please do not use.
+     * <P>
+     * This method should handle parsing of
+     * date time interval strings into Formattable objects with
+     * DateInterval type, which is a pair of UDate.
+     * <P>
+     * Before calling, set parse_pos.index to the offset you want to start
+     * parsing at in the source. After calling, parse_pos.index is the end of
+     * the text you parsed. If error occurs, index is unchanged.
+     * <P>
+     * When parsing, leading whitespace is discarded (with a successful parse),
+     * while trailing whitespace is left as is.
+     * <P>
+     * See Format::parseObject() for more.
+     *
+     * @param source    The string to be parsed into an object.
+     * @param result    Formattable to be set to the parse result.
+     *                  If parse fails, return contents are undefined.
+     * @param parse_pos The position to start parsing at. Since no parsing
+     *                  is supported, upon return this param is unchanged.
+     * @return          A newly created Formattable* object, or nullptr
+     *                  on failure.  The caller owns this and should
+     *                  delete it when done.
+     * @internal ICU 4.0
+     */
+    virtual void parseObject(const UnicodeString& source,
+                             Formattable& result,
+                             ParsePosition& parse_pos) const override;
+
+
+    /**
+     * Gets the date time interval patterns.
+     * @return the date time interval patterns associated with
+     * this date interval formatter.
+     * @stable ICU 4.0
+     */
+    const DateIntervalInfo* getDateIntervalInfo(void) const;
+
+
+    /**
+     * Set the date time interval patterns.
+     * @param newIntervalPatterns   the given interval patterns to copy.
+     * @param status          output param set to success/failure code on exit
+     * @stable ICU 4.0
+     */
+    void setDateIntervalInfo(const DateIntervalInfo& newIntervalPatterns,
+                             UErrorCode& status);
+
+
+    /**
+     * Gets the date formatter. The DateIntervalFormat instance continues to own
+     * the returned DateFormatter object, and will use and possibly modify it
+     * during format operations. In a multi-threaded environment, the returned
+     * DateFormat can only be used if it is certain that no other threads are
+     * concurrently using this DateIntervalFormatter, even for nominally const
+     * functions.
+     *
+     * @return the date formatter associated with this date interval formatter.
+     * @stable ICU 4.0
+     */
+    const DateFormat* getDateFormat(void) const;
+
+    /**
+     * Returns a reference to the TimeZone used by this DateIntervalFormat's calendar.
+     * @return the time zone associated with the calendar of DateIntervalFormat.
+     * @stable ICU 4.8
+     */
+    virtual const TimeZone& getTimeZone(void) const;
+
+    /**
+     * Sets the time zone for the calendar used by this DateIntervalFormat object. The
+     * caller no longer owns the TimeZone object and should not delete it after this call.
+     * @param zoneToAdopt the TimeZone to be adopted.
+     * @stable ICU 4.8
+     */
+    virtual void adoptTimeZone(TimeZone* zoneToAdopt);
+
+    /**
+     * Sets the time zone for the calendar used by this DateIntervalFormat object.
+     * @param zone the new time zone.
+     * @stable ICU 4.8
+     */
+    virtual void setTimeZone(const TimeZone& zone);
+
+    /**
+     * Set a particular UDisplayContext value in the formatter, such as
+     * UDISPCTX_CAPITALIZATION_FOR_STANDALONE. This causes the formatted
+     * result to be capitalized appropriately for the context in which
+     * it is intended to be used, considering both the locale and the
+     * type of field at the beginning of the formatted result.
+     * @param value The UDisplayContext value to set.
+     * @param status Input/output status. If at entry this indicates a failure
+     *               status, the function will do nothing; otherwise this will be
+     *               updated with any new status from the function.
+     * @stable ICU 68
+     */
+    virtual void setContext(UDisplayContext value, UErrorCode& status);
+
+    /**
+     * Get the formatter's UDisplayContext value for the specified UDisplayContextType,
+     * such as UDISPCTX_TYPE_CAPITALIZATION.
+     * @param type The UDisplayContextType whose value to return
+     * @param status Input/output status. If at entry this indicates a failure
+     *               status, the function will do nothing; otherwise this will be
+     *               updated with any new status from the function.
+     * @return The UDisplayContextValue for the specified type.
+     * @stable ICU 68
+     */
+    virtual UDisplayContext getContext(UDisplayContextType type, UErrorCode& status) const;
+
+    /**
+     * Return the class ID for this class. This is useful only for comparing to
+     * a return value from getDynamicClassID(). For example:
+     * <pre>
+     * .   Base* polymorphic_pointer = createPolymorphicObject();
+     * .   if (polymorphic_pointer->getDynamicClassID() ==
+     * .       erived::getStaticClassID()) ...
+     * </pre>
+     * @return          The class ID for all objects of this class.
+     * @stable ICU 4.0
+     */
+    static UClassID U_EXPORT2 getStaticClassID(void);
+
+    /**
+     * Returns a unique class ID POLYMORPHICALLY. Pure virtual override. This
+     * method is to implement a simple version of RTTI, since not all C++
+     * compilers support genuine RTTI. Polymorphic operator==() and clone()
+     * methods call this method.
+     *
+     * @return          The class ID for this object. All objects of a
+     *                  given class have the same class ID.  Objects of
+     *                  other classes have different class IDs.
+     * @stable ICU 4.0
+     */
+    virtual UClassID getDynamicClassID(void) const override;
+
+protected:
+
+    /**
+     * Copy constructor.
+     * @stable ICU 4.0
+     */
+    DateIntervalFormat(const DateIntervalFormat&);
+
+    /**
+     * Assignment operator.
+     * @stable ICU 4.0
+     */
+    DateIntervalFormat& operator=(const DateIntervalFormat&);
+
+private:
+
+    /*
+     * This is for ICU internal use only. Please do not use.
+     * Save the interval pattern information.
+     * Interval pattern consists of 2 single date patterns and the separator.
+     * For example, interval pattern "MMM d - MMM d, yyyy" consists
+     * a single date pattern "MMM d", another single date pattern "MMM d, yyyy",
+     * and a separator "-".
+     * The pattern is divided into 2 parts. For above example,
+     * the first part is "MMM d - ", and the second part is "MMM d, yyyy".
+     * Also, the first date appears in an interval pattern could be
+     * the earlier date or the later date.
+     * And such information is saved in the interval pattern as well.
+     */
+    struct PatternInfo {
+        UnicodeString firstPart;
+        UnicodeString secondPart;
+        /**
+         * Whether the first date in interval pattern is later date or not.
+         * Fallback format set the default ordering.
+         * And for a particular interval pattern, the order can be
+         * overridden by prefixing the interval pattern with "latestFirst:" or
+         * "earliestFirst:"
+         * For example, given 2 date, Jan 10, 2007 to Feb 10, 2007.
+         * if the fallback format is "{0} - {1}",
+         * and the pattern is "d MMM - d MMM yyyy", the interval format is
+         * "10 Jan - 10 Feb, 2007".
+         * If the pattern is "latestFirst:d MMM - d MMM yyyy",
+         * the interval format is "10 Feb - 10 Jan, 2007"
+         */
+        UBool         laterDateFirst;
+    };
+
+
+    /**
+     * default constructor
+     * @internal (private)
+     */
+    DateIntervalFormat();
+
+    /**
+     * Construct a DateIntervalFormat from DateFormat,
+     * a DateIntervalInfo, and skeleton.
+     * DateFormat provides the timezone, calendar,
+     * full pattern, and date format symbols information.
+     * It should be a SimpleDateFormat object which
+     * has a pattern in it.
+     * the DateIntervalInfo provides the interval patterns.
+     *
+     * Note: the DateIntervalFormat takes ownership of both
+     * DateFormat and DateIntervalInfo objects.
+     * Caller should not delete them.
+     *
+     * @param locale    the locale of this date interval formatter.
+     * @param dtItvInfo the DateIntervalInfo object to be adopted.
+     * @param skeleton  the skeleton of the date formatter
+     * @param status    output param set to success/failure code on exit
+     */
+    DateIntervalFormat(const Locale& locale, DateIntervalInfo* dtItvInfo,
+                       const UnicodeString* skeleton, UErrorCode& status);
+
+
+    /**
+     * Construct a DateIntervalFormat from DateFormat
+     * and a DateIntervalInfo.
+     *
+     * It is a wrapper of the constructor.
+     *
+     * @param locale    the locale of this date interval formatter.
+     * @param dtitvinf  the DateIntervalInfo object to be adopted.
+     * @param skeleton  the skeleton of this formatter.
+     * @param status    Output param set to success/failure code.
+     * @return          a date time interval formatter which the caller owns.
+     */
+    static DateIntervalFormat* U_EXPORT2 create(const Locale& locale,
+                                                DateIntervalInfo* dtitvinf,
+                                                const UnicodeString* skeleton,
+                                                UErrorCode& status);
+
+    /**
+     *  Below are for generating interval patterns local to the formatter
+     */
+
+    /** Like fallbackFormat, but only formats the range part of the fallback. */
+    void fallbackFormatRange(
+        Calendar& fromCalendar,
+        Calendar& toCalendar,
+        UnicodeString& appendTo,
+        int8_t& firstIndex,
+        FieldPositionHandler& fphandler,
+        UErrorCode& status) const;
+
+    /**
+     * Format 2 Calendars using fall-back interval pattern
+     *
+     * The full pattern used in this fall-back format is the
+     * full pattern of the date formatter.
+     *
+     * gFormatterMutex must already be locked when calling this function.
+     *
+     * @param fromCalendar      calendar set to the from date in date interval
+     *                          to be formatted into date interval string
+     * @param toCalendar        calendar set to the to date in date interval
+     *                          to be formatted into date interval string
+     * @param fromToOnSameDay   true iff from and to dates are on the same day
+     *                          (any difference is in ampm/hours or below)
+     * @param appendTo          Output parameter to receive result.
+     *                          Result is appended to existing contents.
+     * @param firstIndex        See formatImpl for more information.
+     * @param fphandler         See formatImpl for more information.
+     * @param status            output param set to success/failure code on exit
+     * @return                  Reference to 'appendTo' parameter.
+     * @internal (private)
+     */
+    UnicodeString& fallbackFormat(Calendar& fromCalendar,
+                                  Calendar& toCalendar,
+                                  UBool fromToOnSameDay,
+                                  UnicodeString& appendTo,
+                                  int8_t& firstIndex,
+                                  FieldPositionHandler& fphandler,
+                                  UErrorCode& status) const;
+
+
+
+    /**
+     * Initialize interval patterns locale to this formatter
+     *
+     * This code is a bit complicated since
+     * 1. the interval patterns saved in resource bundle files are interval
+     *    patterns based on date or time only.
+     *    It does not have interval patterns based on both date and time.
+     *    Interval patterns on both date and time are algorithm generated.
+     *
+     *    For example, it has interval patterns on skeleton "dMy" and "hm",
+     *    but it does not have interval patterns on skeleton "dMyhm".
+     *
+     *    The rule to generate interval patterns for both date and time skeleton are
+     *    1) when the year, month, or day differs, concatenate the two original
+     *    expressions with a separator between,
+     *    For example, interval pattern from "Jan 10, 2007 10:10 am"
+     *    to "Jan 11, 2007 10:10am" is
+     *    "Jan 10, 2007 10:10 am - Jan 11, 2007 10:10am"
+     *
+     *    2) otherwise, present the date followed by the range expression
+     *    for the time.
+     *    For example, interval pattern from "Jan 10, 2007 10:10 am"
+     *    to "Jan 10, 2007 11:10am" is
+     *    "Jan 10, 2007 10:10 am - 11:10am"
+     *
+     * 2. even a pattern does not request a certain calendar field,
+     *    the interval pattern needs to include such field if such fields are
+     *    different between 2 dates.
+     *    For example, a pattern/skeleton is "hm", but the interval pattern
+     *    includes year, month, and date when year, month, and date differs.
+     *
+     *
+     * @param status    output param set to success/failure code on exit
+     */
+    void initializePattern(UErrorCode& status);
+
+
+
+    /**
+     * Set fall back interval pattern given a calendar field,
+     * a skeleton, and a date time pattern generator.
+     * @param field      the largest different calendar field
+     * @param skeleton   a skeleton
+     * @param status     output param set to success/failure code on exit
+     */
+    void setFallbackPattern(UCalendarDateFields field,
+                            const UnicodeString& skeleton,
+                            UErrorCode& status);
+    
+
+
+    /**
+     * Converts special hour metacharacters (such as 'j') in the skeleton into locale-appropriate
+     * pattern characters.
+     *
+     *
+     *  @param skeleton               The skeleton to convert
+     *  @return A copy of the skeleton, which "j" and any other special hour metacharacters converted to the regular ones.
+     *
+     */
+    UnicodeString normalizeHourMetacharacters(const UnicodeString& skeleton) const;
+
+
+
+    /**
+     * get separated date and time skeleton from a combined skeleton.
+     *
+     * The difference between date skeleton and normalizedDateSkeleton are:
+     * 1. both 'y' and 'd' are appeared only once in normalizeDateSkeleton
+     * 2. 'E' and 'EE' are normalized into 'EEE'
+     * 3. 'MM' is normalized into 'M'
+     *
+     ** the difference between time skeleton and normalizedTimeSkeleton are:
+     * 1. both 'H' and 'h' are normalized as 'h' in normalized time skeleton,
+     * 2. 'a' is omitted in normalized time skeleton.
+     * 3. there is only one appearance for 'h', 'm','v', 'z' in normalized time
+     *    skeleton
+     *
+     *
+     *  @param skeleton               given combined skeleton.
+     *  @param date                   Output parameter for date only skeleton.
+     *  @param normalizedDate         Output parameter for normalized date only
+     *
+     *  @param time                   Output parameter for time only skeleton.
+     *  @param normalizedTime         Output parameter for normalized time only
+     *                                skeleton.
+     *
+     */
+    static void  U_EXPORT2 getDateTimeSkeleton(const UnicodeString& skeleton,
+                                    UnicodeString& date,
+                                    UnicodeString& normalizedDate,
+                                    UnicodeString& time,
+                                    UnicodeString& normalizedTime);
+
+
+
+    /**
+     * Generate date or time interval pattern from resource,
+     * and set them into the interval pattern locale to this formatter.
+     *
+     * It needs to handle the following:
+     * 1. need to adjust field width.
+     *    For example, the interval patterns saved in DateIntervalInfo
+     *    includes "dMMMy", but not "dMMMMy".
+     *    Need to get interval patterns for dMMMMy from dMMMy.
+     *    Another example, the interval patterns saved in DateIntervalInfo
+     *    includes "hmv", but not "hmz".
+     *    Need to get interval patterns for "hmz' from 'hmv'
+     *
+     * 2. there might be no pattern for 'y' differ for skeleton "Md",
+     *    in order to get interval patterns for 'y' differ,
+     *    need to look for it from skeleton 'yMd'
+     *
+     * @param dateSkeleton   normalized date skeleton
+     * @param timeSkeleton   normalized time skeleton
+     * @return               whether the resource is found for the skeleton.
+     *                       true if interval pattern found for the skeleton,
+     *                       false otherwise.
+     */
+    UBool setSeparateDateTimePtn(const UnicodeString& dateSkeleton,
+                                 const UnicodeString& timeSkeleton);
+
+
+
+
+    /**
+     * Generate interval pattern from existing resource
+     *
+     * It not only save the interval patterns,
+     * but also return the extended skeleton and its best match skeleton.
+     *
+     * @param field           largest different calendar field
+     * @param skeleton        skeleton
+     * @param bestSkeleton    the best match skeleton which has interval pattern
+     *                        defined in resource
+     * @param differenceInfo  the difference between skeleton and best skeleton
+     *         0 means the best matched skeleton is the same as input skeleton
+     *         1 means the fields are the same, but field width are different
+     *         2 means the only difference between fields are v/z,
+     *        -1 means there are other fields difference
+     *
+     * @param extendedSkeleton      extended skeleton
+     * @param extendedBestSkeleton  extended best match skeleton
+     * @return                      whether the interval pattern is found
+     *                              through extending skeleton or not.
+     *                              true if interval pattern is found by
+     *                              extending skeleton, false otherwise.
+     */
+    UBool setIntervalPattern(UCalendarDateFields field,
+                             const UnicodeString* skeleton,
+                             const UnicodeString* bestSkeleton,
+                             int8_t differenceInfo,
+                             UnicodeString* extendedSkeleton = nullptr,
+                             UnicodeString* extendedBestSkeleton = nullptr);
+
+    /**
+     * Adjust field width in best match interval pattern to match
+     * the field width in input skeleton.
+     *
+     * TODO (xji) make a general solution
+     * The adjusting rule can be:
+     * 1. always adjust
+     * 2. never adjust
+     * 3. default adjust, which means adjust according to the following rules
+     * 3.1 always adjust string, such as MMM and MMMM
+     * 3.2 never adjust between string and numeric, such as MM and MMM
+     * 3.3 always adjust year
+     * 3.4 do not adjust 'd', 'h', or 'm' if h presents
+     * 3.5 do not adjust 'M' if it is numeric(?)
+     *
+     * Since date interval format is well-formed format,
+     * date and time skeletons are normalized previously,
+     * till this stage, the adjust here is only "adjust strings, such as MMM
+     * and MMMM, EEE and EEEE.
+     *
+     * @param inputSkeleton            the input skeleton
+     * @param bestMatchSkeleton        the best match skeleton
+     * @param bestMatchIntervalPattern the best match interval pattern
+     * @param differenceInfo           the difference between 2 skeletons
+     *                                 1 means only field width differs
+     *                                 2 means v/z exchange
+     * @param suppressDayPeriodField if true, remove the day period field from the pattern, if there is one
+     * @param adjustedIntervalPattern  adjusted interval pattern
+     */
+    static void U_EXPORT2 adjustFieldWidth(
+                            const UnicodeString& inputSkeleton,
+                            const UnicodeString& bestMatchSkeleton,
+                            const UnicodeString& bestMatchIntervalPattern,
+                            int8_t differenceInfo,
+                            UBool suppressDayPeriodField,
+                            UnicodeString& adjustedIntervalPattern);
+
+    /**
+     * Does the same thing as UnicodeString::findAndReplace(), except that it won't perform
+     * the substitution inside quoted literal text.
+     * @param targetString The string to perform the find-replace operation on.
+     * @param strToReplace The string to search for and replace in the target string.
+     * @param strToReplaceWith The string to substitute in wherever `stringToReplace` was found.
+     */
+    static void U_EXPORT2 findReplaceInPattern(UnicodeString& targetString,
+                                               const UnicodeString& strToReplace,
+                                               const UnicodeString& strToReplaceWith);
+
+    /**
+     * Concat a single date pattern with a time interval pattern,
+     * set it into the intervalPatterns, while field is time field.
+     * This is used to handle time interval patterns on skeleton with
+     * both time and date. Present the date followed by
+     * the range expression for the time.
+     * @param format         date and time format
+     * @param datePattern    date pattern
+     * @param field          time calendar field: AM_PM, HOUR, MINUTE
+     * @param status         output param set to success/failure code on exit
+     */
+    void concatSingleDate2TimeInterval(UnicodeString& format,
+                                       const UnicodeString& datePattern,
+                                       UCalendarDateFields field,
+                                       UErrorCode& status);
+
+    /**
+     * check whether a calendar field present in a skeleton.
+     * @param field      calendar field need to check
+     * @param skeleton   given skeleton on which to check the calendar field
+     * @return           true if field present in a skeleton.
+     */
+    static UBool U_EXPORT2 fieldExistsInSkeleton(UCalendarDateFields field,
+                                                 const UnicodeString& skeleton);
+
+
+    /**
+     * Split interval patterns into 2 part.
+     * @param intervalPattern  interval pattern
+     * @return the index in interval pattern which split the pattern into 2 part
+     */
+    static int32_t  U_EXPORT2 splitPatternInto2Part(const UnicodeString& intervalPattern);
+
+
+    /**
+     * Break interval patterns as 2 part and save them into pattern info.
+     * @param field            calendar field
+     * @param intervalPattern  interval pattern
+     */
+    void setIntervalPattern(UCalendarDateFields field,
+                            const UnicodeString& intervalPattern);
+
+
+    /**
+     * Break interval patterns as 2 part and save them into pattern info.
+     * @param field            calendar field
+     * @param intervalPattern  interval pattern
+     * @param laterDateFirst   whether later date appear first in interval pattern
+     */
+    void setIntervalPattern(UCalendarDateFields field,
+                            const UnicodeString& intervalPattern,
+                            UBool laterDateFirst);
+
+
+    /**
+     * Set pattern information.
+     *
+     * @param field            calendar field
+     * @param firstPart        the first part in interval pattern
+     * @param secondPart       the second part in interval pattern
+     * @param laterDateFirst   whether the first date in intervalPattern
+     *                         is earlier date or later date
+     */
+    void setPatternInfo(UCalendarDateFields field,
+                        const UnicodeString* firstPart,
+                        const UnicodeString* secondPart,
+                        UBool laterDateFirst);
+
+    /**
+     * Format 2 Calendars to produce a string.
+     * Implementation of the similar public format function.
+     * Must be called with gFormatterMutex already locked.
+     *
+     * Note: "fromCalendar" and "toCalendar" are not const,
+     * since calendar is not const in  SimpleDateFormat::format(Calendar&),
+     *
+     * @param fromCalendar      calendar set to the from date in date interval
+     *                          to be formatted into date interval string
+     * @param toCalendar        calendar set to the to date in date interval
+     *                          to be formatted into date interval string
+     * @param appendTo          Output parameter to receive result.
+     *                          Result is appended to existing contents.
+     * @param firstIndex        0 if the first output date is fromCalendar;
+     *                          1 if it corresponds to toCalendar;
+     *                          -1 if there is only one date printed.
+     * @param fphandler         Handler for field position information.
+     *                          The fields will be from the UDateFormatField enum.
+     * @param status            Output param filled with success/failure status.
+     *                          Caller needs to make sure it is SUCCESS
+     *                          at the function entrance
+     * @return                  Reference to 'appendTo' parameter.
+     * @internal (private)
+     */
+    UnicodeString& formatImpl(Calendar& fromCalendar,
+                              Calendar& toCalendar,
+                              UnicodeString& appendTo,
+                              int8_t& firstIndex,
+                              FieldPositionHandler& fphandler,
+                              UErrorCode& status) const ;
+
+    /** Version of formatImpl for DateInterval. */
+    UnicodeString& formatIntervalImpl(const DateInterval& dtInterval,
+                              UnicodeString& appendTo,
+                              int8_t& firstIndex,
+                              FieldPositionHandler& fphandler,
+                              UErrorCode& status) const;
+
+
+    // from calendar field to pattern letter
+    static const char16_t fgCalendarFieldToPatternLetter[];
+
+
+    /**
+     * The interval patterns for this locale.
+     */
+    DateIntervalInfo*     fInfo;
+
+    /**
+     * The DateFormat object used to format single pattern
+     */
+    SimpleDateFormat*     fDateFormat;
+
+    /**
+     * The 2 calendars with the from and to date.
+     * could re-use the calendar in fDateFormat,
+     * but keeping 2 calendars make it clear and clean.
+     */
+    Calendar* fFromCalendar;
+    Calendar* fToCalendar;
+
+    Locale fLocale;
+
+    /**
+     * Following are interval information relevant (locale) to this formatter.
+     */
+    UnicodeString fSkeleton;
+    PatternInfo fIntervalPatterns[DateIntervalInfo::kIPI_MAX_INDEX];
+
+    /**
+     * Patterns for fallback formatting.
+     */
+    UnicodeString* fDatePattern;
+    UnicodeString* fTimePattern;
+    UnicodeString* fDateTimeFormat;
+
+    /**
+     * Other formatting information
+     */
+    UDisplayContext fCapitalizationContext;
+};
+
+inline bool
+DateIntervalFormat::operator!=(const Format& other) const  {
+    return !operator==(other);
+}
+
+U_NAMESPACE_END
+
+#endif /* #if !UCONFIG_NO_FORMATTING */
+
+#endif /* U_SHOW_CPLUSPLUS_API */
+
+#endif // _DTITVFMT_H__
+//eof