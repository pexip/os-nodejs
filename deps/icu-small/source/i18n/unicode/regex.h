--- conflicted
+++ resolved
@@ -1,3767 +1,1882 @@
-<<<<<<< HEAD
-// © 2016 and later: Unicode, Inc. and others.
-// License & terms of use: http://www.unicode.org/copyright.html
-/*
-**********************************************************************
-*   Copyright (C) 2002-2016, International Business Machines
-*   Corporation and others.  All Rights Reserved.
-**********************************************************************
-*   file name:  regex.h
-*   encoding:   UTF-8
-*   indentation:4
-*
-*   created on: 2002oct22
-*   created by: Andy Heninger
-*
-*   ICU Regular Expressions, API for C++
-*/
-
-#ifndef REGEX_H
-#define REGEX_H
-
-//#define REGEX_DEBUG
-
-/**
- * \file
- * \brief  C++ API:  Regular Expressions
- *
- * The ICU API for processing regular expressions consists of two classes,
- *  `RegexPattern` and `RegexMatcher`.
- *  `RegexPattern` objects represent a pre-processed, or compiled
- *  regular expression.  They are created from a regular expression pattern string,
- *  and can be used to create `RegexMatcher` objects for the pattern.
- *
- * Class `RegexMatcher` bundles together a regular expression
- *  pattern and a target string to which the search pattern will be applied.
- *  `RegexMatcher` includes API for doing plain find or search
- *  operations, for search and replace operations, and for obtaining detailed
- *  information about bounds of a match.
- *
- * Note that by constructing `RegexMatcher` objects directly from regular
- * expression pattern strings application code can be simplified and the explicit
- * need for `RegexPattern` objects can usually be eliminated.
- *
- */
-
-#include "unicode/utypes.h"
-
-#if U_SHOW_CPLUSPLUS_API
-
-#if !UCONFIG_NO_REGULAR_EXPRESSIONS
-
-#include "unicode/uobject.h"
-#include "unicode/unistr.h"
-#include "unicode/utext.h"
-#include "unicode/parseerr.h"
-
-#include "unicode/uregex.h"
-
-// Forward Declarations
-
-struct UHashtable;
-
-U_NAMESPACE_BEGIN
-
-struct Regex8BitSet;
-class  RegexCImpl;
-class  RegexMatcher;
-class  RegexPattern;
-struct REStackFrame;
-class  BreakIterator;
-class  UnicodeSet;
-class  UVector;
-class  UVector32;
-class  UVector64;
-
-
-/**
-  * Class `RegexPattern` represents a compiled regular expression.  It includes
-  * factory methods for creating a RegexPattern object from the source (string) form
-  * of a regular expression, methods for creating RegexMatchers that allow the pattern
-  * to be applied to input text, and a few convenience methods for simple common
-  * uses of regular expressions.
-  *
-  * Class RegexPattern is not intended to be subclassed.
-  *
-  * @stable ICU 2.4
-  */
-class U_I18N_API RegexPattern U_FINAL : public UObject {
-public:
-
-    /**
-     * default constructor.  Create a RegexPattern object that refers to no actual
-     *   pattern.  Not normally needed; RegexPattern objects are usually
-     *   created using the factory method `compile()`.
-     *
-     * @stable ICU 2.4
-     */
-    RegexPattern();
-
-    /**
-     * Copy Constructor.  Create a new RegexPattern object that is equivalent
-     *                    to the source object.
-     * @param source the pattern object to be copied.
-     * @stable ICU 2.4
-     */
-    RegexPattern(const RegexPattern &source);
-
-    /**
-     * Destructor.  Note that a RegexPattern object must persist so long as any
-     *  RegexMatcher objects that were created from the RegexPattern are active.
-     * @stable ICU 2.4
-     */
-    virtual ~RegexPattern();
-
-    /**
-     * Comparison operator.  Two RegexPattern objects are considered equal if they
-     * were constructed from identical source patterns using the same #URegexpFlag
-     * settings.
-     * @param that a RegexPattern object to compare with "this".
-     * @return true if the objects are equivalent.
-     * @stable ICU 2.4
-     */
-    UBool           operator==(const RegexPattern& that) const;
-
-    /**
-     * Comparison operator.  Two RegexPattern objects are considered equal if they
-     * were constructed from identical source patterns using the same #URegexpFlag
-     * settings.
-     * @param that a RegexPattern object to compare with "this".
-     * @return true if the objects are different.
-     * @stable ICU 2.4
-     */
-    inline UBool    operator!=(const RegexPattern& that) const {return ! operator ==(that);}
-
-    /**
-     * Assignment operator.  After assignment, this RegexPattern will behave identically
-     *     to the source object.
-     * @stable ICU 2.4
-     */
-    RegexPattern  &operator =(const RegexPattern &source);
-
-    /**
-     * Create an exact copy of this RegexPattern object.  Since RegexPattern is not
-     * intended to be subclassed, <code>clone()</code> and the copy construction are
-     * equivalent operations.
-     * @return the copy of this RegexPattern
-     * @stable ICU 2.4
-     */
-    virtual RegexPattern  *clone() const;
-
-
-   /**
-    * Compiles the regular expression in string form into a RegexPattern
-    * object.  These compile methods, rather than the constructors, are the usual
-    * way that RegexPattern objects are created.
-    *
-    * Note that RegexPattern objects must not be deleted while RegexMatcher
-    * objects created from the pattern are active.  RegexMatchers keep a pointer
-    * back to their pattern, so premature deletion of the pattern is a
-    * catastrophic error.
-    *
-    * All #URegexpFlag pattern match mode flags are set to their default values.
-    *
-    * Note that it is often more convenient to construct a RegexMatcher directly
-    *    from a pattern string rather than separately compiling the pattern and
-    *    then creating a RegexMatcher object from the pattern.
-    *
-    * @param regex The regular expression to be compiled.
-    * @param pe    Receives the position (line and column nubers) of any error
-    *              within the regular expression.)
-    * @param status A reference to a UErrorCode to receive any errors.
-    * @return      A regexPattern object for the compiled pattern.
-    *
-    * @stable ICU 2.4
-    */
-    static RegexPattern * U_EXPORT2 compile( const UnicodeString &regex,
-        UParseError          &pe,
-        UErrorCode           &status);
-
-   /**
-    * Compiles the regular expression in string form into a RegexPattern
-    * object.  These compile methods, rather than the constructors, are the usual
-    * way that RegexPattern objects are created.
-    *
-    * Note that RegexPattern objects must not be deleted while RegexMatcher
-    * objects created from the pattern are active.  RegexMatchers keep a pointer
-    * back to their pattern, so premature deletion of the pattern is a
-    * catastrophic error.
-    *
-    * All #URegexpFlag pattern match mode flags are set to their default values.
-    *
-    * Note that it is often more convenient to construct a RegexMatcher directly
-    *    from a pattern string rather than separately compiling the pattern and
-    *    then creating a RegexMatcher object from the pattern.
-    *
-    * @param regex The regular expression to be compiled. Note, the text referred
-    *              to by this UText must not be deleted during the lifetime of the
-    *              RegexPattern object or any RegexMatcher object created from it.
-    * @param pe    Receives the position (line and column nubers) of any error
-    *              within the regular expression.)
-    * @param status A reference to a UErrorCode to receive any errors.
-    * @return      A regexPattern object for the compiled pattern.
-    *
-    * @stable ICU 4.6
-    */
-    static RegexPattern * U_EXPORT2 compile( UText *regex,
-        UParseError          &pe,
-        UErrorCode           &status);
-
-   /**
-    * Compiles the regular expression in string form into a RegexPattern
-    * object using the specified #URegexpFlag match mode flags.  These compile methods,
-    * rather than the constructors, are the usual way that RegexPattern objects
-    * are created.
-    *
-    * Note that RegexPattern objects must not be deleted while RegexMatcher
-    * objects created from the pattern are active.  RegexMatchers keep a pointer
-    * back to their pattern, so premature deletion of the pattern is a
-    * catastrophic error.
-    *
-    * Note that it is often more convenient to construct a RegexMatcher directly
-    *    from a pattern string instead of than separately compiling the pattern and
-    *    then creating a RegexMatcher object from the pattern.
-    *
-    * @param regex The regular expression to be compiled.
-    * @param flags The #URegexpFlag match mode flags to be used, e.g. #UREGEX_CASE_INSENSITIVE.
-    * @param pe    Receives the position (line and column numbers) of any error
-    *              within the regular expression.)
-    * @param status   A reference to a UErrorCode to receive any errors.
-    * @return      A regexPattern object for the compiled pattern.
-    *
-    * @stable ICU 2.4
-    */
-    static RegexPattern * U_EXPORT2 compile( const UnicodeString &regex,
-        uint32_t             flags,
-        UParseError          &pe,
-        UErrorCode           &status);
-
-   /**
-    * Compiles the regular expression in string form into a RegexPattern
-    * object using the specified #URegexpFlag match mode flags.  These compile methods,
-    * rather than the constructors, are the usual way that RegexPattern objects
-    * are created.
-    *
-    * Note that RegexPattern objects must not be deleted while RegexMatcher
-    * objects created from the pattern are active.  RegexMatchers keep a pointer
-    * back to their pattern, so premature deletion of the pattern is a
-    * catastrophic error.
-    *
-    * Note that it is often more convenient to construct a RegexMatcher directly
-    *    from a pattern string instead of than separately compiling the pattern and
-    *    then creating a RegexMatcher object from the pattern.
-    *
-    * @param regex The regular expression to be compiled. Note, the text referred
-    *              to by this UText must not be deleted during the lifetime of the
-    *              RegexPattern object or any RegexMatcher object created from it.
-    * @param flags The #URegexpFlag match mode flags to be used, e.g. #UREGEX_CASE_INSENSITIVE.
-    * @param pe    Receives the position (line and column numbers) of any error
-    *              within the regular expression.)
-    * @param status   A reference to a UErrorCode to receive any errors.
-    * @return      A regexPattern object for the compiled pattern.
-    *
-    * @stable ICU 4.6
-    */
-    static RegexPattern * U_EXPORT2 compile( UText *regex,
-        uint32_t             flags,
-        UParseError          &pe,
-        UErrorCode           &status);
-
-   /**
-    * Compiles the regular expression in string form into a RegexPattern
-    * object using the specified #URegexpFlag match mode flags.  These compile methods,
-    * rather than the constructors, are the usual way that RegexPattern objects
-    * are created.
-    *
-    * Note that RegexPattern objects must not be deleted while RegexMatcher
-    * objects created from the pattern are active.  RegexMatchers keep a pointer
-    * back to their pattern, so premature deletion of the pattern is a
-    * catastrophic error.
-    *
-    * Note that it is often more convenient to construct a RegexMatcher directly
-    *    from a pattern string instead of than separately compiling the pattern and
-    *    then creating a RegexMatcher object from the pattern.
-    *
-    * @param regex The regular expression to be compiled.
-    * @param flags The #URegexpFlag match mode flags to be used, e.g. #UREGEX_CASE_INSENSITIVE.
-    * @param status   A reference to a UErrorCode to receive any errors.
-    * @return      A regexPattern object for the compiled pattern.
-    *
-    * @stable ICU 2.6
-    */
-    static RegexPattern * U_EXPORT2 compile( const UnicodeString &regex,
-        uint32_t             flags,
-        UErrorCode           &status);
-
-   /**
-    * Compiles the regular expression in string form into a RegexPattern
-    * object using the specified #URegexpFlag match mode flags.  These compile methods,
-    * rather than the constructors, are the usual way that RegexPattern objects
-    * are created.
-    *
-    * Note that RegexPattern objects must not be deleted while RegexMatcher
-    * objects created from the pattern are active.  RegexMatchers keep a pointer
-    * back to their pattern, so premature deletion of the pattern is a
-    * catastrophic error.
-    *
-    * Note that it is often more convenient to construct a RegexMatcher directly
-    *    from a pattern string instead of than separately compiling the pattern and
-    *    then creating a RegexMatcher object from the pattern.
-    *
-    * @param regex The regular expression to be compiled. Note, the text referred
-    *              to by this UText must not be deleted during the lifetime of the
-    *              RegexPattern object or any RegexMatcher object created from it.
-    * @param flags The #URegexpFlag match mode flags to be used, e.g. #UREGEX_CASE_INSENSITIVE.
-    * @param status   A reference to a UErrorCode to receive any errors.
-    * @return      A regexPattern object for the compiled pattern.
-    *
-    * @stable ICU 4.6
-    */
-    static RegexPattern * U_EXPORT2 compile( UText *regex,
-        uint32_t             flags,
-        UErrorCode           &status);
-
-   /**
-    * Get the #URegexpFlag match mode flags that were used when compiling this pattern.
-    * @return  the #URegexpFlag match mode flags
-    * @stable ICU 2.4
-    */
-    virtual uint32_t flags() const;
-
-   /**
-    * Creates a RegexMatcher that will match the given input against this pattern.  The
-    * RegexMatcher can then be used to perform match, find or replace operations
-    * on the input.  Note that a RegexPattern object must not be deleted while
-    * RegexMatchers created from it still exist and might possibly be used again.
-    *
-    * The matcher will retain a reference to the supplied input string, and all regexp
-    * pattern matching operations happen directly on this original string.  It is
-    * critical that the string not be altered or deleted before use by the regular
-    * expression operations is complete.
-    *
-    * @param input    The input string to which the regular expression will be applied.
-    * @param status   A reference to a UErrorCode to receive any errors.
-    * @return         A RegexMatcher object for this pattern and input.
-    *
-    * @stable ICU 2.4
-    */
-    virtual RegexMatcher *matcher(const UnicodeString &input,
-        UErrorCode          &status) const;
-
-private:
-    /**
-     * Cause a compilation error if an application accidentally attempts to
-     *   create a matcher with a (char16_t *) string as input rather than
-     *   a UnicodeString.  Avoids a dangling reference to a temporary string.
-     *
-     * To efficiently work with char16_t *strings, wrap the data in a UnicodeString
-     * using one of the aliasing constructors, such as
-     * `UnicodeString(UBool isTerminated, const char16_t *text, int32_t textLength);`
-     * or in a UText, using
-     * `utext_openUChars(UText *ut, const char16_t *text, int64_t textLength, UErrorCode *status);`
-     *
-     */
-    RegexMatcher *matcher(const char16_t *input,
-        UErrorCode          &status) const;
-public:
-
-
-   /**
-    * Creates a RegexMatcher that will match against this pattern.  The
-    * RegexMatcher can be used to perform match, find or replace operations.
-    * Note that a RegexPattern object must not be deleted while
-    * RegexMatchers created from it still exist and might possibly be used again.
-    *
-    * @param status   A reference to a UErrorCode to receive any errors.
-    * @return      A RegexMatcher object for this pattern and input.
-    *
-    * @stable ICU 2.6
-    */
-    virtual RegexMatcher *matcher(UErrorCode  &status) const;
-
-
-   /**
-    * Test whether a string matches a regular expression.  This convenience function
-    * both compiles the regular expression and applies it in a single operation.
-    * Note that if the same pattern needs to be applied repeatedly, this method will be
-    * less efficient than creating and reusing a RegexMatcher object.
-    *
-    * @param regex The regular expression
-    * @param input The string data to be matched
-    * @param pe Receives the position of any syntax errors within the regular expression
-    * @param status A reference to a UErrorCode to receive any errors.
-    * @return True if the regular expression exactly matches the full input string.
-    *
-    * @stable ICU 2.4
-    */
-    static UBool U_EXPORT2 matches(const UnicodeString   &regex,
-        const UnicodeString   &input,
-              UParseError     &pe,
-              UErrorCode      &status);
-
-   /**
-    * Test whether a string matches a regular expression.  This convenience function
-    * both compiles the regular expression and applies it in a single operation.
-    * Note that if the same pattern needs to be applied repeatedly, this method will be
-    * less efficient than creating and reusing a RegexMatcher object.
-    *
-    * @param regex The regular expression
-    * @param input The string data to be matched
-    * @param pe Receives the position of any syntax errors within the regular expression
-    * @param status A reference to a UErrorCode to receive any errors.
-    * @return True if the regular expression exactly matches the full input string.
-    *
-    * @stable ICU 4.6
-    */
-    static UBool U_EXPORT2 matches(UText *regex,
-        UText           *input,
-        UParseError     &pe,
-        UErrorCode      &status);
-
-   /**
-    * Returns the regular expression from which this pattern was compiled. This method will work
-    * even if the pattern was compiled from a UText.
-    *
-    * Note: If the pattern was originally compiled from a UText, and that UText was modified,
-    * the returned string may no longer reflect the RegexPattern object.
-    * @stable ICU 2.4
-    */
-    virtual UnicodeString pattern() const;
-
-
-   /**
-    * Returns the regular expression from which this pattern was compiled. This method will work
-    * even if the pattern was compiled from a UnicodeString.
-    *
-    * Note: This is the original input, not a clone. If the pattern was originally compiled from a
-    * UText, and that UText was modified, the returned UText may no longer reflect the RegexPattern
-    * object.
-    *
-    * @stable ICU 4.6
-    */
-    virtual UText *patternText(UErrorCode      &status) const;
-
-
-    /**
-     * Get the group number corresponding to a named capture group.
-     * The returned number can be used with any function that access
-     * capture groups by number.
-     *
-     * The function returns an error status if the specified name does not
-     * appear in the pattern.
-     *
-     * @param  groupName   The capture group name.
-     * @param  status      A UErrorCode to receive any errors.
-     *
-     * @stable ICU 55
-     */
-    virtual int32_t groupNumberFromName(const UnicodeString &groupName, UErrorCode &status) const;
-
-
-    /**
-     * Get the group number corresponding to a named capture group.
-     * The returned number can be used with any function that access
-     * capture groups by number.
-     *
-     * The function returns an error status if the specified name does not
-     * appear in the pattern.
-     *
-     * @param  groupName   The capture group name,
-     *                     platform invariant characters only.
-     * @param  nameLength  The length of the name, or -1 if the name is
-     *                     nul-terminated.
-     * @param  status      A UErrorCode to receive any errors.
-     *
-     * @stable ICU 55
-     */
-    virtual int32_t groupNumberFromName(const char *groupName, int32_t nameLength, UErrorCode &status) const;
-
-
-    /**
-     * Split a string into fields.  Somewhat like split() from Perl or Java.
-     * Pattern matches identify delimiters that separate the input
-     * into fields.  The input data between the delimiters becomes the
-     * fields themselves.
-     *
-     * If the delimiter pattern includes capture groups, the captured text will
-     * also appear in the destination array of output strings, interspersed
-     * with the fields.  This is similar to Perl, but differs from Java,
-     * which ignores the presence of capture groups in the pattern.
-     *
-     * Trailing empty fields will always be returned, assuming sufficient
-     * destination capacity.  This differs from the default behavior for Java
-     * and Perl where trailing empty fields are not returned.
-     *
-     * The number of strings produced by the split operation is returned.
-     * This count includes the strings from capture groups in the delimiter pattern.
-     * This behavior differs from Java, which ignores capture groups.
-     *
-     * For the best performance on split() operations,
-     * <code>RegexMatcher::split</code> is preferable to this function
-     *
-     * @param input   The string to be split into fields.  The field delimiters
-     *                match the pattern (in the "this" object)
-     * @param dest    An array of UnicodeStrings to receive the results of the split.
-     *                This is an array of actual UnicodeString objects, not an
-     *                array of pointers to strings.  Local (stack based) arrays can
-     *                work well here.
-     * @param destCapacity  The number of elements in the destination array.
-     *                If the number of fields found is less than destCapacity, the
-     *                extra strings in the destination array are not altered.
-     *                If the number of destination strings is less than the number
-     *                of fields, the trailing part of the input string, including any
-     *                field delimiters, is placed in the last destination string.
-     * @param status  A reference to a UErrorCode to receive any errors.
-     * @return        The number of fields into which the input string was split.
-     * @stable ICU 2.4
-     */
-    virtual int32_t  split(const UnicodeString &input,
-        UnicodeString    dest[],
-        int32_t          destCapacity,
-        UErrorCode       &status) const;
-
-
-    /**
-     * Split a string into fields.  Somewhat like %split() from Perl or Java.
-     * Pattern matches identify delimiters that separate the input
-     * into fields.  The input data between the delimiters becomes the
-     * fields themselves.
-     *
-     * If the delimiter pattern includes capture groups, the captured text will
-     * also appear in the destination array of output strings, interspersed
-     * with the fields.  This is similar to Perl, but differs from Java,
-     * which ignores the presence of capture groups in the pattern.
-     *
-     * Trailing empty fields will always be returned, assuming sufficient
-     * destination capacity.  This differs from the default behavior for Java
-     * and Perl where trailing empty fields are not returned.
-     *
-     * The number of strings produced by the split operation is returned.
-     * This count includes the strings from capture groups in the delimiter pattern.
-     * This behavior differs from Java, which ignores capture groups.
-     *
-     *  For the best performance on split() operations,
-     *  `RegexMatcher::split()` is preferable to this function
-     *
-     * @param input   The string to be split into fields.  The field delimiters
-     *                match the pattern (in the "this" object)
-     * @param dest    An array of mutable UText structs to receive the results of the split.
-     *                If a field is NULL, a new UText is allocated to contain the results for
-     *                that field. This new UText is not guaranteed to be mutable.
-     * @param destCapacity  The number of elements in the destination array.
-     *                If the number of fields found is less than destCapacity, the
-     *                extra strings in the destination array are not altered.
-     *                If the number of destination strings is less than the number
-     *                of fields, the trailing part of the input string, including any
-     *                field delimiters, is placed in the last destination string.
-     * @param status  A reference to a UErrorCode to receive any errors.
-     * @return        The number of destination strings used.
-     *
-     * @stable ICU 4.6
-     */
-    virtual int32_t  split(UText *input,
-        UText            *dest[],
-        int32_t          destCapacity,
-        UErrorCode       &status) const;
-
-
-    /**
-     * ICU "poor man's RTTI", returns a UClassID for the actual class.
-     *
-     * @stable ICU 2.4
-     */
-    virtual UClassID getDynamicClassID() const;
-
-    /**
-     * ICU "poor man's RTTI", returns a UClassID for this class.
-     *
-     * @stable ICU 2.4
-     */
-    static UClassID U_EXPORT2 getStaticClassID();
-
-private:
-    //
-    //  Implementation Data
-    //
-    UText          *fPattern;      // The original pattern string.
-    UnicodeString  *fPatternString; // The original pattern UncodeString if relevant
-    uint32_t        fFlags;        // The flags used when compiling the pattern.
-                                   //
-    UVector64       *fCompiledPat; // The compiled pattern p-code.
-    UnicodeString   fLiteralText;  // Any literal string data from the pattern,
-                                   //   after un-escaping, for use during the match.
-
-    UVector         *fSets;        // Any UnicodeSets referenced from the pattern.
-    Regex8BitSet    *fSets8;       //      (and fast sets for latin-1 range.)
-
-
-    UErrorCode      fDeferredStatus; // status if some prior error has left this
-                                   //  RegexPattern in an unusable state.
-
-    int32_t         fMinMatchLen;  // Minimum Match Length.  All matches will have length
-                                   //   >= this value.  For some patterns, this calculated
-                                   //   value may be less than the true shortest
-                                   //   possible match.
-
-    int32_t         fFrameSize;    // Size of a state stack frame in the
-                                   //   execution engine.
-
-    int32_t         fDataSize;     // The size of the data needed by the pattern that
-                                   //   does not go on the state stack, but has just
-                                   //   a single copy per matcher.
-
-    UVector32       *fGroupMap;    // Map from capture group number to position of
-                                   //   the group's variables in the matcher stack frame.
-
-    int32_t         fStartType;    // Info on how a match must start.
-    int32_t         fInitialStringIdx;     //
-    int32_t         fInitialStringLen;
-    UnicodeSet     *fInitialChars;
-    UChar32         fInitialChar;
-    Regex8BitSet   *fInitialChars8;
-    UBool           fNeedsAltInput;
-
-    UHashtable     *fNamedCaptureMap;  // Map from capture group names to numbers.
-
-    friend class RegexCompile;
-    friend class RegexMatcher;
-    friend class RegexCImpl;
-
-    //
-    //  Implementation Methods
-    //
-    void        init();                 // Common initialization, for use by constructors.
-    bool        initNamedCaptureMap();  // Lazy init for fNamedCaptureMap.
-    void        zap();                  // Common cleanup
-
-    void        dumpOp(int32_t index) const;
-
-  public:
-#ifndef U_HIDE_INTERNAL_API
-    /**
-      * Dump a compiled pattern. Internal debug function.
-      * @internal
-      */
-    void        dumpPattern() const;
-#endif  /* U_HIDE_INTERNAL_API */
-};
-
-
-
-/**
- *  class RegexMatcher bundles together a regular expression pattern and
- *  input text to which the expression can be applied.  It includes methods
- *  for testing for matches, and for find and replace operations.
- *
- * <p>Class RegexMatcher is not intended to be subclassed.</p>
- *
- * @stable ICU 2.4
- */
-class U_I18N_API RegexMatcher U_FINAL : public UObject {
-public:
-
-    /**
-      * Construct a RegexMatcher for a regular expression.
-      * This is a convenience method that avoids the need to explicitly create
-      * a RegexPattern object.  Note that if several RegexMatchers need to be
-      * created for the same expression, it will be more efficient to
-      * separately create and cache a RegexPattern object, and use
-      * its matcher() method to create the RegexMatcher objects.
-      *
-      *  @param regexp The Regular Expression to be compiled.
-      *  @param flags  #URegexpFlag options, such as #UREGEX_CASE_INSENSITIVE.
-      *  @param status Any errors are reported by setting this UErrorCode variable.
-      *  @stable ICU 2.6
-      */
-    RegexMatcher(const UnicodeString &regexp, uint32_t flags, UErrorCode &status);
-
-    /**
-      * Construct a RegexMatcher for a regular expression.
-      * This is a convenience method that avoids the need to explicitly create
-      * a RegexPattern object.  Note that if several RegexMatchers need to be
-      * created for the same expression, it will be more efficient to
-      * separately create and cache a RegexPattern object, and use
-      * its matcher() method to create the RegexMatcher objects.
-      *
-      *  @param regexp The regular expression to be compiled.
-      *  @param flags  #URegexpFlag options, such as #UREGEX_CASE_INSENSITIVE.
-      *  @param status Any errors are reported by setting this UErrorCode variable.
-      *
-      *  @stable ICU 4.6
-      */
-    RegexMatcher(UText *regexp, uint32_t flags, UErrorCode &status);
-
-    /**
-      * Construct a RegexMatcher for a regular expression.
-      * This is a convenience method that avoids the need to explicitly create
-      * a RegexPattern object.  Note that if several RegexMatchers need to be
-      * created for the same expression, it will be more efficient to
-      * separately create and cache a RegexPattern object, and use
-      * its matcher() method to create the RegexMatcher objects.
-      *
-      * The matcher will retain a reference to the supplied input string, and all regexp
-      * pattern matching operations happen directly on the original string.  It is
-      * critical that the string not be altered or deleted before use by the regular
-      * expression operations is complete.
-      *
-      *  @param regexp The Regular Expression to be compiled.
-      *  @param input  The string to match.  The matcher retains a reference to the
-      *                caller's string; mo copy is made.
-      *  @param flags  #URegexpFlag options, such as #UREGEX_CASE_INSENSITIVE.
-      *  @param status Any errors are reported by setting this UErrorCode variable.
-      *  @stable ICU 2.6
-      */
-    RegexMatcher(const UnicodeString &regexp, const UnicodeString &input,
-        uint32_t flags, UErrorCode &status);
-
-    /**
-      * Construct a RegexMatcher for a regular expression.
-      * This is a convenience method that avoids the need to explicitly create
-      * a RegexPattern object.  Note that if several RegexMatchers need to be
-      * created for the same expression, it will be more efficient to
-      * separately create and cache a RegexPattern object, and use
-      * its matcher() method to create the RegexMatcher objects.
-      *
-      * The matcher will make a shallow clone of the supplied input text, and all regexp
-      * pattern matching operations happen on this clone.  While read-only operations on
-      * the supplied text are permitted, it is critical that the underlying string not be
-      * altered or deleted before use by the regular expression operations is complete.
-      *
-      *  @param regexp The Regular Expression to be compiled.
-      *  @param input  The string to match.  The matcher retains a shallow clone of the text.
-      *  @param flags  #URegexpFlag options, such as #UREGEX_CASE_INSENSITIVE.
-      *  @param status Any errors are reported by setting this UErrorCode variable.
-      *
-      *  @stable ICU 4.6
-      */
-    RegexMatcher(UText *regexp, UText *input,
-        uint32_t flags, UErrorCode &status);
-
-private:
-    /**
-     * Cause a compilation error if an application accidentally attempts to
-     *   create a matcher with a (char16_t *) string as input rather than
-     *   a UnicodeString.    Avoids a dangling reference to a temporary string.
-     *
-     * To efficiently work with char16_t *strings, wrap the data in a UnicodeString
-     * using one of the aliasing constructors, such as
-     * `UnicodeString(UBool isTerminated, const char16_t *text, int32_t textLength);`
-     * or in a UText, using
-     * `utext_openUChars(UText *ut, const char16_t *text, int64_t textLength, UErrorCode *status);`
-     */
-    RegexMatcher(const UnicodeString &regexp, const char16_t *input,
-        uint32_t flags, UErrorCode &status);
-public:
-
-
-   /**
-    *   Destructor.
-    *
-    *  @stable ICU 2.4
-    */
-    virtual ~RegexMatcher();
-
-
-   /**
-    *   Attempts to match the entire input region against the pattern.
-    *    @param   status     A reference to a UErrorCode to receive any errors.
-    *    @return true if there is a match
-    *    @stable ICU 2.4
-    */
-    virtual UBool matches(UErrorCode &status);
-
-
-   /**
-    *   Resets the matcher, then attempts to match the input beginning
-    *   at the specified startIndex, and extending to the end of the input.
-    *   The input region is reset to include the entire input string.
-    *   A successful match must extend to the end of the input.
-    *    @param   startIndex The input string (native) index at which to begin matching.
-    *    @param   status     A reference to a UErrorCode to receive any errors.
-    *    @return true if there is a match
-    *    @stable ICU 2.8
-    */
-    virtual UBool matches(int64_t startIndex, UErrorCode &status);
-
-
-   /**
-    *   Attempts to match the input string, starting from the beginning of the region,
-    *   against the pattern.  Like the matches() method, this function
-    *   always starts at the beginning of the input region;
-    *   unlike that function, it does not require that the entire region be matched.
-    *
-    *   If the match succeeds then more information can be obtained via the start(),
-    *   end(), and group() functions.
-    *
-    *    @param   status     A reference to a UErrorCode to receive any errors.
-    *    @return  true if there is a match at the start of the input string.
-    *    @stable ICU 2.4
-    */
-    virtual UBool lookingAt(UErrorCode &status);
-
-
-  /**
-    *   Attempts to match the input string, starting from the specified index, against the pattern.
-    *   The match may be of any length, and is not required to extend to the end
-    *   of the input string.  Contrast with match().
-    *
-    *   If the match succeeds then more information can be obtained via the start(),
-    *   end(), and group() functions.
-    *
-    *    @param   startIndex The input string (native) index at which to begin matching.
-    *    @param   status     A reference to a UErrorCode to receive any errors.
-    *    @return  true if there is a match.
-    *    @stable ICU 2.8
-    */
-    virtual UBool lookingAt(int64_t startIndex, UErrorCode &status);
-
-
-   /**
-    *  Find the next pattern match in the input string.
-    *  The find begins searching the input at the location following the end of
-    *  the previous match, or at the start of the string if there is no previous match.
-    *  If a match is found, `start()`, `end()` and `group()`
-    *  will provide more information regarding the match.
-    *  Note that if the input string is changed by the application,
-    *     use find(startPos, status) instead of find(), because the saved starting
-    *     position may not be valid with the altered input string.
-    *  @return  true if a match is found.
-    *  @stable ICU 2.4
-    */
-    virtual UBool find();
-
-
-   /**
-    *  Find the next pattern match in the input string.
-    *  The find begins searching the input at the location following the end of
-    *  the previous match, or at the start of the string if there is no previous match.
-    *  If a match is found, `start()`, `end()` and `group()`
-    *  will provide more information regarding the match.
-    *
-    *  Note that if the input string is changed by the application,
-    *  use find(startPos, status) instead of find(), because the saved starting
-    *  position may not be valid with the altered input string.
-    *  @param   status  A reference to a UErrorCode to receive any errors.
-    *  @return  true if a match is found.
-    * @stable ICU 55
-    */
-    virtual UBool find(UErrorCode &status);
-
-   /**
-    *   Resets this RegexMatcher and then attempts to find the next substring of the
-    *   input string that matches the pattern, starting at the specified index.
-    *
-    *   @param   start     The (native) index in the input string to begin the search.
-    *   @param   status    A reference to a UErrorCode to receive any errors.
-    *   @return  true if a match is found.
-    *   @stable ICU 2.4
-    */
-    virtual UBool find(int64_t start, UErrorCode &status);
-
-
-   /**
-    *   Returns a string containing the text matched by the previous match.
-    *   If the pattern can match an empty string, an empty string may be returned.
-    *   @param   status      A reference to a UErrorCode to receive any errors.
-    *                        Possible errors are  U_REGEX_INVALID_STATE if no match
-    *                        has been attempted or the last match failed.
-    *   @return  a string containing the matched input text.
-    *   @stable ICU 2.4
-    */
-    virtual UnicodeString group(UErrorCode &status) const;
-
-
-   /**
-    *    Returns a string containing the text captured by the given group
-    *    during the previous match operation.  Group(0) is the entire match.
-    *
-    *    A zero length string is returned both for capture groups that did not
-    *    participate in the match and for actual zero length matches.
-    *    To distinguish between these two cases use the function start(),
-    *    which returns -1 for non-participating groups.
-    *
-    *    @param groupNum the capture group number
-    *    @param   status     A reference to a UErrorCode to receive any errors.
-    *                        Possible errors are  U_REGEX_INVALID_STATE if no match
-    *                        has been attempted or the last match failed and
-    *                        U_INDEX_OUTOFBOUNDS_ERROR for a bad capture group number.
-    *    @return the captured text
-    *    @stable ICU 2.4
-    */
-    virtual UnicodeString group(int32_t groupNum, UErrorCode &status) const;
-
-   /**
-    *   Returns the number of capturing groups in this matcher's pattern.
-    *   @return the number of capture groups
-    *   @stable ICU 2.4
-    */
-    virtual int32_t groupCount() const;
-
-
-   /**
-    *   Returns a shallow clone of the entire live input string with the UText current native index
-    *   set to the beginning of the requested group.
-    *
-    *   @param   dest        The UText into which the input should be cloned, or NULL to create a new UText
-    *   @param   group_len   A reference to receive the length of the desired capture group
-    *   @param   status      A reference to a UErrorCode to receive any errors.
-    *                        Possible errors are  U_REGEX_INVALID_STATE if no match
-    *                        has been attempted or the last match failed and
-    *                        U_INDEX_OUTOFBOUNDS_ERROR for a bad capture group number.
-    *   @return dest if non-NULL, a shallow copy of the input text otherwise
-    *
-    *   @stable ICU 4.6
-    */
-    virtual UText *group(UText *dest, int64_t &group_len, UErrorCode &status) const;
-
-   /**
-    *   Returns a shallow clone of the entire live input string with the UText current native index
-    *   set to the beginning of the requested group.
-    *
-    *   A group length of zero is returned both for capture groups that did not
-    *   participate in the match and for actual zero length matches.
-    *   To distinguish between these two cases use the function start(),
-    *   which returns -1 for non-participating groups.
-    *
-    *   @param   groupNum   The capture group number.
-    *   @param   dest        The UText into which the input should be cloned, or NULL to create a new UText.
-    *   @param   group_len   A reference to receive the length of the desired capture group
-    *   @param   status      A reference to a UErrorCode to receive any errors.
-    *                        Possible errors are  U_REGEX_INVALID_STATE if no match
-    *                        has been attempted or the last match failed and
-    *                        U_INDEX_OUTOFBOUNDS_ERROR for a bad capture group number.
-    *   @return dest if non-NULL, a shallow copy of the input text otherwise
-    *
-    *   @stable ICU 4.6
-    */
-    virtual UText *group(int32_t groupNum, UText *dest, int64_t &group_len, UErrorCode &status) const;
-
-   /**
-    *   Returns the index in the input string of the start of the text matched
-    *   during the previous match operation.
-    *    @param   status      a reference to a UErrorCode to receive any errors.
-    *    @return              The (native) position in the input string of the start of the last match.
-    *    @stable ICU 2.4
-    */
-    virtual int32_t start(UErrorCode &status) const;
-
-   /**
-    *   Returns the index in the input string of the start of the text matched
-    *   during the previous match operation.
-    *    @param   status      a reference to a UErrorCode to receive any errors.
-    *    @return              The (native) position in the input string of the start of the last match.
-    *   @stable ICU 4.6
-    */
-    virtual int64_t start64(UErrorCode &status) const;
-
-
-   /**
-    *   Returns the index in the input string of the start of the text matched by the
-    *    specified capture group during the previous match operation.  Return -1 if
-    *    the capture group exists in the pattern, but was not part of the last match.
-    *
-    *    @param  group       the capture group number
-    *    @param  status      A reference to a UErrorCode to receive any errors.  Possible
-    *                        errors are  U_REGEX_INVALID_STATE if no match has been
-    *                        attempted or the last match failed, and
-    *                        U_INDEX_OUTOFBOUNDS_ERROR for a bad capture group number
-    *    @return the (native) start position of substring matched by the specified group.
-    *    @stable ICU 2.4
-    */
-    virtual int32_t start(int32_t group, UErrorCode &status) const;
-
-   /**
-    *   Returns the index in the input string of the start of the text matched by the
-    *    specified capture group during the previous match operation.  Return -1 if
-    *    the capture group exists in the pattern, but was not part of the last match.
-    *
-    *    @param  group       the capture group number.
-    *    @param  status      A reference to a UErrorCode to receive any errors.  Possible
-    *                        errors are  U_REGEX_INVALID_STATE if no match has been
-    *                        attempted or the last match failed, and
-    *                        U_INDEX_OUTOFBOUNDS_ERROR for a bad capture group number.
-    *    @return the (native) start position of substring matched by the specified group.
-    *    @stable ICU 4.6
-    */
-    virtual int64_t start64(int32_t group, UErrorCode &status) const;
-
-   /**
-    *    Returns the index in the input string of the first character following the
-    *    text matched during the previous match operation.
-    *
-    *   @param   status      A reference to a UErrorCode to receive any errors.  Possible
-    *                        errors are  U_REGEX_INVALID_STATE if no match has been
-    *                        attempted or the last match failed.
-    *    @return the index of the last character matched, plus one.
-    *                        The index value returned is a native index, corresponding to
-    *                        code units for the underlying encoding type, for example,
-    *                        a byte index for UTF-8.
-    *   @stable ICU 2.4
-    */
-    virtual int32_t end(UErrorCode &status) const;
-
-   /**
-    *    Returns the index in the input string of the first character following the
-    *    text matched during the previous match operation.
-    *
-    *   @param   status      A reference to a UErrorCode to receive any errors.  Possible
-    *                        errors are  U_REGEX_INVALID_STATE if no match has been
-    *                        attempted or the last match failed.
-    *    @return the index of the last character matched, plus one.
-    *                        The index value returned is a native index, corresponding to
-    *                        code units for the underlying encoding type, for example,
-    *                        a byte index for UTF-8.
-    *   @stable ICU 4.6
-    */
-    virtual int64_t end64(UErrorCode &status) const;
-
-
-   /**
-    *    Returns the index in the input string of the character following the
-    *    text matched by the specified capture group during the previous match operation.
-    *
-    *    @param group  the capture group number
-    *    @param   status      A reference to a UErrorCode to receive any errors.  Possible
-    *                        errors are  U_REGEX_INVALID_STATE if no match has been
-    *                        attempted or the last match failed and
-    *                        U_INDEX_OUTOFBOUNDS_ERROR for a bad capture group number
-    *    @return  the index of the first character following the text
-    *              captured by the specified group during the previous match operation.
-    *              Return -1 if the capture group exists in the pattern but was not part of the match.
-    *              The index value returned is a native index, corresponding to
-    *              code units for the underlying encoding type, for example,
-    *              a byte index for UTF8.
-    *    @stable ICU 2.4
-    */
-    virtual int32_t end(int32_t group, UErrorCode &status) const;
-
-   /**
-    *    Returns the index in the input string of the character following the
-    *    text matched by the specified capture group during the previous match operation.
-    *
-    *    @param group  the capture group number
-    *    @param   status      A reference to a UErrorCode to receive any errors.  Possible
-    *                        errors are  U_REGEX_INVALID_STATE if no match has been
-    *                        attempted or the last match failed and
-    *                        U_INDEX_OUTOFBOUNDS_ERROR for a bad capture group number
-    *    @return  the index of the first character following the text
-    *              captured by the specified group during the previous match operation.
-    *              Return -1 if the capture group exists in the pattern but was not part of the match.
-    *              The index value returned is a native index, corresponding to
-    *              code units for the underlying encoding type, for example,
-    *              a byte index for UTF8.
-    *   @stable ICU 4.6
-    */
-    virtual int64_t end64(int32_t group, UErrorCode &status) const;
-
-   /**
-    *   Resets this matcher.  The effect is to remove any memory of previous matches,
-    *       and to cause subsequent find() operations to begin at the beginning of
-    *       the input string.
-    *
-    *   @return this RegexMatcher.
-    *   @stable ICU 2.4
-    */
-    virtual RegexMatcher &reset();
-
-
-   /**
-    *   Resets this matcher, and set the current input position.
-    *   The effect is to remove any memory of previous matches,
-    *       and to cause subsequent find() operations to begin at
-    *       the specified (native) position in the input string.
-    *
-    *   The matcher's region is reset to its default, which is the entire
-    *   input string.
-    *
-    *   An alternative to this function is to set a match region
-    *   beginning at the desired index.
-    *
-    *   @return this RegexMatcher.
-    *   @stable ICU 2.8
-    */
-    virtual RegexMatcher &reset(int64_t index, UErrorCode &status);
-
-
-   /**
-    *   Resets this matcher with a new input string.  This allows instances of RegexMatcher
-    *     to be reused, which is more efficient than creating a new RegexMatcher for
-    *     each input string to be processed.
-    *   @param input The new string on which subsequent pattern matches will operate.
-    *                The matcher retains a reference to the callers string, and operates
-    *                directly on that.  Ownership of the string remains with the caller.
-    *                Because no copy of the string is made, it is essential that the
-    *                caller not delete the string until after regexp operations on it
-    *                are done.
-    *                Note that while a reset on the matcher with an input string that is then
-    *                modified across/during matcher operations may be supported currently for UnicodeString,
-    *                this was not originally intended behavior, and support for this is not guaranteed
-    *                in upcoming versions of ICU.
-    *   @return this RegexMatcher.
-    *   @stable ICU 2.4
-    */
-    virtual RegexMatcher &reset(const UnicodeString &input);
-
-
-   /**
-    *   Resets this matcher with a new input string.  This allows instances of RegexMatcher
-    *     to be reused, which is more efficient than creating a new RegexMatcher for
-    *     each input string to be processed.
-    *   @param input The new string on which subsequent pattern matches will operate.
-    *                The matcher makes a shallow clone of the given text; ownership of the
-    *                original string remains with the caller. Because no deep copy of the
-    *                text is made, it is essential that the caller not modify the string
-    *                until after regexp operations on it are done.
-    *   @return this RegexMatcher.
-    *
-    *   @stable ICU 4.6
-    */
-    virtual RegexMatcher &reset(UText *input);
-
-
-  /**
-    *  Set the subject text string upon which the regular expression is looking for matches
-    *  without changing any other aspect of the matching state.
-    *  The new and previous text strings must have the same content.
-    *
-    *  This function is intended for use in environments where ICU is operating on
-    *  strings that may move around in memory.  It provides a mechanism for notifying
-    *  ICU that the string has been relocated, and providing a new UText to access the
-    *  string in its new position.
-    *
-    *  Note that the regular expression implementation never copies the underlying text
-    *  of a string being matched, but always operates directly on the original text
-    *  provided by the user. Refreshing simply drops the references to the old text
-    *  and replaces them with references to the new.
-    *
-    *  Caution:  this function is normally used only by very specialized,
-    *  system-level code.  One example use case is with garbage collection that moves
-    *  the text in memory.
-    *
-    * @param input      The new (moved) text string.
-    * @param status     Receives errors detected by this function.
-    *
-    * @stable ICU 4.8
-    */
-    virtual RegexMatcher &refreshInputText(UText *input, UErrorCode &status);
-
-private:
-    /**
-     * Cause a compilation error if an application accidentally attempts to
-     *   reset a matcher with a (char16_t *) string as input rather than
-     *   a UnicodeString.    Avoids a dangling reference to a temporary string.
-     *
-     * To efficiently work with char16_t *strings, wrap the data in a UnicodeString
-     * using one of the aliasing constructors, such as
-     * `UnicodeString(UBool isTerminated, const char16_t *text, int32_t textLength);`
-     * or in a UText, using
-     * `utext_openUChars(UText *ut, const char16_t *text, int64_t textLength, UErrorCode *status);`
-     *
-     */
-    RegexMatcher &reset(const char16_t *input);
-public:
-
-   /**
-    *   Returns the input string being matched.  Ownership of the string belongs to
-    *   the matcher; it should not be altered or deleted. This method will work even if the input
-    *   was originally supplied as a UText.
-    *   @return the input string
-    *   @stable ICU 2.4
-    */
-    virtual const UnicodeString &input() const;
-
-   /**
-    *   Returns the input string being matched.  This is the live input text; it should not be
-    *   altered or deleted. This method will work even if the input was originally supplied as
-    *   a UnicodeString.
-    *   @return the input text
-    *
-    *   @stable ICU 4.6
-    */
-    virtual UText *inputText() const;
-
-   /**
-    *   Returns the input string being matched, either by copying it into the provided
-    *   UText parameter or by returning a shallow clone of the live input. Note that copying
-    *   the entire input may cause significant performance and memory issues.
-    *   @param dest The UText into which the input should be copied, or NULL to create a new UText
-    *   @param status error code
-    *   @return dest if non-NULL, a shallow copy of the input text otherwise
-    *
-    *   @stable ICU 4.6
-    */
-    virtual UText *getInput(UText *dest, UErrorCode &status) const;
-
-
-   /** Sets the limits of this matcher's region.
-     * The region is the part of the input string that will be searched to find a match.
-     * Invoking this method resets the matcher, and then sets the region to start
-     * at the index specified by the start parameter and end at the index specified
-     * by the end parameter.
-     *
-     * Depending on the transparency and anchoring being used (see useTransparentBounds
-     * and useAnchoringBounds), certain constructs such as anchors may behave differently
-     * at or around the boundaries of the region
-     *
-     * The function will fail if start is greater than limit, or if either index
-     *  is less than zero or greater than the length of the string being matched.
-     *
-     * @param start  The (native) index to begin searches at.
-     * @param limit  The index to end searches at (exclusive).
-     * @param status A reference to a UErrorCode to receive any errors.
-     * @stable ICU 4.0
-     */
-     virtual RegexMatcher &region(int64_t start, int64_t limit, UErrorCode &status);
-
-   /**
-     * Identical to region(start, limit, status) but also allows a start position without
-     *  resetting the region state.
-     * @param regionStart The region start
-     * @param regionLimit the limit of the region
-     * @param startIndex  The (native) index within the region bounds at which to begin searches.
-     * @param status A reference to a UErrorCode to receive any errors.
-     *                If startIndex is not within the specified region bounds,
-     *                U_INDEX_OUTOFBOUNDS_ERROR is returned.
-     * @stable ICU 4.6
-     */
-     virtual RegexMatcher &region(int64_t regionStart, int64_t regionLimit, int64_t startIndex, UErrorCode &status);
-
-   /**
-     * Reports the start index of this matcher's region. The searches this matcher
-     * conducts are limited to finding matches within regionStart (inclusive) and
-     * regionEnd (exclusive).
-     *
-     * @return The starting (native) index of this matcher's region.
-     * @stable ICU 4.0
-     */
-     virtual int32_t regionStart() const;
-
-   /**
-     * Reports the start index of this matcher's region. The searches this matcher
-     * conducts are limited to finding matches within regionStart (inclusive) and
-     * regionEnd (exclusive).
-     *
-     * @return The starting (native) index of this matcher's region.
-     * @stable ICU 4.6
-     */
-     virtual int64_t regionStart64() const;
-
-
-    /**
-      * Reports the end (limit) index (exclusive) of this matcher's region. The searches
-      * this matcher conducts are limited to finding matches within regionStart
-      * (inclusive) and regionEnd (exclusive).
-      *
-      * @return The ending point (native) of this matcher's region.
-      * @stable ICU 4.0
-      */
-      virtual int32_t regionEnd() const;
-
-   /**
-     * Reports the end (limit) index (exclusive) of this matcher's region. The searches
-     * this matcher conducts are limited to finding matches within regionStart
-     * (inclusive) and regionEnd (exclusive).
-     *
-     * @return The ending point (native) of this matcher's region.
-     * @stable ICU 4.6
-     */
-      virtual int64_t regionEnd64() const;
-
-    /**
-      * Queries the transparency of region bounds for this matcher.
-      * See useTransparentBounds for a description of transparent and opaque bounds.
-      * By default, a matcher uses opaque region boundaries.
-      *
-      * @return true if this matcher is using opaque bounds, false if it is not.
-      * @stable ICU 4.0
-      */
-      virtual UBool hasTransparentBounds() const;
-
-    /**
-      * Sets the transparency of region bounds for this matcher.
-      * Invoking this function with an argument of true will set this matcher to use transparent bounds.
-      * If the boolean argument is false, then opaque bounds will be used.
-      *
-      * Using transparent bounds, the boundaries of this matcher's region are transparent
-      * to lookahead, lookbehind, and boundary matching constructs. Those constructs can
-      * see text beyond the boundaries of the region while checking for a match.
-      *
-      * With opaque bounds, no text outside of the matcher's region is visible to lookahead,
-      * lookbehind, and boundary matching constructs.
-      *
-      * By default, a matcher uses opaque bounds.
-      *
-      * @param   b true for transparent bounds; false for opaque bounds
-      * @return  This Matcher;
-      * @stable ICU 4.0
-      **/
-      virtual RegexMatcher &useTransparentBounds(UBool b);
-
-
-    /**
-      * Return true if this matcher is using anchoring bounds.
-      * By default, matchers use anchoring region bounds.
-      *
-      * @return true if this matcher is using anchoring bounds.
-      * @stable ICU 4.0
-      */
-      virtual UBool hasAnchoringBounds() const;
-
-
-    /**
-      * Set whether this matcher is using Anchoring Bounds for its region.
-      * With anchoring bounds, pattern anchors such as ^ and $ will match at the start
-      * and end of the region.  Without Anchoring Bounds, anchors will only match at
-      * the positions they would in the complete text.
-      *
-      * Anchoring Bounds are the default for regions.
-      *
-      * @param b true if to enable anchoring bounds; false to disable them.
-      * @return  This Matcher
-      * @stable ICU 4.0
-      */
-      virtual RegexMatcher &useAnchoringBounds(UBool b);
-
-
-    /**
-      * Return true if the most recent matching operation attempted to access
-      *  additional input beyond the available input text.
-      *  In this case, additional input text could change the results of the match.
-      *
-      *  hitEnd() is defined for both successful and unsuccessful matches.
-      *  In either case hitEnd() will return true if if the end of the text was
-      *  reached at any point during the matching process.
-      *
-      *  @return  true if the most recent match hit the end of input
-      *  @stable ICU 4.0
-      */
-      virtual UBool hitEnd() const;
-
-    /**
-      * Return true the most recent match succeeded and additional input could cause
-      * it to fail. If this method returns false and a match was found, then more input
-      * might change the match but the match won't be lost. If a match was not found,
-      * then requireEnd has no meaning.
-      *
-      * @return true if more input could cause the most recent match to no longer match.
-      * @stable ICU 4.0
-      */
-      virtual UBool requireEnd() const;
-
-
-   /**
-    *    Returns the pattern that is interpreted by this matcher.
-    *    @return  the RegexPattern for this RegexMatcher
-    *    @stable ICU 2.4
-    */
-    virtual const RegexPattern &pattern() const;
-
-
-   /**
-    *    Replaces every substring of the input that matches the pattern
-    *    with the given replacement string.  This is a convenience function that
-    *    provides a complete find-and-replace-all operation.
-    *
-    *    This method first resets this matcher. It then scans the input string
-    *    looking for matches of the pattern. Input that is not part of any
-    *    match is left unchanged; each match is replaced in the result by the
-    *    replacement string. The replacement string may contain references to
-    *    capture groups.
-    *
-    *    @param   replacement a string containing the replacement text.
-    *    @param   status      a reference to a UErrorCode to receive any errors.
-    *    @return              a string containing the results of the find and replace.
-    *    @stable ICU 2.4
-    */
-    virtual UnicodeString replaceAll(const UnicodeString &replacement, UErrorCode &status);
-
-
-   /**
-    *    Replaces every substring of the input that matches the pattern
-    *    with the given replacement string.  This is a convenience function that
-    *    provides a complete find-and-replace-all operation.
-    *
-    *    This method first resets this matcher. It then scans the input string
-    *    looking for matches of the pattern. Input that is not part of any
-    *    match is left unchanged; each match is replaced in the result by the
-    *    replacement string. The replacement string may contain references to
-    *    capture groups.
-    *
-    *    @param   replacement a string containing the replacement text.
-    *    @param   dest        a mutable UText in which the results are placed.
-    *                          If NULL, a new UText will be created (which may not be mutable).
-    *    @param   status      a reference to a UErrorCode to receive any errors.
-    *    @return              a string containing the results of the find and replace.
-    *                          If a pre-allocated UText was provided, it will always be used and returned.
-    *
-    *    @stable ICU 4.6
-    */
-    virtual UText *replaceAll(UText *replacement, UText *dest, UErrorCode &status);
-
-
-   /**
-    * Replaces the first substring of the input that matches
-    * the pattern with the replacement string.   This is a convenience
-    * function that provides a complete find-and-replace operation.
-    *
-    * This function first resets this RegexMatcher. It then scans the input string
-    * looking for a match of the pattern. Input that is not part
-    * of the match is appended directly to the result string; the match is replaced
-    * in the result by the replacement string. The replacement string may contain
-    * references to captured groups.
-    *
-    * The state of the matcher (the position at which a subsequent find()
-    *    would begin) after completing a replaceFirst() is not specified.  The
-    *    RegexMatcher should be reset before doing additional find() operations.
-    *
-    *    @param   replacement a string containing the replacement text.
-    *    @param   status      a reference to a UErrorCode to receive any errors.
-    *    @return              a string containing the results of the find and replace.
-    *    @stable ICU 2.4
-    */
-    virtual UnicodeString replaceFirst(const UnicodeString &replacement, UErrorCode &status);
-
-
-   /**
-    * Replaces the first substring of the input that matches
-    * the pattern with the replacement string.   This is a convenience
-    * function that provides a complete find-and-replace operation.
-    *
-    * This function first resets this RegexMatcher. It then scans the input string
-    * looking for a match of the pattern. Input that is not part
-    * of the match is appended directly to the result string; the match is replaced
-    * in the result by the replacement string. The replacement string may contain
-    * references to captured groups.
-    *
-    * The state of the matcher (the position at which a subsequent find()
-    *    would begin) after completing a replaceFirst() is not specified.  The
-    *    RegexMatcher should be reset before doing additional find() operations.
-    *
-    *    @param   replacement a string containing the replacement text.
-    *    @param   dest        a mutable UText in which the results are placed.
-    *                          If NULL, a new UText will be created (which may not be mutable).
-    *    @param   status      a reference to a UErrorCode to receive any errors.
-    *    @return              a string containing the results of the find and replace.
-    *                          If a pre-allocated UText was provided, it will always be used and returned.
-    *
-    *    @stable ICU 4.6
-    */
-    virtual UText *replaceFirst(UText *replacement, UText *dest, UErrorCode &status);
-
-
-   /**
-    *   Implements a replace operation intended to be used as part of an
-    *   incremental find-and-replace.
-    *
-    *   The input string, starting from the end of the previous replacement and ending at
-    *   the start of the current match, is appended to the destination string.  Then the
-    *   replacement string is appended to the output string,
-    *   including handling any substitutions of captured text.
-    *
-    *   For simple, prepackaged, non-incremental find-and-replace
-    *   operations, see replaceFirst() or replaceAll().
-    *
-    *   @param   dest        A UnicodeString to which the results of the find-and-replace are appended.
-    *   @param   replacement A UnicodeString that provides the text to be substituted for
-    *                        the input text that matched the regexp pattern.  The replacement
-    *                        text may contain references to captured text from the
-    *                        input.
-    *   @param   status      A reference to a UErrorCode to receive any errors.  Possible
-    *                        errors are  U_REGEX_INVALID_STATE if no match has been
-    *                        attempted or the last match failed, and U_INDEX_OUTOFBOUNDS_ERROR
-    *                        if the replacement text specifies a capture group that
-    *                        does not exist in the pattern.
-    *
-    *   @return  this  RegexMatcher
-    *   @stable ICU 2.4
-    *
-    */
-    virtual RegexMatcher &appendReplacement(UnicodeString &dest,
-        const UnicodeString &replacement, UErrorCode &status);
-
-
-   /**
-    *   Implements a replace operation intended to be used as part of an
-    *   incremental find-and-replace.
-    *
-    *   The input string, starting from the end of the previous replacement and ending at
-    *   the start of the current match, is appended to the destination string.  Then the
-    *   replacement string is appended to the output string,
-    *   including handling any substitutions of captured text.
-    *
-    *   For simple, prepackaged, non-incremental find-and-replace
-    *   operations, see replaceFirst() or replaceAll().
-    *
-    *   @param   dest        A mutable UText to which the results of the find-and-replace are appended.
-    *                         Must not be NULL.
-    *   @param   replacement A UText that provides the text to be substituted for
-    *                        the input text that matched the regexp pattern.  The replacement
-    *                        text may contain references to captured text from the input.
-    *   @param   status      A reference to a UErrorCode to receive any errors.  Possible
-    *                        errors are  U_REGEX_INVALID_STATE if no match has been
-    *                        attempted or the last match failed, and U_INDEX_OUTOFBOUNDS_ERROR
-    *                        if the replacement text specifies a capture group that
-    *                        does not exist in the pattern.
-    *
-    *   @return  this  RegexMatcher
-    *
-    *   @stable ICU 4.6
-    */
-    virtual RegexMatcher &appendReplacement(UText *dest,
-        UText *replacement, UErrorCode &status);
-
-
-   /**
-    * As the final step in a find-and-replace operation, append the remainder
-    * of the input string, starting at the position following the last appendReplacement(),
-    * to the destination string. `appendTail()` is intended to be invoked after one
-    * or more invocations of the `RegexMatcher::appendReplacement()`.
-    *
-    *  @param dest A UnicodeString to which the results of the find-and-replace are appended.
-    *  @return  the destination string.
-    *  @stable ICU 2.4
-    */
-    virtual UnicodeString &appendTail(UnicodeString &dest);
-
-
-   /**
-    * As the final step in a find-and-replace operation, append the remainder
-    * of the input string, starting at the position following the last appendReplacement(),
-    * to the destination string. `appendTail()` is intended to be invoked after one
-    * or more invocations of the `RegexMatcher::appendReplacement()`.
-    *
-    *  @param dest A mutable UText to which the results of the find-and-replace are appended.
-    *               Must not be NULL.
-    *  @param status error cod
-    *  @return  the destination string.
-    *
-    *  @stable ICU 4.6
-    */
-    virtual UText *appendTail(UText *dest, UErrorCode &status);
-
-
-    /**
-     * Split a string into fields.  Somewhat like %split() from Perl.
-     * The pattern matches identify delimiters that separate the input
-     *  into fields.  The input data between the matches becomes the
-     *  fields themselves.
-     *
-     * @param input   The string to be split into fields.  The field delimiters
-     *                match the pattern (in the "this" object).  This matcher
-     *                will be reset to this input string.
-     * @param dest    An array of UnicodeStrings to receive the results of the split.
-     *                This is an array of actual UnicodeString objects, not an
-     *                array of pointers to strings.  Local (stack based) arrays can
-     *                work well here.
-     * @param destCapacity  The number of elements in the destination array.
-     *                If the number of fields found is less than destCapacity, the
-     *                extra strings in the destination array are not altered.
-     *                If the number of destination strings is less than the number
-     *                of fields, the trailing part of the input string, including any
-     *                field delimiters, is placed in the last destination string.
-     * @param status  A reference to a UErrorCode to receive any errors.
-     * @return        The number of fields into which the input string was split.
-     * @stable ICU 2.6
-     */
-    virtual int32_t  split(const UnicodeString &input,
-        UnicodeString    dest[],
-        int32_t          destCapacity,
-        UErrorCode       &status);
-
-
-    /**
-     * Split a string into fields.  Somewhat like %split() from Perl.
-     * The pattern matches identify delimiters that separate the input
-     *  into fields.  The input data between the matches becomes the
-     *  fields themselves.
-     *
-     * @param input   The string to be split into fields.  The field delimiters
-     *                match the pattern (in the "this" object).  This matcher
-     *                will be reset to this input string.
-     * @param dest    An array of mutable UText structs to receive the results of the split.
-     *                If a field is NULL, a new UText is allocated to contain the results for
-     *                that field. This new UText is not guaranteed to be mutable.
-     * @param destCapacity  The number of elements in the destination array.
-     *                If the number of fields found is less than destCapacity, the
-     *                extra strings in the destination array are not altered.
-     *                If the number of destination strings is less than the number
-     *                of fields, the trailing part of the input string, including any
-     *                field delimiters, is placed in the last destination string.
-     * @param status  A reference to a UErrorCode to receive any errors.
-     * @return        The number of fields into which the input string was split.
-     *
-     * @stable ICU 4.6
-     */
-    virtual int32_t  split(UText *input,
-        UText           *dest[],
-        int32_t          destCapacity,
-        UErrorCode       &status);
-
-  /**
-    *   Set a processing time limit for match operations with this Matcher.
-    *
-    *   Some patterns, when matching certain strings, can run in exponential time.
-    *   For practical purposes, the match operation may appear to be in an
-    *   infinite loop.
-    *   When a limit is set a match operation will fail with an error if the
-    *   limit is exceeded.
-    *
-    *   The units of the limit are steps of the match engine.
-    *   Correspondence with actual processor time will depend on the speed
-    *   of the processor and the details of the specific pattern, but will
-    *   typically be on the order of milliseconds.
-    *
-    *   By default, the matching time is not limited.
-    *
-    *
-    *   @param   limit       The limit value, or 0 for no limit.
-    *   @param   status      A reference to a UErrorCode to receive any errors.
-    *   @stable ICU 4.0
-    */
-    virtual void setTimeLimit(int32_t limit, UErrorCode &status);
-
-  /**
-    * Get the time limit, if any, for match operations made with this Matcher.
-    *
-    *   @return the maximum allowed time for a match, in units of processing steps.
-    *   @stable ICU 4.0
-    */
-    virtual int32_t getTimeLimit() const;
-
-  /**
-    *  Set the amount of heap storage available for use by the match backtracking stack.
-    *  The matcher is also reset, discarding any results from previous matches.
-    *
-    *  ICU uses a backtracking regular expression engine, with the backtrack stack
-    *  maintained on the heap.  This function sets the limit to the amount of memory
-    *  that can be used for this purpose.  A backtracking stack overflow will
-    *  result in an error from the match operation that caused it.
-    *
-    *  A limit is desirable because a malicious or poorly designed pattern can use
-    *  excessive memory, potentially crashing the process.  A limit is enabled
-    *  by default.
-    *
-    *  @param limit  The maximum size, in bytes, of the matching backtrack stack.
-    *                A value of zero means no limit.
-    *                The limit must be greater or equal to zero.
-    *
-    *  @param status   A reference to a UErrorCode to receive any errors.
-    *
-    *  @stable ICU 4.0
-    */
-    virtual void setStackLimit(int32_t  limit, UErrorCode &status);
-
-  /**
-    *  Get the size of the heap storage available for use by the back tracking stack.
-    *
-    *  @return  the maximum backtracking stack size, in bytes, or zero if the
-    *           stack size is unlimited.
-    *  @stable ICU 4.0
-    */
-    virtual int32_t  getStackLimit() const;
-
-
-  /**
-    * Set a callback function for use with this Matcher.
-    * During matching operations the function will be called periodically,
-    * giving the application the opportunity to terminate a long-running
-    * match.
-    *
-    *    @param   callback    A pointer to the user-supplied callback function.
-    *    @param   context     User context pointer.  The value supplied at the
-    *                         time the callback function is set will be saved
-    *                         and passed to the callback each time that it is called.
-    *    @param   status      A reference to a UErrorCode to receive any errors.
-    *  @stable ICU 4.0
-    */
-    virtual void setMatchCallback(URegexMatchCallback     *callback,
-                                  const void              *context,
-                                  UErrorCode              &status);
-
-
-  /**
-    *  Get the callback function for this URegularExpression.
-    *
-    *    @param   callback    Out parameter, receives a pointer to the user-supplied
-    *                         callback function.
-    *    @param   context     Out parameter, receives the user context pointer that
-    *                         was set when uregex_setMatchCallback() was called.
-    *    @param   status      A reference to a UErrorCode to receive any errors.
-    *    @stable ICU 4.0
-    */
-    virtual void getMatchCallback(URegexMatchCallback     *&callback,
-                                  const void              *&context,
-                                  UErrorCode              &status);
-
-
-  /**
-    * Set a progress callback function for use with find operations on this Matcher.
-    * During find operations, the callback will be invoked after each return from a
-    * match attempt, giving the application the opportunity to terminate a long-running
-    * find operation.
-    *
-    *    @param   callback    A pointer to the user-supplied callback function.
-    *    @param   context     User context pointer.  The value supplied at the
-    *                         time the callback function is set will be saved
-    *                         and passed to the callback each time that it is called.
-    *    @param   status      A reference to a UErrorCode to receive any errors.
-    *    @stable ICU 4.6
-    */
-    virtual void setFindProgressCallback(URegexFindProgressCallback      *callback,
-                                              const void                              *context,
-                                              UErrorCode                              &status);
-
-
-  /**
-    *  Get the find progress callback function for this URegularExpression.
-    *
-    *    @param   callback    Out parameter, receives a pointer to the user-supplied
-    *                         callback function.
-    *    @param   context     Out parameter, receives the user context pointer that
-    *                         was set when uregex_setFindProgressCallback() was called.
-    *    @param   status      A reference to a UErrorCode to receive any errors.
-    *    @stable ICU 4.6
-    */
-    virtual void getFindProgressCallback(URegexFindProgressCallback      *&callback,
-                                              const void                      *&context,
-                                              UErrorCode                      &status);
-
-#ifndef U_HIDE_INTERNAL_API
-   /**
-     *   setTrace   Debug function, enable/disable tracing of the matching engine.
-     *              For internal ICU development use only.  DO NO USE!!!!
-     *   @internal
-     */
-    void setTrace(UBool state);
-#endif  /* U_HIDE_INTERNAL_API */
-
-    /**
-    * ICU "poor man's RTTI", returns a UClassID for this class.
-    *
-    * @stable ICU 2.2
-    */
-    static UClassID U_EXPORT2 getStaticClassID();
-
-    /**
-     * ICU "poor man's RTTI", returns a UClassID for the actual class.
-     *
-     * @stable ICU 2.2
-     */
-    virtual UClassID getDynamicClassID() const;
-
-private:
-    // Constructors and other object boilerplate are private.
-    // Instances of RegexMatcher can not be assigned, copied, cloned, etc.
-    RegexMatcher();                  // default constructor not implemented
-    RegexMatcher(const RegexPattern *pat);
-    RegexMatcher(const RegexMatcher &other);
-    RegexMatcher &operator =(const RegexMatcher &rhs);
-    void init(UErrorCode &status);                      // Common initialization
-    void init2(UText *t, UErrorCode &e);  // Common initialization, part 2.
-
-    friend class RegexPattern;
-    friend class RegexCImpl;
-public:
-#ifndef U_HIDE_INTERNAL_API
-    /** @internal  */
-    void resetPreserveRegion();  // Reset matcher state, but preserve any region.
-#endif  /* U_HIDE_INTERNAL_API */
-private:
-
-    //
-    //  MatchAt   This is the internal interface to the match engine itself.
-    //            Match status comes back in matcher member variables.
-    //
-    void                 MatchAt(int64_t startIdx, UBool toEnd, UErrorCode &status);
-    inline void          backTrack(int64_t &inputIdx, int32_t &patIdx);
-    UBool                isWordBoundary(int64_t pos);         // perform Perl-like  \b test
-    UBool                isUWordBoundary(int64_t pos, UErrorCode &status);   // perform RBBI based \b test
-    // Find a grapheme cluster boundary using a break iterator. For handling \X in regexes.
-    int64_t              followingGCBoundary(int64_t pos, UErrorCode &status);
-    REStackFrame        *resetStack();
-    inline REStackFrame *StateSave(REStackFrame *fp, int64_t savePatIdx, UErrorCode &status);
-    void                 IncrementTime(UErrorCode &status);
-
-    // Call user find callback function, if set. Return true if operation should be interrupted.
-    inline UBool         findProgressInterrupt(int64_t matchIndex, UErrorCode &status);
-
-    int64_t              appendGroup(int32_t groupNum, UText *dest, UErrorCode &status) const;
-
-    UBool                findUsingChunk(UErrorCode &status);
-    void                 MatchChunkAt(int32_t startIdx, UBool toEnd, UErrorCode &status);
-    UBool                isChunkWordBoundary(int32_t pos);
-
-    const RegexPattern  *fPattern;
-    RegexPattern        *fPatternOwned;    // Non-NULL if this matcher owns the pattern, and
-                                           //   should delete it when through.
-
-    const UnicodeString *fInput;           // The string being matched. Only used for input()
-    UText               *fInputText;       // The text being matched. Is never NULL.
-    UText               *fAltInputText;    // A shallow copy of the text being matched.
-                                           //   Only created if the pattern contains backreferences.
-    int64_t              fInputLength;     // Full length of the input text.
-    int32_t              fFrameSize;       // The size of a frame in the backtrack stack.
-
-    int64_t              fRegionStart;     // Start of the input region, default = 0.
-    int64_t              fRegionLimit;     // End of input region, default to input.length.
-
-    int64_t              fAnchorStart;     // Region bounds for anchoring operations (^ or $).
-    int64_t              fAnchorLimit;     //   See useAnchoringBounds
-
-    int64_t              fLookStart;       // Region bounds for look-ahead/behind and
-    int64_t              fLookLimit;       //   and other boundary tests.  See
-                                           //   useTransparentBounds
-
-    int64_t              fActiveStart;     // Currently active bounds for matching.
-    int64_t              fActiveLimit;     //   Usually is the same as region, but
-                                           //   is changed to fLookStart/Limit when
-                                           //   entering look around regions.
-
-    UBool                fTransparentBounds;  // True if using transparent bounds.
-    UBool                fAnchoringBounds; // True if using anchoring bounds.
-
-    UBool                fMatch;           // True if the last attempted match was successful.
-    int64_t              fMatchStart;      // Position of the start of the most recent match
-    int64_t              fMatchEnd;        // First position after the end of the most recent match
-                                           //   Zero if no previous match, even when a region
-                                           //   is active.
-    int64_t              fLastMatchEnd;    // First position after the end of the previous match,
-                                           //   or -1 if there was no previous match.
-    int64_t              fAppendPosition;  // First position after the end of the previous
-                                           //   appendReplacement().  As described by the
-                                           //   JavaDoc for Java Matcher, where it is called
-                                           //   "append position"
-    UBool                fHitEnd;          // True if the last match touched the end of input.
-    UBool                fRequireEnd;      // True if the last match required end-of-input
-                                           //    (matched $ or Z)
-
-    UVector64           *fStack;
-    REStackFrame        *fFrame;           // After finding a match, the last active stack frame,
-                                           //   which will contain the capture group results.
-                                           //   NOT valid while match engine is running.
-
-    int64_t             *fData;            // Data area for use by the compiled pattern.
-    int64_t             fSmallData[8];     //   Use this for data if it's enough.
-
-    int32_t             fTimeLimit;        // Max time (in arbitrary steps) to let the
-                                           //   match engine run.  Zero for unlimited.
-
-    int32_t             fTime;             // Match time, accumulates while matching.
-    int32_t             fTickCounter;      // Low bits counter for time.  Counts down StateSaves.
-                                           //   Kept separately from fTime to keep as much
-                                           //   code as possible out of the inline
-                                           //   StateSave function.
-
-    int32_t             fStackLimit;       // Maximum memory size to use for the backtrack
-                                           //   stack, in bytes.  Zero for unlimited.
-
-    URegexMatchCallback *fCallbackFn;       // Pointer to match progress callback funct.
-                                           //   NULL if there is no callback.
-    const void         *fCallbackContext;  // User Context ptr for callback function.
-
-    URegexFindProgressCallback  *fFindProgressCallbackFn;  // Pointer to match progress callback funct.
-                                                           //   NULL if there is no callback.
-    const void         *fFindProgressCallbackContext;      // User Context ptr for callback function.
-
-
-    UBool               fInputUniStrMaybeMutable;  // Set when fInputText wraps a UnicodeString that may be mutable - compatibility.
-
-    UBool               fTraceDebug;       // Set true for debug tracing of match engine.
-
-    UErrorCode          fDeferredStatus;   // Save error state that cannot be immediately
-                                           //   reported, or that permanently disables this matcher.
-
-    BreakIterator       *fWordBreakItr;
-    BreakIterator       *fGCBreakItr;
-};
-
-U_NAMESPACE_END
-#endif  // UCONFIG_NO_REGULAR_EXPRESSIONS
-
-#endif /* U_SHOW_CPLUSPLUS_API */
-
-#endif
-=======
-// © 2016 and later: Unicode, Inc. and others.
-// License & terms of use: http://www.unicode.org/copyright.html
-/*
-**********************************************************************
-*   Copyright (C) 2002-2016, International Business Machines
-*   Corporation and others.  All Rights Reserved.
-**********************************************************************
-*   file name:  regex.h
-*   encoding:   UTF-8
-*   indentation:4
-*
-*   created on: 2002oct22
-*   created by: Andy Heninger
-*
-*   ICU Regular Expressions, API for C++
-*/
-
-#ifndef REGEX_H
-#define REGEX_H
-
-//#define REGEX_DEBUG
-
-/**
- * \file
- * \brief C++ API: Regular Expressions
- *
- * The ICU API for processing regular expressions consists of two classes,
- *  `RegexPattern` and `RegexMatcher`.
- *  `RegexPattern` objects represent a pre-processed, or compiled
- *  regular expression.  They are created from a regular expression pattern string,
- *  and can be used to create `RegexMatcher` objects for the pattern.
- *
- * Class `RegexMatcher` bundles together a regular expression
- *  pattern and a target string to which the search pattern will be applied.
- *  `RegexMatcher` includes API for doing plain find or search
- *  operations, for search and replace operations, and for obtaining detailed
- *  information about bounds of a match.
- *
- * Note that by constructing `RegexMatcher` objects directly from regular
- * expression pattern strings application code can be simplified and the explicit
- * need for `RegexPattern` objects can usually be eliminated.
- *
- */
-
-#include "unicode/utypes.h"
-
-#if U_SHOW_CPLUSPLUS_API
-
-#if !UCONFIG_NO_REGULAR_EXPRESSIONS
-
-#include "unicode/uobject.h"
-#include "unicode/unistr.h"
-#include "unicode/utext.h"
-#include "unicode/parseerr.h"
-
-#include "unicode/uregex.h"
-
-// Forward Declarations
-
-struct UHashtable;
-
-U_NAMESPACE_BEGIN
-
-struct Regex8BitSet;
-class  RegexCImpl;
-class  RegexMatcher;
-class  RegexPattern;
-struct REStackFrame;
-class  BreakIterator;
-class  UnicodeSet;
-class  UVector;
-class  UVector32;
-class  UVector64;
-
-
-/**
-  * Class `RegexPattern` represents a compiled regular expression.  It includes
-  * factory methods for creating a RegexPattern object from the source (string) form
-  * of a regular expression, methods for creating RegexMatchers that allow the pattern
-  * to be applied to input text, and a few convenience methods for simple common
-  * uses of regular expressions.
-  *
-  * Class RegexPattern is not intended to be subclassed.
-  *
-  * @stable ICU 2.4
-  */
-class U_I18N_API RegexPattern final : public UObject {
-public:
-
-    /**
-     * default constructor.  Create a RegexPattern object that refers to no actual
-     *   pattern.  Not normally needed; RegexPattern objects are usually
-     *   created using the factory method `compile()`.
-     *
-     * @stable ICU 2.4
-     */
-    RegexPattern();
-
-    /**
-     * Copy Constructor.  Create a new RegexPattern object that is equivalent
-     *                    to the source object.
-     * @param source the pattern object to be copied.
-     * @stable ICU 2.4
-     */
-    RegexPattern(const RegexPattern &source);
-
-    /**
-     * Destructor.  Note that a RegexPattern object must persist so long as any
-     *  RegexMatcher objects that were created from the RegexPattern are active.
-     * @stable ICU 2.4
-     */
-    virtual ~RegexPattern();
-
-    /**
-     * Comparison operator.  Two RegexPattern objects are considered equal if they
-     * were constructed from identical source patterns using the same #URegexpFlag
-     * settings.
-     * @param that a RegexPattern object to compare with "this".
-     * @return true if the objects are equivalent.
-     * @stable ICU 2.4
-     */
-    bool            operator==(const RegexPattern& that) const;
-
-    /**
-     * Comparison operator.  Two RegexPattern objects are considered equal if they
-     * were constructed from identical source patterns using the same #URegexpFlag
-     * settings.
-     * @param that a RegexPattern object to compare with "this".
-     * @return true if the objects are different.
-     * @stable ICU 2.4
-     */
-    inline bool     operator!=(const RegexPattern& that) const {return ! operator ==(that);}
-
-    /**
-     * Assignment operator.  After assignment, this RegexPattern will behave identically
-     *     to the source object.
-     * @stable ICU 2.4
-     */
-    RegexPattern  &operator =(const RegexPattern &source);
-
-    /**
-     * Create an exact copy of this RegexPattern object.  Since RegexPattern is not
-     * intended to be subclassed, <code>clone()</code> and the copy construction are
-     * equivalent operations.
-     * @return the copy of this RegexPattern
-     * @stable ICU 2.4
-     */
-    virtual RegexPattern  *clone() const;
-
-
-   /**
-    * Compiles the regular expression in string form into a RegexPattern
-    * object.  These compile methods, rather than the constructors, are the usual
-    * way that RegexPattern objects are created.
-    *
-    * Note that RegexPattern objects must not be deleted while RegexMatcher
-    * objects created from the pattern are active.  RegexMatchers keep a pointer
-    * back to their pattern, so premature deletion of the pattern is a
-    * catastrophic error.
-    *
-    * All #URegexpFlag pattern match mode flags are set to their default values.
-    *
-    * Note that it is often more convenient to construct a RegexMatcher directly
-    *    from a pattern string rather than separately compiling the pattern and
-    *    then creating a RegexMatcher object from the pattern.
-    *
-    * @param regex The regular expression to be compiled.
-    * @param pe    Receives the position (line and column nubers) of any error
-    *              within the regular expression.)
-    * @param status A reference to a UErrorCode to receive any errors.
-    * @return      A regexPattern object for the compiled pattern.
-    *
-    * @stable ICU 2.4
-    */
-    static RegexPattern * U_EXPORT2 compile( const UnicodeString &regex,
-        UParseError          &pe,
-        UErrorCode           &status);
-
-   /**
-    * Compiles the regular expression in string form into a RegexPattern
-    * object.  These compile methods, rather than the constructors, are the usual
-    * way that RegexPattern objects are created.
-    *
-    * Note that RegexPattern objects must not be deleted while RegexMatcher
-    * objects created from the pattern are active.  RegexMatchers keep a pointer
-    * back to their pattern, so premature deletion of the pattern is a
-    * catastrophic error.
-    *
-    * All #URegexpFlag pattern match mode flags are set to their default values.
-    *
-    * Note that it is often more convenient to construct a RegexMatcher directly
-    *    from a pattern string rather than separately compiling the pattern and
-    *    then creating a RegexMatcher object from the pattern.
-    *
-    * @param regex The regular expression to be compiled. Note, the text referred
-    *              to by this UText must not be deleted during the lifetime of the
-    *              RegexPattern object or any RegexMatcher object created from it.
-    * @param pe    Receives the position (line and column nubers) of any error
-    *              within the regular expression.)
-    * @param status A reference to a UErrorCode to receive any errors.
-    * @return      A regexPattern object for the compiled pattern.
-    *
-    * @stable ICU 4.6
-    */
-    static RegexPattern * U_EXPORT2 compile( UText *regex,
-        UParseError          &pe,
-        UErrorCode           &status);
-
-   /**
-    * Compiles the regular expression in string form into a RegexPattern
-    * object using the specified #URegexpFlag match mode flags.  These compile methods,
-    * rather than the constructors, are the usual way that RegexPattern objects
-    * are created.
-    *
-    * Note that RegexPattern objects must not be deleted while RegexMatcher
-    * objects created from the pattern are active.  RegexMatchers keep a pointer
-    * back to their pattern, so premature deletion of the pattern is a
-    * catastrophic error.
-    *
-    * Note that it is often more convenient to construct a RegexMatcher directly
-    *    from a pattern string instead of than separately compiling the pattern and
-    *    then creating a RegexMatcher object from the pattern.
-    *
-    * @param regex The regular expression to be compiled.
-    * @param flags The #URegexpFlag match mode flags to be used, e.g. #UREGEX_CASE_INSENSITIVE.
-    * @param pe    Receives the position (line and column numbers) of any error
-    *              within the regular expression.)
-    * @param status   A reference to a UErrorCode to receive any errors.
-    * @return      A regexPattern object for the compiled pattern.
-    *
-    * @stable ICU 2.4
-    */
-    static RegexPattern * U_EXPORT2 compile( const UnicodeString &regex,
-        uint32_t             flags,
-        UParseError          &pe,
-        UErrorCode           &status);
-
-   /**
-    * Compiles the regular expression in string form into a RegexPattern
-    * object using the specified #URegexpFlag match mode flags.  These compile methods,
-    * rather than the constructors, are the usual way that RegexPattern objects
-    * are created.
-    *
-    * Note that RegexPattern objects must not be deleted while RegexMatcher
-    * objects created from the pattern are active.  RegexMatchers keep a pointer
-    * back to their pattern, so premature deletion of the pattern is a
-    * catastrophic error.
-    *
-    * Note that it is often more convenient to construct a RegexMatcher directly
-    *    from a pattern string instead of than separately compiling the pattern and
-    *    then creating a RegexMatcher object from the pattern.
-    *
-    * @param regex The regular expression to be compiled. Note, the text referred
-    *              to by this UText must not be deleted during the lifetime of the
-    *              RegexPattern object or any RegexMatcher object created from it.
-    * @param flags The #URegexpFlag match mode flags to be used, e.g. #UREGEX_CASE_INSENSITIVE.
-    * @param pe    Receives the position (line and column numbers) of any error
-    *              within the regular expression.)
-    * @param status   A reference to a UErrorCode to receive any errors.
-    * @return      A regexPattern object for the compiled pattern.
-    *
-    * @stable ICU 4.6
-    */
-    static RegexPattern * U_EXPORT2 compile( UText *regex,
-        uint32_t             flags,
-        UParseError          &pe,
-        UErrorCode           &status);
-
-   /**
-    * Compiles the regular expression in string form into a RegexPattern
-    * object using the specified #URegexpFlag match mode flags.  These compile methods,
-    * rather than the constructors, are the usual way that RegexPattern objects
-    * are created.
-    *
-    * Note that RegexPattern objects must not be deleted while RegexMatcher
-    * objects created from the pattern are active.  RegexMatchers keep a pointer
-    * back to their pattern, so premature deletion of the pattern is a
-    * catastrophic error.
-    *
-    * Note that it is often more convenient to construct a RegexMatcher directly
-    *    from a pattern string instead of than separately compiling the pattern and
-    *    then creating a RegexMatcher object from the pattern.
-    *
-    * @param regex The regular expression to be compiled.
-    * @param flags The #URegexpFlag match mode flags to be used, e.g. #UREGEX_CASE_INSENSITIVE.
-    * @param status   A reference to a UErrorCode to receive any errors.
-    * @return      A regexPattern object for the compiled pattern.
-    *
-    * @stable ICU 2.6
-    */
-    static RegexPattern * U_EXPORT2 compile( const UnicodeString &regex,
-        uint32_t             flags,
-        UErrorCode           &status);
-
-   /**
-    * Compiles the regular expression in string form into a RegexPattern
-    * object using the specified #URegexpFlag match mode flags.  These compile methods,
-    * rather than the constructors, are the usual way that RegexPattern objects
-    * are created.
-    *
-    * Note that RegexPattern objects must not be deleted while RegexMatcher
-    * objects created from the pattern are active.  RegexMatchers keep a pointer
-    * back to their pattern, so premature deletion of the pattern is a
-    * catastrophic error.
-    *
-    * Note that it is often more convenient to construct a RegexMatcher directly
-    *    from a pattern string instead of than separately compiling the pattern and
-    *    then creating a RegexMatcher object from the pattern.
-    *
-    * @param regex The regular expression to be compiled. Note, the text referred
-    *              to by this UText must not be deleted during the lifetime of the
-    *              RegexPattern object or any RegexMatcher object created from it.
-    * @param flags The #URegexpFlag match mode flags to be used, e.g. #UREGEX_CASE_INSENSITIVE.
-    * @param status   A reference to a UErrorCode to receive any errors.
-    * @return      A regexPattern object for the compiled pattern.
-    *
-    * @stable ICU 4.6
-    */
-    static RegexPattern * U_EXPORT2 compile( UText *regex,
-        uint32_t             flags,
-        UErrorCode           &status);
-
-   /**
-    * Get the #URegexpFlag match mode flags that were used when compiling this pattern.
-    * @return  the #URegexpFlag match mode flags
-    * @stable ICU 2.4
-    */
-    virtual uint32_t flags() const;
-
-   /**
-    * Creates a RegexMatcher that will match the given input against this pattern.  The
-    * RegexMatcher can then be used to perform match, find or replace operations
-    * on the input.  Note that a RegexPattern object must not be deleted while
-    * RegexMatchers created from it still exist and might possibly be used again.
-    *
-    * The matcher will retain a reference to the supplied input string, and all regexp
-    * pattern matching operations happen directly on this original string.  It is
-    * critical that the string not be altered or deleted before use by the regular
-    * expression operations is complete.
-    *
-    * @param input    The input string to which the regular expression will be applied.
-    * @param status   A reference to a UErrorCode to receive any errors.
-    * @return         A RegexMatcher object for this pattern and input.
-    *
-    * @stable ICU 2.4
-    */
-    virtual RegexMatcher *matcher(const UnicodeString &input,
-        UErrorCode          &status) const;
-        
-private:
-    /**
-     * Cause a compilation error if an application accidentally attempts to
-     *   create a matcher with a (char16_t *) string as input rather than
-     *   a UnicodeString.  Avoids a dangling reference to a temporary string.
-     *
-     * To efficiently work with char16_t *strings, wrap the data in a UnicodeString
-     * using one of the aliasing constructors, such as
-     * `UnicodeString(UBool isTerminated, const char16_t *text, int32_t textLength);`
-     * or in a UText, using
-     * `utext_openUChars(UText *ut, const char16_t *text, int64_t textLength, UErrorCode *status);`
-     *
-     */
-    RegexMatcher *matcher(const char16_t *input,
-        UErrorCode          &status) const = delete;
-public:
-
-
-   /**
-    * Creates a RegexMatcher that will match against this pattern.  The
-    * RegexMatcher can be used to perform match, find or replace operations.
-    * Note that a RegexPattern object must not be deleted while
-    * RegexMatchers created from it still exist and might possibly be used again.
-    *
-    * @param status   A reference to a UErrorCode to receive any errors.
-    * @return      A RegexMatcher object for this pattern and input.
-    *
-    * @stable ICU 2.6
-    */
-    virtual RegexMatcher *matcher(UErrorCode  &status) const;
-
-
-   /**
-    * Test whether a string matches a regular expression.  This convenience function
-    * both compiles the regular expression and applies it in a single operation.
-    * Note that if the same pattern needs to be applied repeatedly, this method will be
-    * less efficient than creating and reusing a RegexMatcher object.
-    *
-    * @param regex The regular expression
-    * @param input The string data to be matched
-    * @param pe Receives the position of any syntax errors within the regular expression
-    * @param status A reference to a UErrorCode to receive any errors.
-    * @return True if the regular expression exactly matches the full input string.
-    *
-    * @stable ICU 2.4
-    */
-    static UBool U_EXPORT2 matches(const UnicodeString   &regex,
-        const UnicodeString   &input,
-              UParseError     &pe,
-              UErrorCode      &status);
-
-   /**
-    * Test whether a string matches a regular expression.  This convenience function
-    * both compiles the regular expression and applies it in a single operation.
-    * Note that if the same pattern needs to be applied repeatedly, this method will be
-    * less efficient than creating and reusing a RegexMatcher object.
-    *
-    * @param regex The regular expression
-    * @param input The string data to be matched
-    * @param pe Receives the position of any syntax errors within the regular expression
-    * @param status A reference to a UErrorCode to receive any errors.
-    * @return True if the regular expression exactly matches the full input string.
-    *
-    * @stable ICU 4.6
-    */
-    static UBool U_EXPORT2 matches(UText *regex,
-        UText           *input,
-        UParseError     &pe,
-        UErrorCode      &status);
-
-   /**
-    * Returns the regular expression from which this pattern was compiled. This method will work
-    * even if the pattern was compiled from a UText.
-    *
-    * Note: If the pattern was originally compiled from a UText, and that UText was modified,
-    * the returned string may no longer reflect the RegexPattern object.
-    * @stable ICU 2.4
-    */
-    virtual UnicodeString pattern() const;
-    
-    
-   /**
-    * Returns the regular expression from which this pattern was compiled. This method will work
-    * even if the pattern was compiled from a UnicodeString.
-    *
-    * Note: This is the original input, not a clone. If the pattern was originally compiled from a
-    * UText, and that UText was modified, the returned UText may no longer reflect the RegexPattern
-    * object.
-    *
-    * @stable ICU 4.6
-    */
-    virtual UText *patternText(UErrorCode      &status) const;
-
-
-    /**
-     * Get the group number corresponding to a named capture group.
-     * The returned number can be used with any function that access
-     * capture groups by number.
-     *
-     * The function returns an error status if the specified name does not
-     * appear in the pattern.
-     *
-     * @param  groupName   The capture group name.
-     * @param  status      A UErrorCode to receive any errors.
-     *
-     * @stable ICU 55
-     */
-    virtual int32_t groupNumberFromName(const UnicodeString &groupName, UErrorCode &status) const;
-
-
-    /**
-     * Get the group number corresponding to a named capture group.
-     * The returned number can be used with any function that access
-     * capture groups by number.
-     *
-     * The function returns an error status if the specified name does not
-     * appear in the pattern.
-     *
-     * @param  groupName   The capture group name,
-     *                     platform invariant characters only.
-     * @param  nameLength  The length of the name, or -1 if the name is
-     *                     nul-terminated.
-     * @param  status      A UErrorCode to receive any errors.
-     *
-     * @stable ICU 55
-     */
-    virtual int32_t groupNumberFromName(const char *groupName, int32_t nameLength, UErrorCode &status) const;
-
-
-    /**
-     * Split a string into fields.  Somewhat like split() from Perl or Java.
-     * Pattern matches identify delimiters that separate the input
-     * into fields.  The input data between the delimiters becomes the
-     * fields themselves.
-     *
-     * If the delimiter pattern includes capture groups, the captured text will
-     * also appear in the destination array of output strings, interspersed
-     * with the fields.  This is similar to Perl, but differs from Java, 
-     * which ignores the presence of capture groups in the pattern.
-     * 
-     * Trailing empty fields will always be returned, assuming sufficient
-     * destination capacity.  This differs from the default behavior for Java
-     * and Perl where trailing empty fields are not returned.
-     *
-     * The number of strings produced by the split operation is returned.
-     * This count includes the strings from capture groups in the delimiter pattern.
-     * This behavior differs from Java, which ignores capture groups.
-     *
-     * For the best performance on split() operations,
-     * <code>RegexMatcher::split</code> is preferable to this function
-     *
-     * @param input   The string to be split into fields.  The field delimiters
-     *                match the pattern (in the "this" object)
-     * @param dest    An array of UnicodeStrings to receive the results of the split.
-     *                This is an array of actual UnicodeString objects, not an
-     *                array of pointers to strings.  Local (stack based) arrays can
-     *                work well here.
-     * @param destCapacity  The number of elements in the destination array.
-     *                If the number of fields found is less than destCapacity, the
-     *                extra strings in the destination array are not altered.
-     *                If the number of destination strings is less than the number
-     *                of fields, the trailing part of the input string, including any
-     *                field delimiters, is placed in the last destination string.
-     * @param status  A reference to a UErrorCode to receive any errors.
-     * @return        The number of fields into which the input string was split.
-     * @stable ICU 2.4
-     */
-    virtual int32_t  split(const UnicodeString &input,
-        UnicodeString    dest[],
-        int32_t          destCapacity,
-        UErrorCode       &status) const;
-
-
-    /**
-     * Split a string into fields.  Somewhat like %split() from Perl or Java.
-     * Pattern matches identify delimiters that separate the input
-     * into fields.  The input data between the delimiters becomes the
-     * fields themselves.
-     *
-     * If the delimiter pattern includes capture groups, the captured text will
-     * also appear in the destination array of output strings, interspersed
-     * with the fields.  This is similar to Perl, but differs from Java, 
-     * which ignores the presence of capture groups in the pattern.
-     * 
-     * Trailing empty fields will always be returned, assuming sufficient
-     * destination capacity.  This differs from the default behavior for Java
-     * and Perl where trailing empty fields are not returned.
-     *
-     * The number of strings produced by the split operation is returned.
-     * This count includes the strings from capture groups in the delimiter pattern.
-     * This behavior differs from Java, which ignores capture groups.
-     *
-     *  For the best performance on split() operations,
-     *  `RegexMatcher::split()` is preferable to this function
-     *
-     * @param input   The string to be split into fields.  The field delimiters
-     *                match the pattern (in the "this" object)
-     * @param dest    An array of mutable UText structs to receive the results of the split.
-     *                If a field is nullptr, a new UText is allocated to contain the results for
-     *                that field. This new UText is not guaranteed to be mutable.
-     * @param destCapacity  The number of elements in the destination array.
-     *                If the number of fields found is less than destCapacity, the
-     *                extra strings in the destination array are not altered.
-     *                If the number of destination strings is less than the number
-     *                of fields, the trailing part of the input string, including any
-     *                field delimiters, is placed in the last destination string.
-     * @param status  A reference to a UErrorCode to receive any errors.
-     * @return        The number of destination strings used.  
-     *
-     * @stable ICU 4.6
-     */
-    virtual int32_t  split(UText *input,
-        UText            *dest[],
-        int32_t          destCapacity,
-        UErrorCode       &status) const;
-
-
-    /**
-     * ICU "poor man's RTTI", returns a UClassID for the actual class.
-     *
-     * @stable ICU 2.4
-     */
-    virtual UClassID getDynamicClassID() const override;
-
-    /**
-     * ICU "poor man's RTTI", returns a UClassID for this class.
-     *
-     * @stable ICU 2.4
-     */
-    static UClassID U_EXPORT2 getStaticClassID();
-
-private:
-    //
-    //  Implementation Data
-    //
-    UText          *fPattern;      // The original pattern string.
-    UnicodeString  *fPatternString; // The original pattern UncodeString if relevant
-    uint32_t        fFlags;        // The flags used when compiling the pattern.
-                                   //
-    UVector64       *fCompiledPat; // The compiled pattern p-code.
-    UnicodeString   fLiteralText;  // Any literal string data from the pattern,
-                                   //   after un-escaping, for use during the match.
-
-    UVector         *fSets;        // Any UnicodeSets referenced from the pattern.
-    Regex8BitSet    *fSets8;       //      (and fast sets for latin-1 range.)
-
-
-    UErrorCode      fDeferredStatus; // status if some prior error has left this
-                                   //  RegexPattern in an unusable state.
-
-    int32_t         fMinMatchLen;  // Minimum Match Length.  All matches will have length
-                                   //   >= this value.  For some patterns, this calculated
-                                   //   value may be less than the true shortest
-                                   //   possible match.
-    
-    int32_t         fFrameSize;    // Size of a state stack frame in the
-                                   //   execution engine.
-
-    int32_t         fDataSize;     // The size of the data needed by the pattern that
-                                   //   does not go on the state stack, but has just
-                                   //   a single copy per matcher.
-
-    UVector32       *fGroupMap;    // Map from capture group number to position of
-                                   //   the group's variables in the matcher stack frame.
-
-    int32_t         fStartType;    // Info on how a match must start.
-    int32_t         fInitialStringIdx;     //
-    int32_t         fInitialStringLen;
-    UnicodeSet     *fInitialChars;
-    UChar32         fInitialChar;
-    Regex8BitSet   *fInitialChars8;
-    UBool           fNeedsAltInput;
-
-    UHashtable     *fNamedCaptureMap;  // Map from capture group names to numbers.
-
-    friend class RegexCompile;
-    friend class RegexMatcher;
-    friend class RegexCImpl;
-
-    //
-    //  Implementation Methods
-    //
-    void        init();                 // Common initialization, for use by constructors.
-    bool        initNamedCaptureMap();  // Lazy init for fNamedCaptureMap.
-    void        zap();                  // Common cleanup
-
-    void        dumpOp(int32_t index) const;
-
-  public:
-#ifndef U_HIDE_INTERNAL_API
-    /**
-      * Dump a compiled pattern. Internal debug function.
-      * @internal
-      */
-    void        dumpPattern() const;
-#endif  /* U_HIDE_INTERNAL_API */
-};
-
-
-
-/**
- *  class RegexMatcher bundles together a regular expression pattern and
- *  input text to which the expression can be applied.  It includes methods
- *  for testing for matches, and for find and replace operations.
- *
- * <p>Class RegexMatcher is not intended to be subclassed.</p>
- *
- * @stable ICU 2.4
- */
-class U_I18N_API RegexMatcher final : public UObject {
-public:
-
-    /**
-      * Construct a RegexMatcher for a regular expression.
-      * This is a convenience method that avoids the need to explicitly create
-      * a RegexPattern object.  Note that if several RegexMatchers need to be
-      * created for the same expression, it will be more efficient to
-      * separately create and cache a RegexPattern object, and use
-      * its matcher() method to create the RegexMatcher objects.
-      *
-      *  @param regexp The Regular Expression to be compiled.
-      *  @param flags  #URegexpFlag options, such as #UREGEX_CASE_INSENSITIVE.
-      *  @param status Any errors are reported by setting this UErrorCode variable.
-      *  @stable ICU 2.6
-      */
-    RegexMatcher(const UnicodeString &regexp, uint32_t flags, UErrorCode &status);
-
-    /**
-      * Construct a RegexMatcher for a regular expression.
-      * This is a convenience method that avoids the need to explicitly create
-      * a RegexPattern object.  Note that if several RegexMatchers need to be
-      * created for the same expression, it will be more efficient to
-      * separately create and cache a RegexPattern object, and use
-      * its matcher() method to create the RegexMatcher objects.
-      *
-      *  @param regexp The regular expression to be compiled.
-      *  @param flags  #URegexpFlag options, such as #UREGEX_CASE_INSENSITIVE.
-      *  @param status Any errors are reported by setting this UErrorCode variable.
-      *
-      *  @stable ICU 4.6
-      */
-    RegexMatcher(UText *regexp, uint32_t flags, UErrorCode &status);
-
-    /**
-      * Construct a RegexMatcher for a regular expression.
-      * This is a convenience method that avoids the need to explicitly create
-      * a RegexPattern object.  Note that if several RegexMatchers need to be
-      * created for the same expression, it will be more efficient to
-      * separately create and cache a RegexPattern object, and use
-      * its matcher() method to create the RegexMatcher objects.
-      *
-      * The matcher will retain a reference to the supplied input string, and all regexp
-      * pattern matching operations happen directly on the original string.  It is
-      * critical that the string not be altered or deleted before use by the regular
-      * expression operations is complete.
-      *
-      *  @param regexp The Regular Expression to be compiled.
-      *  @param input  The string to match.  The matcher retains a reference to the
-      *                caller's string; mo copy is made.
-      *  @param flags  #URegexpFlag options, such as #UREGEX_CASE_INSENSITIVE.
-      *  @param status Any errors are reported by setting this UErrorCode variable.
-      *  @stable ICU 2.6
-      */
-    RegexMatcher(const UnicodeString &regexp, const UnicodeString &input,
-        uint32_t flags, UErrorCode &status);
-
-    /**
-      * Construct a RegexMatcher for a regular expression.
-      * This is a convenience method that avoids the need to explicitly create
-      * a RegexPattern object.  Note that if several RegexMatchers need to be
-      * created for the same expression, it will be more efficient to
-      * separately create and cache a RegexPattern object, and use
-      * its matcher() method to create the RegexMatcher objects.
-      *
-      * The matcher will make a shallow clone of the supplied input text, and all regexp
-      * pattern matching operations happen on this clone.  While read-only operations on
-      * the supplied text are permitted, it is critical that the underlying string not be
-      * altered or deleted before use by the regular expression operations is complete.
-      *
-      *  @param regexp The Regular Expression to be compiled.
-      *  @param input  The string to match.  The matcher retains a shallow clone of the text.
-      *  @param flags  #URegexpFlag options, such as #UREGEX_CASE_INSENSITIVE.
-      *  @param status Any errors are reported by setting this UErrorCode variable.
-      *
-      *  @stable ICU 4.6
-      */
-    RegexMatcher(UText *regexp, UText *input,
-        uint32_t flags, UErrorCode &status);
-
-private:
-    /**
-     * Cause a compilation error if an application accidentally attempts to
-     *   create a matcher with a (char16_t *) string as input rather than
-     *   a UnicodeString.    Avoids a dangling reference to a temporary string.
-     *
-     * To efficiently work with char16_t *strings, wrap the data in a UnicodeString
-     * using one of the aliasing constructors, such as
-     * `UnicodeString(UBool isTerminated, const char16_t *text, int32_t textLength);`
-     * or in a UText, using
-     * `utext_openUChars(UText *ut, const char16_t *text, int64_t textLength, UErrorCode *status);`
-     */
-    RegexMatcher(const UnicodeString &regexp, const char16_t *input,
-        uint32_t flags, UErrorCode &status) = delete;
-public:
-
-
-   /**
-    *   Destructor.
-    *
-    *  @stable ICU 2.4
-    */
-    virtual ~RegexMatcher();
-
-
-   /**
-    *   Attempts to match the entire input region against the pattern.
-    *    @param   status     A reference to a UErrorCode to receive any errors.
-    *    @return true if there is a match
-    *    @stable ICU 2.4
-    */
-    virtual UBool matches(UErrorCode &status);
-
-
-   /**
-    *   Resets the matcher, then attempts to match the input beginning 
-    *   at the specified startIndex, and extending to the end of the input.
-    *   The input region is reset to include the entire input string.
-    *   A successful match must extend to the end of the input.
-    *    @param   startIndex The input string (native) index at which to begin matching.
-    *    @param   status     A reference to a UErrorCode to receive any errors.
-    *    @return true if there is a match
-    *    @stable ICU 2.8
-    */
-    virtual UBool matches(int64_t startIndex, UErrorCode &status);
-
-
-   /**
-    *   Attempts to match the input string, starting from the beginning of the region,
-    *   against the pattern.  Like the matches() method, this function 
-    *   always starts at the beginning of the input region;
-    *   unlike that function, it does not require that the entire region be matched.
-    *
-    *   If the match succeeds then more information can be obtained via the start(),
-    *   end(), and group() functions.
-    *
-    *    @param   status     A reference to a UErrorCode to receive any errors.
-    *    @return  true if there is a match at the start of the input string.
-    *    @stable ICU 2.4
-    */
-    virtual UBool lookingAt(UErrorCode &status);
-
-
-  /**
-    *   Attempts to match the input string, starting from the specified index, against the pattern.
-    *   The match may be of any length, and is not required to extend to the end
-    *   of the input string.  Contrast with match().
-    *
-    *   If the match succeeds then more information can be obtained via the start(),
-    *   end(), and group() functions.
-    *
-    *    @param   startIndex The input string (native) index at which to begin matching.
-    *    @param   status     A reference to a UErrorCode to receive any errors.
-    *    @return  true if there is a match.
-    *    @stable ICU 2.8
-    */
-    virtual UBool lookingAt(int64_t startIndex, UErrorCode &status);
-
-
-   /**
-    *  Find the next pattern match in the input string.
-    *  The find begins searching the input at the location following the end of
-    *  the previous match, or at the start of the string if there is no previous match.
-    *  If a match is found, `start()`, `end()` and `group()`
-    *  will provide more information regarding the match.
-    *  Note that if the input string is changed by the application,
-    *     use find(startPos, status) instead of find(), because the saved starting
-    *     position may not be valid with the altered input string.
-    *  @return  true if a match is found.
-    *  @stable ICU 2.4
-    */
-    virtual UBool find();
-
-
-   /**
-    *  Find the next pattern match in the input string.
-    *  The find begins searching the input at the location following the end of
-    *  the previous match, or at the start of the string if there is no previous match.
-    *  If a match is found, `start()`, `end()` and `group()`
-    *  will provide more information regarding the match.
-    *
-    *  Note that if the input string is changed by the application,
-    *  use find(startPos, status) instead of find(), because the saved starting
-    *  position may not be valid with the altered input string.
-    *  @param   status  A reference to a UErrorCode to receive any errors.
-    *  @return  true if a match is found.
-    * @stable ICU 55
-    */
-    virtual UBool find(UErrorCode &status);
-
-   /**
-    *   Resets this RegexMatcher and then attempts to find the next substring of the
-    *   input string that matches the pattern, starting at the specified index.
-    *
-    *   @param   start     The (native) index in the input string to begin the search.
-    *   @param   status    A reference to a UErrorCode to receive any errors.
-    *   @return  true if a match is found.
-    *   @stable ICU 2.4
-    */
-    virtual UBool find(int64_t start, UErrorCode &status);
-
-
-   /**
-    *   Returns a string containing the text matched by the previous match.
-    *   If the pattern can match an empty string, an empty string may be returned.
-    *   @param   status      A reference to a UErrorCode to receive any errors.
-    *                        Possible errors are  U_REGEX_INVALID_STATE if no match
-    *                        has been attempted or the last match failed.
-    *   @return  a string containing the matched input text.
-    *   @stable ICU 2.4
-    */
-    virtual UnicodeString group(UErrorCode &status) const;
-
-
-   /**
-    *    Returns a string containing the text captured by the given group
-    *    during the previous match operation.  Group(0) is the entire match.
-    *
-    *    A zero length string is returned both for capture groups that did not
-    *    participate in the match and for actual zero length matches.
-    *    To distinguish between these two cases use the function start(),
-    *    which returns -1 for non-participating groups.
-    *
-    *    @param groupNum the capture group number
-    *    @param   status     A reference to a UErrorCode to receive any errors.
-    *                        Possible errors are  U_REGEX_INVALID_STATE if no match
-    *                        has been attempted or the last match failed and
-    *                        U_INDEX_OUTOFBOUNDS_ERROR for a bad capture group number.
-    *    @return the captured text
-    *    @stable ICU 2.4
-    */
-    virtual UnicodeString group(int32_t groupNum, UErrorCode &status) const;
-
-   /**
-    *   Returns the number of capturing groups in this matcher's pattern.
-    *   @return the number of capture groups
-    *   @stable ICU 2.4
-    */
-    virtual int32_t groupCount() const;
-
-
-   /**
-    *   Returns a shallow clone of the entire live input string with the UText current native index
-    *   set to the beginning of the requested group.
-    *
-    *   @param   dest        The UText into which the input should be cloned, or nullptr to create a new UText
-    *   @param   group_len   A reference to receive the length of the desired capture group
-    *   @param   status      A reference to a UErrorCode to receive any errors.
-    *                        Possible errors are  U_REGEX_INVALID_STATE if no match
-    *                        has been attempted or the last match failed and
-    *                        U_INDEX_OUTOFBOUNDS_ERROR for a bad capture group number.
-    *   @return dest if non-nullptr, a shallow copy of the input text otherwise
-    *
-    *   @stable ICU 4.6
-    */
-    virtual UText *group(UText *dest, int64_t &group_len, UErrorCode &status) const; 
-
-   /**
-    *   Returns a shallow clone of the entire live input string with the UText current native index
-    *   set to the beginning of the requested group.
-    *
-    *   A group length of zero is returned both for capture groups that did not
-    *   participate in the match and for actual zero length matches.
-    *   To distinguish between these two cases use the function start(),
-    *   which returns -1 for non-participating groups.
-    *
-    *   @param   groupNum   The capture group number.
-    *   @param   dest        The UText into which the input should be cloned, or nullptr to create a new UText.
-    *   @param   group_len   A reference to receive the length of the desired capture group
-    *   @param   status      A reference to a UErrorCode to receive any errors.
-    *                        Possible errors are  U_REGEX_INVALID_STATE if no match
-    *                        has been attempted or the last match failed and
-    *                        U_INDEX_OUTOFBOUNDS_ERROR for a bad capture group number.
-    *   @return dest if non-nullptr, a shallow copy of the input text otherwise
-    *
-    *   @stable ICU 4.6
-    */
-    virtual UText *group(int32_t groupNum, UText *dest, int64_t &group_len, UErrorCode &status) const;
-
-   /**
-    *   Returns the index in the input string of the start of the text matched
-    *   during the previous match operation.
-    *    @param   status      a reference to a UErrorCode to receive any errors.
-    *    @return              The (native) position in the input string of the start of the last match.
-    *    @stable ICU 2.4
-    */
-    virtual int32_t start(UErrorCode &status) const;
-
-   /**
-    *   Returns the index in the input string of the start of the text matched
-    *   during the previous match operation.
-    *    @param   status      a reference to a UErrorCode to receive any errors.
-    *    @return              The (native) position in the input string of the start of the last match.
-    *   @stable ICU 4.6
-    */
-    virtual int64_t start64(UErrorCode &status) const;
-
-
-   /**
-    *   Returns the index in the input string of the start of the text matched by the
-    *    specified capture group during the previous match operation.  Return -1 if
-    *    the capture group exists in the pattern, but was not part of the last match.
-    *
-    *    @param  group       the capture group number
-    *    @param  status      A reference to a UErrorCode to receive any errors.  Possible
-    *                        errors are  U_REGEX_INVALID_STATE if no match has been
-    *                        attempted or the last match failed, and
-    *                        U_INDEX_OUTOFBOUNDS_ERROR for a bad capture group number
-    *    @return the (native) start position of substring matched by the specified group.
-    *    @stable ICU 2.4
-    */
-    virtual int32_t start(int32_t group, UErrorCode &status) const;
-
-   /**
-    *   Returns the index in the input string of the start of the text matched by the
-    *    specified capture group during the previous match operation.  Return -1 if
-    *    the capture group exists in the pattern, but was not part of the last match.
-    *
-    *    @param  group       the capture group number.
-    *    @param  status      A reference to a UErrorCode to receive any errors.  Possible
-    *                        errors are  U_REGEX_INVALID_STATE if no match has been
-    *                        attempted or the last match failed, and
-    *                        U_INDEX_OUTOFBOUNDS_ERROR for a bad capture group number.
-    *    @return the (native) start position of substring matched by the specified group.
-    *    @stable ICU 4.6
-    */
-    virtual int64_t start64(int32_t group, UErrorCode &status) const;
-
-   /**
-    *    Returns the index in the input string of the first character following the
-    *    text matched during the previous match operation.
-    *
-    *   @param   status      A reference to a UErrorCode to receive any errors.  Possible
-    *                        errors are  U_REGEX_INVALID_STATE if no match has been
-    *                        attempted or the last match failed.
-    *    @return the index of the last character matched, plus one.
-    *                        The index value returned is a native index, corresponding to
-    *                        code units for the underlying encoding type, for example,
-    *                        a byte index for UTF-8.
-    *   @stable ICU 2.4
-    */
-    virtual int32_t end(UErrorCode &status) const;
-
-   /**
-    *    Returns the index in the input string of the first character following the
-    *    text matched during the previous match operation.
-    *
-    *   @param   status      A reference to a UErrorCode to receive any errors.  Possible
-    *                        errors are  U_REGEX_INVALID_STATE if no match has been
-    *                        attempted or the last match failed.
-    *    @return the index of the last character matched, plus one.
-    *                        The index value returned is a native index, corresponding to
-    *                        code units for the underlying encoding type, for example,
-    *                        a byte index for UTF-8.
-    *   @stable ICU 4.6
-    */
-    virtual int64_t end64(UErrorCode &status) const;
-
-
-   /**
-    *    Returns the index in the input string of the character following the
-    *    text matched by the specified capture group during the previous match operation.
-    *
-    *    @param group  the capture group number
-    *    @param   status      A reference to a UErrorCode to receive any errors.  Possible
-    *                        errors are  U_REGEX_INVALID_STATE if no match has been
-    *                        attempted or the last match failed and
-    *                        U_INDEX_OUTOFBOUNDS_ERROR for a bad capture group number
-    *    @return  the index of the first character following the text
-    *              captured by the specified group during the previous match operation.
-    *              Return -1 if the capture group exists in the pattern but was not part of the match.
-    *              The index value returned is a native index, corresponding to
-    *              code units for the underlying encoding type, for example,
-    *              a byte index for UTF8.
-    *    @stable ICU 2.4
-    */
-    virtual int32_t end(int32_t group, UErrorCode &status) const;
-
-   /**
-    *    Returns the index in the input string of the character following the
-    *    text matched by the specified capture group during the previous match operation.
-    *
-    *    @param group  the capture group number
-    *    @param   status      A reference to a UErrorCode to receive any errors.  Possible
-    *                        errors are  U_REGEX_INVALID_STATE if no match has been
-    *                        attempted or the last match failed and
-    *                        U_INDEX_OUTOFBOUNDS_ERROR for a bad capture group number
-    *    @return  the index of the first character following the text
-    *              captured by the specified group during the previous match operation.
-    *              Return -1 if the capture group exists in the pattern but was not part of the match.
-    *              The index value returned is a native index, corresponding to
-    *              code units for the underlying encoding type, for example,
-    *              a byte index for UTF8.
-    *   @stable ICU 4.6
-    */
-    virtual int64_t end64(int32_t group, UErrorCode &status) const;
-
-   /**
-    *   Resets this matcher.  The effect is to remove any memory of previous matches,
-    *       and to cause subsequent find() operations to begin at the beginning of
-    *       the input string.
-    *
-    *   @return this RegexMatcher.
-    *   @stable ICU 2.4
-    */
-    virtual RegexMatcher &reset();
-
-
-   /**
-    *   Resets this matcher, and set the current input position.
-    *   The effect is to remove any memory of previous matches,
-    *       and to cause subsequent find() operations to begin at
-    *       the specified (native) position in the input string.
-    *
-    *   The matcher's region is reset to its default, which is the entire
-    *   input string.
-    *
-    *   An alternative to this function is to set a match region
-    *   beginning at the desired index.
-    *
-    *   @return this RegexMatcher.
-    *   @stable ICU 2.8
-    */
-    virtual RegexMatcher &reset(int64_t index, UErrorCode &status);
-
-
-   /**
-    *   Resets this matcher with a new input string.  This allows instances of RegexMatcher
-    *     to be reused, which is more efficient than creating a new RegexMatcher for
-    *     each input string to be processed.
-    *   @param input The new string on which subsequent pattern matches will operate.
-    *                The matcher retains a reference to the callers string, and operates
-    *                directly on that.  Ownership of the string remains with the caller.
-    *                Because no copy of the string is made, it is essential that the
-    *                caller not delete the string until after regexp operations on it
-    *                are done.
-    *                Note that while a reset on the matcher with an input string that is then
-    *                modified across/during matcher operations may be supported currently for UnicodeString,
-    *                this was not originally intended behavior, and support for this is not guaranteed
-    *                in upcoming versions of ICU.
-    *   @return this RegexMatcher.
-    *   @stable ICU 2.4
-    */
-    virtual RegexMatcher &reset(const UnicodeString &input);
-
-
-   /**
-    *   Resets this matcher with a new input string.  This allows instances of RegexMatcher
-    *     to be reused, which is more efficient than creating a new RegexMatcher for
-    *     each input string to be processed.
-    *   @param input The new string on which subsequent pattern matches will operate.
-    *                The matcher makes a shallow clone of the given text; ownership of the
-    *                original string remains with the caller. Because no deep copy of the
-    *                text is made, it is essential that the caller not modify the string
-    *                until after regexp operations on it are done.
-    *   @return this RegexMatcher.
-    *
-    *   @stable ICU 4.6
-    */
-    virtual RegexMatcher &reset(UText *input);
-
-
-  /**
-    *  Set the subject text string upon which the regular expression is looking for matches
-    *  without changing any other aspect of the matching state.
-    *  The new and previous text strings must have the same content.
-    *
-    *  This function is intended for use in environments where ICU is operating on 
-    *  strings that may move around in memory.  It provides a mechanism for notifying
-    *  ICU that the string has been relocated, and providing a new UText to access the
-    *  string in its new position.
-    *
-    *  Note that the regular expression implementation never copies the underlying text
-    *  of a string being matched, but always operates directly on the original text 
-    *  provided by the user. Refreshing simply drops the references to the old text 
-    *  and replaces them with references to the new.
-    *
-    *  Caution:  this function is normally used only by very specialized,
-    *  system-level code.  One example use case is with garbage collection that moves
-    *  the text in memory.
-    *
-    * @param input      The new (moved) text string.
-    * @param status     Receives errors detected by this function.
-    *
-    * @stable ICU 4.8 
-    */
-    virtual RegexMatcher &refreshInputText(UText *input, UErrorCode &status);
-
-private:
-    /**
-     * Cause a compilation error if an application accidentally attempts to
-     *   reset a matcher with a (char16_t *) string as input rather than
-     *   a UnicodeString.    Avoids a dangling reference to a temporary string.
-     *
-     * To efficiently work with char16_t *strings, wrap the data in a UnicodeString
-     * using one of the aliasing constructors, such as
-     * `UnicodeString(UBool isTerminated, const char16_t *text, int32_t textLength);`
-     * or in a UText, using
-     * `utext_openUChars(UText *ut, const char16_t *text, int64_t textLength, UErrorCode *status);`
-     *
-     */
-    RegexMatcher &reset(const char16_t *input) = delete;
-public:
-
-   /**
-    *   Returns the input string being matched.  Ownership of the string belongs to
-    *   the matcher; it should not be altered or deleted. This method will work even if the input
-    *   was originally supplied as a UText.
-    *   @return the input string
-    *   @stable ICU 2.4
-    */
-    virtual const UnicodeString &input() const;
-    
-   /**
-    *   Returns the input string being matched.  This is the live input text; it should not be
-    *   altered or deleted. This method will work even if the input was originally supplied as
-    *   a UnicodeString.
-    *   @return the input text
-    *
-    *   @stable ICU 4.6
-    */
-    virtual UText *inputText() const;
-    
-   /**
-    *   Returns the input string being matched, either by copying it into the provided
-    *   UText parameter or by returning a shallow clone of the live input. Note that copying
-    *   the entire input may cause significant performance and memory issues.
-    *   @param dest The UText into which the input should be copied, or nullptr to create a new UText
-    *   @param status error code
-    *   @return dest if non-nullptr, a shallow copy of the input text otherwise
-    *
-    *   @stable ICU 4.6
-    */
-    virtual UText *getInput(UText *dest, UErrorCode &status) const;
-    
-
-   /** Sets the limits of this matcher's region.
-     * The region is the part of the input string that will be searched to find a match.
-     * Invoking this method resets the matcher, and then sets the region to start
-     * at the index specified by the start parameter and end at the index specified
-     * by the end parameter.
-     *
-     * Depending on the transparency and anchoring being used (see useTransparentBounds
-     * and useAnchoringBounds), certain constructs such as anchors may behave differently
-     * at or around the boundaries of the region
-     *
-     * The function will fail if start is greater than limit, or if either index
-     *  is less than zero or greater than the length of the string being matched.
-     *
-     * @param start  The (native) index to begin searches at.
-     * @param limit  The index to end searches at (exclusive).
-     * @param status A reference to a UErrorCode to receive any errors.
-     * @stable ICU 4.0
-     */
-     virtual RegexMatcher &region(int64_t start, int64_t limit, UErrorCode &status);
-
-   /** 
-     * Identical to region(start, limit, status) but also allows a start position without
-     *  resetting the region state.
-     * @param regionStart The region start
-     * @param regionLimit the limit of the region
-     * @param startIndex  The (native) index within the region bounds at which to begin searches.
-     * @param status A reference to a UErrorCode to receive any errors.
-     *                If startIndex is not within the specified region bounds, 
-     *                U_INDEX_OUTOFBOUNDS_ERROR is returned.
-     * @stable ICU 4.6
-     */
-     virtual RegexMatcher &region(int64_t regionStart, int64_t regionLimit, int64_t startIndex, UErrorCode &status);
-
-   /**
-     * Reports the start index of this matcher's region. The searches this matcher
-     * conducts are limited to finding matches within regionStart (inclusive) and
-     * regionEnd (exclusive).
-     *
-     * @return The starting (native) index of this matcher's region.
-     * @stable ICU 4.0
-     */
-     virtual int32_t regionStart() const;
-
-   /**
-     * Reports the start index of this matcher's region. The searches this matcher
-     * conducts are limited to finding matches within regionStart (inclusive) and
-     * regionEnd (exclusive).
-     *
-     * @return The starting (native) index of this matcher's region.
-     * @stable ICU 4.6
-     */
-     virtual int64_t regionStart64() const;
-
-
-    /**
-      * Reports the end (limit) index (exclusive) of this matcher's region. The searches
-      * this matcher conducts are limited to finding matches within regionStart
-      * (inclusive) and regionEnd (exclusive).
-      *
-      * @return The ending point (native) of this matcher's region.
-      * @stable ICU 4.0
-      */
-      virtual int32_t regionEnd() const;
-
-   /**
-     * Reports the end (limit) index (exclusive) of this matcher's region. The searches
-     * this matcher conducts are limited to finding matches within regionStart
-     * (inclusive) and regionEnd (exclusive).
-     *
-     * @return The ending point (native) of this matcher's region.
-     * @stable ICU 4.6
-     */
-      virtual int64_t regionEnd64() const;
-
-    /**
-      * Queries the transparency of region bounds for this matcher.
-      * See useTransparentBounds for a description of transparent and opaque bounds.
-      * By default, a matcher uses opaque region boundaries.
-      *
-      * @return true if this matcher is using opaque bounds, false if it is not.
-      * @stable ICU 4.0
-      */
-      virtual UBool hasTransparentBounds() const;
-
-    /**
-      * Sets the transparency of region bounds for this matcher.
-      * Invoking this function with an argument of true will set this matcher to use transparent bounds.
-      * If the boolean argument is false, then opaque bounds will be used.
-      *
-      * Using transparent bounds, the boundaries of this matcher's region are transparent
-      * to lookahead, lookbehind, and boundary matching constructs. Those constructs can
-      * see text beyond the boundaries of the region while checking for a match.
-      *
-      * With opaque bounds, no text outside of the matcher's region is visible to lookahead,
-      * lookbehind, and boundary matching constructs.
-      *
-      * By default, a matcher uses opaque bounds.
-      *
-      * @param   b true for transparent bounds; false for opaque bounds
-      * @return  This Matcher;
-      * @stable ICU 4.0
-      **/
-      virtual RegexMatcher &useTransparentBounds(UBool b);
-
-     
-    /**
-      * Return true if this matcher is using anchoring bounds.
-      * By default, matchers use anchoring region bounds.
-      *
-      * @return true if this matcher is using anchoring bounds.
-      * @stable ICU 4.0
-      */    
-      virtual UBool hasAnchoringBounds() const;
-
-
-    /**
-      * Set whether this matcher is using Anchoring Bounds for its region.
-      * With anchoring bounds, pattern anchors such as ^ and $ will match at the start
-      * and end of the region.  Without Anchoring Bounds, anchors will only match at
-      * the positions they would in the complete text.
-      *
-      * Anchoring Bounds are the default for regions.
-      *
-      * @param b true if to enable anchoring bounds; false to disable them.
-      * @return  This Matcher
-      * @stable ICU 4.0
-      */
-      virtual RegexMatcher &useAnchoringBounds(UBool b);
-
-
-    /**
-      * Return true if the most recent matching operation attempted to access
-      *  additional input beyond the available input text.
-      *  In this case, additional input text could change the results of the match.
-      *
-      *  hitEnd() is defined for both successful and unsuccessful matches.
-      *  In either case hitEnd() will return true if if the end of the text was
-      *  reached at any point during the matching process.
-      *
-      *  @return  true if the most recent match hit the end of input
-      *  @stable ICU 4.0
-      */
-      virtual UBool hitEnd() const;
-
-    /**
-      * Return true the most recent match succeeded and additional input could cause
-      * it to fail. If this method returns false and a match was found, then more input
-      * might change the match but the match won't be lost. If a match was not found,
-      * then requireEnd has no meaning.
-      *
-      * @return true if more input could cause the most recent match to no longer match.
-      * @stable ICU 4.0
-      */
-      virtual UBool requireEnd() const;
-
-
-   /**
-    *    Returns the pattern that is interpreted by this matcher.
-    *    @return  the RegexPattern for this RegexMatcher
-    *    @stable ICU 2.4
-    */
-    virtual const RegexPattern &pattern() const;
-
-
-   /**
-    *    Replaces every substring of the input that matches the pattern
-    *    with the given replacement string.  This is a convenience function that
-    *    provides a complete find-and-replace-all operation.
-    *
-    *    This method first resets this matcher. It then scans the input string
-    *    looking for matches of the pattern. Input that is not part of any
-    *    match is left unchanged; each match is replaced in the result by the
-    *    replacement string. The replacement string may contain references to
-    *    capture groups.
-    *
-    *    @param   replacement a string containing the replacement text.
-    *    @param   status      a reference to a UErrorCode to receive any errors.
-    *    @return              a string containing the results of the find and replace.
-    *    @stable ICU 2.4
-    */
-    virtual UnicodeString replaceAll(const UnicodeString &replacement, UErrorCode &status);
-
-
-   /**
-    *    Replaces every substring of the input that matches the pattern
-    *    with the given replacement string.  This is a convenience function that
-    *    provides a complete find-and-replace-all operation.
-    *
-    *    This method first resets this matcher. It then scans the input string
-    *    looking for matches of the pattern. Input that is not part of any
-    *    match is left unchanged; each match is replaced in the result by the
-    *    replacement string. The replacement string may contain references to
-    *    capture groups.
-    *
-    *    @param   replacement a string containing the replacement text.
-    *    @param   dest        a mutable UText in which the results are placed.
-    *                          If nullptr, a new UText will be created (which may not be mutable).
-    *    @param   status      a reference to a UErrorCode to receive any errors.
-    *    @return              a string containing the results of the find and replace.
-    *                          If a pre-allocated UText was provided, it will always be used and returned.
-    *
-    *    @stable ICU 4.6
-    */
-    virtual UText *replaceAll(UText *replacement, UText *dest, UErrorCode &status);
-    
-
-   /**
-    * Replaces the first substring of the input that matches
-    * the pattern with the replacement string.   This is a convenience
-    * function that provides a complete find-and-replace operation.
-    *
-    * This function first resets this RegexMatcher. It then scans the input string
-    * looking for a match of the pattern. Input that is not part
-    * of the match is appended directly to the result string; the match is replaced
-    * in the result by the replacement string. The replacement string may contain
-    * references to captured groups.
-    *
-    * The state of the matcher (the position at which a subsequent find()
-    *    would begin) after completing a replaceFirst() is not specified.  The
-    *    RegexMatcher should be reset before doing additional find() operations.
-    *
-    *    @param   replacement a string containing the replacement text.
-    *    @param   status      a reference to a UErrorCode to receive any errors.
-    *    @return              a string containing the results of the find and replace.
-    *    @stable ICU 2.4
-    */
-    virtual UnicodeString replaceFirst(const UnicodeString &replacement, UErrorCode &status);
-    
-
-   /**
-    * Replaces the first substring of the input that matches
-    * the pattern with the replacement string.   This is a convenience
-    * function that provides a complete find-and-replace operation.
-    *
-    * This function first resets this RegexMatcher. It then scans the input string
-    * looking for a match of the pattern. Input that is not part
-    * of the match is appended directly to the result string; the match is replaced
-    * in the result by the replacement string. The replacement string may contain
-    * references to captured groups.
-    *
-    * The state of the matcher (the position at which a subsequent find()
-    *    would begin) after completing a replaceFirst() is not specified.  The
-    *    RegexMatcher should be reset before doing additional find() operations.
-    *
-    *    @param   replacement a string containing the replacement text.
-    *    @param   dest        a mutable UText in which the results are placed.
-    *                          If nullptr, a new UText will be created (which may not be mutable).
-    *    @param   status      a reference to a UErrorCode to receive any errors.
-    *    @return              a string containing the results of the find and replace.
-    *                          If a pre-allocated UText was provided, it will always be used and returned.
-    *
-    *    @stable ICU 4.6
-    */
-    virtual UText *replaceFirst(UText *replacement, UText *dest, UErrorCode &status);
-    
-    
-   /**
-    *   Implements a replace operation intended to be used as part of an
-    *   incremental find-and-replace.
-    *
-    *   The input string, starting from the end of the previous replacement and ending at
-    *   the start of the current match, is appended to the destination string.  Then the
-    *   replacement string is appended to the output string,
-    *   including handling any substitutions of captured text.
-    *
-    *   For simple, prepackaged, non-incremental find-and-replace
-    *   operations, see replaceFirst() or replaceAll().
-    *
-    *   @param   dest        A UnicodeString to which the results of the find-and-replace are appended.
-    *   @param   replacement A UnicodeString that provides the text to be substituted for
-    *                        the input text that matched the regexp pattern.  The replacement
-    *                        text may contain references to captured text from the
-    *                        input.
-    *   @param   status      A reference to a UErrorCode to receive any errors.  Possible
-    *                        errors are  U_REGEX_INVALID_STATE if no match has been
-    *                        attempted or the last match failed, and U_INDEX_OUTOFBOUNDS_ERROR
-    *                        if the replacement text specifies a capture group that
-    *                        does not exist in the pattern.
-    *
-    *   @return  this  RegexMatcher
-    *   @stable ICU 2.4
-    *
-    */
-    virtual RegexMatcher &appendReplacement(UnicodeString &dest,
-        const UnicodeString &replacement, UErrorCode &status);
-    
-    
-   /**
-    *   Implements a replace operation intended to be used as part of an
-    *   incremental find-and-replace.
-    *
-    *   The input string, starting from the end of the previous replacement and ending at
-    *   the start of the current match, is appended to the destination string.  Then the
-    *   replacement string is appended to the output string,
-    *   including handling any substitutions of captured text.
-    *
-    *   For simple, prepackaged, non-incremental find-and-replace
-    *   operations, see replaceFirst() or replaceAll().
-    *
-    *   @param   dest        A mutable UText to which the results of the find-and-replace are appended.
-    *                         Must not be nullptr.
-    *   @param   replacement A UText that provides the text to be substituted for
-    *                        the input text that matched the regexp pattern.  The replacement
-    *                        text may contain references to captured text from the input.
-    *   @param   status      A reference to a UErrorCode to receive any errors.  Possible
-    *                        errors are  U_REGEX_INVALID_STATE if no match has been
-    *                        attempted or the last match failed, and U_INDEX_OUTOFBOUNDS_ERROR
-    *                        if the replacement text specifies a capture group that
-    *                        does not exist in the pattern.
-    *
-    *   @return  this  RegexMatcher
-    *
-    *   @stable ICU 4.6
-    */
-    virtual RegexMatcher &appendReplacement(UText *dest,
-        UText *replacement, UErrorCode &status);
-
-
-   /**
-    * As the final step in a find-and-replace operation, append the remainder
-    * of the input string, starting at the position following the last appendReplacement(),
-    * to the destination string. `appendTail()` is intended to be invoked after one
-    * or more invocations of the `RegexMatcher::appendReplacement()`.
-    *
-    *  @param dest A UnicodeString to which the results of the find-and-replace are appended.
-    *  @return  the destination string.
-    *  @stable ICU 2.4
-    */
-    virtual UnicodeString &appendTail(UnicodeString &dest);
-
-
-   /**
-    * As the final step in a find-and-replace operation, append the remainder
-    * of the input string, starting at the position following the last appendReplacement(),
-    * to the destination string. `appendTail()` is intended to be invoked after one
-    * or more invocations of the `RegexMatcher::appendReplacement()`.
-    *
-    *  @param dest A mutable UText to which the results of the find-and-replace are appended.
-    *               Must not be nullptr.
-    *  @param status error cod
-    *  @return  the destination string.
-    *
-    *  @stable ICU 4.6
-    */
-    virtual UText *appendTail(UText *dest, UErrorCode &status);
-
-
-    /**
-     * Split a string into fields.  Somewhat like %split() from Perl.
-     * The pattern matches identify delimiters that separate the input
-     *  into fields.  The input data between the matches becomes the
-     *  fields themselves.
-     *
-     * @param input   The string to be split into fields.  The field delimiters
-     *                match the pattern (in the "this" object).  This matcher
-     *                will be reset to this input string.
-     * @param dest    An array of UnicodeStrings to receive the results of the split.
-     *                This is an array of actual UnicodeString objects, not an
-     *                array of pointers to strings.  Local (stack based) arrays can
-     *                work well here.
-     * @param destCapacity  The number of elements in the destination array.
-     *                If the number of fields found is less than destCapacity, the
-     *                extra strings in the destination array are not altered.
-     *                If the number of destination strings is less than the number
-     *                of fields, the trailing part of the input string, including any
-     *                field delimiters, is placed in the last destination string.
-     * @param status  A reference to a UErrorCode to receive any errors.
-     * @return        The number of fields into which the input string was split.
-     * @stable ICU 2.6
-     */
-    virtual int32_t  split(const UnicodeString &input,
-        UnicodeString    dest[],
-        int32_t          destCapacity,
-        UErrorCode       &status);
-
-
-    /**
-     * Split a string into fields.  Somewhat like %split() from Perl.
-     * The pattern matches identify delimiters that separate the input
-     *  into fields.  The input data between the matches becomes the
-     *  fields themselves.
-     *
-     * @param input   The string to be split into fields.  The field delimiters
-     *                match the pattern (in the "this" object).  This matcher
-     *                will be reset to this input string.
-     * @param dest    An array of mutable UText structs to receive the results of the split.
-     *                If a field is nullptr, a new UText is allocated to contain the results for
-     *                that field. This new UText is not guaranteed to be mutable.
-     * @param destCapacity  The number of elements in the destination array.
-     *                If the number of fields found is less than destCapacity, the
-     *                extra strings in the destination array are not altered.
-     *                If the number of destination strings is less than the number
-     *                of fields, the trailing part of the input string, including any
-     *                field delimiters, is placed in the last destination string.
-     * @param status  A reference to a UErrorCode to receive any errors.
-     * @return        The number of fields into which the input string was split.
-     *
-     * @stable ICU 4.6
-     */
-    virtual int32_t  split(UText *input,
-        UText           *dest[],
-        int32_t          destCapacity,
-        UErrorCode       &status);
-    
-  /**
-    *   Set a processing time limit for match operations with this Matcher.
-    *  
-    *   Some patterns, when matching certain strings, can run in exponential time.
-    *   For practical purposes, the match operation may appear to be in an
-    *   infinite loop.
-    *   When a limit is set a match operation will fail with an error if the
-    *   limit is exceeded.
-    *
-    *   The units of the limit are steps of the match engine.
-    *   Correspondence with actual processor time will depend on the speed
-    *   of the processor and the details of the specific pattern, but will
-    *   typically be on the order of milliseconds.
-    *
-    *   By default, the matching time is not limited.
-    *
-    *
-    *   @param   limit       The limit value, or 0 for no limit.
-    *   @param   status      A reference to a UErrorCode to receive any errors.
-    *   @stable ICU 4.0
-    */
-    virtual void setTimeLimit(int32_t limit, UErrorCode &status);
-
-  /**
-    * Get the time limit, if any, for match operations made with this Matcher.
-    *
-    *   @return the maximum allowed time for a match, in units of processing steps.
-    *   @stable ICU 4.0
-    */
-    virtual int32_t getTimeLimit() const;
-
-  /**
-    *  Set the amount of heap storage available for use by the match backtracking stack.
-    *  The matcher is also reset, discarding any results from previous matches.
-    *
-    *  ICU uses a backtracking regular expression engine, with the backtrack stack
-    *  maintained on the heap.  This function sets the limit to the amount of memory
-    *  that can be used for this purpose.  A backtracking stack overflow will
-    *  result in an error from the match operation that caused it.
-    *
-    *  A limit is desirable because a malicious or poorly designed pattern can use
-    *  excessive memory, potentially crashing the process.  A limit is enabled
-    *  by default.
-    *
-    *  @param limit  The maximum size, in bytes, of the matching backtrack stack.
-    *                A value of zero means no limit.
-    *                The limit must be greater or equal to zero.
-    *
-    *  @param status   A reference to a UErrorCode to receive any errors.
-    *
-    *  @stable ICU 4.0
-    */
-    virtual void setStackLimit(int32_t  limit, UErrorCode &status);
-    
-  /**
-    *  Get the size of the heap storage available for use by the back tracking stack.
-    *
-    *  @return  the maximum backtracking stack size, in bytes, or zero if the
-    *           stack size is unlimited.
-    *  @stable ICU 4.0
-    */
-    virtual int32_t  getStackLimit() const;
-
-
-  /**
-    * Set a callback function for use with this Matcher.
-    * During matching operations the function will be called periodically,
-    * giving the application the opportunity to terminate a long-running
-    * match.
-    *
-    *    @param   callback    A pointer to the user-supplied callback function.
-    *    @param   context     User context pointer.  The value supplied at the
-    *                         time the callback function is set will be saved
-    *                         and passed to the callback each time that it is called.
-    *    @param   status      A reference to a UErrorCode to receive any errors.
-    *  @stable ICU 4.0
-    */
-    virtual void setMatchCallback(URegexMatchCallback     *callback,
-                                  const void              *context,
-                                  UErrorCode              &status);
-
-
-  /**
-    *  Get the callback function for this URegularExpression.
-    *
-    *    @param   callback    Out parameter, receives a pointer to the user-supplied 
-    *                         callback function.
-    *    @param   context     Out parameter, receives the user context pointer that
-    *                         was set when uregex_setMatchCallback() was called.
-    *    @param   status      A reference to a UErrorCode to receive any errors.
-    *    @stable ICU 4.0
-    */
-    virtual void getMatchCallback(URegexMatchCallback     *&callback,
-                                  const void              *&context,
-                                  UErrorCode              &status);
-
-
-  /**
-    * Set a progress callback function for use with find operations on this Matcher.
-    * During find operations, the callback will be invoked after each return from a
-    * match attempt, giving the application the opportunity to terminate a long-running
-    * find operation.
-    *
-    *    @param   callback    A pointer to the user-supplied callback function.
-    *    @param   context     User context pointer.  The value supplied at the
-    *                         time the callback function is set will be saved
-    *                         and passed to the callback each time that it is called.
-    *    @param   status      A reference to a UErrorCode to receive any errors.
-    *    @stable ICU 4.6
-    */
-    virtual void setFindProgressCallback(URegexFindProgressCallback      *callback,
-                                              const void                              *context,
-                                              UErrorCode                              &status);
-
-
-  /**
-    *  Get the find progress callback function for this URegularExpression.
-    *
-    *    @param   callback    Out parameter, receives a pointer to the user-supplied 
-    *                         callback function.
-    *    @param   context     Out parameter, receives the user context pointer that
-    *                         was set when uregex_setFindProgressCallback() was called.
-    *    @param   status      A reference to a UErrorCode to receive any errors.
-    *    @stable ICU 4.6
-    */
-    virtual void getFindProgressCallback(URegexFindProgressCallback      *&callback,
-                                              const void                      *&context,
-                                              UErrorCode                      &status);
-
-#ifndef U_HIDE_INTERNAL_API
-   /**
-     *   setTrace   Debug function, enable/disable tracing of the matching engine.
-     *              For internal ICU development use only.  DO NO USE!!!!
-     *   @internal
-     */
-    void setTrace(UBool state);
-#endif  /* U_HIDE_INTERNAL_API */
-
-    /**
-    * ICU "poor man's RTTI", returns a UClassID for this class.
-    *
-    * @stable ICU 2.2
-    */
-    static UClassID U_EXPORT2 getStaticClassID();
-
-    /**
-     * ICU "poor man's RTTI", returns a UClassID for the actual class.
-     *
-     * @stable ICU 2.2
-     */
-    virtual UClassID getDynamicClassID() const override;
-
-private:
-    // Constructors and other object boilerplate are private.
-    // Instances of RegexMatcher can not be assigned, copied, cloned, etc.
-    RegexMatcher() = delete;                  // default constructor not implemented
-    RegexMatcher(const RegexPattern *pat);
-    RegexMatcher(const RegexMatcher &other) = delete;
-    RegexMatcher &operator =(const RegexMatcher &rhs) = delete;
-    void init(UErrorCode &status);                      // Common initialization
-    void init2(UText *t, UErrorCode &e);  // Common initialization, part 2.
-
-    friend class RegexPattern;
-    friend class RegexCImpl;
-public:
-#ifndef U_HIDE_INTERNAL_API
-    /** @internal  */
-    void resetPreserveRegion();  // Reset matcher state, but preserve any region.
-#endif  /* U_HIDE_INTERNAL_API */
-private:
-
-    //
-    //  MatchAt   This is the internal interface to the match engine itself.
-    //            Match status comes back in matcher member variables.
-    //
-    void                 MatchAt(int64_t startIdx, UBool toEnd, UErrorCode &status);
-    inline void          backTrack(int64_t &inputIdx, int32_t &patIdx);
-    UBool                isWordBoundary(int64_t pos);         // perform Perl-like  \b test
-    UBool                isUWordBoundary(int64_t pos, UErrorCode &status);   // perform RBBI based \b test
-    // Find a grapheme cluster boundary using a break iterator. For handling \X in regexes.
-    int64_t              followingGCBoundary(int64_t pos, UErrorCode &status);
-    REStackFrame        *resetStack();
-    inline REStackFrame *StateSave(REStackFrame *fp, int64_t savePatIdx, UErrorCode &status);
-    void                 IncrementTime(UErrorCode &status);
-
-    // Call user find callback function, if set. Return true if operation should be interrupted.
-    inline UBool         findProgressInterrupt(int64_t matchIndex, UErrorCode &status);
-    
-    int64_t              appendGroup(int32_t groupNum, UText *dest, UErrorCode &status) const;
-    
-    UBool                findUsingChunk(UErrorCode &status);
-    void                 MatchChunkAt(int32_t startIdx, UBool toEnd, UErrorCode &status);
-    UBool                isChunkWordBoundary(int32_t pos);
-
-    const RegexPattern  *fPattern;
-    RegexPattern        *fPatternOwned;    // Non-nullptr if this matcher owns the pattern, and
-                                           //   should delete it when through.
-
-    const UnicodeString *fInput;           // The string being matched. Only used for input()
-    UText               *fInputText;       // The text being matched. Is never nullptr.
-    UText               *fAltInputText;    // A shallow copy of the text being matched.
-                                           //   Only created if the pattern contains backreferences.
-    int64_t              fInputLength;     // Full length of the input text.
-    int32_t              fFrameSize;       // The size of a frame in the backtrack stack.
-    
-    int64_t              fRegionStart;     // Start of the input region, default = 0.
-    int64_t              fRegionLimit;     // End of input region, default to input.length.
-    
-    int64_t              fAnchorStart;     // Region bounds for anchoring operations (^ or $).
-    int64_t              fAnchorLimit;     //   See useAnchoringBounds
-    
-    int64_t              fLookStart;       // Region bounds for look-ahead/behind and
-    int64_t              fLookLimit;       //   and other boundary tests.  See
-                                           //   useTransparentBounds
-
-    int64_t              fActiveStart;     // Currently active bounds for matching.
-    int64_t              fActiveLimit;     //   Usually is the same as region, but
-                                           //   is changed to fLookStart/Limit when
-                                           //   entering look around regions.
-
-    UBool                fTransparentBounds;  // True if using transparent bounds.
-    UBool                fAnchoringBounds; // True if using anchoring bounds.
-
-    UBool                fMatch;           // True if the last attempted match was successful.
-    int64_t              fMatchStart;      // Position of the start of the most recent match
-    int64_t              fMatchEnd;        // First position after the end of the most recent match
-                                           //   Zero if no previous match, even when a region
-                                           //   is active.
-    int64_t              fLastMatchEnd;    // First position after the end of the previous match,
-                                           //   or -1 if there was no previous match.
-    int64_t              fAppendPosition;  // First position after the end of the previous
-                                           //   appendReplacement().  As described by the
-                                           //   JavaDoc for Java Matcher, where it is called 
-                                           //   "append position"
-    UBool                fHitEnd;          // True if the last match touched the end of input.
-    UBool                fRequireEnd;      // True if the last match required end-of-input
-                                           //    (matched $ or Z)
-
-    UVector64           *fStack;
-    REStackFrame        *fFrame;           // After finding a match, the last active stack frame,
-                                           //   which will contain the capture group results.
-                                           //   NOT valid while match engine is running.
-
-    int64_t             *fData;            // Data area for use by the compiled pattern.
-    int64_t             fSmallData[8];     //   Use this for data if it's enough.
-
-    int32_t             fTimeLimit;        // Max time (in arbitrary steps) to let the
-                                           //   match engine run.  Zero for unlimited.
-    
-    int32_t             fTime;             // Match time, accumulates while matching.
-    int32_t             fTickCounter;      // Low bits counter for time.  Counts down StateSaves.
-                                           //   Kept separately from fTime to keep as much
-                                           //   code as possible out of the inline
-                                           //   StateSave function.
-
-    int32_t             fStackLimit;       // Maximum memory size to use for the backtrack
-                                           //   stack, in bytes.  Zero for unlimited.
-
-    URegexMatchCallback *fCallbackFn;       // Pointer to match progress callback funct.
-                                           //   nullptr if there is no callback.
-    const void         *fCallbackContext;  // User Context ptr for callback function.
-
-    URegexFindProgressCallback  *fFindProgressCallbackFn;  // Pointer to match progress callback funct.
-                                                           //   nullptr if there is no callback.
-    const void         *fFindProgressCallbackContext;      // User Context ptr for callback function.
-
-
-    UBool               fInputUniStrMaybeMutable;  // Set when fInputText wraps a UnicodeString that may be mutable - compatibility.
-
-    UBool               fTraceDebug;       // Set true for debug tracing of match engine.
-
-    UErrorCode          fDeferredStatus;   // Save error state that cannot be immediately
-                                           //   reported, or that permanently disables this matcher.
-
-    BreakIterator       *fWordBreakItr;
-    BreakIterator       *fGCBreakItr;
-};
-
-U_NAMESPACE_END
-#endif  // UCONFIG_NO_REGULAR_EXPRESSIONS
-
-#endif /* U_SHOW_CPLUSPLUS_API */
-
-#endif
->>>>>>> a8a80be5
+// © 2016 and later: Unicode, Inc. and others.
+// License & terms of use: http://www.unicode.org/copyright.html
+/*
+**********************************************************************
+*   Copyright (C) 2002-2016, International Business Machines
+*   Corporation and others.  All Rights Reserved.
+**********************************************************************
+*   file name:  regex.h
+*   encoding:   UTF-8
+*   indentation:4
+*
+*   created on: 2002oct22
+*   created by: Andy Heninger
+*
+*   ICU Regular Expressions, API for C++
+*/
+
+#ifndef REGEX_H
+#define REGEX_H
+
+//#define REGEX_DEBUG
+
+/**
+ * \file
+ * \brief C++ API: Regular Expressions
+ *
+ * The ICU API for processing regular expressions consists of two classes,
+ *  `RegexPattern` and `RegexMatcher`.
+ *  `RegexPattern` objects represent a pre-processed, or compiled
+ *  regular expression.  They are created from a regular expression pattern string,
+ *  and can be used to create `RegexMatcher` objects for the pattern.
+ *
+ * Class `RegexMatcher` bundles together a regular expression
+ *  pattern and a target string to which the search pattern will be applied.
+ *  `RegexMatcher` includes API for doing plain find or search
+ *  operations, for search and replace operations, and for obtaining detailed
+ *  information about bounds of a match.
+ *
+ * Note that by constructing `RegexMatcher` objects directly from regular
+ * expression pattern strings application code can be simplified and the explicit
+ * need for `RegexPattern` objects can usually be eliminated.
+ *
+ */
+
+#include "unicode/utypes.h"
+
+#if U_SHOW_CPLUSPLUS_API
+
+#if !UCONFIG_NO_REGULAR_EXPRESSIONS
+
+#include "unicode/uobject.h"
+#include "unicode/unistr.h"
+#include "unicode/utext.h"
+#include "unicode/parseerr.h"
+
+#include "unicode/uregex.h"
+
+// Forward Declarations
+
+struct UHashtable;
+
+U_NAMESPACE_BEGIN
+
+struct Regex8BitSet;
+class  RegexCImpl;
+class  RegexMatcher;
+class  RegexPattern;
+struct REStackFrame;
+class  BreakIterator;
+class  UnicodeSet;
+class  UVector;
+class  UVector32;
+class  UVector64;
+
+
+/**
+  * Class `RegexPattern` represents a compiled regular expression.  It includes
+  * factory methods for creating a RegexPattern object from the source (string) form
+  * of a regular expression, methods for creating RegexMatchers that allow the pattern
+  * to be applied to input text, and a few convenience methods for simple common
+  * uses of regular expressions.
+  *
+  * Class RegexPattern is not intended to be subclassed.
+  *
+  * @stable ICU 2.4
+  */
+class U_I18N_API RegexPattern final : public UObject {
+public:
+
+    /**
+     * default constructor.  Create a RegexPattern object that refers to no actual
+     *   pattern.  Not normally needed; RegexPattern objects are usually
+     *   created using the factory method `compile()`.
+     *
+     * @stable ICU 2.4
+     */
+    RegexPattern();
+
+    /**
+     * Copy Constructor.  Create a new RegexPattern object that is equivalent
+     *                    to the source object.
+     * @param source the pattern object to be copied.
+     * @stable ICU 2.4
+     */
+    RegexPattern(const RegexPattern &source);
+
+    /**
+     * Destructor.  Note that a RegexPattern object must persist so long as any
+     *  RegexMatcher objects that were created from the RegexPattern are active.
+     * @stable ICU 2.4
+     */
+    virtual ~RegexPattern();
+
+    /**
+     * Comparison operator.  Two RegexPattern objects are considered equal if they
+     * were constructed from identical source patterns using the same #URegexpFlag
+     * settings.
+     * @param that a RegexPattern object to compare with "this".
+     * @return true if the objects are equivalent.
+     * @stable ICU 2.4
+     */
+    bool            operator==(const RegexPattern& that) const;
+
+    /**
+     * Comparison operator.  Two RegexPattern objects are considered equal if they
+     * were constructed from identical source patterns using the same #URegexpFlag
+     * settings.
+     * @param that a RegexPattern object to compare with "this".
+     * @return true if the objects are different.
+     * @stable ICU 2.4
+     */
+    inline bool     operator!=(const RegexPattern& that) const {return ! operator ==(that);}
+
+    /**
+     * Assignment operator.  After assignment, this RegexPattern will behave identically
+     *     to the source object.
+     * @stable ICU 2.4
+     */
+    RegexPattern  &operator =(const RegexPattern &source);
+
+    /**
+     * Create an exact copy of this RegexPattern object.  Since RegexPattern is not
+     * intended to be subclassed, <code>clone()</code> and the copy construction are
+     * equivalent operations.
+     * @return the copy of this RegexPattern
+     * @stable ICU 2.4
+     */
+    virtual RegexPattern  *clone() const;
+
+
+   /**
+    * Compiles the regular expression in string form into a RegexPattern
+    * object.  These compile methods, rather than the constructors, are the usual
+    * way that RegexPattern objects are created.
+    *
+    * Note that RegexPattern objects must not be deleted while RegexMatcher
+    * objects created from the pattern are active.  RegexMatchers keep a pointer
+    * back to their pattern, so premature deletion of the pattern is a
+    * catastrophic error.
+    *
+    * All #URegexpFlag pattern match mode flags are set to their default values.
+    *
+    * Note that it is often more convenient to construct a RegexMatcher directly
+    *    from a pattern string rather than separately compiling the pattern and
+    *    then creating a RegexMatcher object from the pattern.
+    *
+    * @param regex The regular expression to be compiled.
+    * @param pe    Receives the position (line and column nubers) of any error
+    *              within the regular expression.)
+    * @param status A reference to a UErrorCode to receive any errors.
+    * @return      A regexPattern object for the compiled pattern.
+    *
+    * @stable ICU 2.4
+    */
+    static RegexPattern * U_EXPORT2 compile( const UnicodeString &regex,
+        UParseError          &pe,
+        UErrorCode           &status);
+
+   /**
+    * Compiles the regular expression in string form into a RegexPattern
+    * object.  These compile methods, rather than the constructors, are the usual
+    * way that RegexPattern objects are created.
+    *
+    * Note that RegexPattern objects must not be deleted while RegexMatcher
+    * objects created from the pattern are active.  RegexMatchers keep a pointer
+    * back to their pattern, so premature deletion of the pattern is a
+    * catastrophic error.
+    *
+    * All #URegexpFlag pattern match mode flags are set to their default values.
+    *
+    * Note that it is often more convenient to construct a RegexMatcher directly
+    *    from a pattern string rather than separately compiling the pattern and
+    *    then creating a RegexMatcher object from the pattern.
+    *
+    * @param regex The regular expression to be compiled. Note, the text referred
+    *              to by this UText must not be deleted during the lifetime of the
+    *              RegexPattern object or any RegexMatcher object created from it.
+    * @param pe    Receives the position (line and column nubers) of any error
+    *              within the regular expression.)
+    * @param status A reference to a UErrorCode to receive any errors.
+    * @return      A regexPattern object for the compiled pattern.
+    *
+    * @stable ICU 4.6
+    */
+    static RegexPattern * U_EXPORT2 compile( UText *regex,
+        UParseError          &pe,
+        UErrorCode           &status);
+
+   /**
+    * Compiles the regular expression in string form into a RegexPattern
+    * object using the specified #URegexpFlag match mode flags.  These compile methods,
+    * rather than the constructors, are the usual way that RegexPattern objects
+    * are created.
+    *
+    * Note that RegexPattern objects must not be deleted while RegexMatcher
+    * objects created from the pattern are active.  RegexMatchers keep a pointer
+    * back to their pattern, so premature deletion of the pattern is a
+    * catastrophic error.
+    *
+    * Note that it is often more convenient to construct a RegexMatcher directly
+    *    from a pattern string instead of than separately compiling the pattern and
+    *    then creating a RegexMatcher object from the pattern.
+    *
+    * @param regex The regular expression to be compiled.
+    * @param flags The #URegexpFlag match mode flags to be used, e.g. #UREGEX_CASE_INSENSITIVE.
+    * @param pe    Receives the position (line and column numbers) of any error
+    *              within the regular expression.)
+    * @param status   A reference to a UErrorCode to receive any errors.
+    * @return      A regexPattern object for the compiled pattern.
+    *
+    * @stable ICU 2.4
+    */
+    static RegexPattern * U_EXPORT2 compile( const UnicodeString &regex,
+        uint32_t             flags,
+        UParseError          &pe,
+        UErrorCode           &status);
+
+   /**
+    * Compiles the regular expression in string form into a RegexPattern
+    * object using the specified #URegexpFlag match mode flags.  These compile methods,
+    * rather than the constructors, are the usual way that RegexPattern objects
+    * are created.
+    *
+    * Note that RegexPattern objects must not be deleted while RegexMatcher
+    * objects created from the pattern are active.  RegexMatchers keep a pointer
+    * back to their pattern, so premature deletion of the pattern is a
+    * catastrophic error.
+    *
+    * Note that it is often more convenient to construct a RegexMatcher directly
+    *    from a pattern string instead of than separately compiling the pattern and
+    *    then creating a RegexMatcher object from the pattern.
+    *
+    * @param regex The regular expression to be compiled. Note, the text referred
+    *              to by this UText must not be deleted during the lifetime of the
+    *              RegexPattern object or any RegexMatcher object created from it.
+    * @param flags The #URegexpFlag match mode flags to be used, e.g. #UREGEX_CASE_INSENSITIVE.
+    * @param pe    Receives the position (line and column numbers) of any error
+    *              within the regular expression.)
+    * @param status   A reference to a UErrorCode to receive any errors.
+    * @return      A regexPattern object for the compiled pattern.
+    *
+    * @stable ICU 4.6
+    */
+    static RegexPattern * U_EXPORT2 compile( UText *regex,
+        uint32_t             flags,
+        UParseError          &pe,
+        UErrorCode           &status);
+
+   /**
+    * Compiles the regular expression in string form into a RegexPattern
+    * object using the specified #URegexpFlag match mode flags.  These compile methods,
+    * rather than the constructors, are the usual way that RegexPattern objects
+    * are created.
+    *
+    * Note that RegexPattern objects must not be deleted while RegexMatcher
+    * objects created from the pattern are active.  RegexMatchers keep a pointer
+    * back to their pattern, so premature deletion of the pattern is a
+    * catastrophic error.
+    *
+    * Note that it is often more convenient to construct a RegexMatcher directly
+    *    from a pattern string instead of than separately compiling the pattern and
+    *    then creating a RegexMatcher object from the pattern.
+    *
+    * @param regex The regular expression to be compiled.
+    * @param flags The #URegexpFlag match mode flags to be used, e.g. #UREGEX_CASE_INSENSITIVE.
+    * @param status   A reference to a UErrorCode to receive any errors.
+    * @return      A regexPattern object for the compiled pattern.
+    *
+    * @stable ICU 2.6
+    */
+    static RegexPattern * U_EXPORT2 compile( const UnicodeString &regex,
+        uint32_t             flags,
+        UErrorCode           &status);
+
+   /**
+    * Compiles the regular expression in string form into a RegexPattern
+    * object using the specified #URegexpFlag match mode flags.  These compile methods,
+    * rather than the constructors, are the usual way that RegexPattern objects
+    * are created.
+    *
+    * Note that RegexPattern objects must not be deleted while RegexMatcher
+    * objects created from the pattern are active.  RegexMatchers keep a pointer
+    * back to their pattern, so premature deletion of the pattern is a
+    * catastrophic error.
+    *
+    * Note that it is often more convenient to construct a RegexMatcher directly
+    *    from a pattern string instead of than separately compiling the pattern and
+    *    then creating a RegexMatcher object from the pattern.
+    *
+    * @param regex The regular expression to be compiled. Note, the text referred
+    *              to by this UText must not be deleted during the lifetime of the
+    *              RegexPattern object or any RegexMatcher object created from it.
+    * @param flags The #URegexpFlag match mode flags to be used, e.g. #UREGEX_CASE_INSENSITIVE.
+    * @param status   A reference to a UErrorCode to receive any errors.
+    * @return      A regexPattern object for the compiled pattern.
+    *
+    * @stable ICU 4.6
+    */
+    static RegexPattern * U_EXPORT2 compile( UText *regex,
+        uint32_t             flags,
+        UErrorCode           &status);
+
+   /**
+    * Get the #URegexpFlag match mode flags that were used when compiling this pattern.
+    * @return  the #URegexpFlag match mode flags
+    * @stable ICU 2.4
+    */
+    virtual uint32_t flags() const;
+
+   /**
+    * Creates a RegexMatcher that will match the given input against this pattern.  The
+    * RegexMatcher can then be used to perform match, find or replace operations
+    * on the input.  Note that a RegexPattern object must not be deleted while
+    * RegexMatchers created from it still exist and might possibly be used again.
+    *
+    * The matcher will retain a reference to the supplied input string, and all regexp
+    * pattern matching operations happen directly on this original string.  It is
+    * critical that the string not be altered or deleted before use by the regular
+    * expression operations is complete.
+    *
+    * @param input    The input string to which the regular expression will be applied.
+    * @param status   A reference to a UErrorCode to receive any errors.
+    * @return         A RegexMatcher object for this pattern and input.
+    *
+    * @stable ICU 2.4
+    */
+    virtual RegexMatcher *matcher(const UnicodeString &input,
+        UErrorCode          &status) const;
+        
+private:
+    /**
+     * Cause a compilation error if an application accidentally attempts to
+     *   create a matcher with a (char16_t *) string as input rather than
+     *   a UnicodeString.  Avoids a dangling reference to a temporary string.
+     *
+     * To efficiently work with char16_t *strings, wrap the data in a UnicodeString
+     * using one of the aliasing constructors, such as
+     * `UnicodeString(UBool isTerminated, const char16_t *text, int32_t textLength);`
+     * or in a UText, using
+     * `utext_openUChars(UText *ut, const char16_t *text, int64_t textLength, UErrorCode *status);`
+     *
+     */
+    RegexMatcher *matcher(const char16_t *input,
+        UErrorCode          &status) const = delete;
+public:
+
+
+   /**
+    * Creates a RegexMatcher that will match against this pattern.  The
+    * RegexMatcher can be used to perform match, find or replace operations.
+    * Note that a RegexPattern object must not be deleted while
+    * RegexMatchers created from it still exist and might possibly be used again.
+    *
+    * @param status   A reference to a UErrorCode to receive any errors.
+    * @return      A RegexMatcher object for this pattern and input.
+    *
+    * @stable ICU 2.6
+    */
+    virtual RegexMatcher *matcher(UErrorCode  &status) const;
+
+
+   /**
+    * Test whether a string matches a regular expression.  This convenience function
+    * both compiles the regular expression and applies it in a single operation.
+    * Note that if the same pattern needs to be applied repeatedly, this method will be
+    * less efficient than creating and reusing a RegexMatcher object.
+    *
+    * @param regex The regular expression
+    * @param input The string data to be matched
+    * @param pe Receives the position of any syntax errors within the regular expression
+    * @param status A reference to a UErrorCode to receive any errors.
+    * @return True if the regular expression exactly matches the full input string.
+    *
+    * @stable ICU 2.4
+    */
+    static UBool U_EXPORT2 matches(const UnicodeString   &regex,
+        const UnicodeString   &input,
+              UParseError     &pe,
+              UErrorCode      &status);
+
+   /**
+    * Test whether a string matches a regular expression.  This convenience function
+    * both compiles the regular expression and applies it in a single operation.
+    * Note that if the same pattern needs to be applied repeatedly, this method will be
+    * less efficient than creating and reusing a RegexMatcher object.
+    *
+    * @param regex The regular expression
+    * @param input The string data to be matched
+    * @param pe Receives the position of any syntax errors within the regular expression
+    * @param status A reference to a UErrorCode to receive any errors.
+    * @return True if the regular expression exactly matches the full input string.
+    *
+    * @stable ICU 4.6
+    */
+    static UBool U_EXPORT2 matches(UText *regex,
+        UText           *input,
+        UParseError     &pe,
+        UErrorCode      &status);
+
+   /**
+    * Returns the regular expression from which this pattern was compiled. This method will work
+    * even if the pattern was compiled from a UText.
+    *
+    * Note: If the pattern was originally compiled from a UText, and that UText was modified,
+    * the returned string may no longer reflect the RegexPattern object.
+    * @stable ICU 2.4
+    */
+    virtual UnicodeString pattern() const;
+    
+    
+   /**
+    * Returns the regular expression from which this pattern was compiled. This method will work
+    * even if the pattern was compiled from a UnicodeString.
+    *
+    * Note: This is the original input, not a clone. If the pattern was originally compiled from a
+    * UText, and that UText was modified, the returned UText may no longer reflect the RegexPattern
+    * object.
+    *
+    * @stable ICU 4.6
+    */
+    virtual UText *patternText(UErrorCode      &status) const;
+
+
+    /**
+     * Get the group number corresponding to a named capture group.
+     * The returned number can be used with any function that access
+     * capture groups by number.
+     *
+     * The function returns an error status if the specified name does not
+     * appear in the pattern.
+     *
+     * @param  groupName   The capture group name.
+     * @param  status      A UErrorCode to receive any errors.
+     *
+     * @stable ICU 55
+     */
+    virtual int32_t groupNumberFromName(const UnicodeString &groupName, UErrorCode &status) const;
+
+
+    /**
+     * Get the group number corresponding to a named capture group.
+     * The returned number can be used with any function that access
+     * capture groups by number.
+     *
+     * The function returns an error status if the specified name does not
+     * appear in the pattern.
+     *
+     * @param  groupName   The capture group name,
+     *                     platform invariant characters only.
+     * @param  nameLength  The length of the name, or -1 if the name is
+     *                     nul-terminated.
+     * @param  status      A UErrorCode to receive any errors.
+     *
+     * @stable ICU 55
+     */
+    virtual int32_t groupNumberFromName(const char *groupName, int32_t nameLength, UErrorCode &status) const;
+
+
+    /**
+     * Split a string into fields.  Somewhat like split() from Perl or Java.
+     * Pattern matches identify delimiters that separate the input
+     * into fields.  The input data between the delimiters becomes the
+     * fields themselves.
+     *
+     * If the delimiter pattern includes capture groups, the captured text will
+     * also appear in the destination array of output strings, interspersed
+     * with the fields.  This is similar to Perl, but differs from Java, 
+     * which ignores the presence of capture groups in the pattern.
+     * 
+     * Trailing empty fields will always be returned, assuming sufficient
+     * destination capacity.  This differs from the default behavior for Java
+     * and Perl where trailing empty fields are not returned.
+     *
+     * The number of strings produced by the split operation is returned.
+     * This count includes the strings from capture groups in the delimiter pattern.
+     * This behavior differs from Java, which ignores capture groups.
+     *
+     * For the best performance on split() operations,
+     * <code>RegexMatcher::split</code> is preferable to this function
+     *
+     * @param input   The string to be split into fields.  The field delimiters
+     *                match the pattern (in the "this" object)
+     * @param dest    An array of UnicodeStrings to receive the results of the split.
+     *                This is an array of actual UnicodeString objects, not an
+     *                array of pointers to strings.  Local (stack based) arrays can
+     *                work well here.
+     * @param destCapacity  The number of elements in the destination array.
+     *                If the number of fields found is less than destCapacity, the
+     *                extra strings in the destination array are not altered.
+     *                If the number of destination strings is less than the number
+     *                of fields, the trailing part of the input string, including any
+     *                field delimiters, is placed in the last destination string.
+     * @param status  A reference to a UErrorCode to receive any errors.
+     * @return        The number of fields into which the input string was split.
+     * @stable ICU 2.4
+     */
+    virtual int32_t  split(const UnicodeString &input,
+        UnicodeString    dest[],
+        int32_t          destCapacity,
+        UErrorCode       &status) const;
+
+
+    /**
+     * Split a string into fields.  Somewhat like %split() from Perl or Java.
+     * Pattern matches identify delimiters that separate the input
+     * into fields.  The input data between the delimiters becomes the
+     * fields themselves.
+     *
+     * If the delimiter pattern includes capture groups, the captured text will
+     * also appear in the destination array of output strings, interspersed
+     * with the fields.  This is similar to Perl, but differs from Java, 
+     * which ignores the presence of capture groups in the pattern.
+     * 
+     * Trailing empty fields will always be returned, assuming sufficient
+     * destination capacity.  This differs from the default behavior for Java
+     * and Perl where trailing empty fields are not returned.
+     *
+     * The number of strings produced by the split operation is returned.
+     * This count includes the strings from capture groups in the delimiter pattern.
+     * This behavior differs from Java, which ignores capture groups.
+     *
+     *  For the best performance on split() operations,
+     *  `RegexMatcher::split()` is preferable to this function
+     *
+     * @param input   The string to be split into fields.  The field delimiters
+     *                match the pattern (in the "this" object)
+     * @param dest    An array of mutable UText structs to receive the results of the split.
+     *                If a field is nullptr, a new UText is allocated to contain the results for
+     *                that field. This new UText is not guaranteed to be mutable.
+     * @param destCapacity  The number of elements in the destination array.
+     *                If the number of fields found is less than destCapacity, the
+     *                extra strings in the destination array are not altered.
+     *                If the number of destination strings is less than the number
+     *                of fields, the trailing part of the input string, including any
+     *                field delimiters, is placed in the last destination string.
+     * @param status  A reference to a UErrorCode to receive any errors.
+     * @return        The number of destination strings used.  
+     *
+     * @stable ICU 4.6
+     */
+    virtual int32_t  split(UText *input,
+        UText            *dest[],
+        int32_t          destCapacity,
+        UErrorCode       &status) const;
+
+
+    /**
+     * ICU "poor man's RTTI", returns a UClassID for the actual class.
+     *
+     * @stable ICU 2.4
+     */
+    virtual UClassID getDynamicClassID() const override;
+
+    /**
+     * ICU "poor man's RTTI", returns a UClassID for this class.
+     *
+     * @stable ICU 2.4
+     */
+    static UClassID U_EXPORT2 getStaticClassID();
+
+private:
+    //
+    //  Implementation Data
+    //
+    UText          *fPattern;      // The original pattern string.
+    UnicodeString  *fPatternString; // The original pattern UncodeString if relevant
+    uint32_t        fFlags;        // The flags used when compiling the pattern.
+                                   //
+    UVector64       *fCompiledPat; // The compiled pattern p-code.
+    UnicodeString   fLiteralText;  // Any literal string data from the pattern,
+                                   //   after un-escaping, for use during the match.
+
+    UVector         *fSets;        // Any UnicodeSets referenced from the pattern.
+    Regex8BitSet    *fSets8;       //      (and fast sets for latin-1 range.)
+
+
+    UErrorCode      fDeferredStatus; // status if some prior error has left this
+                                   //  RegexPattern in an unusable state.
+
+    int32_t         fMinMatchLen;  // Minimum Match Length.  All matches will have length
+                                   //   >= this value.  For some patterns, this calculated
+                                   //   value may be less than the true shortest
+                                   //   possible match.
+    
+    int32_t         fFrameSize;    // Size of a state stack frame in the
+                                   //   execution engine.
+
+    int32_t         fDataSize;     // The size of the data needed by the pattern that
+                                   //   does not go on the state stack, but has just
+                                   //   a single copy per matcher.
+
+    UVector32       *fGroupMap;    // Map from capture group number to position of
+                                   //   the group's variables in the matcher stack frame.
+
+    int32_t         fStartType;    // Info on how a match must start.
+    int32_t         fInitialStringIdx;     //
+    int32_t         fInitialStringLen;
+    UnicodeSet     *fInitialChars;
+    UChar32         fInitialChar;
+    Regex8BitSet   *fInitialChars8;
+    UBool           fNeedsAltInput;
+
+    UHashtable     *fNamedCaptureMap;  // Map from capture group names to numbers.
+
+    friend class RegexCompile;
+    friend class RegexMatcher;
+    friend class RegexCImpl;
+
+    //
+    //  Implementation Methods
+    //
+    void        init();                 // Common initialization, for use by constructors.
+    bool        initNamedCaptureMap();  // Lazy init for fNamedCaptureMap.
+    void        zap();                  // Common cleanup
+
+    void        dumpOp(int32_t index) const;
+
+  public:
+#ifndef U_HIDE_INTERNAL_API
+    /**
+      * Dump a compiled pattern. Internal debug function.
+      * @internal
+      */
+    void        dumpPattern() const;
+#endif  /* U_HIDE_INTERNAL_API */
+};
+
+
+
+/**
+ *  class RegexMatcher bundles together a regular expression pattern and
+ *  input text to which the expression can be applied.  It includes methods
+ *  for testing for matches, and for find and replace operations.
+ *
+ * <p>Class RegexMatcher is not intended to be subclassed.</p>
+ *
+ * @stable ICU 2.4
+ */
+class U_I18N_API RegexMatcher final : public UObject {
+public:
+
+    /**
+      * Construct a RegexMatcher for a regular expression.
+      * This is a convenience method that avoids the need to explicitly create
+      * a RegexPattern object.  Note that if several RegexMatchers need to be
+      * created for the same expression, it will be more efficient to
+      * separately create and cache a RegexPattern object, and use
+      * its matcher() method to create the RegexMatcher objects.
+      *
+      *  @param regexp The Regular Expression to be compiled.
+      *  @param flags  #URegexpFlag options, such as #UREGEX_CASE_INSENSITIVE.
+      *  @param status Any errors are reported by setting this UErrorCode variable.
+      *  @stable ICU 2.6
+      */
+    RegexMatcher(const UnicodeString &regexp, uint32_t flags, UErrorCode &status);
+
+    /**
+      * Construct a RegexMatcher for a regular expression.
+      * This is a convenience method that avoids the need to explicitly create
+      * a RegexPattern object.  Note that if several RegexMatchers need to be
+      * created for the same expression, it will be more efficient to
+      * separately create and cache a RegexPattern object, and use
+      * its matcher() method to create the RegexMatcher objects.
+      *
+      *  @param regexp The regular expression to be compiled.
+      *  @param flags  #URegexpFlag options, such as #UREGEX_CASE_INSENSITIVE.
+      *  @param status Any errors are reported by setting this UErrorCode variable.
+      *
+      *  @stable ICU 4.6
+      */
+    RegexMatcher(UText *regexp, uint32_t flags, UErrorCode &status);
+
+    /**
+      * Construct a RegexMatcher for a regular expression.
+      * This is a convenience method that avoids the need to explicitly create
+      * a RegexPattern object.  Note that if several RegexMatchers need to be
+      * created for the same expression, it will be more efficient to
+      * separately create and cache a RegexPattern object, and use
+      * its matcher() method to create the RegexMatcher objects.
+      *
+      * The matcher will retain a reference to the supplied input string, and all regexp
+      * pattern matching operations happen directly on the original string.  It is
+      * critical that the string not be altered or deleted before use by the regular
+      * expression operations is complete.
+      *
+      *  @param regexp The Regular Expression to be compiled.
+      *  @param input  The string to match.  The matcher retains a reference to the
+      *                caller's string; mo copy is made.
+      *  @param flags  #URegexpFlag options, such as #UREGEX_CASE_INSENSITIVE.
+      *  @param status Any errors are reported by setting this UErrorCode variable.
+      *  @stable ICU 2.6
+      */
+    RegexMatcher(const UnicodeString &regexp, const UnicodeString &input,
+        uint32_t flags, UErrorCode &status);
+
+    /**
+      * Construct a RegexMatcher for a regular expression.
+      * This is a convenience method that avoids the need to explicitly create
+      * a RegexPattern object.  Note that if several RegexMatchers need to be
+      * created for the same expression, it will be more efficient to
+      * separately create and cache a RegexPattern object, and use
+      * its matcher() method to create the RegexMatcher objects.
+      *
+      * The matcher will make a shallow clone of the supplied input text, and all regexp
+      * pattern matching operations happen on this clone.  While read-only operations on
+      * the supplied text are permitted, it is critical that the underlying string not be
+      * altered or deleted before use by the regular expression operations is complete.
+      *
+      *  @param regexp The Regular Expression to be compiled.
+      *  @param input  The string to match.  The matcher retains a shallow clone of the text.
+      *  @param flags  #URegexpFlag options, such as #UREGEX_CASE_INSENSITIVE.
+      *  @param status Any errors are reported by setting this UErrorCode variable.
+      *
+      *  @stable ICU 4.6
+      */
+    RegexMatcher(UText *regexp, UText *input,
+        uint32_t flags, UErrorCode &status);
+
+private:
+    /**
+     * Cause a compilation error if an application accidentally attempts to
+     *   create a matcher with a (char16_t *) string as input rather than
+     *   a UnicodeString.    Avoids a dangling reference to a temporary string.
+     *
+     * To efficiently work with char16_t *strings, wrap the data in a UnicodeString
+     * using one of the aliasing constructors, such as
+     * `UnicodeString(UBool isTerminated, const char16_t *text, int32_t textLength);`
+     * or in a UText, using
+     * `utext_openUChars(UText *ut, const char16_t *text, int64_t textLength, UErrorCode *status);`
+     */
+    RegexMatcher(const UnicodeString &regexp, const char16_t *input,
+        uint32_t flags, UErrorCode &status) = delete;
+public:
+
+
+   /**
+    *   Destructor.
+    *
+    *  @stable ICU 2.4
+    */
+    virtual ~RegexMatcher();
+
+
+   /**
+    *   Attempts to match the entire input region against the pattern.
+    *    @param   status     A reference to a UErrorCode to receive any errors.
+    *    @return true if there is a match
+    *    @stable ICU 2.4
+    */
+    virtual UBool matches(UErrorCode &status);
+
+
+   /**
+    *   Resets the matcher, then attempts to match the input beginning 
+    *   at the specified startIndex, and extending to the end of the input.
+    *   The input region is reset to include the entire input string.
+    *   A successful match must extend to the end of the input.
+    *    @param   startIndex The input string (native) index at which to begin matching.
+    *    @param   status     A reference to a UErrorCode to receive any errors.
+    *    @return true if there is a match
+    *    @stable ICU 2.8
+    */
+    virtual UBool matches(int64_t startIndex, UErrorCode &status);
+
+
+   /**
+    *   Attempts to match the input string, starting from the beginning of the region,
+    *   against the pattern.  Like the matches() method, this function 
+    *   always starts at the beginning of the input region;
+    *   unlike that function, it does not require that the entire region be matched.
+    *
+    *   If the match succeeds then more information can be obtained via the start(),
+    *   end(), and group() functions.
+    *
+    *    @param   status     A reference to a UErrorCode to receive any errors.
+    *    @return  true if there is a match at the start of the input string.
+    *    @stable ICU 2.4
+    */
+    virtual UBool lookingAt(UErrorCode &status);
+
+
+  /**
+    *   Attempts to match the input string, starting from the specified index, against the pattern.
+    *   The match may be of any length, and is not required to extend to the end
+    *   of the input string.  Contrast with match().
+    *
+    *   If the match succeeds then more information can be obtained via the start(),
+    *   end(), and group() functions.
+    *
+    *    @param   startIndex The input string (native) index at which to begin matching.
+    *    @param   status     A reference to a UErrorCode to receive any errors.
+    *    @return  true if there is a match.
+    *    @stable ICU 2.8
+    */
+    virtual UBool lookingAt(int64_t startIndex, UErrorCode &status);
+
+
+   /**
+    *  Find the next pattern match in the input string.
+    *  The find begins searching the input at the location following the end of
+    *  the previous match, or at the start of the string if there is no previous match.
+    *  If a match is found, `start()`, `end()` and `group()`
+    *  will provide more information regarding the match.
+    *  Note that if the input string is changed by the application,
+    *     use find(startPos, status) instead of find(), because the saved starting
+    *     position may not be valid with the altered input string.
+    *  @return  true if a match is found.
+    *  @stable ICU 2.4
+    */
+    virtual UBool find();
+
+
+   /**
+    *  Find the next pattern match in the input string.
+    *  The find begins searching the input at the location following the end of
+    *  the previous match, or at the start of the string if there is no previous match.
+    *  If a match is found, `start()`, `end()` and `group()`
+    *  will provide more information regarding the match.
+    *
+    *  Note that if the input string is changed by the application,
+    *  use find(startPos, status) instead of find(), because the saved starting
+    *  position may not be valid with the altered input string.
+    *  @param   status  A reference to a UErrorCode to receive any errors.
+    *  @return  true if a match is found.
+    * @stable ICU 55
+    */
+    virtual UBool find(UErrorCode &status);
+
+   /**
+    *   Resets this RegexMatcher and then attempts to find the next substring of the
+    *   input string that matches the pattern, starting at the specified index.
+    *
+    *   @param   start     The (native) index in the input string to begin the search.
+    *   @param   status    A reference to a UErrorCode to receive any errors.
+    *   @return  true if a match is found.
+    *   @stable ICU 2.4
+    */
+    virtual UBool find(int64_t start, UErrorCode &status);
+
+
+   /**
+    *   Returns a string containing the text matched by the previous match.
+    *   If the pattern can match an empty string, an empty string may be returned.
+    *   @param   status      A reference to a UErrorCode to receive any errors.
+    *                        Possible errors are  U_REGEX_INVALID_STATE if no match
+    *                        has been attempted or the last match failed.
+    *   @return  a string containing the matched input text.
+    *   @stable ICU 2.4
+    */
+    virtual UnicodeString group(UErrorCode &status) const;
+
+
+   /**
+    *    Returns a string containing the text captured by the given group
+    *    during the previous match operation.  Group(0) is the entire match.
+    *
+    *    A zero length string is returned both for capture groups that did not
+    *    participate in the match and for actual zero length matches.
+    *    To distinguish between these two cases use the function start(),
+    *    which returns -1 for non-participating groups.
+    *
+    *    @param groupNum the capture group number
+    *    @param   status     A reference to a UErrorCode to receive any errors.
+    *                        Possible errors are  U_REGEX_INVALID_STATE if no match
+    *                        has been attempted or the last match failed and
+    *                        U_INDEX_OUTOFBOUNDS_ERROR for a bad capture group number.
+    *    @return the captured text
+    *    @stable ICU 2.4
+    */
+    virtual UnicodeString group(int32_t groupNum, UErrorCode &status) const;
+
+   /**
+    *   Returns the number of capturing groups in this matcher's pattern.
+    *   @return the number of capture groups
+    *   @stable ICU 2.4
+    */
+    virtual int32_t groupCount() const;
+
+
+   /**
+    *   Returns a shallow clone of the entire live input string with the UText current native index
+    *   set to the beginning of the requested group.
+    *
+    *   @param   dest        The UText into which the input should be cloned, or nullptr to create a new UText
+    *   @param   group_len   A reference to receive the length of the desired capture group
+    *   @param   status      A reference to a UErrorCode to receive any errors.
+    *                        Possible errors are  U_REGEX_INVALID_STATE if no match
+    *                        has been attempted or the last match failed and
+    *                        U_INDEX_OUTOFBOUNDS_ERROR for a bad capture group number.
+    *   @return dest if non-nullptr, a shallow copy of the input text otherwise
+    *
+    *   @stable ICU 4.6
+    */
+    virtual UText *group(UText *dest, int64_t &group_len, UErrorCode &status) const; 
+
+   /**
+    *   Returns a shallow clone of the entire live input string with the UText current native index
+    *   set to the beginning of the requested group.
+    *
+    *   A group length of zero is returned both for capture groups that did not
+    *   participate in the match and for actual zero length matches.
+    *   To distinguish between these two cases use the function start(),
+    *   which returns -1 for non-participating groups.
+    *
+    *   @param   groupNum   The capture group number.
+    *   @param   dest        The UText into which the input should be cloned, or nullptr to create a new UText.
+    *   @param   group_len   A reference to receive the length of the desired capture group
+    *   @param   status      A reference to a UErrorCode to receive any errors.
+    *                        Possible errors are  U_REGEX_INVALID_STATE if no match
+    *                        has been attempted or the last match failed and
+    *                        U_INDEX_OUTOFBOUNDS_ERROR for a bad capture group number.
+    *   @return dest if non-nullptr, a shallow copy of the input text otherwise
+    *
+    *   @stable ICU 4.6
+    */
+    virtual UText *group(int32_t groupNum, UText *dest, int64_t &group_len, UErrorCode &status) const;
+
+   /**
+    *   Returns the index in the input string of the start of the text matched
+    *   during the previous match operation.
+    *    @param   status      a reference to a UErrorCode to receive any errors.
+    *    @return              The (native) position in the input string of the start of the last match.
+    *    @stable ICU 2.4
+    */
+    virtual int32_t start(UErrorCode &status) const;
+
+   /**
+    *   Returns the index in the input string of the start of the text matched
+    *   during the previous match operation.
+    *    @param   status      a reference to a UErrorCode to receive any errors.
+    *    @return              The (native) position in the input string of the start of the last match.
+    *   @stable ICU 4.6
+    */
+    virtual int64_t start64(UErrorCode &status) const;
+
+
+   /**
+    *   Returns the index in the input string of the start of the text matched by the
+    *    specified capture group during the previous match operation.  Return -1 if
+    *    the capture group exists in the pattern, but was not part of the last match.
+    *
+    *    @param  group       the capture group number
+    *    @param  status      A reference to a UErrorCode to receive any errors.  Possible
+    *                        errors are  U_REGEX_INVALID_STATE if no match has been
+    *                        attempted or the last match failed, and
+    *                        U_INDEX_OUTOFBOUNDS_ERROR for a bad capture group number
+    *    @return the (native) start position of substring matched by the specified group.
+    *    @stable ICU 2.4
+    */
+    virtual int32_t start(int32_t group, UErrorCode &status) const;
+
+   /**
+    *   Returns the index in the input string of the start of the text matched by the
+    *    specified capture group during the previous match operation.  Return -1 if
+    *    the capture group exists in the pattern, but was not part of the last match.
+    *
+    *    @param  group       the capture group number.
+    *    @param  status      A reference to a UErrorCode to receive any errors.  Possible
+    *                        errors are  U_REGEX_INVALID_STATE if no match has been
+    *                        attempted or the last match failed, and
+    *                        U_INDEX_OUTOFBOUNDS_ERROR for a bad capture group number.
+    *    @return the (native) start position of substring matched by the specified group.
+    *    @stable ICU 4.6
+    */
+    virtual int64_t start64(int32_t group, UErrorCode &status) const;
+
+   /**
+    *    Returns the index in the input string of the first character following the
+    *    text matched during the previous match operation.
+    *
+    *   @param   status      A reference to a UErrorCode to receive any errors.  Possible
+    *                        errors are  U_REGEX_INVALID_STATE if no match has been
+    *                        attempted or the last match failed.
+    *    @return the index of the last character matched, plus one.
+    *                        The index value returned is a native index, corresponding to
+    *                        code units for the underlying encoding type, for example,
+    *                        a byte index for UTF-8.
+    *   @stable ICU 2.4
+    */
+    virtual int32_t end(UErrorCode &status) const;
+
+   /**
+    *    Returns the index in the input string of the first character following the
+    *    text matched during the previous match operation.
+    *
+    *   @param   status      A reference to a UErrorCode to receive any errors.  Possible
+    *                        errors are  U_REGEX_INVALID_STATE if no match has been
+    *                        attempted or the last match failed.
+    *    @return the index of the last character matched, plus one.
+    *                        The index value returned is a native index, corresponding to
+    *                        code units for the underlying encoding type, for example,
+    *                        a byte index for UTF-8.
+    *   @stable ICU 4.6
+    */
+    virtual int64_t end64(UErrorCode &status) const;
+
+
+   /**
+    *    Returns the index in the input string of the character following the
+    *    text matched by the specified capture group during the previous match operation.
+    *
+    *    @param group  the capture group number
+    *    @param   status      A reference to a UErrorCode to receive any errors.  Possible
+    *                        errors are  U_REGEX_INVALID_STATE if no match has been
+    *                        attempted or the last match failed and
+    *                        U_INDEX_OUTOFBOUNDS_ERROR for a bad capture group number
+    *    @return  the index of the first character following the text
+    *              captured by the specified group during the previous match operation.
+    *              Return -1 if the capture group exists in the pattern but was not part of the match.
+    *              The index value returned is a native index, corresponding to
+    *              code units for the underlying encoding type, for example,
+    *              a byte index for UTF8.
+    *    @stable ICU 2.4
+    */
+    virtual int32_t end(int32_t group, UErrorCode &status) const;
+
+   /**
+    *    Returns the index in the input string of the character following the
+    *    text matched by the specified capture group during the previous match operation.
+    *
+    *    @param group  the capture group number
+    *    @param   status      A reference to a UErrorCode to receive any errors.  Possible
+    *                        errors are  U_REGEX_INVALID_STATE if no match has been
+    *                        attempted or the last match failed and
+    *                        U_INDEX_OUTOFBOUNDS_ERROR for a bad capture group number
+    *    @return  the index of the first character following the text
+    *              captured by the specified group during the previous match operation.
+    *              Return -1 if the capture group exists in the pattern but was not part of the match.
+    *              The index value returned is a native index, corresponding to
+    *              code units for the underlying encoding type, for example,
+    *              a byte index for UTF8.
+    *   @stable ICU 4.6
+    */
+    virtual int64_t end64(int32_t group, UErrorCode &status) const;
+
+   /**
+    *   Resets this matcher.  The effect is to remove any memory of previous matches,
+    *       and to cause subsequent find() operations to begin at the beginning of
+    *       the input string.
+    *
+    *   @return this RegexMatcher.
+    *   @stable ICU 2.4
+    */
+    virtual RegexMatcher &reset();
+
+
+   /**
+    *   Resets this matcher, and set the current input position.
+    *   The effect is to remove any memory of previous matches,
+    *       and to cause subsequent find() operations to begin at
+    *       the specified (native) position in the input string.
+    *
+    *   The matcher's region is reset to its default, which is the entire
+    *   input string.
+    *
+    *   An alternative to this function is to set a match region
+    *   beginning at the desired index.
+    *
+    *   @return this RegexMatcher.
+    *   @stable ICU 2.8
+    */
+    virtual RegexMatcher &reset(int64_t index, UErrorCode &status);
+
+
+   /**
+    *   Resets this matcher with a new input string.  This allows instances of RegexMatcher
+    *     to be reused, which is more efficient than creating a new RegexMatcher for
+    *     each input string to be processed.
+    *   @param input The new string on which subsequent pattern matches will operate.
+    *                The matcher retains a reference to the callers string, and operates
+    *                directly on that.  Ownership of the string remains with the caller.
+    *                Because no copy of the string is made, it is essential that the
+    *                caller not delete the string until after regexp operations on it
+    *                are done.
+    *                Note that while a reset on the matcher with an input string that is then
+    *                modified across/during matcher operations may be supported currently for UnicodeString,
+    *                this was not originally intended behavior, and support for this is not guaranteed
+    *                in upcoming versions of ICU.
+    *   @return this RegexMatcher.
+    *   @stable ICU 2.4
+    */
+    virtual RegexMatcher &reset(const UnicodeString &input);
+
+
+   /**
+    *   Resets this matcher with a new input string.  This allows instances of RegexMatcher
+    *     to be reused, which is more efficient than creating a new RegexMatcher for
+    *     each input string to be processed.
+    *   @param input The new string on which subsequent pattern matches will operate.
+    *                The matcher makes a shallow clone of the given text; ownership of the
+    *                original string remains with the caller. Because no deep copy of the
+    *                text is made, it is essential that the caller not modify the string
+    *                until after regexp operations on it are done.
+    *   @return this RegexMatcher.
+    *
+    *   @stable ICU 4.6
+    */
+    virtual RegexMatcher &reset(UText *input);
+
+
+  /**
+    *  Set the subject text string upon which the regular expression is looking for matches
+    *  without changing any other aspect of the matching state.
+    *  The new and previous text strings must have the same content.
+    *
+    *  This function is intended for use in environments where ICU is operating on 
+    *  strings that may move around in memory.  It provides a mechanism for notifying
+    *  ICU that the string has been relocated, and providing a new UText to access the
+    *  string in its new position.
+    *
+    *  Note that the regular expression implementation never copies the underlying text
+    *  of a string being matched, but always operates directly on the original text 
+    *  provided by the user. Refreshing simply drops the references to the old text 
+    *  and replaces them with references to the new.
+    *
+    *  Caution:  this function is normally used only by very specialized,
+    *  system-level code.  One example use case is with garbage collection that moves
+    *  the text in memory.
+    *
+    * @param input      The new (moved) text string.
+    * @param status     Receives errors detected by this function.
+    *
+    * @stable ICU 4.8 
+    */
+    virtual RegexMatcher &refreshInputText(UText *input, UErrorCode &status);
+
+private:
+    /**
+     * Cause a compilation error if an application accidentally attempts to
+     *   reset a matcher with a (char16_t *) string as input rather than
+     *   a UnicodeString.    Avoids a dangling reference to a temporary string.
+     *
+     * To efficiently work with char16_t *strings, wrap the data in a UnicodeString
+     * using one of the aliasing constructors, such as
+     * `UnicodeString(UBool isTerminated, const char16_t *text, int32_t textLength);`
+     * or in a UText, using
+     * `utext_openUChars(UText *ut, const char16_t *text, int64_t textLength, UErrorCode *status);`
+     *
+     */
+    RegexMatcher &reset(const char16_t *input) = delete;
+public:
+
+   /**
+    *   Returns the input string being matched.  Ownership of the string belongs to
+    *   the matcher; it should not be altered or deleted. This method will work even if the input
+    *   was originally supplied as a UText.
+    *   @return the input string
+    *   @stable ICU 2.4
+    */
+    virtual const UnicodeString &input() const;
+    
+   /**
+    *   Returns the input string being matched.  This is the live input text; it should not be
+    *   altered or deleted. This method will work even if the input was originally supplied as
+    *   a UnicodeString.
+    *   @return the input text
+    *
+    *   @stable ICU 4.6
+    */
+    virtual UText *inputText() const;
+    
+   /**
+    *   Returns the input string being matched, either by copying it into the provided
+    *   UText parameter or by returning a shallow clone of the live input. Note that copying
+    *   the entire input may cause significant performance and memory issues.
+    *   @param dest The UText into which the input should be copied, or nullptr to create a new UText
+    *   @param status error code
+    *   @return dest if non-nullptr, a shallow copy of the input text otherwise
+    *
+    *   @stable ICU 4.6
+    */
+    virtual UText *getInput(UText *dest, UErrorCode &status) const;
+    
+
+   /** Sets the limits of this matcher's region.
+     * The region is the part of the input string that will be searched to find a match.
+     * Invoking this method resets the matcher, and then sets the region to start
+     * at the index specified by the start parameter and end at the index specified
+     * by the end parameter.
+     *
+     * Depending on the transparency and anchoring being used (see useTransparentBounds
+     * and useAnchoringBounds), certain constructs such as anchors may behave differently
+     * at or around the boundaries of the region
+     *
+     * The function will fail if start is greater than limit, or if either index
+     *  is less than zero or greater than the length of the string being matched.
+     *
+     * @param start  The (native) index to begin searches at.
+     * @param limit  The index to end searches at (exclusive).
+     * @param status A reference to a UErrorCode to receive any errors.
+     * @stable ICU 4.0
+     */
+     virtual RegexMatcher &region(int64_t start, int64_t limit, UErrorCode &status);
+
+   /** 
+     * Identical to region(start, limit, status) but also allows a start position without
+     *  resetting the region state.
+     * @param regionStart The region start
+     * @param regionLimit the limit of the region
+     * @param startIndex  The (native) index within the region bounds at which to begin searches.
+     * @param status A reference to a UErrorCode to receive any errors.
+     *                If startIndex is not within the specified region bounds, 
+     *                U_INDEX_OUTOFBOUNDS_ERROR is returned.
+     * @stable ICU 4.6
+     */
+     virtual RegexMatcher &region(int64_t regionStart, int64_t regionLimit, int64_t startIndex, UErrorCode &status);
+
+   /**
+     * Reports the start index of this matcher's region. The searches this matcher
+     * conducts are limited to finding matches within regionStart (inclusive) and
+     * regionEnd (exclusive).
+     *
+     * @return The starting (native) index of this matcher's region.
+     * @stable ICU 4.0
+     */
+     virtual int32_t regionStart() const;
+
+   /**
+     * Reports the start index of this matcher's region. The searches this matcher
+     * conducts are limited to finding matches within regionStart (inclusive) and
+     * regionEnd (exclusive).
+     *
+     * @return The starting (native) index of this matcher's region.
+     * @stable ICU 4.6
+     */
+     virtual int64_t regionStart64() const;
+
+
+    /**
+      * Reports the end (limit) index (exclusive) of this matcher's region. The searches
+      * this matcher conducts are limited to finding matches within regionStart
+      * (inclusive) and regionEnd (exclusive).
+      *
+      * @return The ending point (native) of this matcher's region.
+      * @stable ICU 4.0
+      */
+      virtual int32_t regionEnd() const;
+
+   /**
+     * Reports the end (limit) index (exclusive) of this matcher's region. The searches
+     * this matcher conducts are limited to finding matches within regionStart
+     * (inclusive) and regionEnd (exclusive).
+     *
+     * @return The ending point (native) of this matcher's region.
+     * @stable ICU 4.6
+     */
+      virtual int64_t regionEnd64() const;
+
+    /**
+      * Queries the transparency of region bounds for this matcher.
+      * See useTransparentBounds for a description of transparent and opaque bounds.
+      * By default, a matcher uses opaque region boundaries.
+      *
+      * @return true if this matcher is using opaque bounds, false if it is not.
+      * @stable ICU 4.0
+      */
+      virtual UBool hasTransparentBounds() const;
+
+    /**
+      * Sets the transparency of region bounds for this matcher.
+      * Invoking this function with an argument of true will set this matcher to use transparent bounds.
+      * If the boolean argument is false, then opaque bounds will be used.
+      *
+      * Using transparent bounds, the boundaries of this matcher's region are transparent
+      * to lookahead, lookbehind, and boundary matching constructs. Those constructs can
+      * see text beyond the boundaries of the region while checking for a match.
+      *
+      * With opaque bounds, no text outside of the matcher's region is visible to lookahead,
+      * lookbehind, and boundary matching constructs.
+      *
+      * By default, a matcher uses opaque bounds.
+      *
+      * @param   b true for transparent bounds; false for opaque bounds
+      * @return  This Matcher;
+      * @stable ICU 4.0
+      **/
+      virtual RegexMatcher &useTransparentBounds(UBool b);
+
+     
+    /**
+      * Return true if this matcher is using anchoring bounds.
+      * By default, matchers use anchoring region bounds.
+      *
+      * @return true if this matcher is using anchoring bounds.
+      * @stable ICU 4.0
+      */    
+      virtual UBool hasAnchoringBounds() const;
+
+
+    /**
+      * Set whether this matcher is using Anchoring Bounds for its region.
+      * With anchoring bounds, pattern anchors such as ^ and $ will match at the start
+      * and end of the region.  Without Anchoring Bounds, anchors will only match at
+      * the positions they would in the complete text.
+      *
+      * Anchoring Bounds are the default for regions.
+      *
+      * @param b true if to enable anchoring bounds; false to disable them.
+      * @return  This Matcher
+      * @stable ICU 4.0
+      */
+      virtual RegexMatcher &useAnchoringBounds(UBool b);
+
+
+    /**
+      * Return true if the most recent matching operation attempted to access
+      *  additional input beyond the available input text.
+      *  In this case, additional input text could change the results of the match.
+      *
+      *  hitEnd() is defined for both successful and unsuccessful matches.
+      *  In either case hitEnd() will return true if if the end of the text was
+      *  reached at any point during the matching process.
+      *
+      *  @return  true if the most recent match hit the end of input
+      *  @stable ICU 4.0
+      */
+      virtual UBool hitEnd() const;
+
+    /**
+      * Return true the most recent match succeeded and additional input could cause
+      * it to fail. If this method returns false and a match was found, then more input
+      * might change the match but the match won't be lost. If a match was not found,
+      * then requireEnd has no meaning.
+      *
+      * @return true if more input could cause the most recent match to no longer match.
+      * @stable ICU 4.0
+      */
+      virtual UBool requireEnd() const;
+
+
+   /**
+    *    Returns the pattern that is interpreted by this matcher.
+    *    @return  the RegexPattern for this RegexMatcher
+    *    @stable ICU 2.4
+    */
+    virtual const RegexPattern &pattern() const;
+
+
+   /**
+    *    Replaces every substring of the input that matches the pattern
+    *    with the given replacement string.  This is a convenience function that
+    *    provides a complete find-and-replace-all operation.
+    *
+    *    This method first resets this matcher. It then scans the input string
+    *    looking for matches of the pattern. Input that is not part of any
+    *    match is left unchanged; each match is replaced in the result by the
+    *    replacement string. The replacement string may contain references to
+    *    capture groups.
+    *
+    *    @param   replacement a string containing the replacement text.
+    *    @param   status      a reference to a UErrorCode to receive any errors.
+    *    @return              a string containing the results of the find and replace.
+    *    @stable ICU 2.4
+    */
+    virtual UnicodeString replaceAll(const UnicodeString &replacement, UErrorCode &status);
+
+
+   /**
+    *    Replaces every substring of the input that matches the pattern
+    *    with the given replacement string.  This is a convenience function that
+    *    provides a complete find-and-replace-all operation.
+    *
+    *    This method first resets this matcher. It then scans the input string
+    *    looking for matches of the pattern. Input that is not part of any
+    *    match is left unchanged; each match is replaced in the result by the
+    *    replacement string. The replacement string may contain references to
+    *    capture groups.
+    *
+    *    @param   replacement a string containing the replacement text.
+    *    @param   dest        a mutable UText in which the results are placed.
+    *                          If nullptr, a new UText will be created (which may not be mutable).
+    *    @param   status      a reference to a UErrorCode to receive any errors.
+    *    @return              a string containing the results of the find and replace.
+    *                          If a pre-allocated UText was provided, it will always be used and returned.
+    *
+    *    @stable ICU 4.6
+    */
+    virtual UText *replaceAll(UText *replacement, UText *dest, UErrorCode &status);
+    
+
+   /**
+    * Replaces the first substring of the input that matches
+    * the pattern with the replacement string.   This is a convenience
+    * function that provides a complete find-and-replace operation.
+    *
+    * This function first resets this RegexMatcher. It then scans the input string
+    * looking for a match of the pattern. Input that is not part
+    * of the match is appended directly to the result string; the match is replaced
+    * in the result by the replacement string. The replacement string may contain
+    * references to captured groups.
+    *
+    * The state of the matcher (the position at which a subsequent find()
+    *    would begin) after completing a replaceFirst() is not specified.  The
+    *    RegexMatcher should be reset before doing additional find() operations.
+    *
+    *    @param   replacement a string containing the replacement text.
+    *    @param   status      a reference to a UErrorCode to receive any errors.
+    *    @return              a string containing the results of the find and replace.
+    *    @stable ICU 2.4
+    */
+    virtual UnicodeString replaceFirst(const UnicodeString &replacement, UErrorCode &status);
+    
+
+   /**
+    * Replaces the first substring of the input that matches
+    * the pattern with the replacement string.   This is a convenience
+    * function that provides a complete find-and-replace operation.
+    *
+    * This function first resets this RegexMatcher. It then scans the input string
+    * looking for a match of the pattern. Input that is not part
+    * of the match is appended directly to the result string; the match is replaced
+    * in the result by the replacement string. The replacement string may contain
+    * references to captured groups.
+    *
+    * The state of the matcher (the position at which a subsequent find()
+    *    would begin) after completing a replaceFirst() is not specified.  The
+    *    RegexMatcher should be reset before doing additional find() operations.
+    *
+    *    @param   replacement a string containing the replacement text.
+    *    @param   dest        a mutable UText in which the results are placed.
+    *                          If nullptr, a new UText will be created (which may not be mutable).
+    *    @param   status      a reference to a UErrorCode to receive any errors.
+    *    @return              a string containing the results of the find and replace.
+    *                          If a pre-allocated UText was provided, it will always be used and returned.
+    *
+    *    @stable ICU 4.6
+    */
+    virtual UText *replaceFirst(UText *replacement, UText *dest, UErrorCode &status);
+    
+    
+   /**
+    *   Implements a replace operation intended to be used as part of an
+    *   incremental find-and-replace.
+    *
+    *   The input string, starting from the end of the previous replacement and ending at
+    *   the start of the current match, is appended to the destination string.  Then the
+    *   replacement string is appended to the output string,
+    *   including handling any substitutions of captured text.
+    *
+    *   For simple, prepackaged, non-incremental find-and-replace
+    *   operations, see replaceFirst() or replaceAll().
+    *
+    *   @param   dest        A UnicodeString to which the results of the find-and-replace are appended.
+    *   @param   replacement A UnicodeString that provides the text to be substituted for
+    *                        the input text that matched the regexp pattern.  The replacement
+    *                        text may contain references to captured text from the
+    *                        input.
+    *   @param   status      A reference to a UErrorCode to receive any errors.  Possible
+    *                        errors are  U_REGEX_INVALID_STATE if no match has been
+    *                        attempted or the last match failed, and U_INDEX_OUTOFBOUNDS_ERROR
+    *                        if the replacement text specifies a capture group that
+    *                        does not exist in the pattern.
+    *
+    *   @return  this  RegexMatcher
+    *   @stable ICU 2.4
+    *
+    */
+    virtual RegexMatcher &appendReplacement(UnicodeString &dest,
+        const UnicodeString &replacement, UErrorCode &status);
+    
+    
+   /**
+    *   Implements a replace operation intended to be used as part of an
+    *   incremental find-and-replace.
+    *
+    *   The input string, starting from the end of the previous replacement and ending at
+    *   the start of the current match, is appended to the destination string.  Then the
+    *   replacement string is appended to the output string,
+    *   including handling any substitutions of captured text.
+    *
+    *   For simple, prepackaged, non-incremental find-and-replace
+    *   operations, see replaceFirst() or replaceAll().
+    *
+    *   @param   dest        A mutable UText to which the results of the find-and-replace are appended.
+    *                         Must not be nullptr.
+    *   @param   replacement A UText that provides the text to be substituted for
+    *                        the input text that matched the regexp pattern.  The replacement
+    *                        text may contain references to captured text from the input.
+    *   @param   status      A reference to a UErrorCode to receive any errors.  Possible
+    *                        errors are  U_REGEX_INVALID_STATE if no match has been
+    *                        attempted or the last match failed, and U_INDEX_OUTOFBOUNDS_ERROR
+    *                        if the replacement text specifies a capture group that
+    *                        does not exist in the pattern.
+    *
+    *   @return  this  RegexMatcher
+    *
+    *   @stable ICU 4.6
+    */
+    virtual RegexMatcher &appendReplacement(UText *dest,
+        UText *replacement, UErrorCode &status);
+
+
+   /**
+    * As the final step in a find-and-replace operation, append the remainder
+    * of the input string, starting at the position following the last appendReplacement(),
+    * to the destination string. `appendTail()` is intended to be invoked after one
+    * or more invocations of the `RegexMatcher::appendReplacement()`.
+    *
+    *  @param dest A UnicodeString to which the results of the find-and-replace are appended.
+    *  @return  the destination string.
+    *  @stable ICU 2.4
+    */
+    virtual UnicodeString &appendTail(UnicodeString &dest);
+
+
+   /**
+    * As the final step in a find-and-replace operation, append the remainder
+    * of the input string, starting at the position following the last appendReplacement(),
+    * to the destination string. `appendTail()` is intended to be invoked after one
+    * or more invocations of the `RegexMatcher::appendReplacement()`.
+    *
+    *  @param dest A mutable UText to which the results of the find-and-replace are appended.
+    *               Must not be nullptr.
+    *  @param status error cod
+    *  @return  the destination string.
+    *
+    *  @stable ICU 4.6
+    */
+    virtual UText *appendTail(UText *dest, UErrorCode &status);
+
+
+    /**
+     * Split a string into fields.  Somewhat like %split() from Perl.
+     * The pattern matches identify delimiters that separate the input
+     *  into fields.  The input data between the matches becomes the
+     *  fields themselves.
+     *
+     * @param input   The string to be split into fields.  The field delimiters
+     *                match the pattern (in the "this" object).  This matcher
+     *                will be reset to this input string.
+     * @param dest    An array of UnicodeStrings to receive the results of the split.
+     *                This is an array of actual UnicodeString objects, not an
+     *                array of pointers to strings.  Local (stack based) arrays can
+     *                work well here.
+     * @param destCapacity  The number of elements in the destination array.
+     *                If the number of fields found is less than destCapacity, the
+     *                extra strings in the destination array are not altered.
+     *                If the number of destination strings is less than the number
+     *                of fields, the trailing part of the input string, including any
+     *                field delimiters, is placed in the last destination string.
+     * @param status  A reference to a UErrorCode to receive any errors.
+     * @return        The number of fields into which the input string was split.
+     * @stable ICU 2.6
+     */
+    virtual int32_t  split(const UnicodeString &input,
+        UnicodeString    dest[],
+        int32_t          destCapacity,
+        UErrorCode       &status);
+
+
+    /**
+     * Split a string into fields.  Somewhat like %split() from Perl.
+     * The pattern matches identify delimiters that separate the input
+     *  into fields.  The input data between the matches becomes the
+     *  fields themselves.
+     *
+     * @param input   The string to be split into fields.  The field delimiters
+     *                match the pattern (in the "this" object).  This matcher
+     *                will be reset to this input string.
+     * @param dest    An array of mutable UText structs to receive the results of the split.
+     *                If a field is nullptr, a new UText is allocated to contain the results for
+     *                that field. This new UText is not guaranteed to be mutable.
+     * @param destCapacity  The number of elements in the destination array.
+     *                If the number of fields found is less than destCapacity, the
+     *                extra strings in the destination array are not altered.
+     *                If the number of destination strings is less than the number
+     *                of fields, the trailing part of the input string, including any
+     *                field delimiters, is placed in the last destination string.
+     * @param status  A reference to a UErrorCode to receive any errors.
+     * @return        The number of fields into which the input string was split.
+     *
+     * @stable ICU 4.6
+     */
+    virtual int32_t  split(UText *input,
+        UText           *dest[],
+        int32_t          destCapacity,
+        UErrorCode       &status);
+    
+  /**
+    *   Set a processing time limit for match operations with this Matcher.
+    *  
+    *   Some patterns, when matching certain strings, can run in exponential time.
+    *   For practical purposes, the match operation may appear to be in an
+    *   infinite loop.
+    *   When a limit is set a match operation will fail with an error if the
+    *   limit is exceeded.
+    *
+    *   The units of the limit are steps of the match engine.
+    *   Correspondence with actual processor time will depend on the speed
+    *   of the processor and the details of the specific pattern, but will
+    *   typically be on the order of milliseconds.
+    *
+    *   By default, the matching time is not limited.
+    *
+    *
+    *   @param   limit       The limit value, or 0 for no limit.
+    *   @param   status      A reference to a UErrorCode to receive any errors.
+    *   @stable ICU 4.0
+    */
+    virtual void setTimeLimit(int32_t limit, UErrorCode &status);
+
+  /**
+    * Get the time limit, if any, for match operations made with this Matcher.
+    *
+    *   @return the maximum allowed time for a match, in units of processing steps.
+    *   @stable ICU 4.0
+    */
+    virtual int32_t getTimeLimit() const;
+
+  /**
+    *  Set the amount of heap storage available for use by the match backtracking stack.
+    *  The matcher is also reset, discarding any results from previous matches.
+    *
+    *  ICU uses a backtracking regular expression engine, with the backtrack stack
+    *  maintained on the heap.  This function sets the limit to the amount of memory
+    *  that can be used for this purpose.  A backtracking stack overflow will
+    *  result in an error from the match operation that caused it.
+    *
+    *  A limit is desirable because a malicious or poorly designed pattern can use
+    *  excessive memory, potentially crashing the process.  A limit is enabled
+    *  by default.
+    *
+    *  @param limit  The maximum size, in bytes, of the matching backtrack stack.
+    *                A value of zero means no limit.
+    *                The limit must be greater or equal to zero.
+    *
+    *  @param status   A reference to a UErrorCode to receive any errors.
+    *
+    *  @stable ICU 4.0
+    */
+    virtual void setStackLimit(int32_t  limit, UErrorCode &status);
+    
+  /**
+    *  Get the size of the heap storage available for use by the back tracking stack.
+    *
+    *  @return  the maximum backtracking stack size, in bytes, or zero if the
+    *           stack size is unlimited.
+    *  @stable ICU 4.0
+    */
+    virtual int32_t  getStackLimit() const;
+
+
+  /**
+    * Set a callback function for use with this Matcher.
+    * During matching operations the function will be called periodically,
+    * giving the application the opportunity to terminate a long-running
+    * match.
+    *
+    *    @param   callback    A pointer to the user-supplied callback function.
+    *    @param   context     User context pointer.  The value supplied at the
+    *                         time the callback function is set will be saved
+    *                         and passed to the callback each time that it is called.
+    *    @param   status      A reference to a UErrorCode to receive any errors.
+    *  @stable ICU 4.0
+    */
+    virtual void setMatchCallback(URegexMatchCallback     *callback,
+                                  const void              *context,
+                                  UErrorCode              &status);
+
+
+  /**
+    *  Get the callback function for this URegularExpression.
+    *
+    *    @param   callback    Out parameter, receives a pointer to the user-supplied 
+    *                         callback function.
+    *    @param   context     Out parameter, receives the user context pointer that
+    *                         was set when uregex_setMatchCallback() was called.
+    *    @param   status      A reference to a UErrorCode to receive any errors.
+    *    @stable ICU 4.0
+    */
+    virtual void getMatchCallback(URegexMatchCallback     *&callback,
+                                  const void              *&context,
+                                  UErrorCode              &status);
+
+
+  /**
+    * Set a progress callback function for use with find operations on this Matcher.
+    * During find operations, the callback will be invoked after each return from a
+    * match attempt, giving the application the opportunity to terminate a long-running
+    * find operation.
+    *
+    *    @param   callback    A pointer to the user-supplied callback function.
+    *    @param   context     User context pointer.  The value supplied at the
+    *                         time the callback function is set will be saved
+    *                         and passed to the callback each time that it is called.
+    *    @param   status      A reference to a UErrorCode to receive any errors.
+    *    @stable ICU 4.6
+    */
+    virtual void setFindProgressCallback(URegexFindProgressCallback      *callback,
+                                              const void                              *context,
+                                              UErrorCode                              &status);
+
+
+  /**
+    *  Get the find progress callback function for this URegularExpression.
+    *
+    *    @param   callback    Out parameter, receives a pointer to the user-supplied 
+    *                         callback function.
+    *    @param   context     Out parameter, receives the user context pointer that
+    *                         was set when uregex_setFindProgressCallback() was called.
+    *    @param   status      A reference to a UErrorCode to receive any errors.
+    *    @stable ICU 4.6
+    */
+    virtual void getFindProgressCallback(URegexFindProgressCallback      *&callback,
+                                              const void                      *&context,
+                                              UErrorCode                      &status);
+
+#ifndef U_HIDE_INTERNAL_API
+   /**
+     *   setTrace   Debug function, enable/disable tracing of the matching engine.
+     *              For internal ICU development use only.  DO NO USE!!!!
+     *   @internal
+     */
+    void setTrace(UBool state);
+#endif  /* U_HIDE_INTERNAL_API */
+
+    /**
+    * ICU "poor man's RTTI", returns a UClassID for this class.
+    *
+    * @stable ICU 2.2
+    */
+    static UClassID U_EXPORT2 getStaticClassID();
+
+    /**
+     * ICU "poor man's RTTI", returns a UClassID for the actual class.
+     *
+     * @stable ICU 2.2
+     */
+    virtual UClassID getDynamicClassID() const override;
+
+private:
+    // Constructors and other object boilerplate are private.
+    // Instances of RegexMatcher can not be assigned, copied, cloned, etc.
+    RegexMatcher() = delete;                  // default constructor not implemented
+    RegexMatcher(const RegexPattern *pat);
+    RegexMatcher(const RegexMatcher &other) = delete;
+    RegexMatcher &operator =(const RegexMatcher &rhs) = delete;
+    void init(UErrorCode &status);                      // Common initialization
+    void init2(UText *t, UErrorCode &e);  // Common initialization, part 2.
+
+    friend class RegexPattern;
+    friend class RegexCImpl;
+public:
+#ifndef U_HIDE_INTERNAL_API
+    /** @internal  */
+    void resetPreserveRegion();  // Reset matcher state, but preserve any region.
+#endif  /* U_HIDE_INTERNAL_API */
+private:
+
+    //
+    //  MatchAt   This is the internal interface to the match engine itself.
+    //            Match status comes back in matcher member variables.
+    //
+    void                 MatchAt(int64_t startIdx, UBool toEnd, UErrorCode &status);
+    inline void          backTrack(int64_t &inputIdx, int32_t &patIdx);
+    UBool                isWordBoundary(int64_t pos);         // perform Perl-like  \b test
+    UBool                isUWordBoundary(int64_t pos, UErrorCode &status);   // perform RBBI based \b test
+    // Find a grapheme cluster boundary using a break iterator. For handling \X in regexes.
+    int64_t              followingGCBoundary(int64_t pos, UErrorCode &status);
+    REStackFrame        *resetStack();
+    inline REStackFrame *StateSave(REStackFrame *fp, int64_t savePatIdx, UErrorCode &status);
+    void                 IncrementTime(UErrorCode &status);
+
+    // Call user find callback function, if set. Return true if operation should be interrupted.
+    inline UBool         findProgressInterrupt(int64_t matchIndex, UErrorCode &status);
+    
+    int64_t              appendGroup(int32_t groupNum, UText *dest, UErrorCode &status) const;
+    
+    UBool                findUsingChunk(UErrorCode &status);
+    void                 MatchChunkAt(int32_t startIdx, UBool toEnd, UErrorCode &status);
+    UBool                isChunkWordBoundary(int32_t pos);
+
+    const RegexPattern  *fPattern;
+    RegexPattern        *fPatternOwned;    // Non-nullptr if this matcher owns the pattern, and
+                                           //   should delete it when through.
+
+    const UnicodeString *fInput;           // The string being matched. Only used for input()
+    UText               *fInputText;       // The text being matched. Is never nullptr.
+    UText               *fAltInputText;    // A shallow copy of the text being matched.
+                                           //   Only created if the pattern contains backreferences.
+    int64_t              fInputLength;     // Full length of the input text.
+    int32_t              fFrameSize;       // The size of a frame in the backtrack stack.
+    
+    int64_t              fRegionStart;     // Start of the input region, default = 0.
+    int64_t              fRegionLimit;     // End of input region, default to input.length.
+    
+    int64_t              fAnchorStart;     // Region bounds for anchoring operations (^ or $).
+    int64_t              fAnchorLimit;     //   See useAnchoringBounds
+    
+    int64_t              fLookStart;       // Region bounds for look-ahead/behind and
+    int64_t              fLookLimit;       //   and other boundary tests.  See
+                                           //   useTransparentBounds
+
+    int64_t              fActiveStart;     // Currently active bounds for matching.
+    int64_t              fActiveLimit;     //   Usually is the same as region, but
+                                           //   is changed to fLookStart/Limit when
+                                           //   entering look around regions.
+
+    UBool                fTransparentBounds;  // True if using transparent bounds.
+    UBool                fAnchoringBounds; // True if using anchoring bounds.
+
+    UBool                fMatch;           // True if the last attempted match was successful.
+    int64_t              fMatchStart;      // Position of the start of the most recent match
+    int64_t              fMatchEnd;        // First position after the end of the most recent match
+                                           //   Zero if no previous match, even when a region
+                                           //   is active.
+    int64_t              fLastMatchEnd;    // First position after the end of the previous match,
+                                           //   or -1 if there was no previous match.
+    int64_t              fAppendPosition;  // First position after the end of the previous
+                                           //   appendReplacement().  As described by the
+                                           //   JavaDoc for Java Matcher, where it is called 
+                                           //   "append position"
+    UBool                fHitEnd;          // True if the last match touched the end of input.
+    UBool                fRequireEnd;      // True if the last match required end-of-input
+                                           //    (matched $ or Z)
+
+    UVector64           *fStack;
+    REStackFrame        *fFrame;           // After finding a match, the last active stack frame,
+                                           //   which will contain the capture group results.
+                                           //   NOT valid while match engine is running.
+
+    int64_t             *fData;            // Data area for use by the compiled pattern.
+    int64_t             fSmallData[8];     //   Use this for data if it's enough.
+
+    int32_t             fTimeLimit;        // Max time (in arbitrary steps) to let the
+                                           //   match engine run.  Zero for unlimited.
+    
+    int32_t             fTime;             // Match time, accumulates while matching.
+    int32_t             fTickCounter;      // Low bits counter for time.  Counts down StateSaves.
+                                           //   Kept separately from fTime to keep as much
+                                           //   code as possible out of the inline
+                                           //   StateSave function.
+
+    int32_t             fStackLimit;       // Maximum memory size to use for the backtrack
+                                           //   stack, in bytes.  Zero for unlimited.
+
+    URegexMatchCallback *fCallbackFn;       // Pointer to match progress callback funct.
+                                           //   nullptr if there is no callback.
+    const void         *fCallbackContext;  // User Context ptr for callback function.
+
+    URegexFindProgressCallback  *fFindProgressCallbackFn;  // Pointer to match progress callback funct.
+                                                           //   nullptr if there is no callback.
+    const void         *fFindProgressCallbackContext;      // User Context ptr for callback function.
+
+
+    UBool               fInputUniStrMaybeMutable;  // Set when fInputText wraps a UnicodeString that may be mutable - compatibility.
+
+    UBool               fTraceDebug;       // Set true for debug tracing of match engine.
+
+    UErrorCode          fDeferredStatus;   // Save error state that cannot be immediately
+                                           //   reported, or that permanently disables this matcher.
+
+    BreakIterator       *fWordBreakItr;
+    BreakIterator       *fGCBreakItr;
+};
+
+U_NAMESPACE_END
+#endif  // UCONFIG_NO_REGULAR_EXPRESSIONS
+
+#endif /* U_SHOW_CPLUSPLUS_API */
+
+#endif