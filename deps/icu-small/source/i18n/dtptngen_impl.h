<<<<<<< HEAD
// © 2016 and later: Unicode, Inc. and others.
// License & terms of use: http://www.unicode.org/copyright.html
/*
*******************************************************************************
* Copyright (C) 2007-2016, International Business Machines Corporation and
* others. All Rights Reserved.
*******************************************************************************
*
* File DTPTNGEN.H
*
*******************************************************************************
*/

#ifndef __DTPTNGEN_IMPL_H__
#define __DTPTNGEN_IMPL_H__

#include "unicode/udatpg.h"

#include "unicode/strenum.h"
#include "unicode/unistr.h"
#include "uvector.h"

// TODO(claireho): Split off Builder class.
// TODO(claireho): If splitting off Builder class: As subclass or independent?

#define MAX_PATTERN_ENTRIES 52
#define MAX_CLDR_FIELD_LEN  60
#define MAX_DT_TOKEN        50
#define MAX_RESOURCE_FIELD  12
#define MAX_AVAILABLE_FORMATS  12
#define NONE          0
#define EXTRA_FIELD   0x10000
#define MISSING_FIELD  0x1000
#define MAX_STRING_ENUMERATION  200
#define SINGLE_QUOTE      ((UChar)0x0027)
#define FORWARDSLASH      ((UChar)0x002F)
#define BACKSLASH         ((UChar)0x005C)
#define SPACE             ((UChar)0x0020)
#define QUOTATION_MARK    ((UChar)0x0022)
#define ASTERISK          ((UChar)0x002A)
#define PLUSSITN          ((UChar)0x002B)
#define COMMA             ((UChar)0x002C)
#define HYPHEN            ((UChar)0x002D)
#define DOT               ((UChar)0x002E)
#define COLON             ((UChar)0x003A)
#define CAP_A             ((UChar)0x0041)
#define CAP_B             ((UChar)0x0042)
#define CAP_C             ((UChar)0x0043)
#define CAP_D             ((UChar)0x0044)
#define CAP_E             ((UChar)0x0045)
#define CAP_F             ((UChar)0x0046)
#define CAP_G             ((UChar)0x0047)
#define CAP_H             ((UChar)0x0048)
#define CAP_J             ((UChar)0x004A)
#define CAP_K             ((UChar)0x004B)
#define CAP_L             ((UChar)0x004C)
#define CAP_M             ((UChar)0x004D)
#define CAP_O             ((UChar)0x004F)
#define CAP_Q             ((UChar)0x0051)
#define CAP_S             ((UChar)0x0053)
#define CAP_T             ((UChar)0x0054)
#define CAP_U             ((UChar)0x0055)
#define CAP_V             ((UChar)0x0056)
#define CAP_W             ((UChar)0x0057)
#define CAP_X             ((UChar)0x0058)
#define CAP_Y             ((UChar)0x0059)
#define CAP_Z             ((UChar)0x005A)
#define LOWLINE           ((UChar)0x005F)
#define LOW_A             ((UChar)0x0061)
#define LOW_B             ((UChar)0x0062)
#define LOW_C             ((UChar)0x0063)
#define LOW_D             ((UChar)0x0064)
#define LOW_E             ((UChar)0x0065)
#define LOW_F             ((UChar)0x0066)
#define LOW_G             ((UChar)0x0067)
#define LOW_H             ((UChar)0x0068)
#define LOW_I             ((UChar)0x0069)
#define LOW_J             ((UChar)0x006A)
#define LOW_K             ((UChar)0x006B)
#define LOW_L             ((UChar)0x006C)
#define LOW_M             ((UChar)0x006D)
#define LOW_N             ((UChar)0x006E)
#define LOW_O             ((UChar)0x006F)
#define LOW_P             ((UChar)0x0070)
#define LOW_Q             ((UChar)0x0071)
#define LOW_R             ((UChar)0x0072)
#define LOW_S             ((UChar)0x0073)
#define LOW_T             ((UChar)0x0074)
#define LOW_U             ((UChar)0x0075)
#define LOW_V             ((UChar)0x0076)
#define LOW_W             ((UChar)0x0077)
#define LOW_X             ((UChar)0x0078)
#define LOW_Y             ((UChar)0x0079)
#define LOW_Z             ((UChar)0x007A)
#define DT_NARROW         -0x101
#define DT_SHORTER        -0x102
#define DT_SHORT          -0x103
#define DT_LONG           -0x104
#define DT_NUMERIC         0x100
#define DT_DELTA           0x10

U_NAMESPACE_BEGIN

const int32_t UDATPG_FRACTIONAL_MASK = 1<<UDATPG_FRACTIONAL_SECOND_FIELD;
const int32_t UDATPG_SECOND_AND_FRACTIONAL_MASK = (1<<UDATPG_SECOND_FIELD) | (1<<UDATPG_FRACTIONAL_SECOND_FIELD);

typedef enum dtStrEnum {
    DT_BASESKELETON,
    DT_SKELETON,
    DT_PATTERN
}dtStrEnum;

typedef struct dtTypeElem {
    UChar                  patternChar;
    UDateTimePatternField  field;
    int16_t                type;
    int16_t                minLen;
    int16_t                weight;
} dtTypeElem;

// A compact storage mechanism for skeleton field strings.  Several dozen of these will be created
// for a typical DateTimePatternGenerator instance.
class SkeletonFields : public UMemory {
public:
    SkeletonFields();
    void clear();
    void copyFrom(const SkeletonFields& other);
    void clearField(int32_t field);
    UChar getFieldChar(int32_t field) const;
    int32_t getFieldLength(int32_t field) const;
    void populate(int32_t field, const UnicodeString& value);
    void populate(int32_t field, UChar repeatChar, int32_t repeatCount);
    UBool isFieldEmpty(int32_t field) const;
    UnicodeString& appendTo(UnicodeString& string) const;
    UnicodeString& appendFieldTo(int32_t field, UnicodeString& string) const;
    UChar getFirstChar() const;
    inline UBool operator==(const SkeletonFields& other) const;
    inline UBool operator!=(const SkeletonFields& other) const;

private:
    int8_t chars[UDATPG_FIELD_COUNT];
    int8_t lengths[UDATPG_FIELD_COUNT];
};

inline UBool SkeletonFields::operator==(const SkeletonFields& other) const {
    return (uprv_memcmp(chars, other.chars, sizeof(chars)) == 0
        && uprv_memcmp(lengths, other.lengths, sizeof(lengths)) == 0);
}

inline UBool SkeletonFields::operator!=(const SkeletonFields& other) const {
    return (! operator==(other));
}

class PtnSkeleton : public UMemory {
public:
    int32_t type[UDATPG_FIELD_COUNT];
    SkeletonFields original;
    SkeletonFields baseOriginal;
    UBool addedDefaultDayPeriod;

    PtnSkeleton();
    PtnSkeleton(const PtnSkeleton& other);
    void copyFrom(const PtnSkeleton& other);
    void clear();
    UBool equals(const PtnSkeleton& other) const;
    UnicodeString getSkeleton() const;
    UnicodeString getBaseSkeleton() const;
    UChar getFirstChar() const;

    // TODO: Why is this virtual, as well as the other destructors in this file? We don't want
    // vtables when we don't use class objects polymorphically.
    virtual ~PtnSkeleton();
};

class PtnElem : public UMemory {
public:
    UnicodeString basePattern;
    LocalPointer<PtnSkeleton> skeleton;
    UnicodeString pattern;
    UBool         skeletonWasSpecified; // if specified in availableFormats, not derived
    LocalPointer<PtnElem> next;

    PtnElem(const UnicodeString &basePattern, const UnicodeString &pattern);
    virtual ~PtnElem();
};

class FormatParser : public UMemory {
public:
    UnicodeString items[MAX_DT_TOKEN];
    int32_t itemNumber;

    FormatParser();
    virtual ~FormatParser();
    void set(const UnicodeString& patternString);
    void getQuoteLiteral(UnicodeString& quote, int32_t *itemIndex);
    UBool isPatternSeparator(const UnicodeString& field) const;
    static UBool isQuoteLiteral(const UnicodeString& s);
    static int32_t getCanonicalIndex(const UnicodeString& s) { return getCanonicalIndex(s, true); }
    static int32_t getCanonicalIndex(const UnicodeString& s, UBool strict);

private:
   typedef enum TokenStatus {
       START,
       ADD_TOKEN,
       SYNTAX_ERROR,
       DONE
   } TokenStatus;

   TokenStatus status;
   virtual TokenStatus setTokens(const UnicodeString& pattern, int32_t startPos, int32_t *len);
};

class DistanceInfo : public UMemory {
public:
    int32_t missingFieldMask;
    int32_t extraFieldMask;

    DistanceInfo() {}
    virtual ~DistanceInfo();
    void clear() { missingFieldMask = extraFieldMask = 0; }
    void setTo(const DistanceInfo& other);
    void addMissing(int32_t field) { missingFieldMask |= (1<<field); }
    void addExtra(int32_t field) { extraFieldMask |= (1<<field); }
};

class DateTimeMatcher: public UMemory {
public:
    PtnSkeleton skeleton;

    void getBasePattern(UnicodeString& basePattern);
    UnicodeString getPattern();
    void set(const UnicodeString& pattern, FormatParser* fp);
    void set(const UnicodeString& pattern, FormatParser* fp, PtnSkeleton& skeleton);
    void copyFrom(const PtnSkeleton& skeleton);
    void copyFrom();
    PtnSkeleton* getSkeletonPtr();
    UBool equals(const DateTimeMatcher* other) const;
    int32_t getDistance(const DateTimeMatcher& other, int32_t includeMask, DistanceInfo& distanceInfo) const;
    DateTimeMatcher();
    DateTimeMatcher(const DateTimeMatcher& other);
    DateTimeMatcher& operator=(const DateTimeMatcher& other);
    virtual ~DateTimeMatcher();
    int32_t getFieldMask() const;
};

class PatternMap : public UMemory {
public:
    PtnElem *boot[MAX_PATTERN_ENTRIES];
    PatternMap();
    virtual  ~PatternMap();
    void  add(const UnicodeString& basePattern, const PtnSkeleton& skeleton, const UnicodeString& value, UBool skeletonWasSpecified, UErrorCode& status);
    const UnicodeString* getPatternFromBasePattern(const UnicodeString& basePattern, UBool& skeletonWasSpecified) const;
    const UnicodeString* getPatternFromSkeleton(const PtnSkeleton& skeleton, const PtnSkeleton** specifiedSkeletonPtr = 0) const;
    void copyFrom(const PatternMap& other, UErrorCode& status);
    PtnElem* getHeader(UChar baseChar) const;
    UBool equals(const PatternMap& other) const;
private:
    UBool isDupAllowed;
    PtnElem*  getDuplicateElem(const UnicodeString& basePattern, const PtnSkeleton& skeleton, PtnElem *baseElem);
}; // end  PatternMap

class PatternMapIterator : public UMemory {
public:
    PatternMapIterator(UErrorCode &status);
    virtual ~PatternMapIterator();
    void set(PatternMap& patternMap);
    PtnSkeleton* getSkeleton() const;
    UBool hasNext() const;
    DateTimeMatcher& next();
private:
    int32_t bootIndex;
    PtnElem *nodePtr;
    LocalPointer<DateTimeMatcher> matcher;
    PatternMap *patternMap;
};

class DTSkeletonEnumeration : public StringEnumeration {
public:
    DTSkeletonEnumeration(PatternMap& patternMap, dtStrEnum type, UErrorCode& status);
    virtual ~DTSkeletonEnumeration();
    static UClassID U_EXPORT2 getStaticClassID(void);
    virtual UClassID getDynamicClassID(void) const;
    virtual const UnicodeString* snext(UErrorCode& status);
    virtual void reset(UErrorCode& status);
    virtual int32_t count(UErrorCode& status) const;
private:
    int32_t pos;
    UBool isCanonicalItem(const UnicodeString& item);
    LocalPointer<UVector> fSkeletons;
};

class DTRedundantEnumeration : public StringEnumeration {
public:
    DTRedundantEnumeration();
    virtual ~DTRedundantEnumeration();
    static UClassID U_EXPORT2 getStaticClassID(void);
    virtual UClassID getDynamicClassID(void) const;
    virtual const UnicodeString* snext(UErrorCode& status);
    virtual void reset(UErrorCode& status);
    virtual int32_t count(UErrorCode& status) const;
    void add(const UnicodeString &pattern, UErrorCode& status);
private:
    int32_t pos;
    UBool isCanonicalItem(const UnicodeString& item) const;
    LocalPointer<UVector> fPatterns;
};

U_NAMESPACE_END

#endif
=======
// © 2016 and later: Unicode, Inc. and others.
// License & terms of use: http://www.unicode.org/copyright.html
/*
*******************************************************************************
* Copyright (C) 2007-2016, International Business Machines Corporation and
* others. All Rights Reserved.
*******************************************************************************
*
* File DTPTNGEN.H
*
*******************************************************************************
*/

#ifndef __DTPTNGEN_IMPL_H__
#define __DTPTNGEN_IMPL_H__

#include "unicode/udatpg.h"

#include "unicode/strenum.h"
#include "unicode/unistr.h"
#include "uvector.h"

// TODO(claireho): Split off Builder class.
// TODO(claireho): If splitting off Builder class: As subclass or independent?

#define MAX_PATTERN_ENTRIES 52
#define MAX_CLDR_FIELD_LEN  60
#define MAX_DT_TOKEN        50
#define MAX_RESOURCE_FIELD  12
#define MAX_AVAILABLE_FORMATS  12
#define NONE          0
#define EXTRA_FIELD   0x10000
#define MISSING_FIELD  0x1000
#define MAX_STRING_ENUMERATION  200
#define SINGLE_QUOTE      ((char16_t)0x0027)
#define FORWARDSLASH      ((char16_t)0x002F)
#define BACKSLASH         ((char16_t)0x005C)
#define SPACE             ((char16_t)0x0020)
#define QUOTATION_MARK    ((char16_t)0x0022)
#define ASTERISK          ((char16_t)0x002A)
#define PLUSSITN          ((char16_t)0x002B)
#define COMMA             ((char16_t)0x002C)
#define HYPHEN            ((char16_t)0x002D)
#define DOT               ((char16_t)0x002E)
#define COLON             ((char16_t)0x003A)
#define CAP_A             ((char16_t)0x0041)
#define CAP_B             ((char16_t)0x0042)
#define CAP_C             ((char16_t)0x0043)
#define CAP_D             ((char16_t)0x0044)
#define CAP_E             ((char16_t)0x0045)
#define CAP_F             ((char16_t)0x0046)
#define CAP_G             ((char16_t)0x0047)
#define CAP_H             ((char16_t)0x0048)
#define CAP_J             ((char16_t)0x004A)
#define CAP_K             ((char16_t)0x004B)
#define CAP_L             ((char16_t)0x004C)
#define CAP_M             ((char16_t)0x004D)
#define CAP_O             ((char16_t)0x004F)
#define CAP_Q             ((char16_t)0x0051)
#define CAP_S             ((char16_t)0x0053)
#define CAP_T             ((char16_t)0x0054)
#define CAP_U             ((char16_t)0x0055)
#define CAP_V             ((char16_t)0x0056)
#define CAP_W             ((char16_t)0x0057)
#define CAP_X             ((char16_t)0x0058)
#define CAP_Y             ((char16_t)0x0059)
#define CAP_Z             ((char16_t)0x005A)
#define LOWLINE           ((char16_t)0x005F)
#define LOW_A             ((char16_t)0x0061)
#define LOW_B             ((char16_t)0x0062)
#define LOW_C             ((char16_t)0x0063)
#define LOW_D             ((char16_t)0x0064)
#define LOW_E             ((char16_t)0x0065)
#define LOW_F             ((char16_t)0x0066)
#define LOW_G             ((char16_t)0x0067)
#define LOW_H             ((char16_t)0x0068)
#define LOW_I             ((char16_t)0x0069)
#define LOW_J             ((char16_t)0x006A)
#define LOW_K             ((char16_t)0x006B)
#define LOW_L             ((char16_t)0x006C)
#define LOW_M             ((char16_t)0x006D)
#define LOW_N             ((char16_t)0x006E)
#define LOW_O             ((char16_t)0x006F)
#define LOW_P             ((char16_t)0x0070)
#define LOW_Q             ((char16_t)0x0071)
#define LOW_R             ((char16_t)0x0072)
#define LOW_S             ((char16_t)0x0073)
#define LOW_T             ((char16_t)0x0074)
#define LOW_U             ((char16_t)0x0075)
#define LOW_V             ((char16_t)0x0076)
#define LOW_W             ((char16_t)0x0077)
#define LOW_X             ((char16_t)0x0078)
#define LOW_Y             ((char16_t)0x0079)
#define LOW_Z             ((char16_t)0x007A)
#define DT_NARROW         -0x101
#define DT_SHORTER        -0x102
#define DT_SHORT          -0x103
#define DT_LONG           -0x104
#define DT_NUMERIC         0x100
#define DT_DELTA           0x10

U_NAMESPACE_BEGIN

const int32_t UDATPG_FRACTIONAL_MASK = 1<<UDATPG_FRACTIONAL_SECOND_FIELD;
const int32_t UDATPG_SECOND_AND_FRACTIONAL_MASK = (1<<UDATPG_SECOND_FIELD) | (1<<UDATPG_FRACTIONAL_SECOND_FIELD);

typedef enum dtStrEnum {
    DT_BASESKELETON,
    DT_SKELETON,
    DT_PATTERN
}dtStrEnum;

typedef struct dtTypeElem {
    char16_t               patternChar;
    UDateTimePatternField  field;
    int16_t                type;
    int16_t                minLen;
    int16_t                weight;
} dtTypeElem;

// A compact storage mechanism for skeleton field strings.  Several dozen of these will be created
// for a typical DateTimePatternGenerator instance.
class SkeletonFields : public UMemory {
public:
    SkeletonFields();
    void clear();
    void copyFrom(const SkeletonFields& other);
    void clearField(int32_t field);
    char16_t getFieldChar(int32_t field) const;
    int32_t getFieldLength(int32_t field) const;
    void populate(int32_t field, const UnicodeString& value);
    void populate(int32_t field, char16_t repeatChar, int32_t repeatCount);
    UBool isFieldEmpty(int32_t field) const;
    UnicodeString& appendTo(UnicodeString& string) const;
    UnicodeString& appendFieldTo(int32_t field, UnicodeString& string) const;
    char16_t getFirstChar() const;
    inline bool operator==(const SkeletonFields& other) const;
    inline bool operator!=(const SkeletonFields& other) const;

private:
    int8_t chars[UDATPG_FIELD_COUNT];
    int8_t lengths[UDATPG_FIELD_COUNT];
};

inline bool SkeletonFields::operator==(const SkeletonFields& other) const {
    return (uprv_memcmp(chars, other.chars, sizeof(chars)) == 0
        && uprv_memcmp(lengths, other.lengths, sizeof(lengths)) == 0);
}

inline bool SkeletonFields::operator!=(const SkeletonFields& other) const {
    return (! operator==(other));
}

class PtnSkeleton : public UMemory {
public:
    int32_t type[UDATPG_FIELD_COUNT];
    SkeletonFields original;
    SkeletonFields baseOriginal;
    UBool addedDefaultDayPeriod;

    PtnSkeleton();
    PtnSkeleton(const PtnSkeleton& other);
    void copyFrom(const PtnSkeleton& other);
    void clear();
    UBool equals(const PtnSkeleton& other) const;
    UnicodeString getSkeleton() const;
    UnicodeString getBaseSkeleton() const;
    char16_t getFirstChar() const;

    // TODO: Why is this virtual, as well as the other destructors in this file? We don't want
    // vtables when we don't use class objects polymorphically.
    virtual ~PtnSkeleton();
};

class PtnElem : public UMemory {
public:
    UnicodeString basePattern;
    LocalPointer<PtnSkeleton> skeleton;
    UnicodeString pattern;
    UBool         skeletonWasSpecified; // if specified in availableFormats, not derived
    LocalPointer<PtnElem> next;

    PtnElem(const UnicodeString &basePattern, const UnicodeString &pattern);
    virtual ~PtnElem();
};

class FormatParser : public UMemory {
public:
    UnicodeString items[MAX_DT_TOKEN];
    int32_t itemNumber;

    FormatParser();
    virtual ~FormatParser();
    void set(const UnicodeString& patternString);
    void getQuoteLiteral(UnicodeString& quote, int32_t *itemIndex);
    UBool isPatternSeparator(const UnicodeString& field) const;
    static UBool isQuoteLiteral(const UnicodeString& s);
    static int32_t getCanonicalIndex(const UnicodeString& s) { return getCanonicalIndex(s, true); }
    static int32_t getCanonicalIndex(const UnicodeString& s, UBool strict);

private:
   typedef enum TokenStatus {
       START,
       ADD_TOKEN,
       SYNTAX_ERROR,
       DONE
   } TokenStatus;

   TokenStatus status;
   virtual TokenStatus setTokens(const UnicodeString& pattern, int32_t startPos, int32_t *len);
};

class DistanceInfo : public UMemory {
public:
    int32_t missingFieldMask;
    int32_t extraFieldMask;

    DistanceInfo() {}
    virtual ~DistanceInfo();
    void clear() { missingFieldMask = extraFieldMask = 0; }
    void setTo(const DistanceInfo& other);
    void addMissing(int32_t field) { missingFieldMask |= (1<<field); }
    void addExtra(int32_t field) { extraFieldMask |= (1<<field); }
};

class DateTimeMatcher: public UMemory {
public:
    PtnSkeleton skeleton;

    void getBasePattern(UnicodeString& basePattern);
    UnicodeString getPattern();
    void set(const UnicodeString& pattern, FormatParser* fp);
    void set(const UnicodeString& pattern, FormatParser* fp, PtnSkeleton& skeleton);
    void copyFrom(const PtnSkeleton& skeleton);
    void copyFrom();
    PtnSkeleton* getSkeletonPtr();
    UBool equals(const DateTimeMatcher* other) const;
    int32_t getDistance(const DateTimeMatcher& other, int32_t includeMask, DistanceInfo& distanceInfo) const;
    DateTimeMatcher();
    DateTimeMatcher(const DateTimeMatcher& other);
    DateTimeMatcher& operator=(const DateTimeMatcher& other);
    virtual ~DateTimeMatcher();
    int32_t getFieldMask() const;
};

class PatternMap : public UMemory {
public:
    PtnElem *boot[MAX_PATTERN_ENTRIES];
    PatternMap();
    virtual  ~PatternMap();
    void  add(const UnicodeString& basePattern, const PtnSkeleton& skeleton, const UnicodeString& value, UBool skeletonWasSpecified, UErrorCode& status);
    const UnicodeString* getPatternFromBasePattern(const UnicodeString& basePattern, UBool& skeletonWasSpecified) const;
    const UnicodeString* getPatternFromSkeleton(const PtnSkeleton& skeleton, const PtnSkeleton** specifiedSkeletonPtr = 0) const;
    void copyFrom(const PatternMap& other, UErrorCode& status);
    PtnElem* getHeader(char16_t baseChar) const;
    UBool equals(const PatternMap& other) const;
private:
    UBool isDupAllowed;
    PtnElem*  getDuplicateElem(const UnicodeString& basePattern, const PtnSkeleton& skeleton, PtnElem *baseElem);
}; // end  PatternMap

class PatternMapIterator : public UMemory {
public:
    PatternMapIterator(UErrorCode &status);
    virtual ~PatternMapIterator();
    void set(PatternMap& patternMap);
    PtnSkeleton* getSkeleton() const;
    UBool hasNext() const;
    DateTimeMatcher& next();
private:
    int32_t bootIndex;
    PtnElem *nodePtr;
    LocalPointer<DateTimeMatcher> matcher;
    PatternMap *patternMap;
};

class DTSkeletonEnumeration : public StringEnumeration {
public:
    DTSkeletonEnumeration(PatternMap& patternMap, dtStrEnum type, UErrorCode& status);
    virtual ~DTSkeletonEnumeration();
    static UClassID U_EXPORT2 getStaticClassID();
    virtual UClassID getDynamicClassID() const override;
    virtual const UnicodeString* snext(UErrorCode& status) override;
    virtual void reset(UErrorCode& status) override;
    virtual int32_t count(UErrorCode& status) const override;
private:
    int32_t pos;
    UBool isCanonicalItem(const UnicodeString& item);
    LocalPointer<UVector> fSkeletons;
};

class DTRedundantEnumeration : public StringEnumeration {
public:
    DTRedundantEnumeration();
    virtual ~DTRedundantEnumeration();
    static UClassID U_EXPORT2 getStaticClassID();
    virtual UClassID getDynamicClassID() const override;
    virtual const UnicodeString* snext(UErrorCode& status) override;
    virtual void reset(UErrorCode& status) override;
    virtual int32_t count(UErrorCode& status) const override;
    void add(const UnicodeString &pattern, UErrorCode& status);
private:
    int32_t pos;
    UBool isCanonicalItem(const UnicodeString& item) const;
    LocalPointer<UVector> fPatterns;
};

U_NAMESPACE_END

#endif
>>>>>>> a8a80be5
<|MERGE_RESOLUTION|>--- conflicted
+++ resolved
@@ -1,623 +1,310 @@
-<<<<<<< HEAD
-// © 2016 and later: Unicode, Inc. and others.
-// License & terms of use: http://www.unicode.org/copyright.html
-/*
-*******************************************************************************
-* Copyright (C) 2007-2016, International Business Machines Corporation and
-* others. All Rights Reserved.
-*******************************************************************************
-*
-* File DTPTNGEN.H
-*
-*******************************************************************************
-*/
-
-#ifndef __DTPTNGEN_IMPL_H__
-#define __DTPTNGEN_IMPL_H__
-
-#include "unicode/udatpg.h"
-
-#include "unicode/strenum.h"
-#include "unicode/unistr.h"
-#include "uvector.h"
-
-// TODO(claireho): Split off Builder class.
-// TODO(claireho): If splitting off Builder class: As subclass or independent?
-
-#define MAX_PATTERN_ENTRIES 52
-#define MAX_CLDR_FIELD_LEN  60
-#define MAX_DT_TOKEN        50
-#define MAX_RESOURCE_FIELD  12
-#define MAX_AVAILABLE_FORMATS  12
-#define NONE          0
-#define EXTRA_FIELD   0x10000
-#define MISSING_FIELD  0x1000
-#define MAX_STRING_ENUMERATION  200
-#define SINGLE_QUOTE      ((UChar)0x0027)
-#define FORWARDSLASH      ((UChar)0x002F)
-#define BACKSLASH         ((UChar)0x005C)
-#define SPACE             ((UChar)0x0020)
-#define QUOTATION_MARK    ((UChar)0x0022)
-#define ASTERISK          ((UChar)0x002A)
-#define PLUSSITN          ((UChar)0x002B)
-#define COMMA             ((UChar)0x002C)
-#define HYPHEN            ((UChar)0x002D)
-#define DOT               ((UChar)0x002E)
-#define COLON             ((UChar)0x003A)
-#define CAP_A             ((UChar)0x0041)
-#define CAP_B             ((UChar)0x0042)
-#define CAP_C             ((UChar)0x0043)
-#define CAP_D             ((UChar)0x0044)
-#define CAP_E             ((UChar)0x0045)
-#define CAP_F             ((UChar)0x0046)
-#define CAP_G             ((UChar)0x0047)
-#define CAP_H             ((UChar)0x0048)
-#define CAP_J             ((UChar)0x004A)
-#define CAP_K             ((UChar)0x004B)
-#define CAP_L             ((UChar)0x004C)
-#define CAP_M             ((UChar)0x004D)
-#define CAP_O             ((UChar)0x004F)
-#define CAP_Q             ((UChar)0x0051)
-#define CAP_S             ((UChar)0x0053)
-#define CAP_T             ((UChar)0x0054)
-#define CAP_U             ((UChar)0x0055)
-#define CAP_V             ((UChar)0x0056)
-#define CAP_W             ((UChar)0x0057)
-#define CAP_X             ((UChar)0x0058)
-#define CAP_Y             ((UChar)0x0059)
-#define CAP_Z             ((UChar)0x005A)
-#define LOWLINE           ((UChar)0x005F)
-#define LOW_A             ((UChar)0x0061)
-#define LOW_B             ((UChar)0x0062)
-#define LOW_C             ((UChar)0x0063)
-#define LOW_D             ((UChar)0x0064)
-#define LOW_E             ((UChar)0x0065)
-#define LOW_F             ((UChar)0x0066)
-#define LOW_G             ((UChar)0x0067)
-#define LOW_H             ((UChar)0x0068)
-#define LOW_I             ((UChar)0x0069)
-#define LOW_J             ((UChar)0x006A)
-#define LOW_K             ((UChar)0x006B)
-#define LOW_L             ((UChar)0x006C)
-#define LOW_M             ((UChar)0x006D)
-#define LOW_N             ((UChar)0x006E)
-#define LOW_O             ((UChar)0x006F)
-#define LOW_P             ((UChar)0x0070)
-#define LOW_Q             ((UChar)0x0071)
-#define LOW_R             ((UChar)0x0072)
-#define LOW_S             ((UChar)0x0073)
-#define LOW_T             ((UChar)0x0074)
-#define LOW_U             ((UChar)0x0075)
-#define LOW_V             ((UChar)0x0076)
-#define LOW_W             ((UChar)0x0077)
-#define LOW_X             ((UChar)0x0078)
-#define LOW_Y             ((UChar)0x0079)
-#define LOW_Z             ((UChar)0x007A)
-#define DT_NARROW         -0x101
-#define DT_SHORTER        -0x102
-#define DT_SHORT          -0x103
-#define DT_LONG           -0x104
-#define DT_NUMERIC         0x100
-#define DT_DELTA           0x10
-
-U_NAMESPACE_BEGIN
-
-const int32_t UDATPG_FRACTIONAL_MASK = 1<<UDATPG_FRACTIONAL_SECOND_FIELD;
-const int32_t UDATPG_SECOND_AND_FRACTIONAL_MASK = (1<<UDATPG_SECOND_FIELD) | (1<<UDATPG_FRACTIONAL_SECOND_FIELD);
-
-typedef enum dtStrEnum {
-    DT_BASESKELETON,
-    DT_SKELETON,
-    DT_PATTERN
-}dtStrEnum;
-
-typedef struct dtTypeElem {
-    UChar                  patternChar;
-    UDateTimePatternField  field;
-    int16_t                type;
-    int16_t                minLen;
-    int16_t                weight;
-} dtTypeElem;
-
-// A compact storage mechanism for skeleton field strings.  Several dozen of these will be created
-// for a typical DateTimePatternGenerator instance.
-class SkeletonFields : public UMemory {
-public:
-    SkeletonFields();
-    void clear();
-    void copyFrom(const SkeletonFields& other);
-    void clearField(int32_t field);
-    UChar getFieldChar(int32_t field) const;
-    int32_t getFieldLength(int32_t field) const;
-    void populate(int32_t field, const UnicodeString& value);
-    void populate(int32_t field, UChar repeatChar, int32_t repeatCount);
-    UBool isFieldEmpty(int32_t field) const;
-    UnicodeString& appendTo(UnicodeString& string) const;
-    UnicodeString& appendFieldTo(int32_t field, UnicodeString& string) const;
-    UChar getFirstChar() const;
-    inline UBool operator==(const SkeletonFields& other) const;
-    inline UBool operator!=(const SkeletonFields& other) const;
-
-private:
-    int8_t chars[UDATPG_FIELD_COUNT];
-    int8_t lengths[UDATPG_FIELD_COUNT];
-};
-
-inline UBool SkeletonFields::operator==(const SkeletonFields& other) const {
-    return (uprv_memcmp(chars, other.chars, sizeof(chars)) == 0
-        && uprv_memcmp(lengths, other.lengths, sizeof(lengths)) == 0);
-}
-
-inline UBool SkeletonFields::operator!=(const SkeletonFields& other) const {
-    return (! operator==(other));
-}
-
-class PtnSkeleton : public UMemory {
-public:
-    int32_t type[UDATPG_FIELD_COUNT];
-    SkeletonFields original;
-    SkeletonFields baseOriginal;
-    UBool addedDefaultDayPeriod;
-
-    PtnSkeleton();
-    PtnSkeleton(const PtnSkeleton& other);
-    void copyFrom(const PtnSkeleton& other);
-    void clear();
-    UBool equals(const PtnSkeleton& other) const;
-    UnicodeString getSkeleton() const;
-    UnicodeString getBaseSkeleton() const;
-    UChar getFirstChar() const;
-
-    // TODO: Why is this virtual, as well as the other destructors in this file? We don't want
-    // vtables when we don't use class objects polymorphically.
-    virtual ~PtnSkeleton();
-};
-
-class PtnElem : public UMemory {
-public:
-    UnicodeString basePattern;
-    LocalPointer<PtnSkeleton> skeleton;
-    UnicodeString pattern;
-    UBool         skeletonWasSpecified; // if specified in availableFormats, not derived
-    LocalPointer<PtnElem> next;
-
-    PtnElem(const UnicodeString &basePattern, const UnicodeString &pattern);
-    virtual ~PtnElem();
-};
-
-class FormatParser : public UMemory {
-public:
-    UnicodeString items[MAX_DT_TOKEN];
-    int32_t itemNumber;
-
-    FormatParser();
-    virtual ~FormatParser();
-    void set(const UnicodeString& patternString);
-    void getQuoteLiteral(UnicodeString& quote, int32_t *itemIndex);
-    UBool isPatternSeparator(const UnicodeString& field) const;
-    static UBool isQuoteLiteral(const UnicodeString& s);
-    static int32_t getCanonicalIndex(const UnicodeString& s) { return getCanonicalIndex(s, true); }
-    static int32_t getCanonicalIndex(const UnicodeString& s, UBool strict);
-
-private:
-   typedef enum TokenStatus {
-       START,
-       ADD_TOKEN,
-       SYNTAX_ERROR,
-       DONE
-   } TokenStatus;
-
-   TokenStatus status;
-   virtual TokenStatus setTokens(const UnicodeString& pattern, int32_t startPos, int32_t *len);
-};
-
-class DistanceInfo : public UMemory {
-public:
-    int32_t missingFieldMask;
-    int32_t extraFieldMask;
-
-    DistanceInfo() {}
-    virtual ~DistanceInfo();
-    void clear() { missingFieldMask = extraFieldMask = 0; }
-    void setTo(const DistanceInfo& other);
-    void addMissing(int32_t field) { missingFieldMask |= (1<<field); }
-    void addExtra(int32_t field) { extraFieldMask |= (1<<field); }
-};
-
-class DateTimeMatcher: public UMemory {
-public:
-    PtnSkeleton skeleton;
-
-    void getBasePattern(UnicodeString& basePattern);
-    UnicodeString getPattern();
-    void set(const UnicodeString& pattern, FormatParser* fp);
-    void set(const UnicodeString& pattern, FormatParser* fp, PtnSkeleton& skeleton);
-    void copyFrom(const PtnSkeleton& skeleton);
-    void copyFrom();
-    PtnSkeleton* getSkeletonPtr();
-    UBool equals(const DateTimeMatcher* other) const;
-    int32_t getDistance(const DateTimeMatcher& other, int32_t includeMask, DistanceInfo& distanceInfo) const;
-    DateTimeMatcher();
-    DateTimeMatcher(const DateTimeMatcher& other);
-    DateTimeMatcher& operator=(const DateTimeMatcher& other);
-    virtual ~DateTimeMatcher();
-    int32_t getFieldMask() const;
-};
-
-class PatternMap : public UMemory {
-public:
-    PtnElem *boot[MAX_PATTERN_ENTRIES];
-    PatternMap();
-    virtual  ~PatternMap();
-    void  add(const UnicodeString& basePattern, const PtnSkeleton& skeleton, const UnicodeString& value, UBool skeletonWasSpecified, UErrorCode& status);
-    const UnicodeString* getPatternFromBasePattern(const UnicodeString& basePattern, UBool& skeletonWasSpecified) const;
-    const UnicodeString* getPatternFromSkeleton(const PtnSkeleton& skeleton, const PtnSkeleton** specifiedSkeletonPtr = 0) const;
-    void copyFrom(const PatternMap& other, UErrorCode& status);
-    PtnElem* getHeader(UChar baseChar) const;
-    UBool equals(const PatternMap& other) const;
-private:
-    UBool isDupAllowed;
-    PtnElem*  getDuplicateElem(const UnicodeString& basePattern, const PtnSkeleton& skeleton, PtnElem *baseElem);
-}; // end  PatternMap
-
-class PatternMapIterator : public UMemory {
-public:
-    PatternMapIterator(UErrorCode &status);
-    virtual ~PatternMapIterator();
-    void set(PatternMap& patternMap);
-    PtnSkeleton* getSkeleton() const;
-    UBool hasNext() const;
-    DateTimeMatcher& next();
-private:
-    int32_t bootIndex;
-    PtnElem *nodePtr;
-    LocalPointer<DateTimeMatcher> matcher;
-    PatternMap *patternMap;
-};
-
-class DTSkeletonEnumeration : public StringEnumeration {
-public:
-    DTSkeletonEnumeration(PatternMap& patternMap, dtStrEnum type, UErrorCode& status);
-    virtual ~DTSkeletonEnumeration();
-    static UClassID U_EXPORT2 getStaticClassID(void);
-    virtual UClassID getDynamicClassID(void) const;
-    virtual const UnicodeString* snext(UErrorCode& status);
-    virtual void reset(UErrorCode& status);
-    virtual int32_t count(UErrorCode& status) const;
-private:
-    int32_t pos;
-    UBool isCanonicalItem(const UnicodeString& item);
-    LocalPointer<UVector> fSkeletons;
-};
-
-class DTRedundantEnumeration : public StringEnumeration {
-public:
-    DTRedundantEnumeration();
-    virtual ~DTRedundantEnumeration();
-    static UClassID U_EXPORT2 getStaticClassID(void);
-    virtual UClassID getDynamicClassID(void) const;
-    virtual const UnicodeString* snext(UErrorCode& status);
-    virtual void reset(UErrorCode& status);
-    virtual int32_t count(UErrorCode& status) const;
-    void add(const UnicodeString &pattern, UErrorCode& status);
-private:
-    int32_t pos;
-    UBool isCanonicalItem(const UnicodeString& item) const;
-    LocalPointer<UVector> fPatterns;
-};
-
-U_NAMESPACE_END
-
-#endif
-=======
-// © 2016 and later: Unicode, Inc. and others.
-// License & terms of use: http://www.unicode.org/copyright.html
-/*
-*******************************************************************************
-* Copyright (C) 2007-2016, International Business Machines Corporation and
-* others. All Rights Reserved.
-*******************************************************************************
-*
-* File DTPTNGEN.H
-*
-*******************************************************************************
-*/
-
-#ifndef __DTPTNGEN_IMPL_H__
-#define __DTPTNGEN_IMPL_H__
-
-#include "unicode/udatpg.h"
-
-#include "unicode/strenum.h"
-#include "unicode/unistr.h"
-#include "uvector.h"
-
-// TODO(claireho): Split off Builder class.
-// TODO(claireho): If splitting off Builder class: As subclass or independent?
-
-#define MAX_PATTERN_ENTRIES 52
-#define MAX_CLDR_FIELD_LEN  60
-#define MAX_DT_TOKEN        50
-#define MAX_RESOURCE_FIELD  12
-#define MAX_AVAILABLE_FORMATS  12
-#define NONE          0
-#define EXTRA_FIELD   0x10000
-#define MISSING_FIELD  0x1000
-#define MAX_STRING_ENUMERATION  200
-#define SINGLE_QUOTE      ((char16_t)0x0027)
-#define FORWARDSLASH      ((char16_t)0x002F)
-#define BACKSLASH         ((char16_t)0x005C)
-#define SPACE             ((char16_t)0x0020)
-#define QUOTATION_MARK    ((char16_t)0x0022)
-#define ASTERISK          ((char16_t)0x002A)
-#define PLUSSITN          ((char16_t)0x002B)
-#define COMMA             ((char16_t)0x002C)
-#define HYPHEN            ((char16_t)0x002D)
-#define DOT               ((char16_t)0x002E)
-#define COLON             ((char16_t)0x003A)
-#define CAP_A             ((char16_t)0x0041)
-#define CAP_B             ((char16_t)0x0042)
-#define CAP_C             ((char16_t)0x0043)
-#define CAP_D             ((char16_t)0x0044)
-#define CAP_E             ((char16_t)0x0045)
-#define CAP_F             ((char16_t)0x0046)
-#define CAP_G             ((char16_t)0x0047)
-#define CAP_H             ((char16_t)0x0048)
-#define CAP_J             ((char16_t)0x004A)
-#define CAP_K             ((char16_t)0x004B)
-#define CAP_L             ((char16_t)0x004C)
-#define CAP_M             ((char16_t)0x004D)
-#define CAP_O             ((char16_t)0x004F)
-#define CAP_Q             ((char16_t)0x0051)
-#define CAP_S             ((char16_t)0x0053)
-#define CAP_T             ((char16_t)0x0054)
-#define CAP_U             ((char16_t)0x0055)
-#define CAP_V             ((char16_t)0x0056)
-#define CAP_W             ((char16_t)0x0057)
-#define CAP_X             ((char16_t)0x0058)
-#define CAP_Y             ((char16_t)0x0059)
-#define CAP_Z             ((char16_t)0x005A)
-#define LOWLINE           ((char16_t)0x005F)
-#define LOW_A             ((char16_t)0x0061)
-#define LOW_B             ((char16_t)0x0062)
-#define LOW_C             ((char16_t)0x0063)
-#define LOW_D             ((char16_t)0x0064)
-#define LOW_E             ((char16_t)0x0065)
-#define LOW_F             ((char16_t)0x0066)
-#define LOW_G             ((char16_t)0x0067)
-#define LOW_H             ((char16_t)0x0068)
-#define LOW_I             ((char16_t)0x0069)
-#define LOW_J             ((char16_t)0x006A)
-#define LOW_K             ((char16_t)0x006B)
-#define LOW_L             ((char16_t)0x006C)
-#define LOW_M             ((char16_t)0x006D)
-#define LOW_N             ((char16_t)0x006E)
-#define LOW_O             ((char16_t)0x006F)
-#define LOW_P             ((char16_t)0x0070)
-#define LOW_Q             ((char16_t)0x0071)
-#define LOW_R             ((char16_t)0x0072)
-#define LOW_S             ((char16_t)0x0073)
-#define LOW_T             ((char16_t)0x0074)
-#define LOW_U             ((char16_t)0x0075)
-#define LOW_V             ((char16_t)0x0076)
-#define LOW_W             ((char16_t)0x0077)
-#define LOW_X             ((char16_t)0x0078)
-#define LOW_Y             ((char16_t)0x0079)
-#define LOW_Z             ((char16_t)0x007A)
-#define DT_NARROW         -0x101
-#define DT_SHORTER        -0x102
-#define DT_SHORT          -0x103
-#define DT_LONG           -0x104
-#define DT_NUMERIC         0x100
-#define DT_DELTA           0x10
-
-U_NAMESPACE_BEGIN
-
-const int32_t UDATPG_FRACTIONAL_MASK = 1<<UDATPG_FRACTIONAL_SECOND_FIELD;
-const int32_t UDATPG_SECOND_AND_FRACTIONAL_MASK = (1<<UDATPG_SECOND_FIELD) | (1<<UDATPG_FRACTIONAL_SECOND_FIELD);
-
-typedef enum dtStrEnum {
-    DT_BASESKELETON,
-    DT_SKELETON,
-    DT_PATTERN
-}dtStrEnum;
-
-typedef struct dtTypeElem {
-    char16_t               patternChar;
-    UDateTimePatternField  field;
-    int16_t                type;
-    int16_t                minLen;
-    int16_t                weight;
-} dtTypeElem;
-
-// A compact storage mechanism for skeleton field strings.  Several dozen of these will be created
-// for a typical DateTimePatternGenerator instance.
-class SkeletonFields : public UMemory {
-public:
-    SkeletonFields();
-    void clear();
-    void copyFrom(const SkeletonFields& other);
-    void clearField(int32_t field);
-    char16_t getFieldChar(int32_t field) const;
-    int32_t getFieldLength(int32_t field) const;
-    void populate(int32_t field, const UnicodeString& value);
-    void populate(int32_t field, char16_t repeatChar, int32_t repeatCount);
-    UBool isFieldEmpty(int32_t field) const;
-    UnicodeString& appendTo(UnicodeString& string) const;
-    UnicodeString& appendFieldTo(int32_t field, UnicodeString& string) const;
-    char16_t getFirstChar() const;
-    inline bool operator==(const SkeletonFields& other) const;
-    inline bool operator!=(const SkeletonFields& other) const;
-
-private:
-    int8_t chars[UDATPG_FIELD_COUNT];
-    int8_t lengths[UDATPG_FIELD_COUNT];
-};
-
-inline bool SkeletonFields::operator==(const SkeletonFields& other) const {
-    return (uprv_memcmp(chars, other.chars, sizeof(chars)) == 0
-        && uprv_memcmp(lengths, other.lengths, sizeof(lengths)) == 0);
-}
-
-inline bool SkeletonFields::operator!=(const SkeletonFields& other) const {
-    return (! operator==(other));
-}
-
-class PtnSkeleton : public UMemory {
-public:
-    int32_t type[UDATPG_FIELD_COUNT];
-    SkeletonFields original;
-    SkeletonFields baseOriginal;
-    UBool addedDefaultDayPeriod;
-
-    PtnSkeleton();
-    PtnSkeleton(const PtnSkeleton& other);
-    void copyFrom(const PtnSkeleton& other);
-    void clear();
-    UBool equals(const PtnSkeleton& other) const;
-    UnicodeString getSkeleton() const;
-    UnicodeString getBaseSkeleton() const;
-    char16_t getFirstChar() const;
-
-    // TODO: Why is this virtual, as well as the other destructors in this file? We don't want
-    // vtables when we don't use class objects polymorphically.
-    virtual ~PtnSkeleton();
-};
-
-class PtnElem : public UMemory {
-public:
-    UnicodeString basePattern;
-    LocalPointer<PtnSkeleton> skeleton;
-    UnicodeString pattern;
-    UBool         skeletonWasSpecified; // if specified in availableFormats, not derived
-    LocalPointer<PtnElem> next;
-
-    PtnElem(const UnicodeString &basePattern, const UnicodeString &pattern);
-    virtual ~PtnElem();
-};
-
-class FormatParser : public UMemory {
-public:
-    UnicodeString items[MAX_DT_TOKEN];
-    int32_t itemNumber;
-
-    FormatParser();
-    virtual ~FormatParser();
-    void set(const UnicodeString& patternString);
-    void getQuoteLiteral(UnicodeString& quote, int32_t *itemIndex);
-    UBool isPatternSeparator(const UnicodeString& field) const;
-    static UBool isQuoteLiteral(const UnicodeString& s);
-    static int32_t getCanonicalIndex(const UnicodeString& s) { return getCanonicalIndex(s, true); }
-    static int32_t getCanonicalIndex(const UnicodeString& s, UBool strict);
-
-private:
-   typedef enum TokenStatus {
-       START,
-       ADD_TOKEN,
-       SYNTAX_ERROR,
-       DONE
-   } TokenStatus;
-
-   TokenStatus status;
-   virtual TokenStatus setTokens(const UnicodeString& pattern, int32_t startPos, int32_t *len);
-};
-
-class DistanceInfo : public UMemory {
-public:
-    int32_t missingFieldMask;
-    int32_t extraFieldMask;
-
-    DistanceInfo() {}
-    virtual ~DistanceInfo();
-    void clear() { missingFieldMask = extraFieldMask = 0; }
-    void setTo(const DistanceInfo& other);
-    void addMissing(int32_t field) { missingFieldMask |= (1<<field); }
-    void addExtra(int32_t field) { extraFieldMask |= (1<<field); }
-};
-
-class DateTimeMatcher: public UMemory {
-public:
-    PtnSkeleton skeleton;
-
-    void getBasePattern(UnicodeString& basePattern);
-    UnicodeString getPattern();
-    void set(const UnicodeString& pattern, FormatParser* fp);
-    void set(const UnicodeString& pattern, FormatParser* fp, PtnSkeleton& skeleton);
-    void copyFrom(const PtnSkeleton& skeleton);
-    void copyFrom();
-    PtnSkeleton* getSkeletonPtr();
-    UBool equals(const DateTimeMatcher* other) const;
-    int32_t getDistance(const DateTimeMatcher& other, int32_t includeMask, DistanceInfo& distanceInfo) const;
-    DateTimeMatcher();
-    DateTimeMatcher(const DateTimeMatcher& other);
-    DateTimeMatcher& operator=(const DateTimeMatcher& other);
-    virtual ~DateTimeMatcher();
-    int32_t getFieldMask() const;
-};
-
-class PatternMap : public UMemory {
-public:
-    PtnElem *boot[MAX_PATTERN_ENTRIES];
-    PatternMap();
-    virtual  ~PatternMap();
-    void  add(const UnicodeString& basePattern, const PtnSkeleton& skeleton, const UnicodeString& value, UBool skeletonWasSpecified, UErrorCode& status);
-    const UnicodeString* getPatternFromBasePattern(const UnicodeString& basePattern, UBool& skeletonWasSpecified) const;
-    const UnicodeString* getPatternFromSkeleton(const PtnSkeleton& skeleton, const PtnSkeleton** specifiedSkeletonPtr = 0) const;
-    void copyFrom(const PatternMap& other, UErrorCode& status);
-    PtnElem* getHeader(char16_t baseChar) const;
-    UBool equals(const PatternMap& other) const;
-private:
-    UBool isDupAllowed;
-    PtnElem*  getDuplicateElem(const UnicodeString& basePattern, const PtnSkeleton& skeleton, PtnElem *baseElem);
-}; // end  PatternMap
-
-class PatternMapIterator : public UMemory {
-public:
-    PatternMapIterator(UErrorCode &status);
-    virtual ~PatternMapIterator();
-    void set(PatternMap& patternMap);
-    PtnSkeleton* getSkeleton() const;
-    UBool hasNext() const;
-    DateTimeMatcher& next();
-private:
-    int32_t bootIndex;
-    PtnElem *nodePtr;
-    LocalPointer<DateTimeMatcher> matcher;
-    PatternMap *patternMap;
-};
-
-class DTSkeletonEnumeration : public StringEnumeration {
-public:
-    DTSkeletonEnumeration(PatternMap& patternMap, dtStrEnum type, UErrorCode& status);
-    virtual ~DTSkeletonEnumeration();
-    static UClassID U_EXPORT2 getStaticClassID();
-    virtual UClassID getDynamicClassID() const override;
-    virtual const UnicodeString* snext(UErrorCode& status) override;
-    virtual void reset(UErrorCode& status) override;
-    virtual int32_t count(UErrorCode& status) const override;
-private:
-    int32_t pos;
-    UBool isCanonicalItem(const UnicodeString& item);
-    LocalPointer<UVector> fSkeletons;
-};
-
-class DTRedundantEnumeration : public StringEnumeration {
-public:
-    DTRedundantEnumeration();
-    virtual ~DTRedundantEnumeration();
-    static UClassID U_EXPORT2 getStaticClassID();
-    virtual UClassID getDynamicClassID() const override;
-    virtual const UnicodeString* snext(UErrorCode& status) override;
-    virtual void reset(UErrorCode& status) override;
-    virtual int32_t count(UErrorCode& status) const override;
-    void add(const UnicodeString &pattern, UErrorCode& status);
-private:
-    int32_t pos;
-    UBool isCanonicalItem(const UnicodeString& item) const;
-    LocalPointer<UVector> fPatterns;
-};
-
-U_NAMESPACE_END
-
-#endif
->>>>>>> a8a80be5
+// © 2016 and later: Unicode, Inc. and others.
+// License & terms of use: http://www.unicode.org/copyright.html
+/*
+*******************************************************************************
+* Copyright (C) 2007-2016, International Business Machines Corporation and
+* others. All Rights Reserved.
+*******************************************************************************
+*
+* File DTPTNGEN.H
+*
+*******************************************************************************
+*/
+
+#ifndef __DTPTNGEN_IMPL_H__
+#define __DTPTNGEN_IMPL_H__
+
+#include "unicode/udatpg.h"
+
+#include "unicode/strenum.h"
+#include "unicode/unistr.h"
+#include "uvector.h"
+
+// TODO(claireho): Split off Builder class.
+// TODO(claireho): If splitting off Builder class: As subclass or independent?
+
+#define MAX_PATTERN_ENTRIES 52
+#define MAX_CLDR_FIELD_LEN  60
+#define MAX_DT_TOKEN        50
+#define MAX_RESOURCE_FIELD  12
+#define MAX_AVAILABLE_FORMATS  12
+#define NONE          0
+#define EXTRA_FIELD   0x10000
+#define MISSING_FIELD  0x1000
+#define MAX_STRING_ENUMERATION  200
+#define SINGLE_QUOTE      ((char16_t)0x0027)
+#define FORWARDSLASH      ((char16_t)0x002F)
+#define BACKSLASH         ((char16_t)0x005C)
+#define SPACE             ((char16_t)0x0020)
+#define QUOTATION_MARK    ((char16_t)0x0022)
+#define ASTERISK          ((char16_t)0x002A)
+#define PLUSSITN          ((char16_t)0x002B)
+#define COMMA             ((char16_t)0x002C)
+#define HYPHEN            ((char16_t)0x002D)
+#define DOT               ((char16_t)0x002E)
+#define COLON             ((char16_t)0x003A)
+#define CAP_A             ((char16_t)0x0041)
+#define CAP_B             ((char16_t)0x0042)
+#define CAP_C             ((char16_t)0x0043)
+#define CAP_D             ((char16_t)0x0044)
+#define CAP_E             ((char16_t)0x0045)
+#define CAP_F             ((char16_t)0x0046)
+#define CAP_G             ((char16_t)0x0047)
+#define CAP_H             ((char16_t)0x0048)
+#define CAP_J             ((char16_t)0x004A)
+#define CAP_K             ((char16_t)0x004B)
+#define CAP_L             ((char16_t)0x004C)
+#define CAP_M             ((char16_t)0x004D)
+#define CAP_O             ((char16_t)0x004F)
+#define CAP_Q             ((char16_t)0x0051)
+#define CAP_S             ((char16_t)0x0053)
+#define CAP_T             ((char16_t)0x0054)
+#define CAP_U             ((char16_t)0x0055)
+#define CAP_V             ((char16_t)0x0056)
+#define CAP_W             ((char16_t)0x0057)
+#define CAP_X             ((char16_t)0x0058)
+#define CAP_Y             ((char16_t)0x0059)
+#define CAP_Z             ((char16_t)0x005A)
+#define LOWLINE           ((char16_t)0x005F)
+#define LOW_A             ((char16_t)0x0061)
+#define LOW_B             ((char16_t)0x0062)
+#define LOW_C             ((char16_t)0x0063)
+#define LOW_D             ((char16_t)0x0064)
+#define LOW_E             ((char16_t)0x0065)
+#define LOW_F             ((char16_t)0x0066)
+#define LOW_G             ((char16_t)0x0067)
+#define LOW_H             ((char16_t)0x0068)
+#define LOW_I             ((char16_t)0x0069)
+#define LOW_J             ((char16_t)0x006A)
+#define LOW_K             ((char16_t)0x006B)
+#define LOW_L             ((char16_t)0x006C)
+#define LOW_M             ((char16_t)0x006D)
+#define LOW_N             ((char16_t)0x006E)
+#define LOW_O             ((char16_t)0x006F)
+#define LOW_P             ((char16_t)0x0070)
+#define LOW_Q             ((char16_t)0x0071)
+#define LOW_R             ((char16_t)0x0072)
+#define LOW_S             ((char16_t)0x0073)
+#define LOW_T             ((char16_t)0x0074)
+#define LOW_U             ((char16_t)0x0075)
+#define LOW_V             ((char16_t)0x0076)
+#define LOW_W             ((char16_t)0x0077)
+#define LOW_X             ((char16_t)0x0078)
+#define LOW_Y             ((char16_t)0x0079)
+#define LOW_Z             ((char16_t)0x007A)
+#define DT_NARROW         -0x101
+#define DT_SHORTER        -0x102
+#define DT_SHORT          -0x103
+#define DT_LONG           -0x104
+#define DT_NUMERIC         0x100
+#define DT_DELTA           0x10
+
+U_NAMESPACE_BEGIN
+
+const int32_t UDATPG_FRACTIONAL_MASK = 1<<UDATPG_FRACTIONAL_SECOND_FIELD;
+const int32_t UDATPG_SECOND_AND_FRACTIONAL_MASK = (1<<UDATPG_SECOND_FIELD) | (1<<UDATPG_FRACTIONAL_SECOND_FIELD);
+
+typedef enum dtStrEnum {
+    DT_BASESKELETON,
+    DT_SKELETON,
+    DT_PATTERN
+}dtStrEnum;
+
+typedef struct dtTypeElem {
+    char16_t               patternChar;
+    UDateTimePatternField  field;
+    int16_t                type;
+    int16_t                minLen;
+    int16_t                weight;
+} dtTypeElem;
+
+// A compact storage mechanism for skeleton field strings.  Several dozen of these will be created
+// for a typical DateTimePatternGenerator instance.
+class SkeletonFields : public UMemory {
+public:
+    SkeletonFields();
+    void clear();
+    void copyFrom(const SkeletonFields& other);
+    void clearField(int32_t field);
+    char16_t getFieldChar(int32_t field) const;
+    int32_t getFieldLength(int32_t field) const;
+    void populate(int32_t field, const UnicodeString& value);
+    void populate(int32_t field, char16_t repeatChar, int32_t repeatCount);
+    UBool isFieldEmpty(int32_t field) const;
+    UnicodeString& appendTo(UnicodeString& string) const;
+    UnicodeString& appendFieldTo(int32_t field, UnicodeString& string) const;
+    char16_t getFirstChar() const;
+    inline bool operator==(const SkeletonFields& other) const;
+    inline bool operator!=(const SkeletonFields& other) const;
+
+private:
+    int8_t chars[UDATPG_FIELD_COUNT];
+    int8_t lengths[UDATPG_FIELD_COUNT];
+};
+
+inline bool SkeletonFields::operator==(const SkeletonFields& other) const {
+    return (uprv_memcmp(chars, other.chars, sizeof(chars)) == 0
+        && uprv_memcmp(lengths, other.lengths, sizeof(lengths)) == 0);
+}
+
+inline bool SkeletonFields::operator!=(const SkeletonFields& other) const {
+    return (! operator==(other));
+}
+
+class PtnSkeleton : public UMemory {
+public:
+    int32_t type[UDATPG_FIELD_COUNT];
+    SkeletonFields original;
+    SkeletonFields baseOriginal;
+    UBool addedDefaultDayPeriod;
+
+    PtnSkeleton();
+    PtnSkeleton(const PtnSkeleton& other);
+    void copyFrom(const PtnSkeleton& other);
+    void clear();
+    UBool equals(const PtnSkeleton& other) const;
+    UnicodeString getSkeleton() const;
+    UnicodeString getBaseSkeleton() const;
+    char16_t getFirstChar() const;
+
+    // TODO: Why is this virtual, as well as the other destructors in this file? We don't want
+    // vtables when we don't use class objects polymorphically.
+    virtual ~PtnSkeleton();
+};
+
+class PtnElem : public UMemory {
+public:
+    UnicodeString basePattern;
+    LocalPointer<PtnSkeleton> skeleton;
+    UnicodeString pattern;
+    UBool         skeletonWasSpecified; // if specified in availableFormats, not derived
+    LocalPointer<PtnElem> next;
+
+    PtnElem(const UnicodeString &basePattern, const UnicodeString &pattern);
+    virtual ~PtnElem();
+};
+
+class FormatParser : public UMemory {
+public:
+    UnicodeString items[MAX_DT_TOKEN];
+    int32_t itemNumber;
+
+    FormatParser();
+    virtual ~FormatParser();
+    void set(const UnicodeString& patternString);
+    void getQuoteLiteral(UnicodeString& quote, int32_t *itemIndex);
+    UBool isPatternSeparator(const UnicodeString& field) const;
+    static UBool isQuoteLiteral(const UnicodeString& s);
+    static int32_t getCanonicalIndex(const UnicodeString& s) { return getCanonicalIndex(s, true); }
+    static int32_t getCanonicalIndex(const UnicodeString& s, UBool strict);
+
+private:
+   typedef enum TokenStatus {
+       START,
+       ADD_TOKEN,
+       SYNTAX_ERROR,
+       DONE
+   } TokenStatus;
+
+   TokenStatus status;
+   virtual TokenStatus setTokens(const UnicodeString& pattern, int32_t startPos, int32_t *len);
+};
+
+class DistanceInfo : public UMemory {
+public:
+    int32_t missingFieldMask;
+    int32_t extraFieldMask;
+
+    DistanceInfo() {}
+    virtual ~DistanceInfo();
+    void clear() { missingFieldMask = extraFieldMask = 0; }
+    void setTo(const DistanceInfo& other);
+    void addMissing(int32_t field) { missingFieldMask |= (1<<field); }
+    void addExtra(int32_t field) { extraFieldMask |= (1<<field); }
+};
+
+class DateTimeMatcher: public UMemory {
+public:
+    PtnSkeleton skeleton;
+
+    void getBasePattern(UnicodeString& basePattern);
+    UnicodeString getPattern();
+    void set(const UnicodeString& pattern, FormatParser* fp);
+    void set(const UnicodeString& pattern, FormatParser* fp, PtnSkeleton& skeleton);
+    void copyFrom(const PtnSkeleton& skeleton);
+    void copyFrom();
+    PtnSkeleton* getSkeletonPtr();
+    UBool equals(const DateTimeMatcher* other) const;
+    int32_t getDistance(const DateTimeMatcher& other, int32_t includeMask, DistanceInfo& distanceInfo) const;
+    DateTimeMatcher();
+    DateTimeMatcher(const DateTimeMatcher& other);
+    DateTimeMatcher& operator=(const DateTimeMatcher& other);
+    virtual ~DateTimeMatcher();
+    int32_t getFieldMask() const;
+};
+
+class PatternMap : public UMemory {
+public:
+    PtnElem *boot[MAX_PATTERN_ENTRIES];
+    PatternMap();
+    virtual  ~PatternMap();
+    void  add(const UnicodeString& basePattern, const PtnSkeleton& skeleton, const UnicodeString& value, UBool skeletonWasSpecified, UErrorCode& status);
+    const UnicodeString* getPatternFromBasePattern(const UnicodeString& basePattern, UBool& skeletonWasSpecified) const;
+    const UnicodeString* getPatternFromSkeleton(const PtnSkeleton& skeleton, const PtnSkeleton** specifiedSkeletonPtr = 0) const;
+    void copyFrom(const PatternMap& other, UErrorCode& status);
+    PtnElem* getHeader(char16_t baseChar) const;
+    UBool equals(const PatternMap& other) const;
+private:
+    UBool isDupAllowed;
+    PtnElem*  getDuplicateElem(const UnicodeString& basePattern, const PtnSkeleton& skeleton, PtnElem *baseElem);
+}; // end  PatternMap
+
+class PatternMapIterator : public UMemory {
+public:
+    PatternMapIterator(UErrorCode &status);
+    virtual ~PatternMapIterator();
+    void set(PatternMap& patternMap);
+    PtnSkeleton* getSkeleton() const;
+    UBool hasNext() const;
+    DateTimeMatcher& next();
+private:
+    int32_t bootIndex;
+    PtnElem *nodePtr;
+    LocalPointer<DateTimeMatcher> matcher;
+    PatternMap *patternMap;
+};
+
+class DTSkeletonEnumeration : public StringEnumeration {
+public:
+    DTSkeletonEnumeration(PatternMap& patternMap, dtStrEnum type, UErrorCode& status);
+    virtual ~DTSkeletonEnumeration();
+    static UClassID U_EXPORT2 getStaticClassID();
+    virtual UClassID getDynamicClassID() const override;
+    virtual const UnicodeString* snext(UErrorCode& status) override;
+    virtual void reset(UErrorCode& status) override;
+    virtual int32_t count(UErrorCode& status) const override;
+private:
+    int32_t pos;
+    UBool isCanonicalItem(const UnicodeString& item);
+    LocalPointer<UVector> fSkeletons;
+};
+
+class DTRedundantEnumeration : public StringEnumeration {
+public:
+    DTRedundantEnumeration();
+    virtual ~DTRedundantEnumeration();
+    static UClassID U_EXPORT2 getStaticClassID();
+    virtual UClassID getDynamicClassID() const override;
+    virtual const UnicodeString* snext(UErrorCode& status) override;
+    virtual void reset(UErrorCode& status) override;
+    virtual int32_t count(UErrorCode& status) const override;
+    void add(const UnicodeString &pattern, UErrorCode& status);
+private:
+    int32_t pos;
+    UBool isCanonicalItem(const UnicodeString& item) const;
+    LocalPointer<UVector> fPatterns;
+};
+
+U_NAMESPACE_END
+
+#endif