--- conflicted
+++ resolved
@@ -1,253 +1,125 @@
-<<<<<<< HEAD
-// © 2016 and later: Unicode, Inc. and others.
-// License & terms of use: http://www.unicode.org/copyright.html
-/*
-*******************************************************************************
-* Copyright (C) 2007-2013, International Business Machines Corporation and    *
-* others. All Rights Reserved.                                                *
-*******************************************************************************
-*/
-#ifndef ZONEMETA_H
-#define ZONEMETA_H
-
-#include "unicode/utypes.h"
-
-#if !UCONFIG_NO_FORMATTING
-
-#include "unicode/unistr.h"
-#include "hash.h"
-
-U_NAMESPACE_BEGIN
-
-typedef struct OlsonToMetaMappingEntry {
-    const UChar *mzid; // const because it's a reference to a resource bundle string.
-    UDate from;
-    UDate to;
-} OlsonToMetaMappingEntry;
-
-class UVector;
-class TimeZone;
-
-class U_I18N_API ZoneMeta {
-public:
-    /**
-     * Return the canonical id for this tzid defined by CLDR, which might be the id itself.
-     * If the given system tzid is not known, U_ILLEGAL_ARGUMENT_ERROR is set in the status.
-     *
-     * Note: this internal API supports all known system IDs and "Etc/Unknown" (which is
-     * NOT a system ID).
-     */
-    static UnicodeString& U_EXPORT2 getCanonicalCLDRID(const UnicodeString &tzid, UnicodeString &systemID, UErrorCode& status);
-
-    /**
-     * Return the canonical id for this tzid defined by CLDR, which might be the id itself.
-     * This overload method returns a persistent const UChar*, which is guranteed to persist
-     * (a pointer to a resource). If the given system tzid is not known, U_ILLEGAL_ARGUMENT_ERROR
-     * is set in the status.
-     * @param tzid Zone ID
-     * @param status Receives the status
-     * @return The canonical ID for the input time zone ID
-     */
-    static const UChar* U_EXPORT2 getCanonicalCLDRID(const UnicodeString &tzid, UErrorCode& status);
-
-    /*
-     * Convenient method returning CLDR canonical ID for the given time zone
-     */
-    static const UChar* U_EXPORT2 getCanonicalCLDRID(const TimeZone& tz);
-
-    /**
-     * Return the canonical country code for this tzid.  If we have none, or if the time zone
-     * is not associated with a country, return bogus string.
-     * @param tzid Zone ID
-     * @param country [output] Country code
-     * @param isPrimary [output] true if the zone is the primary zone for the country
-     * @return A reference to the result country
-     */
-    static UnicodeString& U_EXPORT2 getCanonicalCountry(const UnicodeString &tzid, UnicodeString &country, UBool *isPrimary = NULL);
-
-    /**
-     * Returns a CLDR metazone ID for the given Olson tzid and time.
-     */
-    static UnicodeString& U_EXPORT2 getMetazoneID(const UnicodeString &tzid, UDate date, UnicodeString &result);
-    /**
-     * Returns an Olson ID for the ginve metazone and region
-     */
-    static UnicodeString& U_EXPORT2 getZoneIdByMetazone(const UnicodeString &mzid, const UnicodeString &region, UnicodeString &result);
-
-    static const UVector* U_EXPORT2 getMetazoneMappings(const UnicodeString &tzid);
-
-    static const UVector* U_EXPORT2 getAvailableMetazoneIDs();
-
-    /**
-     * Returns the pointer to the persistent time zone ID string, or NULL if the given tzid is not in the
-     * tz database. This method is useful when you maintain persistent zone IDs without duplication.
-     */
-    static const UChar* U_EXPORT2 findTimeZoneID(const UnicodeString& tzid);
-
-    /**
-     * Returns the pointer to the persistent meta zone ID string, or NULL if the given mzid is not available.
-     * This method is useful when you maintain persistent meta zone IDs without duplication.
-     */
-    static const UChar* U_EXPORT2 findMetaZoneID(const UnicodeString& mzid);
-
-    /**
-     * Creates a custom zone for the offset
-     * @param offset GMT offset in milliseconds
-     * @return A custom TimeZone for the offset with normalized time zone id
-     */
-    static TimeZone* createCustomTimeZone(int32_t offset);
-
-    /**
-     * Returns the time zone's short ID (null terminated) for the zone.
-     * For example, "uslax" for zone "America/Los_Angeles".
-     * @param tz the time zone
-     * @return the short ID of the time zone, or null if the short ID is not available.
-     */
-    static const UChar* U_EXPORT2 getShortID(const TimeZone& tz);
-
-    /**
-     * Returns the time zone's short ID (null terminated) for the zone ID.
-     * For example, "uslax" for zone ID "America/Los_Angeles".
-     * @param tz the time zone ID
-     * @return the short ID of the time zone ID, or null if the short ID is not available.
-     */
-    static const UChar* U_EXPORT2 getShortID(const UnicodeString& id);
-
-private:
-    ZoneMeta(); // Prevent construction.
-    static UVector* createMetazoneMappings(const UnicodeString &tzid);
-    static UnicodeString& formatCustomID(uint8_t hour, uint8_t min, uint8_t sec, UBool negative, UnicodeString& id);
-    static const UChar* getShortIDFromCanonical(const UChar* canonicalID);
-};
-
-U_NAMESPACE_END
-
-#endif /* #if !UCONFIG_NO_FORMATTING */
-#endif // ZONEMETA_H
-=======
-// © 2016 and later: Unicode, Inc. and others.
-// License & terms of use: http://www.unicode.org/copyright.html
-/*
-*******************************************************************************
-* Copyright (C) 2007-2013, International Business Machines Corporation and    *
-* others. All Rights Reserved.                                                *
-*******************************************************************************
-*/
-#ifndef ZONEMETA_H
-#define ZONEMETA_H
-
-#include "unicode/utypes.h"
-
-#if !UCONFIG_NO_FORMATTING
-
-#include "unicode/unistr.h"
-#include "hash.h"
-
-U_NAMESPACE_BEGIN
-
-struct OlsonToMetaMappingEntry : public UMemory {
-    const char16_t *mzid; // const because it's a reference to a resource bundle string.
-    UDate from;
-    UDate to;
-};
-
-class UVector;
-class TimeZone;
-
-class U_I18N_API ZoneMeta {
-public:
-    /**
-     * Return the canonical id for this tzid defined by CLDR, which might be the id itself.
-     * If the given system tzid is not known, U_ILLEGAL_ARGUMENT_ERROR is set in the status.
-     *
-     * Note: this internal API supports all known system IDs and "Etc/Unknown" (which is
-     * NOT a system ID).
-     */
-    static UnicodeString& U_EXPORT2 getCanonicalCLDRID(const UnicodeString &tzid, UnicodeString &systemID, UErrorCode& status);
-
-    /**
-     * Return the canonical id for this tzid defined by CLDR, which might be the id itself.
-     * This overload method returns a persistent const char16_t*, which is guaranteed to persist
-     * (a pointer to a resource). If the given system tzid is not known, U_ILLEGAL_ARGUMENT_ERROR
-     * is set in the status.
-     * @param tzid Zone ID
-     * @param status Receives the status
-     * @return The canonical ID for the input time zone ID
-     */
-    static const char16_t* U_EXPORT2 getCanonicalCLDRID(const UnicodeString &tzid, UErrorCode& status);
-
-    /*
-     * Convenient method returning CLDR canonical ID for the given time zone
-     */
-    static const char16_t* U_EXPORT2 getCanonicalCLDRID(const TimeZone& tz);
-
-    /**
-     * Return the canonical country code for this tzid.  If we have none, or if the time zone
-     * is not associated with a country, return bogus string.
-     * @param tzid Zone ID
-     * @param country [output] Country code
-     * @param isPrimary [output] true if the zone is the primary zone for the country
-     * @return A reference to the result country
-     */
-    static UnicodeString& U_EXPORT2 getCanonicalCountry(const UnicodeString &tzid, UnicodeString &country, UBool *isPrimary = nullptr);
-
-    /**
-     * Returns a CLDR metazone ID for the given Olson tzid and time.
-     */
-    static UnicodeString& U_EXPORT2 getMetazoneID(const UnicodeString &tzid, UDate date, UnicodeString &result);
-    /**
-     * Returns an Olson ID for the ginve metazone and region
-     */
-    static UnicodeString& U_EXPORT2 getZoneIdByMetazone(const UnicodeString &mzid, const UnicodeString &region, UnicodeString &result);
-
-    static const UVector* U_EXPORT2 getMetazoneMappings(const UnicodeString &tzid);
-
-    static const UVector* U_EXPORT2 getAvailableMetazoneIDs();
-
-    /**
-     * Returns the pointer to the persistent time zone ID string, or nullptr if the given tzid is not in the
-     * tz database. This method is useful when you maintain persistent zone IDs without duplication.
-     */
-    static const char16_t* U_EXPORT2 findTimeZoneID(const UnicodeString& tzid);
-
-    /**
-     * Returns the pointer to the persistent meta zone ID string, or nullptr if the given mzid is not available.
-     * This method is useful when you maintain persistent meta zone IDs without duplication.
-     */
-    static const char16_t* U_EXPORT2 findMetaZoneID(const UnicodeString& mzid);
-
-    /**
-     * Creates a custom zone for the offset
-     * @param offset GMT offset in milliseconds
-     * @return A custom TimeZone for the offset with normalized time zone id
-     */
-    static TimeZone* createCustomTimeZone(int32_t offset);
-
-    /**
-     * Returns the time zone's short ID (null terminated) for the zone.
-     * For example, "uslax" for zone "America/Los_Angeles".
-     * @param tz the time zone
-     * @return the short ID of the time zone, or null if the short ID is not available.
-     */
-    static const char16_t* U_EXPORT2 getShortID(const TimeZone& tz);
-
-    /**
-     * Returns the time zone's short ID (null terminated) for the zone ID.
-     * For example, "uslax" for zone ID "America/Los_Angeles".
-     * @param tz the time zone ID
-     * @return the short ID of the time zone ID, or null if the short ID is not available.
-     */
-    static const char16_t* U_EXPORT2 getShortID(const UnicodeString& id);
-
-private:
-    ZoneMeta() = delete; // Prevent construction.
-    static UVector* createMetazoneMappings(const UnicodeString &tzid);
-    static UnicodeString& formatCustomID(uint8_t hour, uint8_t min, uint8_t sec, UBool negative, UnicodeString& id);
-    static const char16_t* getShortIDFromCanonical(const char16_t* canonicalID);
-};
-
-U_NAMESPACE_END
-
-#endif /* #if !UCONFIG_NO_FORMATTING */
-#endif // ZONEMETA_H
->>>>>>> a8a80be5
+// © 2016 and later: Unicode, Inc. and others.
+// License & terms of use: http://www.unicode.org/copyright.html
+/*
+*******************************************************************************
+* Copyright (C) 2007-2013, International Business Machines Corporation and    *
+* others. All Rights Reserved.                                                *
+*******************************************************************************
+*/
+#ifndef ZONEMETA_H
+#define ZONEMETA_H
+
+#include "unicode/utypes.h"
+
+#if !UCONFIG_NO_FORMATTING
+
+#include "unicode/unistr.h"
+#include "hash.h"
+
+U_NAMESPACE_BEGIN
+
+struct OlsonToMetaMappingEntry : public UMemory {
+    const char16_t *mzid; // const because it's a reference to a resource bundle string.
+    UDate from;
+    UDate to;
+};
+
+class UVector;
+class TimeZone;
+
+class U_I18N_API ZoneMeta {
+public:
+    /**
+     * Return the canonical id for this tzid defined by CLDR, which might be the id itself.
+     * If the given system tzid is not known, U_ILLEGAL_ARGUMENT_ERROR is set in the status.
+     *
+     * Note: this internal API supports all known system IDs and "Etc/Unknown" (which is
+     * NOT a system ID).
+     */
+    static UnicodeString& U_EXPORT2 getCanonicalCLDRID(const UnicodeString &tzid, UnicodeString &systemID, UErrorCode& status);
+
+    /**
+     * Return the canonical id for this tzid defined by CLDR, which might be the id itself.
+     * This overload method returns a persistent const char16_t*, which is guaranteed to persist
+     * (a pointer to a resource). If the given system tzid is not known, U_ILLEGAL_ARGUMENT_ERROR
+     * is set in the status.
+     * @param tzid Zone ID
+     * @param status Receives the status
+     * @return The canonical ID for the input time zone ID
+     */
+    static const char16_t* U_EXPORT2 getCanonicalCLDRID(const UnicodeString &tzid, UErrorCode& status);
+
+    /*
+     * Convenient method returning CLDR canonical ID for the given time zone
+     */
+    static const char16_t* U_EXPORT2 getCanonicalCLDRID(const TimeZone& tz);
+
+    /**
+     * Return the canonical country code for this tzid.  If we have none, or if the time zone
+     * is not associated with a country, return bogus string.
+     * @param tzid Zone ID
+     * @param country [output] Country code
+     * @param isPrimary [output] true if the zone is the primary zone for the country
+     * @return A reference to the result country
+     */
+    static UnicodeString& U_EXPORT2 getCanonicalCountry(const UnicodeString &tzid, UnicodeString &country, UBool *isPrimary = nullptr);
+
+    /**
+     * Returns a CLDR metazone ID for the given Olson tzid and time.
+     */
+    static UnicodeString& U_EXPORT2 getMetazoneID(const UnicodeString &tzid, UDate date, UnicodeString &result);
+    /**
+     * Returns an Olson ID for the ginve metazone and region
+     */
+    static UnicodeString& U_EXPORT2 getZoneIdByMetazone(const UnicodeString &mzid, const UnicodeString &region, UnicodeString &result);
+
+    static const UVector* U_EXPORT2 getMetazoneMappings(const UnicodeString &tzid);
+
+    static const UVector* U_EXPORT2 getAvailableMetazoneIDs();
+
+    /**
+     * Returns the pointer to the persistent time zone ID string, or nullptr if the given tzid is not in the
+     * tz database. This method is useful when you maintain persistent zone IDs without duplication.
+     */
+    static const char16_t* U_EXPORT2 findTimeZoneID(const UnicodeString& tzid);
+
+    /**
+     * Returns the pointer to the persistent meta zone ID string, or nullptr if the given mzid is not available.
+     * This method is useful when you maintain persistent meta zone IDs without duplication.
+     */
+    static const char16_t* U_EXPORT2 findMetaZoneID(const UnicodeString& mzid);
+
+    /**
+     * Creates a custom zone for the offset
+     * @param offset GMT offset in milliseconds
+     * @return A custom TimeZone for the offset with normalized time zone id
+     */
+    static TimeZone* createCustomTimeZone(int32_t offset);
+
+    /**
+     * Returns the time zone's short ID (null terminated) for the zone.
+     * For example, "uslax" for zone "America/Los_Angeles".
+     * @param tz the time zone
+     * @return the short ID of the time zone, or null if the short ID is not available.
+     */
+    static const char16_t* U_EXPORT2 getShortID(const TimeZone& tz);
+
+    /**
+     * Returns the time zone's short ID (null terminated) for the zone ID.
+     * For example, "uslax" for zone ID "America/Los_Angeles".
+     * @param tz the time zone ID
+     * @return the short ID of the time zone ID, or null if the short ID is not available.
+     */
+    static const char16_t* U_EXPORT2 getShortID(const UnicodeString& id);
+
+private:
+    ZoneMeta() = delete; // Prevent construction.
+    static UVector* createMetazoneMappings(const UnicodeString &tzid);
+    static UnicodeString& formatCustomID(uint8_t hour, uint8_t min, uint8_t sec, UBool negative, UnicodeString& id);
+    static const char16_t* getShortIDFromCanonical(const char16_t* canonicalID);
+};
+
+U_NAMESPACE_END
+
+#endif /* #if !UCONFIG_NO_FORMATTING */
+#endif // ZONEMETA_H