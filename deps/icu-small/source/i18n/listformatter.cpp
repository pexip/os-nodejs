--- conflicted
+++ resolved
@@ -1,1474 +1,732 @@
-<<<<<<< HEAD
-// © 2016 and later: Unicode, Inc. and others.
-// License & terms of use: http://www.unicode.org/copyright.html
-/*
-*******************************************************************************
-*
-*   Copyright (C) 2013-2016, International Business Machines
-*   Corporation and others.  All Rights Reserved.
-*
-*******************************************************************************
-*   file name:  listformatter.cpp
-*   encoding:   UTF-8
-*   tab size:   8 (not used)
-*   indentation:4
-*
-*   created on: 2012aug27
-*   created by: Umesh P. Nair
-*/
-
-#include "unicode/utypes.h"
-
-#if !UCONFIG_NO_FORMATTING
-
-#include "cmemory.h"
-#include "unicode/fpositer.h"  // FieldPositionIterator
-#include "unicode/listformatter.h"
-#include "unicode/simpleformatter.h"
-#include "unicode/ulistformatter.h"
-#include "unicode/uscript.h"
-#include "fphdlimp.h"
-#include "mutex.h"
-#include "hash.h"
-#include "cstring.h"
-#include "uarrsort.h"
-#include "ulocimp.h"
-#include "charstr.h"
-#include "ucln_in.h"
-#include "uresimp.h"
-#include "resource.h"
-#include "formattedval_impl.h"
-
-U_NAMESPACE_BEGIN
-
-namespace {
-
-class PatternHandler : public UObject {
-public:
-    PatternHandler(const UnicodeString& two, const UnicodeString& end, UErrorCode& errorCode) :
-        twoPattern(two, 2, 2, errorCode),
-        endPattern(end, 2, 2, errorCode) {  }
-
-    PatternHandler(const SimpleFormatter& two, const SimpleFormatter& end) :
-        twoPattern(two),
-        endPattern(end) { }
-
-    virtual ~PatternHandler();
-
-    virtual PatternHandler* clone() const { return new PatternHandler(twoPattern, endPattern); }
-
-    /** Argument: final string in the list. */
-    virtual const SimpleFormatter& getTwoPattern(const UnicodeString&) const {
-        return twoPattern;
-    }
-
-    /** Argument: final string in the list. */
-    virtual const SimpleFormatter& getEndPattern(const UnicodeString&) const {
-        return endPattern;
-    }
-
-protected:
-    SimpleFormatter twoPattern;
-    SimpleFormatter endPattern;
-};
-
-PatternHandler::~PatternHandler() {
-}
-
-class ContextualHandler : public PatternHandler {
-public:
-    ContextualHandler(bool (*testFunc)(const UnicodeString& text),
-                      const UnicodeString& thenTwo,
-                      const UnicodeString& elseTwo,
-                      const UnicodeString& thenEnd,
-                      const UnicodeString& elseEnd,
-                      UErrorCode& errorCode) :
-        PatternHandler(elseTwo, elseEnd, errorCode),
-        test(testFunc),
-        thenTwoPattern(thenTwo, 2, 2, errorCode),
-        thenEndPattern(thenEnd, 2, 2, errorCode) {  }
-
-    ContextualHandler(bool (*testFunc)(const UnicodeString& text),
-                      const SimpleFormatter& thenTwo, SimpleFormatter elseTwo,
-                      const SimpleFormatter& thenEnd, SimpleFormatter elseEnd) :
-      PatternHandler(elseTwo, elseEnd),
-      test(testFunc),
-      thenTwoPattern(thenTwo),
-      thenEndPattern(thenEnd) { }
-
-    ~ContextualHandler() override;
-
-    PatternHandler* clone() const override {
-        return new ContextualHandler(
-            test, thenTwoPattern, twoPattern, thenEndPattern, endPattern);
-    }
-
-    const SimpleFormatter& getTwoPattern(
-        const UnicodeString& text) const override {
-        return (test)(text) ? thenTwoPattern : twoPattern;
-    }
-
-    const SimpleFormatter& getEndPattern(
-        const UnicodeString& text) const override {
-        return (test)(text) ? thenEndPattern : endPattern;
-    }
-
-private:
-    bool (*test)(const UnicodeString&);
-    SimpleFormatter thenTwoPattern;
-    SimpleFormatter thenEndPattern;
-};
-
-ContextualHandler::~ContextualHandler() {
-}
-
-static const char16_t *spanishY = u"{0} y {1}";
-static const char16_t *spanishE = u"{0} e {1}";
-static const char16_t *spanishO = u"{0} o {1}";
-static const char16_t *spanishU = u"{0} u {1}";
-static const char16_t *hebrewVav = u"{0} \u05D5{1}";
-static const char16_t *hebrewVavDash = u"{0} \u05D5-{1}";
-
-// Condiction to change to e.
-// Starts with "hi" or "i" but not with "hie" nor "hia"
-static bool shouldChangeToE(const UnicodeString& text) {
-    int32_t len = text.length();
-    if (len == 0) { return false; }
-    // Case insensitive match hi but not hie nor hia.
-    if ((text[0] == u'h' || text[0] == u'H') &&
-            ((len > 1) && (text[1] == u'i' || text[1] == u'I')) &&
-            ((len == 2) || !(text[2] == u'a' || text[2] == u'A' || text[2] == u'e' || text[2] == u'E'))) {
-        return true;
-    }
-    // Case insensitive for "start with i"
-    if (text[0] == u'i' || text[0] == u'I') { return true; }
-    return false;
-}
-
-// Condiction to change to u.
-// Starts with "o", "ho", and "8". Also "11" by itself.
-// re: ^((o|ho|8).*|11)$
-static bool shouldChangeToU(const UnicodeString& text) {
-    int32_t len = text.length();
-    if (len == 0) { return false; }
-    // Case insensitive match o.* and 8.*
-    if (text[0] == u'o' || text[0] == u'O' || text[0] == u'8') { return true; }
-    // Case insensitive match ho.*
-    if ((text[0] == u'h' || text[0] == u'H') &&
-            ((len > 1) && (text[1] == 'o' || text[1] == u'O'))) {
-        return true;
-    }
-    // match "^11$" and "^11 .*"
-    if ((len >= 2) && text[0] == u'1' && text[1] == u'1' && (len == 2 || text[2] == u' ')) { return true; }
-    return false;
-}
-
-// Condiction to change to VAV follow by a dash.
-// Starts with non Hebrew letter.
-static bool shouldChangeToVavDash(const UnicodeString& text) {
-    if (text.isEmpty()) { return false; }
-    UErrorCode status = U_ZERO_ERROR;
-    return uscript_getScript(text.char32At(0), &status) != USCRIPT_HEBREW;
-}
-
-PatternHandler* createPatternHandler(
-        const char* lang, const UnicodeString& two, const UnicodeString& end,
-    UErrorCode& status) {
-    if (uprv_strcmp(lang, "es") == 0) {
-        // Spanish
-        UnicodeString spanishYStr(true, spanishY, -1);
-        bool twoIsY = two == spanishYStr;
-        bool endIsY = end == spanishYStr;
-        if (twoIsY || endIsY) {
-            UnicodeString replacement(true, spanishE, -1);
-            return new ContextualHandler(
-                shouldChangeToE,
-                twoIsY ? replacement : two, two,
-                endIsY ? replacement : end, end, status);
-        }
-        UnicodeString spanishOStr(true, spanishO, -1);
-        bool twoIsO = two == spanishOStr;
-        bool endIsO = end == spanishOStr;
-        if (twoIsO || endIsO) {
-            UnicodeString replacement(true, spanishU, -1);
-            return new ContextualHandler(
-                shouldChangeToU,
-                twoIsO ? replacement : two, two,
-                endIsO ? replacement : end, end, status);
-        }
-    } else if (uprv_strcmp(lang, "he") == 0 || uprv_strcmp(lang, "iw") == 0) {
-        // Hebrew
-        UnicodeString hebrewVavStr(true, hebrewVav, -1);
-        bool twoIsVav = two == hebrewVavStr;
-        bool endIsVav = end == hebrewVavStr;
-        if (twoIsVav || endIsVav) {
-            UnicodeString replacement(true, hebrewVavDash, -1);
-            return new ContextualHandler(
-                shouldChangeToVavDash,
-                twoIsVav ? replacement : two, two,
-                endIsVav ? replacement : end, end, status);
-        }
-    }
-    return new PatternHandler(two, end, status);
-}
-
-}  // namespace
-
-struct ListFormatInternal : public UMemory {
-    SimpleFormatter startPattern;
-    SimpleFormatter middlePattern;
-    LocalPointer<PatternHandler> patternHandler;
-
-ListFormatInternal(
-        const UnicodeString& two,
-        const UnicodeString& start,
-        const UnicodeString& middle,
-        const UnicodeString& end,
-        const Locale& locale,
-        UErrorCode &errorCode) :
-        startPattern(start, 2, 2, errorCode),
-        middlePattern(middle, 2, 2, errorCode),
-        patternHandler(createPatternHandler(locale.getLanguage(), two, end, errorCode), errorCode) { }
-
-ListFormatInternal(const ListFormatData &data, UErrorCode &errorCode) :
-        startPattern(data.startPattern, errorCode),
-        middlePattern(data.middlePattern, errorCode),
-        patternHandler(createPatternHandler(
-            data.locale.getLanguage(), data.twoPattern, data.endPattern, errorCode), errorCode) { }
-
-ListFormatInternal(const ListFormatInternal &other) :
-    startPattern(other.startPattern),
-    middlePattern(other.middlePattern),
-    patternHandler(other.patternHandler->clone()) { }
-};
-
-
-class FormattedListData : public FormattedValueStringBuilderImpl {
-public:
-    FormattedListData(UErrorCode&) : FormattedValueStringBuilderImpl(kUndefinedField) {}
-    virtual ~FormattedListData();
-};
-
-FormattedListData::~FormattedListData() = default;
-
-UPRV_FORMATTED_VALUE_SUBCLASS_AUTO_IMPL(FormattedList)
-
-
-static Hashtable* listPatternHash = nullptr;
-
-U_CDECL_BEGIN
-static UBool U_CALLCONV uprv_listformatter_cleanup() {
-    delete listPatternHash;
-    listPatternHash = nullptr;
-    return true;
-}
-
-static void U_CALLCONV
-uprv_deleteListFormatInternal(void *obj) {
-    delete static_cast<ListFormatInternal *>(obj);
-}
-
-U_CDECL_END
-
-ListFormatter::ListFormatter(const ListFormatter& other) :
-        owned(other.owned), data(other.data) {
-    if (other.owned != nullptr) {
-        owned = new ListFormatInternal(*other.owned);
-        data = owned;
-    }
-}
-
-ListFormatter& ListFormatter::operator=(const ListFormatter& other) {
-    if (this == &other) {
-        return *this;
-    }
-    delete owned;
-    if (other.owned) {
-        owned = new ListFormatInternal(*other.owned);
-        data = owned;
-    } else {
-        owned = nullptr;
-        data = other.data;
-    }
-    return *this;
-}
-
-void ListFormatter::initializeHash(UErrorCode& errorCode) {
-    if (U_FAILURE(errorCode)) {
-        return;
-    }
-
-    listPatternHash = new Hashtable();
-    if (listPatternHash == nullptr) {
-        errorCode = U_MEMORY_ALLOCATION_ERROR;
-        return;
-    }
-
-    listPatternHash->setValueDeleter(uprv_deleteListFormatInternal);
-    ucln_i18n_registerCleanup(UCLN_I18N_LIST_FORMATTER, uprv_listformatter_cleanup);
-
-}
-
-const ListFormatInternal* ListFormatter::getListFormatInternal(
-        const Locale& locale, const char *style, UErrorCode& errorCode) {
-    if (U_FAILURE(errorCode)) {
-        return nullptr;
-    }
-    CharString keyBuffer(locale.getName(), errorCode);
-    keyBuffer.append(':', errorCode).append(style, errorCode);
-    UnicodeString key(keyBuffer.data(), -1, US_INV);
-    ListFormatInternal* result = nullptr;
-    static UMutex listFormatterMutex;
-    {
-        Mutex m(&listFormatterMutex);
-        if (listPatternHash == nullptr) {
-            initializeHash(errorCode);
-            if (U_FAILURE(errorCode)) {
-                return nullptr;
-            }
-        }
-        result = static_cast<ListFormatInternal*>(listPatternHash->get(key));
-    }
-    if (result != nullptr) {
-        return result;
-    }
-    result = loadListFormatInternal(locale, style, errorCode);
-    if (U_FAILURE(errorCode)) {
-        return nullptr;
-    }
-
-    {
-        Mutex m(&listFormatterMutex);
-        ListFormatInternal* temp = static_cast<ListFormatInternal*>(listPatternHash->get(key));
-        if (temp != nullptr) {
-            delete result;
-            result = temp;
-        } else {
-            listPatternHash->put(key, result, errorCode);
-            if (U_FAILURE(errorCode)) {
-                return nullptr;
-            }
-        }
-    }
-    return result;
-}
-
-static const char* typeWidthToStyleString(UListFormatterType type, UListFormatterWidth width) {
-    switch (type) {
-        case ULISTFMT_TYPE_AND:
-            switch (width) {
-                case ULISTFMT_WIDTH_WIDE:
-                    return "standard";
-                case ULISTFMT_WIDTH_SHORT:
-                    return "standard-short";
-                case ULISTFMT_WIDTH_NARROW:
-                    return "standard-narrow";
-                default:
-                    return nullptr;
-            }
-            break;
-
-        case ULISTFMT_TYPE_OR:
-            switch (width) {
-                case ULISTFMT_WIDTH_WIDE:
-                    return "or";
-                case ULISTFMT_WIDTH_SHORT:
-                    return "or-short";
-                case ULISTFMT_WIDTH_NARROW:
-                    return "or-narrow";
-                default:
-                    return nullptr;
-            }
-            break;
-
-        case ULISTFMT_TYPE_UNITS:
-            switch (width) {
-                case ULISTFMT_WIDTH_WIDE:
-                    return "unit";
-                case ULISTFMT_WIDTH_SHORT:
-                    return "unit-short";
-                case ULISTFMT_WIDTH_NARROW:
-                    return "unit-narrow";
-                default:
-                    return nullptr;
-            }
-    }
-
-    return nullptr;
-}
-
-static const UChar solidus = 0x2F;
-static const UChar aliasPrefix[] = { 0x6C,0x69,0x73,0x74,0x50,0x61,0x74,0x74,0x65,0x72,0x6E,0x2F }; // "listPattern/"
-enum {
-    kAliasPrefixLen = UPRV_LENGTHOF(aliasPrefix),
-    kStyleLenMax = 24 // longest currently is 14
-};
-
-struct ListFormatter::ListPatternsSink : public ResourceSink {
-    UnicodeString two, start, middle, end;
-#if ((U_PLATFORM == U_PF_AIX) || (U_PLATFORM == U_PF_OS390)) && (U_CPLUSPLUS_VERSION < 11)
-    char aliasedStyle[kStyleLenMax+1];
-    ListPatternsSink() {
-      uprv_memset(aliasedStyle, 0, kStyleLenMax+1);
-    }
-#else
-    char aliasedStyle[kStyleLenMax+1] = {0};
-
-    ListPatternsSink() {}
-#endif
-    virtual ~ListPatternsSink();
-
-    void setAliasedStyle(UnicodeString alias) {
-        int32_t startIndex = alias.indexOf(aliasPrefix, kAliasPrefixLen, 0);
-        if (startIndex < 0) {
-            return;
-        }
-        startIndex += kAliasPrefixLen;
-        int32_t endIndex = alias.indexOf(solidus, startIndex);
-        if (endIndex < 0) {
-            endIndex = alias.length();
-        }
-        alias.extract(startIndex, endIndex-startIndex, aliasedStyle, kStyleLenMax+1, US_INV);
-        aliasedStyle[kStyleLenMax] = 0;
-    }
-
-    void handleValueForPattern(ResourceValue &value, UnicodeString &pattern, UErrorCode &errorCode) {
-        if (pattern.isEmpty()) {
-            if (value.getType() == URES_ALIAS) {
-                if (aliasedStyle[0] == 0) {
-                    setAliasedStyle(value.getAliasUnicodeString(errorCode));
-                }
-            } else {
-                pattern = value.getUnicodeString(errorCode);
-            }
-        }
-    }
-
-    virtual void put(const char *key, ResourceValue &value, UBool /*noFallback*/,
-            UErrorCode &errorCode) {
-        aliasedStyle[0] = 0;
-        if (value.getType() == URES_ALIAS) {
-            setAliasedStyle(value.getAliasUnicodeString(errorCode));
-            return;
-        }
-        ResourceTable listPatterns = value.getTable(errorCode);
-        for (int i = 0; U_SUCCESS(errorCode) && listPatterns.getKeyAndValue(i, key, value); ++i) {
-            if (uprv_strcmp(key, "2") == 0) {
-                handleValueForPattern(value, two, errorCode);
-            } else if (uprv_strcmp(key, "end") == 0) {
-                handleValueForPattern(value, end, errorCode);
-            } else if (uprv_strcmp(key, "middle") == 0) {
-                handleValueForPattern(value, middle, errorCode);
-            } else if (uprv_strcmp(key, "start") == 0) {
-                handleValueForPattern(value, start, errorCode);
-            }
-        }
-    }
-};
-
-// Virtual destructors must be defined out of line.
-ListFormatter::ListPatternsSink::~ListPatternsSink() {}
-
-ListFormatInternal* ListFormatter::loadListFormatInternal(
-        const Locale& locale, const char * style, UErrorCode& errorCode) {
-    UResourceBundle* rb = ures_open(nullptr, locale.getName(), &errorCode);
-    rb = ures_getByKeyWithFallback(rb, "listPattern", rb, &errorCode);
-    if (U_FAILURE(errorCode)) {
-        ures_close(rb);
-        return nullptr;
-    }
-    ListFormatter::ListPatternsSink sink;
-    char currentStyle[kStyleLenMax+1];
-    uprv_strncpy(currentStyle, style, kStyleLenMax);
-    currentStyle[kStyleLenMax] = 0;
-
-    for (;;) {
-        ures_getAllItemsWithFallback(rb, currentStyle, sink, errorCode);
-        if (U_FAILURE(errorCode) || sink.aliasedStyle[0] == 0 || uprv_strcmp(currentStyle, sink.aliasedStyle) == 0) {
-            break;
-        }
-        uprv_strcpy(currentStyle, sink.aliasedStyle);
-    }
-    ures_close(rb);
-    if (U_FAILURE(errorCode)) {
-        return nullptr;
-    }
-    if (sink.two.isEmpty() || sink.start.isEmpty() || sink.middle.isEmpty() || sink.end.isEmpty()) {
-        errorCode = U_MISSING_RESOURCE_ERROR;
-        return nullptr;
-    }
-
-    ListFormatInternal* result = new ListFormatInternal(sink.two, sink.start, sink.middle, sink.end, locale, errorCode);
-    if (result == nullptr) {
-        errorCode = U_MEMORY_ALLOCATION_ERROR;
-        return nullptr;
-    }
-    if (U_FAILURE(errorCode)) {
-        delete result;
-        return nullptr;
-    }
-    return result;
-}
-
-ListFormatter* ListFormatter::createInstance(UErrorCode& errorCode) {
-    Locale locale;  // The default locale.
-    return createInstance(locale, errorCode);
-}
-
-ListFormatter* ListFormatter::createInstance(const Locale& locale, UErrorCode& errorCode) {
-    return createInstance(locale, ULISTFMT_TYPE_AND, ULISTFMT_WIDTH_WIDE, errorCode);
-}
-
-ListFormatter* ListFormatter::createInstance(
-        const Locale& locale, UListFormatterType type, UListFormatterWidth width, UErrorCode& errorCode) {
-    const char* style = typeWidthToStyleString(type, width);
-    if (style == nullptr) {
-        errorCode = U_ILLEGAL_ARGUMENT_ERROR;
-        return nullptr;
-    }
-    return createInstance(locale, style, errorCode);
-}
-
-ListFormatter* ListFormatter::createInstance(const Locale& locale, const char *style, UErrorCode& errorCode) {
-    const ListFormatInternal* listFormatInternal = getListFormatInternal(locale, style, errorCode);
-    if (U_FAILURE(errorCode)) {
-        return nullptr;
-    }
-    ListFormatter* p = new ListFormatter(listFormatInternal);
-    if (p == nullptr) {
-        errorCode = U_MEMORY_ALLOCATION_ERROR;
-        return nullptr;
-    }
-    return p;
-}
-
-ListFormatter::ListFormatter(const ListFormatData& listFormatData, UErrorCode &errorCode) {
-    owned = new ListFormatInternal(listFormatData, errorCode);
-    data = owned;
-}
-
-ListFormatter::ListFormatter(const ListFormatInternal* listFormatterInternal) : owned(nullptr), data(listFormatterInternal) {
-}
-
-ListFormatter::~ListFormatter() {
-    delete owned;
-}
-
-namespace {
-
-class FormattedListBuilder {
-public:
-    LocalPointer<FormattedListData> data;
-
-    /** For lists of length 1+ */
-    FormattedListBuilder(const UnicodeString& start, UErrorCode& status)
-            : data(new FormattedListData(status), status) {
-        if (U_SUCCESS(status)) {
-            data->getStringRef().append(
-                start,
-                {UFIELD_CATEGORY_LIST, ULISTFMT_ELEMENT_FIELD},
-                status);
-            data->appendSpanInfo(UFIELD_CATEGORY_LIST_SPAN, 0, -1, start.length(), status);
-        }
-    }
-
-    /** For lists of length 0 */
-    FormattedListBuilder(UErrorCode& status)
-            : data(new FormattedListData(status), status) {
-    }
-
-    void append(const SimpleFormatter& pattern, const UnicodeString& next, int32_t position, UErrorCode& status) {
-        if (U_FAILURE(status)) {
-            return;
-        }
-        if (pattern.getArgumentLimit() != 2) {
-            status = U_INTERNAL_PROGRAM_ERROR;
-            return;
-        }
-        // In the pattern, {0} are the pre-existing elements and {1} is the new element.
-        int32_t offsets[] = {0, 0};
-        UnicodeString temp = pattern.getTextWithNoArguments(offsets, 2);
-        if (offsets[0] <= offsets[1]) {
-            // prefix{0}infix{1}suffix
-            // Prepend prefix, then append infix, element, and suffix
-            data->getStringRef().insert(
-                0,
-                temp.tempSubStringBetween(0, offsets[0]),
-                {UFIELD_CATEGORY_LIST, ULISTFMT_LITERAL_FIELD},
-                status);
-            data->getStringRef().append(
-                temp.tempSubStringBetween(offsets[0], offsets[1]),
-                {UFIELD_CATEGORY_LIST, ULISTFMT_LITERAL_FIELD},
-                status);
-            data->getStringRef().append(
-                next,
-                {UFIELD_CATEGORY_LIST, ULISTFMT_ELEMENT_FIELD},
-                status);
-            data->appendSpanInfo(UFIELD_CATEGORY_LIST_SPAN, position, -1, next.length(), status);
-            data->getStringRef().append(
-                temp.tempSubString(offsets[1]),
-                {UFIELD_CATEGORY_LIST, ULISTFMT_LITERAL_FIELD},
-                status);
-        } else {
-            // prefix{1}infix{0}suffix
-            // Prepend infix, element, and prefix, then append suffix.
-            // (We prepend in reverse order because prepending at index 0 is fast.)
-            data->getStringRef().insert(
-                0,
-                temp.tempSubStringBetween(offsets[1], offsets[0]),
-                {UFIELD_CATEGORY_LIST, ULISTFMT_LITERAL_FIELD},
-                status);
-            data->getStringRef().insert(
-                0,
-                next,
-                {UFIELD_CATEGORY_LIST, ULISTFMT_ELEMENT_FIELD},
-                status);
-            data->prependSpanInfo(UFIELD_CATEGORY_LIST_SPAN, position, -1, next.length(), status);
-            data->getStringRef().insert(
-                0,
-                temp.tempSubStringBetween(0, offsets[1]),
-                {UFIELD_CATEGORY_LIST, ULISTFMT_LITERAL_FIELD},
-                status);
-            data->getStringRef().append(
-                temp.tempSubString(offsets[0]),
-                {UFIELD_CATEGORY_LIST, ULISTFMT_LITERAL_FIELD},
-                status);
-        }
-    }
-};
-
-}
-
-UnicodeString& ListFormatter::format(
-        const UnicodeString items[],
-        int32_t nItems,
-        UnicodeString& appendTo,
-        UErrorCode& errorCode) const {
-    int32_t offset;
-    return format(items, nItems, appendTo, -1, offset, errorCode);
-}
-
-UnicodeString& ListFormatter::format(
-        const UnicodeString items[],
-        int32_t nItems,
-        UnicodeString& appendTo,
-        int32_t index,
-        int32_t &offset,
-        UErrorCode& errorCode) const {
-    int32_t initialOffset = appendTo.length();
-    auto result = formatStringsToValue(items, nItems, errorCode);
-    UnicodeStringAppendable appendable(appendTo);
-    result.appendTo(appendable, errorCode);
-    if (index >= 0) {
-        ConstrainedFieldPosition cfpos;
-        cfpos.constrainField(UFIELD_CATEGORY_LIST_SPAN, index);
-        result.nextPosition(cfpos, errorCode);
-        offset = initialOffset + cfpos.getStart();
-    }
-    return appendTo;
-}
-
-FormattedList ListFormatter::formatStringsToValue(
-        const UnicodeString items[],
-        int32_t nItems,
-        UErrorCode& errorCode) const {
-    if (nItems == 0) {
-        FormattedListBuilder result(errorCode);
-        if (U_FAILURE(errorCode)) {
-            return FormattedList(errorCode);
-        } else {
-            return FormattedList(result.data.orphan());
-        }
-    } else if (nItems == 1) {
-        FormattedListBuilder result(items[0], errorCode);
-        result.data->getStringRef().writeTerminator(errorCode);
-        if (U_FAILURE(errorCode)) {
-            return FormattedList(errorCode);
-        } else {
-            return FormattedList(result.data.orphan());
-        }
-    } else if (nItems == 2) {
-        FormattedListBuilder result(items[0], errorCode);
-        if (U_FAILURE(errorCode)) {
-            return FormattedList(errorCode);
-        }
-        result.append(
-            data->patternHandler->getTwoPattern(items[1]),
-            items[1],
-            1,
-            errorCode);
-        result.data->getStringRef().writeTerminator(errorCode);
-        if (U_FAILURE(errorCode)) {
-            return FormattedList(errorCode);
-        } else {
-            return FormattedList(result.data.orphan());
-        }
-    }
-
-    FormattedListBuilder result(items[0], errorCode);
-    if (U_FAILURE(errorCode)) {
-        return FormattedList(errorCode);
-    }
-    result.append(
-        data->startPattern,
-        items[1],
-        1,
-        errorCode);
-    for (int32_t i = 2; i < nItems - 1; i++) {
-        result.append(
-            data->middlePattern,
-            items[i],
-            i,
-            errorCode);
-    }
-    result.append(
-        data->patternHandler->getEndPattern(items[nItems-1]),
-        items[nItems-1],
-        nItems-1,
-        errorCode);
-    result.data->getStringRef().writeTerminator(errorCode);
-    if (U_FAILURE(errorCode)) {
-        return FormattedList(errorCode);
-    } else {
-        return FormattedList(result.data.orphan());
-    }
-}
-
-
-U_NAMESPACE_END
-
-#endif /* #if !UCONFIG_NO_FORMATTING */
-=======
-// © 2016 and later: Unicode, Inc. and others.
-// License & terms of use: http://www.unicode.org/copyright.html
-/*
-*******************************************************************************
-*
-*   Copyright (C) 2013-2016, International Business Machines
-*   Corporation and others.  All Rights Reserved.
-*
-*******************************************************************************
-*   file name:  listformatter.cpp
-*   encoding:   UTF-8
-*   tab size:   8 (not used)
-*   indentation:4
-*
-*   created on: 2012aug27
-*   created by: Umesh P. Nair
-*/
-
-#include "unicode/utypes.h"
-
-#if !UCONFIG_NO_FORMATTING
-
-#include "cmemory.h"
-#include "unicode/fpositer.h"  // FieldPositionIterator
-#include "unicode/listformatter.h"
-#include "unicode/simpleformatter.h"
-#include "unicode/ulistformatter.h"
-#include "unicode/uscript.h"
-#include "fphdlimp.h"
-#include "mutex.h"
-#include "hash.h"
-#include "cstring.h"
-#include "uarrsort.h"
-#include "ulocimp.h"
-#include "charstr.h"
-#include "ucln_in.h"
-#include "uresimp.h"
-#include "resource.h"
-#include "formattedval_impl.h"
-
-U_NAMESPACE_BEGIN
-
-namespace {
-
-class PatternHandler : public UObject {
-public:
-    PatternHandler(const UnicodeString& two, const UnicodeString& end, UErrorCode& errorCode) :
-        twoPattern(two, 2, 2, errorCode),
-        endPattern(end, 2, 2, errorCode) {  }
-
-    PatternHandler(const SimpleFormatter& two, const SimpleFormatter& end) :
-        twoPattern(two),
-        endPattern(end) { }
-
-    virtual ~PatternHandler();
-
-    virtual PatternHandler* clone() const { return new PatternHandler(twoPattern, endPattern); }
-
-    /** Argument: final string in the list. */
-    virtual const SimpleFormatter& getTwoPattern(const UnicodeString&) const {
-        return twoPattern;
-    }
-
-    /** Argument: final string in the list. */
-    virtual const SimpleFormatter& getEndPattern(const UnicodeString&) const {
-        return endPattern;
-    }
-
-protected:
-    SimpleFormatter twoPattern;
-    SimpleFormatter endPattern;
-};
-
-PatternHandler::~PatternHandler() {
-}
-
-class ContextualHandler : public PatternHandler {
-public:
-    ContextualHandler(bool (*testFunc)(const UnicodeString& text),
-                      const UnicodeString& thenTwo,
-                      const UnicodeString& elseTwo,
-                      const UnicodeString& thenEnd,
-                      const UnicodeString& elseEnd,
-                      UErrorCode& errorCode) :
-        PatternHandler(elseTwo, elseEnd, errorCode),
-        test(testFunc),
-        thenTwoPattern(thenTwo, 2, 2, errorCode),
-        thenEndPattern(thenEnd, 2, 2, errorCode) {  }
-
-    ContextualHandler(bool (*testFunc)(const UnicodeString& text),
-                      const SimpleFormatter& thenTwo, SimpleFormatter elseTwo,
-                      const SimpleFormatter& thenEnd, SimpleFormatter elseEnd) :
-      PatternHandler(elseTwo, elseEnd),
-      test(testFunc),
-      thenTwoPattern(thenTwo),
-      thenEndPattern(thenEnd) { }
-
-    ~ContextualHandler() override;
-
-    PatternHandler* clone() const override {
-        return new ContextualHandler(
-            test, thenTwoPattern, twoPattern, thenEndPattern, endPattern);
-    }
-
-    const SimpleFormatter& getTwoPattern(
-        const UnicodeString& text) const override {
-        return (test)(text) ? thenTwoPattern : twoPattern;
-    }
-
-    const SimpleFormatter& getEndPattern(
-        const UnicodeString& text) const override {
-        return (test)(text) ? thenEndPattern : endPattern;
-    }
-
-private:
-    bool (*test)(const UnicodeString&);
-    SimpleFormatter thenTwoPattern;
-    SimpleFormatter thenEndPattern;
-};
-
-ContextualHandler::~ContextualHandler() {
-}
-
-static const char16_t *spanishY = u"{0} y {1}";
-static const char16_t *spanishE = u"{0} e {1}";
-static const char16_t *spanishO = u"{0} o {1}";
-static const char16_t *spanishU = u"{0} u {1}";
-static const char16_t *hebrewVav = u"{0} \u05D5{1}";
-static const char16_t *hebrewVavDash = u"{0} \u05D5-{1}";
-
-// Condiction to change to e.
-// Starts with "hi" or "i" but not with "hie" nor "hia"
-static bool shouldChangeToE(const UnicodeString& text) {
-    int32_t len = text.length();
-    if (len == 0) { return false; }
-    // Case insensitive match hi but not hie nor hia.
-    if ((text[0] == u'h' || text[0] == u'H') &&
-            ((len > 1) && (text[1] == u'i' || text[1] == u'I')) &&
-            ((len == 2) || !(text[2] == u'a' || text[2] == u'A' || text[2] == u'e' || text[2] == u'E'))) {
-        return true;
-    }
-    // Case insensitive for "start with i"
-    if (text[0] == u'i' || text[0] == u'I') { return true; }
-    return false;
-}
-
-// Condiction to change to u.
-// Starts with "o", "ho", and "8". Also "11" by itself.
-// re: ^((o|ho|8).*|11)$
-static bool shouldChangeToU(const UnicodeString& text) {
-    int32_t len = text.length();
-    if (len == 0) { return false; }
-    // Case insensitive match o.* and 8.*
-    if (text[0] == u'o' || text[0] == u'O' || text[0] == u'8') { return true; }
-    // Case insensitive match ho.*
-    if ((text[0] == u'h' || text[0] == u'H') &&
-            ((len > 1) && (text[1] == 'o' || text[1] == u'O'))) {
-        return true;
-    }
-    // match "^11$" and "^11 .*"
-    if ((len >= 2) && text[0] == u'1' && text[1] == u'1' && (len == 2 || text[2] == u' ')) { return true; }
-    return false;
-}
-
-// Condiction to change to VAV follow by a dash.
-// Starts with non Hebrew letter.
-static bool shouldChangeToVavDash(const UnicodeString& text) {
-    if (text.isEmpty()) { return false; }
-    UErrorCode status = U_ZERO_ERROR;
-    return uscript_getScript(text.char32At(0), &status) != USCRIPT_HEBREW;
-}
-
-PatternHandler* createPatternHandler(
-        const char* lang, const UnicodeString& two, const UnicodeString& end,
-    UErrorCode& status) {
-    if (uprv_strcmp(lang, "es") == 0) {
-        // Spanish
-        UnicodeString spanishYStr(true, spanishY, -1);
-        bool twoIsY = two == spanishYStr;
-        bool endIsY = end == spanishYStr;
-        if (twoIsY || endIsY) {
-            UnicodeString replacement(true, spanishE, -1);
-            return new ContextualHandler(
-                shouldChangeToE,
-                twoIsY ? replacement : two, two,
-                endIsY ? replacement : end, end, status);
-        }
-        UnicodeString spanishOStr(true, spanishO, -1);
-        bool twoIsO = two == spanishOStr;
-        bool endIsO = end == spanishOStr;
-        if (twoIsO || endIsO) {
-            UnicodeString replacement(true, spanishU, -1);
-            return new ContextualHandler(
-                shouldChangeToU,
-                twoIsO ? replacement : two, two,
-                endIsO ? replacement : end, end, status);
-        }
-    } else if (uprv_strcmp(lang, "he") == 0 || uprv_strcmp(lang, "iw") == 0) {
-        // Hebrew
-        UnicodeString hebrewVavStr(true, hebrewVav, -1);
-        bool twoIsVav = two == hebrewVavStr;
-        bool endIsVav = end == hebrewVavStr;
-        if (twoIsVav || endIsVav) {
-            UnicodeString replacement(true, hebrewVavDash, -1);
-            return new ContextualHandler(
-                shouldChangeToVavDash,
-                twoIsVav ? replacement : two, two,
-                endIsVav ? replacement : end, end, status);
-        }
-    }
-    return new PatternHandler(two, end, status);
-}
-
-}  // namespace
-
-struct ListFormatInternal : public UMemory {
-    SimpleFormatter startPattern;
-    SimpleFormatter middlePattern;
-    LocalPointer<PatternHandler> patternHandler;
-
-ListFormatInternal(
-        const UnicodeString& two,
-        const UnicodeString& start,
-        const UnicodeString& middle,
-        const UnicodeString& end,
-        const Locale& locale,
-        UErrorCode &errorCode) :
-        startPattern(start, 2, 2, errorCode),
-        middlePattern(middle, 2, 2, errorCode),
-        patternHandler(createPatternHandler(locale.getLanguage(), two, end, errorCode), errorCode) { }
-
-ListFormatInternal(const ListFormatData &data, UErrorCode &errorCode) :
-        startPattern(data.startPattern, errorCode),
-        middlePattern(data.middlePattern, errorCode),
-        patternHandler(createPatternHandler(
-            data.locale.getLanguage(), data.twoPattern, data.endPattern, errorCode), errorCode) { }
-
-ListFormatInternal(const ListFormatInternal &other) :
-    startPattern(other.startPattern),
-    middlePattern(other.middlePattern),
-    patternHandler(other.patternHandler->clone()) { }
-};
-
-
-class FormattedListData : public FormattedValueStringBuilderImpl {
-public:
-    FormattedListData(UErrorCode&) : FormattedValueStringBuilderImpl(kUndefinedField) {}
-    virtual ~FormattedListData();
-};
-
-FormattedListData::~FormattedListData() = default;
-
-UPRV_FORMATTED_VALUE_SUBCLASS_AUTO_IMPL(FormattedList)
-
-
-static Hashtable* listPatternHash = nullptr;
-
-U_CDECL_BEGIN
-static UBool U_CALLCONV uprv_listformatter_cleanup() {
-    delete listPatternHash;
-    listPatternHash = nullptr;
-    return true;
-}
-
-static void U_CALLCONV
-uprv_deleteListFormatInternal(void *obj) {
-    delete static_cast<ListFormatInternal *>(obj);
-}
-
-U_CDECL_END
-
-ListFormatter::ListFormatter(const ListFormatter& other) :
-        owned(other.owned), data(other.data) {
-    if (other.owned != nullptr) {
-        owned = new ListFormatInternal(*other.owned);
-        data = owned;
-    }
-}
-
-ListFormatter& ListFormatter::operator=(const ListFormatter& other) {
-    if (this == &other) {
-        return *this;
-    }
-    delete owned;
-    if (other.owned) {
-        owned = new ListFormatInternal(*other.owned);
-        data = owned;
-    } else {
-        owned = nullptr;
-        data = other.data;
-    }
-    return *this;
-}
-
-void ListFormatter::initializeHash(UErrorCode& errorCode) {
-    if (U_FAILURE(errorCode)) {
-        return;
-    }
-
-    listPatternHash = new Hashtable();
-    if (listPatternHash == nullptr) {
-        errorCode = U_MEMORY_ALLOCATION_ERROR;
-        return;
-    }
-
-    listPatternHash->setValueDeleter(uprv_deleteListFormatInternal);
-    ucln_i18n_registerCleanup(UCLN_I18N_LIST_FORMATTER, uprv_listformatter_cleanup);
-
-}
-
-const ListFormatInternal* ListFormatter::getListFormatInternal(
-        const Locale& locale, const char *style, UErrorCode& errorCode) {
-    if (U_FAILURE(errorCode)) {
-        return nullptr;
-    }
-    CharString keyBuffer(locale.getName(), errorCode);
-    keyBuffer.append(':', errorCode).append(style, errorCode);
-    UnicodeString key(keyBuffer.data(), -1, US_INV);
-    ListFormatInternal* result = nullptr;
-    static UMutex listFormatterMutex;
-    {
-        Mutex m(&listFormatterMutex);
-        if (listPatternHash == nullptr) {
-            initializeHash(errorCode);
-            if (U_FAILURE(errorCode)) {
-                return nullptr;
-            }
-        }
-        result = static_cast<ListFormatInternal*>(listPatternHash->get(key));
-    }
-    if (result != nullptr) {
-        return result;
-    }
-    result = loadListFormatInternal(locale, style, errorCode);
-    if (U_FAILURE(errorCode)) {
-        return nullptr;
-    }
-
-    {
-        Mutex m(&listFormatterMutex);
-        ListFormatInternal* temp = static_cast<ListFormatInternal*>(listPatternHash->get(key));
-        if (temp != nullptr) {
-            delete result;
-            result = temp;
-        } else {
-            listPatternHash->put(key, result, errorCode);
-            if (U_FAILURE(errorCode)) {
-                return nullptr;
-            }
-        }
-    }
-    return result;
-}
-
-static const char* typeWidthToStyleString(UListFormatterType type, UListFormatterWidth width) {
-    switch (type) {
-        case ULISTFMT_TYPE_AND:
-            switch (width) {
-                case ULISTFMT_WIDTH_WIDE:
-                    return "standard";
-                case ULISTFMT_WIDTH_SHORT:
-                    return "standard-short";
-                case ULISTFMT_WIDTH_NARROW:
-                    return "standard-narrow";
-                default:
-                    return nullptr;
-            }
-            break;
-
-        case ULISTFMT_TYPE_OR:
-            switch (width) {
-                case ULISTFMT_WIDTH_WIDE:
-                    return "or";
-                case ULISTFMT_WIDTH_SHORT:
-                    return "or-short";
-                case ULISTFMT_WIDTH_NARROW:
-                    return "or-narrow";
-                default:
-                    return nullptr;
-            }
-            break;
-
-        case ULISTFMT_TYPE_UNITS:
-            switch (width) {
-                case ULISTFMT_WIDTH_WIDE:
-                    return "unit";
-                case ULISTFMT_WIDTH_SHORT:
-                    return "unit-short";
-                case ULISTFMT_WIDTH_NARROW:
-                    return "unit-narrow";
-                default:
-                    return nullptr;
-            }
-    }
-
-    return nullptr;
-}
-
-static const char16_t solidus = 0x2F;
-static const char16_t aliasPrefix[] = { 0x6C,0x69,0x73,0x74,0x50,0x61,0x74,0x74,0x65,0x72,0x6E,0x2F }; // "listPattern/"
-enum {
-    kAliasPrefixLen = UPRV_LENGTHOF(aliasPrefix),
-    kStyleLenMax = 24 // longest currently is 14
-};
-
-struct ListFormatter::ListPatternsSink : public ResourceSink {
-    UnicodeString two, start, middle, end;
-    char aliasedStyle[kStyleLenMax+1] = {0};
-
-    ListPatternsSink() {}
-    virtual ~ListPatternsSink();
-
-    void setAliasedStyle(UnicodeString alias) {
-        int32_t startIndex = alias.indexOf(aliasPrefix, kAliasPrefixLen, 0);
-        if (startIndex < 0) {
-            return;
-        }
-        startIndex += kAliasPrefixLen;
-        int32_t endIndex = alias.indexOf(solidus, startIndex);
-        if (endIndex < 0) {
-            endIndex = alias.length();
-        }
-        alias.extract(startIndex, endIndex-startIndex, aliasedStyle, kStyleLenMax+1, US_INV);
-        aliasedStyle[kStyleLenMax] = 0;
-    }
-
-    void handleValueForPattern(ResourceValue &value, UnicodeString &pattern, UErrorCode &errorCode) {
-        if (pattern.isEmpty()) {
-            if (value.getType() == URES_ALIAS) {
-                if (aliasedStyle[0] == 0) {
-                    setAliasedStyle(value.getAliasUnicodeString(errorCode));
-                }
-            } else {
-                pattern = value.getUnicodeString(errorCode);
-            }
-        }
-    }
-
-    virtual void put(const char *key, ResourceValue &value, UBool /*noFallback*/,
-            UErrorCode &errorCode) override {
-        aliasedStyle[0] = 0;
-        if (value.getType() == URES_ALIAS) {
-            setAliasedStyle(value.getAliasUnicodeString(errorCode));
-            return;
-        }
-        ResourceTable listPatterns = value.getTable(errorCode);
-        for (int i = 0; U_SUCCESS(errorCode) && listPatterns.getKeyAndValue(i, key, value); ++i) {
-            if (uprv_strcmp(key, "2") == 0) {
-                handleValueForPattern(value, two, errorCode);
-            } else if (uprv_strcmp(key, "end") == 0) {
-                handleValueForPattern(value, end, errorCode);
-            } else if (uprv_strcmp(key, "middle") == 0) {
-                handleValueForPattern(value, middle, errorCode);
-            } else if (uprv_strcmp(key, "start") == 0) {
-                handleValueForPattern(value, start, errorCode);
-            }
-        }
-    }
-};
-
-// Virtual destructors must be defined out of line.
-ListFormatter::ListPatternsSink::~ListPatternsSink() {}
-
-ListFormatInternal* ListFormatter::loadListFormatInternal(
-        const Locale& locale, const char * style, UErrorCode& errorCode) {
-    UResourceBundle* rb = ures_open(nullptr, locale.getName(), &errorCode);
-    rb = ures_getByKeyWithFallback(rb, "listPattern", rb, &errorCode);
-    if (U_FAILURE(errorCode)) {
-        ures_close(rb);
-        return nullptr;
-    }
-    ListFormatter::ListPatternsSink sink;
-    char currentStyle[kStyleLenMax+1];
-    uprv_strncpy(currentStyle, style, kStyleLenMax);
-    currentStyle[kStyleLenMax] = 0;
-
-    for (;;) {
-        ures_getAllItemsWithFallback(rb, currentStyle, sink, errorCode);
-        if (U_FAILURE(errorCode) || sink.aliasedStyle[0] == 0 || uprv_strcmp(currentStyle, sink.aliasedStyle) == 0) {
-            break;
-        }
-        uprv_strcpy(currentStyle, sink.aliasedStyle);
-    }
-    ures_close(rb);
-    if (U_FAILURE(errorCode)) {
-        return nullptr;
-    }
-    if (sink.two.isEmpty() || sink.start.isEmpty() || sink.middle.isEmpty() || sink.end.isEmpty()) {
-        errorCode = U_MISSING_RESOURCE_ERROR;
-        return nullptr;
-    }
-
-    ListFormatInternal* result = new ListFormatInternal(sink.two, sink.start, sink.middle, sink.end, locale, errorCode);
-    if (result == nullptr) {
-        errorCode = U_MEMORY_ALLOCATION_ERROR;
-        return nullptr;
-    }
-    if (U_FAILURE(errorCode)) {
-        delete result;
-        return nullptr;
-    }
-    return result;
-}
-
-ListFormatter* ListFormatter::createInstance(UErrorCode& errorCode) {
-    Locale locale;  // The default locale.
-    return createInstance(locale, errorCode);
-}
-
-ListFormatter* ListFormatter::createInstance(const Locale& locale, UErrorCode& errorCode) {
-    return createInstance(locale, ULISTFMT_TYPE_AND, ULISTFMT_WIDTH_WIDE, errorCode);
-}
-
-ListFormatter* ListFormatter::createInstance(
-        const Locale& locale, UListFormatterType type, UListFormatterWidth width, UErrorCode& errorCode) {
-    const char* style = typeWidthToStyleString(type, width);
-    if (style == nullptr) {
-        errorCode = U_ILLEGAL_ARGUMENT_ERROR;
-        return nullptr;
-    }
-    return createInstance(locale, style, errorCode);
-}
-
-ListFormatter* ListFormatter::createInstance(const Locale& locale, const char *style, UErrorCode& errorCode) {
-    const ListFormatInternal* listFormatInternal = getListFormatInternal(locale, style, errorCode);
-    if (U_FAILURE(errorCode)) {
-        return nullptr;
-    }
-    ListFormatter* p = new ListFormatter(listFormatInternal);
-    if (p == nullptr) {
-        errorCode = U_MEMORY_ALLOCATION_ERROR;
-        return nullptr;
-    }
-    return p;
-}
-
-ListFormatter::ListFormatter(const ListFormatData& listFormatData, UErrorCode &errorCode) {
-    owned = new ListFormatInternal(listFormatData, errorCode);
-    data = owned;
-}
-
-ListFormatter::ListFormatter(const ListFormatInternal* listFormatterInternal) : owned(nullptr), data(listFormatterInternal) {
-}
-
-ListFormatter::~ListFormatter() {
-    delete owned;
-}
-
-namespace {
-
-class FormattedListBuilder {
-public:
-    LocalPointer<FormattedListData> data;
-
-    /** For lists of length 1+ */
-    FormattedListBuilder(const UnicodeString& start, UErrorCode& status)
-            : data(new FormattedListData(status), status) {
-        if (U_SUCCESS(status)) {
-            data->getStringRef().append(
-                start,
-                {UFIELD_CATEGORY_LIST, ULISTFMT_ELEMENT_FIELD},
-                status);
-            data->appendSpanInfo(UFIELD_CATEGORY_LIST_SPAN, 0, -1, start.length(), status);
-        }
-    }
-
-    /** For lists of length 0 */
-    FormattedListBuilder(UErrorCode& status)
-            : data(new FormattedListData(status), status) {
-    }
-
-    void append(const SimpleFormatter& pattern, const UnicodeString& next, int32_t position, UErrorCode& status) {
-        if (U_FAILURE(status)) {
-            return;
-        }
-        if (pattern.getArgumentLimit() != 2) {
-            status = U_INTERNAL_PROGRAM_ERROR;
-            return;
-        }
-        // In the pattern, {0} are the pre-existing elements and {1} is the new element.
-        int32_t offsets[] = {0, 0};
-        UnicodeString temp = pattern.getTextWithNoArguments(offsets, 2);
-        if (offsets[0] <= offsets[1]) {
-            // prefix{0}infix{1}suffix
-            // Prepend prefix, then append infix, element, and suffix
-            data->getStringRef().insert(
-                0,
-                temp.tempSubStringBetween(0, offsets[0]),
-                {UFIELD_CATEGORY_LIST, ULISTFMT_LITERAL_FIELD},
-                status);
-            data->getStringRef().append(
-                temp.tempSubStringBetween(offsets[0], offsets[1]),
-                {UFIELD_CATEGORY_LIST, ULISTFMT_LITERAL_FIELD},
-                status);
-            data->getStringRef().append(
-                next,
-                {UFIELD_CATEGORY_LIST, ULISTFMT_ELEMENT_FIELD},
-                status);
-            data->appendSpanInfo(UFIELD_CATEGORY_LIST_SPAN, position, -1, next.length(), status);
-            data->getStringRef().append(
-                temp.tempSubString(offsets[1]),
-                {UFIELD_CATEGORY_LIST, ULISTFMT_LITERAL_FIELD},
-                status);
-        } else {
-            // prefix{1}infix{0}suffix
-            // Prepend infix, element, and prefix, then append suffix.
-            // (We prepend in reverse order because prepending at index 0 is fast.)
-            data->getStringRef().insert(
-                0,
-                temp.tempSubStringBetween(offsets[1], offsets[0]),
-                {UFIELD_CATEGORY_LIST, ULISTFMT_LITERAL_FIELD},
-                status);
-            data->getStringRef().insert(
-                0,
-                next,
-                {UFIELD_CATEGORY_LIST, ULISTFMT_ELEMENT_FIELD},
-                status);
-            data->prependSpanInfo(UFIELD_CATEGORY_LIST_SPAN, position, -1, next.length(), status);
-            data->getStringRef().insert(
-                0,
-                temp.tempSubStringBetween(0, offsets[1]),
-                {UFIELD_CATEGORY_LIST, ULISTFMT_LITERAL_FIELD},
-                status);
-            data->getStringRef().append(
-                temp.tempSubString(offsets[0]),
-                {UFIELD_CATEGORY_LIST, ULISTFMT_LITERAL_FIELD},
-                status);
-        }
-    }
-};
-
-}
-
-UnicodeString& ListFormatter::format(
-        const UnicodeString items[],
-        int32_t nItems,
-        UnicodeString& appendTo,
-        UErrorCode& errorCode) const {
-    int32_t offset;
-    return format(items, nItems, appendTo, -1, offset, errorCode);
-}
-
-UnicodeString& ListFormatter::format(
-        const UnicodeString items[],
-        int32_t nItems,
-        UnicodeString& appendTo,
-        int32_t index,
-        int32_t &offset,
-        UErrorCode& errorCode) const {
-    int32_t initialOffset = appendTo.length();
-    auto result = formatStringsToValue(items, nItems, errorCode);
-    UnicodeStringAppendable appendable(appendTo);
-    result.appendTo(appendable, errorCode);
-    if (index >= 0) {
-        ConstrainedFieldPosition cfpos;
-        cfpos.constrainField(UFIELD_CATEGORY_LIST_SPAN, index);
-        result.nextPosition(cfpos, errorCode);
-        offset = initialOffset + cfpos.getStart();
-    }
-    return appendTo;
-}
-
-FormattedList ListFormatter::formatStringsToValue(
-        const UnicodeString items[],
-        int32_t nItems,
-        UErrorCode& errorCode) const {
-    if (nItems == 0) {
-        FormattedListBuilder result(errorCode);
-        if (U_FAILURE(errorCode)) {
-            return FormattedList(errorCode);
-        } else {
-            return FormattedList(result.data.orphan());
-        }
-    } else if (nItems == 1) {
-        FormattedListBuilder result(items[0], errorCode);
-        result.data->getStringRef().writeTerminator(errorCode);
-        if (U_FAILURE(errorCode)) {
-            return FormattedList(errorCode);
-        } else {
-            return FormattedList(result.data.orphan());
-        }
-    } else if (nItems == 2) {
-        FormattedListBuilder result(items[0], errorCode);
-        if (U_FAILURE(errorCode)) {
-            return FormattedList(errorCode);
-        }
-        result.append(
-            data->patternHandler->getTwoPattern(items[1]),
-            items[1],
-            1,
-            errorCode);
-        result.data->getStringRef().writeTerminator(errorCode);
-        if (U_FAILURE(errorCode)) {
-            return FormattedList(errorCode);
-        } else {
-            return FormattedList(result.data.orphan());
-        }
-    }
-
-    FormattedListBuilder result(items[0], errorCode);
-    if (U_FAILURE(errorCode)) {
-        return FormattedList(errorCode);
-    }
-    result.append(
-        data->startPattern,
-        items[1],
-        1,
-        errorCode);
-    for (int32_t i = 2; i < nItems - 1; i++) {
-        result.append(
-            data->middlePattern,
-            items[i],
-            i,
-            errorCode);
-    }
-    result.append(
-        data->patternHandler->getEndPattern(items[nItems-1]),
-        items[nItems-1],
-        nItems-1,
-        errorCode);
-    result.data->getStringRef().writeTerminator(errorCode);
-    if (U_FAILURE(errorCode)) {
-        return FormattedList(errorCode);
-    } else {
-        return FormattedList(result.data.orphan());
-    }
-}
-
-
-U_NAMESPACE_END
-
-#endif /* #if !UCONFIG_NO_FORMATTING */
->>>>>>> a8a80be5
+// © 2016 and later: Unicode, Inc. and others.
+// License & terms of use: http://www.unicode.org/copyright.html
+/*
+*******************************************************************************
+*
+*   Copyright (C) 2013-2016, International Business Machines
+*   Corporation and others.  All Rights Reserved.
+*
+*******************************************************************************
+*   file name:  listformatter.cpp
+*   encoding:   UTF-8
+*   tab size:   8 (not used)
+*   indentation:4
+*
+*   created on: 2012aug27
+*   created by: Umesh P. Nair
+*/
+
+#include "unicode/utypes.h"
+
+#if !UCONFIG_NO_FORMATTING
+
+#include "cmemory.h"
+#include "unicode/fpositer.h"  // FieldPositionIterator
+#include "unicode/listformatter.h"
+#include "unicode/simpleformatter.h"
+#include "unicode/ulistformatter.h"
+#include "unicode/uscript.h"
+#include "fphdlimp.h"
+#include "mutex.h"
+#include "hash.h"
+#include "cstring.h"
+#include "uarrsort.h"
+#include "ulocimp.h"
+#include "charstr.h"
+#include "ucln_in.h"
+#include "uresimp.h"
+#include "resource.h"
+#include "formattedval_impl.h"
+
+U_NAMESPACE_BEGIN
+
+namespace {
+
+class PatternHandler : public UObject {
+public:
+    PatternHandler(const UnicodeString& two, const UnicodeString& end, UErrorCode& errorCode) :
+        twoPattern(two, 2, 2, errorCode),
+        endPattern(end, 2, 2, errorCode) {  }
+
+    PatternHandler(const SimpleFormatter& two, const SimpleFormatter& end) :
+        twoPattern(two),
+        endPattern(end) { }
+
+    virtual ~PatternHandler();
+
+    virtual PatternHandler* clone() const { return new PatternHandler(twoPattern, endPattern); }
+
+    /** Argument: final string in the list. */
+    virtual const SimpleFormatter& getTwoPattern(const UnicodeString&) const {
+        return twoPattern;
+    }
+
+    /** Argument: final string in the list. */
+    virtual const SimpleFormatter& getEndPattern(const UnicodeString&) const {
+        return endPattern;
+    }
+
+protected:
+    SimpleFormatter twoPattern;
+    SimpleFormatter endPattern;
+};
+
+PatternHandler::~PatternHandler() {
+}
+
+class ContextualHandler : public PatternHandler {
+public:
+    ContextualHandler(bool (*testFunc)(const UnicodeString& text),
+                      const UnicodeString& thenTwo,
+                      const UnicodeString& elseTwo,
+                      const UnicodeString& thenEnd,
+                      const UnicodeString& elseEnd,
+                      UErrorCode& errorCode) :
+        PatternHandler(elseTwo, elseEnd, errorCode),
+        test(testFunc),
+        thenTwoPattern(thenTwo, 2, 2, errorCode),
+        thenEndPattern(thenEnd, 2, 2, errorCode) {  }
+
+    ContextualHandler(bool (*testFunc)(const UnicodeString& text),
+                      const SimpleFormatter& thenTwo, SimpleFormatter elseTwo,
+                      const SimpleFormatter& thenEnd, SimpleFormatter elseEnd) :
+      PatternHandler(elseTwo, elseEnd),
+      test(testFunc),
+      thenTwoPattern(thenTwo),
+      thenEndPattern(thenEnd) { }
+
+    ~ContextualHandler() override;
+
+    PatternHandler* clone() const override {
+        return new ContextualHandler(
+            test, thenTwoPattern, twoPattern, thenEndPattern, endPattern);
+    }
+
+    const SimpleFormatter& getTwoPattern(
+        const UnicodeString& text) const override {
+        return (test)(text) ? thenTwoPattern : twoPattern;
+    }
+
+    const SimpleFormatter& getEndPattern(
+        const UnicodeString& text) const override {
+        return (test)(text) ? thenEndPattern : endPattern;
+    }
+
+private:
+    bool (*test)(const UnicodeString&);
+    SimpleFormatter thenTwoPattern;
+    SimpleFormatter thenEndPattern;
+};
+
+ContextualHandler::~ContextualHandler() {
+}
+
+static const char16_t *spanishY = u"{0} y {1}";
+static const char16_t *spanishE = u"{0} e {1}";
+static const char16_t *spanishO = u"{0} o {1}";
+static const char16_t *spanishU = u"{0} u {1}";
+static const char16_t *hebrewVav = u"{0} \u05D5{1}";
+static const char16_t *hebrewVavDash = u"{0} \u05D5-{1}";
+
+// Condiction to change to e.
+// Starts with "hi" or "i" but not with "hie" nor "hia"
+static bool shouldChangeToE(const UnicodeString& text) {
+    int32_t len = text.length();
+    if (len == 0) { return false; }
+    // Case insensitive match hi but not hie nor hia.
+    if ((text[0] == u'h' || text[0] == u'H') &&
+            ((len > 1) && (text[1] == u'i' || text[1] == u'I')) &&
+            ((len == 2) || !(text[2] == u'a' || text[2] == u'A' || text[2] == u'e' || text[2] == u'E'))) {
+        return true;
+    }
+    // Case insensitive for "start with i"
+    if (text[0] == u'i' || text[0] == u'I') { return true; }
+    return false;
+}
+
+// Condiction to change to u.
+// Starts with "o", "ho", and "8". Also "11" by itself.
+// re: ^((o|ho|8).*|11)$
+static bool shouldChangeToU(const UnicodeString& text) {
+    int32_t len = text.length();
+    if (len == 0) { return false; }
+    // Case insensitive match o.* and 8.*
+    if (text[0] == u'o' || text[0] == u'O' || text[0] == u'8') { return true; }
+    // Case insensitive match ho.*
+    if ((text[0] == u'h' || text[0] == u'H') &&
+            ((len > 1) && (text[1] == 'o' || text[1] == u'O'))) {
+        return true;
+    }
+    // match "^11$" and "^11 .*"
+    if ((len >= 2) && text[0] == u'1' && text[1] == u'1' && (len == 2 || text[2] == u' ')) { return true; }
+    return false;
+}
+
+// Condiction to change to VAV follow by a dash.
+// Starts with non Hebrew letter.
+static bool shouldChangeToVavDash(const UnicodeString& text) {
+    if (text.isEmpty()) { return false; }
+    UErrorCode status = U_ZERO_ERROR;
+    return uscript_getScript(text.char32At(0), &status) != USCRIPT_HEBREW;
+}
+
+PatternHandler* createPatternHandler(
+        const char* lang, const UnicodeString& two, const UnicodeString& end,
+    UErrorCode& status) {
+    if (uprv_strcmp(lang, "es") == 0) {
+        // Spanish
+        UnicodeString spanishYStr(true, spanishY, -1);
+        bool twoIsY = two == spanishYStr;
+        bool endIsY = end == spanishYStr;
+        if (twoIsY || endIsY) {
+            UnicodeString replacement(true, spanishE, -1);
+            return new ContextualHandler(
+                shouldChangeToE,
+                twoIsY ? replacement : two, two,
+                endIsY ? replacement : end, end, status);
+        }
+        UnicodeString spanishOStr(true, spanishO, -1);
+        bool twoIsO = two == spanishOStr;
+        bool endIsO = end == spanishOStr;
+        if (twoIsO || endIsO) {
+            UnicodeString replacement(true, spanishU, -1);
+            return new ContextualHandler(
+                shouldChangeToU,
+                twoIsO ? replacement : two, two,
+                endIsO ? replacement : end, end, status);
+        }
+    } else if (uprv_strcmp(lang, "he") == 0 || uprv_strcmp(lang, "iw") == 0) {
+        // Hebrew
+        UnicodeString hebrewVavStr(true, hebrewVav, -1);
+        bool twoIsVav = two == hebrewVavStr;
+        bool endIsVav = end == hebrewVavStr;
+        if (twoIsVav || endIsVav) {
+            UnicodeString replacement(true, hebrewVavDash, -1);
+            return new ContextualHandler(
+                shouldChangeToVavDash,
+                twoIsVav ? replacement : two, two,
+                endIsVav ? replacement : end, end, status);
+        }
+    }
+    return new PatternHandler(two, end, status);
+}
+
+}  // namespace
+
+struct ListFormatInternal : public UMemory {
+    SimpleFormatter startPattern;
+    SimpleFormatter middlePattern;
+    LocalPointer<PatternHandler> patternHandler;
+
+ListFormatInternal(
+        const UnicodeString& two,
+        const UnicodeString& start,
+        const UnicodeString& middle,
+        const UnicodeString& end,
+        const Locale& locale,
+        UErrorCode &errorCode) :
+        startPattern(start, 2, 2, errorCode),
+        middlePattern(middle, 2, 2, errorCode),
+        patternHandler(createPatternHandler(locale.getLanguage(), two, end, errorCode), errorCode) { }
+
+ListFormatInternal(const ListFormatData &data, UErrorCode &errorCode) :
+        startPattern(data.startPattern, errorCode),
+        middlePattern(data.middlePattern, errorCode),
+        patternHandler(createPatternHandler(
+            data.locale.getLanguage(), data.twoPattern, data.endPattern, errorCode), errorCode) { }
+
+ListFormatInternal(const ListFormatInternal &other) :
+    startPattern(other.startPattern),
+    middlePattern(other.middlePattern),
+    patternHandler(other.patternHandler->clone()) { }
+};
+
+
+class FormattedListData : public FormattedValueStringBuilderImpl {
+public:
+    FormattedListData(UErrorCode&) : FormattedValueStringBuilderImpl(kUndefinedField) {}
+    virtual ~FormattedListData();
+};
+
+FormattedListData::~FormattedListData() = default;
+
+UPRV_FORMATTED_VALUE_SUBCLASS_AUTO_IMPL(FormattedList)
+
+
+static Hashtable* listPatternHash = nullptr;
+
+U_CDECL_BEGIN
+static UBool U_CALLCONV uprv_listformatter_cleanup() {
+    delete listPatternHash;
+    listPatternHash = nullptr;
+    return true;
+}
+
+static void U_CALLCONV
+uprv_deleteListFormatInternal(void *obj) {
+    delete static_cast<ListFormatInternal *>(obj);
+}
+
+U_CDECL_END
+
+ListFormatter::ListFormatter(const ListFormatter& other) :
+        owned(other.owned), data(other.data) {
+    if (other.owned != nullptr) {
+        owned = new ListFormatInternal(*other.owned);
+        data = owned;
+    }
+}
+
+ListFormatter& ListFormatter::operator=(const ListFormatter& other) {
+    if (this == &other) {
+        return *this;
+    }
+    delete owned;
+    if (other.owned) {
+        owned = new ListFormatInternal(*other.owned);
+        data = owned;
+    } else {
+        owned = nullptr;
+        data = other.data;
+    }
+    return *this;
+}
+
+void ListFormatter::initializeHash(UErrorCode& errorCode) {
+    if (U_FAILURE(errorCode)) {
+        return;
+    }
+
+    listPatternHash = new Hashtable();
+    if (listPatternHash == nullptr) {
+        errorCode = U_MEMORY_ALLOCATION_ERROR;
+        return;
+    }
+
+    listPatternHash->setValueDeleter(uprv_deleteListFormatInternal);
+    ucln_i18n_registerCleanup(UCLN_I18N_LIST_FORMATTER, uprv_listformatter_cleanup);
+
+}
+
+const ListFormatInternal* ListFormatter::getListFormatInternal(
+        const Locale& locale, const char *style, UErrorCode& errorCode) {
+    if (U_FAILURE(errorCode)) {
+        return nullptr;
+    }
+    CharString keyBuffer(locale.getName(), errorCode);
+    keyBuffer.append(':', errorCode).append(style, errorCode);
+    UnicodeString key(keyBuffer.data(), -1, US_INV);
+    ListFormatInternal* result = nullptr;
+    static UMutex listFormatterMutex;
+    {
+        Mutex m(&listFormatterMutex);
+        if (listPatternHash == nullptr) {
+            initializeHash(errorCode);
+            if (U_FAILURE(errorCode)) {
+                return nullptr;
+            }
+        }
+        result = static_cast<ListFormatInternal*>(listPatternHash->get(key));
+    }
+    if (result != nullptr) {
+        return result;
+    }
+    result = loadListFormatInternal(locale, style, errorCode);
+    if (U_FAILURE(errorCode)) {
+        return nullptr;
+    }
+
+    {
+        Mutex m(&listFormatterMutex);
+        ListFormatInternal* temp = static_cast<ListFormatInternal*>(listPatternHash->get(key));
+        if (temp != nullptr) {
+            delete result;
+            result = temp;
+        } else {
+            listPatternHash->put(key, result, errorCode);
+            if (U_FAILURE(errorCode)) {
+                return nullptr;
+            }
+        }
+    }
+    return result;
+}
+
+static const char* typeWidthToStyleString(UListFormatterType type, UListFormatterWidth width) {
+    switch (type) {
+        case ULISTFMT_TYPE_AND:
+            switch (width) {
+                case ULISTFMT_WIDTH_WIDE:
+                    return "standard";
+                case ULISTFMT_WIDTH_SHORT:
+                    return "standard-short";
+                case ULISTFMT_WIDTH_NARROW:
+                    return "standard-narrow";
+                default:
+                    return nullptr;
+            }
+            break;
+
+        case ULISTFMT_TYPE_OR:
+            switch (width) {
+                case ULISTFMT_WIDTH_WIDE:
+                    return "or";
+                case ULISTFMT_WIDTH_SHORT:
+                    return "or-short";
+                case ULISTFMT_WIDTH_NARROW:
+                    return "or-narrow";
+                default:
+                    return nullptr;
+            }
+            break;
+
+        case ULISTFMT_TYPE_UNITS:
+            switch (width) {
+                case ULISTFMT_WIDTH_WIDE:
+                    return "unit";
+                case ULISTFMT_WIDTH_SHORT:
+                    return "unit-short";
+                case ULISTFMT_WIDTH_NARROW:
+                    return "unit-narrow";
+                default:
+                    return nullptr;
+            }
+    }
+
+    return nullptr;
+}
+
+static const char16_t solidus = 0x2F;
+static const char16_t aliasPrefix[] = { 0x6C,0x69,0x73,0x74,0x50,0x61,0x74,0x74,0x65,0x72,0x6E,0x2F }; // "listPattern/"
+enum {
+    kAliasPrefixLen = UPRV_LENGTHOF(aliasPrefix),
+    kStyleLenMax = 24 // longest currently is 14
+};
+
+struct ListFormatter::ListPatternsSink : public ResourceSink {
+    UnicodeString two, start, middle, end;
+    char aliasedStyle[kStyleLenMax+1] = {0};
+
+    ListPatternsSink() {}
+    virtual ~ListPatternsSink();
+
+    void setAliasedStyle(UnicodeString alias) {
+        int32_t startIndex = alias.indexOf(aliasPrefix, kAliasPrefixLen, 0);
+        if (startIndex < 0) {
+            return;
+        }
+        startIndex += kAliasPrefixLen;
+        int32_t endIndex = alias.indexOf(solidus, startIndex);
+        if (endIndex < 0) {
+            endIndex = alias.length();
+        }
+        alias.extract(startIndex, endIndex-startIndex, aliasedStyle, kStyleLenMax+1, US_INV);
+        aliasedStyle[kStyleLenMax] = 0;
+    }
+
+    void handleValueForPattern(ResourceValue &value, UnicodeString &pattern, UErrorCode &errorCode) {
+        if (pattern.isEmpty()) {
+            if (value.getType() == URES_ALIAS) {
+                if (aliasedStyle[0] == 0) {
+                    setAliasedStyle(value.getAliasUnicodeString(errorCode));
+                }
+            } else {
+                pattern = value.getUnicodeString(errorCode);
+            }
+        }
+    }
+
+    virtual void put(const char *key, ResourceValue &value, UBool /*noFallback*/,
+            UErrorCode &errorCode) override {
+        aliasedStyle[0] = 0;
+        if (value.getType() == URES_ALIAS) {
+            setAliasedStyle(value.getAliasUnicodeString(errorCode));
+            return;
+        }
+        ResourceTable listPatterns = value.getTable(errorCode);
+        for (int i = 0; U_SUCCESS(errorCode) && listPatterns.getKeyAndValue(i, key, value); ++i) {
+            if (uprv_strcmp(key, "2") == 0) {
+                handleValueForPattern(value, two, errorCode);
+            } else if (uprv_strcmp(key, "end") == 0) {
+                handleValueForPattern(value, end, errorCode);
+            } else if (uprv_strcmp(key, "middle") == 0) {
+                handleValueForPattern(value, middle, errorCode);
+            } else if (uprv_strcmp(key, "start") == 0) {
+                handleValueForPattern(value, start, errorCode);
+            }
+        }
+    }
+};
+
+// Virtual destructors must be defined out of line.
+ListFormatter::ListPatternsSink::~ListPatternsSink() {}
+
+ListFormatInternal* ListFormatter::loadListFormatInternal(
+        const Locale& locale, const char * style, UErrorCode& errorCode) {
+    UResourceBundle* rb = ures_open(nullptr, locale.getName(), &errorCode);
+    rb = ures_getByKeyWithFallback(rb, "listPattern", rb, &errorCode);
+    if (U_FAILURE(errorCode)) {
+        ures_close(rb);
+        return nullptr;
+    }
+    ListFormatter::ListPatternsSink sink;
+    char currentStyle[kStyleLenMax+1];
+    uprv_strncpy(currentStyle, style, kStyleLenMax);
+    currentStyle[kStyleLenMax] = 0;
+
+    for (;;) {
+        ures_getAllItemsWithFallback(rb, currentStyle, sink, errorCode);
+        if (U_FAILURE(errorCode) || sink.aliasedStyle[0] == 0 || uprv_strcmp(currentStyle, sink.aliasedStyle) == 0) {
+            break;
+        }
+        uprv_strcpy(currentStyle, sink.aliasedStyle);
+    }
+    ures_close(rb);
+    if (U_FAILURE(errorCode)) {
+        return nullptr;
+    }
+    if (sink.two.isEmpty() || sink.start.isEmpty() || sink.middle.isEmpty() || sink.end.isEmpty()) {
+        errorCode = U_MISSING_RESOURCE_ERROR;
+        return nullptr;
+    }
+
+    ListFormatInternal* result = new ListFormatInternal(sink.two, sink.start, sink.middle, sink.end, locale, errorCode);
+    if (result == nullptr) {
+        errorCode = U_MEMORY_ALLOCATION_ERROR;
+        return nullptr;
+    }
+    if (U_FAILURE(errorCode)) {
+        delete result;
+        return nullptr;
+    }
+    return result;
+}
+
+ListFormatter* ListFormatter::createInstance(UErrorCode& errorCode) {
+    Locale locale;  // The default locale.
+    return createInstance(locale, errorCode);
+}
+
+ListFormatter* ListFormatter::createInstance(const Locale& locale, UErrorCode& errorCode) {
+    return createInstance(locale, ULISTFMT_TYPE_AND, ULISTFMT_WIDTH_WIDE, errorCode);
+}
+
+ListFormatter* ListFormatter::createInstance(
+        const Locale& locale, UListFormatterType type, UListFormatterWidth width, UErrorCode& errorCode) {
+    const char* style = typeWidthToStyleString(type, width);
+    if (style == nullptr) {
+        errorCode = U_ILLEGAL_ARGUMENT_ERROR;
+        return nullptr;
+    }
+    return createInstance(locale, style, errorCode);
+}
+
+ListFormatter* ListFormatter::createInstance(const Locale& locale, const char *style, UErrorCode& errorCode) {
+    const ListFormatInternal* listFormatInternal = getListFormatInternal(locale, style, errorCode);
+    if (U_FAILURE(errorCode)) {
+        return nullptr;
+    }
+    ListFormatter* p = new ListFormatter(listFormatInternal);
+    if (p == nullptr) {
+        errorCode = U_MEMORY_ALLOCATION_ERROR;
+        return nullptr;
+    }
+    return p;
+}
+
+ListFormatter::ListFormatter(const ListFormatData& listFormatData, UErrorCode &errorCode) {
+    owned = new ListFormatInternal(listFormatData, errorCode);
+    data = owned;
+}
+
+ListFormatter::ListFormatter(const ListFormatInternal* listFormatterInternal) : owned(nullptr), data(listFormatterInternal) {
+}
+
+ListFormatter::~ListFormatter() {
+    delete owned;
+}
+
+namespace {
+
+class FormattedListBuilder {
+public:
+    LocalPointer<FormattedListData> data;
+
+    /** For lists of length 1+ */
+    FormattedListBuilder(const UnicodeString& start, UErrorCode& status)
+            : data(new FormattedListData(status), status) {
+        if (U_SUCCESS(status)) {
+            data->getStringRef().append(
+                start,
+                {UFIELD_CATEGORY_LIST, ULISTFMT_ELEMENT_FIELD},
+                status);
+            data->appendSpanInfo(UFIELD_CATEGORY_LIST_SPAN, 0, -1, start.length(), status);
+        }
+    }
+
+    /** For lists of length 0 */
+    FormattedListBuilder(UErrorCode& status)
+            : data(new FormattedListData(status), status) {
+    }
+
+    void append(const SimpleFormatter& pattern, const UnicodeString& next, int32_t position, UErrorCode& status) {
+        if (U_FAILURE(status)) {
+            return;
+        }
+        if (pattern.getArgumentLimit() != 2) {
+            status = U_INTERNAL_PROGRAM_ERROR;
+            return;
+        }
+        // In the pattern, {0} are the pre-existing elements and {1} is the new element.
+        int32_t offsets[] = {0, 0};
+        UnicodeString temp = pattern.getTextWithNoArguments(offsets, 2);
+        if (offsets[0] <= offsets[1]) {
+            // prefix{0}infix{1}suffix
+            // Prepend prefix, then append infix, element, and suffix
+            data->getStringRef().insert(
+                0,
+                temp.tempSubStringBetween(0, offsets[0]),
+                {UFIELD_CATEGORY_LIST, ULISTFMT_LITERAL_FIELD},
+                status);
+            data->getStringRef().append(
+                temp.tempSubStringBetween(offsets[0], offsets[1]),
+                {UFIELD_CATEGORY_LIST, ULISTFMT_LITERAL_FIELD},
+                status);
+            data->getStringRef().append(
+                next,
+                {UFIELD_CATEGORY_LIST, ULISTFMT_ELEMENT_FIELD},
+                status);
+            data->appendSpanInfo(UFIELD_CATEGORY_LIST_SPAN, position, -1, next.length(), status);
+            data->getStringRef().append(
+                temp.tempSubString(offsets[1]),
+                {UFIELD_CATEGORY_LIST, ULISTFMT_LITERAL_FIELD},
+                status);
+        } else {
+            // prefix{1}infix{0}suffix
+            // Prepend infix, element, and prefix, then append suffix.
+            // (We prepend in reverse order because prepending at index 0 is fast.)
+            data->getStringRef().insert(
+                0,
+                temp.tempSubStringBetween(offsets[1], offsets[0]),
+                {UFIELD_CATEGORY_LIST, ULISTFMT_LITERAL_FIELD},
+                status);
+            data->getStringRef().insert(
+                0,
+                next,
+                {UFIELD_CATEGORY_LIST, ULISTFMT_ELEMENT_FIELD},
+                status);
+            data->prependSpanInfo(UFIELD_CATEGORY_LIST_SPAN, position, -1, next.length(), status);
+            data->getStringRef().insert(
+                0,
+                temp.tempSubStringBetween(0, offsets[1]),
+                {UFIELD_CATEGORY_LIST, ULISTFMT_LITERAL_FIELD},
+                status);
+            data->getStringRef().append(
+                temp.tempSubString(offsets[0]),
+                {UFIELD_CATEGORY_LIST, ULISTFMT_LITERAL_FIELD},
+                status);
+        }
+    }
+};
+
+}
+
+UnicodeString& ListFormatter::format(
+        const UnicodeString items[],
+        int32_t nItems,
+        UnicodeString& appendTo,
+        UErrorCode& errorCode) const {
+    int32_t offset;
+    return format(items, nItems, appendTo, -1, offset, errorCode);
+}
+
+UnicodeString& ListFormatter::format(
+        const UnicodeString items[],
+        int32_t nItems,
+        UnicodeString& appendTo,
+        int32_t index,
+        int32_t &offset,
+        UErrorCode& errorCode) const {
+    int32_t initialOffset = appendTo.length();
+    auto result = formatStringsToValue(items, nItems, errorCode);
+    UnicodeStringAppendable appendable(appendTo);
+    result.appendTo(appendable, errorCode);
+    if (index >= 0) {
+        ConstrainedFieldPosition cfpos;
+        cfpos.constrainField(UFIELD_CATEGORY_LIST_SPAN, index);
+        result.nextPosition(cfpos, errorCode);
+        offset = initialOffset + cfpos.getStart();
+    }
+    return appendTo;
+}
+
+FormattedList ListFormatter::formatStringsToValue(
+        const UnicodeString items[],
+        int32_t nItems,
+        UErrorCode& errorCode) const {
+    if (nItems == 0) {
+        FormattedListBuilder result(errorCode);
+        if (U_FAILURE(errorCode)) {
+            return FormattedList(errorCode);
+        } else {
+            return FormattedList(result.data.orphan());
+        }
+    } else if (nItems == 1) {
+        FormattedListBuilder result(items[0], errorCode);
+        result.data->getStringRef().writeTerminator(errorCode);
+        if (U_FAILURE(errorCode)) {
+            return FormattedList(errorCode);
+        } else {
+            return FormattedList(result.data.orphan());
+        }
+    } else if (nItems == 2) {
+        FormattedListBuilder result(items[0], errorCode);
+        if (U_FAILURE(errorCode)) {
+            return FormattedList(errorCode);
+        }
+        result.append(
+            data->patternHandler->getTwoPattern(items[1]),
+            items[1],
+            1,
+            errorCode);
+        result.data->getStringRef().writeTerminator(errorCode);
+        if (U_FAILURE(errorCode)) {
+            return FormattedList(errorCode);
+        } else {
+            return FormattedList(result.data.orphan());
+        }
+    }
+
+    FormattedListBuilder result(items[0], errorCode);
+    if (U_FAILURE(errorCode)) {
+        return FormattedList(errorCode);
+    }
+    result.append(
+        data->startPattern,
+        items[1],
+        1,
+        errorCode);
+    for (int32_t i = 2; i < nItems - 1; i++) {
+        result.append(
+            data->middlePattern,
+            items[i],
+            i,
+            errorCode);
+    }
+    result.append(
+        data->patternHandler->getEndPattern(items[nItems-1]),
+        items[nItems-1],
+        nItems-1,
+        errorCode);
+    result.data->getStringRef().writeTerminator(errorCode);
+    if (U_FAILURE(errorCode)) {
+        return FormattedList(errorCode);
+    } else {
+        return FormattedList(result.data.orphan());
+    }
+}
+
+
+U_NAMESPACE_END
+
+#endif /* #if !UCONFIG_NO_FORMATTING */