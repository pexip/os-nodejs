<<<<<<< HEAD
// © 2016 and later: Unicode, Inc. and others.
// License & terms of use: http://www.unicode.org/copyright.html
/*
**********************************************************************
*   Copyright (C) 1999-2015, International Business Machines
*   Corporation and others.  All Rights Reserved.
**********************************************************************
*   Date        Name        Description
*   11/17/99    aliu        Creation.
**********************************************************************
*/

#include "unicode/utypes.h"

#if !UCONFIG_NO_TRANSLITERATION

#include "unicode/rep.h"
#include "unicode/uniset.h"
#include "rbt_pars.h"
#include "rbt_data.h"
#include "rbt_rule.h"
#include "rbt.h"
#include "mutex.h"
#include "umutex.h"

U_NAMESPACE_BEGIN

UOBJECT_DEFINE_RTTI_IMPLEMENTATION(RuleBasedTransliterator)

static Replaceable *gLockedText = NULL;

void RuleBasedTransliterator::_construct(const UnicodeString& rules,
                                         UTransDirection direction,
                                         UParseError& parseError,
                                         UErrorCode& status) {
    fData = 0;
    isDataOwned = TRUE;
    if (U_FAILURE(status)) {
        return;
    }

    TransliteratorParser parser(status);
    parser.parse(rules, direction, parseError, status);
    if (U_FAILURE(status)) {
        return;
    }

    if (parser.idBlockVector.size() != 0 ||
        parser.compoundFilter != NULL ||
        parser.dataVector.size() == 0) {
        status = U_INVALID_RBT_SYNTAX; // ::ID blocks disallowed in RBT
        return;
    }

    fData = (TransliterationRuleData*)parser.dataVector.orphanElementAt(0);
    setMaximumContextLength(fData->ruleSet.getMaximumContextLength());
}

/**
 * Constructs a new transliterator from the given rules.
 * @param id            the id for the transliterator.
 * @param rules         rules, separated by ';'
 * @param direction     either FORWARD or REVERSE.
 * @param adoptedFilter the filter for this transliterator.
 * @param parseError    Struct to recieve information on position
 *                      of error if an error is encountered
 * @param status        Output param set to success/failure code.
 * @exception IllegalArgumentException if rules are malformed
 * or direction is invalid.
 */
RuleBasedTransliterator::RuleBasedTransliterator(
                            const UnicodeString& id,
                            const UnicodeString& rules,
                            UTransDirection direction,
                            UnicodeFilter* adoptedFilter,
                            UParseError& parseError,
                            UErrorCode& status) :
    Transliterator(id, adoptedFilter) {
    _construct(rules, direction,parseError,status);
}

/**
 * Constructs a new transliterator from the given rules.
 * @param id            the id for the transliterator.
 * @param rules         rules, separated by ';'
 * @param direction     either FORWARD or REVERSE.
 * @param adoptedFilter the filter for this transliterator.
 * @param status        Output param set to success/failure code.
 * @exception IllegalArgumentException if rules are malformed
 * or direction is invalid.
 */
/*RuleBasedTransliterator::RuleBasedTransliterator(
                            const UnicodeString& id,
                            const UnicodeString& rules,
                            UTransDirection direction,
                            UnicodeFilter* adoptedFilter,
                            UErrorCode& status) :
    Transliterator(id, adoptedFilter) {
    UParseError parseError;
    _construct(rules, direction,parseError, status);
}*/

/**
 * Convenience constructor with no filter.
 */
/*RuleBasedTransliterator::RuleBasedTransliterator(
                            const UnicodeString& id,
                            const UnicodeString& rules,
                            UTransDirection direction,
                            UErrorCode& status) :
    Transliterator(id, 0) {
    UParseError parseError;
    _construct(rules, direction,parseError, status);
}*/

/**
 * Convenience constructor with no filter and FORWARD direction.
 */
/*RuleBasedTransliterator::RuleBasedTransliterator(
                            const UnicodeString& id,
                            const UnicodeString& rules,
                            UErrorCode& status) :
    Transliterator(id, 0) {
    UParseError parseError;
    _construct(rules, UTRANS_FORWARD, parseError, status);
}*/

/**
 * Convenience constructor with FORWARD direction.
 */
/*RuleBasedTransliterator::RuleBasedTransliterator(
                            const UnicodeString& id,
                            const UnicodeString& rules,
                            UnicodeFilter* adoptedFilter,
                            UErrorCode& status) :
    Transliterator(id, adoptedFilter) {
    UParseError parseError;
    _construct(rules, UTRANS_FORWARD,parseError, status);
}*/

RuleBasedTransliterator::RuleBasedTransliterator(const UnicodeString& id,
                                 const TransliterationRuleData* theData,
                                 UnicodeFilter* adoptedFilter) :
    Transliterator(id, adoptedFilter),
    fData((TransliterationRuleData*)theData), // cast away const
    isDataOwned(FALSE) {
    setMaximumContextLength(fData->ruleSet.getMaximumContextLength());
}

/**
 * Internal constructor.
 */
RuleBasedTransliterator::RuleBasedTransliterator(const UnicodeString& id,
                                                 TransliterationRuleData* theData,
                                                 UBool isDataAdopted) :
    Transliterator(id, 0),
    fData(theData),
    isDataOwned(isDataAdopted) {
    setMaximumContextLength(fData->ruleSet.getMaximumContextLength());
}

/**
 * Copy constructor.
 */
RuleBasedTransliterator::RuleBasedTransliterator(
        const RuleBasedTransliterator& other) :
    Transliterator(other), fData(other.fData),
    isDataOwned(other.isDataOwned) {

    // The data object may or may not be owned.  If it is not owned we
    // share it; it is invariant.  If it is owned, it's still
    // invariant, but we need to copy it to prevent double-deletion.
    // If this becomes a performance issue (if people do a lot of RBT
    // copying -- unlikely) we can reference count the data object.

    // Only do a deep copy if this is owned data, that is, data that
    // will be later deleted.  System transliterators contain
    // non-owned data.
    if (isDataOwned) {
        fData = new TransliterationRuleData(*other.fData);
    }
}

/**
 * Destructor.
 */
RuleBasedTransliterator::~RuleBasedTransliterator() {
    // Delete the data object only if we own it.
    if (isDataOwned) {
        delete fData;
    }
}

RuleBasedTransliterator*
RuleBasedTransliterator::clone() const {
    return new RuleBasedTransliterator(*this);
}

/**
 * Implements {@link Transliterator#handleTransliterate}.
 */
void
RuleBasedTransliterator::handleTransliterate(Replaceable& text, UTransPosition& index,
                                             UBool isIncremental) const {
    /* We keep contextStart and contextLimit fixed the entire time,
     * relative to the text -- contextLimit may move numerically if
     * text is inserted or removed.  The start offset moves toward
     * limit, with replacements happening under it.
     *
     * Example: rules 1. ab>x|y
     *                2. yc>z
     *
     * |eabcd   begin - no match, advance start
     * e|abcd   match rule 1 - change text & adjust start
     * ex|ycd   match rule 2 - change text & adjust start
     * exz|d    no match, advance start
     * exzd|    done
     */

    /* A rule like
     *   a>b|a
     * creates an infinite loop. To prevent that, we put an arbitrary
     * limit on the number of iterations that we take, one that is
     * high enough that any reasonable rules are ok, but low enough to
     * prevent a server from hanging.  The limit is 16 times the
     * number of characters n, unless n is so large that 16n exceeds a
     * uint32_t.
     */
    uint32_t loopCount = 0;
    uint32_t loopLimit = index.limit - index.start;
    if (loopLimit >= 0x10000000) {
        loopLimit = 0xFFFFFFFF;
    } else {
        loopLimit <<= 4;
    }

    // Transliterator locking.  Rule-based Transliterators are not thread safe; concurrent
    //   operations must be prevented.
    // A Complication: compound transliterators can result in recursive entries to this
    //   function, sometimes with different "This" objects, always with the same text.
    //   Double-locking must be prevented in these cases.
    //

    UBool    lockedMutexAtThisLevel = FALSE;

    // Test whether this request is operating on the same text string as
    //   some other transliteration that is still in progress and holding the
    //   transliteration mutex.  If so, do not lock the transliteration
    //    mutex again.
    //
    //  gLockedText variable is protected by the global ICU mutex.
    //  Shared RBT data protected by transliteratorDataMutex.
    //
    // TODO(andy): Need a better scheme for handling this.

    static UMutex transliteratorDataMutex;
    UBool needToLock;
    {
        Mutex m;
        needToLock = (&text != gLockedText);
    }
    if (needToLock) {
        umtx_lock(&transliteratorDataMutex);  // Contention, longish waits possible here.
        Mutex m;
        gLockedText = &text;
        lockedMutexAtThisLevel = TRUE;
    }

    // Check to make sure we don't dereference a null pointer.
    if (fData != NULL) {
	    while (index.start < index.limit &&
	           loopCount <= loopLimit &&
	           fData->ruleSet.transliterate(text, index, isIncremental)) {
	        ++loopCount;
	    }
    }
    if (lockedMutexAtThisLevel) {
        {
            Mutex m;
            gLockedText = NULL;
        }
        umtx_unlock(&transliteratorDataMutex);
    }
}

UnicodeString& RuleBasedTransliterator::toRules(UnicodeString& rulesSource,
                                                UBool escapeUnprintable) const {
    return fData->ruleSet.toRules(rulesSource, escapeUnprintable);
}

/**
 * Implement Transliterator framework
 */
void RuleBasedTransliterator::handleGetSourceSet(UnicodeSet& result) const {
    fData->ruleSet.getSourceTargetSet(result, FALSE);
}

/**
 * Override Transliterator framework
 */
UnicodeSet& RuleBasedTransliterator::getTargetSet(UnicodeSet& result) const {
    return fData->ruleSet.getSourceTargetSet(result, TRUE);
}

U_NAMESPACE_END

#endif /* #if !UCONFIG_NO_TRANSLITERATION */
=======
// © 2016 and later: Unicode, Inc. and others.
// License & terms of use: http://www.unicode.org/copyright.html
/*
**********************************************************************
*   Copyright (C) 1999-2015, International Business Machines
*   Corporation and others.  All Rights Reserved.
**********************************************************************
*   Date        Name        Description
*   11/17/99    aliu        Creation.
**********************************************************************
*/

#include "unicode/utypes.h"

#if !UCONFIG_NO_TRANSLITERATION

#include "unicode/rep.h"
#include "unicode/uniset.h"
#include "rbt_pars.h"
#include "rbt_data.h"
#include "rbt_rule.h"
#include "rbt.h"
#include "mutex.h"
#include "umutex.h"

U_NAMESPACE_BEGIN

UOBJECT_DEFINE_RTTI_IMPLEMENTATION(RuleBasedTransliterator)

static Replaceable *gLockedText = nullptr;

void RuleBasedTransliterator::_construct(const UnicodeString& rules,
                                         UTransDirection direction,
                                         UParseError& parseError,
                                         UErrorCode& status) {
    fData = 0;
    isDataOwned = true;
    if (U_FAILURE(status)) {
        return;
    }

    TransliteratorParser parser(status);
    parser.parse(rules, direction, parseError, status);
    if (U_FAILURE(status)) {
        return;
    }

    if (parser.idBlockVector.size() != 0 ||
        parser.compoundFilter != nullptr ||
        parser.dataVector.size() == 0) {
        status = U_INVALID_RBT_SYNTAX; // ::ID blocks disallowed in RBT
        return;
    }

    fData = (TransliterationRuleData*)parser.dataVector.orphanElementAt(0);
    setMaximumContextLength(fData->ruleSet.getMaximumContextLength());
}

/**
 * Constructs a new transliterator from the given rules.
 * @param id            the id for the transliterator.
 * @param rules         rules, separated by ';'
 * @param direction     either FORWARD or REVERSE.
 * @param adoptedFilter the filter for this transliterator.
 * @param parseError    Struct to receive information on position 
 *                      of error if an error is encountered
 * @param status        Output param set to success/failure code.
 * @exception IllegalArgumentException if rules are malformed
 * or direction is invalid.
 */
RuleBasedTransliterator::RuleBasedTransliterator(
                            const UnicodeString& id,
                            const UnicodeString& rules,
                            UTransDirection direction,
                            UnicodeFilter* adoptedFilter,
                            UParseError& parseError,
                            UErrorCode& status) :
    Transliterator(id, adoptedFilter) {
    _construct(rules, direction,parseError,status);
}

/**
 * Constructs a new transliterator from the given rules.
 * @param id            the id for the transliterator.
 * @param rules         rules, separated by ';'
 * @param direction     either FORWARD or REVERSE.
 * @param adoptedFilter the filter for this transliterator.
 * @param status        Output param set to success/failure code.
 * @exception IllegalArgumentException if rules are malformed
 * or direction is invalid.
 */
/*RuleBasedTransliterator::RuleBasedTransliterator(
                            const UnicodeString& id,
                            const UnicodeString& rules,
                            UTransDirection direction,
                            UnicodeFilter* adoptedFilter,
                            UErrorCode& status) :
    Transliterator(id, adoptedFilter) {
    UParseError parseError;
    _construct(rules, direction,parseError, status);
}*/

/**
 * Convenience constructor with no filter.
 */
/*RuleBasedTransliterator::RuleBasedTransliterator(
                            const UnicodeString& id,
                            const UnicodeString& rules,
                            UTransDirection direction,
                            UErrorCode& status) :
    Transliterator(id, 0) {
    UParseError parseError;
    _construct(rules, direction,parseError, status);
}*/

/**
 * Convenience constructor with no filter and FORWARD direction.
 */
/*RuleBasedTransliterator::RuleBasedTransliterator(
                            const UnicodeString& id,
                            const UnicodeString& rules,
                            UErrorCode& status) :
    Transliterator(id, 0) {
    UParseError parseError;
    _construct(rules, UTRANS_FORWARD, parseError, status);
}*/

/**
 * Convenience constructor with FORWARD direction.
 */
/*RuleBasedTransliterator::RuleBasedTransliterator(
                            const UnicodeString& id,
                            const UnicodeString& rules,
                            UnicodeFilter* adoptedFilter,
                            UErrorCode& status) :
    Transliterator(id, adoptedFilter) {
    UParseError parseError;
    _construct(rules, UTRANS_FORWARD,parseError, status);
}*/

RuleBasedTransliterator::RuleBasedTransliterator(const UnicodeString& id,
                                 const TransliterationRuleData* theData,
                                 UnicodeFilter* adoptedFilter) :
    Transliterator(id, adoptedFilter),
    fData((TransliterationRuleData*)theData), // cast away const
    isDataOwned(false) {
    setMaximumContextLength(fData->ruleSet.getMaximumContextLength());
}

/**
 * Internal constructor.
 */
RuleBasedTransliterator::RuleBasedTransliterator(const UnicodeString& id,
                                                 TransliterationRuleData* theData,
                                                 UBool isDataAdopted) :
    Transliterator(id, 0),
    fData(theData),
    isDataOwned(isDataAdopted) {
    setMaximumContextLength(fData->ruleSet.getMaximumContextLength());
}

/**
 * Copy constructor.
 */
RuleBasedTransliterator::RuleBasedTransliterator(
        const RuleBasedTransliterator& other) :
    Transliterator(other), fData(other.fData),
    isDataOwned(other.isDataOwned) {

    // The data object may or may not be owned.  If it is not owned we
    // share it; it is invariant.  If it is owned, it's still
    // invariant, but we need to copy it to prevent double-deletion.
    // If this becomes a performance issue (if people do a lot of RBT
    // copying -- unlikely) we can reference count the data object.

    // Only do a deep copy if this is owned data, that is, data that
    // will be later deleted.  System transliterators contain
    // non-owned data.
    if (isDataOwned) {
        fData = new TransliterationRuleData(*other.fData);
    }
}

/**
 * Destructor.
 */
RuleBasedTransliterator::~RuleBasedTransliterator() {
    // Delete the data object only if we own it.
    if (isDataOwned) {
        delete fData;
    }
}

RuleBasedTransliterator*
RuleBasedTransliterator::clone() const {
    return new RuleBasedTransliterator(*this);
}

/**
 * Implements {@link Transliterator#handleTransliterate}.
 */
void
RuleBasedTransliterator::handleTransliterate(Replaceable& text, UTransPosition& index,
                                             UBool isIncremental) const {
    /* We keep contextStart and contextLimit fixed the entire time,
     * relative to the text -- contextLimit may move numerically if
     * text is inserted or removed.  The start offset moves toward
     * limit, with replacements happening under it.
     *
     * Example: rules 1. ab>x|y
     *                2. yc>z
     *
     * |eabcd   begin - no match, advance start
     * e|abcd   match rule 1 - change text & adjust start
     * ex|ycd   match rule 2 - change text & adjust start
     * exz|d    no match, advance start
     * exzd|    done
     */

    /* A rule like
     *   a>b|a
     * creates an infinite loop. To prevent that, we put an arbitrary
     * limit on the number of iterations that we take, one that is
     * high enough that any reasonable rules are ok, but low enough to
     * prevent a server from hanging.  The limit is 16 times the
     * number of characters n, unless n is so large that 16n exceeds a
     * uint32_t.
     */
    uint32_t loopCount = 0;
    uint32_t loopLimit = index.limit - index.start;
    if (loopLimit >= 0x10000000) {
        loopLimit = 0xFFFFFFFF;
    } else {
        loopLimit <<= 4;
    }

    // Transliterator locking.  Rule-based Transliterators are not thread safe; concurrent
    //   operations must be prevented.  
    // A Complication: compound transliterators can result in recursive entries to this
    //   function, sometimes with different "This" objects, always with the same text. 
    //   Double-locking must be prevented in these cases.
    //   

    UBool    lockedMutexAtThisLevel = false;

    // Test whether this request is operating on the same text string as
    //   some other transliteration that is still in progress and holding the 
    //   transliteration mutex.  If so, do not lock the transliteration
    //    mutex again.
    //
    //  gLockedText variable is protected by the global ICU mutex.
    //  Shared RBT data protected by transliteratorDataMutex.
    //
    // TODO(andy): Need a better scheme for handling this.

    static UMutex transliteratorDataMutex;
    UBool needToLock;
    {
        Mutex m;
        needToLock = (&text != gLockedText);
    }
    if (needToLock) {
        umtx_lock(&transliteratorDataMutex);  // Contention, longish waits possible here.
        Mutex m;
        gLockedText = &text;
        lockedMutexAtThisLevel = true;
    }
    
    // Check to make sure we don't dereference a null pointer.
    if (fData != nullptr) {
	    while (index.start < index.limit &&
	           loopCount <= loopLimit &&
	           fData->ruleSet.transliterate(text, index, isIncremental)) {
	        ++loopCount;
	    }
    }
    if (lockedMutexAtThisLevel) {
        {
            Mutex m;
            gLockedText = nullptr;
        }
        umtx_unlock(&transliteratorDataMutex);
    }
}

UnicodeString& RuleBasedTransliterator::toRules(UnicodeString& rulesSource,
                                                UBool escapeUnprintable) const {
    return fData->ruleSet.toRules(rulesSource, escapeUnprintable);
}

/**
 * Implement Transliterator framework
 */
void RuleBasedTransliterator::handleGetSourceSet(UnicodeSet& result) const {
    fData->ruleSet.getSourceTargetSet(result, false);
}

/**
 * Override Transliterator framework
 */
UnicodeSet& RuleBasedTransliterator::getTargetSet(UnicodeSet& result) const {
    return fData->ruleSet.getSourceTargetSet(result, true);
}

U_NAMESPACE_END

#endif /* #if !UCONFIG_NO_TRANSLITERATION */
>>>>>>> a8a80be5
<|MERGE_RESOLUTION|>--- conflicted
+++ resolved
@@ -1,617 +1,307 @@
-<<<<<<< HEAD
-// © 2016 and later: Unicode, Inc. and others.
-// License & terms of use: http://www.unicode.org/copyright.html
-/*
-**********************************************************************
-*   Copyright (C) 1999-2015, International Business Machines
-*   Corporation and others.  All Rights Reserved.
-**********************************************************************
-*   Date        Name        Description
-*   11/17/99    aliu        Creation.
-**********************************************************************
-*/
-
-#include "unicode/utypes.h"
-
-#if !UCONFIG_NO_TRANSLITERATION
-
-#include "unicode/rep.h"
-#include "unicode/uniset.h"
-#include "rbt_pars.h"
-#include "rbt_data.h"
-#include "rbt_rule.h"
-#include "rbt.h"
-#include "mutex.h"
-#include "umutex.h"
-
-U_NAMESPACE_BEGIN
-
-UOBJECT_DEFINE_RTTI_IMPLEMENTATION(RuleBasedTransliterator)
-
-static Replaceable *gLockedText = NULL;
-
-void RuleBasedTransliterator::_construct(const UnicodeString& rules,
-                                         UTransDirection direction,
-                                         UParseError& parseError,
-                                         UErrorCode& status) {
-    fData = 0;
-    isDataOwned = TRUE;
-    if (U_FAILURE(status)) {
-        return;
-    }
-
-    TransliteratorParser parser(status);
-    parser.parse(rules, direction, parseError, status);
-    if (U_FAILURE(status)) {
-        return;
-    }
-
-    if (parser.idBlockVector.size() != 0 ||
-        parser.compoundFilter != NULL ||
-        parser.dataVector.size() == 0) {
-        status = U_INVALID_RBT_SYNTAX; // ::ID blocks disallowed in RBT
-        return;
-    }
-
-    fData = (TransliterationRuleData*)parser.dataVector.orphanElementAt(0);
-    setMaximumContextLength(fData->ruleSet.getMaximumContextLength());
-}
-
-/**
- * Constructs a new transliterator from the given rules.
- * @param id            the id for the transliterator.
- * @param rules         rules, separated by ';'
- * @param direction     either FORWARD or REVERSE.
- * @param adoptedFilter the filter for this transliterator.
- * @param parseError    Struct to recieve information on position
- *                      of error if an error is encountered
- * @param status        Output param set to success/failure code.
- * @exception IllegalArgumentException if rules are malformed
- * or direction is invalid.
- */
-RuleBasedTransliterator::RuleBasedTransliterator(
-                            const UnicodeString& id,
-                            const UnicodeString& rules,
-                            UTransDirection direction,
-                            UnicodeFilter* adoptedFilter,
-                            UParseError& parseError,
-                            UErrorCode& status) :
-    Transliterator(id, adoptedFilter) {
-    _construct(rules, direction,parseError,status);
-}
-
-/**
- * Constructs a new transliterator from the given rules.
- * @param id            the id for the transliterator.
- * @param rules         rules, separated by ';'
- * @param direction     either FORWARD or REVERSE.
- * @param adoptedFilter the filter for this transliterator.
- * @param status        Output param set to success/failure code.
- * @exception IllegalArgumentException if rules are malformed
- * or direction is invalid.
- */
-/*RuleBasedTransliterator::RuleBasedTransliterator(
-                            const UnicodeString& id,
-                            const UnicodeString& rules,
-                            UTransDirection direction,
-                            UnicodeFilter* adoptedFilter,
-                            UErrorCode& status) :
-    Transliterator(id, adoptedFilter) {
-    UParseError parseError;
-    _construct(rules, direction,parseError, status);
-}*/
-
-/**
- * Convenience constructor with no filter.
- */
-/*RuleBasedTransliterator::RuleBasedTransliterator(
-                            const UnicodeString& id,
-                            const UnicodeString& rules,
-                            UTransDirection direction,
-                            UErrorCode& status) :
-    Transliterator(id, 0) {
-    UParseError parseError;
-    _construct(rules, direction,parseError, status);
-}*/
-
-/**
- * Convenience constructor with no filter and FORWARD direction.
- */
-/*RuleBasedTransliterator::RuleBasedTransliterator(
-                            const UnicodeString& id,
-                            const UnicodeString& rules,
-                            UErrorCode& status) :
-    Transliterator(id, 0) {
-    UParseError parseError;
-    _construct(rules, UTRANS_FORWARD, parseError, status);
-}*/
-
-/**
- * Convenience constructor with FORWARD direction.
- */
-/*RuleBasedTransliterator::RuleBasedTransliterator(
-                            const UnicodeString& id,
-                            const UnicodeString& rules,
-                            UnicodeFilter* adoptedFilter,
-                            UErrorCode& status) :
-    Transliterator(id, adoptedFilter) {
-    UParseError parseError;
-    _construct(rules, UTRANS_FORWARD,parseError, status);
-}*/
-
-RuleBasedTransliterator::RuleBasedTransliterator(const UnicodeString& id,
-                                 const TransliterationRuleData* theData,
-                                 UnicodeFilter* adoptedFilter) :
-    Transliterator(id, adoptedFilter),
-    fData((TransliterationRuleData*)theData), // cast away const
-    isDataOwned(FALSE) {
-    setMaximumContextLength(fData->ruleSet.getMaximumContextLength());
-}
-
-/**
- * Internal constructor.
- */
-RuleBasedTransliterator::RuleBasedTransliterator(const UnicodeString& id,
-                                                 TransliterationRuleData* theData,
-                                                 UBool isDataAdopted) :
-    Transliterator(id, 0),
-    fData(theData),
-    isDataOwned(isDataAdopted) {
-    setMaximumContextLength(fData->ruleSet.getMaximumContextLength());
-}
-
-/**
- * Copy constructor.
- */
-RuleBasedTransliterator::RuleBasedTransliterator(
-        const RuleBasedTransliterator& other) :
-    Transliterator(other), fData(other.fData),
-    isDataOwned(other.isDataOwned) {
-
-    // The data object may or may not be owned.  If it is not owned we
-    // share it; it is invariant.  If it is owned, it's still
-    // invariant, but we need to copy it to prevent double-deletion.
-    // If this becomes a performance issue (if people do a lot of RBT
-    // copying -- unlikely) we can reference count the data object.
-
-    // Only do a deep copy if this is owned data, that is, data that
-    // will be later deleted.  System transliterators contain
-    // non-owned data.
-    if (isDataOwned) {
-        fData = new TransliterationRuleData(*other.fData);
-    }
-}
-
-/**
- * Destructor.
- */
-RuleBasedTransliterator::~RuleBasedTransliterator() {
-    // Delete the data object only if we own it.
-    if (isDataOwned) {
-        delete fData;
-    }
-}
-
-RuleBasedTransliterator*
-RuleBasedTransliterator::clone() const {
-    return new RuleBasedTransliterator(*this);
-}
-
-/**
- * Implements {@link Transliterator#handleTransliterate}.
- */
-void
-RuleBasedTransliterator::handleTransliterate(Replaceable& text, UTransPosition& index,
-                                             UBool isIncremental) const {
-    /* We keep contextStart and contextLimit fixed the entire time,
-     * relative to the text -- contextLimit may move numerically if
-     * text is inserted or removed.  The start offset moves toward
-     * limit, with replacements happening under it.
-     *
-     * Example: rules 1. ab>x|y
-     *                2. yc>z
-     *
-     * |eabcd   begin - no match, advance start
-     * e|abcd   match rule 1 - change text & adjust start
-     * ex|ycd   match rule 2 - change text & adjust start
-     * exz|d    no match, advance start
-     * exzd|    done
-     */
-
-    /* A rule like
-     *   a>b|a
-     * creates an infinite loop. To prevent that, we put an arbitrary
-     * limit on the number of iterations that we take, one that is
-     * high enough that any reasonable rules are ok, but low enough to
-     * prevent a server from hanging.  The limit is 16 times the
-     * number of characters n, unless n is so large that 16n exceeds a
-     * uint32_t.
-     */
-    uint32_t loopCount = 0;
-    uint32_t loopLimit = index.limit - index.start;
-    if (loopLimit >= 0x10000000) {
-        loopLimit = 0xFFFFFFFF;
-    } else {
-        loopLimit <<= 4;
-    }
-
-    // Transliterator locking.  Rule-based Transliterators are not thread safe; concurrent
-    //   operations must be prevented.
-    // A Complication: compound transliterators can result in recursive entries to this
-    //   function, sometimes with different "This" objects, always with the same text.
-    //   Double-locking must be prevented in these cases.
-    //
-
-    UBool    lockedMutexAtThisLevel = FALSE;
-
-    // Test whether this request is operating on the same text string as
-    //   some other transliteration that is still in progress and holding the
-    //   transliteration mutex.  If so, do not lock the transliteration
-    //    mutex again.
-    //
-    //  gLockedText variable is protected by the global ICU mutex.
-    //  Shared RBT data protected by transliteratorDataMutex.
-    //
-    // TODO(andy): Need a better scheme for handling this.
-
-    static UMutex transliteratorDataMutex;
-    UBool needToLock;
-    {
-        Mutex m;
-        needToLock = (&text != gLockedText);
-    }
-    if (needToLock) {
-        umtx_lock(&transliteratorDataMutex);  // Contention, longish waits possible here.
-        Mutex m;
-        gLockedText = &text;
-        lockedMutexAtThisLevel = TRUE;
-    }
-
-    // Check to make sure we don't dereference a null pointer.
-    if (fData != NULL) {
-	    while (index.start < index.limit &&
-	           loopCount <= loopLimit &&
-	           fData->ruleSet.transliterate(text, index, isIncremental)) {
-	        ++loopCount;
-	    }
-    }
-    if (lockedMutexAtThisLevel) {
-        {
-            Mutex m;
-            gLockedText = NULL;
-        }
-        umtx_unlock(&transliteratorDataMutex);
-    }
-}
-
-UnicodeString& RuleBasedTransliterator::toRules(UnicodeString& rulesSource,
-                                                UBool escapeUnprintable) const {
-    return fData->ruleSet.toRules(rulesSource, escapeUnprintable);
-}
-
-/**
- * Implement Transliterator framework
- */
-void RuleBasedTransliterator::handleGetSourceSet(UnicodeSet& result) const {
-    fData->ruleSet.getSourceTargetSet(result, FALSE);
-}
-
-/**
- * Override Transliterator framework
- */
-UnicodeSet& RuleBasedTransliterator::getTargetSet(UnicodeSet& result) const {
-    return fData->ruleSet.getSourceTargetSet(result, TRUE);
-}
-
-U_NAMESPACE_END
-
-#endif /* #if !UCONFIG_NO_TRANSLITERATION */
-=======
-// © 2016 and later: Unicode, Inc. and others.
-// License & terms of use: http://www.unicode.org/copyright.html
-/*
-**********************************************************************
-*   Copyright (C) 1999-2015, International Business Machines
-*   Corporation and others.  All Rights Reserved.
-**********************************************************************
-*   Date        Name        Description
-*   11/17/99    aliu        Creation.
-**********************************************************************
-*/
-
-#include "unicode/utypes.h"
-
-#if !UCONFIG_NO_TRANSLITERATION
-
-#include "unicode/rep.h"
-#include "unicode/uniset.h"
-#include "rbt_pars.h"
-#include "rbt_data.h"
-#include "rbt_rule.h"
-#include "rbt.h"
-#include "mutex.h"
-#include "umutex.h"
-
-U_NAMESPACE_BEGIN
-
-UOBJECT_DEFINE_RTTI_IMPLEMENTATION(RuleBasedTransliterator)
-
-static Replaceable *gLockedText = nullptr;
-
-void RuleBasedTransliterator::_construct(const UnicodeString& rules,
-                                         UTransDirection direction,
-                                         UParseError& parseError,
-                                         UErrorCode& status) {
-    fData = 0;
-    isDataOwned = true;
-    if (U_FAILURE(status)) {
-        return;
-    }
-
-    TransliteratorParser parser(status);
-    parser.parse(rules, direction, parseError, status);
-    if (U_FAILURE(status)) {
-        return;
-    }
-
-    if (parser.idBlockVector.size() != 0 ||
-        parser.compoundFilter != nullptr ||
-        parser.dataVector.size() == 0) {
-        status = U_INVALID_RBT_SYNTAX; // ::ID blocks disallowed in RBT
-        return;
-    }
-
-    fData = (TransliterationRuleData*)parser.dataVector.orphanElementAt(0);
-    setMaximumContextLength(fData->ruleSet.getMaximumContextLength());
-}
-
-/**
- * Constructs a new transliterator from the given rules.
- * @param id            the id for the transliterator.
- * @param rules         rules, separated by ';'
- * @param direction     either FORWARD or REVERSE.
- * @param adoptedFilter the filter for this transliterator.
- * @param parseError    Struct to receive information on position 
- *                      of error if an error is encountered
- * @param status        Output param set to success/failure code.
- * @exception IllegalArgumentException if rules are malformed
- * or direction is invalid.
- */
-RuleBasedTransliterator::RuleBasedTransliterator(
-                            const UnicodeString& id,
-                            const UnicodeString& rules,
-                            UTransDirection direction,
-                            UnicodeFilter* adoptedFilter,
-                            UParseError& parseError,
-                            UErrorCode& status) :
-    Transliterator(id, adoptedFilter) {
-    _construct(rules, direction,parseError,status);
-}
-
-/**
- * Constructs a new transliterator from the given rules.
- * @param id            the id for the transliterator.
- * @param rules         rules, separated by ';'
- * @param direction     either FORWARD or REVERSE.
- * @param adoptedFilter the filter for this transliterator.
- * @param status        Output param set to success/failure code.
- * @exception IllegalArgumentException if rules are malformed
- * or direction is invalid.
- */
-/*RuleBasedTransliterator::RuleBasedTransliterator(
-                            const UnicodeString& id,
-                            const UnicodeString& rules,
-                            UTransDirection direction,
-                            UnicodeFilter* adoptedFilter,
-                            UErrorCode& status) :
-    Transliterator(id, adoptedFilter) {
-    UParseError parseError;
-    _construct(rules, direction,parseError, status);
-}*/
-
-/**
- * Convenience constructor with no filter.
- */
-/*RuleBasedTransliterator::RuleBasedTransliterator(
-                            const UnicodeString& id,
-                            const UnicodeString& rules,
-                            UTransDirection direction,
-                            UErrorCode& status) :
-    Transliterator(id, 0) {
-    UParseError parseError;
-    _construct(rules, direction,parseError, status);
-}*/
-
-/**
- * Convenience constructor with no filter and FORWARD direction.
- */
-/*RuleBasedTransliterator::RuleBasedTransliterator(
-                            const UnicodeString& id,
-                            const UnicodeString& rules,
-                            UErrorCode& status) :
-    Transliterator(id, 0) {
-    UParseError parseError;
-    _construct(rules, UTRANS_FORWARD, parseError, status);
-}*/
-
-/**
- * Convenience constructor with FORWARD direction.
- */
-/*RuleBasedTransliterator::RuleBasedTransliterator(
-                            const UnicodeString& id,
-                            const UnicodeString& rules,
-                            UnicodeFilter* adoptedFilter,
-                            UErrorCode& status) :
-    Transliterator(id, adoptedFilter) {
-    UParseError parseError;
-    _construct(rules, UTRANS_FORWARD,parseError, status);
-}*/
-
-RuleBasedTransliterator::RuleBasedTransliterator(const UnicodeString& id,
-                                 const TransliterationRuleData* theData,
-                                 UnicodeFilter* adoptedFilter) :
-    Transliterator(id, adoptedFilter),
-    fData((TransliterationRuleData*)theData), // cast away const
-    isDataOwned(false) {
-    setMaximumContextLength(fData->ruleSet.getMaximumContextLength());
-}
-
-/**
- * Internal constructor.
- */
-RuleBasedTransliterator::RuleBasedTransliterator(const UnicodeString& id,
-                                                 TransliterationRuleData* theData,
-                                                 UBool isDataAdopted) :
-    Transliterator(id, 0),
-    fData(theData),
-    isDataOwned(isDataAdopted) {
-    setMaximumContextLength(fData->ruleSet.getMaximumContextLength());
-}
-
-/**
- * Copy constructor.
- */
-RuleBasedTransliterator::RuleBasedTransliterator(
-        const RuleBasedTransliterator& other) :
-    Transliterator(other), fData(other.fData),
-    isDataOwned(other.isDataOwned) {
-
-    // The data object may or may not be owned.  If it is not owned we
-    // share it; it is invariant.  If it is owned, it's still
-    // invariant, but we need to copy it to prevent double-deletion.
-    // If this becomes a performance issue (if people do a lot of RBT
-    // copying -- unlikely) we can reference count the data object.
-
-    // Only do a deep copy if this is owned data, that is, data that
-    // will be later deleted.  System transliterators contain
-    // non-owned data.
-    if (isDataOwned) {
-        fData = new TransliterationRuleData(*other.fData);
-    }
-}
-
-/**
- * Destructor.
- */
-RuleBasedTransliterator::~RuleBasedTransliterator() {
-    // Delete the data object only if we own it.
-    if (isDataOwned) {
-        delete fData;
-    }
-}
-
-RuleBasedTransliterator*
-RuleBasedTransliterator::clone() const {
-    return new RuleBasedTransliterator(*this);
-}
-
-/**
- * Implements {@link Transliterator#handleTransliterate}.
- */
-void
-RuleBasedTransliterator::handleTransliterate(Replaceable& text, UTransPosition& index,
-                                             UBool isIncremental) const {
-    /* We keep contextStart and contextLimit fixed the entire time,
-     * relative to the text -- contextLimit may move numerically if
-     * text is inserted or removed.  The start offset moves toward
-     * limit, with replacements happening under it.
-     *
-     * Example: rules 1. ab>x|y
-     *                2. yc>z
-     *
-     * |eabcd   begin - no match, advance start
-     * e|abcd   match rule 1 - change text & adjust start
-     * ex|ycd   match rule 2 - change text & adjust start
-     * exz|d    no match, advance start
-     * exzd|    done
-     */
-
-    /* A rule like
-     *   a>b|a
-     * creates an infinite loop. To prevent that, we put an arbitrary
-     * limit on the number of iterations that we take, one that is
-     * high enough that any reasonable rules are ok, but low enough to
-     * prevent a server from hanging.  The limit is 16 times the
-     * number of characters n, unless n is so large that 16n exceeds a
-     * uint32_t.
-     */
-    uint32_t loopCount = 0;
-    uint32_t loopLimit = index.limit - index.start;
-    if (loopLimit >= 0x10000000) {
-        loopLimit = 0xFFFFFFFF;
-    } else {
-        loopLimit <<= 4;
-    }
-
-    // Transliterator locking.  Rule-based Transliterators are not thread safe; concurrent
-    //   operations must be prevented.  
-    // A Complication: compound transliterators can result in recursive entries to this
-    //   function, sometimes with different "This" objects, always with the same text. 
-    //   Double-locking must be prevented in these cases.
-    //   
-
-    UBool    lockedMutexAtThisLevel = false;
-
-    // Test whether this request is operating on the same text string as
-    //   some other transliteration that is still in progress and holding the 
-    //   transliteration mutex.  If so, do not lock the transliteration
-    //    mutex again.
-    //
-    //  gLockedText variable is protected by the global ICU mutex.
-    //  Shared RBT data protected by transliteratorDataMutex.
-    //
-    // TODO(andy): Need a better scheme for handling this.
-
-    static UMutex transliteratorDataMutex;
-    UBool needToLock;
-    {
-        Mutex m;
-        needToLock = (&text != gLockedText);
-    }
-    if (needToLock) {
-        umtx_lock(&transliteratorDataMutex);  // Contention, longish waits possible here.
-        Mutex m;
-        gLockedText = &text;
-        lockedMutexAtThisLevel = true;
-    }
-    
-    // Check to make sure we don't dereference a null pointer.
-    if (fData != nullptr) {
-	    while (index.start < index.limit &&
-	           loopCount <= loopLimit &&
-	           fData->ruleSet.transliterate(text, index, isIncremental)) {
-	        ++loopCount;
-	    }
-    }
-    if (lockedMutexAtThisLevel) {
-        {
-            Mutex m;
-            gLockedText = nullptr;
-        }
-        umtx_unlock(&transliteratorDataMutex);
-    }
-}
-
-UnicodeString& RuleBasedTransliterator::toRules(UnicodeString& rulesSource,
-                                                UBool escapeUnprintable) const {
-    return fData->ruleSet.toRules(rulesSource, escapeUnprintable);
-}
-
-/**
- * Implement Transliterator framework
- */
-void RuleBasedTransliterator::handleGetSourceSet(UnicodeSet& result) const {
-    fData->ruleSet.getSourceTargetSet(result, false);
-}
-
-/**
- * Override Transliterator framework
- */
-UnicodeSet& RuleBasedTransliterator::getTargetSet(UnicodeSet& result) const {
-    return fData->ruleSet.getSourceTargetSet(result, true);
-}
-
-U_NAMESPACE_END
-
-#endif /* #if !UCONFIG_NO_TRANSLITERATION */
->>>>>>> a8a80be5
+// © 2016 and later: Unicode, Inc. and others.
+// License & terms of use: http://www.unicode.org/copyright.html
+/*
+**********************************************************************
+*   Copyright (C) 1999-2015, International Business Machines
+*   Corporation and others.  All Rights Reserved.
+**********************************************************************
+*   Date        Name        Description
+*   11/17/99    aliu        Creation.
+**********************************************************************
+*/
+
+#include "unicode/utypes.h"
+
+#if !UCONFIG_NO_TRANSLITERATION
+
+#include "unicode/rep.h"
+#include "unicode/uniset.h"
+#include "rbt_pars.h"
+#include "rbt_data.h"
+#include "rbt_rule.h"
+#include "rbt.h"
+#include "mutex.h"
+#include "umutex.h"
+
+U_NAMESPACE_BEGIN
+
+UOBJECT_DEFINE_RTTI_IMPLEMENTATION(RuleBasedTransliterator)
+
+static Replaceable *gLockedText = nullptr;
+
+void RuleBasedTransliterator::_construct(const UnicodeString& rules,
+                                         UTransDirection direction,
+                                         UParseError& parseError,
+                                         UErrorCode& status) {
+    fData = 0;
+    isDataOwned = true;
+    if (U_FAILURE(status)) {
+        return;
+    }
+
+    TransliteratorParser parser(status);
+    parser.parse(rules, direction, parseError, status);
+    if (U_FAILURE(status)) {
+        return;
+    }
+
+    if (parser.idBlockVector.size() != 0 ||
+        parser.compoundFilter != nullptr ||
+        parser.dataVector.size() == 0) {
+        status = U_INVALID_RBT_SYNTAX; // ::ID blocks disallowed in RBT
+        return;
+    }
+
+    fData = (TransliterationRuleData*)parser.dataVector.orphanElementAt(0);
+    setMaximumContextLength(fData->ruleSet.getMaximumContextLength());
+}
+
+/**
+ * Constructs a new transliterator from the given rules.
+ * @param id            the id for the transliterator.
+ * @param rules         rules, separated by ';'
+ * @param direction     either FORWARD or REVERSE.
+ * @param adoptedFilter the filter for this transliterator.
+ * @param parseError    Struct to receive information on position 
+ *                      of error if an error is encountered
+ * @param status        Output param set to success/failure code.
+ * @exception IllegalArgumentException if rules are malformed
+ * or direction is invalid.
+ */
+RuleBasedTransliterator::RuleBasedTransliterator(
+                            const UnicodeString& id,
+                            const UnicodeString& rules,
+                            UTransDirection direction,
+                            UnicodeFilter* adoptedFilter,
+                            UParseError& parseError,
+                            UErrorCode& status) :
+    Transliterator(id, adoptedFilter) {
+    _construct(rules, direction,parseError,status);
+}
+
+/**
+ * Constructs a new transliterator from the given rules.
+ * @param id            the id for the transliterator.
+ * @param rules         rules, separated by ';'
+ * @param direction     either FORWARD or REVERSE.
+ * @param adoptedFilter the filter for this transliterator.
+ * @param status        Output param set to success/failure code.
+ * @exception IllegalArgumentException if rules are malformed
+ * or direction is invalid.
+ */
+/*RuleBasedTransliterator::RuleBasedTransliterator(
+                            const UnicodeString& id,
+                            const UnicodeString& rules,
+                            UTransDirection direction,
+                            UnicodeFilter* adoptedFilter,
+                            UErrorCode& status) :
+    Transliterator(id, adoptedFilter) {
+    UParseError parseError;
+    _construct(rules, direction,parseError, status);
+}*/
+
+/**
+ * Convenience constructor with no filter.
+ */
+/*RuleBasedTransliterator::RuleBasedTransliterator(
+                            const UnicodeString& id,
+                            const UnicodeString& rules,
+                            UTransDirection direction,
+                            UErrorCode& status) :
+    Transliterator(id, 0) {
+    UParseError parseError;
+    _construct(rules, direction,parseError, status);
+}*/
+
+/**
+ * Convenience constructor with no filter and FORWARD direction.
+ */
+/*RuleBasedTransliterator::RuleBasedTransliterator(
+                            const UnicodeString& id,
+                            const UnicodeString& rules,
+                            UErrorCode& status) :
+    Transliterator(id, 0) {
+    UParseError parseError;
+    _construct(rules, UTRANS_FORWARD, parseError, status);
+}*/
+
+/**
+ * Convenience constructor with FORWARD direction.
+ */
+/*RuleBasedTransliterator::RuleBasedTransliterator(
+                            const UnicodeString& id,
+                            const UnicodeString& rules,
+                            UnicodeFilter* adoptedFilter,
+                            UErrorCode& status) :
+    Transliterator(id, adoptedFilter) {
+    UParseError parseError;
+    _construct(rules, UTRANS_FORWARD,parseError, status);
+}*/
+
+RuleBasedTransliterator::RuleBasedTransliterator(const UnicodeString& id,
+                                 const TransliterationRuleData* theData,
+                                 UnicodeFilter* adoptedFilter) :
+    Transliterator(id, adoptedFilter),
+    fData((TransliterationRuleData*)theData), // cast away const
+    isDataOwned(false) {
+    setMaximumContextLength(fData->ruleSet.getMaximumContextLength());
+}
+
+/**
+ * Internal constructor.
+ */
+RuleBasedTransliterator::RuleBasedTransliterator(const UnicodeString& id,
+                                                 TransliterationRuleData* theData,
+                                                 UBool isDataAdopted) :
+    Transliterator(id, 0),
+    fData(theData),
+    isDataOwned(isDataAdopted) {
+    setMaximumContextLength(fData->ruleSet.getMaximumContextLength());
+}
+
+/**
+ * Copy constructor.
+ */
+RuleBasedTransliterator::RuleBasedTransliterator(
+        const RuleBasedTransliterator& other) :
+    Transliterator(other), fData(other.fData),
+    isDataOwned(other.isDataOwned) {
+
+    // The data object may or may not be owned.  If it is not owned we
+    // share it; it is invariant.  If it is owned, it's still
+    // invariant, but we need to copy it to prevent double-deletion.
+    // If this becomes a performance issue (if people do a lot of RBT
+    // copying -- unlikely) we can reference count the data object.
+
+    // Only do a deep copy if this is owned data, that is, data that
+    // will be later deleted.  System transliterators contain
+    // non-owned data.
+    if (isDataOwned) {
+        fData = new TransliterationRuleData(*other.fData);
+    }
+}
+
+/**
+ * Destructor.
+ */
+RuleBasedTransliterator::~RuleBasedTransliterator() {
+    // Delete the data object only if we own it.
+    if (isDataOwned) {
+        delete fData;
+    }
+}
+
+RuleBasedTransliterator*
+RuleBasedTransliterator::clone() const {
+    return new RuleBasedTransliterator(*this);
+}
+
+/**
+ * Implements {@link Transliterator#handleTransliterate}.
+ */
+void
+RuleBasedTransliterator::handleTransliterate(Replaceable& text, UTransPosition& index,
+                                             UBool isIncremental) const {
+    /* We keep contextStart and contextLimit fixed the entire time,
+     * relative to the text -- contextLimit may move numerically if
+     * text is inserted or removed.  The start offset moves toward
+     * limit, with replacements happening under it.
+     *
+     * Example: rules 1. ab>x|y
+     *                2. yc>z
+     *
+     * |eabcd   begin - no match, advance start
+     * e|abcd   match rule 1 - change text & adjust start
+     * ex|ycd   match rule 2 - change text & adjust start
+     * exz|d    no match, advance start
+     * exzd|    done
+     */
+
+    /* A rule like
+     *   a>b|a
+     * creates an infinite loop. To prevent that, we put an arbitrary
+     * limit on the number of iterations that we take, one that is
+     * high enough that any reasonable rules are ok, but low enough to
+     * prevent a server from hanging.  The limit is 16 times the
+     * number of characters n, unless n is so large that 16n exceeds a
+     * uint32_t.
+     */
+    uint32_t loopCount = 0;
+    uint32_t loopLimit = index.limit - index.start;
+    if (loopLimit >= 0x10000000) {
+        loopLimit = 0xFFFFFFFF;
+    } else {
+        loopLimit <<= 4;
+    }
+
+    // Transliterator locking.  Rule-based Transliterators are not thread safe; concurrent
+    //   operations must be prevented.  
+    // A Complication: compound transliterators can result in recursive entries to this
+    //   function, sometimes with different "This" objects, always with the same text. 
+    //   Double-locking must be prevented in these cases.
+    //   
+
+    UBool    lockedMutexAtThisLevel = false;
+
+    // Test whether this request is operating on the same text string as
+    //   some other transliteration that is still in progress and holding the 
+    //   transliteration mutex.  If so, do not lock the transliteration
+    //    mutex again.
+    //
+    //  gLockedText variable is protected by the global ICU mutex.
+    //  Shared RBT data protected by transliteratorDataMutex.
+    //
+    // TODO(andy): Need a better scheme for handling this.
+
+    static UMutex transliteratorDataMutex;
+    UBool needToLock;
+    {
+        Mutex m;
+        needToLock = (&text != gLockedText);
+    }
+    if (needToLock) {
+        umtx_lock(&transliteratorDataMutex);  // Contention, longish waits possible here.
+        Mutex m;
+        gLockedText = &text;
+        lockedMutexAtThisLevel = true;
+    }
+    
+    // Check to make sure we don't dereference a null pointer.
+    if (fData != nullptr) {
+	    while (index.start < index.limit &&
+	           loopCount <= loopLimit &&
+	           fData->ruleSet.transliterate(text, index, isIncremental)) {
+	        ++loopCount;
+	    }
+    }
+    if (lockedMutexAtThisLevel) {
+        {
+            Mutex m;
+            gLockedText = nullptr;
+        }
+        umtx_unlock(&transliteratorDataMutex);
+    }
+}
+
+UnicodeString& RuleBasedTransliterator::toRules(UnicodeString& rulesSource,
+                                                UBool escapeUnprintable) const {
+    return fData->ruleSet.toRules(rulesSource, escapeUnprintable);
+}
+
+/**
+ * Implement Transliterator framework
+ */
+void RuleBasedTransliterator::handleGetSourceSet(UnicodeSet& result) const {
+    fData->ruleSet.getSourceTargetSet(result, false);
+}
+
+/**
+ * Override Transliterator framework
+ */
+UnicodeSet& RuleBasedTransliterator::getTargetSet(UnicodeSet& result) const {
+    return fData->ruleSet.getSourceTargetSet(result, true);
+}
+
+U_NAMESPACE_END
+
+#endif /* #if !UCONFIG_NO_TRANSLITERATION */