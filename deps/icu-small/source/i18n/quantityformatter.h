<<<<<<< HEAD
// © 2016 and later: Unicode, Inc. and others.
// License & terms of use: http://www.unicode.org/copyright.html
/*
******************************************************************************
* Copyright (C) 2014-2016, International Business Machines
* Corporation and others.  All Rights Reserved.
******************************************************************************
* quantityformatter.h
*/

#ifndef __QUANTITY_FORMATTER_H__
#define __QUANTITY_FORMATTER_H__

#include "unicode/utypes.h"
#include "unicode/uobject.h"

#if !UCONFIG_NO_FORMATTING

#include "standardplural.h"

U_NAMESPACE_BEGIN

class SimpleFormatter;
class UnicodeString;
class PluralRules;
class NumberFormat;
class Formattable;
class FieldPosition;
class FormattedStringBuilder;

/**
 * A plural aware formatter that is good for expressing a single quantity and
 * a unit.
 * <p>
 * First use the add() methods to add a pattern for each plural variant.
 * There must be a pattern for the "other" variant.
 * Then use the format() method.
 * <p>
 * Concurrent calls only to const methods on a QuantityFormatter object are
 * safe, but concurrent const and non-const method calls on a QuantityFormatter
 * object are not safe and require synchronization.
 *
 */
class U_I18N_API QuantityFormatter : public UMemory {
public:
    /**
     * Default constructor.
     */
    QuantityFormatter();

    /**
     * Copy constructor.
     */
    QuantityFormatter(const QuantityFormatter& other);

    /**
     * Assignment operator
     */
    QuantityFormatter &operator=(const QuantityFormatter& other);

    /**
     * Destructor.
     */
    ~QuantityFormatter();

    /**
     * Removes all variants from this object including the "other" variant.
     */
    void reset();

    /**
     * Adds a plural variant if there is none yet for the plural form.
     *
     * @param variant "zero", "one", "two", "few", "many", "other"
     * @param rawPattern the pattern for the variant e.g "{0} meters"
     * @param status any error returned here.
     * @return true on success; false if status was set to a non zero error.
     */
    UBool addIfAbsent(const char *variant, const UnicodeString &rawPattern, UErrorCode &status);

    /**
     * returns true if this object has at least the "other" variant.
     */
    UBool isValid() const;

    /**
     * Gets the pattern formatter that would be used for a particular variant.
     * If isValid() returns true, this method is guaranteed to return a
     * non-NULL value.
     */
    const SimpleFormatter *getByVariant(const char *variant) const;

    /**
     * Formats a number with this object appending the result to appendTo.
     * At least the "other" variant must be added to this object for this
     * method to work.
     *
     * @param number the single number.
     * @param fmt formats the number
     * @param rules computes the plural variant to use.
     * @param appendTo result appended here.
     * @param status any error returned here.
     * @return appendTo
     */
    UnicodeString &format(
            const Formattable &number,
            const NumberFormat &fmt,
            const PluralRules &rules,
            UnicodeString &appendTo,
            FieldPosition &pos,
            UErrorCode &status) const;

    /**
     * Selects the standard plural form for the number/formatter/rules.
     * Used in MeasureFormat for backwards compatibility with NumberFormat.
     */
    static StandardPlural::Form selectPlural(
            const Formattable &number,
            const NumberFormat &fmt,
            const PluralRules &rules,
            UnicodeString &formattedNumber,
            FieldPosition &pos,
            UErrorCode &status);

    /**
     * Formats a quantity and selects its plural form. The output is appended
     * to a FormattedStringBuilder in order to retain field information.
     *
     * @param quantity The number to format.
     * @param fmt The formatter to use to format the number.
     * @param rules The rules to use to select the plural form of the
     *              formatted number.
     * @param output Where to append the result of the format operation.
     * @param pluralForm Output variable populated with the plural form of the
     *                   formatted number.
     * @param status Set if an error occurs.
     */
    static void formatAndSelect(
            double quantity,
            const NumberFormat& fmt,
            const PluralRules& rules,
            FormattedStringBuilder& output,
            StandardPlural::Form& pluralForm,
            UErrorCode& status);

    /**
     * Formats the pattern with the value and adjusts the FieldPosition.
     * TODO: Remove?
     */
    static UnicodeString &format(
            const SimpleFormatter &pattern,
            const UnicodeString &value,
            UnicodeString &appendTo,
            FieldPosition &pos,
            UErrorCode &status);

private:
    SimpleFormatter *formatters[StandardPlural::COUNT];
};

U_NAMESPACE_END

#endif

#endif
=======
// © 2016 and later: Unicode, Inc. and others.
// License & terms of use: http://www.unicode.org/copyright.html
/*
******************************************************************************
* Copyright (C) 2014-2016, International Business Machines
* Corporation and others.  All Rights Reserved.
******************************************************************************
* quantityformatter.h
*/

#ifndef __QUANTITY_FORMATTER_H__
#define __QUANTITY_FORMATTER_H__

#include "unicode/utypes.h"
#include "unicode/uobject.h"

#if !UCONFIG_NO_FORMATTING

#include "standardplural.h"

U_NAMESPACE_BEGIN

class SimpleFormatter;
class UnicodeString;
class PluralRules;
class NumberFormat;
class Formattable;
class FieldPosition;
class FormattedStringBuilder;

/**
 * A plural aware formatter that is good for expressing a single quantity and
 * a unit.
 * <p>
 * First use the add() methods to add a pattern for each plural variant.
 * There must be a pattern for the "other" variant.
 * Then use the format() method.
 * <p>
 * Concurrent calls only to const methods on a QuantityFormatter object are 
 * safe, but concurrent const and non-const method calls on a QuantityFormatter
 * object are not safe and require synchronization.
 * 
 */
class U_I18N_API QuantityFormatter : public UMemory {
public:
    /**
     * Default constructor.
     */
    QuantityFormatter();

    /**
     * Copy constructor.
     */
    QuantityFormatter(const QuantityFormatter& other);

    /**
     * Assignment operator
     */
    QuantityFormatter &operator=(const QuantityFormatter& other);

    /**
     * Destructor.
     */
    ~QuantityFormatter();

    /**
     * Removes all variants from this object including the "other" variant.
     */
    void reset();

    /**
     * Adds a plural variant if there is none yet for the plural form.
     *
     * @param variant "zero", "one", "two", "few", "many", "other"
     * @param rawPattern the pattern for the variant e.g "{0} meters"
     * @param status any error returned here.
     * @return true on success; false if status was set to a non zero error.
     */
    UBool addIfAbsent(const char *variant, const UnicodeString &rawPattern, UErrorCode &status);

    /**
     * returns true if this object has at least the "other" variant.
     */
    UBool isValid() const;

    /**
     * Gets the pattern formatter that would be used for a particular variant.
     * If isValid() returns true, this method is guaranteed to return a
     * non-nullptr value.
     */
    const SimpleFormatter *getByVariant(const char *variant) const;

    /**
     * Formats a number with this object appending the result to appendTo.
     * At least the "other" variant must be added to this object for this
     * method to work.
     * 
     * @param number the single number.
     * @param fmt formats the number
     * @param rules computes the plural variant to use.
     * @param appendTo result appended here.
     * @param status any error returned here.
     * @return appendTo
     */
    UnicodeString &format(
            const Formattable &number,
            const NumberFormat &fmt,
            const PluralRules &rules,
            UnicodeString &appendTo,
            FieldPosition &pos,
            UErrorCode &status) const;

    /**
     * Selects the standard plural form for the number/formatter/rules.
     * Used in MeasureFormat for backwards compatibility with NumberFormat.
     */
    static StandardPlural::Form selectPlural(
            const Formattable &number,
            const NumberFormat &fmt,
            const PluralRules &rules,
            UnicodeString &formattedNumber,
            FieldPosition &pos,
            UErrorCode &status);

    /**
     * Formats a quantity and selects its plural form. The output is appended
     * to a FormattedStringBuilder in order to retain field information.
     *
     * @param quantity The number to format.
     * @param fmt The formatter to use to format the number.
     * @param rules The rules to use to select the plural form of the
     *              formatted number.
     * @param output Where to append the result of the format operation.
     * @param pluralForm Output variable populated with the plural form of the
     *                   formatted number.
     * @param status Set if an error occurs.
     */
    static void formatAndSelect(
            double quantity,
            const NumberFormat& fmt,
            const PluralRules& rules,
            FormattedStringBuilder& output,
            StandardPlural::Form& pluralForm,
            UErrorCode& status);

    /**
     * Formats the pattern with the value and adjusts the FieldPosition.
     * TODO: Remove?
     */
    static UnicodeString &format(
            const SimpleFormatter &pattern,
            const UnicodeString &value,
            UnicodeString &appendTo,
            FieldPosition &pos,
            UErrorCode &status);

private:
    SimpleFormatter *formatters[StandardPlural::COUNT];
};

U_NAMESPACE_END

#endif

#endif
>>>>>>> a8a80be5
<|MERGE_RESOLUTION|>--- conflicted
+++ resolved
@@ -1,333 +1,165 @@
-<<<<<<< HEAD
-// © 2016 and later: Unicode, Inc. and others.
-// License & terms of use: http://www.unicode.org/copyright.html
-/*
-******************************************************************************
-* Copyright (C) 2014-2016, International Business Machines
-* Corporation and others.  All Rights Reserved.
-******************************************************************************
-* quantityformatter.h
-*/
-
-#ifndef __QUANTITY_FORMATTER_H__
-#define __QUANTITY_FORMATTER_H__
-
-#include "unicode/utypes.h"
-#include "unicode/uobject.h"
-
-#if !UCONFIG_NO_FORMATTING
-
-#include "standardplural.h"
-
-U_NAMESPACE_BEGIN
-
-class SimpleFormatter;
-class UnicodeString;
-class PluralRules;
-class NumberFormat;
-class Formattable;
-class FieldPosition;
-class FormattedStringBuilder;
-
-/**
- * A plural aware formatter that is good for expressing a single quantity and
- * a unit.
- * <p>
- * First use the add() methods to add a pattern for each plural variant.
- * There must be a pattern for the "other" variant.
- * Then use the format() method.
- * <p>
- * Concurrent calls only to const methods on a QuantityFormatter object are
- * safe, but concurrent const and non-const method calls on a QuantityFormatter
- * object are not safe and require synchronization.
- *
- */
-class U_I18N_API QuantityFormatter : public UMemory {
-public:
-    /**
-     * Default constructor.
-     */
-    QuantityFormatter();
-
-    /**
-     * Copy constructor.
-     */
-    QuantityFormatter(const QuantityFormatter& other);
-
-    /**
-     * Assignment operator
-     */
-    QuantityFormatter &operator=(const QuantityFormatter& other);
-
-    /**
-     * Destructor.
-     */
-    ~QuantityFormatter();
-
-    /**
-     * Removes all variants from this object including the "other" variant.
-     */
-    void reset();
-
-    /**
-     * Adds a plural variant if there is none yet for the plural form.
-     *
-     * @param variant "zero", "one", "two", "few", "many", "other"
-     * @param rawPattern the pattern for the variant e.g "{0} meters"
-     * @param status any error returned here.
-     * @return true on success; false if status was set to a non zero error.
-     */
-    UBool addIfAbsent(const char *variant, const UnicodeString &rawPattern, UErrorCode &status);
-
-    /**
-     * returns true if this object has at least the "other" variant.
-     */
-    UBool isValid() const;
-
-    /**
-     * Gets the pattern formatter that would be used for a particular variant.
-     * If isValid() returns true, this method is guaranteed to return a
-     * non-NULL value.
-     */
-    const SimpleFormatter *getByVariant(const char *variant) const;
-
-    /**
-     * Formats a number with this object appending the result to appendTo.
-     * At least the "other" variant must be added to this object for this
-     * method to work.
-     *
-     * @param number the single number.
-     * @param fmt formats the number
-     * @param rules computes the plural variant to use.
-     * @param appendTo result appended here.
-     * @param status any error returned here.
-     * @return appendTo
-     */
-    UnicodeString &format(
-            const Formattable &number,
-            const NumberFormat &fmt,
-            const PluralRules &rules,
-            UnicodeString &appendTo,
-            FieldPosition &pos,
-            UErrorCode &status) const;
-
-    /**
-     * Selects the standard plural form for the number/formatter/rules.
-     * Used in MeasureFormat for backwards compatibility with NumberFormat.
-     */
-    static StandardPlural::Form selectPlural(
-            const Formattable &number,
-            const NumberFormat &fmt,
-            const PluralRules &rules,
-            UnicodeString &formattedNumber,
-            FieldPosition &pos,
-            UErrorCode &status);
-
-    /**
-     * Formats a quantity and selects its plural form. The output is appended
-     * to a FormattedStringBuilder in order to retain field information.
-     *
-     * @param quantity The number to format.
-     * @param fmt The formatter to use to format the number.
-     * @param rules The rules to use to select the plural form of the
-     *              formatted number.
-     * @param output Where to append the result of the format operation.
-     * @param pluralForm Output variable populated with the plural form of the
-     *                   formatted number.
-     * @param status Set if an error occurs.
-     */
-    static void formatAndSelect(
-            double quantity,
-            const NumberFormat& fmt,
-            const PluralRules& rules,
-            FormattedStringBuilder& output,
-            StandardPlural::Form& pluralForm,
-            UErrorCode& status);
-
-    /**
-     * Formats the pattern with the value and adjusts the FieldPosition.
-     * TODO: Remove?
-     */
-    static UnicodeString &format(
-            const SimpleFormatter &pattern,
-            const UnicodeString &value,
-            UnicodeString &appendTo,
-            FieldPosition &pos,
-            UErrorCode &status);
-
-private:
-    SimpleFormatter *formatters[StandardPlural::COUNT];
-};
-
-U_NAMESPACE_END
-
-#endif
-
-#endif
-=======
-// © 2016 and later: Unicode, Inc. and others.
-// License & terms of use: http://www.unicode.org/copyright.html
-/*
-******************************************************************************
-* Copyright (C) 2014-2016, International Business Machines
-* Corporation and others.  All Rights Reserved.
-******************************************************************************
-* quantityformatter.h
-*/
-
-#ifndef __QUANTITY_FORMATTER_H__
-#define __QUANTITY_FORMATTER_H__
-
-#include "unicode/utypes.h"
-#include "unicode/uobject.h"
-
-#if !UCONFIG_NO_FORMATTING
-
-#include "standardplural.h"
-
-U_NAMESPACE_BEGIN
-
-class SimpleFormatter;
-class UnicodeString;
-class PluralRules;
-class NumberFormat;
-class Formattable;
-class FieldPosition;
-class FormattedStringBuilder;
-
-/**
- * A plural aware formatter that is good for expressing a single quantity and
- * a unit.
- * <p>
- * First use the add() methods to add a pattern for each plural variant.
- * There must be a pattern for the "other" variant.
- * Then use the format() method.
- * <p>
- * Concurrent calls only to const methods on a QuantityFormatter object are 
- * safe, but concurrent const and non-const method calls on a QuantityFormatter
- * object are not safe and require synchronization.
- * 
- */
-class U_I18N_API QuantityFormatter : public UMemory {
-public:
-    /**
-     * Default constructor.
-     */
-    QuantityFormatter();
-
-    /**
-     * Copy constructor.
-     */
-    QuantityFormatter(const QuantityFormatter& other);
-
-    /**
-     * Assignment operator
-     */
-    QuantityFormatter &operator=(const QuantityFormatter& other);
-
-    /**
-     * Destructor.
-     */
-    ~QuantityFormatter();
-
-    /**
-     * Removes all variants from this object including the "other" variant.
-     */
-    void reset();
-
-    /**
-     * Adds a plural variant if there is none yet for the plural form.
-     *
-     * @param variant "zero", "one", "two", "few", "many", "other"
-     * @param rawPattern the pattern for the variant e.g "{0} meters"
-     * @param status any error returned here.
-     * @return true on success; false if status was set to a non zero error.
-     */
-    UBool addIfAbsent(const char *variant, const UnicodeString &rawPattern, UErrorCode &status);
-
-    /**
-     * returns true if this object has at least the "other" variant.
-     */
-    UBool isValid() const;
-
-    /**
-     * Gets the pattern formatter that would be used for a particular variant.
-     * If isValid() returns true, this method is guaranteed to return a
-     * non-nullptr value.
-     */
-    const SimpleFormatter *getByVariant(const char *variant) const;
-
-    /**
-     * Formats a number with this object appending the result to appendTo.
-     * At least the "other" variant must be added to this object for this
-     * method to work.
-     * 
-     * @param number the single number.
-     * @param fmt formats the number
-     * @param rules computes the plural variant to use.
-     * @param appendTo result appended here.
-     * @param status any error returned here.
-     * @return appendTo
-     */
-    UnicodeString &format(
-            const Formattable &number,
-            const NumberFormat &fmt,
-            const PluralRules &rules,
-            UnicodeString &appendTo,
-            FieldPosition &pos,
-            UErrorCode &status) const;
-
-    /**
-     * Selects the standard plural form for the number/formatter/rules.
-     * Used in MeasureFormat for backwards compatibility with NumberFormat.
-     */
-    static StandardPlural::Form selectPlural(
-            const Formattable &number,
-            const NumberFormat &fmt,
-            const PluralRules &rules,
-            UnicodeString &formattedNumber,
-            FieldPosition &pos,
-            UErrorCode &status);
-
-    /**
-     * Formats a quantity and selects its plural form. The output is appended
-     * to a FormattedStringBuilder in order to retain field information.
-     *
-     * @param quantity The number to format.
-     * @param fmt The formatter to use to format the number.
-     * @param rules The rules to use to select the plural form of the
-     *              formatted number.
-     * @param output Where to append the result of the format operation.
-     * @param pluralForm Output variable populated with the plural form of the
-     *                   formatted number.
-     * @param status Set if an error occurs.
-     */
-    static void formatAndSelect(
-            double quantity,
-            const NumberFormat& fmt,
-            const PluralRules& rules,
-            FormattedStringBuilder& output,
-            StandardPlural::Form& pluralForm,
-            UErrorCode& status);
-
-    /**
-     * Formats the pattern with the value and adjusts the FieldPosition.
-     * TODO: Remove?
-     */
-    static UnicodeString &format(
-            const SimpleFormatter &pattern,
-            const UnicodeString &value,
-            UnicodeString &appendTo,
-            FieldPosition &pos,
-            UErrorCode &status);
-
-private:
-    SimpleFormatter *formatters[StandardPlural::COUNT];
-};
-
-U_NAMESPACE_END
-
-#endif
-
-#endif
->>>>>>> a8a80be5
+// © 2016 and later: Unicode, Inc. and others.
+// License & terms of use: http://www.unicode.org/copyright.html
+/*
+******************************************************************************
+* Copyright (C) 2014-2016, International Business Machines
+* Corporation and others.  All Rights Reserved.
+******************************************************************************
+* quantityformatter.h
+*/
+
+#ifndef __QUANTITY_FORMATTER_H__
+#define __QUANTITY_FORMATTER_H__
+
+#include "unicode/utypes.h"
+#include "unicode/uobject.h"
+
+#if !UCONFIG_NO_FORMATTING
+
+#include "standardplural.h"
+
+U_NAMESPACE_BEGIN
+
+class SimpleFormatter;
+class UnicodeString;
+class PluralRules;
+class NumberFormat;
+class Formattable;
+class FieldPosition;
+class FormattedStringBuilder;
+
+/**
+ * A plural aware formatter that is good for expressing a single quantity and
+ * a unit.
+ * <p>
+ * First use the add() methods to add a pattern for each plural variant.
+ * There must be a pattern for the "other" variant.
+ * Then use the format() method.
+ * <p>
+ * Concurrent calls only to const methods on a QuantityFormatter object are 
+ * safe, but concurrent const and non-const method calls on a QuantityFormatter
+ * object are not safe and require synchronization.
+ * 
+ */
+class U_I18N_API QuantityFormatter : public UMemory {
+public:
+    /**
+     * Default constructor.
+     */
+    QuantityFormatter();
+
+    /**
+     * Copy constructor.
+     */
+    QuantityFormatter(const QuantityFormatter& other);
+
+    /**
+     * Assignment operator
+     */
+    QuantityFormatter &operator=(const QuantityFormatter& other);
+
+    /**
+     * Destructor.
+     */
+    ~QuantityFormatter();
+
+    /**
+     * Removes all variants from this object including the "other" variant.
+     */
+    void reset();
+
+    /**
+     * Adds a plural variant if there is none yet for the plural form.
+     *
+     * @param variant "zero", "one", "two", "few", "many", "other"
+     * @param rawPattern the pattern for the variant e.g "{0} meters"
+     * @param status any error returned here.
+     * @return true on success; false if status was set to a non zero error.
+     */
+    UBool addIfAbsent(const char *variant, const UnicodeString &rawPattern, UErrorCode &status);
+
+    /**
+     * returns true if this object has at least the "other" variant.
+     */
+    UBool isValid() const;
+
+    /**
+     * Gets the pattern formatter that would be used for a particular variant.
+     * If isValid() returns true, this method is guaranteed to return a
+     * non-nullptr value.
+     */
+    const SimpleFormatter *getByVariant(const char *variant) const;
+
+    /**
+     * Formats a number with this object appending the result to appendTo.
+     * At least the "other" variant must be added to this object for this
+     * method to work.
+     * 
+     * @param number the single number.
+     * @param fmt formats the number
+     * @param rules computes the plural variant to use.
+     * @param appendTo result appended here.
+     * @param status any error returned here.
+     * @return appendTo
+     */
+    UnicodeString &format(
+            const Formattable &number,
+            const NumberFormat &fmt,
+            const PluralRules &rules,
+            UnicodeString &appendTo,
+            FieldPosition &pos,
+            UErrorCode &status) const;
+
+    /**
+     * Selects the standard plural form for the number/formatter/rules.
+     * Used in MeasureFormat for backwards compatibility with NumberFormat.
+     */
+    static StandardPlural::Form selectPlural(
+            const Formattable &number,
+            const NumberFormat &fmt,
+            const PluralRules &rules,
+            UnicodeString &formattedNumber,
+            FieldPosition &pos,
+            UErrorCode &status);
+
+    /**
+     * Formats a quantity and selects its plural form. The output is appended
+     * to a FormattedStringBuilder in order to retain field information.
+     *
+     * @param quantity The number to format.
+     * @param fmt The formatter to use to format the number.
+     * @param rules The rules to use to select the plural form of the
+     *              formatted number.
+     * @param output Where to append the result of the format operation.
+     * @param pluralForm Output variable populated with the plural form of the
+     *                   formatted number.
+     * @param status Set if an error occurs.
+     */
+    static void formatAndSelect(
+            double quantity,
+            const NumberFormat& fmt,
+            const PluralRules& rules,
+            FormattedStringBuilder& output,
+            StandardPlural::Form& pluralForm,
+            UErrorCode& status);
+
+    /**
+     * Formats the pattern with the value and adjusts the FieldPosition.
+     * TODO: Remove?
+     */
+    static UnicodeString &format(
+            const SimpleFormatter &pattern,
+            const UnicodeString &value,
+            UnicodeString &appendTo,
+            FieldPosition &pos,
+            UErrorCode &status);
+
+private:
+    SimpleFormatter *formatters[StandardPlural::COUNT];
+};
+
+U_NAMESPACE_END
+
+#endif
+
+#endif