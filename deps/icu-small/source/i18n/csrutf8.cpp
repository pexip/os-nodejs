<<<<<<< HEAD
// © 2016 and later: Unicode, Inc. and others.
// License & terms of use: http://www.unicode.org/copyright.html
/*
 **********************************************************************
 *   Copyright (C) 2005-2014, International Business Machines
 *   Corporation and others.  All Rights Reserved.
 **********************************************************************
 */

#include "unicode/utypes.h"

#if !UCONFIG_NO_CONVERSION

#include "csrutf8.h"
#include "csmatch.h"

U_NAMESPACE_BEGIN

CharsetRecog_UTF8::~CharsetRecog_UTF8()
{
    // nothing to do
}

const char *CharsetRecog_UTF8::getName() const
{
    return "UTF-8";
}

UBool CharsetRecog_UTF8::match(InputText* input, CharsetMatch *results) const {
    bool hasBOM = FALSE;
    int32_t numValid = 0;
    int32_t numInvalid = 0;
    const uint8_t *inputBytes = input->fRawInput;
    int32_t i;
    int32_t trailBytes = 0;
    int32_t confidence;

    if (input->fRawLength >= 3 &&
        inputBytes[0] == 0xEF && inputBytes[1] == 0xBB && inputBytes[2] == 0xBF) {
            hasBOM = TRUE;
    }

    // Scan for multi-byte sequences
    for (i=0; i < input->fRawLength; i += 1) {
        int32_t b = inputBytes[i];

        if ((b & 0x80) == 0) {
            continue;   // ASCII
        }

        // Hi bit on char found.  Figure out how long the sequence should be
        if ((b & 0x0E0) == 0x0C0) {
            trailBytes = 1;
        } else if ((b & 0x0F0) == 0x0E0) {
            trailBytes = 2;
        } else if ((b & 0x0F8) == 0xF0) {
            trailBytes = 3;
        } else {
            numInvalid += 1;
            continue;
        }

        // Verify that we've got the right number of trail bytes in the sequence
        for (;;) {
            i += 1;

            if (i >= input->fRawLength) {
                break;
            }

            b = inputBytes[i];

            if ((b & 0xC0) != 0x080) {
                numInvalid += 1;
                break;
            }

            if (--trailBytes == 0) {
                numValid += 1;
                break;
            }
        }

    }

    // Cook up some sort of confidence score, based on presence of a BOM
    //    and the existence of valid and/or invalid multi-byte sequences.
    confidence = 0;
    if (hasBOM && numInvalid == 0) {
        confidence = 100;
    } else if (hasBOM && numValid > numInvalid*10) {
        confidence = 80;
    } else if (numValid > 3 && numInvalid == 0) {
        confidence = 100;
    } else if (numValid > 0 && numInvalid == 0) {
        confidence = 80;
    } else if (numValid == 0 && numInvalid == 0) {
        // Plain ASCII. Confidence must be > 10, it's more likely than UTF-16, which
        //              accepts ASCII with confidence = 10.
        confidence = 15;
    } else if (numValid > numInvalid*10) {
        // Probably corrupt utf-8 data.  Valid sequences aren't likely by chance.
        confidence = 25;
    }

    results->set(input, this, confidence);
    return (confidence > 0);
}

U_NAMESPACE_END
#endif
=======
// © 2016 and later: Unicode, Inc. and others.
// License & terms of use: http://www.unicode.org/copyright.html
/*
 **********************************************************************
 *   Copyright (C) 2005-2014, International Business Machines
 *   Corporation and others.  All Rights Reserved.
 **********************************************************************
 */

#include "unicode/utypes.h"

#if !UCONFIG_NO_CONVERSION

#include "csrutf8.h"
#include "csmatch.h"

U_NAMESPACE_BEGIN

CharsetRecog_UTF8::~CharsetRecog_UTF8()
{
    // nothing to do
}

const char *CharsetRecog_UTF8::getName() const
{
    return "UTF-8";
}

UBool CharsetRecog_UTF8::match(InputText* input, CharsetMatch *results) const {
    bool hasBOM = false;
    int32_t numValid = 0;
    int32_t numInvalid = 0;
    const uint8_t *inputBytes = input->fRawInput;
    int32_t i;
    int32_t trailBytes = 0;
    int32_t confidence;

    if (input->fRawLength >= 3 && 
        inputBytes[0] == 0xEF && inputBytes[1] == 0xBB && inputBytes[2] == 0xBF) {
            hasBOM = true;
    }

    // Scan for multi-byte sequences
    for (i=0; i < input->fRawLength; i += 1) {
        int32_t b = inputBytes[i];

        if ((b & 0x80) == 0) {
            continue;   // ASCII
        }

        // Hi bit on char found.  Figure out how long the sequence should be
        if ((b & 0x0E0) == 0x0C0) {
            trailBytes = 1;
        } else if ((b & 0x0F0) == 0x0E0) {
            trailBytes = 2;
        } else if ((b & 0x0F8) == 0xF0) {
            trailBytes = 3;
        } else {
            numInvalid += 1;
            continue;
        }

        // Verify that we've got the right number of trail bytes in the sequence
        for (;;) {
            i += 1;

            if (i >= input->fRawLength) {
                break;
            }

            b = inputBytes[i];

            if ((b & 0xC0) != 0x080) {
                numInvalid += 1;
                break;
            }

            if (--trailBytes == 0) {
                numValid += 1;
                break;
            }
        }

    }

    // Cook up some sort of confidence score, based on presence of a BOM
    //    and the existence of valid and/or invalid multi-byte sequences.
    confidence = 0;
    if (hasBOM && numInvalid == 0) {
        confidence = 100;
    } else if (hasBOM && numValid > numInvalid*10) {
        confidence = 80;
    } else if (numValid > 3 && numInvalid == 0) {
        confidence = 100;
    } else if (numValid > 0 && numInvalid == 0) {
        confidence = 80;
    } else if (numValid == 0 && numInvalid == 0) {
        // Plain ASCII. Confidence must be > 10, it's more likely than UTF-16, which
        //              accepts ASCII with confidence = 10.
        confidence = 15;
    } else if (numValid > numInvalid*10) {
        // Probably corrupt utf-8 data.  Valid sequences aren't likely by chance.
        confidence = 25;
    }

    results->set(input, this, confidence);
    return (confidence > 0);
}

U_NAMESPACE_END
#endif
>>>>>>> a8a80be5
<|MERGE_RESOLUTION|>--- conflicted
+++ resolved
@@ -1,225 +1,111 @@
-<<<<<<< HEAD
-// © 2016 and later: Unicode, Inc. and others.
-// License & terms of use: http://www.unicode.org/copyright.html
-/*
- **********************************************************************
- *   Copyright (C) 2005-2014, International Business Machines
- *   Corporation and others.  All Rights Reserved.
- **********************************************************************
- */
-
-#include "unicode/utypes.h"
-
-#if !UCONFIG_NO_CONVERSION
-
-#include "csrutf8.h"
-#include "csmatch.h"
-
-U_NAMESPACE_BEGIN
-
-CharsetRecog_UTF8::~CharsetRecog_UTF8()
-{
-    // nothing to do
-}
-
-const char *CharsetRecog_UTF8::getName() const
-{
-    return "UTF-8";
-}
-
-UBool CharsetRecog_UTF8::match(InputText* input, CharsetMatch *results) const {
-    bool hasBOM = FALSE;
-    int32_t numValid = 0;
-    int32_t numInvalid = 0;
-    const uint8_t *inputBytes = input->fRawInput;
-    int32_t i;
-    int32_t trailBytes = 0;
-    int32_t confidence;
-
-    if (input->fRawLength >= 3 &&
-        inputBytes[0] == 0xEF && inputBytes[1] == 0xBB && inputBytes[2] == 0xBF) {
-            hasBOM = TRUE;
-    }
-
-    // Scan for multi-byte sequences
-    for (i=0; i < input->fRawLength; i += 1) {
-        int32_t b = inputBytes[i];
-
-        if ((b & 0x80) == 0) {
-            continue;   // ASCII
-        }
-
-        // Hi bit on char found.  Figure out how long the sequence should be
-        if ((b & 0x0E0) == 0x0C0) {
-            trailBytes = 1;
-        } else if ((b & 0x0F0) == 0x0E0) {
-            trailBytes = 2;
-        } else if ((b & 0x0F8) == 0xF0) {
-            trailBytes = 3;
-        } else {
-            numInvalid += 1;
-            continue;
-        }
-
-        // Verify that we've got the right number of trail bytes in the sequence
-        for (;;) {
-            i += 1;
-
-            if (i >= input->fRawLength) {
-                break;
-            }
-
-            b = inputBytes[i];
-
-            if ((b & 0xC0) != 0x080) {
-                numInvalid += 1;
-                break;
-            }
-
-            if (--trailBytes == 0) {
-                numValid += 1;
-                break;
-            }
-        }
-
-    }
-
-    // Cook up some sort of confidence score, based on presence of a BOM
-    //    and the existence of valid and/or invalid multi-byte sequences.
-    confidence = 0;
-    if (hasBOM && numInvalid == 0) {
-        confidence = 100;
-    } else if (hasBOM && numValid > numInvalid*10) {
-        confidence = 80;
-    } else if (numValid > 3 && numInvalid == 0) {
-        confidence = 100;
-    } else if (numValid > 0 && numInvalid == 0) {
-        confidence = 80;
-    } else if (numValid == 0 && numInvalid == 0) {
-        // Plain ASCII. Confidence must be > 10, it's more likely than UTF-16, which
-        //              accepts ASCII with confidence = 10.
-        confidence = 15;
-    } else if (numValid > numInvalid*10) {
-        // Probably corrupt utf-8 data.  Valid sequences aren't likely by chance.
-        confidence = 25;
-    }
-
-    results->set(input, this, confidence);
-    return (confidence > 0);
-}
-
-U_NAMESPACE_END
-#endif
-=======
-// © 2016 and later: Unicode, Inc. and others.
-// License & terms of use: http://www.unicode.org/copyright.html
-/*
- **********************************************************************
- *   Copyright (C) 2005-2014, International Business Machines
- *   Corporation and others.  All Rights Reserved.
- **********************************************************************
- */
-
-#include "unicode/utypes.h"
-
-#if !UCONFIG_NO_CONVERSION
-
-#include "csrutf8.h"
-#include "csmatch.h"
-
-U_NAMESPACE_BEGIN
-
-CharsetRecog_UTF8::~CharsetRecog_UTF8()
-{
-    // nothing to do
-}
-
-const char *CharsetRecog_UTF8::getName() const
-{
-    return "UTF-8";
-}
-
-UBool CharsetRecog_UTF8::match(InputText* input, CharsetMatch *results) const {
-    bool hasBOM = false;
-    int32_t numValid = 0;
-    int32_t numInvalid = 0;
-    const uint8_t *inputBytes = input->fRawInput;
-    int32_t i;
-    int32_t trailBytes = 0;
-    int32_t confidence;
-
-    if (input->fRawLength >= 3 && 
-        inputBytes[0] == 0xEF && inputBytes[1] == 0xBB && inputBytes[2] == 0xBF) {
-            hasBOM = true;
-    }
-
-    // Scan for multi-byte sequences
-    for (i=0; i < input->fRawLength; i += 1) {
-        int32_t b = inputBytes[i];
-
-        if ((b & 0x80) == 0) {
-            continue;   // ASCII
-        }
-
-        // Hi bit on char found.  Figure out how long the sequence should be
-        if ((b & 0x0E0) == 0x0C0) {
-            trailBytes = 1;
-        } else if ((b & 0x0F0) == 0x0E0) {
-            trailBytes = 2;
-        } else if ((b & 0x0F8) == 0xF0) {
-            trailBytes = 3;
-        } else {
-            numInvalid += 1;
-            continue;
-        }
-
-        // Verify that we've got the right number of trail bytes in the sequence
-        for (;;) {
-            i += 1;
-
-            if (i >= input->fRawLength) {
-                break;
-            }
-
-            b = inputBytes[i];
-
-            if ((b & 0xC0) != 0x080) {
-                numInvalid += 1;
-                break;
-            }
-
-            if (--trailBytes == 0) {
-                numValid += 1;
-                break;
-            }
-        }
-
-    }
-
-    // Cook up some sort of confidence score, based on presence of a BOM
-    //    and the existence of valid and/or invalid multi-byte sequences.
-    confidence = 0;
-    if (hasBOM && numInvalid == 0) {
-        confidence = 100;
-    } else if (hasBOM && numValid > numInvalid*10) {
-        confidence = 80;
-    } else if (numValid > 3 && numInvalid == 0) {
-        confidence = 100;
-    } else if (numValid > 0 && numInvalid == 0) {
-        confidence = 80;
-    } else if (numValid == 0 && numInvalid == 0) {
-        // Plain ASCII. Confidence must be > 10, it's more likely than UTF-16, which
-        //              accepts ASCII with confidence = 10.
-        confidence = 15;
-    } else if (numValid > numInvalid*10) {
-        // Probably corrupt utf-8 data.  Valid sequences aren't likely by chance.
-        confidence = 25;
-    }
-
-    results->set(input, this, confidence);
-    return (confidence > 0);
-}
-
-U_NAMESPACE_END
-#endif
->>>>>>> a8a80be5
+// © 2016 and later: Unicode, Inc. and others.
+// License & terms of use: http://www.unicode.org/copyright.html
+/*
+ **********************************************************************
+ *   Copyright (C) 2005-2014, International Business Machines
+ *   Corporation and others.  All Rights Reserved.
+ **********************************************************************
+ */
+
+#include "unicode/utypes.h"
+
+#if !UCONFIG_NO_CONVERSION
+
+#include "csrutf8.h"
+#include "csmatch.h"
+
+U_NAMESPACE_BEGIN
+
+CharsetRecog_UTF8::~CharsetRecog_UTF8()
+{
+    // nothing to do
+}
+
+const char *CharsetRecog_UTF8::getName() const
+{
+    return "UTF-8";
+}
+
+UBool CharsetRecog_UTF8::match(InputText* input, CharsetMatch *results) const {
+    bool hasBOM = false;
+    int32_t numValid = 0;
+    int32_t numInvalid = 0;
+    const uint8_t *inputBytes = input->fRawInput;
+    int32_t i;
+    int32_t trailBytes = 0;
+    int32_t confidence;
+
+    if (input->fRawLength >= 3 && 
+        inputBytes[0] == 0xEF && inputBytes[1] == 0xBB && inputBytes[2] == 0xBF) {
+            hasBOM = true;
+    }
+
+    // Scan for multi-byte sequences
+    for (i=0; i < input->fRawLength; i += 1) {
+        int32_t b = inputBytes[i];
+
+        if ((b & 0x80) == 0) {
+            continue;   // ASCII
+        }
+
+        // Hi bit on char found.  Figure out how long the sequence should be
+        if ((b & 0x0E0) == 0x0C0) {
+            trailBytes = 1;
+        } else if ((b & 0x0F0) == 0x0E0) {
+            trailBytes = 2;
+        } else if ((b & 0x0F8) == 0xF0) {
+            trailBytes = 3;
+        } else {
+            numInvalid += 1;
+            continue;
+        }
+
+        // Verify that we've got the right number of trail bytes in the sequence
+        for (;;) {
+            i += 1;
+
+            if (i >= input->fRawLength) {
+                break;
+            }
+
+            b = inputBytes[i];
+
+            if ((b & 0xC0) != 0x080) {
+                numInvalid += 1;
+                break;
+            }
+
+            if (--trailBytes == 0) {
+                numValid += 1;
+                break;
+            }
+        }
+
+    }
+
+    // Cook up some sort of confidence score, based on presence of a BOM
+    //    and the existence of valid and/or invalid multi-byte sequences.
+    confidence = 0;
+    if (hasBOM && numInvalid == 0) {
+        confidence = 100;
+    } else if (hasBOM && numValid > numInvalid*10) {
+        confidence = 80;
+    } else if (numValid > 3 && numInvalid == 0) {
+        confidence = 100;
+    } else if (numValid > 0 && numInvalid == 0) {
+        confidence = 80;
+    } else if (numValid == 0 && numInvalid == 0) {
+        // Plain ASCII. Confidence must be > 10, it's more likely than UTF-16, which
+        //              accepts ASCII with confidence = 10.
+        confidence = 15;
+    } else if (numValid > numInvalid*10) {
+        // Probably corrupt utf-8 data.  Valid sequences aren't likely by chance.
+        confidence = 25;
+    }
+
+    results->set(input, this, confidence);
+    return (confidence > 0);
+}
+
+U_NAMESPACE_END
+#endif