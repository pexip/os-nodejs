--- conflicted
+++ resolved
@@ -1,203 +1,100 @@
-<<<<<<< HEAD
-// © 2017 and later: Unicode, Inc. and others.
-// License & terms of use: http://www.unicode.org/copyright.html
-
-#include "unicode/utypes.h"
-
-#if !UCONFIG_NO_FORMATTING
-#ifndef __NUMBER_COMPACT_H__
-#define __NUMBER_COMPACT_H__
-
-#include "standardplural.h"
-#include "number_types.h"
-#include "unicode/unum.h"
-#include "uvector.h"
-#include "resource.h"
-#include "number_patternmodifier.h"
-
-U_NAMESPACE_BEGIN namespace number {
-namespace impl {
-
-static const int32_t COMPACT_MAX_DIGITS = 15;
-
-class CompactData : public MultiplierProducer {
-  public:
-    CompactData();
-
-    void populate(const Locale &locale, const char *nsName, CompactStyle compactStyle,
-                  CompactType compactType, UErrorCode &status);
-
-    int32_t getMultiplier(int32_t magnitude) const U_OVERRIDE;
-
-    const UChar *getPattern(
-        int32_t magnitude,
-        const PluralRules *rules,
-        const DecimalQuantity &dq) const;
-
-    void getUniquePatterns(UVector &output, UErrorCode &status) const;
-
-  private:
-    const UChar *patterns[(COMPACT_MAX_DIGITS + 1) * StandardPlural::COUNT];
-    int8_t multipliers[COMPACT_MAX_DIGITS + 1];
-    int8_t largestMagnitude;
-    UBool isEmpty;
-
-    class CompactDataSink : public ResourceSink {
-      public:
-        explicit CompactDataSink(CompactData &data) : data(data) {}
-
-        void put(const char *key, ResourceValue &value, UBool /*noFallback*/, UErrorCode &status) U_OVERRIDE;
-
-      private:
-        CompactData &data;
-    };
-};
-
-struct CompactModInfo {
-    const ImmutablePatternModifier *mod;
-    const UChar* patternString;
-};
-
-class CompactHandler : public MicroPropsGenerator, public UMemory {
-  public:
-    CompactHandler(
-            CompactStyle compactStyle,
-            const Locale &locale,
-            const char *nsName,
-            CompactType compactType,
-            const PluralRules *rules,
-            MutablePatternModifier *buildReference,
-            bool safe,
-            const MicroPropsGenerator *parent,
-            UErrorCode &status);
-
-    ~CompactHandler() U_OVERRIDE;
-
-    void
-    processQuantity(DecimalQuantity &quantity, MicroProps &micros, UErrorCode &status) const U_OVERRIDE;
-
-  private:
-    const PluralRules *rules;
-    const MicroPropsGenerator *parent;
-    // Initial capacity of 12 for 0K, 00K, 000K, ...M, ...B, and ...T
-    MaybeStackArray<CompactModInfo, 12> precomputedMods;
-    int32_t precomputedModsLength = 0;
-    CompactData data;
-    ParsedPatternInfo unsafePatternInfo;
-    MutablePatternModifier* unsafePatternModifier;
-    UBool safe;
-
-    /** Used by the safe code path */
-    void precomputeAllModifiers(MutablePatternModifier &buildReference, UErrorCode &status);
-};
-
-
-} // namespace impl
-} // namespace number
-U_NAMESPACE_END
-
-#endif //__NUMBER_COMPACT_H__
-
-#endif /* #if !UCONFIG_NO_FORMATTING */
-=======
-// © 2017 and later: Unicode, Inc. and others.
-// License & terms of use: http://www.unicode.org/copyright.html
-
-#include "unicode/utypes.h"
-
-#if !UCONFIG_NO_FORMATTING
-#ifndef __NUMBER_COMPACT_H__
-#define __NUMBER_COMPACT_H__
-
-#include "standardplural.h"
-#include "number_types.h"
-#include "unicode/unum.h"
-#include "uvector.h"
-#include "resource.h"
-#include "number_patternmodifier.h"
-
-U_NAMESPACE_BEGIN namespace number {
-namespace impl {
-
-static const int32_t COMPACT_MAX_DIGITS = 20;
-
-class CompactData : public MultiplierProducer {
-  public:
-    CompactData();
-
-    void populate(const Locale &locale, const char *nsName, CompactStyle compactStyle,
-                  CompactType compactType, UErrorCode &status);
-
-    int32_t getMultiplier(int32_t magnitude) const override;
-
-    const char16_t *getPattern(
-        int32_t magnitude,
-        const PluralRules *rules,
-        const DecimalQuantity &dq) const;
-
-    void getUniquePatterns(UVector &output, UErrorCode &status) const;
-
-  private:
-    const char16_t *patterns[(COMPACT_MAX_DIGITS + 1) * StandardPlural::COUNT];
-    int8_t multipliers[COMPACT_MAX_DIGITS + 1];
-    int8_t largestMagnitude;
-    UBool isEmpty;
-
-    class CompactDataSink : public ResourceSink {
-      public:
-        explicit CompactDataSink(CompactData &data) : data(data) {}
-
-        void put(const char *key, ResourceValue &value, UBool /*noFallback*/, UErrorCode &status) override;
-
-      private:
-        CompactData &data;
-    };
-};
-
-struct CompactModInfo {
-    const ImmutablePatternModifier *mod;
-    const char16_t* patternString;
-};
-
-class CompactHandler : public MicroPropsGenerator, public UMemory {
-  public:
-    CompactHandler(
-            CompactStyle compactStyle,
-            const Locale &locale,
-            const char *nsName,
-            CompactType compactType,
-            const PluralRules *rules,
-            MutablePatternModifier *buildReference,
-            bool safe,
-            const MicroPropsGenerator *parent,
-            UErrorCode &status);
-
-    ~CompactHandler() override;
-
-    void
-    processQuantity(DecimalQuantity &quantity, MicroProps &micros, UErrorCode &status) const override;
-
-  private:
-    const PluralRules *rules;
-    const MicroPropsGenerator *parent;
-    // Initial capacity of 12 for 0K, 00K, 000K, ...M, ...B, and ...T
-    MaybeStackArray<CompactModInfo, 12> precomputedMods;
-    int32_t precomputedModsLength = 0;
-    CompactData data;
-    ParsedPatternInfo unsafePatternInfo;
-    MutablePatternModifier* unsafePatternModifier;
-    UBool safe;
-
-    /** Used by the safe code path */
-    void precomputeAllModifiers(MutablePatternModifier &buildReference, UErrorCode &status);
-};
-
-
-} // namespace impl
-} // namespace number
-U_NAMESPACE_END
-
-#endif //__NUMBER_COMPACT_H__
-
-#endif /* #if !UCONFIG_NO_FORMATTING */
->>>>>>> a8a80be5
+// © 2017 and later: Unicode, Inc. and others.
+// License & terms of use: http://www.unicode.org/copyright.html
+
+#include "unicode/utypes.h"
+
+#if !UCONFIG_NO_FORMATTING
+#ifndef __NUMBER_COMPACT_H__
+#define __NUMBER_COMPACT_H__
+
+#include "standardplural.h"
+#include "number_types.h"
+#include "unicode/unum.h"
+#include "uvector.h"
+#include "resource.h"
+#include "number_patternmodifier.h"
+
+U_NAMESPACE_BEGIN namespace number {
+namespace impl {
+
+static const int32_t COMPACT_MAX_DIGITS = 20;
+
+class CompactData : public MultiplierProducer {
+  public:
+    CompactData();
+
+    void populate(const Locale &locale, const char *nsName, CompactStyle compactStyle,
+                  CompactType compactType, UErrorCode &status);
+
+    int32_t getMultiplier(int32_t magnitude) const override;
+
+    const char16_t *getPattern(
+        int32_t magnitude,
+        const PluralRules *rules,
+        const DecimalQuantity &dq) const;
+
+    void getUniquePatterns(UVector &output, UErrorCode &status) const;
+
+  private:
+    const char16_t *patterns[(COMPACT_MAX_DIGITS + 1) * StandardPlural::COUNT];
+    int8_t multipliers[COMPACT_MAX_DIGITS + 1];
+    int8_t largestMagnitude;
+    UBool isEmpty;
+
+    class CompactDataSink : public ResourceSink {
+      public:
+        explicit CompactDataSink(CompactData &data) : data(data) {}
+
+        void put(const char *key, ResourceValue &value, UBool /*noFallback*/, UErrorCode &status) override;
+
+      private:
+        CompactData &data;
+    };
+};
+
+struct CompactModInfo {
+    const ImmutablePatternModifier *mod;
+    const char16_t* patternString;
+};
+
+class CompactHandler : public MicroPropsGenerator, public UMemory {
+  public:
+    CompactHandler(
+            CompactStyle compactStyle,
+            const Locale &locale,
+            const char *nsName,
+            CompactType compactType,
+            const PluralRules *rules,
+            MutablePatternModifier *buildReference,
+            bool safe,
+            const MicroPropsGenerator *parent,
+            UErrorCode &status);
+
+    ~CompactHandler() override;
+
+    void
+    processQuantity(DecimalQuantity &quantity, MicroProps &micros, UErrorCode &status) const override;
+
+  private:
+    const PluralRules *rules;
+    const MicroPropsGenerator *parent;
+    // Initial capacity of 12 for 0K, 00K, 000K, ...M, ...B, and ...T
+    MaybeStackArray<CompactModInfo, 12> precomputedMods;
+    int32_t precomputedModsLength = 0;
+    CompactData data;
+    ParsedPatternInfo unsafePatternInfo;
+    MutablePatternModifier* unsafePatternModifier;
+    UBool safe;
+
+    /** Used by the safe code path */
+    void precomputeAllModifiers(MutablePatternModifier &buildReference, UErrorCode &status);
+};
+
+
+} // namespace impl
+} // namespace number
+U_NAMESPACE_END
+
+#endif //__NUMBER_COMPACT_H__
+
+#endif /* #if !UCONFIG_NO_FORMATTING */