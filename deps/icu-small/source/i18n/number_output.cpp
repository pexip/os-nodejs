<<<<<<< HEAD
// © 2019 and later: Unicode, Inc. and others.
// License & terms of use: http://www.unicode.org/copyright.html

#include "unicode/utypes.h"

#if !UCONFIG_NO_FORMATTING

#include "unicode/measunit.h"
#include "unicode/numberformatter.h"
#include "number_utypes.h"
#include "util.h"
#include "number_decimalquantity.h"
#include "number_decnum.h"
#include "numrange_impl.h"

U_NAMESPACE_BEGIN
namespace number {


UPRV_FORMATTED_VALUE_SUBCLASS_AUTO_IMPL(FormattedNumber)

#define UPRV_NOARG

void FormattedNumber::toDecimalNumber(ByteSink& sink, UErrorCode& status) const {
    UPRV_FORMATTED_VALUE_METHOD_GUARD(UPRV_NOARG)
    impl::DecNum decnum;
    fData->quantity.toDecNum(decnum, status);
    decnum.toString(sink, status);
}

void FormattedNumber::getAllFieldPositionsImpl(FieldPositionIteratorHandler& fpih,
                                               UErrorCode& status) const {
    UPRV_FORMATTED_VALUE_METHOD_GUARD(UPRV_NOARG)
    fData->getAllFieldPositions(fpih, status);
}

MeasureUnit FormattedNumber::getOutputUnit(UErrorCode& status) const {
    UPRV_FORMATTED_VALUE_METHOD_GUARD(MeasureUnit())
    return fData->outputUnit;
}

const char *FormattedNumber::getGender(UErrorCode &status) const {
    UPRV_FORMATTED_VALUE_METHOD_GUARD("")
    return fData->gender;
}

void FormattedNumber::getDecimalQuantity(impl::DecimalQuantity& output, UErrorCode& status) const {
    UPRV_FORMATTED_VALUE_METHOD_GUARD(UPRV_NOARG)
    output = fData->quantity;
}


impl::UFormattedNumberData::~UFormattedNumberData() = default;


UPRV_FORMATTED_VALUE_SUBCLASS_AUTO_IMPL(FormattedNumberRange)

#define UPRV_NOARG

void FormattedNumberRange::getDecimalNumbers(ByteSink& sink1, ByteSink& sink2, UErrorCode& status) const {
    UPRV_FORMATTED_VALUE_METHOD_GUARD(UPRV_NOARG)
    impl::DecNum decnum1;
    impl::DecNum decnum2;
    fData->quantity1.toDecNum(decnum1, status).toString(sink1, status);
    fData->quantity2.toDecNum(decnum2, status).toString(sink2, status);
}

UNumberRangeIdentityResult FormattedNumberRange::getIdentityResult(UErrorCode& status) const {
    UPRV_FORMATTED_VALUE_METHOD_GUARD(UNUM_IDENTITY_RESULT_NOT_EQUAL)
    return fData->identityResult;
}

const impl::UFormattedNumberRangeData* FormattedNumberRange::getData(UErrorCode& status) const {
    UPRV_FORMATTED_VALUE_METHOD_GUARD(nullptr)
    return fData;
}


impl::UFormattedNumberRangeData::~UFormattedNumberRangeData() = default;


} // namespace number
U_NAMESPACE_END

#endif /* #if !UCONFIG_NO_FORMATTING */
=======
// © 2019 and later: Unicode, Inc. and others.
// License & terms of use: http://www.unicode.org/copyright.html

#include "unicode/utypes.h"

#if !UCONFIG_NO_FORMATTING

#include "unicode/measunit.h"
#include "unicode/numberformatter.h"
#include "number_utypes.h"
#include "util.h"
#include "number_decimalquantity.h"
#include "number_decnum.h"
#include "numrange_impl.h"

U_NAMESPACE_BEGIN
namespace number {


UPRV_FORMATTED_VALUE_SUBCLASS_AUTO_IMPL(FormattedNumber)

#define UPRV_NOARG

void FormattedNumber::toDecimalNumber(ByteSink& sink, UErrorCode& status) const {
    UPRV_FORMATTED_VALUE_METHOD_GUARD(UPRV_NOARG)
    impl::DecNum decnum;
    fData->quantity.toDecNum(decnum, status);
    decnum.toString(sink, status);
}

void FormattedNumber::getAllFieldPositionsImpl(FieldPositionIteratorHandler& fpih,
                                               UErrorCode& status) const {
    UPRV_FORMATTED_VALUE_METHOD_GUARD(UPRV_NOARG)
    fData->getAllFieldPositions(fpih, status);
}

MeasureUnit FormattedNumber::getOutputUnit(UErrorCode& status) const {
    UPRV_FORMATTED_VALUE_METHOD_GUARD(MeasureUnit())
    return fData->outputUnit;
}

UDisplayOptionsNounClass FormattedNumber::getNounClass(UErrorCode &status) const {
    UPRV_FORMATTED_VALUE_METHOD_GUARD(UDISPOPT_NOUN_CLASS_UNDEFINED);
    const char *nounClass = fData->gender;
    return udispopt_fromNounClassIdentifier(nounClass);
}

void FormattedNumber::getDecimalQuantity(impl::DecimalQuantity& output, UErrorCode& status) const {
    UPRV_FORMATTED_VALUE_METHOD_GUARD(UPRV_NOARG)
    output = fData->quantity;
}


impl::UFormattedNumberData::~UFormattedNumberData() = default;


UPRV_FORMATTED_VALUE_SUBCLASS_AUTO_IMPL(FormattedNumberRange)

#define UPRV_NOARG

void FormattedNumberRange::getDecimalNumbers(ByteSink& sink1, ByteSink& sink2, UErrorCode& status) const {
    UPRV_FORMATTED_VALUE_METHOD_GUARD(UPRV_NOARG)
    impl::DecNum decnum1;
    impl::DecNum decnum2;
    fData->quantity1.toDecNum(decnum1, status).toString(sink1, status);
    fData->quantity2.toDecNum(decnum2, status).toString(sink2, status);
}

UNumberRangeIdentityResult FormattedNumberRange::getIdentityResult(UErrorCode& status) const {
    UPRV_FORMATTED_VALUE_METHOD_GUARD(UNUM_IDENTITY_RESULT_NOT_EQUAL)
    return fData->identityResult;
}

const impl::UFormattedNumberRangeData* FormattedNumberRange::getData(UErrorCode& status) const {
    UPRV_FORMATTED_VALUE_METHOD_GUARD(nullptr)
    return fData;
}


impl::UFormattedNumberRangeData::~UFormattedNumberRangeData() = default;


} // namespace number
U_NAMESPACE_END

#endif /* #if !UCONFIG_NO_FORMATTING */
>>>>>>> a8a80be5
<|MERGE_RESOLUTION|>--- conflicted
+++ resolved
@@ -1,174 +1,86 @@
-<<<<<<< HEAD
-// © 2019 and later: Unicode, Inc. and others.
-// License & terms of use: http://www.unicode.org/copyright.html
-
-#include "unicode/utypes.h"
-
-#if !UCONFIG_NO_FORMATTING
-
-#include "unicode/measunit.h"
-#include "unicode/numberformatter.h"
-#include "number_utypes.h"
-#include "util.h"
-#include "number_decimalquantity.h"
-#include "number_decnum.h"
-#include "numrange_impl.h"
-
-U_NAMESPACE_BEGIN
-namespace number {
-
-
-UPRV_FORMATTED_VALUE_SUBCLASS_AUTO_IMPL(FormattedNumber)
-
-#define UPRV_NOARG
-
-void FormattedNumber::toDecimalNumber(ByteSink& sink, UErrorCode& status) const {
-    UPRV_FORMATTED_VALUE_METHOD_GUARD(UPRV_NOARG)
-    impl::DecNum decnum;
-    fData->quantity.toDecNum(decnum, status);
-    decnum.toString(sink, status);
-}
-
-void FormattedNumber::getAllFieldPositionsImpl(FieldPositionIteratorHandler& fpih,
-                                               UErrorCode& status) const {
-    UPRV_FORMATTED_VALUE_METHOD_GUARD(UPRV_NOARG)
-    fData->getAllFieldPositions(fpih, status);
-}
-
-MeasureUnit FormattedNumber::getOutputUnit(UErrorCode& status) const {
-    UPRV_FORMATTED_VALUE_METHOD_GUARD(MeasureUnit())
-    return fData->outputUnit;
-}
-
-const char *FormattedNumber::getGender(UErrorCode &status) const {
-    UPRV_FORMATTED_VALUE_METHOD_GUARD("")
-    return fData->gender;
-}
-
-void FormattedNumber::getDecimalQuantity(impl::DecimalQuantity& output, UErrorCode& status) const {
-    UPRV_FORMATTED_VALUE_METHOD_GUARD(UPRV_NOARG)
-    output = fData->quantity;
-}
-
-
-impl::UFormattedNumberData::~UFormattedNumberData() = default;
-
-
-UPRV_FORMATTED_VALUE_SUBCLASS_AUTO_IMPL(FormattedNumberRange)
-
-#define UPRV_NOARG
-
-void FormattedNumberRange::getDecimalNumbers(ByteSink& sink1, ByteSink& sink2, UErrorCode& status) const {
-    UPRV_FORMATTED_VALUE_METHOD_GUARD(UPRV_NOARG)
-    impl::DecNum decnum1;
-    impl::DecNum decnum2;
-    fData->quantity1.toDecNum(decnum1, status).toString(sink1, status);
-    fData->quantity2.toDecNum(decnum2, status).toString(sink2, status);
-}
-
-UNumberRangeIdentityResult FormattedNumberRange::getIdentityResult(UErrorCode& status) const {
-    UPRV_FORMATTED_VALUE_METHOD_GUARD(UNUM_IDENTITY_RESULT_NOT_EQUAL)
-    return fData->identityResult;
-}
-
-const impl::UFormattedNumberRangeData* FormattedNumberRange::getData(UErrorCode& status) const {
-    UPRV_FORMATTED_VALUE_METHOD_GUARD(nullptr)
-    return fData;
-}
-
-
-impl::UFormattedNumberRangeData::~UFormattedNumberRangeData() = default;
-
-
-} // namespace number
-U_NAMESPACE_END
-
-#endif /* #if !UCONFIG_NO_FORMATTING */
-=======
-// © 2019 and later: Unicode, Inc. and others.
-// License & terms of use: http://www.unicode.org/copyright.html
-
-#include "unicode/utypes.h"
-
-#if !UCONFIG_NO_FORMATTING
-
-#include "unicode/measunit.h"
-#include "unicode/numberformatter.h"
-#include "number_utypes.h"
-#include "util.h"
-#include "number_decimalquantity.h"
-#include "number_decnum.h"
-#include "numrange_impl.h"
-
-U_NAMESPACE_BEGIN
-namespace number {
-
-
-UPRV_FORMATTED_VALUE_SUBCLASS_AUTO_IMPL(FormattedNumber)
-
-#define UPRV_NOARG
-
-void FormattedNumber::toDecimalNumber(ByteSink& sink, UErrorCode& status) const {
-    UPRV_FORMATTED_VALUE_METHOD_GUARD(UPRV_NOARG)
-    impl::DecNum decnum;
-    fData->quantity.toDecNum(decnum, status);
-    decnum.toString(sink, status);
-}
-
-void FormattedNumber::getAllFieldPositionsImpl(FieldPositionIteratorHandler& fpih,
-                                               UErrorCode& status) const {
-    UPRV_FORMATTED_VALUE_METHOD_GUARD(UPRV_NOARG)
-    fData->getAllFieldPositions(fpih, status);
-}
-
-MeasureUnit FormattedNumber::getOutputUnit(UErrorCode& status) const {
-    UPRV_FORMATTED_VALUE_METHOD_GUARD(MeasureUnit())
-    return fData->outputUnit;
-}
-
-UDisplayOptionsNounClass FormattedNumber::getNounClass(UErrorCode &status) const {
-    UPRV_FORMATTED_VALUE_METHOD_GUARD(UDISPOPT_NOUN_CLASS_UNDEFINED);
-    const char *nounClass = fData->gender;
-    return udispopt_fromNounClassIdentifier(nounClass);
-}
-
-void FormattedNumber::getDecimalQuantity(impl::DecimalQuantity& output, UErrorCode& status) const {
-    UPRV_FORMATTED_VALUE_METHOD_GUARD(UPRV_NOARG)
-    output = fData->quantity;
-}
-
-
-impl::UFormattedNumberData::~UFormattedNumberData() = default;
-
-
-UPRV_FORMATTED_VALUE_SUBCLASS_AUTO_IMPL(FormattedNumberRange)
-
-#define UPRV_NOARG
-
-void FormattedNumberRange::getDecimalNumbers(ByteSink& sink1, ByteSink& sink2, UErrorCode& status) const {
-    UPRV_FORMATTED_VALUE_METHOD_GUARD(UPRV_NOARG)
-    impl::DecNum decnum1;
-    impl::DecNum decnum2;
-    fData->quantity1.toDecNum(decnum1, status).toString(sink1, status);
-    fData->quantity2.toDecNum(decnum2, status).toString(sink2, status);
-}
-
-UNumberRangeIdentityResult FormattedNumberRange::getIdentityResult(UErrorCode& status) const {
-    UPRV_FORMATTED_VALUE_METHOD_GUARD(UNUM_IDENTITY_RESULT_NOT_EQUAL)
-    return fData->identityResult;
-}
-
-const impl::UFormattedNumberRangeData* FormattedNumberRange::getData(UErrorCode& status) const {
-    UPRV_FORMATTED_VALUE_METHOD_GUARD(nullptr)
-    return fData;
-}
-
-
-impl::UFormattedNumberRangeData::~UFormattedNumberRangeData() = default;
-
-
-} // namespace number
-U_NAMESPACE_END
-
-#endif /* #if !UCONFIG_NO_FORMATTING */
->>>>>>> a8a80be5
+// © 2019 and later: Unicode, Inc. and others.
+// License & terms of use: http://www.unicode.org/copyright.html
+
+#include "unicode/utypes.h"
+
+#if !UCONFIG_NO_FORMATTING
+
+#include "unicode/measunit.h"
+#include "unicode/numberformatter.h"
+#include "number_utypes.h"
+#include "util.h"
+#include "number_decimalquantity.h"
+#include "number_decnum.h"
+#include "numrange_impl.h"
+
+U_NAMESPACE_BEGIN
+namespace number {
+
+
+UPRV_FORMATTED_VALUE_SUBCLASS_AUTO_IMPL(FormattedNumber)
+
+#define UPRV_NOARG
+
+void FormattedNumber::toDecimalNumber(ByteSink& sink, UErrorCode& status) const {
+    UPRV_FORMATTED_VALUE_METHOD_GUARD(UPRV_NOARG)
+    impl::DecNum decnum;
+    fData->quantity.toDecNum(decnum, status);
+    decnum.toString(sink, status);
+}
+
+void FormattedNumber::getAllFieldPositionsImpl(FieldPositionIteratorHandler& fpih,
+                                               UErrorCode& status) const {
+    UPRV_FORMATTED_VALUE_METHOD_GUARD(UPRV_NOARG)
+    fData->getAllFieldPositions(fpih, status);
+}
+
+MeasureUnit FormattedNumber::getOutputUnit(UErrorCode& status) const {
+    UPRV_FORMATTED_VALUE_METHOD_GUARD(MeasureUnit())
+    return fData->outputUnit;
+}
+
+UDisplayOptionsNounClass FormattedNumber::getNounClass(UErrorCode &status) const {
+    UPRV_FORMATTED_VALUE_METHOD_GUARD(UDISPOPT_NOUN_CLASS_UNDEFINED);
+    const char *nounClass = fData->gender;
+    return udispopt_fromNounClassIdentifier(nounClass);
+}
+
+void FormattedNumber::getDecimalQuantity(impl::DecimalQuantity& output, UErrorCode& status) const {
+    UPRV_FORMATTED_VALUE_METHOD_GUARD(UPRV_NOARG)
+    output = fData->quantity;
+}
+
+
+impl::UFormattedNumberData::~UFormattedNumberData() = default;
+
+
+UPRV_FORMATTED_VALUE_SUBCLASS_AUTO_IMPL(FormattedNumberRange)
+
+#define UPRV_NOARG
+
+void FormattedNumberRange::getDecimalNumbers(ByteSink& sink1, ByteSink& sink2, UErrorCode& status) const {
+    UPRV_FORMATTED_VALUE_METHOD_GUARD(UPRV_NOARG)
+    impl::DecNum decnum1;
+    impl::DecNum decnum2;
+    fData->quantity1.toDecNum(decnum1, status).toString(sink1, status);
+    fData->quantity2.toDecNum(decnum2, status).toString(sink2, status);
+}
+
+UNumberRangeIdentityResult FormattedNumberRange::getIdentityResult(UErrorCode& status) const {
+    UPRV_FORMATTED_VALUE_METHOD_GUARD(UNUM_IDENTITY_RESULT_NOT_EQUAL)
+    return fData->identityResult;
+}
+
+const impl::UFormattedNumberRangeData* FormattedNumberRange::getData(UErrorCode& status) const {
+    UPRV_FORMATTED_VALUE_METHOD_GUARD(nullptr)
+    return fData;
+}
+
+
+impl::UFormattedNumberRangeData::~UFormattedNumberRangeData() = default;
+
+
+} // namespace number
+U_NAMESPACE_END
+
+#endif /* #if !UCONFIG_NO_FORMATTING */