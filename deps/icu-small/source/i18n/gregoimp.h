--- conflicted
+++ resolved
@@ -1,627 +1,312 @@
-<<<<<<< HEAD
-// © 2016 and later: Unicode, Inc. and others.
-// License & terms of use: http://www.unicode.org/copyright.html
-/*
- **********************************************************************
- * Copyright (c) 2003-2008, International Business Machines
- * Corporation and others.  All Rights Reserved.
- **********************************************************************
- * Author: Alan Liu
- * Created: September 2 2003
- * Since: ICU 2.8
- **********************************************************************
- */
-
-#ifndef GREGOIMP_H
-#define GREGOIMP_H
-#include "unicode/utypes.h"
-#if !UCONFIG_NO_FORMATTING
-
-#include "unicode/ures.h"
-#include "unicode/locid.h"
-#include "putilimp.h"
-
-U_NAMESPACE_BEGIN
-
-/**
- * A utility class providing mathematical functions used by time zone
- * and calendar code.  Do not instantiate.  Formerly just named 'Math'.
- * @internal
- */
-class ClockMath {
- public:
-    /**
-     * Divide two integers, returning the floor of the quotient.
-     * Unlike the built-in division, this is mathematically
-     * well-behaved.  E.g., <code>-1/4</code> => 0 but
-     * <code>floorDivide(-1,4)</code> => -1.
-     * @param numerator the numerator
-     * @param denominator a divisor which must be != 0
-     * @return the floor of the quotient
-     */
-    static int32_t floorDivide(int32_t numerator, int32_t denominator);
-
-    /**
-     * Divide two integers, returning the floor of the quotient.
-     * Unlike the built-in division, this is mathematically
-     * well-behaved.  E.g., <code>-1/4</code> => 0 but
-     * <code>floorDivide(-1,4)</code> => -1.
-     * @param numerator the numerator
-     * @param denominator a divisor which must be != 0
-     * @return the floor of the quotient
-     */
-    static int64_t floorDivide(int64_t numerator, int64_t denominator);
-
-    /**
-     * Divide two numbers, returning the floor of the quotient.
-     * Unlike the built-in division, this is mathematically
-     * well-behaved.  E.g., <code>-1/4</code> => 0 but
-     * <code>floorDivide(-1,4)</code> => -1.
-     * @param numerator the numerator
-     * @param denominator a divisor which must be != 0
-     * @return the floor of the quotient
-     */
-    static inline double floorDivide(double numerator, double denominator);
-
-    /**
-     * Divide two numbers, returning the floor of the quotient and
-     * the modulus remainder.  Unlike the built-in division, this is
-     * mathematically well-behaved.  E.g., <code>-1/4</code> => 0 and
-     * <code>-1%4</code> => -1, but <code>floorDivide(-1,4)</code> =>
-     * -1 with <code>remainder</code> => 3.  NOTE: If numerator is
-     * too large, the returned quotient may overflow.
-     * @param numerator the numerator
-     * @param denominator a divisor which must be != 0
-     * @param remainder output parameter to receive the
-     * remainder. Unlike <code>numerator % denominator</code>, this
-     * will always be non-negative, in the half-open range <code>[0,
-     * |denominator|)</code>.
-     * @return the floor of the quotient
-     */
-    static int32_t floorDivide(double numerator, int32_t denominator,
-                               int32_t& remainder);
-
-    /**
-     * For a positive divisor, return the quotient and remainder
-     * such that dividend = quotient*divisor + remainder and
-     * 0 <= remainder < divisor.
-     *
-     * Works around edge-case bugs.  Handles pathological input
-     * (divident >> divisor) reasonably.
-     *
-     * Calling with a divisor <= 0 is disallowed.
-     */
-    static double floorDivide(double dividend, double divisor,
-                              double& remainder);
-};
-
-// Useful millisecond constants
-#define kOneDay    (1.0 * U_MILLIS_PER_DAY)       //  86,400,000
-#define kOneHour   (60*60*1000)
-#define kOneMinute 60000
-#define kOneSecond 1000
-#define kOneMillisecond  1
-#define kOneWeek   (7.0 * kOneDay) // 604,800,000
-
-// Epoch constants
-#define kJan1_1JulianDay  1721426 // January 1, year 1 (Gregorian)
-
-#define kEpochStartAsJulianDay  2440588 // January 1, 1970 (Gregorian)
-
-#define kEpochYear              1970
-
-
-#define kEarliestViableMillis  -185331720384000000.0  // minimum representable by julian day  -1e17
-
-#define kLatestViableMillis     185753453990400000.0  // max representable by julian day      +1e17
-
-/**
- * The minimum supported Julian day.  This value is equivalent to
- * MIN_MILLIS.
- */
-#define MIN_JULIAN (-0x7F000000)
-
-/**
- * The minimum supported epoch milliseconds.  This value is equivalent
- * to MIN_JULIAN.
- */
-#define MIN_MILLIS ((MIN_JULIAN - kEpochStartAsJulianDay) * kOneDay)
-
-/**
- * The maximum supported Julian day.  This value is equivalent to
- * MAX_MILLIS.
- */
-#define MAX_JULIAN (+0x7F000000)
-
-/**
- * The maximum supported epoch milliseconds.  This value is equivalent
- * to MAX_JULIAN.
- */
-#define MAX_MILLIS ((MAX_JULIAN - kEpochStartAsJulianDay) * kOneDay)
-
-/**
- * A utility class providing proleptic Gregorian calendar functions
- * used by time zone and calendar code.  Do not instantiate.
- *
- * Note:  Unlike GregorianCalendar, all computations performed by this
- * class occur in the pure proleptic GregorianCalendar.
- */
-class Grego {
- public:
-    /**
-     * Return true if the given year is a leap year.
-     * @param year Gregorian year, with 0 == 1 BCE, -1 == 2 BCE, etc.
-     * @return true if the year is a leap year
-     */
-    static inline UBool isLeapYear(int32_t year);
-
-    /**
-     * Return the number of days in the given month.
-     * @param year Gregorian year, with 0 == 1 BCE, -1 == 2 BCE, etc.
-     * @param month 0-based month, with 0==Jan
-     * @return the number of days in the given month
-     */
-    static inline int8_t monthLength(int32_t year, int32_t month);
-
-    /**
-     * Return the length of a previous month of the Gregorian calendar.
-     * @param y the extended year
-     * @param m the 0-based month number
-     * @return the number of days in the month previous to the given month
-     */
-    static inline int8_t previousMonthLength(int y, int m);
-
-    /**
-     * Convert a year, month, and day-of-month, given in the proleptic
-     * Gregorian calendar, to 1970 epoch days.
-     * @param year Gregorian year, with 0 == 1 BCE, -1 == 2 BCE, etc.
-     * @param month 0-based month, with 0==Jan
-     * @param dom 1-based day of month
-     * @return the day number, with day 0 == Jan 1 1970
-     */
-    static double fieldsToDay(int32_t year, int32_t month, int32_t dom);
-
-    /**
-     * Convert a 1970-epoch day number to proleptic Gregorian year,
-     * month, day-of-month, and day-of-week.
-     * @param day 1970-epoch day (integral value)
-     * @param year output parameter to receive year
-     * @param month output parameter to receive month (0-based, 0==Jan)
-     * @param dom output parameter to receive day-of-month (1-based)
-     * @param dow output parameter to receive day-of-week (1-based, 1==Sun)
-     * @param doy output parameter to receive day-of-year (1-based)
-     */
-    static void dayToFields(double day, int32_t& year, int32_t& month,
-                            int32_t& dom, int32_t& dow, int32_t& doy);
-
-    /**
-     * Convert a 1970-epoch day number to proleptic Gregorian year,
-     * month, day-of-month, and day-of-week.
-     * @param day 1970-epoch day (integral value)
-     * @param year output parameter to receive year
-     * @param month output parameter to receive month (0-based, 0==Jan)
-     * @param dom output parameter to receive day-of-month (1-based)
-     * @param dow output parameter to receive day-of-week (1-based, 1==Sun)
-     */
-    static inline void dayToFields(double day, int32_t& year, int32_t& month,
-                                   int32_t& dom, int32_t& dow);
-
-    /**
-     * Convert a 1970-epoch milliseconds to proleptic Gregorian year,
-     * month, day-of-month, and day-of-week, day of year and millis-in-day.
-     * @param time 1970-epoch milliseconds
-     * @param year output parameter to receive year
-     * @param month output parameter to receive month (0-based, 0==Jan)
-     * @param dom output parameter to receive day-of-month (1-based)
-     * @param dow output parameter to receive day-of-week (1-based, 1==Sun)
-     * @param doy output parameter to receive day-of-year (1-based)
-     * @param mid output parameter to recieve millis-in-day
-     */
-    static void timeToFields(UDate time, int32_t& year, int32_t& month,
-                            int32_t& dom, int32_t& dow, int32_t& doy, int32_t& mid);
-
-    /**
-     * Return the day of week on the 1970-epoch day
-     * @param day the 1970-epoch day (integral value)
-     * @return the day of week
-     */
-    static int32_t dayOfWeek(double day);
-
-    /**
-     * Returns the ordinal number for the specified day of week within the month.
-     * The valid return value is 1, 2, 3, 4 or -1.
-     * @param year Gregorian year, with 0 == 1 BCE, -1 == 2 BCE, etc.
-     * @param month 0-based month, with 0==Jan
-     * @param dom 1-based day of month
-     * @return The ordinal number for the specified day of week within the month
-     */
-    static int32_t dayOfWeekInMonth(int32_t year, int32_t month, int32_t dom);
-
-    /**
-     * Converts Julian day to time as milliseconds.
-     * @param julian the given Julian day number.
-     * @return time as milliseconds.
-     * @internal
-     */
-    static inline double julianDayToMillis(int32_t julian);
-
-    /**
-     * Converts time as milliseconds to Julian day.
-     * @param millis the given milliseconds.
-     * @return the Julian day number.
-     * @internal
-     */
-    static inline int32_t millisToJulianDay(double millis);
-
-    /**
-     * Calculates the Gregorian day shift value for an extended year.
-     * @param eyear Extended year
-     * @returns number of days to ADD to Julian in order to convert from J->G
-     */
-    static inline int32_t gregorianShift(int32_t eyear);
-
- private:
-    static const int16_t DAYS_BEFORE[24];
-    static const int8_t MONTH_LENGTH[24];
-};
-
-inline double ClockMath::floorDivide(double numerator, double denominator) {
-    return uprv_floor(numerator / denominator);
-}
-
-inline UBool Grego::isLeapYear(int32_t year) {
-    // year&0x3 == year%4
-    return ((year&0x3) == 0) && ((year%100 != 0) || (year%400 == 0));
-}
-
-inline int8_t
-Grego::monthLength(int32_t year, int32_t month) {
-    return MONTH_LENGTH[month + (isLeapYear(year) ? 12 : 0)];
-}
-
-inline int8_t
-Grego::previousMonthLength(int y, int m) {
-  return (m > 0) ? monthLength(y, m-1) : 31;
-}
-
-inline void Grego::dayToFields(double day, int32_t& year, int32_t& month,
-                               int32_t& dom, int32_t& dow) {
-  int32_t doy_unused;
-  dayToFields(day,year,month,dom,dow,doy_unused);
-}
-
-inline double Grego::julianDayToMillis(int32_t julian)
-{
-  return (julian - kEpochStartAsJulianDay) * kOneDay;
-}
-
-inline int32_t Grego::millisToJulianDay(double millis) {
-  return (int32_t) (kEpochStartAsJulianDay + ClockMath::floorDivide(millis, (double)kOneDay));
-}
-
-inline int32_t Grego::gregorianShift(int32_t eyear) {
-  int64_t y = (int64_t)eyear-1;
-  int32_t gregShift = static_cast<int32_t>(ClockMath::floorDivide(y, (int64_t)400) - ClockMath::floorDivide(y, (int64_t)100) + 2);
-  return gregShift;
-}
-
-U_NAMESPACE_END
-
-#endif // !UCONFIG_NO_FORMATTING
-#endif // GREGOIMP_H
-
-//eof
-=======
-// © 2016 and later: Unicode, Inc. and others.
-// License & terms of use: http://www.unicode.org/copyright.html
-/*
- **********************************************************************
- * Copyright (c) 2003-2008, International Business Machines
- * Corporation and others.  All Rights Reserved.
- **********************************************************************
- * Author: Alan Liu
- * Created: September 2 2003
- * Since: ICU 2.8
- **********************************************************************
- */
-
-#ifndef GREGOIMP_H
-#define GREGOIMP_H
-#include "unicode/utypes.h"
-#if !UCONFIG_NO_FORMATTING
-
-#include "unicode/ures.h"
-#include "unicode/locid.h"
-#include "putilimp.h"
-
-U_NAMESPACE_BEGIN
-
-/**
- * A utility class providing mathematical functions used by time zone
- * and calendar code.  Do not instantiate.  Formerly just named 'Math'.
- * @internal
- */
-class ClockMath {
- public:
-    /**
-     * Divide two integers, returning the floor of the quotient.
-     * Unlike the built-in division, this is mathematically
-     * well-behaved.  E.g., <code>-1/4</code> => 0 but
-     * <code>floorDivide(-1,4)</code> => -1.
-     * @param numerator the numerator
-     * @param denominator a divisor which must be != 0
-     * @return the floor of the quotient
-     */
-    static int32_t floorDivide(int32_t numerator, int32_t denominator);
-
-    /**
-     * Divide two integers, returning the floor of the quotient.
-     * Unlike the built-in division, this is mathematically
-     * well-behaved.  E.g., <code>-1/4</code> => 0 but
-     * <code>floorDivide(-1,4)</code> => -1.
-     * @param numerator the numerator
-     * @param denominator a divisor which must be != 0
-     * @return the floor of the quotient
-     */
-    static int64_t floorDivide(int64_t numerator, int64_t denominator);
-
-    /**
-     * Divide two numbers, returning the floor of the quotient.
-     * Unlike the built-in division, this is mathematically
-     * well-behaved.  E.g., <code>-1/4</code> => 0 but
-     * <code>floorDivide(-1,4)</code> => -1.
-     * @param numerator the numerator
-     * @param denominator a divisor which must be != 0
-     * @return the floor of the quotient
-     */
-    static inline double floorDivide(double numerator, double denominator);
-
-    /**
-     * Divide two numbers, returning the floor of the quotient and
-     * the modulus remainder.  Unlike the built-in division, this is
-     * mathematically well-behaved.  E.g., <code>-1/4</code> => 0 and
-     * <code>-1%4</code> => -1, but <code>floorDivide(-1,4)</code> =>
-     * -1 with <code>remainder</code> => 3.  NOTE: If numerator is
-     * too large, the returned quotient may overflow.
-     * @param numerator the numerator
-     * @param denominator a divisor which must be != 0
-     * @param remainder output parameter to receive the
-     * remainder. Unlike <code>numerator % denominator</code>, this
-     * will always be non-negative, in the half-open range <code>[0,
-     * |denominator|)</code>.
-     * @return the floor of the quotient
-     */
-    static int32_t floorDivide(double numerator, int32_t denominator,
-                               int32_t* remainder);
-
-    /**
-     * For a positive divisor, return the quotient and remainder
-     * such that dividend = quotient*divisor + remainder and
-     * 0 <= remainder < divisor.
-     *
-     * Works around edge-case bugs.  Handles pathological input
-     * (dividend >> divisor) reasonably.
-     *
-     * Calling with a divisor <= 0 is disallowed.
-     */
-    static double floorDivide(double dividend, double divisor,
-                              double* remainder);
-};
-
-// Useful millisecond constants
-#define kOneDay    (1.0 * U_MILLIS_PER_DAY)       //  86,400,000
-#define kOneHour   (60*60*1000)
-#define kOneMinute 60000
-#define kOneSecond 1000
-#define kOneMillisecond  1
-#define kOneWeek   (7.0 * kOneDay) // 604,800,000
-
-// Epoch constants
-#define kJan1_1JulianDay  1721426 // January 1, year 1 (Gregorian)
-
-#define kEpochStartAsJulianDay  2440588 // January 1, 1970 (Gregorian)
-
-#define kEpochYear              1970
-
-
-#define kEarliestViableMillis  -185331720384000000.0  // minimum representable by julian day  -1e17
-
-#define kLatestViableMillis     185753453990400000.0  // max representable by julian day      +1e17
-
-/**
- * The minimum supported Julian day.  This value is equivalent to
- * MIN_MILLIS.
- */
-#define MIN_JULIAN (-0x7F000000)
-
-/**
- * The minimum supported epoch milliseconds.  This value is equivalent
- * to MIN_JULIAN.
- */
-#define MIN_MILLIS ((MIN_JULIAN - kEpochStartAsJulianDay) * kOneDay)
-
-/**
- * The maximum supported Julian day.  This value is equivalent to
- * MAX_MILLIS.
- */
-#define MAX_JULIAN (+0x7F000000)
-
-/**
- * The maximum supported epoch milliseconds.  This value is equivalent
- * to MAX_JULIAN.
- */
-#define MAX_MILLIS ((MAX_JULIAN - kEpochStartAsJulianDay) * kOneDay)
-
-/**
- * A utility class providing proleptic Gregorian calendar functions
- * used by time zone and calendar code.  Do not instantiate.
- *
- * Note:  Unlike GregorianCalendar, all computations performed by this
- * class occur in the pure proleptic GregorianCalendar.
- */
-class Grego {
- public:
-    /**
-     * Return true if the given year is a leap year.
-     * @param year Gregorian year, with 0 == 1 BCE, -1 == 2 BCE, etc.
-     * @return true if the year is a leap year
-     */
-    static inline UBool isLeapYear(int32_t year);
-
-    /**
-     * Return the number of days in the given month.
-     * @param year Gregorian year, with 0 == 1 BCE, -1 == 2 BCE, etc.
-     * @param month 0-based month, with 0==Jan
-     * @return the number of days in the given month
-     */
-    static inline int8_t monthLength(int32_t year, int32_t month);
-
-    /**
-     * Return the length of a previous month of the Gregorian calendar.
-     * @param y the extended year
-     * @param m the 0-based month number
-     * @return the number of days in the month previous to the given month
-     */
-    static inline int8_t previousMonthLength(int y, int m);
-
-    /**
-     * Convert a year, month, and day-of-month, given in the proleptic
-     * Gregorian calendar, to 1970 epoch days.
-     * @param year Gregorian year, with 0 == 1 BCE, -1 == 2 BCE, etc.
-     * @param month 0-based month, with 0==Jan
-     * @param dom 1-based day of month
-     * @return the day number, with day 0 == Jan 1 1970
-     */
-    static double fieldsToDay(int32_t year, int32_t month, int32_t dom);
-    
-    /**
-     * Convert a 1970-epoch day number to proleptic Gregorian year,
-     * month, day-of-month, and day-of-week.
-     * @param day 1970-epoch day (integral value)
-     * @param year output parameter to receive year
-     * @param month output parameter to receive month (0-based, 0==Jan)
-     * @param dom output parameter to receive day-of-month (1-based)
-     * @param dow output parameter to receive day-of-week (1-based, 1==Sun)
-     * @param doy output parameter to receive day-of-year (1-based)
-     */
-    static void dayToFields(double day, int32_t& year, int32_t& month,
-                            int32_t& dom, int32_t& dow, int32_t& doy);
-
-    /**
-     * Convert a 1970-epoch day number to proleptic Gregorian year,
-     * month, day-of-month, and day-of-week.
-     * @param day 1970-epoch day (integral value)
-     * @param year output parameter to receive year
-     * @param month output parameter to receive month (0-based, 0==Jan)
-     * @param dom output parameter to receive day-of-month (1-based)
-     * @param dow output parameter to receive day-of-week (1-based, 1==Sun)
-     */
-    static inline void dayToFields(double day, int32_t& year, int32_t& month,
-                                   int32_t& dom, int32_t& dow);
-
-    /**
-     * Convert a 1970-epoch milliseconds to proleptic Gregorian year,
-     * month, day-of-month, and day-of-week, day of year and millis-in-day.
-     * @param time 1970-epoch milliseconds
-     * @param year output parameter to receive year
-     * @param month output parameter to receive month (0-based, 0==Jan)
-     * @param dom output parameter to receive day-of-month (1-based)
-     * @param dow output parameter to receive day-of-week (1-based, 1==Sun)
-     * @param doy output parameter to receive day-of-year (1-based)
-     * @param mid output parameter to receive millis-in-day
-     */
-    static void timeToFields(UDate time, int32_t& year, int32_t& month,
-                            int32_t& dom, int32_t& dow, int32_t& doy, int32_t& mid);
-
-    /**
-     * Return the day of week on the 1970-epoch day
-     * @param day the 1970-epoch day (integral value)
-     * @return the day of week
-     */
-    static int32_t dayOfWeek(double day);
-
-    /**
-     * Returns the ordinal number for the specified day of week within the month.
-     * The valid return value is 1, 2, 3, 4 or -1.
-     * @param year Gregorian year, with 0 == 1 BCE, -1 == 2 BCE, etc.
-     * @param month 0-based month, with 0==Jan
-     * @param dom 1-based day of month
-     * @return The ordinal number for the specified day of week within the month
-     */
-    static int32_t dayOfWeekInMonth(int32_t year, int32_t month, int32_t dom);
-
-    /**
-     * Converts Julian day to time as milliseconds.
-     * @param julian the given Julian day number.
-     * @return time as milliseconds.
-     * @internal
-     */
-    static inline double julianDayToMillis(int32_t julian);
-
-    /**
-     * Converts time as milliseconds to Julian day.
-     * @param millis the given milliseconds.
-     * @return the Julian day number.
-     * @internal
-     */
-    static inline int32_t millisToJulianDay(double millis);
-
-    /** 
-     * Calculates the Gregorian day shift value for an extended year.
-     * @param eyear Extended year 
-     * @returns number of days to ADD to Julian in order to convert from J->G
-     */
-    static inline int32_t gregorianShift(int32_t eyear);
-
- private:
-    static const int16_t DAYS_BEFORE[24];
-    static const int8_t MONTH_LENGTH[24];
-};
-
-inline double ClockMath::floorDivide(double numerator, double denominator) {
-    return uprv_floor(numerator / denominator);
-}
-
-inline UBool Grego::isLeapYear(int32_t year) {
-    // year&0x3 == year%4
-    return ((year&0x3) == 0) && ((year%100 != 0) || (year%400 == 0));
-}
-
-inline int8_t
-Grego::monthLength(int32_t year, int32_t month) {
-    return MONTH_LENGTH[month + (isLeapYear(year) ? 12 : 0)];
-}
-
-inline int8_t
-Grego::previousMonthLength(int y, int m) {
-  return (m > 0) ? monthLength(y, m-1) : 31;
-}
-
-inline void Grego::dayToFields(double day, int32_t& year, int32_t& month,
-                               int32_t& dom, int32_t& dow) {
-  int32_t doy_unused;
-  dayToFields(day,year,month,dom,dow,doy_unused);
-}
-
-inline double Grego::julianDayToMillis(int32_t julian)
-{
-  return (julian - kEpochStartAsJulianDay) * kOneDay;
-}
-
-inline int32_t Grego::millisToJulianDay(double millis) {
-  return (int32_t) (kEpochStartAsJulianDay + ClockMath::floorDivide(millis, (double)kOneDay));
-}
-
-inline int32_t Grego::gregorianShift(int32_t eyear) {
-  int64_t y = (int64_t)eyear-1;
-  int32_t gregShift = static_cast<int32_t>(ClockMath::floorDivide(y, (int64_t)400) - ClockMath::floorDivide(y, (int64_t)100) + 2);
-  return gregShift;
-}
-
-U_NAMESPACE_END
-
-#endif // !UCONFIG_NO_FORMATTING
-#endif // GREGOIMP_H
-
-//eof
->>>>>>> a8a80be5
+// © 2016 and later: Unicode, Inc. and others.
+// License & terms of use: http://www.unicode.org/copyright.html
+/*
+ **********************************************************************
+ * Copyright (c) 2003-2008, International Business Machines
+ * Corporation and others.  All Rights Reserved.
+ **********************************************************************
+ * Author: Alan Liu
+ * Created: September 2 2003
+ * Since: ICU 2.8
+ **********************************************************************
+ */
+
+#ifndef GREGOIMP_H
+#define GREGOIMP_H
+#include "unicode/utypes.h"
+#if !UCONFIG_NO_FORMATTING
+
+#include "unicode/ures.h"
+#include "unicode/locid.h"
+#include "putilimp.h"
+
+U_NAMESPACE_BEGIN
+
+/**
+ * A utility class providing mathematical functions used by time zone
+ * and calendar code.  Do not instantiate.  Formerly just named 'Math'.
+ * @internal
+ */
+class ClockMath {
+ public:
+    /**
+     * Divide two integers, returning the floor of the quotient.
+     * Unlike the built-in division, this is mathematically
+     * well-behaved.  E.g., <code>-1/4</code> => 0 but
+     * <code>floorDivide(-1,4)</code> => -1.
+     * @param numerator the numerator
+     * @param denominator a divisor which must be != 0
+     * @return the floor of the quotient
+     */
+    static int32_t floorDivide(int32_t numerator, int32_t denominator);
+
+    /**
+     * Divide two integers, returning the floor of the quotient.
+     * Unlike the built-in division, this is mathematically
+     * well-behaved.  E.g., <code>-1/4</code> => 0 but
+     * <code>floorDivide(-1,4)</code> => -1.
+     * @param numerator the numerator
+     * @param denominator a divisor which must be != 0
+     * @return the floor of the quotient
+     */
+    static int64_t floorDivide(int64_t numerator, int64_t denominator);
+
+    /**
+     * Divide two numbers, returning the floor of the quotient.
+     * Unlike the built-in division, this is mathematically
+     * well-behaved.  E.g., <code>-1/4</code> => 0 but
+     * <code>floorDivide(-1,4)</code> => -1.
+     * @param numerator the numerator
+     * @param denominator a divisor which must be != 0
+     * @return the floor of the quotient
+     */
+    static inline double floorDivide(double numerator, double denominator);
+
+    /**
+     * Divide two numbers, returning the floor of the quotient and
+     * the modulus remainder.  Unlike the built-in division, this is
+     * mathematically well-behaved.  E.g., <code>-1/4</code> => 0 and
+     * <code>-1%4</code> => -1, but <code>floorDivide(-1,4)</code> =>
+     * -1 with <code>remainder</code> => 3.  NOTE: If numerator is
+     * too large, the returned quotient may overflow.
+     * @param numerator the numerator
+     * @param denominator a divisor which must be != 0
+     * @param remainder output parameter to receive the
+     * remainder. Unlike <code>numerator % denominator</code>, this
+     * will always be non-negative, in the half-open range <code>[0,
+     * |denominator|)</code>.
+     * @return the floor of the quotient
+     */
+    static int32_t floorDivide(double numerator, int32_t denominator,
+                               int32_t* remainder);
+
+    /**
+     * For a positive divisor, return the quotient and remainder
+     * such that dividend = quotient*divisor + remainder and
+     * 0 <= remainder < divisor.
+     *
+     * Works around edge-case bugs.  Handles pathological input
+     * (dividend >> divisor) reasonably.
+     *
+     * Calling with a divisor <= 0 is disallowed.
+     */
+    static double floorDivide(double dividend, double divisor,
+                              double* remainder);
+};
+
+// Useful millisecond constants
+#define kOneDay    (1.0 * U_MILLIS_PER_DAY)       //  86,400,000
+#define kOneHour   (60*60*1000)
+#define kOneMinute 60000
+#define kOneSecond 1000
+#define kOneMillisecond  1
+#define kOneWeek   (7.0 * kOneDay) // 604,800,000
+
+// Epoch constants
+#define kJan1_1JulianDay  1721426 // January 1, year 1 (Gregorian)
+
+#define kEpochStartAsJulianDay  2440588 // January 1, 1970 (Gregorian)
+
+#define kEpochYear              1970
+
+
+#define kEarliestViableMillis  -185331720384000000.0  // minimum representable by julian day  -1e17
+
+#define kLatestViableMillis     185753453990400000.0  // max representable by julian day      +1e17
+
+/**
+ * The minimum supported Julian day.  This value is equivalent to
+ * MIN_MILLIS.
+ */
+#define MIN_JULIAN (-0x7F000000)
+
+/**
+ * The minimum supported epoch milliseconds.  This value is equivalent
+ * to MIN_JULIAN.
+ */
+#define MIN_MILLIS ((MIN_JULIAN - kEpochStartAsJulianDay) * kOneDay)
+
+/**
+ * The maximum supported Julian day.  This value is equivalent to
+ * MAX_MILLIS.
+ */
+#define MAX_JULIAN (+0x7F000000)
+
+/**
+ * The maximum supported epoch milliseconds.  This value is equivalent
+ * to MAX_JULIAN.
+ */
+#define MAX_MILLIS ((MAX_JULIAN - kEpochStartAsJulianDay) * kOneDay)
+
+/**
+ * A utility class providing proleptic Gregorian calendar functions
+ * used by time zone and calendar code.  Do not instantiate.
+ *
+ * Note:  Unlike GregorianCalendar, all computations performed by this
+ * class occur in the pure proleptic GregorianCalendar.
+ */
+class Grego {
+ public:
+    /**
+     * Return true if the given year is a leap year.
+     * @param year Gregorian year, with 0 == 1 BCE, -1 == 2 BCE, etc.
+     * @return true if the year is a leap year
+     */
+    static inline UBool isLeapYear(int32_t year);
+
+    /**
+     * Return the number of days in the given month.
+     * @param year Gregorian year, with 0 == 1 BCE, -1 == 2 BCE, etc.
+     * @param month 0-based month, with 0==Jan
+     * @return the number of days in the given month
+     */
+    static inline int8_t monthLength(int32_t year, int32_t month);
+
+    /**
+     * Return the length of a previous month of the Gregorian calendar.
+     * @param y the extended year
+     * @param m the 0-based month number
+     * @return the number of days in the month previous to the given month
+     */
+    static inline int8_t previousMonthLength(int y, int m);
+
+    /**
+     * Convert a year, month, and day-of-month, given in the proleptic
+     * Gregorian calendar, to 1970 epoch days.
+     * @param year Gregorian year, with 0 == 1 BCE, -1 == 2 BCE, etc.
+     * @param month 0-based month, with 0==Jan
+     * @param dom 1-based day of month
+     * @return the day number, with day 0 == Jan 1 1970
+     */
+    static double fieldsToDay(int32_t year, int32_t month, int32_t dom);
+    
+    /**
+     * Convert a 1970-epoch day number to proleptic Gregorian year,
+     * month, day-of-month, and day-of-week.
+     * @param day 1970-epoch day (integral value)
+     * @param year output parameter to receive year
+     * @param month output parameter to receive month (0-based, 0==Jan)
+     * @param dom output parameter to receive day-of-month (1-based)
+     * @param dow output parameter to receive day-of-week (1-based, 1==Sun)
+     * @param doy output parameter to receive day-of-year (1-based)
+     */
+    static void dayToFields(double day, int32_t& year, int32_t& month,
+                            int32_t& dom, int32_t& dow, int32_t& doy);
+
+    /**
+     * Convert a 1970-epoch day number to proleptic Gregorian year,
+     * month, day-of-month, and day-of-week.
+     * @param day 1970-epoch day (integral value)
+     * @param year output parameter to receive year
+     * @param month output parameter to receive month (0-based, 0==Jan)
+     * @param dom output parameter to receive day-of-month (1-based)
+     * @param dow output parameter to receive day-of-week (1-based, 1==Sun)
+     */
+    static inline void dayToFields(double day, int32_t& year, int32_t& month,
+                                   int32_t& dom, int32_t& dow);
+
+    /**
+     * Convert a 1970-epoch milliseconds to proleptic Gregorian year,
+     * month, day-of-month, and day-of-week, day of year and millis-in-day.
+     * @param time 1970-epoch milliseconds
+     * @param year output parameter to receive year
+     * @param month output parameter to receive month (0-based, 0==Jan)
+     * @param dom output parameter to receive day-of-month (1-based)
+     * @param dow output parameter to receive day-of-week (1-based, 1==Sun)
+     * @param doy output parameter to receive day-of-year (1-based)
+     * @param mid output parameter to receive millis-in-day
+     */
+    static void timeToFields(UDate time, int32_t& year, int32_t& month,
+                            int32_t& dom, int32_t& dow, int32_t& doy, int32_t& mid);
+
+    /**
+     * Return the day of week on the 1970-epoch day
+     * @param day the 1970-epoch day (integral value)
+     * @return the day of week
+     */
+    static int32_t dayOfWeek(double day);
+
+    /**
+     * Returns the ordinal number for the specified day of week within the month.
+     * The valid return value is 1, 2, 3, 4 or -1.
+     * @param year Gregorian year, with 0 == 1 BCE, -1 == 2 BCE, etc.
+     * @param month 0-based month, with 0==Jan
+     * @param dom 1-based day of month
+     * @return The ordinal number for the specified day of week within the month
+     */
+    static int32_t dayOfWeekInMonth(int32_t year, int32_t month, int32_t dom);
+
+    /**
+     * Converts Julian day to time as milliseconds.
+     * @param julian the given Julian day number.
+     * @return time as milliseconds.
+     * @internal
+     */
+    static inline double julianDayToMillis(int32_t julian);
+
+    /**
+     * Converts time as milliseconds to Julian day.
+     * @param millis the given milliseconds.
+     * @return the Julian day number.
+     * @internal
+     */
+    static inline int32_t millisToJulianDay(double millis);
+
+    /** 
+     * Calculates the Gregorian day shift value for an extended year.
+     * @param eyear Extended year 
+     * @returns number of days to ADD to Julian in order to convert from J->G
+     */
+    static inline int32_t gregorianShift(int32_t eyear);
+
+ private:
+    static const int16_t DAYS_BEFORE[24];
+    static const int8_t MONTH_LENGTH[24];
+};
+
+inline double ClockMath::floorDivide(double numerator, double denominator) {
+    return uprv_floor(numerator / denominator);
+}
+
+inline UBool Grego::isLeapYear(int32_t year) {
+    // year&0x3 == year%4
+    return ((year&0x3) == 0) && ((year%100 != 0) || (year%400 == 0));
+}
+
+inline int8_t
+Grego::monthLength(int32_t year, int32_t month) {
+    return MONTH_LENGTH[month + (isLeapYear(year) ? 12 : 0)];
+}
+
+inline int8_t
+Grego::previousMonthLength(int y, int m) {
+  return (m > 0) ? monthLength(y, m-1) : 31;
+}
+
+inline void Grego::dayToFields(double day, int32_t& year, int32_t& month,
+                               int32_t& dom, int32_t& dow) {
+  int32_t doy_unused;
+  dayToFields(day,year,month,dom,dow,doy_unused);
+}
+
+inline double Grego::julianDayToMillis(int32_t julian)
+{
+  return (julian - kEpochStartAsJulianDay) * kOneDay;
+}
+
+inline int32_t Grego::millisToJulianDay(double millis) {
+  return (int32_t) (kEpochStartAsJulianDay + ClockMath::floorDivide(millis, (double)kOneDay));
+}
+
+inline int32_t Grego::gregorianShift(int32_t eyear) {
+  int64_t y = (int64_t)eyear-1;
+  int32_t gregShift = static_cast<int32_t>(ClockMath::floorDivide(y, (int64_t)400) - ClockMath::floorDivide(y, (int64_t)100) + 2);
+  return gregShift;
+}
+
+U_NAMESPACE_END
+
+#endif // !UCONFIG_NO_FORMATTING
+#endif // GREGOIMP_H
+
+//eof