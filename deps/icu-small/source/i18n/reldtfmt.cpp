--- conflicted
+++ resolved
@@ -1,1193 +1,595 @@
-<<<<<<< HEAD
-// © 2016 and later: Unicode, Inc. and others.
-// License & terms of use: http://www.unicode.org/copyright.html
-/*
-*******************************************************************************
-* Copyright (C) 2007-2016, International Business Machines Corporation and
-* others. All Rights Reserved.
-*******************************************************************************
-*/
-
-#include "unicode/utypes.h"
-
-#if !UCONFIG_NO_FORMATTING
-
-#include <stdlib.h>
-
-#include "unicode/datefmt.h"
-#include "unicode/reldatefmt.h"
-#include "unicode/simpleformatter.h"
-#include "unicode/smpdtfmt.h"
-#include "unicode/udisplaycontext.h"
-#include "unicode/uchar.h"
-#include "unicode/brkiter.h"
-#include "unicode/ucasemap.h"
-#include "reldtfmt.h"
-#include "cmemory.h"
-#include "uresimp.h"
-
-U_NAMESPACE_BEGIN
-
-
-/**
- * An array of URelativeString structs is used to store the resource data loaded out of the bundle.
- */
-struct URelativeString {
-    int32_t offset;         /** offset of this item, such as, the relative date **/
-    int32_t len;            /** length of the string **/
-    const UChar* string;    /** string, or NULL if not set **/
-};
-
-UOBJECT_DEFINE_RTTI_IMPLEMENTATION(RelativeDateFormat)
-
-RelativeDateFormat::RelativeDateFormat(const RelativeDateFormat& other) :
- DateFormat(other), fDateTimeFormatter(NULL), fDatePattern(other.fDatePattern),
- fTimePattern(other.fTimePattern), fCombinedFormat(NULL),
- fDateStyle(other.fDateStyle), fLocale(other.fLocale),
- fDatesLen(other.fDatesLen), fDates(NULL),
- fCombinedHasDateAtStart(other.fCombinedHasDateAtStart),
- fCapitalizationInfoSet(other.fCapitalizationInfoSet),
- fCapitalizationOfRelativeUnitsForUIListMenu(other.fCapitalizationOfRelativeUnitsForUIListMenu),
- fCapitalizationOfRelativeUnitsForStandAlone(other.fCapitalizationOfRelativeUnitsForStandAlone),
- fCapitalizationBrkIter(NULL)
-{
-    if(other.fDateTimeFormatter != NULL) {
-        fDateTimeFormatter = other.fDateTimeFormatter->clone();
-    }
-    if(other.fCombinedFormat != NULL) {
-        fCombinedFormat = new SimpleFormatter(*other.fCombinedFormat);
-    }
-    if (fDatesLen > 0) {
-        fDates = (URelativeString*) uprv_malloc(sizeof(fDates[0])*(size_t)fDatesLen);
-        uprv_memcpy(fDates, other.fDates, sizeof(fDates[0])*(size_t)fDatesLen);
-    }
-#if !UCONFIG_NO_BREAK_ITERATION
-    if (other.fCapitalizationBrkIter != NULL) {
-        fCapitalizationBrkIter = (other.fCapitalizationBrkIter)->clone();
-    }
-#endif
-}
-
-RelativeDateFormat::RelativeDateFormat( UDateFormatStyle timeStyle, UDateFormatStyle dateStyle,
-                                        const Locale& locale, UErrorCode& status) :
- DateFormat(), fDateTimeFormatter(NULL), fDatePattern(), fTimePattern(), fCombinedFormat(NULL),
- fDateStyle(dateStyle), fLocale(locale), fDatesLen(0), fDates(NULL),
- fCombinedHasDateAtStart(FALSE), fCapitalizationInfoSet(FALSE),
- fCapitalizationOfRelativeUnitsForUIListMenu(FALSE), fCapitalizationOfRelativeUnitsForStandAlone(FALSE),
- fCapitalizationBrkIter(NULL)
-{
-    if(U_FAILURE(status) ) {
-        return;
-    }
-
-    if (timeStyle < UDAT_NONE || timeStyle > UDAT_SHORT) {
-        // don't support other time styles (e.g. relative styles), for now
-        status = U_ILLEGAL_ARGUMENT_ERROR;
-        return;
-    }
-    UDateFormatStyle baseDateStyle = (dateStyle > UDAT_SHORT)? (UDateFormatStyle)(dateStyle & ~UDAT_RELATIVE): dateStyle;
-    DateFormat * df;
-    // Get fDateTimeFormatter from either date or time style (does not matter, we will override the pattern).
-    // We do need to get separate patterns for the date & time styles.
-    if (baseDateStyle != UDAT_NONE) {
-        df = createDateInstance((EStyle)baseDateStyle, locale);
-        fDateTimeFormatter=dynamic_cast<SimpleDateFormat *>(df);
-        if (fDateTimeFormatter == NULL) {
-            status = U_UNSUPPORTED_ERROR;
-             return;
-        }
-        fDateTimeFormatter->toPattern(fDatePattern);
-        if (timeStyle != UDAT_NONE) {
-            df = createTimeInstance((EStyle)timeStyle, locale);
-            SimpleDateFormat *sdf = dynamic_cast<SimpleDateFormat *>(df);
-            if (sdf != NULL) {
-                sdf->toPattern(fTimePattern);
-                delete sdf;
-            }
-        }
-    } else {
-        // does not matter whether timeStyle is UDAT_NONE, we need something for fDateTimeFormatter
-        df = createTimeInstance((EStyle)timeStyle, locale);
-        fDateTimeFormatter=dynamic_cast<SimpleDateFormat *>(df);
-        if (fDateTimeFormatter == NULL) {
-            status = U_UNSUPPORTED_ERROR;
-            delete df;
-            return;
-        }
-        fDateTimeFormatter->toPattern(fTimePattern);
-    }
-
-    // Initialize the parent fCalendar, so that parse() works correctly.
-    initializeCalendar(NULL, locale, status);
-    loadDates(status);
-}
-
-RelativeDateFormat::~RelativeDateFormat() {
-    delete fDateTimeFormatter;
-    delete fCombinedFormat;
-    uprv_free(fDates);
-#if !UCONFIG_NO_BREAK_ITERATION
-    delete fCapitalizationBrkIter;
-#endif
-}
-
-
-RelativeDateFormat* RelativeDateFormat::clone() const {
-    return new RelativeDateFormat(*this);
-}
-
-UBool RelativeDateFormat::operator==(const Format& other) const {
-    if(DateFormat::operator==(other)) {
-        // The DateFormat::operator== check for fCapitalizationContext equality above
-        //   is sufficient to check equality of all derived context-related data.
-        // DateFormat::operator== guarantees following cast is safe
-        RelativeDateFormat* that = (RelativeDateFormat*)&other;
-        return (fDateStyle==that->fDateStyle   &&
-                fDatePattern==that->fDatePattern   &&
-                fTimePattern==that->fTimePattern   &&
-                fLocale==that->fLocale );
-    }
-    return FALSE;
-}
-
-static const UChar APOSTROPHE = (UChar)0x0027;
-
-UnicodeString& RelativeDateFormat::format(  Calendar& cal,
-                                UnicodeString& appendTo,
-                                FieldPosition& pos) const {
-
-    UErrorCode status = U_ZERO_ERROR;
-    UnicodeString relativeDayString;
-    UDisplayContext capitalizationContext = getContext(UDISPCTX_TYPE_CAPITALIZATION, status);
-
-    // calculate the difference, in days, between 'cal' and now.
-    int dayDiff = dayDifference(cal, status);
-
-    // look up string
-    int32_t len = 0;
-    const UChar *theString = getStringForDay(dayDiff, len, status);
-    if(U_SUCCESS(status) && (theString!=NULL)) {
-        // found a relative string
-        relativeDayString.setTo(theString, len);
-    }
-
-    if ( relativeDayString.length() > 0 && !fDatePattern.isEmpty() &&
-         (fTimePattern.isEmpty() || fCombinedFormat == NULL || fCombinedHasDateAtStart)) {
-#if !UCONFIG_NO_BREAK_ITERATION
-        // capitalize relativeDayString according to context for relative, set formatter no context
-        if ( u_islower(relativeDayString.char32At(0)) && fCapitalizationBrkIter!= NULL &&
-             ( capitalizationContext==UDISPCTX_CAPITALIZATION_FOR_BEGINNING_OF_SENTENCE ||
-               (capitalizationContext==UDISPCTX_CAPITALIZATION_FOR_UI_LIST_OR_MENU && fCapitalizationOfRelativeUnitsForUIListMenu) ||
-               (capitalizationContext==UDISPCTX_CAPITALIZATION_FOR_STANDALONE && fCapitalizationOfRelativeUnitsForStandAlone) ) ) {
-            // titlecase first word of relativeDayString
-            relativeDayString.toTitle(fCapitalizationBrkIter, fLocale, U_TITLECASE_NO_LOWERCASE | U_TITLECASE_NO_BREAK_ADJUSTMENT);
-        }
-#endif
-        fDateTimeFormatter->setContext(UDISPCTX_CAPITALIZATION_NONE, status);
-    } else {
-        // set our context for the formatter
-        fDateTimeFormatter->setContext(capitalizationContext, status);
-    }
-
-    if (fDatePattern.isEmpty()) {
-        fDateTimeFormatter->applyPattern(fTimePattern);
-        fDateTimeFormatter->format(cal,appendTo,pos);
-    } else if (fTimePattern.isEmpty() || fCombinedFormat == NULL) {
-        if (relativeDayString.length() > 0) {
-            appendTo.append(relativeDayString);
-        } else {
-            fDateTimeFormatter->applyPattern(fDatePattern);
-            fDateTimeFormatter->format(cal,appendTo,pos);
-        }
-    } else {
-        UnicodeString datePattern;
-        if (relativeDayString.length() > 0) {
-            // Need to quote the relativeDayString to make it a legal date pattern
-            relativeDayString.findAndReplace(UNICODE_STRING("'", 1), UNICODE_STRING("''", 2)); // double any existing APOSTROPHE
-            relativeDayString.insert(0, APOSTROPHE); // add APOSTROPHE at beginning...
-            relativeDayString.append(APOSTROPHE); // and at end
-            datePattern.setTo(relativeDayString);
-        } else {
-            datePattern.setTo(fDatePattern);
-        }
-        UnicodeString combinedPattern;
-        fCombinedFormat->format(fTimePattern, datePattern, combinedPattern, status);
-        fDateTimeFormatter->applyPattern(combinedPattern);
-        fDateTimeFormatter->format(cal,appendTo,pos);
-    }
-
-    return appendTo;
-}
-
-
-
-UnicodeString&
-RelativeDateFormat::format(const Formattable& obj,
-                         UnicodeString& appendTo,
-                         FieldPosition& pos,
-                         UErrorCode& status) const
-{
-    // this is just here to get around the hiding problem
-    // (the previous format() override would hide the version of
-    // format() on DateFormat that this function correspond to, so we
-    // have to redefine it here)
-    return DateFormat::format(obj, appendTo, pos, status);
-}
-
-
-void RelativeDateFormat::parse( const UnicodeString& text,
-                    Calendar& cal,
-                    ParsePosition& pos) const {
-
-    int32_t startIndex = pos.getIndex();
-    if (fDatePattern.isEmpty()) {
-        // no date pattern, try parsing as time
-        fDateTimeFormatter->applyPattern(fTimePattern);
-        fDateTimeFormatter->parse(text,cal,pos);
-    } else if (fTimePattern.isEmpty() || fCombinedFormat == NULL) {
-        // no time pattern or way to combine, try parsing as date
-        // first check whether text matches a relativeDayString
-        UBool matchedRelative = FALSE;
-        for (int n=0; n < fDatesLen && !matchedRelative; n++) {
-            if (fDates[n].string != NULL &&
-                    text.compare(startIndex, fDates[n].len, fDates[n].string) == 0) {
-                // it matched, handle the relative day string
-                UErrorCode status = U_ZERO_ERROR;
-                matchedRelative = TRUE;
-
-                // Set the calendar to now+offset
-                cal.setTime(Calendar::getNow(),status);
-                cal.add(UCAL_DATE,fDates[n].offset, status);
-
-                if(U_FAILURE(status)) {
-                    // failure in setting calendar field, set offset to beginning of rel day string
-                    pos.setErrorIndex(startIndex);
-                } else {
-                    pos.setIndex(startIndex + fDates[n].len);
-                }
-            }
-        }
-        if (!matchedRelative) {
-            // just parse as normal date
-            fDateTimeFormatter->applyPattern(fDatePattern);
-            fDateTimeFormatter->parse(text,cal,pos);
-        }
-    } else {
-        // Here we replace any relativeDayString in text with the equivalent date
-        // formatted per fDatePattern, then parse text normally using the combined pattern.
-        UnicodeString modifiedText(text);
-        FieldPosition fPos;
-        int32_t dateStart = 0, origDateLen = 0, modDateLen = 0;
-        UErrorCode status = U_ZERO_ERROR;
-        for (int n=0; n < fDatesLen; n++) {
-            int32_t relativeStringOffset;
-            if (fDates[n].string != NULL &&
-                    (relativeStringOffset = modifiedText.indexOf(fDates[n].string, fDates[n].len, startIndex)) >= startIndex) {
-                // it matched, replace the relative date with a real one for parsing
-                UnicodeString dateString;
-                Calendar * tempCal = cal.clone();
-
-                // Set the calendar to now+offset
-                tempCal->setTime(Calendar::getNow(),status);
-                tempCal->add(UCAL_DATE,fDates[n].offset, status);
-                if(U_FAILURE(status)) {
-                    pos.setErrorIndex(startIndex);
-                    delete tempCal;
-                    return;
-                }
-
-                fDateTimeFormatter->applyPattern(fDatePattern);
-                fDateTimeFormatter->format(*tempCal, dateString, fPos);
-                dateStart = relativeStringOffset;
-                origDateLen = fDates[n].len;
-                modDateLen = dateString.length();
-                modifiedText.replace(dateStart, origDateLen, dateString);
-                delete tempCal;
-                break;
-            }
-        }
-        UnicodeString combinedPattern;
-        fCombinedFormat->format(fTimePattern, fDatePattern, combinedPattern, status);
-        fDateTimeFormatter->applyPattern(combinedPattern);
-        fDateTimeFormatter->parse(modifiedText,cal,pos);
-
-        // Adjust offsets
-        UBool noError = (pos.getErrorIndex() < 0);
-        int32_t offset = (noError)? pos.getIndex(): pos.getErrorIndex();
-        if (offset >= dateStart + modDateLen) {
-            // offset at or after the end of the replaced text,
-            // correct by the difference between original and replacement
-            offset -= (modDateLen - origDateLen);
-        } else if (offset >= dateStart) {
-            // offset in the replaced text, set it to the beginning of that text
-            // (i.e. the beginning of the relative day string)
-            offset = dateStart;
-        }
-        if (noError) {
-            pos.setIndex(offset);
-        } else {
-            pos.setErrorIndex(offset);
-        }
-    }
-}
-
-UDate
-RelativeDateFormat::parse( const UnicodeString& text,
-                         ParsePosition& pos) const {
-    // redefined here because the other parse() function hides this function's
-    // counterpart on DateFormat
-    return DateFormat::parse(text, pos);
-}
-
-UDate
-RelativeDateFormat::parse(const UnicodeString& text, UErrorCode& status) const
-{
-    // redefined here because the other parse() function hides this function's
-    // counterpart on DateFormat
-    return DateFormat::parse(text, status);
-}
-
-
-const UChar *RelativeDateFormat::getStringForDay(int32_t day, int32_t &len, UErrorCode &status) const {
-    if(U_FAILURE(status)) {
-        return NULL;
-    }
-
-    // Is it inside the resource bundle's range?
-    int n = day + UDAT_DIRECTION_THIS;
-    if (n >= 0 && n < fDatesLen) {
-        if (fDates[n].offset == day && fDates[n].string != NULL) {
-            len = fDates[n].len;
-            return fDates[n].string;
-        }
-    }
-    return NULL;  // not found.
-}
-
-UnicodeString&
-RelativeDateFormat::toPattern(UnicodeString& result, UErrorCode& status) const
-{
-    if (!U_FAILURE(status)) {
-        result.remove();
-        if (fDatePattern.isEmpty()) {
-            result.setTo(fTimePattern);
-        } else if (fTimePattern.isEmpty() || fCombinedFormat == NULL) {
-            result.setTo(fDatePattern);
-        } else {
-            fCombinedFormat->format(fTimePattern, fDatePattern, result, status);
-        }
-    }
-    return result;
-}
-
-UnicodeString&
-RelativeDateFormat::toPatternDate(UnicodeString& result, UErrorCode& status) const
-{
-    if (!U_FAILURE(status)) {
-        result.remove();
-        result.setTo(fDatePattern);
-    }
-    return result;
-}
-
-UnicodeString&
-RelativeDateFormat::toPatternTime(UnicodeString& result, UErrorCode& status) const
-{
-    if (!U_FAILURE(status)) {
-        result.remove();
-        result.setTo(fTimePattern);
-    }
-    return result;
-}
-
-void
-RelativeDateFormat::applyPatterns(const UnicodeString& datePattern, const UnicodeString& timePattern, UErrorCode &status)
-{
-    if (!U_FAILURE(status)) {
-        fDatePattern.setTo(datePattern);
-        fTimePattern.setTo(timePattern);
-    }
-}
-
-const DateFormatSymbols*
-RelativeDateFormat::getDateFormatSymbols() const
-{
-    return fDateTimeFormatter->getDateFormatSymbols();
-}
-
-// override the DateFormat implementation in order to
-// lazily initialize relevant items
-void
-RelativeDateFormat::setContext(UDisplayContext value, UErrorCode& status)
-{
-    DateFormat::setContext(value, status);
-    if (U_SUCCESS(status)) {
-        if (!fCapitalizationInfoSet &&
-                (value==UDISPCTX_CAPITALIZATION_FOR_UI_LIST_OR_MENU || value==UDISPCTX_CAPITALIZATION_FOR_STANDALONE)) {
-            initCapitalizationContextInfo(fLocale);
-            fCapitalizationInfoSet = TRUE;
-        }
-#if !UCONFIG_NO_BREAK_ITERATION
-        if ( fCapitalizationBrkIter == NULL && (value==UDISPCTX_CAPITALIZATION_FOR_BEGINNING_OF_SENTENCE ||
-                (value==UDISPCTX_CAPITALIZATION_FOR_UI_LIST_OR_MENU && fCapitalizationOfRelativeUnitsForUIListMenu) ||
-                (value==UDISPCTX_CAPITALIZATION_FOR_STANDALONE && fCapitalizationOfRelativeUnitsForStandAlone)) ) {
-            status = U_ZERO_ERROR;
-            fCapitalizationBrkIter = BreakIterator::createSentenceInstance(fLocale, status);
-            if (U_FAILURE(status)) {
-                delete fCapitalizationBrkIter;
-                fCapitalizationBrkIter = NULL;
-            }
-        }
-#endif
-    }
-}
-
-void
-RelativeDateFormat::initCapitalizationContextInfo(const Locale& thelocale)
-{
-#if !UCONFIG_NO_BREAK_ITERATION
-    const char * localeID = (thelocale != NULL)? thelocale.getBaseName(): NULL;
-    UErrorCode status = U_ZERO_ERROR;
-    LocalUResourceBundlePointer rb(ures_open(NULL, localeID, &status));
-    ures_getByKeyWithFallback(rb.getAlias(),
-                              "contextTransforms/relative",
-                               rb.getAlias(), &status);
-    if (U_SUCCESS(status) && rb != NULL) {
-        int32_t len = 0;
-        const int32_t * intVector = ures_getIntVector(rb.getAlias(),
-                                                      &len, &status);
-        if (U_SUCCESS(status) && intVector != NULL && len >= 2) {
-            fCapitalizationOfRelativeUnitsForUIListMenu = static_cast<UBool>(intVector[0]);
-            fCapitalizationOfRelativeUnitsForStandAlone = static_cast<UBool>(intVector[1]);
-        }
-    }
-#endif
-}
-
-namespace {
-
-/**
- * Sink for getting data from fields/day/relative data.
- * For loading relative day names, e.g., "yesterday", "today".
- */
-
-struct RelDateFmtDataSink : public ResourceSink {
-  URelativeString *fDatesPtr;
-  int32_t fDatesLen;
-
-  RelDateFmtDataSink(URelativeString* fDates, int32_t len) : fDatesPtr(fDates), fDatesLen(len) {
-    for (int32_t i = 0; i < fDatesLen; ++i) {
-      fDatesPtr[i].offset = 0;
-      fDatesPtr[i].string = NULL;
-      fDatesPtr[i].len = -1;
-    }
-  }
-
-  virtual ~RelDateFmtDataSink();
-
-  virtual void put(const char *key, ResourceValue &value,
-                   UBool /*noFallback*/, UErrorCode &errorCode) {
-      ResourceTable relDayTable = value.getTable(errorCode);
-      int32_t n = 0;
-      int32_t len = 0;
-      for (int32_t i = 0; relDayTable.getKeyAndValue(i, key, value); ++i) {
-        // Find the relative offset.
-        int32_t offset = atoi(key);
-
-        // Put in the proper spot, but don't override existing data.
-        n = offset + UDAT_DIRECTION_THIS; // Converts to index in UDAT_R
-        if (n < fDatesLen && fDatesPtr[n].string == NULL) {
-          // Not found and n is an empty slot.
-          fDatesPtr[n].offset = offset;
-          fDatesPtr[n].string = value.getString(len, errorCode);
-          fDatesPtr[n].len = len;
-        }
-      }
-  }
-};
-
-
-// Virtual destructors must be defined out of line.
-RelDateFmtDataSink::~RelDateFmtDataSink() {}
-
-}  // Namespace
-
-
-static const UChar patItem1[] = {0x7B,0x31,0x7D}; // "{1}"
-static const int32_t patItem1Len = 3;
-
-void RelativeDateFormat::loadDates(UErrorCode &status) {
-    UResourceBundle *rb = ures_open(NULL, fLocale.getBaseName(), &status);
-    LocalUResourceBundlePointer dateTimePatterns(
-        ures_getByKeyWithFallback(rb,
-                                  "calendar/gregorian/DateTimePatterns",
-                                  (UResourceBundle*)NULL, &status));
-    if(U_SUCCESS(status)) {
-        int32_t patternsSize = ures_getSize(dateTimePatterns.getAlias());
-        if (patternsSize > kDateTime) {
-            int32_t resStrLen = 0;
-            int32_t glueIndex = kDateTime;
-            if (patternsSize >= (kDateTimeOffset + kShort + 1)) {
-                int32_t offsetIncrement = (fDateStyle & ~kRelative); // Remove relative bit.
-                if (offsetIncrement >= (int32_t)kFull &&
-                    offsetIncrement <= (int32_t)kShortRelative) {
-                    glueIndex = kDateTimeOffset + offsetIncrement;
-                }
-            }
-
-            const UChar *resStr = ures_getStringByIndex(dateTimePatterns.getAlias(), glueIndex, &resStrLen, &status);
-            if (U_SUCCESS(status) && resStrLen >= patItem1Len && u_strncmp(resStr,patItem1,patItem1Len)==0) {
-                fCombinedHasDateAtStart = TRUE;
-            }
-            fCombinedFormat = new SimpleFormatter(UnicodeString(TRUE, resStr, resStrLen), 2, 2, status);
-        }
-    }
-
-    // Data loading for relative names, e.g., "yesterday", "today", "tomorrow".
-    fDatesLen = UDAT_DIRECTION_COUNT; // Maximum defined by data.
-    fDates = (URelativeString*) uprv_malloc(sizeof(fDates[0])*fDatesLen);
-
-    RelDateFmtDataSink sink(fDates, fDatesLen);
-    ures_getAllItemsWithFallback(rb, "fields/day/relative", sink, status);
-
-    ures_close(rb);
-
-    if(U_FAILURE(status)) {
-        fDatesLen=0;
-        return;
-    }
-}
-
-//----------------------------------------------------------------------
-
-// this should to be in DateFormat, instead it was copied from SimpleDateFormat.
-
-Calendar*
-RelativeDateFormat::initializeCalendar(TimeZone* adoptZone, const Locale& locale, UErrorCode& status)
-{
-    if(!U_FAILURE(status)) {
-        fCalendar = Calendar::createInstance(adoptZone?adoptZone:TimeZone::createDefault(), locale, status);
-    }
-    if (U_SUCCESS(status) && fCalendar == NULL) {
-        status = U_MEMORY_ALLOCATION_ERROR;
-    }
-    return fCalendar;
-}
-
-int32_t RelativeDateFormat::dayDifference(Calendar &cal, UErrorCode &status) {
-    if(U_FAILURE(status)) {
-        return 0;
-    }
-    // TODO: Cache the nowCal to avoid heap allocs? Would be difficult, don't know the calendar type
-    Calendar *nowCal = cal.clone();
-    nowCal->setTime(Calendar::getNow(), status);
-
-    // For the day difference, we are interested in the difference in the (modified) julian day number
-    // which is midnight to midnight.  Using fieldDifference() is NOT correct here, because
-    // 6pm Jan 4th  to 10am Jan 5th should be considered "tomorrow".
-    int32_t dayDiff = cal.get(UCAL_JULIAN_DAY, status) - nowCal->get(UCAL_JULIAN_DAY, status);
-
-    delete nowCal;
-    return dayDiff;
-}
-
-U_NAMESPACE_END
-
-#endif  /* !UCONFIG_NO_FORMATTING */
-=======
-// © 2016 and later: Unicode, Inc. and others.
-// License & terms of use: http://www.unicode.org/copyright.html
-/*
-*******************************************************************************
-* Copyright (C) 2007-2016, International Business Machines Corporation and
-* others. All Rights Reserved.
-*******************************************************************************
-*/
-
-#include "unicode/utypes.h"
-
-#if !UCONFIG_NO_FORMATTING
-
-#include <stdlib.h>
-
-#include "unicode/datefmt.h"
-#include "unicode/reldatefmt.h"
-#include "unicode/simpleformatter.h"
-#include "unicode/smpdtfmt.h"
-#include "unicode/udisplaycontext.h"
-#include "unicode/uchar.h"
-#include "unicode/brkiter.h"
-#include "unicode/ucasemap.h"
-#include "reldtfmt.h"
-#include "cmemory.h"
-#include "uresimp.h"
-
-U_NAMESPACE_BEGIN
-
-
-/**
- * An array of URelativeString structs is used to store the resource data loaded out of the bundle.
- */
-struct URelativeString {
-    int32_t offset;         /** offset of this item, such as, the relative date **/
-    int32_t len;            /** length of the string **/
-    const char16_t* string;    /** string, or nullptr if not set **/
-};
-
-UOBJECT_DEFINE_RTTI_IMPLEMENTATION(RelativeDateFormat)
-
-RelativeDateFormat::RelativeDateFormat(const RelativeDateFormat& other) :
- DateFormat(other), fDateTimeFormatter(nullptr), fDatePattern(other.fDatePattern),
- fTimePattern(other.fTimePattern), fCombinedFormat(nullptr),
- fDateStyle(other.fDateStyle), fLocale(other.fLocale),
- fDatesLen(other.fDatesLen), fDates(nullptr),
- fCombinedHasDateAtStart(other.fCombinedHasDateAtStart),
- fCapitalizationInfoSet(other.fCapitalizationInfoSet),
- fCapitalizationOfRelativeUnitsForUIListMenu(other.fCapitalizationOfRelativeUnitsForUIListMenu),
- fCapitalizationOfRelativeUnitsForStandAlone(other.fCapitalizationOfRelativeUnitsForStandAlone),
- fCapitalizationBrkIter(nullptr)
-{
-    if(other.fDateTimeFormatter != nullptr) {
-        fDateTimeFormatter = other.fDateTimeFormatter->clone();
-    }
-    if(other.fCombinedFormat != nullptr) {
-        fCombinedFormat = new SimpleFormatter(*other.fCombinedFormat);
-    }
-    if (fDatesLen > 0) {
-        fDates = (URelativeString*) uprv_malloc(sizeof(fDates[0])*(size_t)fDatesLen);
-        uprv_memcpy(fDates, other.fDates, sizeof(fDates[0])*(size_t)fDatesLen);
-    }
-#if !UCONFIG_NO_BREAK_ITERATION
-    if (other.fCapitalizationBrkIter != nullptr) {
-        fCapitalizationBrkIter = (other.fCapitalizationBrkIter)->clone();
-    }
-#endif
-}
-
-RelativeDateFormat::RelativeDateFormat( UDateFormatStyle timeStyle, UDateFormatStyle dateStyle,
-                                        const Locale& locale, UErrorCode& status) :
- DateFormat(), fDateTimeFormatter(nullptr), fDatePattern(), fTimePattern(), fCombinedFormat(nullptr),
- fDateStyle(dateStyle), fLocale(locale), fDatesLen(0), fDates(nullptr),
- fCombinedHasDateAtStart(false), fCapitalizationInfoSet(false),
- fCapitalizationOfRelativeUnitsForUIListMenu(false), fCapitalizationOfRelativeUnitsForStandAlone(false),
- fCapitalizationBrkIter(nullptr)
-{
-    if(U_FAILURE(status) ) {
-        return;
-    }
-
-    if (timeStyle < UDAT_NONE || timeStyle > UDAT_SHORT) {
-        // don't support other time styles (e.g. relative styles), for now
-        status = U_ILLEGAL_ARGUMENT_ERROR;
-        return;
-    }
-    UDateFormatStyle baseDateStyle = (dateStyle > UDAT_SHORT)? (UDateFormatStyle)(dateStyle & ~UDAT_RELATIVE): dateStyle;
-    DateFormat * df;
-    // Get fDateTimeFormatter from either date or time style (does not matter, we will override the pattern).
-    // We do need to get separate patterns for the date & time styles.
-    if (baseDateStyle != UDAT_NONE) {
-        df = createDateInstance((EStyle)baseDateStyle, locale);
-        fDateTimeFormatter=dynamic_cast<SimpleDateFormat *>(df);
-        if (fDateTimeFormatter == nullptr) {
-            status = U_UNSUPPORTED_ERROR;
-             return;
-        }
-        fDateTimeFormatter->toPattern(fDatePattern);
-        if (timeStyle != UDAT_NONE) {
-            df = createTimeInstance((EStyle)timeStyle, locale);
-            SimpleDateFormat *sdf = dynamic_cast<SimpleDateFormat *>(df);
-            if (sdf != nullptr) {
-                sdf->toPattern(fTimePattern);
-                delete sdf;
-            }
-        }
-    } else {
-        // does not matter whether timeStyle is UDAT_NONE, we need something for fDateTimeFormatter
-        df = createTimeInstance((EStyle)timeStyle, locale);
-        fDateTimeFormatter=dynamic_cast<SimpleDateFormat *>(df);
-        if (fDateTimeFormatter == nullptr) {
-            status = U_UNSUPPORTED_ERROR;
-            delete df;
-            return;
-        }
-        fDateTimeFormatter->toPattern(fTimePattern);
-    }
-
-    // Initialize the parent fCalendar, so that parse() works correctly.
-    initializeCalendar(nullptr, locale, status);
-    loadDates(status);
-}
-
-RelativeDateFormat::~RelativeDateFormat() {
-    delete fDateTimeFormatter;
-    delete fCombinedFormat;
-    uprv_free(fDates);
-#if !UCONFIG_NO_BREAK_ITERATION
-    delete fCapitalizationBrkIter;
-#endif
-}
-
-
-RelativeDateFormat* RelativeDateFormat::clone() const {
-    return new RelativeDateFormat(*this);
-}
-
-bool RelativeDateFormat::operator==(const Format& other) const {
-    if(DateFormat::operator==(other)) {
-        // The DateFormat::operator== check for fCapitalizationContext equality above
-        //   is sufficient to check equality of all derived context-related data.
-        // DateFormat::operator== guarantees following cast is safe
-        RelativeDateFormat* that = (RelativeDateFormat*)&other;
-        return (fDateStyle==that->fDateStyle   &&
-                fDatePattern==that->fDatePattern   &&
-                fTimePattern==that->fTimePattern   &&
-                fLocale==that->fLocale );
-    }
-    return false;
-}
-
-static const char16_t APOSTROPHE = (char16_t)0x0027;
-
-UnicodeString& RelativeDateFormat::format(  Calendar& cal,
-                                UnicodeString& appendTo,
-                                FieldPosition& pos) const {
-                                
-    UErrorCode status = U_ZERO_ERROR;
-    UnicodeString relativeDayString;
-    UDisplayContext capitalizationContext = getContext(UDISPCTX_TYPE_CAPITALIZATION, status);
-    
-    // calculate the difference, in days, between 'cal' and now.
-    int dayDiff = dayDifference(cal, status);
-
-    // look up string
-    int32_t len = 0;
-    const char16_t *theString = getStringForDay(dayDiff, len, status);
-    if(U_SUCCESS(status) && (theString!=nullptr)) {
-        // found a relative string
-        relativeDayString.setTo(theString, len);
-    }
-
-    if ( relativeDayString.length() > 0 && !fDatePattern.isEmpty() && 
-         (fTimePattern.isEmpty() || fCombinedFormat == nullptr || fCombinedHasDateAtStart)) {
-#if !UCONFIG_NO_BREAK_ITERATION
-        // capitalize relativeDayString according to context for relative, set formatter no context
-        if ( u_islower(relativeDayString.char32At(0)) && fCapitalizationBrkIter!= nullptr &&
-             ( capitalizationContext==UDISPCTX_CAPITALIZATION_FOR_BEGINNING_OF_SENTENCE ||
-               (capitalizationContext==UDISPCTX_CAPITALIZATION_FOR_UI_LIST_OR_MENU && fCapitalizationOfRelativeUnitsForUIListMenu) ||
-               (capitalizationContext==UDISPCTX_CAPITALIZATION_FOR_STANDALONE && fCapitalizationOfRelativeUnitsForStandAlone) ) ) {
-            // titlecase first word of relativeDayString
-            relativeDayString.toTitle(fCapitalizationBrkIter, fLocale, U_TITLECASE_NO_LOWERCASE | U_TITLECASE_NO_BREAK_ADJUSTMENT);
-        }
-#endif
-        fDateTimeFormatter->setContext(UDISPCTX_CAPITALIZATION_NONE, status);
-    } else {
-        // set our context for the formatter
-        fDateTimeFormatter->setContext(capitalizationContext, status);
-    }
-
-    if (fDatePattern.isEmpty()) {
-        fDateTimeFormatter->applyPattern(fTimePattern);
-        fDateTimeFormatter->format(cal,appendTo,pos);
-    } else if (fTimePattern.isEmpty() || fCombinedFormat == nullptr) {
-        if (relativeDayString.length() > 0) {
-            appendTo.append(relativeDayString);
-        } else {
-            fDateTimeFormatter->applyPattern(fDatePattern);
-            fDateTimeFormatter->format(cal,appendTo,pos);
-        }
-    } else {
-        UnicodeString datePattern;
-        if (relativeDayString.length() > 0) {
-            // Need to quote the relativeDayString to make it a legal date pattern
-            relativeDayString.findAndReplace(UNICODE_STRING("'", 1), UNICODE_STRING("''", 2)); // double any existing APOSTROPHE
-            relativeDayString.insert(0, APOSTROPHE); // add APOSTROPHE at beginning...
-            relativeDayString.append(APOSTROPHE); // and at end
-            datePattern.setTo(relativeDayString);
-        } else {
-            datePattern.setTo(fDatePattern);
-        }
-        UnicodeString combinedPattern;
-        fCombinedFormat->format(fTimePattern, datePattern, combinedPattern, status);
-        fDateTimeFormatter->applyPattern(combinedPattern);
-        fDateTimeFormatter->format(cal,appendTo,pos);
-    }
-
-    return appendTo;
-}
-
-
-
-UnicodeString&
-RelativeDateFormat::format(const Formattable& obj, 
-                         UnicodeString& appendTo, 
-                         FieldPosition& pos,
-                         UErrorCode& status) const
-{
-    // this is just here to get around the hiding problem
-    // (the previous format() override would hide the version of
-    // format() on DateFormat that this function correspond to, so we
-    // have to redefine it here)
-    return DateFormat::format(obj, appendTo, pos, status);
-}
-
-
-void RelativeDateFormat::parse( const UnicodeString& text,
-                    Calendar& cal,
-                    ParsePosition& pos) const {
-
-    int32_t startIndex = pos.getIndex();
-    if (fDatePattern.isEmpty()) {
-        // no date pattern, try parsing as time
-        fDateTimeFormatter->applyPattern(fTimePattern);
-        fDateTimeFormatter->parse(text,cal,pos);
-    } else if (fTimePattern.isEmpty() || fCombinedFormat == nullptr) {
-        // no time pattern or way to combine, try parsing as date
-        // first check whether text matches a relativeDayString
-        UBool matchedRelative = false;
-        for (int n=0; n < fDatesLen && !matchedRelative; n++) {
-            if (fDates[n].string != nullptr &&
-                    text.compare(startIndex, fDates[n].len, fDates[n].string) == 0) {
-                // it matched, handle the relative day string
-                UErrorCode status = U_ZERO_ERROR;
-                matchedRelative = true;
-
-                // Set the calendar to now+offset
-                cal.setTime(Calendar::getNow(),status);
-                cal.add(UCAL_DATE,fDates[n].offset, status);
-
-                if(U_FAILURE(status)) { 
-                    // failure in setting calendar field, set offset to beginning of rel day string
-                    pos.setErrorIndex(startIndex);
-                } else {
-                    pos.setIndex(startIndex + fDates[n].len);
-                }
-            }
-        }
-        if (!matchedRelative) {
-            // just parse as normal date
-            fDateTimeFormatter->applyPattern(fDatePattern);
-            fDateTimeFormatter->parse(text,cal,pos);
-        }
-    } else {
-        // Here we replace any relativeDayString in text with the equivalent date
-        // formatted per fDatePattern, then parse text normally using the combined pattern.
-        UnicodeString modifiedText(text);
-        FieldPosition fPos;
-        int32_t dateStart = 0, origDateLen = 0, modDateLen = 0;
-        UErrorCode status = U_ZERO_ERROR;
-        for (int n=0; n < fDatesLen; n++) {
-            int32_t relativeStringOffset;
-            if (fDates[n].string != nullptr &&
-                    (relativeStringOffset = modifiedText.indexOf(fDates[n].string, fDates[n].len, startIndex)) >= startIndex) {
-                // it matched, replace the relative date with a real one for parsing
-                UnicodeString dateString;
-                Calendar * tempCal = cal.clone();
-
-                // Set the calendar to now+offset
-                tempCal->setTime(Calendar::getNow(),status);
-                tempCal->add(UCAL_DATE,fDates[n].offset, status);
-                if(U_FAILURE(status)) { 
-                    pos.setErrorIndex(startIndex);
-                    delete tempCal;
-                    return;
-                }
-
-                fDateTimeFormatter->applyPattern(fDatePattern);
-                fDateTimeFormatter->format(*tempCal, dateString, fPos);
-                dateStart = relativeStringOffset;
-                origDateLen = fDates[n].len;
-                modDateLen = dateString.length();
-                modifiedText.replace(dateStart, origDateLen, dateString);
-                delete tempCal;
-                break;
-            }
-        }
-        UnicodeString combinedPattern;
-        fCombinedFormat->format(fTimePattern, fDatePattern, combinedPattern, status);
-        fDateTimeFormatter->applyPattern(combinedPattern);
-        fDateTimeFormatter->parse(modifiedText,cal,pos);
-
-        // Adjust offsets
-        UBool noError = (pos.getErrorIndex() < 0);
-        int32_t offset = (noError)? pos.getIndex(): pos.getErrorIndex();
-        if (offset >= dateStart + modDateLen) {
-            // offset at or after the end of the replaced text,
-            // correct by the difference between original and replacement
-            offset -= (modDateLen - origDateLen);
-        } else if (offset >= dateStart) {
-            // offset in the replaced text, set it to the beginning of that text
-            // (i.e. the beginning of the relative day string)
-            offset = dateStart;
-        }
-        if (noError) {
-            pos.setIndex(offset);
-        } else {
-            pos.setErrorIndex(offset);
-        }
-    }
-}
-
-UDate
-RelativeDateFormat::parse( const UnicodeString& text,
-                         ParsePosition& pos) const {
-    // redefined here because the other parse() function hides this function's
-    // counterpart on DateFormat
-    return DateFormat::parse(text, pos);
-}
-
-UDate
-RelativeDateFormat::parse(const UnicodeString& text, UErrorCode& status) const
-{
-    // redefined here because the other parse() function hides this function's
-    // counterpart on DateFormat
-    return DateFormat::parse(text, status);
-}
-
-
-const char16_t *RelativeDateFormat::getStringForDay(int32_t day, int32_t &len, UErrorCode &status) const {
-    if(U_FAILURE(status)) {
-        return nullptr;
-    }
-
-    // Is it inside the resource bundle's range?
-    int n = day + UDAT_DIRECTION_THIS;
-    if (n >= 0 && n < fDatesLen) {
-        if (fDates[n].offset == day && fDates[n].string != nullptr) {
-            len = fDates[n].len;
-            return fDates[n].string;
-        }
-    }
-    return nullptr;  // not found.
-}
-
-UnicodeString&
-RelativeDateFormat::toPattern(UnicodeString& result, UErrorCode& status) const
-{
-    if (!U_FAILURE(status)) {
-        result.remove();
-        if (fDatePattern.isEmpty()) {
-            result.setTo(fTimePattern);
-        } else if (fTimePattern.isEmpty() || fCombinedFormat == nullptr) {
-            result.setTo(fDatePattern);
-        } else {
-            fCombinedFormat->format(fTimePattern, fDatePattern, result, status);
-        }
-    }
-    return result;
-}
-
-UnicodeString&
-RelativeDateFormat::toPatternDate(UnicodeString& result, UErrorCode& status) const
-{
-    if (!U_FAILURE(status)) {
-        result.remove();
-        result.setTo(fDatePattern);
-    }
-    return result;
-}
-
-UnicodeString&
-RelativeDateFormat::toPatternTime(UnicodeString& result, UErrorCode& status) const
-{
-    if (!U_FAILURE(status)) {
-        result.remove();
-        result.setTo(fTimePattern);
-    }
-    return result;
-}
-
-void
-RelativeDateFormat::applyPatterns(const UnicodeString& datePattern, const UnicodeString& timePattern, UErrorCode &status)
-{
-    if (!U_FAILURE(status)) {
-        fDatePattern.setTo(datePattern);
-        fTimePattern.setTo(timePattern);
-    }
-}
-
-const DateFormatSymbols*
-RelativeDateFormat::getDateFormatSymbols() const
-{
-    return fDateTimeFormatter->getDateFormatSymbols();
-}
-
-// override the DateFormat implementation in order to
-// lazily initialize relevant items
-void
-RelativeDateFormat::setContext(UDisplayContext value, UErrorCode& status)
-{
-    DateFormat::setContext(value, status);
-    if (U_SUCCESS(status)) {
-        if (!fCapitalizationInfoSet &&
-                (value==UDISPCTX_CAPITALIZATION_FOR_UI_LIST_OR_MENU || value==UDISPCTX_CAPITALIZATION_FOR_STANDALONE)) {
-            initCapitalizationContextInfo(fLocale);
-            fCapitalizationInfoSet = true;
-        }
-#if !UCONFIG_NO_BREAK_ITERATION
-        if ( fCapitalizationBrkIter == nullptr && (value==UDISPCTX_CAPITALIZATION_FOR_BEGINNING_OF_SENTENCE ||
-                (value==UDISPCTX_CAPITALIZATION_FOR_UI_LIST_OR_MENU && fCapitalizationOfRelativeUnitsForUIListMenu) ||
-                (value==UDISPCTX_CAPITALIZATION_FOR_STANDALONE && fCapitalizationOfRelativeUnitsForStandAlone)) ) {
-            status = U_ZERO_ERROR;
-            fCapitalizationBrkIter = BreakIterator::createSentenceInstance(fLocale, status);
-            if (U_FAILURE(status)) {
-                delete fCapitalizationBrkIter;
-                fCapitalizationBrkIter = nullptr;
-            }
-        }
-#endif
-    }
-}
-
-void
-RelativeDateFormat::initCapitalizationContextInfo(const Locale& thelocale)
-{
-#if !UCONFIG_NO_BREAK_ITERATION
-    const char * localeID = (thelocale != nullptr)? thelocale.getBaseName(): nullptr;
-    UErrorCode status = U_ZERO_ERROR;
-    LocalUResourceBundlePointer rb(ures_open(nullptr, localeID, &status));
-    ures_getByKeyWithFallback(rb.getAlias(),
-                              "contextTransforms/relative",
-                               rb.getAlias(), &status);
-    if (U_SUCCESS(status) && rb != nullptr) {
-        int32_t len = 0;
-        const int32_t * intVector = ures_getIntVector(rb.getAlias(),
-                                                      &len, &status);
-        if (U_SUCCESS(status) && intVector != nullptr && len >= 2) {
-            fCapitalizationOfRelativeUnitsForUIListMenu = static_cast<UBool>(intVector[0]);
-            fCapitalizationOfRelativeUnitsForStandAlone = static_cast<UBool>(intVector[1]);
-        }
-    }
-#endif
-}
-
-namespace {
-
-/**
- * Sink for getting data from fields/day/relative data.
- * For loading relative day names, e.g., "yesterday", "today".
- */
-
-struct RelDateFmtDataSink : public ResourceSink {
-  URelativeString *fDatesPtr;
-  int32_t fDatesLen;
-
-  RelDateFmtDataSink(URelativeString* fDates, int32_t len) : fDatesPtr(fDates), fDatesLen(len) {
-    for (int32_t i = 0; i < fDatesLen; ++i) {
-      fDatesPtr[i].offset = 0;
-      fDatesPtr[i].string = nullptr;
-      fDatesPtr[i].len = -1;
-    }
-  }
-
-  virtual ~RelDateFmtDataSink();
-
-  virtual void put(const char *key, ResourceValue &value,
-                   UBool /*noFallback*/, UErrorCode &errorCode) override {
-      ResourceTable relDayTable = value.getTable(errorCode);
-      int32_t n = 0;
-      int32_t len = 0;
-      for (int32_t i = 0; relDayTable.getKeyAndValue(i, key, value); ++i) {
-        // Find the relative offset.
-        int32_t offset = atoi(key);
-
-        // Put in the proper spot, but don't override existing data.
-        n = offset + UDAT_DIRECTION_THIS; // Converts to index in UDAT_R
-        if (n < fDatesLen && fDatesPtr[n].string == nullptr) {
-          // Not found and n is an empty slot.
-          fDatesPtr[n].offset = offset;
-          fDatesPtr[n].string = value.getString(len, errorCode);
-          fDatesPtr[n].len = len;
-        }
-      }
-  }
-};
-
-
-// Virtual destructors must be defined out of line.
-RelDateFmtDataSink::~RelDateFmtDataSink() {}
-
-}  // Namespace
-
-
-static const char16_t patItem1[] = {0x7B,0x31,0x7D}; // "{1}"
-static const int32_t patItem1Len = 3;
-
-void RelativeDateFormat::loadDates(UErrorCode &status) {
-    UResourceBundle *rb = ures_open(nullptr, fLocale.getBaseName(), &status);
-    LocalUResourceBundlePointer dateTimePatterns(
-        ures_getByKeyWithFallback(rb,
-                                  "calendar/gregorian/DateTimePatterns",
-                                  (UResourceBundle*)nullptr, &status));
-    if(U_SUCCESS(status)) {
-        int32_t patternsSize = ures_getSize(dateTimePatterns.getAlias());
-        if (patternsSize > kDateTime) {
-            int32_t resStrLen = 0;
-            int32_t glueIndex = kDateTime;
-            if (patternsSize >= (kDateTimeOffset + kShort + 1)) {
-                int32_t offsetIncrement = (fDateStyle & ~kRelative); // Remove relative bit.
-                if (offsetIncrement >= (int32_t)kFull &&
-                    offsetIncrement <= (int32_t)kShortRelative) {
-                    glueIndex = kDateTimeOffset + offsetIncrement;
-                }
-            }
-
-            const char16_t *resStr = ures_getStringByIndex(dateTimePatterns.getAlias(), glueIndex, &resStrLen, &status);
-            if (U_SUCCESS(status) && resStrLen >= patItem1Len && u_strncmp(resStr,patItem1,patItem1Len)==0) {
-                fCombinedHasDateAtStart = true;
-            }
-            fCombinedFormat = new SimpleFormatter(UnicodeString(true, resStr, resStrLen), 2, 2, status);
-        }
-    }
-
-    // Data loading for relative names, e.g., "yesterday", "today", "tomorrow".
-    fDatesLen = UDAT_DIRECTION_COUNT; // Maximum defined by data.
-    fDates = (URelativeString*) uprv_malloc(sizeof(fDates[0])*fDatesLen);
-
-    RelDateFmtDataSink sink(fDates, fDatesLen);
-    ures_getAllItemsWithFallback(rb, "fields/day/relative", sink, status);
-
-    ures_close(rb);
-
-    if(U_FAILURE(status)) {
-        fDatesLen=0;
-        return;
-    }
-}
-
-//----------------------------------------------------------------------
-
-// this should to be in DateFormat, instead it was copied from SimpleDateFormat.
-
-Calendar*
-RelativeDateFormat::initializeCalendar(TimeZone* adoptZone, const Locale& locale, UErrorCode& status)
-{
-    if(!U_FAILURE(status)) {
-        fCalendar = Calendar::createInstance(adoptZone?adoptZone:TimeZone::createDefault(), locale, status);
-    }
-    if (U_SUCCESS(status) && fCalendar == nullptr) {
-        status = U_MEMORY_ALLOCATION_ERROR;
-    }
-    return fCalendar;
-}
-
-int32_t RelativeDateFormat::dayDifference(Calendar &cal, UErrorCode &status) {
-    if(U_FAILURE(status)) {
-        return 0;
-    }
-    // TODO: Cache the nowCal to avoid heap allocs? Would be difficult, don't know the calendar type
-    Calendar *nowCal = cal.clone();
-    nowCal->setTime(Calendar::getNow(), status);
-
-    // For the day difference, we are interested in the difference in the (modified) julian day number
-    // which is midnight to midnight.  Using fieldDifference() is NOT correct here, because 
-    // 6pm Jan 4th  to 10am Jan 5th should be considered "tomorrow".
-    int32_t dayDiff = cal.get(UCAL_JULIAN_DAY, status) - nowCal->get(UCAL_JULIAN_DAY, status);
-
-    delete nowCal;
-    return dayDiff;
-}
-
-U_NAMESPACE_END
-
-#endif  /* !UCONFIG_NO_FORMATTING */
->>>>>>> a8a80be5
+// © 2016 and later: Unicode, Inc. and others.
+// License & terms of use: http://www.unicode.org/copyright.html
+/*
+*******************************************************************************
+* Copyright (C) 2007-2016, International Business Machines Corporation and
+* others. All Rights Reserved.
+*******************************************************************************
+*/
+
+#include "unicode/utypes.h"
+
+#if !UCONFIG_NO_FORMATTING
+
+#include <stdlib.h>
+
+#include "unicode/datefmt.h"
+#include "unicode/reldatefmt.h"
+#include "unicode/simpleformatter.h"
+#include "unicode/smpdtfmt.h"
+#include "unicode/udisplaycontext.h"
+#include "unicode/uchar.h"
+#include "unicode/brkiter.h"
+#include "unicode/ucasemap.h"
+#include "reldtfmt.h"
+#include "cmemory.h"
+#include "uresimp.h"
+
+U_NAMESPACE_BEGIN
+
+
+/**
+ * An array of URelativeString structs is used to store the resource data loaded out of the bundle.
+ */
+struct URelativeString {
+    int32_t offset;         /** offset of this item, such as, the relative date **/
+    int32_t len;            /** length of the string **/
+    const char16_t* string;    /** string, or nullptr if not set **/
+};
+
+UOBJECT_DEFINE_RTTI_IMPLEMENTATION(RelativeDateFormat)
+
+RelativeDateFormat::RelativeDateFormat(const RelativeDateFormat& other) :
+ DateFormat(other), fDateTimeFormatter(nullptr), fDatePattern(other.fDatePattern),
+ fTimePattern(other.fTimePattern), fCombinedFormat(nullptr),
+ fDateStyle(other.fDateStyle), fLocale(other.fLocale),
+ fDatesLen(other.fDatesLen), fDates(nullptr),
+ fCombinedHasDateAtStart(other.fCombinedHasDateAtStart),
+ fCapitalizationInfoSet(other.fCapitalizationInfoSet),
+ fCapitalizationOfRelativeUnitsForUIListMenu(other.fCapitalizationOfRelativeUnitsForUIListMenu),
+ fCapitalizationOfRelativeUnitsForStandAlone(other.fCapitalizationOfRelativeUnitsForStandAlone),
+ fCapitalizationBrkIter(nullptr)
+{
+    if(other.fDateTimeFormatter != nullptr) {
+        fDateTimeFormatter = other.fDateTimeFormatter->clone();
+    }
+    if(other.fCombinedFormat != nullptr) {
+        fCombinedFormat = new SimpleFormatter(*other.fCombinedFormat);
+    }
+    if (fDatesLen > 0) {
+        fDates = (URelativeString*) uprv_malloc(sizeof(fDates[0])*(size_t)fDatesLen);
+        uprv_memcpy(fDates, other.fDates, sizeof(fDates[0])*(size_t)fDatesLen);
+    }
+#if !UCONFIG_NO_BREAK_ITERATION
+    if (other.fCapitalizationBrkIter != nullptr) {
+        fCapitalizationBrkIter = (other.fCapitalizationBrkIter)->clone();
+    }
+#endif
+}
+
+RelativeDateFormat::RelativeDateFormat( UDateFormatStyle timeStyle, UDateFormatStyle dateStyle,
+                                        const Locale& locale, UErrorCode& status) :
+ DateFormat(), fDateTimeFormatter(nullptr), fDatePattern(), fTimePattern(), fCombinedFormat(nullptr),
+ fDateStyle(dateStyle), fLocale(locale), fDatesLen(0), fDates(nullptr),
+ fCombinedHasDateAtStart(false), fCapitalizationInfoSet(false),
+ fCapitalizationOfRelativeUnitsForUIListMenu(false), fCapitalizationOfRelativeUnitsForStandAlone(false),
+ fCapitalizationBrkIter(nullptr)
+{
+    if(U_FAILURE(status) ) {
+        return;
+    }
+
+    if (timeStyle < UDAT_NONE || timeStyle > UDAT_SHORT) {
+        // don't support other time styles (e.g. relative styles), for now
+        status = U_ILLEGAL_ARGUMENT_ERROR;
+        return;
+    }
+    UDateFormatStyle baseDateStyle = (dateStyle > UDAT_SHORT)? (UDateFormatStyle)(dateStyle & ~UDAT_RELATIVE): dateStyle;
+    DateFormat * df;
+    // Get fDateTimeFormatter from either date or time style (does not matter, we will override the pattern).
+    // We do need to get separate patterns for the date & time styles.
+    if (baseDateStyle != UDAT_NONE) {
+        df = createDateInstance((EStyle)baseDateStyle, locale);
+        fDateTimeFormatter=dynamic_cast<SimpleDateFormat *>(df);
+        if (fDateTimeFormatter == nullptr) {
+            status = U_UNSUPPORTED_ERROR;
+             return;
+        }
+        fDateTimeFormatter->toPattern(fDatePattern);
+        if (timeStyle != UDAT_NONE) {
+            df = createTimeInstance((EStyle)timeStyle, locale);
+            SimpleDateFormat *sdf = dynamic_cast<SimpleDateFormat *>(df);
+            if (sdf != nullptr) {
+                sdf->toPattern(fTimePattern);
+                delete sdf;
+            }
+        }
+    } else {
+        // does not matter whether timeStyle is UDAT_NONE, we need something for fDateTimeFormatter
+        df = createTimeInstance((EStyle)timeStyle, locale);
+        fDateTimeFormatter=dynamic_cast<SimpleDateFormat *>(df);
+        if (fDateTimeFormatter == nullptr) {
+            status = U_UNSUPPORTED_ERROR;
+            delete df;
+            return;
+        }
+        fDateTimeFormatter->toPattern(fTimePattern);
+    }
+
+    // Initialize the parent fCalendar, so that parse() works correctly.
+    initializeCalendar(nullptr, locale, status);
+    loadDates(status);
+}
+
+RelativeDateFormat::~RelativeDateFormat() {
+    delete fDateTimeFormatter;
+    delete fCombinedFormat;
+    uprv_free(fDates);
+#if !UCONFIG_NO_BREAK_ITERATION
+    delete fCapitalizationBrkIter;
+#endif
+}
+
+
+RelativeDateFormat* RelativeDateFormat::clone() const {
+    return new RelativeDateFormat(*this);
+}
+
+bool RelativeDateFormat::operator==(const Format& other) const {
+    if(DateFormat::operator==(other)) {
+        // The DateFormat::operator== check for fCapitalizationContext equality above
+        //   is sufficient to check equality of all derived context-related data.
+        // DateFormat::operator== guarantees following cast is safe
+        RelativeDateFormat* that = (RelativeDateFormat*)&other;
+        return (fDateStyle==that->fDateStyle   &&
+                fDatePattern==that->fDatePattern   &&
+                fTimePattern==that->fTimePattern   &&
+                fLocale==that->fLocale );
+    }
+    return false;
+}
+
+static const char16_t APOSTROPHE = (char16_t)0x0027;
+
+UnicodeString& RelativeDateFormat::format(  Calendar& cal,
+                                UnicodeString& appendTo,
+                                FieldPosition& pos) const {
+                                
+    UErrorCode status = U_ZERO_ERROR;
+    UnicodeString relativeDayString;
+    UDisplayContext capitalizationContext = getContext(UDISPCTX_TYPE_CAPITALIZATION, status);
+    
+    // calculate the difference, in days, between 'cal' and now.
+    int dayDiff = dayDifference(cal, status);
+
+    // look up string
+    int32_t len = 0;
+    const char16_t *theString = getStringForDay(dayDiff, len, status);
+    if(U_SUCCESS(status) && (theString!=nullptr)) {
+        // found a relative string
+        relativeDayString.setTo(theString, len);
+    }
+
+    if ( relativeDayString.length() > 0 && !fDatePattern.isEmpty() && 
+         (fTimePattern.isEmpty() || fCombinedFormat == nullptr || fCombinedHasDateAtStart)) {
+#if !UCONFIG_NO_BREAK_ITERATION
+        // capitalize relativeDayString according to context for relative, set formatter no context
+        if ( u_islower(relativeDayString.char32At(0)) && fCapitalizationBrkIter!= nullptr &&
+             ( capitalizationContext==UDISPCTX_CAPITALIZATION_FOR_BEGINNING_OF_SENTENCE ||
+               (capitalizationContext==UDISPCTX_CAPITALIZATION_FOR_UI_LIST_OR_MENU && fCapitalizationOfRelativeUnitsForUIListMenu) ||
+               (capitalizationContext==UDISPCTX_CAPITALIZATION_FOR_STANDALONE && fCapitalizationOfRelativeUnitsForStandAlone) ) ) {
+            // titlecase first word of relativeDayString
+            relativeDayString.toTitle(fCapitalizationBrkIter, fLocale, U_TITLECASE_NO_LOWERCASE | U_TITLECASE_NO_BREAK_ADJUSTMENT);
+        }
+#endif
+        fDateTimeFormatter->setContext(UDISPCTX_CAPITALIZATION_NONE, status);
+    } else {
+        // set our context for the formatter
+        fDateTimeFormatter->setContext(capitalizationContext, status);
+    }
+
+    if (fDatePattern.isEmpty()) {
+        fDateTimeFormatter->applyPattern(fTimePattern);
+        fDateTimeFormatter->format(cal,appendTo,pos);
+    } else if (fTimePattern.isEmpty() || fCombinedFormat == nullptr) {
+        if (relativeDayString.length() > 0) {
+            appendTo.append(relativeDayString);
+        } else {
+            fDateTimeFormatter->applyPattern(fDatePattern);
+            fDateTimeFormatter->format(cal,appendTo,pos);
+        }
+    } else {
+        UnicodeString datePattern;
+        if (relativeDayString.length() > 0) {
+            // Need to quote the relativeDayString to make it a legal date pattern
+            relativeDayString.findAndReplace(UNICODE_STRING("'", 1), UNICODE_STRING("''", 2)); // double any existing APOSTROPHE
+            relativeDayString.insert(0, APOSTROPHE); // add APOSTROPHE at beginning...
+            relativeDayString.append(APOSTROPHE); // and at end
+            datePattern.setTo(relativeDayString);
+        } else {
+            datePattern.setTo(fDatePattern);
+        }
+        UnicodeString combinedPattern;
+        fCombinedFormat->format(fTimePattern, datePattern, combinedPattern, status);
+        fDateTimeFormatter->applyPattern(combinedPattern);
+        fDateTimeFormatter->format(cal,appendTo,pos);
+    }
+
+    return appendTo;
+}
+
+
+
+UnicodeString&
+RelativeDateFormat::format(const Formattable& obj, 
+                         UnicodeString& appendTo, 
+                         FieldPosition& pos,
+                         UErrorCode& status) const
+{
+    // this is just here to get around the hiding problem
+    // (the previous format() override would hide the version of
+    // format() on DateFormat that this function correspond to, so we
+    // have to redefine it here)
+    return DateFormat::format(obj, appendTo, pos, status);
+}
+
+
+void RelativeDateFormat::parse( const UnicodeString& text,
+                    Calendar& cal,
+                    ParsePosition& pos) const {
+
+    int32_t startIndex = pos.getIndex();
+    if (fDatePattern.isEmpty()) {
+        // no date pattern, try parsing as time
+        fDateTimeFormatter->applyPattern(fTimePattern);
+        fDateTimeFormatter->parse(text,cal,pos);
+    } else if (fTimePattern.isEmpty() || fCombinedFormat == nullptr) {
+        // no time pattern or way to combine, try parsing as date
+        // first check whether text matches a relativeDayString
+        UBool matchedRelative = false;
+        for (int n=0; n < fDatesLen && !matchedRelative; n++) {
+            if (fDates[n].string != nullptr &&
+                    text.compare(startIndex, fDates[n].len, fDates[n].string) == 0) {
+                // it matched, handle the relative day string
+                UErrorCode status = U_ZERO_ERROR;
+                matchedRelative = true;
+
+                // Set the calendar to now+offset
+                cal.setTime(Calendar::getNow(),status);
+                cal.add(UCAL_DATE,fDates[n].offset, status);
+
+                if(U_FAILURE(status)) { 
+                    // failure in setting calendar field, set offset to beginning of rel day string
+                    pos.setErrorIndex(startIndex);
+                } else {
+                    pos.setIndex(startIndex + fDates[n].len);
+                }
+            }
+        }
+        if (!matchedRelative) {
+            // just parse as normal date
+            fDateTimeFormatter->applyPattern(fDatePattern);
+            fDateTimeFormatter->parse(text,cal,pos);
+        }
+    } else {
+        // Here we replace any relativeDayString in text with the equivalent date
+        // formatted per fDatePattern, then parse text normally using the combined pattern.
+        UnicodeString modifiedText(text);
+        FieldPosition fPos;
+        int32_t dateStart = 0, origDateLen = 0, modDateLen = 0;
+        UErrorCode status = U_ZERO_ERROR;
+        for (int n=0; n < fDatesLen; n++) {
+            int32_t relativeStringOffset;
+            if (fDates[n].string != nullptr &&
+                    (relativeStringOffset = modifiedText.indexOf(fDates[n].string, fDates[n].len, startIndex)) >= startIndex) {
+                // it matched, replace the relative date with a real one for parsing
+                UnicodeString dateString;
+                Calendar * tempCal = cal.clone();
+
+                // Set the calendar to now+offset
+                tempCal->setTime(Calendar::getNow(),status);
+                tempCal->add(UCAL_DATE,fDates[n].offset, status);
+                if(U_FAILURE(status)) { 
+                    pos.setErrorIndex(startIndex);
+                    delete tempCal;
+                    return;
+                }
+
+                fDateTimeFormatter->applyPattern(fDatePattern);
+                fDateTimeFormatter->format(*tempCal, dateString, fPos);
+                dateStart = relativeStringOffset;
+                origDateLen = fDates[n].len;
+                modDateLen = dateString.length();
+                modifiedText.replace(dateStart, origDateLen, dateString);
+                delete tempCal;
+                break;
+            }
+        }
+        UnicodeString combinedPattern;
+        fCombinedFormat->format(fTimePattern, fDatePattern, combinedPattern, status);
+        fDateTimeFormatter->applyPattern(combinedPattern);
+        fDateTimeFormatter->parse(modifiedText,cal,pos);
+
+        // Adjust offsets
+        UBool noError = (pos.getErrorIndex() < 0);
+        int32_t offset = (noError)? pos.getIndex(): pos.getErrorIndex();
+        if (offset >= dateStart + modDateLen) {
+            // offset at or after the end of the replaced text,
+            // correct by the difference between original and replacement
+            offset -= (modDateLen - origDateLen);
+        } else if (offset >= dateStart) {
+            // offset in the replaced text, set it to the beginning of that text
+            // (i.e. the beginning of the relative day string)
+            offset = dateStart;
+        }
+        if (noError) {
+            pos.setIndex(offset);
+        } else {
+            pos.setErrorIndex(offset);
+        }
+    }
+}
+
+UDate
+RelativeDateFormat::parse( const UnicodeString& text,
+                         ParsePosition& pos) const {
+    // redefined here because the other parse() function hides this function's
+    // counterpart on DateFormat
+    return DateFormat::parse(text, pos);
+}
+
+UDate
+RelativeDateFormat::parse(const UnicodeString& text, UErrorCode& status) const
+{
+    // redefined here because the other parse() function hides this function's
+    // counterpart on DateFormat
+    return DateFormat::parse(text, status);
+}
+
+
+const char16_t *RelativeDateFormat::getStringForDay(int32_t day, int32_t &len, UErrorCode &status) const {
+    if(U_FAILURE(status)) {
+        return nullptr;
+    }
+
+    // Is it inside the resource bundle's range?
+    int n = day + UDAT_DIRECTION_THIS;
+    if (n >= 0 && n < fDatesLen) {
+        if (fDates[n].offset == day && fDates[n].string != nullptr) {
+            len = fDates[n].len;
+            return fDates[n].string;
+        }
+    }
+    return nullptr;  // not found.
+}
+
+UnicodeString&
+RelativeDateFormat::toPattern(UnicodeString& result, UErrorCode& status) const
+{
+    if (!U_FAILURE(status)) {
+        result.remove();
+        if (fDatePattern.isEmpty()) {
+            result.setTo(fTimePattern);
+        } else if (fTimePattern.isEmpty() || fCombinedFormat == nullptr) {
+            result.setTo(fDatePattern);
+        } else {
+            fCombinedFormat->format(fTimePattern, fDatePattern, result, status);
+        }
+    }
+    return result;
+}
+
+UnicodeString&
+RelativeDateFormat::toPatternDate(UnicodeString& result, UErrorCode& status) const
+{
+    if (!U_FAILURE(status)) {
+        result.remove();
+        result.setTo(fDatePattern);
+    }
+    return result;
+}
+
+UnicodeString&
+RelativeDateFormat::toPatternTime(UnicodeString& result, UErrorCode& status) const
+{
+    if (!U_FAILURE(status)) {
+        result.remove();
+        result.setTo(fTimePattern);
+    }
+    return result;
+}
+
+void
+RelativeDateFormat::applyPatterns(const UnicodeString& datePattern, const UnicodeString& timePattern, UErrorCode &status)
+{
+    if (!U_FAILURE(status)) {
+        fDatePattern.setTo(datePattern);
+        fTimePattern.setTo(timePattern);
+    }
+}
+
+const DateFormatSymbols*
+RelativeDateFormat::getDateFormatSymbols() const
+{
+    return fDateTimeFormatter->getDateFormatSymbols();
+}
+
+// override the DateFormat implementation in order to
+// lazily initialize relevant items
+void
+RelativeDateFormat::setContext(UDisplayContext value, UErrorCode& status)
+{
+    DateFormat::setContext(value, status);
+    if (U_SUCCESS(status)) {
+        if (!fCapitalizationInfoSet &&
+                (value==UDISPCTX_CAPITALIZATION_FOR_UI_LIST_OR_MENU || value==UDISPCTX_CAPITALIZATION_FOR_STANDALONE)) {
+            initCapitalizationContextInfo(fLocale);
+            fCapitalizationInfoSet = true;
+        }
+#if !UCONFIG_NO_BREAK_ITERATION
+        if ( fCapitalizationBrkIter == nullptr && (value==UDISPCTX_CAPITALIZATION_FOR_BEGINNING_OF_SENTENCE ||
+                (value==UDISPCTX_CAPITALIZATION_FOR_UI_LIST_OR_MENU && fCapitalizationOfRelativeUnitsForUIListMenu) ||
+                (value==UDISPCTX_CAPITALIZATION_FOR_STANDALONE && fCapitalizationOfRelativeUnitsForStandAlone)) ) {
+            status = U_ZERO_ERROR;
+            fCapitalizationBrkIter = BreakIterator::createSentenceInstance(fLocale, status);
+            if (U_FAILURE(status)) {
+                delete fCapitalizationBrkIter;
+                fCapitalizationBrkIter = nullptr;
+            }
+        }
+#endif
+    }
+}
+
+void
+RelativeDateFormat::initCapitalizationContextInfo(const Locale& thelocale)
+{
+#if !UCONFIG_NO_BREAK_ITERATION
+    const char * localeID = (thelocale != nullptr)? thelocale.getBaseName(): nullptr;
+    UErrorCode status = U_ZERO_ERROR;
+    LocalUResourceBundlePointer rb(ures_open(nullptr, localeID, &status));
+    ures_getByKeyWithFallback(rb.getAlias(),
+                              "contextTransforms/relative",
+                               rb.getAlias(), &status);
+    if (U_SUCCESS(status) && rb != nullptr) {
+        int32_t len = 0;
+        const int32_t * intVector = ures_getIntVector(rb.getAlias(),
+                                                      &len, &status);
+        if (U_SUCCESS(status) && intVector != nullptr && len >= 2) {
+            fCapitalizationOfRelativeUnitsForUIListMenu = static_cast<UBool>(intVector[0]);
+            fCapitalizationOfRelativeUnitsForStandAlone = static_cast<UBool>(intVector[1]);
+        }
+    }
+#endif
+}
+
+namespace {
+
+/**
+ * Sink for getting data from fields/day/relative data.
+ * For loading relative day names, e.g., "yesterday", "today".
+ */
+
+struct RelDateFmtDataSink : public ResourceSink {
+  URelativeString *fDatesPtr;
+  int32_t fDatesLen;
+
+  RelDateFmtDataSink(URelativeString* fDates, int32_t len) : fDatesPtr(fDates), fDatesLen(len) {
+    for (int32_t i = 0; i < fDatesLen; ++i) {
+      fDatesPtr[i].offset = 0;
+      fDatesPtr[i].string = nullptr;
+      fDatesPtr[i].len = -1;
+    }
+  }
+
+  virtual ~RelDateFmtDataSink();
+
+  virtual void put(const char *key, ResourceValue &value,
+                   UBool /*noFallback*/, UErrorCode &errorCode) override {
+      ResourceTable relDayTable = value.getTable(errorCode);
+      int32_t n = 0;
+      int32_t len = 0;
+      for (int32_t i = 0; relDayTable.getKeyAndValue(i, key, value); ++i) {
+        // Find the relative offset.
+        int32_t offset = atoi(key);
+
+        // Put in the proper spot, but don't override existing data.
+        n = offset + UDAT_DIRECTION_THIS; // Converts to index in UDAT_R
+        if (n < fDatesLen && fDatesPtr[n].string == nullptr) {
+          // Not found and n is an empty slot.
+          fDatesPtr[n].offset = offset;
+          fDatesPtr[n].string = value.getString(len, errorCode);
+          fDatesPtr[n].len = len;
+        }
+      }
+  }
+};
+
+
+// Virtual destructors must be defined out of line.
+RelDateFmtDataSink::~RelDateFmtDataSink() {}
+
+}  // Namespace
+
+
+static const char16_t patItem1[] = {0x7B,0x31,0x7D}; // "{1}"
+static const int32_t patItem1Len = 3;
+
+void RelativeDateFormat::loadDates(UErrorCode &status) {
+    UResourceBundle *rb = ures_open(nullptr, fLocale.getBaseName(), &status);
+    LocalUResourceBundlePointer dateTimePatterns(
+        ures_getByKeyWithFallback(rb,
+                                  "calendar/gregorian/DateTimePatterns",
+                                  (UResourceBundle*)nullptr, &status));
+    if(U_SUCCESS(status)) {
+        int32_t patternsSize = ures_getSize(dateTimePatterns.getAlias());
+        if (patternsSize > kDateTime) {
+            int32_t resStrLen = 0;
+            int32_t glueIndex = kDateTime;
+            if (patternsSize >= (kDateTimeOffset + kShort + 1)) {
+                int32_t offsetIncrement = (fDateStyle & ~kRelative); // Remove relative bit.
+                if (offsetIncrement >= (int32_t)kFull &&
+                    offsetIncrement <= (int32_t)kShortRelative) {
+                    glueIndex = kDateTimeOffset + offsetIncrement;
+                }
+            }
+
+            const char16_t *resStr = ures_getStringByIndex(dateTimePatterns.getAlias(), glueIndex, &resStrLen, &status);
+            if (U_SUCCESS(status) && resStrLen >= patItem1Len && u_strncmp(resStr,patItem1,patItem1Len)==0) {
+                fCombinedHasDateAtStart = true;
+            }
+            fCombinedFormat = new SimpleFormatter(UnicodeString(true, resStr, resStrLen), 2, 2, status);
+        }
+    }
+
+    // Data loading for relative names, e.g., "yesterday", "today", "tomorrow".
+    fDatesLen = UDAT_DIRECTION_COUNT; // Maximum defined by data.
+    fDates = (URelativeString*) uprv_malloc(sizeof(fDates[0])*fDatesLen);
+
+    RelDateFmtDataSink sink(fDates, fDatesLen);
+    ures_getAllItemsWithFallback(rb, "fields/day/relative", sink, status);
+
+    ures_close(rb);
+
+    if(U_FAILURE(status)) {
+        fDatesLen=0;
+        return;
+    }
+}
+
+//----------------------------------------------------------------------
+
+// this should to be in DateFormat, instead it was copied from SimpleDateFormat.
+
+Calendar*
+RelativeDateFormat::initializeCalendar(TimeZone* adoptZone, const Locale& locale, UErrorCode& status)
+{
+    if(!U_FAILURE(status)) {
+        fCalendar = Calendar::createInstance(adoptZone?adoptZone:TimeZone::createDefault(), locale, status);
+    }
+    if (U_SUCCESS(status) && fCalendar == nullptr) {
+        status = U_MEMORY_ALLOCATION_ERROR;
+    }
+    return fCalendar;
+}
+
+int32_t RelativeDateFormat::dayDifference(Calendar &cal, UErrorCode &status) {
+    if(U_FAILURE(status)) {
+        return 0;
+    }
+    // TODO: Cache the nowCal to avoid heap allocs? Would be difficult, don't know the calendar type
+    Calendar *nowCal = cal.clone();
+    nowCal->setTime(Calendar::getNow(), status);
+
+    // For the day difference, we are interested in the difference in the (modified) julian day number
+    // which is midnight to midnight.  Using fieldDifference() is NOT correct here, because 
+    // 6pm Jan 4th  to 10am Jan 5th should be considered "tomorrow".
+    int32_t dayDiff = cal.get(UCAL_JULIAN_DAY, status) - nowCal->get(UCAL_JULIAN_DAY, status);
+
+    delete nowCal;
+    return dayDiff;
+}
+
+U_NAMESPACE_END
+
+#endif  /* !UCONFIG_NO_FORMATTING */