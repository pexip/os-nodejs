--- conflicted
+++ resolved
@@ -1,922 +1,470 @@
-<<<<<<< HEAD
-// © 2017 and later: Unicode, Inc. and others.
-// License & terms of use: http://www.unicode.org/copyright.html
-
-#include "unicode/utypes.h"
-
-#if !UCONFIG_NO_FORMATTING
-
-#include "formatted_string_builder.h"
-#include "unicode/ustring.h"
-#include "unicode/utf16.h"
-#include "unicode/unum.h" // for UNumberFormatFields literals
-
-namespace {
-
-// A version of uprv_memcpy that checks for length 0.
-// By default, uprv_memcpy requires a length of at least 1.
-inline void uprv_memcpy2(void* dest, const void* src, size_t len) {
-    if (len > 0) {
-        uprv_memcpy(dest, src, len);
-    }
-}
-
-// A version of uprv_memmove that checks for length 0.
-// By default, uprv_memmove requires a length of at least 1.
-inline void uprv_memmove2(void* dest, const void* src, size_t len) {
-    if (len > 0) {
-        uprv_memmove(dest, src, len);
-    }
-}
-
-} // namespace
-
-
-U_NAMESPACE_BEGIN
-
-FormattedStringBuilder::FormattedStringBuilder() {
-#if U_DEBUG
-    // Initializing the memory to non-zero helps catch some bugs that involve
-    // reading from an improperly terminated string.
-    for (int32_t i=0; i<getCapacity(); i++) {
-        getCharPtr()[i] = 1;
-    }
-#endif
-}
-
-FormattedStringBuilder::~FormattedStringBuilder() {
-    if (fUsingHeap) {
-        uprv_free(fChars.heap.ptr);
-        uprv_free(fFields.heap.ptr);
-    }
-}
-
-FormattedStringBuilder::FormattedStringBuilder(const FormattedStringBuilder &other) {
-    *this = other;
-}
-
-FormattedStringBuilder &FormattedStringBuilder::operator=(const FormattedStringBuilder &other) {
-    // Check for self-assignment
-    if (this == &other) {
-        return *this;
-    }
-
-    // Continue with deallocation and copying
-    if (fUsingHeap) {
-        uprv_free(fChars.heap.ptr);
-        uprv_free(fFields.heap.ptr);
-        fUsingHeap = false;
-    }
-
-    int32_t capacity = other.getCapacity();
-    if (capacity > DEFAULT_CAPACITY) {
-        // FIXME: uprv_malloc
-        // C++ note: malloc appears in two places: here and in prepareForInsertHelper.
-        auto newChars = static_cast<char16_t *> (uprv_malloc(sizeof(char16_t) * capacity));
-        auto newFields = static_cast<Field *>(uprv_malloc(sizeof(Field) * capacity));
-        if (newChars == nullptr || newFields == nullptr) {
-            // UErrorCode is not available; fail silently.
-            uprv_free(newChars);
-            uprv_free(newFields);
-            *this = FormattedStringBuilder();  // can't fail
-            return *this;
-        }
-
-        fUsingHeap = true;
-        fChars.heap.capacity = capacity;
-        fChars.heap.ptr = newChars;
-        fFields.heap.capacity = capacity;
-        fFields.heap.ptr = newFields;
-    }
-
-    uprv_memcpy2(getCharPtr(), other.getCharPtr(), sizeof(char16_t) * capacity);
-    uprv_memcpy2(getFieldPtr(), other.getFieldPtr(), sizeof(Field) * capacity);
-
-    fZero = other.fZero;
-    fLength = other.fLength;
-    return *this;
-}
-
-int32_t FormattedStringBuilder::length() const {
-    return fLength;
-}
-
-int32_t FormattedStringBuilder::codePointCount() const {
-    return u_countChar32(getCharPtr() + fZero, fLength);
-}
-
-UChar32 FormattedStringBuilder::getFirstCodePoint() const {
-    if (fLength == 0) {
-        return -1;
-    }
-    UChar32 cp;
-    U16_GET(getCharPtr() + fZero, 0, 0, fLength, cp);
-    return cp;
-}
-
-UChar32 FormattedStringBuilder::getLastCodePoint() const {
-    if (fLength == 0) {
-        return -1;
-    }
-    int32_t offset = fLength;
-    U16_BACK_1(getCharPtr() + fZero, 0, offset);
-    UChar32 cp;
-    U16_GET(getCharPtr() + fZero, 0, offset, fLength, cp);
-    return cp;
-}
-
-UChar32 FormattedStringBuilder::codePointAt(int32_t index) const {
-    UChar32 cp;
-    U16_GET(getCharPtr() + fZero, 0, index, fLength, cp);
-    return cp;
-}
-
-UChar32 FormattedStringBuilder::codePointBefore(int32_t index) const {
-    int32_t offset = index;
-    U16_BACK_1(getCharPtr() + fZero, 0, offset);
-    UChar32 cp;
-    U16_GET(getCharPtr() + fZero, 0, offset, fLength, cp);
-    return cp;
-}
-
-FormattedStringBuilder &FormattedStringBuilder::clear() {
-    // TODO: Reset the heap here?
-    fZero = getCapacity() / 2;
-    fLength = 0;
-    return *this;
-}
-
-int32_t
-FormattedStringBuilder::insertCodePoint(int32_t index, UChar32 codePoint, Field field, UErrorCode &status) {
-    int32_t count = U16_LENGTH(codePoint);
-    int32_t position = prepareForInsert(index, count, status);
-    if (U_FAILURE(status)) {
-        return count;
-    }
-    if (count == 1) {
-        getCharPtr()[position] = (char16_t) codePoint;
-        getFieldPtr()[position] = field;
-    } else {
-        getCharPtr()[position] = U16_LEAD(codePoint);
-        getCharPtr()[position + 1] = U16_TRAIL(codePoint);
-        getFieldPtr()[position] = getFieldPtr()[position + 1] = field;
-    }
-    return count;
-}
-
-int32_t FormattedStringBuilder::insert(int32_t index, const UnicodeString &unistr, Field field,
-                                    UErrorCode &status) {
-    if (unistr.length() == 0) {
-        // Nothing to insert.
-        return 0;
-    } else if (unistr.length() == 1) {
-        // Fast path: insert using insertCodePoint.
-        return insertCodePoint(index, unistr.charAt(0), field, status);
-    } else {
-        return insert(index, unistr, 0, unistr.length(), field, status);
-    }
-}
-
-int32_t
-FormattedStringBuilder::insert(int32_t index, const UnicodeString &unistr, int32_t start, int32_t end,
-                            Field field, UErrorCode &status) {
-    int32_t count = end - start;
-    int32_t position = prepareForInsert(index, count, status);
-    if (U_FAILURE(status)) {
-        return count;
-    }
-    for (int32_t i = 0; i < count; i++) {
-        getCharPtr()[position + i] = unistr.charAt(start + i);
-        getFieldPtr()[position + i] = field;
-    }
-    return count;
-}
-
-int32_t
-FormattedStringBuilder::splice(int32_t startThis, int32_t endThis,  const UnicodeString &unistr,
-                            int32_t startOther, int32_t endOther, Field field, UErrorCode& status) {
-    int32_t thisLength = endThis - startThis;
-    int32_t otherLength = endOther - startOther;
-    int32_t count = otherLength - thisLength;
-    int32_t position;
-    if (count > 0) {
-        // Overall, chars need to be added.
-        position = prepareForInsert(startThis, count, status);
-    } else {
-        // Overall, chars need to be removed or kept the same.
-        position = remove(startThis, -count);
-    }
-    if (U_FAILURE(status)) {
-        return count;
-    }
-    for (int32_t i = 0; i < otherLength; i++) {
-        getCharPtr()[position + i] = unistr.charAt(startOther + i);
-        getFieldPtr()[position + i] = field;
-    }
-    return count;
-}
-
-int32_t FormattedStringBuilder::append(const FormattedStringBuilder &other, UErrorCode &status) {
-    return insert(fLength, other, status);
-}
-
-int32_t
-FormattedStringBuilder::insert(int32_t index, const FormattedStringBuilder &other, UErrorCode &status) {
-    if (this == &other) {
-        status = U_ILLEGAL_ARGUMENT_ERROR;
-        return 0;
-    }
-    int32_t count = other.fLength;
-    if (count == 0) {
-        // Nothing to insert.
-        return 0;
-    }
-    int32_t position = prepareForInsert(index, count, status);
-    if (U_FAILURE(status)) {
-        return count;
-    }
-    for (int32_t i = 0; i < count; i++) {
-        getCharPtr()[position + i] = other.charAt(i);
-        getFieldPtr()[position + i] = other.fieldAt(i);
-    }
-    return count;
-}
-
-void FormattedStringBuilder::writeTerminator(UErrorCode& status) {
-    int32_t position = prepareForInsert(fLength, 1, status);
-    if (U_FAILURE(status)) {
-        return;
-    }
-    getCharPtr()[position] = 0;
-    getFieldPtr()[position] = kUndefinedField;
-    fLength--;
-}
-
-int32_t FormattedStringBuilder::prepareForInsert(int32_t index, int32_t count, UErrorCode &status) {
-    U_ASSERT(index >= 0);
-    U_ASSERT(index <= fLength);
-    U_ASSERT(count >= 0);
-    if (index == 0 && fZero - count >= 0) {
-        // Append to start
-        fZero -= count;
-        fLength += count;
-        return fZero;
-    } else if (index == fLength && fZero + fLength + count < getCapacity()) {
-        // Append to end
-        fLength += count;
-        return fZero + fLength - count;
-    } else {
-        // Move chars around and/or allocate more space
-        return prepareForInsertHelper(index, count, status);
-    }
-}
-
-int32_t FormattedStringBuilder::prepareForInsertHelper(int32_t index, int32_t count, UErrorCode &status) {
-    int32_t oldCapacity = getCapacity();
-    int32_t oldZero = fZero;
-    char16_t *oldChars = getCharPtr();
-    Field *oldFields = getFieldPtr();
-    if (fLength + count > oldCapacity) {
-        if ((fLength + count) > INT32_MAX / 2) {
-            // If we continue, then newCapacity will overlow int32_t in the next line.
-            status = U_INPUT_TOO_LONG_ERROR;
-            return -1;
-        }
-        int32_t newCapacity = (fLength + count) * 2;
-        int32_t newZero = newCapacity / 2 - (fLength + count) / 2;
-
-        // C++ note: malloc appears in two places: here and in the assignment operator.
-        auto newChars = static_cast<char16_t *> (uprv_malloc(sizeof(char16_t) * newCapacity));
-        auto newFields = static_cast<Field *>(uprv_malloc(sizeof(Field) * newCapacity));
-        if (newChars == nullptr || newFields == nullptr) {
-            uprv_free(newChars);
-            uprv_free(newFields);
-            status = U_MEMORY_ALLOCATION_ERROR;
-            return -1;
-        }
-
-        // First copy the prefix and then the suffix, leaving room for the new chars that the
-        // caller wants to insert.
-        // C++ note: memcpy is OK because the src and dest do not overlap.
-        uprv_memcpy2(newChars + newZero, oldChars + oldZero, sizeof(char16_t) * index);
-        uprv_memcpy2(newChars + newZero + index + count,
-                oldChars + oldZero + index,
-                sizeof(char16_t) * (fLength - index));
-        uprv_memcpy2(newFields + newZero, oldFields + oldZero, sizeof(Field) * index);
-        uprv_memcpy2(newFields + newZero + index + count,
-                oldFields + oldZero + index,
-                sizeof(Field) * (fLength - index));
-
-        if (fUsingHeap) {
-            uprv_free(oldChars);
-            uprv_free(oldFields);
-        }
-        fUsingHeap = true;
-        fChars.heap.ptr = newChars;
-        fChars.heap.capacity = newCapacity;
-        fFields.heap.ptr = newFields;
-        fFields.heap.capacity = newCapacity;
-        fZero = newZero;
-        fLength += count;
-    } else {
-        int32_t newZero = oldCapacity / 2 - (fLength + count) / 2;
-
-        // C++ note: memmove is required because src and dest may overlap.
-        // First copy the entire string to the location of the prefix, and then move the suffix
-        // to make room for the new chars that the caller wants to insert.
-        uprv_memmove2(oldChars + newZero, oldChars + oldZero, sizeof(char16_t) * fLength);
-        uprv_memmove2(oldChars + newZero + index + count,
-                oldChars + newZero + index,
-                sizeof(char16_t) * (fLength - index));
-        uprv_memmove2(oldFields + newZero, oldFields + oldZero, sizeof(Field) * fLength);
-        uprv_memmove2(oldFields + newZero + index + count,
-                oldFields + newZero + index,
-                sizeof(Field) * (fLength - index));
-
-        fZero = newZero;
-        fLength += count;
-    }
-    U_ASSERT((fZero + index) >= 0);
-    return fZero + index;
-}
-
-int32_t FormattedStringBuilder::remove(int32_t index, int32_t count) {
-    // TODO: Reset the heap here?  (If the string after removal can fit on stack?)
-    int32_t position = index + fZero;
-    U_ASSERT(position >= 0);
-    uprv_memmove2(getCharPtr() + position,
-            getCharPtr() + position + count,
-            sizeof(char16_t) * (fLength - index - count));
-    uprv_memmove2(getFieldPtr() + position,
-            getFieldPtr() + position + count,
-            sizeof(Field) * (fLength - index - count));
-    fLength -= count;
-    return position;
-}
-
-UnicodeString FormattedStringBuilder::toUnicodeString() const {
-    return UnicodeString(getCharPtr() + fZero, fLength);
-}
-
-const UnicodeString FormattedStringBuilder::toTempUnicodeString() const {
-    // Readonly-alias constructor:
-    return UnicodeString(FALSE, getCharPtr() + fZero, fLength);
-}
-
-UnicodeString FormattedStringBuilder::toDebugString() const {
-    UnicodeString sb;
-    sb.append(u"<FormattedStringBuilder [", -1);
-    sb.append(toUnicodeString());
-    sb.append(u"] [", -1);
-    for (int i = 0; i < fLength; i++) {
-        if (fieldAt(i) == kUndefinedField) {
-            sb.append(u'n');
-        } else if (fieldAt(i).getCategory() == UFIELD_CATEGORY_NUMBER) {
-            char16_t c;
-            switch (fieldAt(i).getField()) {
-                case UNUM_SIGN_FIELD:
-                    c = u'-';
-                    break;
-                case UNUM_INTEGER_FIELD:
-                    c = u'i';
-                    break;
-                case UNUM_FRACTION_FIELD:
-                    c = u'f';
-                    break;
-                case UNUM_EXPONENT_FIELD:
-                    c = u'e';
-                    break;
-                case UNUM_EXPONENT_SIGN_FIELD:
-                    c = u'+';
-                    break;
-                case UNUM_EXPONENT_SYMBOL_FIELD:
-                    c = u'E';
-                    break;
-                case UNUM_DECIMAL_SEPARATOR_FIELD:
-                    c = u'.';
-                    break;
-                case UNUM_GROUPING_SEPARATOR_FIELD:
-                    c = u',';
-                    break;
-                case UNUM_PERCENT_FIELD:
-                    c = u'%';
-                    break;
-                case UNUM_PERMILL_FIELD:
-                    c = u'‰';
-                    break;
-                case UNUM_CURRENCY_FIELD:
-                    c = u'$';
-                    break;
-                default:
-                    c = u'0' + fieldAt(i).getField();
-                    break;
-            }
-            sb.append(c);
-        } else {
-            sb.append(u'0' + fieldAt(i).getCategory());
-        }
-    }
-    sb.append(u"]>", -1);
-    return sb;
-}
-
-const char16_t *FormattedStringBuilder::chars() const {
-    return getCharPtr() + fZero;
-}
-
-bool FormattedStringBuilder::contentEquals(const FormattedStringBuilder &other) const {
-    if (fLength != other.fLength) {
-        return false;
-    }
-    for (int32_t i = 0; i < fLength; i++) {
-        if (charAt(i) != other.charAt(i) || fieldAt(i) != other.fieldAt(i)) {
-            return false;
-        }
-    }
-    return true;
-}
-
-bool FormattedStringBuilder::containsField(Field field) const {
-    for (int32_t i = 0; i < fLength; i++) {
-        if (field == fieldAt(i)) {
-            return true;
-        }
-    }
-    return false;
-}
-
-U_NAMESPACE_END
-
-#endif /* #if !UCONFIG_NO_FORMATTING */
-=======
-// © 2017 and later: Unicode, Inc. and others.
-// License & terms of use: http://www.unicode.org/copyright.html
-
-#include "unicode/utypes.h"
-
-#if !UCONFIG_NO_FORMATTING
-
-#include "formatted_string_builder.h"
-#include "putilimp.h"
-#include "unicode/ustring.h"
-#include "unicode/utf16.h"
-#include "unicode/unum.h" // for UNumberFormatFields literals
-
-namespace {
-
-// A version of uprv_memcpy that checks for length 0.
-// By default, uprv_memcpy requires a length of at least 1.
-inline void uprv_memcpy2(void* dest, const void* src, size_t len) {
-    if (len > 0) {
-        uprv_memcpy(dest, src, len);
-    }
-}
-
-// A version of uprv_memmove that checks for length 0.
-// By default, uprv_memmove requires a length of at least 1.
-inline void uprv_memmove2(void* dest, const void* src, size_t len) {
-    if (len > 0) {
-        uprv_memmove(dest, src, len);
-    }
-}
-
-} // namespace
-
-
-U_NAMESPACE_BEGIN
-
-FormattedStringBuilder::FormattedStringBuilder() {
-#if U_DEBUG
-    // Initializing the memory to non-zero helps catch some bugs that involve
-    // reading from an improperly terminated string.
-    for (int32_t i=0; i<getCapacity(); i++) {
-        getCharPtr()[i] = 1;
-    }
-#endif
-}
-
-FormattedStringBuilder::~FormattedStringBuilder() {
-    if (fUsingHeap) {
-        uprv_free(fChars.heap.ptr);
-        uprv_free(fFields.heap.ptr);
-    }
-}
-
-FormattedStringBuilder::FormattedStringBuilder(const FormattedStringBuilder &other) {
-    *this = other;
-}
-
-FormattedStringBuilder &FormattedStringBuilder::operator=(const FormattedStringBuilder &other) {
-    // Check for self-assignment
-    if (this == &other) {
-        return *this;
-    }
-
-    // Continue with deallocation and copying
-    if (fUsingHeap) {
-        uprv_free(fChars.heap.ptr);
-        uprv_free(fFields.heap.ptr);
-        fUsingHeap = false;
-    }
-
-    int32_t capacity = other.getCapacity();
-    if (capacity > DEFAULT_CAPACITY) {
-        // FIXME: uprv_malloc
-        // C++ note: malloc appears in two places: here and in prepareForInsertHelper.
-        auto newChars = static_cast<char16_t *> (uprv_malloc(sizeof(char16_t) * capacity));
-        auto newFields = static_cast<Field *>(uprv_malloc(sizeof(Field) * capacity));
-        if (newChars == nullptr || newFields == nullptr) {
-            // UErrorCode is not available; fail silently.
-            uprv_free(newChars);
-            uprv_free(newFields);
-            *this = FormattedStringBuilder();  // can't fail
-            return *this;
-        }
-
-        fUsingHeap = true;
-        fChars.heap.capacity = capacity;
-        fChars.heap.ptr = newChars;
-        fFields.heap.capacity = capacity;
-        fFields.heap.ptr = newFields;
-    }
-
-    uprv_memcpy2(getCharPtr(), other.getCharPtr(), sizeof(char16_t) * capacity);
-    uprv_memcpy2(getFieldPtr(), other.getFieldPtr(), sizeof(Field) * capacity);
-
-    fZero = other.fZero;
-    fLength = other.fLength;
-    return *this;
-}
-
-int32_t FormattedStringBuilder::length() const {
-    return fLength;
-}
-
-int32_t FormattedStringBuilder::codePointCount() const {
-    return u_countChar32(getCharPtr() + fZero, fLength);
-}
-
-UChar32 FormattedStringBuilder::getFirstCodePoint() const {
-    if (fLength == 0) {
-        return -1;
-    }
-    UChar32 cp;
-    U16_GET(getCharPtr() + fZero, 0, 0, fLength, cp);
-    return cp;
-}
-
-UChar32 FormattedStringBuilder::getLastCodePoint() const {
-    if (fLength == 0) {
-        return -1;
-    }
-    int32_t offset = fLength;
-    U16_BACK_1(getCharPtr() + fZero, 0, offset);
-    UChar32 cp;
-    U16_GET(getCharPtr() + fZero, 0, offset, fLength, cp);
-    return cp;
-}
-
-UChar32 FormattedStringBuilder::codePointAt(int32_t index) const {
-    UChar32 cp;
-    U16_GET(getCharPtr() + fZero, 0, index, fLength, cp);
-    return cp;
-}
-
-UChar32 FormattedStringBuilder::codePointBefore(int32_t index) const {
-    int32_t offset = index;
-    U16_BACK_1(getCharPtr() + fZero, 0, offset);
-    UChar32 cp;
-    U16_GET(getCharPtr() + fZero, 0, offset, fLength, cp);
-    return cp;
-}
-
-FormattedStringBuilder &FormattedStringBuilder::clear() {
-    // TODO: Reset the heap here?
-    fZero = getCapacity() / 2;
-    fLength = 0;
-    return *this;
-}
-
-int32_t
-FormattedStringBuilder::insertCodePoint(int32_t index, UChar32 codePoint, Field field, UErrorCode &status) {
-    int32_t count = U16_LENGTH(codePoint);
-    int32_t position = prepareForInsert(index, count, status);
-    if (U_FAILURE(status)) {
-        return count;
-    }
-    if (count == 1) {
-        getCharPtr()[position] = (char16_t) codePoint;
-        getFieldPtr()[position] = field;
-    } else {
-        getCharPtr()[position] = U16_LEAD(codePoint);
-        getCharPtr()[position + 1] = U16_TRAIL(codePoint);
-        getFieldPtr()[position] = getFieldPtr()[position + 1] = field;
-    }
-    return count;
-}
-
-int32_t FormattedStringBuilder::insert(int32_t index, const UnicodeString &unistr, Field field,
-                                    UErrorCode &status) {
-    if (unistr.length() == 0) {
-        // Nothing to insert.
-        return 0;
-    } else if (unistr.length() == 1) {
-        // Fast path: insert using insertCodePoint.
-        return insertCodePoint(index, unistr.charAt(0), field, status);
-    } else {
-        return insert(index, unistr, 0, unistr.length(), field, status);
-    }
-}
-
-int32_t
-FormattedStringBuilder::insert(int32_t index, const UnicodeString &unistr, int32_t start, int32_t end,
-                            Field field, UErrorCode &status) {
-    int32_t count = end - start;
-    int32_t position = prepareForInsert(index, count, status);
-    if (U_FAILURE(status)) {
-        return count;
-    }
-    for (int32_t i = 0; i < count; i++) {
-        getCharPtr()[position + i] = unistr.charAt(start + i);
-        getFieldPtr()[position + i] = field;
-    }
-    return count;
-}
-
-int32_t
-FormattedStringBuilder::splice(int32_t startThis, int32_t endThis,  const UnicodeString &unistr,
-                            int32_t startOther, int32_t endOther, Field field, UErrorCode& status) {
-    int32_t thisLength = endThis - startThis;
-    int32_t otherLength = endOther - startOther;
-    int32_t count = otherLength - thisLength;
-    if (U_FAILURE(status)) {
-        return count;
-    }
-    int32_t position;
-    if (count > 0) {
-        // Overall, chars need to be added.
-        position = prepareForInsert(startThis, count, status);
-    } else {
-        // Overall, chars need to be removed or kept the same.
-        position = remove(startThis, -count);
-    }
-    if (U_FAILURE(status)) {
-        return count;
-    }
-    for (int32_t i = 0; i < otherLength; i++) {
-        getCharPtr()[position + i] = unistr.charAt(startOther + i);
-        getFieldPtr()[position + i] = field;
-    }
-    return count;
-}
-
-int32_t FormattedStringBuilder::append(const FormattedStringBuilder &other, UErrorCode &status) {
-    return insert(fLength, other, status);
-}
-
-int32_t
-FormattedStringBuilder::insert(int32_t index, const FormattedStringBuilder &other, UErrorCode &status) {
-    if (U_FAILURE(status)) {
-        return 0;
-    }
-    if (this == &other) {
-        status = U_ILLEGAL_ARGUMENT_ERROR;
-        return 0;
-    }
-    int32_t count = other.fLength;
-    if (count == 0) {
-        // Nothing to insert.
-        return 0;
-    }
-    int32_t position = prepareForInsert(index, count, status);
-    if (U_FAILURE(status)) {
-        return count;
-    }
-    for (int32_t i = 0; i < count; i++) {
-        getCharPtr()[position + i] = other.charAt(i);
-        getFieldPtr()[position + i] = other.fieldAt(i);
-    }
-    return count;
-}
-
-void FormattedStringBuilder::writeTerminator(UErrorCode& status) {
-    int32_t position = prepareForInsert(fLength, 1, status);
-    if (U_FAILURE(status)) {
-        return;
-    }
-    getCharPtr()[position] = 0;
-    getFieldPtr()[position] = kUndefinedField;
-    fLength--;
-}
-
-int32_t FormattedStringBuilder::prepareForInsert(int32_t index, int32_t count, UErrorCode &status) {
-    U_ASSERT(index >= 0);
-    U_ASSERT(index <= fLength);
-    U_ASSERT(count >= 0);
-    U_ASSERT(fZero >= 0);
-    U_ASSERT(fLength >= 0);
-    U_ASSERT(getCapacity() - fZero >= fLength);
-    if (U_FAILURE(status)) {
-        return count;
-    }
-    if (index == 0 && fZero - count >= 0) {
-        // Append to start
-        fZero -= count;
-        fLength += count;
-        return fZero;
-    } else if (index == fLength && count <= getCapacity() - fZero - fLength) {
-        // Append to end
-        fLength += count;
-        return fZero + fLength - count;
-    } else {
-        // Move chars around and/or allocate more space
-        return prepareForInsertHelper(index, count, status);
-    }
-}
-
-int32_t FormattedStringBuilder::prepareForInsertHelper(int32_t index, int32_t count, UErrorCode &status) {
-    int32_t oldCapacity = getCapacity();
-    int32_t oldZero = fZero;
-    char16_t *oldChars = getCharPtr();
-    Field *oldFields = getFieldPtr();
-    int32_t newLength;
-    if (uprv_add32_overflow(fLength, count, &newLength)) {
-        status = U_INPUT_TOO_LONG_ERROR;
-        return -1;
-    }
-    int32_t newZero;
-    if (newLength > oldCapacity) {
-        if (newLength > INT32_MAX / 2) {
-            // We do not support more than 1G char16_t in this code because
-            // dealing with >2G *bytes* can cause subtle bugs.
-            status = U_INPUT_TOO_LONG_ERROR;
-            return -1;
-        }
-        // Keep newCapacity also to at most 1G char16_t.
-        int32_t newCapacity = newLength * 2;
-        newZero = (newCapacity - newLength) / 2;
-
-        // C++ note: malloc appears in two places: here and in the assignment operator.
-        auto newChars = static_cast<char16_t *> (uprv_malloc(sizeof(char16_t) * static_cast<size_t>(newCapacity)));
-        auto newFields = static_cast<Field *>(uprv_malloc(sizeof(Field) * static_cast<size_t>(newCapacity)));
-        if (newChars == nullptr || newFields == nullptr) {
-            uprv_free(newChars);
-            uprv_free(newFields);
-            status = U_MEMORY_ALLOCATION_ERROR;
-            return -1;
-        }
-
-        // First copy the prefix and then the suffix, leaving room for the new chars that the
-        // caller wants to insert.
-        // C++ note: memcpy is OK because the src and dest do not overlap.
-        uprv_memcpy2(newChars + newZero, oldChars + oldZero, sizeof(char16_t) * index);
-        uprv_memcpy2(newChars + newZero + index + count,
-                oldChars + oldZero + index,
-                sizeof(char16_t) * (fLength - index));
-        uprv_memcpy2(newFields + newZero, oldFields + oldZero, sizeof(Field) * index);
-        uprv_memcpy2(newFields + newZero + index + count,
-                oldFields + oldZero + index,
-                sizeof(Field) * (fLength - index));
-
-        if (fUsingHeap) {
-            uprv_free(oldChars);
-            uprv_free(oldFields);
-        }
-        fUsingHeap = true;
-        fChars.heap.ptr = newChars;
-        fChars.heap.capacity = newCapacity;
-        fFields.heap.ptr = newFields;
-        fFields.heap.capacity = newCapacity;
-    } else {
-        newZero = (oldCapacity - newLength) / 2;
-
-        // C++ note: memmove is required because src and dest may overlap.
-        // First copy the entire string to the location of the prefix, and then move the suffix
-        // to make room for the new chars that the caller wants to insert.
-        uprv_memmove2(oldChars + newZero, oldChars + oldZero, sizeof(char16_t) * fLength);
-        uprv_memmove2(oldChars + newZero + index + count,
-                oldChars + newZero + index,
-                sizeof(char16_t) * (fLength - index));
-        uprv_memmove2(oldFields + newZero, oldFields + oldZero, sizeof(Field) * fLength);
-        uprv_memmove2(oldFields + newZero + index + count,
-                oldFields + newZero + index,
-                sizeof(Field) * (fLength - index));
-    }
-    fZero = newZero;
-    fLength = newLength;
-    return fZero + index;
-}
-
-int32_t FormattedStringBuilder::remove(int32_t index, int32_t count) {
-     U_ASSERT(0 <= index);
-     U_ASSERT(index <= fLength);
-     U_ASSERT(count <= (fLength - index));
-     U_ASSERT(index <= getCapacity() - fZero);
-
-    int32_t position = index + fZero;
-    // TODO: Reset the heap here?  (If the string after removal can fit on stack?)
-    uprv_memmove2(getCharPtr() + position,
-            getCharPtr() + position + count,
-            sizeof(char16_t) * (fLength - index - count));
-    uprv_memmove2(getFieldPtr() + position,
-            getFieldPtr() + position + count,
-            sizeof(Field) * (fLength - index - count));
-    fLength -= count;
-    return position;
-}
-
-UnicodeString FormattedStringBuilder::toUnicodeString() const {
-    return UnicodeString(getCharPtr() + fZero, fLength);
-}
-
-const UnicodeString FormattedStringBuilder::toTempUnicodeString() const {
-    // Readonly-alias constructor:
-    return UnicodeString(false, getCharPtr() + fZero, fLength);
-}
-
-UnicodeString FormattedStringBuilder::toDebugString() const {
-    UnicodeString sb;
-    sb.append(u"<FormattedStringBuilder [", -1);
-    sb.append(toUnicodeString());
-    sb.append(u"] [", -1);
-    for (int i = 0; i < fLength; i++) {
-        if (fieldAt(i) == kUndefinedField) {
-            sb.append(u'n');
-        } else if (fieldAt(i).getCategory() == UFIELD_CATEGORY_NUMBER) {
-            char16_t c;
-            switch (fieldAt(i).getField()) {
-                case UNUM_SIGN_FIELD:
-                    c = u'-';
-                    break;
-                case UNUM_INTEGER_FIELD:
-                    c = u'i';
-                    break;
-                case UNUM_FRACTION_FIELD:
-                    c = u'f';
-                    break;
-                case UNUM_EXPONENT_FIELD:
-                    c = u'e';
-                    break;
-                case UNUM_EXPONENT_SIGN_FIELD:
-                    c = u'+';
-                    break;
-                case UNUM_EXPONENT_SYMBOL_FIELD:
-                    c = u'E';
-                    break;
-                case UNUM_DECIMAL_SEPARATOR_FIELD:
-                    c = u'.';
-                    break;
-                case UNUM_GROUPING_SEPARATOR_FIELD:
-                    c = u',';
-                    break;
-                case UNUM_PERCENT_FIELD:
-                    c = u'%';
-                    break;
-                case UNUM_PERMILL_FIELD:
-                    c = u'‰';
-                    break;
-                case UNUM_CURRENCY_FIELD:
-                    c = u'$';
-                    break;
-                default:
-                    c = u'0' + fieldAt(i).getField();
-                    break;
-            }
-            sb.append(c);
-        } else {
-            sb.append(u'0' + fieldAt(i).getCategory());
-        }
-    }
-    sb.append(u"]>", -1);
-    return sb;
-}
-
-const char16_t *FormattedStringBuilder::chars() const {
-    return getCharPtr() + fZero;
-}
-
-bool FormattedStringBuilder::contentEquals(const FormattedStringBuilder &other) const {
-    if (fLength != other.fLength) {
-        return false;
-    }
-    for (int32_t i = 0; i < fLength; i++) {
-        if (charAt(i) != other.charAt(i) || fieldAt(i) != other.fieldAt(i)) {
-            return false;
-        }
-    }
-    return true;
-}
-
-bool FormattedStringBuilder::containsField(Field field) const {
-    for (int32_t i = 0; i < fLength; i++) {
-        if (field == fieldAt(i)) {
-            return true;
-        }
-    }
-    return false;
-}
-
-U_NAMESPACE_END
-
-#endif /* #if !UCONFIG_NO_FORMATTING */
->>>>>>> a8a80be5
+// © 2017 and later: Unicode, Inc. and others.
+// License & terms of use: http://www.unicode.org/copyright.html
+
+#include "unicode/utypes.h"
+
+#if !UCONFIG_NO_FORMATTING
+
+#include "formatted_string_builder.h"
+#include "putilimp.h"
+#include "unicode/ustring.h"
+#include "unicode/utf16.h"
+#include "unicode/unum.h" // for UNumberFormatFields literals
+
+namespace {
+
+// A version of uprv_memcpy that checks for length 0.
+// By default, uprv_memcpy requires a length of at least 1.
+inline void uprv_memcpy2(void* dest, const void* src, size_t len) {
+    if (len > 0) {
+        uprv_memcpy(dest, src, len);
+    }
+}
+
+// A version of uprv_memmove that checks for length 0.
+// By default, uprv_memmove requires a length of at least 1.
+inline void uprv_memmove2(void* dest, const void* src, size_t len) {
+    if (len > 0) {
+        uprv_memmove(dest, src, len);
+    }
+}
+
+} // namespace
+
+
+U_NAMESPACE_BEGIN
+
+FormattedStringBuilder::FormattedStringBuilder() {
+#if U_DEBUG
+    // Initializing the memory to non-zero helps catch some bugs that involve
+    // reading from an improperly terminated string.
+    for (int32_t i=0; i<getCapacity(); i++) {
+        getCharPtr()[i] = 1;
+    }
+#endif
+}
+
+FormattedStringBuilder::~FormattedStringBuilder() {
+    if (fUsingHeap) {
+        uprv_free(fChars.heap.ptr);
+        uprv_free(fFields.heap.ptr);
+    }
+}
+
+FormattedStringBuilder::FormattedStringBuilder(const FormattedStringBuilder &other) {
+    *this = other;
+}
+
+FormattedStringBuilder &FormattedStringBuilder::operator=(const FormattedStringBuilder &other) {
+    // Check for self-assignment
+    if (this == &other) {
+        return *this;
+    }
+
+    // Continue with deallocation and copying
+    if (fUsingHeap) {
+        uprv_free(fChars.heap.ptr);
+        uprv_free(fFields.heap.ptr);
+        fUsingHeap = false;
+    }
+
+    int32_t capacity = other.getCapacity();
+    if (capacity > DEFAULT_CAPACITY) {
+        // FIXME: uprv_malloc
+        // C++ note: malloc appears in two places: here and in prepareForInsertHelper.
+        auto newChars = static_cast<char16_t *> (uprv_malloc(sizeof(char16_t) * capacity));
+        auto newFields = static_cast<Field *>(uprv_malloc(sizeof(Field) * capacity));
+        if (newChars == nullptr || newFields == nullptr) {
+            // UErrorCode is not available; fail silently.
+            uprv_free(newChars);
+            uprv_free(newFields);
+            *this = FormattedStringBuilder();  // can't fail
+            return *this;
+        }
+
+        fUsingHeap = true;
+        fChars.heap.capacity = capacity;
+        fChars.heap.ptr = newChars;
+        fFields.heap.capacity = capacity;
+        fFields.heap.ptr = newFields;
+    }
+
+    uprv_memcpy2(getCharPtr(), other.getCharPtr(), sizeof(char16_t) * capacity);
+    uprv_memcpy2(getFieldPtr(), other.getFieldPtr(), sizeof(Field) * capacity);
+
+    fZero = other.fZero;
+    fLength = other.fLength;
+    return *this;
+}
+
+int32_t FormattedStringBuilder::length() const {
+    return fLength;
+}
+
+int32_t FormattedStringBuilder::codePointCount() const {
+    return u_countChar32(getCharPtr() + fZero, fLength);
+}
+
+UChar32 FormattedStringBuilder::getFirstCodePoint() const {
+    if (fLength == 0) {
+        return -1;
+    }
+    UChar32 cp;
+    U16_GET(getCharPtr() + fZero, 0, 0, fLength, cp);
+    return cp;
+}
+
+UChar32 FormattedStringBuilder::getLastCodePoint() const {
+    if (fLength == 0) {
+        return -1;
+    }
+    int32_t offset = fLength;
+    U16_BACK_1(getCharPtr() + fZero, 0, offset);
+    UChar32 cp;
+    U16_GET(getCharPtr() + fZero, 0, offset, fLength, cp);
+    return cp;
+}
+
+UChar32 FormattedStringBuilder::codePointAt(int32_t index) const {
+    UChar32 cp;
+    U16_GET(getCharPtr() + fZero, 0, index, fLength, cp);
+    return cp;
+}
+
+UChar32 FormattedStringBuilder::codePointBefore(int32_t index) const {
+    int32_t offset = index;
+    U16_BACK_1(getCharPtr() + fZero, 0, offset);
+    UChar32 cp;
+    U16_GET(getCharPtr() + fZero, 0, offset, fLength, cp);
+    return cp;
+}
+
+FormattedStringBuilder &FormattedStringBuilder::clear() {
+    // TODO: Reset the heap here?
+    fZero = getCapacity() / 2;
+    fLength = 0;
+    return *this;
+}
+
+int32_t
+FormattedStringBuilder::insertCodePoint(int32_t index, UChar32 codePoint, Field field, UErrorCode &status) {
+    int32_t count = U16_LENGTH(codePoint);
+    int32_t position = prepareForInsert(index, count, status);
+    if (U_FAILURE(status)) {
+        return count;
+    }
+    if (count == 1) {
+        getCharPtr()[position] = (char16_t) codePoint;
+        getFieldPtr()[position] = field;
+    } else {
+        getCharPtr()[position] = U16_LEAD(codePoint);
+        getCharPtr()[position + 1] = U16_TRAIL(codePoint);
+        getFieldPtr()[position] = getFieldPtr()[position + 1] = field;
+    }
+    return count;
+}
+
+int32_t FormattedStringBuilder::insert(int32_t index, const UnicodeString &unistr, Field field,
+                                    UErrorCode &status) {
+    if (unistr.length() == 0) {
+        // Nothing to insert.
+        return 0;
+    } else if (unistr.length() == 1) {
+        // Fast path: insert using insertCodePoint.
+        return insertCodePoint(index, unistr.charAt(0), field, status);
+    } else {
+        return insert(index, unistr, 0, unistr.length(), field, status);
+    }
+}
+
+int32_t
+FormattedStringBuilder::insert(int32_t index, const UnicodeString &unistr, int32_t start, int32_t end,
+                            Field field, UErrorCode &status) {
+    int32_t count = end - start;
+    int32_t position = prepareForInsert(index, count, status);
+    if (U_FAILURE(status)) {
+        return count;
+    }
+    for (int32_t i = 0; i < count; i++) {
+        getCharPtr()[position + i] = unistr.charAt(start + i);
+        getFieldPtr()[position + i] = field;
+    }
+    return count;
+}
+
+int32_t
+FormattedStringBuilder::splice(int32_t startThis, int32_t endThis,  const UnicodeString &unistr,
+                            int32_t startOther, int32_t endOther, Field field, UErrorCode& status) {
+    int32_t thisLength = endThis - startThis;
+    int32_t otherLength = endOther - startOther;
+    int32_t count = otherLength - thisLength;
+    if (U_FAILURE(status)) {
+        return count;
+    }
+    int32_t position;
+    if (count > 0) {
+        // Overall, chars need to be added.
+        position = prepareForInsert(startThis, count, status);
+    } else {
+        // Overall, chars need to be removed or kept the same.
+        position = remove(startThis, -count);
+    }
+    if (U_FAILURE(status)) {
+        return count;
+    }
+    for (int32_t i = 0; i < otherLength; i++) {
+        getCharPtr()[position + i] = unistr.charAt(startOther + i);
+        getFieldPtr()[position + i] = field;
+    }
+    return count;
+}
+
+int32_t FormattedStringBuilder::append(const FormattedStringBuilder &other, UErrorCode &status) {
+    return insert(fLength, other, status);
+}
+
+int32_t
+FormattedStringBuilder::insert(int32_t index, const FormattedStringBuilder &other, UErrorCode &status) {
+    if (U_FAILURE(status)) {
+        return 0;
+    }
+    if (this == &other) {
+        status = U_ILLEGAL_ARGUMENT_ERROR;
+        return 0;
+    }
+    int32_t count = other.fLength;
+    if (count == 0) {
+        // Nothing to insert.
+        return 0;
+    }
+    int32_t position = prepareForInsert(index, count, status);
+    if (U_FAILURE(status)) {
+        return count;
+    }
+    for (int32_t i = 0; i < count; i++) {
+        getCharPtr()[position + i] = other.charAt(i);
+        getFieldPtr()[position + i] = other.fieldAt(i);
+    }
+    return count;
+}
+
+void FormattedStringBuilder::writeTerminator(UErrorCode& status) {
+    int32_t position = prepareForInsert(fLength, 1, status);
+    if (U_FAILURE(status)) {
+        return;
+    }
+    getCharPtr()[position] = 0;
+    getFieldPtr()[position] = kUndefinedField;
+    fLength--;
+}
+
+int32_t FormattedStringBuilder::prepareForInsert(int32_t index, int32_t count, UErrorCode &status) {
+    U_ASSERT(index >= 0);
+    U_ASSERT(index <= fLength);
+    U_ASSERT(count >= 0);
+    U_ASSERT(fZero >= 0);
+    U_ASSERT(fLength >= 0);
+    U_ASSERT(getCapacity() - fZero >= fLength);
+    if (U_FAILURE(status)) {
+        return count;
+    }
+    if (index == 0 && fZero - count >= 0) {
+        // Append to start
+        fZero -= count;
+        fLength += count;
+        return fZero;
+    } else if (index == fLength && count <= getCapacity() - fZero - fLength) {
+        // Append to end
+        fLength += count;
+        return fZero + fLength - count;
+    } else {
+        // Move chars around and/or allocate more space
+        return prepareForInsertHelper(index, count, status);
+    }
+}
+
+int32_t FormattedStringBuilder::prepareForInsertHelper(int32_t index, int32_t count, UErrorCode &status) {
+    int32_t oldCapacity = getCapacity();
+    int32_t oldZero = fZero;
+    char16_t *oldChars = getCharPtr();
+    Field *oldFields = getFieldPtr();
+    int32_t newLength;
+    if (uprv_add32_overflow(fLength, count, &newLength)) {
+        status = U_INPUT_TOO_LONG_ERROR;
+        return -1;
+    }
+    int32_t newZero;
+    if (newLength > oldCapacity) {
+        if (newLength > INT32_MAX / 2) {
+            // We do not support more than 1G char16_t in this code because
+            // dealing with >2G *bytes* can cause subtle bugs.
+            status = U_INPUT_TOO_LONG_ERROR;
+            return -1;
+        }
+        // Keep newCapacity also to at most 1G char16_t.
+        int32_t newCapacity = newLength * 2;
+        newZero = (newCapacity - newLength) / 2;
+
+        // C++ note: malloc appears in two places: here and in the assignment operator.
+        auto newChars = static_cast<char16_t *> (uprv_malloc(sizeof(char16_t) * static_cast<size_t>(newCapacity)));
+        auto newFields = static_cast<Field *>(uprv_malloc(sizeof(Field) * static_cast<size_t>(newCapacity)));
+        if (newChars == nullptr || newFields == nullptr) {
+            uprv_free(newChars);
+            uprv_free(newFields);
+            status = U_MEMORY_ALLOCATION_ERROR;
+            return -1;
+        }
+
+        // First copy the prefix and then the suffix, leaving room for the new chars that the
+        // caller wants to insert.
+        // C++ note: memcpy is OK because the src and dest do not overlap.
+        uprv_memcpy2(newChars + newZero, oldChars + oldZero, sizeof(char16_t) * index);
+        uprv_memcpy2(newChars + newZero + index + count,
+                oldChars + oldZero + index,
+                sizeof(char16_t) * (fLength - index));
+        uprv_memcpy2(newFields + newZero, oldFields + oldZero, sizeof(Field) * index);
+        uprv_memcpy2(newFields + newZero + index + count,
+                oldFields + oldZero + index,
+                sizeof(Field) * (fLength - index));
+
+        if (fUsingHeap) {
+            uprv_free(oldChars);
+            uprv_free(oldFields);
+        }
+        fUsingHeap = true;
+        fChars.heap.ptr = newChars;
+        fChars.heap.capacity = newCapacity;
+        fFields.heap.ptr = newFields;
+        fFields.heap.capacity = newCapacity;
+    } else {
+        newZero = (oldCapacity - newLength) / 2;
+
+        // C++ note: memmove is required because src and dest may overlap.
+        // First copy the entire string to the location of the prefix, and then move the suffix
+        // to make room for the new chars that the caller wants to insert.
+        uprv_memmove2(oldChars + newZero, oldChars + oldZero, sizeof(char16_t) * fLength);
+        uprv_memmove2(oldChars + newZero + index + count,
+                oldChars + newZero + index,
+                sizeof(char16_t) * (fLength - index));
+        uprv_memmove2(oldFields + newZero, oldFields + oldZero, sizeof(Field) * fLength);
+        uprv_memmove2(oldFields + newZero + index + count,
+                oldFields + newZero + index,
+                sizeof(Field) * (fLength - index));
+    }
+    fZero = newZero;
+    fLength = newLength;
+    return fZero + index;
+}
+
+int32_t FormattedStringBuilder::remove(int32_t index, int32_t count) {
+     U_ASSERT(0 <= index);
+     U_ASSERT(index <= fLength);
+     U_ASSERT(count <= (fLength - index));
+     U_ASSERT(index <= getCapacity() - fZero);
+
+    int32_t position = index + fZero;
+    // TODO: Reset the heap here?  (If the string after removal can fit on stack?)
+    uprv_memmove2(getCharPtr() + position,
+            getCharPtr() + position + count,
+            sizeof(char16_t) * (fLength - index - count));
+    uprv_memmove2(getFieldPtr() + position,
+            getFieldPtr() + position + count,
+            sizeof(Field) * (fLength - index - count));
+    fLength -= count;
+    return position;
+}
+
+UnicodeString FormattedStringBuilder::toUnicodeString() const {
+    return UnicodeString(getCharPtr() + fZero, fLength);
+}
+
+const UnicodeString FormattedStringBuilder::toTempUnicodeString() const {
+    // Readonly-alias constructor:
+    return UnicodeString(false, getCharPtr() + fZero, fLength);
+}
+
+UnicodeString FormattedStringBuilder::toDebugString() const {
+    UnicodeString sb;
+    sb.append(u"<FormattedStringBuilder [", -1);
+    sb.append(toUnicodeString());
+    sb.append(u"] [", -1);
+    for (int i = 0; i < fLength; i++) {
+        if (fieldAt(i) == kUndefinedField) {
+            sb.append(u'n');
+        } else if (fieldAt(i).getCategory() == UFIELD_CATEGORY_NUMBER) {
+            char16_t c;
+            switch (fieldAt(i).getField()) {
+                case UNUM_SIGN_FIELD:
+                    c = u'-';
+                    break;
+                case UNUM_INTEGER_FIELD:
+                    c = u'i';
+                    break;
+                case UNUM_FRACTION_FIELD:
+                    c = u'f';
+                    break;
+                case UNUM_EXPONENT_FIELD:
+                    c = u'e';
+                    break;
+                case UNUM_EXPONENT_SIGN_FIELD:
+                    c = u'+';
+                    break;
+                case UNUM_EXPONENT_SYMBOL_FIELD:
+                    c = u'E';
+                    break;
+                case UNUM_DECIMAL_SEPARATOR_FIELD:
+                    c = u'.';
+                    break;
+                case UNUM_GROUPING_SEPARATOR_FIELD:
+                    c = u',';
+                    break;
+                case UNUM_PERCENT_FIELD:
+                    c = u'%';
+                    break;
+                case UNUM_PERMILL_FIELD:
+                    c = u'‰';
+                    break;
+                case UNUM_CURRENCY_FIELD:
+                    c = u'$';
+                    break;
+                default:
+                    c = u'0' + fieldAt(i).getField();
+                    break;
+            }
+            sb.append(c);
+        } else {
+            sb.append(u'0' + fieldAt(i).getCategory());
+        }
+    }
+    sb.append(u"]>", -1);
+    return sb;
+}
+
+const char16_t *FormattedStringBuilder::chars() const {
+    return getCharPtr() + fZero;
+}
+
+bool FormattedStringBuilder::contentEquals(const FormattedStringBuilder &other) const {
+    if (fLength != other.fLength) {
+        return false;
+    }
+    for (int32_t i = 0; i < fLength; i++) {
+        if (charAt(i) != other.charAt(i) || fieldAt(i) != other.fieldAt(i)) {
+            return false;
+        }
+    }
+    return true;
+}
+
+bool FormattedStringBuilder::containsField(Field field) const {
+    for (int32_t i = 0; i < fLength; i++) {
+        if (field == fieldAt(i)) {
+            return true;
+        }
+    }
+    return false;
+}
+
+U_NAMESPACE_END
+
+#endif /* #if !UCONFIG_NO_FORMATTING */