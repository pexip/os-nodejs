<<<<<<< HEAD
// © 2017 and later: Unicode, Inc. and others.
// License & terms of use: http://www.unicode.org/copyright.html

#include "unicode/utypes.h"

#if !UCONFIG_NO_FORMATTING

#include "cstring.h"
#include "number_patternmodifier.h"
#include "unicode/dcfmtsym.h"
#include "unicode/ucurr.h"
#include "unicode/unistr.h"
#include "number_microprops.h"

using namespace icu;
using namespace icu::number;
using namespace icu::number::impl;


AffixPatternProvider::~AffixPatternProvider() = default;


MutablePatternModifier::MutablePatternModifier(bool isStrong)
        : fStrong(isStrong) {}

void MutablePatternModifier::setPatternInfo(const AffixPatternProvider* patternInfo, Field field) {
    fPatternInfo = patternInfo;
    fField = field;
}

void MutablePatternModifier::setPatternAttributes(UNumberSignDisplay signDisplay, bool perMille) {
    fSignDisplay = signDisplay;
    fPerMilleReplacesPercent = perMille;
}

void MutablePatternModifier::setSymbols(const DecimalFormatSymbols* symbols,
                                        const CurrencyUnit& currency,
                                        const UNumberUnitWidth unitWidth,
                                        const PluralRules* rules,
                                        UErrorCode& status) {
    U_ASSERT((rules != nullptr) == needsPlurals());
    fSymbols = symbols;
    fCurrencySymbols = {currency, symbols->getLocale(), *symbols, status};
    fUnitWidth = unitWidth;
    fRules = rules;
}

void MutablePatternModifier::setNumberProperties(Signum signum, StandardPlural::Form plural) {
    fSignum = signum;
    fPlural = plural;
}

bool MutablePatternModifier::needsPlurals() const {
    UErrorCode statusLocal = U_ZERO_ERROR;
    return fPatternInfo->containsSymbolType(AffixPatternType::TYPE_CURRENCY_TRIPLE, statusLocal);
    // Silently ignore any error codes.
}

ImmutablePatternModifier* MutablePatternModifier::createImmutable(UErrorCode& status) {
    // TODO: Move StandardPlural VALUES to standardplural.h
    static const StandardPlural::Form STANDARD_PLURAL_VALUES[] = {
            StandardPlural::Form::ZERO,
            StandardPlural::Form::ONE,
            StandardPlural::Form::TWO,
            StandardPlural::Form::FEW,
            StandardPlural::Form::MANY,
            StandardPlural::Form::OTHER};

    auto pm = new AdoptingModifierStore();
    if (pm == nullptr) {
        status = U_MEMORY_ALLOCATION_ERROR;
        return nullptr;
    }

    if (needsPlurals()) {
        // Slower path when we require the plural keyword.
        for (StandardPlural::Form plural : STANDARD_PLURAL_VALUES) {
            setNumberProperties(SIGNUM_POS, plural);
            pm->adoptModifier(SIGNUM_POS, plural, createConstantModifier(status));
            setNumberProperties(SIGNUM_NEG_ZERO, plural);
            pm->adoptModifier(SIGNUM_NEG_ZERO, plural, createConstantModifier(status));
            setNumberProperties(SIGNUM_POS_ZERO, plural);
            pm->adoptModifier(SIGNUM_POS_ZERO, plural, createConstantModifier(status));
            setNumberProperties(SIGNUM_NEG, plural);
            pm->adoptModifier(SIGNUM_NEG, plural, createConstantModifier(status));
        }
        if (U_FAILURE(status)) {
            delete pm;
            return nullptr;
        }
        return new ImmutablePatternModifier(pm, fRules);  // adopts pm
    } else {
        // Faster path when plural keyword is not needed.
        setNumberProperties(SIGNUM_POS, StandardPlural::Form::COUNT);
        pm->adoptModifierWithoutPlural(SIGNUM_POS, createConstantModifier(status));
        setNumberProperties(SIGNUM_NEG_ZERO, StandardPlural::Form::COUNT);
        pm->adoptModifierWithoutPlural(SIGNUM_NEG_ZERO, createConstantModifier(status));
        setNumberProperties(SIGNUM_POS_ZERO, StandardPlural::Form::COUNT);
        pm->adoptModifierWithoutPlural(SIGNUM_POS_ZERO, createConstantModifier(status));
        setNumberProperties(SIGNUM_NEG, StandardPlural::Form::COUNT);
        pm->adoptModifierWithoutPlural(SIGNUM_NEG, createConstantModifier(status));
        if (U_FAILURE(status)) {
            delete pm;
            return nullptr;
        }
        return new ImmutablePatternModifier(pm, nullptr);  // adopts pm
    }
}

ConstantMultiFieldModifier* MutablePatternModifier::createConstantModifier(UErrorCode& status) {
    FormattedStringBuilder a;
    FormattedStringBuilder b;
    insertPrefix(a, 0, status);
    insertSuffix(b, 0, status);
    if (fPatternInfo->hasCurrencySign()) {
        return new CurrencySpacingEnabledModifier(
                a, b, !fPatternInfo->hasBody(), fStrong, *fSymbols, status);
    } else {
        return new ConstantMultiFieldModifier(a, b, !fPatternInfo->hasBody(), fStrong);
    }
}

ImmutablePatternModifier::ImmutablePatternModifier(AdoptingModifierStore* pm, const PluralRules* rules)
        : pm(pm), rules(rules), parent(nullptr) {}

void ImmutablePatternModifier::processQuantity(DecimalQuantity& quantity, MicroProps& micros,
                                               UErrorCode& status) const {
    parent->processQuantity(quantity, micros, status);
    micros.rounder.apply(quantity, status);
    if (micros.modMiddle != nullptr) {
        return;
    }
    applyToMicros(micros, quantity, status);
}

void ImmutablePatternModifier::applyToMicros(
        MicroProps& micros, const DecimalQuantity& quantity, UErrorCode& status) const {
    if (rules == nullptr) {
        micros.modMiddle = pm->getModifierWithoutPlural(quantity.signum());
    } else {
        StandardPlural::Form pluralForm = utils::getPluralSafe(micros.rounder, rules, quantity, status);
        micros.modMiddle = pm->getModifier(quantity.signum(), pluralForm);
    }
}

const Modifier* ImmutablePatternModifier::getModifier(Signum signum, StandardPlural::Form plural) const {
    if (rules == nullptr) {
        return pm->getModifierWithoutPlural(signum);
    } else {
        return pm->getModifier(signum, plural);
    }
}

void ImmutablePatternModifier::addToChain(const MicroPropsGenerator* parent) {
    this->parent = parent;
}


/** Used by the unsafe code path. */
MicroPropsGenerator& MutablePatternModifier::addToChain(const MicroPropsGenerator* parent) {
    fParent = parent;
    return *this;
}

void MutablePatternModifier::processQuantity(DecimalQuantity& fq, MicroProps& micros,
                                             UErrorCode& status) const {
    fParent->processQuantity(fq, micros, status);
    micros.rounder.apply(fq, status);
    if (micros.modMiddle != nullptr) {
        return;
    }
    // The unsafe code path performs self-mutation, so we need a const_cast.
    // This method needs to be const because it overrides a const method in the parent class.
    auto nonConstThis = const_cast<MutablePatternModifier*>(this);
    if (needsPlurals()) {
        StandardPlural::Form pluralForm = utils::getPluralSafe(micros.rounder, fRules, fq, status);
        nonConstThis->setNumberProperties(fq.signum(), pluralForm);
    } else {
        nonConstThis->setNumberProperties(fq.signum(), StandardPlural::Form::COUNT);
    }
    micros.modMiddle = this;
}

int32_t MutablePatternModifier::apply(FormattedStringBuilder& output, int32_t leftIndex, int32_t rightIndex,
                                      UErrorCode& status) const {
    // The unsafe code path performs self-mutation, so we need a const_cast.
    // This method needs to be const because it overrides a const method in the parent class.
    auto nonConstThis = const_cast<MutablePatternModifier*>(this);
    int32_t prefixLen = nonConstThis->insertPrefix(output, leftIndex, status);
    int32_t suffixLen = nonConstThis->insertSuffix(output, rightIndex + prefixLen, status);
    // If the pattern had no decimal stem body (like #,##0.00), overwrite the value.
    int32_t overwriteLen = 0;
    if (!fPatternInfo->hasBody()) {
        overwriteLen = output.splice(
                leftIndex + prefixLen,
                rightIndex + prefixLen,
                UnicodeString(),
                0,
                0,
                kUndefinedField,
                status);
    }
    CurrencySpacingEnabledModifier::applyCurrencySpacing(
            output,
            leftIndex,
            prefixLen,
            rightIndex + overwriteLen + prefixLen,
            suffixLen,
            *fSymbols,
            status);
    return prefixLen + overwriteLen + suffixLen;
}

int32_t MutablePatternModifier::getPrefixLength() const {
    // The unsafe code path performs self-mutation, so we need a const_cast.
    // This method needs to be const because it overrides a const method in the parent class.
    auto nonConstThis = const_cast<MutablePatternModifier*>(this);

    // Enter and exit CharSequence Mode to get the length.
    UErrorCode status = U_ZERO_ERROR; // status fails only with an iilegal argument exception
    nonConstThis->prepareAffix(true);
    int result = AffixUtils::unescapedCodePointCount(currentAffix, *this, status);  // prefix length
    return result;
}

int32_t MutablePatternModifier::getCodePointCount() const {
    // The unsafe code path performs self-mutation, so we need a const_cast.
    // This method needs to be const because it overrides a const method in the parent class.
    auto nonConstThis = const_cast<MutablePatternModifier*>(this);

    // Render the affixes to get the length
    UErrorCode status = U_ZERO_ERROR; // status fails only with an iilegal argument exception
    nonConstThis->prepareAffix(true);
    int result = AffixUtils::unescapedCodePointCount(currentAffix, *this, status);  // prefix length
    nonConstThis->prepareAffix(false);
    result += AffixUtils::unescapedCodePointCount(currentAffix, *this, status);  // suffix length
    return result;
}

bool MutablePatternModifier::isStrong() const {
    return fStrong;
}

bool MutablePatternModifier::containsField(Field field) const {
    (void)field;
    // This method is not currently used.
    UPRV_UNREACHABLE;
}

void MutablePatternModifier::getParameters(Parameters& output) const {
    (void)output;
    // This method is not currently used.
    UPRV_UNREACHABLE;
}

bool MutablePatternModifier::semanticallyEquivalent(const Modifier& other) const {
    (void)other;
    // This method is not currently used.
    UPRV_UNREACHABLE;
}

int32_t MutablePatternModifier::insertPrefix(FormattedStringBuilder& sb, int position, UErrorCode& status) {
    prepareAffix(true);
    int32_t length = AffixUtils::unescape(currentAffix, sb, position, *this, fField, status);
    return length;
}

int32_t MutablePatternModifier::insertSuffix(FormattedStringBuilder& sb, int position, UErrorCode& status) {
    prepareAffix(false);
    int32_t length = AffixUtils::unescape(currentAffix, sb, position, *this, fField, status);
    return length;
}

/** This method contains the heart of the logic for rendering LDML affix strings. */
void MutablePatternModifier::prepareAffix(bool isPrefix) {
    PatternStringUtils::patternInfoToStringBuilder(
            *fPatternInfo,
            isPrefix,
            PatternStringUtils::resolveSignDisplay(fSignDisplay, fSignum),
            fPlural,
            fPerMilleReplacesPercent,
            currentAffix);
}

UnicodeString MutablePatternModifier::getSymbol(AffixPatternType type) const {
    UErrorCode localStatus = U_ZERO_ERROR;
    switch (type) {
        case AffixPatternType::TYPE_MINUS_SIGN:
            return fSymbols->getSymbol(DecimalFormatSymbols::ENumberFormatSymbol::kMinusSignSymbol);
        case AffixPatternType::TYPE_PLUS_SIGN:
            return fSymbols->getSymbol(DecimalFormatSymbols::ENumberFormatSymbol::kPlusSignSymbol);
        case AffixPatternType::TYPE_PERCENT:
            return fSymbols->getSymbol(DecimalFormatSymbols::ENumberFormatSymbol::kPercentSymbol);
        case AffixPatternType::TYPE_PERMILLE:
            return fSymbols->getSymbol(DecimalFormatSymbols::ENumberFormatSymbol::kPerMillSymbol);
        case AffixPatternType::TYPE_CURRENCY_SINGLE: {
            switch (fUnitWidth) {
            case UNumberUnitWidth::UNUM_UNIT_WIDTH_NARROW:
                return fCurrencySymbols.getNarrowCurrencySymbol(localStatus);
            case UNumberUnitWidth::UNUM_UNIT_WIDTH_SHORT:
                return fCurrencySymbols.getCurrencySymbol(localStatus);
            case UNumberUnitWidth::UNUM_UNIT_WIDTH_ISO_CODE:
                return fCurrencySymbols.getIntlCurrencySymbol(localStatus);
            case UNumberUnitWidth::UNUM_UNIT_WIDTH_FORMAL:
                return fCurrencySymbols.getFormalCurrencySymbol(localStatus);
            case UNumberUnitWidth::UNUM_UNIT_WIDTH_VARIANT:
                return fCurrencySymbols.getVariantCurrencySymbol(localStatus);
            case UNumberUnitWidth::UNUM_UNIT_WIDTH_HIDDEN:
                return UnicodeString();
            default:
                return fCurrencySymbols.getCurrencySymbol(localStatus);
            }
        }
        case AffixPatternType::TYPE_CURRENCY_DOUBLE:
            return fCurrencySymbols.getIntlCurrencySymbol(localStatus);
        case AffixPatternType::TYPE_CURRENCY_TRIPLE:
            // NOTE: This is the code path only for patterns containing "¤¤¤".
            // Plural currencies set via the API are formatted in LongNameHandler.
            // This code path is used by DecimalFormat via CurrencyPluralInfo.
            U_ASSERT(fPlural != StandardPlural::Form::COUNT);
            return fCurrencySymbols.getPluralName(fPlural, localStatus);
        case AffixPatternType::TYPE_CURRENCY_QUAD:
            return UnicodeString(u"\uFFFD");
        case AffixPatternType::TYPE_CURRENCY_QUINT:
            return UnicodeString(u"\uFFFD");
        default:
            UPRV_UNREACHABLE;
    }
}

UnicodeString MutablePatternModifier::toUnicodeString() const {
    // Never called by AffixUtils
    UPRV_UNREACHABLE;
}

#endif /* #if !UCONFIG_NO_FORMATTING */
=======
// © 2017 and later: Unicode, Inc. and others.
// License & terms of use: http://www.unicode.org/copyright.html

#include "unicode/utypes.h"

#if !UCONFIG_NO_FORMATTING

#include "cstring.h"
#include "number_patternmodifier.h"
#include "unicode/dcfmtsym.h"
#include "unicode/ucurr.h"
#include "unicode/unistr.h"
#include "number_microprops.h"

using namespace icu;
using namespace icu::number;
using namespace icu::number::impl;


AffixPatternProvider::~AffixPatternProvider() = default;


MutablePatternModifier::MutablePatternModifier(bool isStrong)
        : fStrong(isStrong) {}

void MutablePatternModifier::setPatternInfo(const AffixPatternProvider* patternInfo, Field field) {
    fPatternInfo = patternInfo;
    fField = field;
}

void MutablePatternModifier::setPatternAttributes(
        UNumberSignDisplay signDisplay,
        bool perMille,
        bool approximately) {
    fSignDisplay = signDisplay;
    fPerMilleReplacesPercent = perMille;
    fApproximately = approximately;
}

void MutablePatternModifier::setSymbols(const DecimalFormatSymbols* symbols,
                                        const CurrencyUnit& currency,
                                        const UNumberUnitWidth unitWidth,
                                        const PluralRules* rules,
                                        UErrorCode& status) {
    U_ASSERT((rules != nullptr) == needsPlurals());
    fSymbols = symbols;
    fCurrencySymbols = {currency, symbols->getLocale(), *symbols, status};
    fUnitWidth = unitWidth;
    fRules = rules;
}

void MutablePatternModifier::setNumberProperties(Signum signum, StandardPlural::Form plural) {
    fSignum = signum;
    fPlural = plural;
}

bool MutablePatternModifier::needsPlurals() const {
    UErrorCode statusLocal = U_ZERO_ERROR;
    return fPatternInfo->containsSymbolType(AffixPatternType::TYPE_CURRENCY_TRIPLE, statusLocal);
    // Silently ignore any error codes.
}

AdoptingSignumModifierStore MutablePatternModifier::createImmutableForPlural(StandardPlural::Form plural, UErrorCode& status) {
    AdoptingSignumModifierStore pm;

    setNumberProperties(SIGNUM_POS, plural);
    pm.adoptModifier(SIGNUM_POS, createConstantModifier(status));
    setNumberProperties(SIGNUM_NEG_ZERO, plural);
    pm.adoptModifier(SIGNUM_NEG_ZERO, createConstantModifier(status));
    setNumberProperties(SIGNUM_POS_ZERO, plural);
    pm.adoptModifier(SIGNUM_POS_ZERO, createConstantModifier(status));
    setNumberProperties(SIGNUM_NEG, plural);
    pm.adoptModifier(SIGNUM_NEG, createConstantModifier(status));

    return pm;
}

ImmutablePatternModifier* MutablePatternModifier::createImmutable(UErrorCode& status) {
    // TODO: Move StandardPlural VALUES to standardplural.h
    static const StandardPlural::Form STANDARD_PLURAL_VALUES[] = {
            StandardPlural::Form::ZERO,
            StandardPlural::Form::ONE,
            StandardPlural::Form::TWO,
            StandardPlural::Form::FEW,
            StandardPlural::Form::MANY,
            StandardPlural::Form::OTHER};

    auto pm = new AdoptingModifierStore();
    if (pm == nullptr) {
        status = U_MEMORY_ALLOCATION_ERROR;
        return nullptr;
    }

    if (needsPlurals()) {
        // Slower path when we require the plural keyword.
        for (StandardPlural::Form plural : STANDARD_PLURAL_VALUES) {
            pm->adoptSignumModifierStore(plural, createImmutableForPlural(plural, status));
        }
        if (U_FAILURE(status)) {
            delete pm;
            return nullptr;
        }
        return new ImmutablePatternModifier(pm, fRules);  // adopts pm
    } else {
        // Faster path when plural keyword is not needed.
        pm->adoptSignumModifierStoreNoPlural(createImmutableForPlural(StandardPlural::Form::COUNT, status));
        if (U_FAILURE(status)) {
            delete pm;
            return nullptr;
        }
        return new ImmutablePatternModifier(pm, nullptr);  // adopts pm
    }
}

ConstantMultiFieldModifier* MutablePatternModifier::createConstantModifier(UErrorCode& status) {
    FormattedStringBuilder a;
    FormattedStringBuilder b;
    insertPrefix(a, 0, status);
    insertSuffix(b, 0, status);
    if (fPatternInfo->hasCurrencySign()) {
        return new CurrencySpacingEnabledModifier(
                a, b, !fPatternInfo->hasBody(), fStrong, *fSymbols, status);
    } else {
        return new ConstantMultiFieldModifier(a, b, !fPatternInfo->hasBody(), fStrong);
    }
}

ImmutablePatternModifier::ImmutablePatternModifier(AdoptingModifierStore* pm, const PluralRules* rules)
        : pm(pm), rules(rules), parent(nullptr) {}

void ImmutablePatternModifier::processQuantity(DecimalQuantity& quantity, MicroProps& micros,
                                               UErrorCode& status) const {
    parent->processQuantity(quantity, micros, status);
    micros.rounder.apply(quantity, status);
    if (micros.modMiddle != nullptr) {
        return;
    }
    applyToMicros(micros, quantity, status);
}

void ImmutablePatternModifier::applyToMicros(
        MicroProps& micros, const DecimalQuantity& quantity, UErrorCode& status) const {
    if (rules == nullptr) {
        micros.modMiddle = pm->getModifierWithoutPlural(quantity.signum());
    } else {
        StandardPlural::Form pluralForm = utils::getPluralSafe(micros.rounder, rules, quantity, status);
        micros.modMiddle = pm->getModifier(quantity.signum(), pluralForm);
    }
}

const Modifier* ImmutablePatternModifier::getModifier(Signum signum, StandardPlural::Form plural) const {
    if (rules == nullptr) {
        return pm->getModifierWithoutPlural(signum);
    } else {
        return pm->getModifier(signum, plural);
    }
}

void ImmutablePatternModifier::addToChain(const MicroPropsGenerator* parent) {
    this->parent = parent;
}


/** Used by the unsafe code path. */
MicroPropsGenerator& MutablePatternModifier::addToChain(const MicroPropsGenerator* parent) {
    fParent = parent;
    return *this;
}

void MutablePatternModifier::processQuantity(DecimalQuantity& fq, MicroProps& micros,
                                             UErrorCode& status) const {
    fParent->processQuantity(fq, micros, status);
    micros.rounder.apply(fq, status);
    if (micros.modMiddle != nullptr) {
        return;
    }
    // The unsafe code path performs self-mutation, so we need a const_cast.
    // This method needs to be const because it overrides a const method in the parent class.
    auto nonConstThis = const_cast<MutablePatternModifier*>(this);
    if (needsPlurals()) {
        StandardPlural::Form pluralForm = utils::getPluralSafe(micros.rounder, fRules, fq, status);
        nonConstThis->setNumberProperties(fq.signum(), pluralForm);
    } else {
        nonConstThis->setNumberProperties(fq.signum(), StandardPlural::Form::COUNT);
    }
    micros.modMiddle = this;
}

int32_t MutablePatternModifier::apply(FormattedStringBuilder& output, int32_t leftIndex, int32_t rightIndex,
                                      UErrorCode& status) const {
    // The unsafe code path performs self-mutation, so we need a const_cast.
    // This method needs to be const because it overrides a const method in the parent class.
    auto nonConstThis = const_cast<MutablePatternModifier*>(this);
    int32_t prefixLen = nonConstThis->insertPrefix(output, leftIndex, status);
    int32_t suffixLen = nonConstThis->insertSuffix(output, rightIndex + prefixLen, status);
    // If the pattern had no decimal stem body (like #,##0.00), overwrite the value.
    int32_t overwriteLen = 0;
    if (!fPatternInfo->hasBody()) {
        overwriteLen = output.splice(
                leftIndex + prefixLen,
                rightIndex + prefixLen,
                UnicodeString(),
                0,
                0,
                kUndefinedField,
                status);
    }
    CurrencySpacingEnabledModifier::applyCurrencySpacing(
            output,
            leftIndex,
            prefixLen,
            rightIndex + overwriteLen + prefixLen,
            suffixLen,
            *fSymbols,
            status);
    return prefixLen + overwriteLen + suffixLen;
}

int32_t MutablePatternModifier::getPrefixLength() const {
    // The unsafe code path performs self-mutation, so we need a const_cast.
    // This method needs to be const because it overrides a const method in the parent class.
    auto nonConstThis = const_cast<MutablePatternModifier*>(this);

    // Enter and exit CharSequence Mode to get the length.
    UErrorCode status = U_ZERO_ERROR; // status fails only with an iilegal argument exception
    nonConstThis->prepareAffix(true);
    int result = AffixUtils::unescapedCodePointCount(currentAffix, *this, status);  // prefix length
    return result;
}

int32_t MutablePatternModifier::getCodePointCount() const {
    // The unsafe code path performs self-mutation, so we need a const_cast.
    // This method needs to be const because it overrides a const method in the parent class.
    auto nonConstThis = const_cast<MutablePatternModifier*>(this);

    // Render the affixes to get the length
    UErrorCode status = U_ZERO_ERROR; // status fails only with an iilegal argument exception
    nonConstThis->prepareAffix(true);
    int result = AffixUtils::unescapedCodePointCount(currentAffix, *this, status);  // prefix length
    nonConstThis->prepareAffix(false);
    result += AffixUtils::unescapedCodePointCount(currentAffix, *this, status);  // suffix length
    return result;
}

bool MutablePatternModifier::isStrong() const {
    return fStrong;
}

bool MutablePatternModifier::containsField(Field field) const {
    (void)field;
    // This method is not currently used.
    UPRV_UNREACHABLE_EXIT;
}

void MutablePatternModifier::getParameters(Parameters& output) const {
    (void)output;
    // This method is not currently used.
    UPRV_UNREACHABLE_EXIT;
}

bool MutablePatternModifier::semanticallyEquivalent(const Modifier& other) const {
    (void)other;
    // This method is not currently used.
    UPRV_UNREACHABLE_EXIT;
}

int32_t MutablePatternModifier::insertPrefix(FormattedStringBuilder& sb, int position, UErrorCode& status) {
    prepareAffix(true);
    int32_t length = AffixUtils::unescape(currentAffix, sb, position, *this, fField, status);
    return length;
}

int32_t MutablePatternModifier::insertSuffix(FormattedStringBuilder& sb, int position, UErrorCode& status) {
    prepareAffix(false);
    int32_t length = AffixUtils::unescape(currentAffix, sb, position, *this, fField, status);
    return length;
}

/** This method contains the heart of the logic for rendering LDML affix strings. */
void MutablePatternModifier::prepareAffix(bool isPrefix) {
    PatternStringUtils::patternInfoToStringBuilder(
            *fPatternInfo,
            isPrefix,
            PatternStringUtils::resolveSignDisplay(fSignDisplay, fSignum),
            fApproximately,
            fPlural,
            fPerMilleReplacesPercent,
            false, // dropCurrencySymbols
            currentAffix);
}

UnicodeString MutablePatternModifier::getSymbol(AffixPatternType type) const {
    UErrorCode localStatus = U_ZERO_ERROR;
    switch (type) {
        case AffixPatternType::TYPE_MINUS_SIGN:
            return fSymbols->getSymbol(DecimalFormatSymbols::ENumberFormatSymbol::kMinusSignSymbol);
        case AffixPatternType::TYPE_PLUS_SIGN:
            return fSymbols->getSymbol(DecimalFormatSymbols::ENumberFormatSymbol::kPlusSignSymbol);
        case AffixPatternType::TYPE_APPROXIMATELY_SIGN:
            return fSymbols->getSymbol(DecimalFormatSymbols::ENumberFormatSymbol::kApproximatelySignSymbol);
        case AffixPatternType::TYPE_PERCENT:
            return fSymbols->getSymbol(DecimalFormatSymbols::ENumberFormatSymbol::kPercentSymbol);
        case AffixPatternType::TYPE_PERMILLE:
            return fSymbols->getSymbol(DecimalFormatSymbols::ENumberFormatSymbol::kPerMillSymbol);
        case AffixPatternType::TYPE_CURRENCY_SINGLE:
            return getCurrencySymbolForUnitWidth(localStatus);
        case AffixPatternType::TYPE_CURRENCY_DOUBLE:
            return fCurrencySymbols.getIntlCurrencySymbol(localStatus);
        case AffixPatternType::TYPE_CURRENCY_TRIPLE:
            // NOTE: This is the code path only for patterns containing "¤¤¤".
            // Plural currencies set via the API are formatted in LongNameHandler.
            // This code path is used by DecimalFormat via CurrencyPluralInfo.
            U_ASSERT(fPlural != StandardPlural::Form::COUNT);
            return fCurrencySymbols.getPluralName(fPlural, localStatus);
        case AffixPatternType::TYPE_CURRENCY_QUAD:
            return UnicodeString(u"\uFFFD");
        case AffixPatternType::TYPE_CURRENCY_QUINT:
            return UnicodeString(u"\uFFFD");
        default:
            UPRV_UNREACHABLE_EXIT;
    }
}

UnicodeString MutablePatternModifier::getCurrencySymbolForUnitWidth(UErrorCode& status) const {
    switch (fUnitWidth) {
    case UNumberUnitWidth::UNUM_UNIT_WIDTH_NARROW:
        return fCurrencySymbols.getNarrowCurrencySymbol(status);
    case UNumberUnitWidth::UNUM_UNIT_WIDTH_SHORT:
        return fCurrencySymbols.getCurrencySymbol(status);
    case UNumberUnitWidth::UNUM_UNIT_WIDTH_ISO_CODE:
        return fCurrencySymbols.getIntlCurrencySymbol(status);
    case UNumberUnitWidth::UNUM_UNIT_WIDTH_FORMAL:
        return fCurrencySymbols.getFormalCurrencySymbol(status);
    case UNumberUnitWidth::UNUM_UNIT_WIDTH_VARIANT:
        return fCurrencySymbols.getVariantCurrencySymbol(status);
    case UNumberUnitWidth::UNUM_UNIT_WIDTH_HIDDEN:
        return UnicodeString();
    default:
        return fCurrencySymbols.getCurrencySymbol(status);
    }
}

UnicodeString MutablePatternModifier::toUnicodeString() const {
    // Never called by AffixUtils
    UPRV_UNREACHABLE_EXIT;
}

#endif /* #if !UCONFIG_NO_FORMATTING */
>>>>>>> a8a80be5
<|MERGE_RESOLUTION|>--- conflicted
+++ resolved
@@ -1,687 +1,348 @@
-<<<<<<< HEAD
-// © 2017 and later: Unicode, Inc. and others.
-// License & terms of use: http://www.unicode.org/copyright.html
-
-#include "unicode/utypes.h"
-
-#if !UCONFIG_NO_FORMATTING
-
-#include "cstring.h"
-#include "number_patternmodifier.h"
-#include "unicode/dcfmtsym.h"
-#include "unicode/ucurr.h"
-#include "unicode/unistr.h"
-#include "number_microprops.h"
-
-using namespace icu;
-using namespace icu::number;
-using namespace icu::number::impl;
-
-
-AffixPatternProvider::~AffixPatternProvider() = default;
-
-
-MutablePatternModifier::MutablePatternModifier(bool isStrong)
-        : fStrong(isStrong) {}
-
-void MutablePatternModifier::setPatternInfo(const AffixPatternProvider* patternInfo, Field field) {
-    fPatternInfo = patternInfo;
-    fField = field;
-}
-
-void MutablePatternModifier::setPatternAttributes(UNumberSignDisplay signDisplay, bool perMille) {
-    fSignDisplay = signDisplay;
-    fPerMilleReplacesPercent = perMille;
-}
-
-void MutablePatternModifier::setSymbols(const DecimalFormatSymbols* symbols,
-                                        const CurrencyUnit& currency,
-                                        const UNumberUnitWidth unitWidth,
-                                        const PluralRules* rules,
-                                        UErrorCode& status) {
-    U_ASSERT((rules != nullptr) == needsPlurals());
-    fSymbols = symbols;
-    fCurrencySymbols = {currency, symbols->getLocale(), *symbols, status};
-    fUnitWidth = unitWidth;
-    fRules = rules;
-}
-
-void MutablePatternModifier::setNumberProperties(Signum signum, StandardPlural::Form plural) {
-    fSignum = signum;
-    fPlural = plural;
-}
-
-bool MutablePatternModifier::needsPlurals() const {
-    UErrorCode statusLocal = U_ZERO_ERROR;
-    return fPatternInfo->containsSymbolType(AffixPatternType::TYPE_CURRENCY_TRIPLE, statusLocal);
-    // Silently ignore any error codes.
-}
-
-ImmutablePatternModifier* MutablePatternModifier::createImmutable(UErrorCode& status) {
-    // TODO: Move StandardPlural VALUES to standardplural.h
-    static const StandardPlural::Form STANDARD_PLURAL_VALUES[] = {
-            StandardPlural::Form::ZERO,
-            StandardPlural::Form::ONE,
-            StandardPlural::Form::TWO,
-            StandardPlural::Form::FEW,
-            StandardPlural::Form::MANY,
-            StandardPlural::Form::OTHER};
-
-    auto pm = new AdoptingModifierStore();
-    if (pm == nullptr) {
-        status = U_MEMORY_ALLOCATION_ERROR;
-        return nullptr;
-    }
-
-    if (needsPlurals()) {
-        // Slower path when we require the plural keyword.
-        for (StandardPlural::Form plural : STANDARD_PLURAL_VALUES) {
-            setNumberProperties(SIGNUM_POS, plural);
-            pm->adoptModifier(SIGNUM_POS, plural, createConstantModifier(status));
-            setNumberProperties(SIGNUM_NEG_ZERO, plural);
-            pm->adoptModifier(SIGNUM_NEG_ZERO, plural, createConstantModifier(status));
-            setNumberProperties(SIGNUM_POS_ZERO, plural);
-            pm->adoptModifier(SIGNUM_POS_ZERO, plural, createConstantModifier(status));
-            setNumberProperties(SIGNUM_NEG, plural);
-            pm->adoptModifier(SIGNUM_NEG, plural, createConstantModifier(status));
-        }
-        if (U_FAILURE(status)) {
-            delete pm;
-            return nullptr;
-        }
-        return new ImmutablePatternModifier(pm, fRules);  // adopts pm
-    } else {
-        // Faster path when plural keyword is not needed.
-        setNumberProperties(SIGNUM_POS, StandardPlural::Form::COUNT);
-        pm->adoptModifierWithoutPlural(SIGNUM_POS, createConstantModifier(status));
-        setNumberProperties(SIGNUM_NEG_ZERO, StandardPlural::Form::COUNT);
-        pm->adoptModifierWithoutPlural(SIGNUM_NEG_ZERO, createConstantModifier(status));
-        setNumberProperties(SIGNUM_POS_ZERO, StandardPlural::Form::COUNT);
-        pm->adoptModifierWithoutPlural(SIGNUM_POS_ZERO, createConstantModifier(status));
-        setNumberProperties(SIGNUM_NEG, StandardPlural::Form::COUNT);
-        pm->adoptModifierWithoutPlural(SIGNUM_NEG, createConstantModifier(status));
-        if (U_FAILURE(status)) {
-            delete pm;
-            return nullptr;
-        }
-        return new ImmutablePatternModifier(pm, nullptr);  // adopts pm
-    }
-}
-
-ConstantMultiFieldModifier* MutablePatternModifier::createConstantModifier(UErrorCode& status) {
-    FormattedStringBuilder a;
-    FormattedStringBuilder b;
-    insertPrefix(a, 0, status);
-    insertSuffix(b, 0, status);
-    if (fPatternInfo->hasCurrencySign()) {
-        return new CurrencySpacingEnabledModifier(
-                a, b, !fPatternInfo->hasBody(), fStrong, *fSymbols, status);
-    } else {
-        return new ConstantMultiFieldModifier(a, b, !fPatternInfo->hasBody(), fStrong);
-    }
-}
-
-ImmutablePatternModifier::ImmutablePatternModifier(AdoptingModifierStore* pm, const PluralRules* rules)
-        : pm(pm), rules(rules), parent(nullptr) {}
-
-void ImmutablePatternModifier::processQuantity(DecimalQuantity& quantity, MicroProps& micros,
-                                               UErrorCode& status) const {
-    parent->processQuantity(quantity, micros, status);
-    micros.rounder.apply(quantity, status);
-    if (micros.modMiddle != nullptr) {
-        return;
-    }
-    applyToMicros(micros, quantity, status);
-}
-
-void ImmutablePatternModifier::applyToMicros(
-        MicroProps& micros, const DecimalQuantity& quantity, UErrorCode& status) const {
-    if (rules == nullptr) {
-        micros.modMiddle = pm->getModifierWithoutPlural(quantity.signum());
-    } else {
-        StandardPlural::Form pluralForm = utils::getPluralSafe(micros.rounder, rules, quantity, status);
-        micros.modMiddle = pm->getModifier(quantity.signum(), pluralForm);
-    }
-}
-
-const Modifier* ImmutablePatternModifier::getModifier(Signum signum, StandardPlural::Form plural) const {
-    if (rules == nullptr) {
-        return pm->getModifierWithoutPlural(signum);
-    } else {
-        return pm->getModifier(signum, plural);
-    }
-}
-
-void ImmutablePatternModifier::addToChain(const MicroPropsGenerator* parent) {
-    this->parent = parent;
-}
-
-
-/** Used by the unsafe code path. */
-MicroPropsGenerator& MutablePatternModifier::addToChain(const MicroPropsGenerator* parent) {
-    fParent = parent;
-    return *this;
-}
-
-void MutablePatternModifier::processQuantity(DecimalQuantity& fq, MicroProps& micros,
-                                             UErrorCode& status) const {
-    fParent->processQuantity(fq, micros, status);
-    micros.rounder.apply(fq, status);
-    if (micros.modMiddle != nullptr) {
-        return;
-    }
-    // The unsafe code path performs self-mutation, so we need a const_cast.
-    // This method needs to be const because it overrides a const method in the parent class.
-    auto nonConstThis = const_cast<MutablePatternModifier*>(this);
-    if (needsPlurals()) {
-        StandardPlural::Form pluralForm = utils::getPluralSafe(micros.rounder, fRules, fq, status);
-        nonConstThis->setNumberProperties(fq.signum(), pluralForm);
-    } else {
-        nonConstThis->setNumberProperties(fq.signum(), StandardPlural::Form::COUNT);
-    }
-    micros.modMiddle = this;
-}
-
-int32_t MutablePatternModifier::apply(FormattedStringBuilder& output, int32_t leftIndex, int32_t rightIndex,
-                                      UErrorCode& status) const {
-    // The unsafe code path performs self-mutation, so we need a const_cast.
-    // This method needs to be const because it overrides a const method in the parent class.
-    auto nonConstThis = const_cast<MutablePatternModifier*>(this);
-    int32_t prefixLen = nonConstThis->insertPrefix(output, leftIndex, status);
-    int32_t suffixLen = nonConstThis->insertSuffix(output, rightIndex + prefixLen, status);
-    // If the pattern had no decimal stem body (like #,##0.00), overwrite the value.
-    int32_t overwriteLen = 0;
-    if (!fPatternInfo->hasBody()) {
-        overwriteLen = output.splice(
-                leftIndex + prefixLen,
-                rightIndex + prefixLen,
-                UnicodeString(),
-                0,
-                0,
-                kUndefinedField,
-                status);
-    }
-    CurrencySpacingEnabledModifier::applyCurrencySpacing(
-            output,
-            leftIndex,
-            prefixLen,
-            rightIndex + overwriteLen + prefixLen,
-            suffixLen,
-            *fSymbols,
-            status);
-    return prefixLen + overwriteLen + suffixLen;
-}
-
-int32_t MutablePatternModifier::getPrefixLength() const {
-    // The unsafe code path performs self-mutation, so we need a const_cast.
-    // This method needs to be const because it overrides a const method in the parent class.
-    auto nonConstThis = const_cast<MutablePatternModifier*>(this);
-
-    // Enter and exit CharSequence Mode to get the length.
-    UErrorCode status = U_ZERO_ERROR; // status fails only with an iilegal argument exception
-    nonConstThis->prepareAffix(true);
-    int result = AffixUtils::unescapedCodePointCount(currentAffix, *this, status);  // prefix length
-    return result;
-}
-
-int32_t MutablePatternModifier::getCodePointCount() const {
-    // The unsafe code path performs self-mutation, so we need a const_cast.
-    // This method needs to be const because it overrides a const method in the parent class.
-    auto nonConstThis = const_cast<MutablePatternModifier*>(this);
-
-    // Render the affixes to get the length
-    UErrorCode status = U_ZERO_ERROR; // status fails only with an iilegal argument exception
-    nonConstThis->prepareAffix(true);
-    int result = AffixUtils::unescapedCodePointCount(currentAffix, *this, status);  // prefix length
-    nonConstThis->prepareAffix(false);
-    result += AffixUtils::unescapedCodePointCount(currentAffix, *this, status);  // suffix length
-    return result;
-}
-
-bool MutablePatternModifier::isStrong() const {
-    return fStrong;
-}
-
-bool MutablePatternModifier::containsField(Field field) const {
-    (void)field;
-    // This method is not currently used.
-    UPRV_UNREACHABLE;
-}
-
-void MutablePatternModifier::getParameters(Parameters& output) const {
-    (void)output;
-    // This method is not currently used.
-    UPRV_UNREACHABLE;
-}
-
-bool MutablePatternModifier::semanticallyEquivalent(const Modifier& other) const {
-    (void)other;
-    // This method is not currently used.
-    UPRV_UNREACHABLE;
-}
-
-int32_t MutablePatternModifier::insertPrefix(FormattedStringBuilder& sb, int position, UErrorCode& status) {
-    prepareAffix(true);
-    int32_t length = AffixUtils::unescape(currentAffix, sb, position, *this, fField, status);
-    return length;
-}
-
-int32_t MutablePatternModifier::insertSuffix(FormattedStringBuilder& sb, int position, UErrorCode& status) {
-    prepareAffix(false);
-    int32_t length = AffixUtils::unescape(currentAffix, sb, position, *this, fField, status);
-    return length;
-}
-
-/** This method contains the heart of the logic for rendering LDML affix strings. */
-void MutablePatternModifier::prepareAffix(bool isPrefix) {
-    PatternStringUtils::patternInfoToStringBuilder(
-            *fPatternInfo,
-            isPrefix,
-            PatternStringUtils::resolveSignDisplay(fSignDisplay, fSignum),
-            fPlural,
-            fPerMilleReplacesPercent,
-            currentAffix);
-}
-
-UnicodeString MutablePatternModifier::getSymbol(AffixPatternType type) const {
-    UErrorCode localStatus = U_ZERO_ERROR;
-    switch (type) {
-        case AffixPatternType::TYPE_MINUS_SIGN:
-            return fSymbols->getSymbol(DecimalFormatSymbols::ENumberFormatSymbol::kMinusSignSymbol);
-        case AffixPatternType::TYPE_PLUS_SIGN:
-            return fSymbols->getSymbol(DecimalFormatSymbols::ENumberFormatSymbol::kPlusSignSymbol);
-        case AffixPatternType::TYPE_PERCENT:
-            return fSymbols->getSymbol(DecimalFormatSymbols::ENumberFormatSymbol::kPercentSymbol);
-        case AffixPatternType::TYPE_PERMILLE:
-            return fSymbols->getSymbol(DecimalFormatSymbols::ENumberFormatSymbol::kPerMillSymbol);
-        case AffixPatternType::TYPE_CURRENCY_SINGLE: {
-            switch (fUnitWidth) {
-            case UNumberUnitWidth::UNUM_UNIT_WIDTH_NARROW:
-                return fCurrencySymbols.getNarrowCurrencySymbol(localStatus);
-            case UNumberUnitWidth::UNUM_UNIT_WIDTH_SHORT:
-                return fCurrencySymbols.getCurrencySymbol(localStatus);
-            case UNumberUnitWidth::UNUM_UNIT_WIDTH_ISO_CODE:
-                return fCurrencySymbols.getIntlCurrencySymbol(localStatus);
-            case UNumberUnitWidth::UNUM_UNIT_WIDTH_FORMAL:
-                return fCurrencySymbols.getFormalCurrencySymbol(localStatus);
-            case UNumberUnitWidth::UNUM_UNIT_WIDTH_VARIANT:
-                return fCurrencySymbols.getVariantCurrencySymbol(localStatus);
-            case UNumberUnitWidth::UNUM_UNIT_WIDTH_HIDDEN:
-                return UnicodeString();
-            default:
-                return fCurrencySymbols.getCurrencySymbol(localStatus);
-            }
-        }
-        case AffixPatternType::TYPE_CURRENCY_DOUBLE:
-            return fCurrencySymbols.getIntlCurrencySymbol(localStatus);
-        case AffixPatternType::TYPE_CURRENCY_TRIPLE:
-            // NOTE: This is the code path only for patterns containing "¤¤¤".
-            // Plural currencies set via the API are formatted in LongNameHandler.
-            // This code path is used by DecimalFormat via CurrencyPluralInfo.
-            U_ASSERT(fPlural != StandardPlural::Form::COUNT);
-            return fCurrencySymbols.getPluralName(fPlural, localStatus);
-        case AffixPatternType::TYPE_CURRENCY_QUAD:
-            return UnicodeString(u"\uFFFD");
-        case AffixPatternType::TYPE_CURRENCY_QUINT:
-            return UnicodeString(u"\uFFFD");
-        default:
-            UPRV_UNREACHABLE;
-    }
-}
-
-UnicodeString MutablePatternModifier::toUnicodeString() const {
-    // Never called by AffixUtils
-    UPRV_UNREACHABLE;
-}
-
-#endif /* #if !UCONFIG_NO_FORMATTING */
-=======
-// © 2017 and later: Unicode, Inc. and others.
-// License & terms of use: http://www.unicode.org/copyright.html
-
-#include "unicode/utypes.h"
-
-#if !UCONFIG_NO_FORMATTING
-
-#include "cstring.h"
-#include "number_patternmodifier.h"
-#include "unicode/dcfmtsym.h"
-#include "unicode/ucurr.h"
-#include "unicode/unistr.h"
-#include "number_microprops.h"
-
-using namespace icu;
-using namespace icu::number;
-using namespace icu::number::impl;
-
-
-AffixPatternProvider::~AffixPatternProvider() = default;
-
-
-MutablePatternModifier::MutablePatternModifier(bool isStrong)
-        : fStrong(isStrong) {}
-
-void MutablePatternModifier::setPatternInfo(const AffixPatternProvider* patternInfo, Field field) {
-    fPatternInfo = patternInfo;
-    fField = field;
-}
-
-void MutablePatternModifier::setPatternAttributes(
-        UNumberSignDisplay signDisplay,
-        bool perMille,
-        bool approximately) {
-    fSignDisplay = signDisplay;
-    fPerMilleReplacesPercent = perMille;
-    fApproximately = approximately;
-}
-
-void MutablePatternModifier::setSymbols(const DecimalFormatSymbols* symbols,
-                                        const CurrencyUnit& currency,
-                                        const UNumberUnitWidth unitWidth,
-                                        const PluralRules* rules,
-                                        UErrorCode& status) {
-    U_ASSERT((rules != nullptr) == needsPlurals());
-    fSymbols = symbols;
-    fCurrencySymbols = {currency, symbols->getLocale(), *symbols, status};
-    fUnitWidth = unitWidth;
-    fRules = rules;
-}
-
-void MutablePatternModifier::setNumberProperties(Signum signum, StandardPlural::Form plural) {
-    fSignum = signum;
-    fPlural = plural;
-}
-
-bool MutablePatternModifier::needsPlurals() const {
-    UErrorCode statusLocal = U_ZERO_ERROR;
-    return fPatternInfo->containsSymbolType(AffixPatternType::TYPE_CURRENCY_TRIPLE, statusLocal);
-    // Silently ignore any error codes.
-}
-
-AdoptingSignumModifierStore MutablePatternModifier::createImmutableForPlural(StandardPlural::Form plural, UErrorCode& status) {
-    AdoptingSignumModifierStore pm;
-
-    setNumberProperties(SIGNUM_POS, plural);
-    pm.adoptModifier(SIGNUM_POS, createConstantModifier(status));
-    setNumberProperties(SIGNUM_NEG_ZERO, plural);
-    pm.adoptModifier(SIGNUM_NEG_ZERO, createConstantModifier(status));
-    setNumberProperties(SIGNUM_POS_ZERO, plural);
-    pm.adoptModifier(SIGNUM_POS_ZERO, createConstantModifier(status));
-    setNumberProperties(SIGNUM_NEG, plural);
-    pm.adoptModifier(SIGNUM_NEG, createConstantModifier(status));
-
-    return pm;
-}
-
-ImmutablePatternModifier* MutablePatternModifier::createImmutable(UErrorCode& status) {
-    // TODO: Move StandardPlural VALUES to standardplural.h
-    static const StandardPlural::Form STANDARD_PLURAL_VALUES[] = {
-            StandardPlural::Form::ZERO,
-            StandardPlural::Form::ONE,
-            StandardPlural::Form::TWO,
-            StandardPlural::Form::FEW,
-            StandardPlural::Form::MANY,
-            StandardPlural::Form::OTHER};
-
-    auto pm = new AdoptingModifierStore();
-    if (pm == nullptr) {
-        status = U_MEMORY_ALLOCATION_ERROR;
-        return nullptr;
-    }
-
-    if (needsPlurals()) {
-        // Slower path when we require the plural keyword.
-        for (StandardPlural::Form plural : STANDARD_PLURAL_VALUES) {
-            pm->adoptSignumModifierStore(plural, createImmutableForPlural(plural, status));
-        }
-        if (U_FAILURE(status)) {
-            delete pm;
-            return nullptr;
-        }
-        return new ImmutablePatternModifier(pm, fRules);  // adopts pm
-    } else {
-        // Faster path when plural keyword is not needed.
-        pm->adoptSignumModifierStoreNoPlural(createImmutableForPlural(StandardPlural::Form::COUNT, status));
-        if (U_FAILURE(status)) {
-            delete pm;
-            return nullptr;
-        }
-        return new ImmutablePatternModifier(pm, nullptr);  // adopts pm
-    }
-}
-
-ConstantMultiFieldModifier* MutablePatternModifier::createConstantModifier(UErrorCode& status) {
-    FormattedStringBuilder a;
-    FormattedStringBuilder b;
-    insertPrefix(a, 0, status);
-    insertSuffix(b, 0, status);
-    if (fPatternInfo->hasCurrencySign()) {
-        return new CurrencySpacingEnabledModifier(
-                a, b, !fPatternInfo->hasBody(), fStrong, *fSymbols, status);
-    } else {
-        return new ConstantMultiFieldModifier(a, b, !fPatternInfo->hasBody(), fStrong);
-    }
-}
-
-ImmutablePatternModifier::ImmutablePatternModifier(AdoptingModifierStore* pm, const PluralRules* rules)
-        : pm(pm), rules(rules), parent(nullptr) {}
-
-void ImmutablePatternModifier::processQuantity(DecimalQuantity& quantity, MicroProps& micros,
-                                               UErrorCode& status) const {
-    parent->processQuantity(quantity, micros, status);
-    micros.rounder.apply(quantity, status);
-    if (micros.modMiddle != nullptr) {
-        return;
-    }
-    applyToMicros(micros, quantity, status);
-}
-
-void ImmutablePatternModifier::applyToMicros(
-        MicroProps& micros, const DecimalQuantity& quantity, UErrorCode& status) const {
-    if (rules == nullptr) {
-        micros.modMiddle = pm->getModifierWithoutPlural(quantity.signum());
-    } else {
-        StandardPlural::Form pluralForm = utils::getPluralSafe(micros.rounder, rules, quantity, status);
-        micros.modMiddle = pm->getModifier(quantity.signum(), pluralForm);
-    }
-}
-
-const Modifier* ImmutablePatternModifier::getModifier(Signum signum, StandardPlural::Form plural) const {
-    if (rules == nullptr) {
-        return pm->getModifierWithoutPlural(signum);
-    } else {
-        return pm->getModifier(signum, plural);
-    }
-}
-
-void ImmutablePatternModifier::addToChain(const MicroPropsGenerator* parent) {
-    this->parent = parent;
-}
-
-
-/** Used by the unsafe code path. */
-MicroPropsGenerator& MutablePatternModifier::addToChain(const MicroPropsGenerator* parent) {
-    fParent = parent;
-    return *this;
-}
-
-void MutablePatternModifier::processQuantity(DecimalQuantity& fq, MicroProps& micros,
-                                             UErrorCode& status) const {
-    fParent->processQuantity(fq, micros, status);
-    micros.rounder.apply(fq, status);
-    if (micros.modMiddle != nullptr) {
-        return;
-    }
-    // The unsafe code path performs self-mutation, so we need a const_cast.
-    // This method needs to be const because it overrides a const method in the parent class.
-    auto nonConstThis = const_cast<MutablePatternModifier*>(this);
-    if (needsPlurals()) {
-        StandardPlural::Form pluralForm = utils::getPluralSafe(micros.rounder, fRules, fq, status);
-        nonConstThis->setNumberProperties(fq.signum(), pluralForm);
-    } else {
-        nonConstThis->setNumberProperties(fq.signum(), StandardPlural::Form::COUNT);
-    }
-    micros.modMiddle = this;
-}
-
-int32_t MutablePatternModifier::apply(FormattedStringBuilder& output, int32_t leftIndex, int32_t rightIndex,
-                                      UErrorCode& status) const {
-    // The unsafe code path performs self-mutation, so we need a const_cast.
-    // This method needs to be const because it overrides a const method in the parent class.
-    auto nonConstThis = const_cast<MutablePatternModifier*>(this);
-    int32_t prefixLen = nonConstThis->insertPrefix(output, leftIndex, status);
-    int32_t suffixLen = nonConstThis->insertSuffix(output, rightIndex + prefixLen, status);
-    // If the pattern had no decimal stem body (like #,##0.00), overwrite the value.
-    int32_t overwriteLen = 0;
-    if (!fPatternInfo->hasBody()) {
-        overwriteLen = output.splice(
-                leftIndex + prefixLen,
-                rightIndex + prefixLen,
-                UnicodeString(),
-                0,
-                0,
-                kUndefinedField,
-                status);
-    }
-    CurrencySpacingEnabledModifier::applyCurrencySpacing(
-            output,
-            leftIndex,
-            prefixLen,
-            rightIndex + overwriteLen + prefixLen,
-            suffixLen,
-            *fSymbols,
-            status);
-    return prefixLen + overwriteLen + suffixLen;
-}
-
-int32_t MutablePatternModifier::getPrefixLength() const {
-    // The unsafe code path performs self-mutation, so we need a const_cast.
-    // This method needs to be const because it overrides a const method in the parent class.
-    auto nonConstThis = const_cast<MutablePatternModifier*>(this);
-
-    // Enter and exit CharSequence Mode to get the length.
-    UErrorCode status = U_ZERO_ERROR; // status fails only with an iilegal argument exception
-    nonConstThis->prepareAffix(true);
-    int result = AffixUtils::unescapedCodePointCount(currentAffix, *this, status);  // prefix length
-    return result;
-}
-
-int32_t MutablePatternModifier::getCodePointCount() const {
-    // The unsafe code path performs self-mutation, so we need a const_cast.
-    // This method needs to be const because it overrides a const method in the parent class.
-    auto nonConstThis = const_cast<MutablePatternModifier*>(this);
-
-    // Render the affixes to get the length
-    UErrorCode status = U_ZERO_ERROR; // status fails only with an iilegal argument exception
-    nonConstThis->prepareAffix(true);
-    int result = AffixUtils::unescapedCodePointCount(currentAffix, *this, status);  // prefix length
-    nonConstThis->prepareAffix(false);
-    result += AffixUtils::unescapedCodePointCount(currentAffix, *this, status);  // suffix length
-    return result;
-}
-
-bool MutablePatternModifier::isStrong() const {
-    return fStrong;
-}
-
-bool MutablePatternModifier::containsField(Field field) const {
-    (void)field;
-    // This method is not currently used.
-    UPRV_UNREACHABLE_EXIT;
-}
-
-void MutablePatternModifier::getParameters(Parameters& output) const {
-    (void)output;
-    // This method is not currently used.
-    UPRV_UNREACHABLE_EXIT;
-}
-
-bool MutablePatternModifier::semanticallyEquivalent(const Modifier& other) const {
-    (void)other;
-    // This method is not currently used.
-    UPRV_UNREACHABLE_EXIT;
-}
-
-int32_t MutablePatternModifier::insertPrefix(FormattedStringBuilder& sb, int position, UErrorCode& status) {
-    prepareAffix(true);
-    int32_t length = AffixUtils::unescape(currentAffix, sb, position, *this, fField, status);
-    return length;
-}
-
-int32_t MutablePatternModifier::insertSuffix(FormattedStringBuilder& sb, int position, UErrorCode& status) {
-    prepareAffix(false);
-    int32_t length = AffixUtils::unescape(currentAffix, sb, position, *this, fField, status);
-    return length;
-}
-
-/** This method contains the heart of the logic for rendering LDML affix strings. */
-void MutablePatternModifier::prepareAffix(bool isPrefix) {
-    PatternStringUtils::patternInfoToStringBuilder(
-            *fPatternInfo,
-            isPrefix,
-            PatternStringUtils::resolveSignDisplay(fSignDisplay, fSignum),
-            fApproximately,
-            fPlural,
-            fPerMilleReplacesPercent,
-            false, // dropCurrencySymbols
-            currentAffix);
-}
-
-UnicodeString MutablePatternModifier::getSymbol(AffixPatternType type) const {
-    UErrorCode localStatus = U_ZERO_ERROR;
-    switch (type) {
-        case AffixPatternType::TYPE_MINUS_SIGN:
-            return fSymbols->getSymbol(DecimalFormatSymbols::ENumberFormatSymbol::kMinusSignSymbol);
-        case AffixPatternType::TYPE_PLUS_SIGN:
-            return fSymbols->getSymbol(DecimalFormatSymbols::ENumberFormatSymbol::kPlusSignSymbol);
-        case AffixPatternType::TYPE_APPROXIMATELY_SIGN:
-            return fSymbols->getSymbol(DecimalFormatSymbols::ENumberFormatSymbol::kApproximatelySignSymbol);
-        case AffixPatternType::TYPE_PERCENT:
-            return fSymbols->getSymbol(DecimalFormatSymbols::ENumberFormatSymbol::kPercentSymbol);
-        case AffixPatternType::TYPE_PERMILLE:
-            return fSymbols->getSymbol(DecimalFormatSymbols::ENumberFormatSymbol::kPerMillSymbol);
-        case AffixPatternType::TYPE_CURRENCY_SINGLE:
-            return getCurrencySymbolForUnitWidth(localStatus);
-        case AffixPatternType::TYPE_CURRENCY_DOUBLE:
-            return fCurrencySymbols.getIntlCurrencySymbol(localStatus);
-        case AffixPatternType::TYPE_CURRENCY_TRIPLE:
-            // NOTE: This is the code path only for patterns containing "¤¤¤".
-            // Plural currencies set via the API are formatted in LongNameHandler.
-            // This code path is used by DecimalFormat via CurrencyPluralInfo.
-            U_ASSERT(fPlural != StandardPlural::Form::COUNT);
-            return fCurrencySymbols.getPluralName(fPlural, localStatus);
-        case AffixPatternType::TYPE_CURRENCY_QUAD:
-            return UnicodeString(u"\uFFFD");
-        case AffixPatternType::TYPE_CURRENCY_QUINT:
-            return UnicodeString(u"\uFFFD");
-        default:
-            UPRV_UNREACHABLE_EXIT;
-    }
-}
-
-UnicodeString MutablePatternModifier::getCurrencySymbolForUnitWidth(UErrorCode& status) const {
-    switch (fUnitWidth) {
-    case UNumberUnitWidth::UNUM_UNIT_WIDTH_NARROW:
-        return fCurrencySymbols.getNarrowCurrencySymbol(status);
-    case UNumberUnitWidth::UNUM_UNIT_WIDTH_SHORT:
-        return fCurrencySymbols.getCurrencySymbol(status);
-    case UNumberUnitWidth::UNUM_UNIT_WIDTH_ISO_CODE:
-        return fCurrencySymbols.getIntlCurrencySymbol(status);
-    case UNumberUnitWidth::UNUM_UNIT_WIDTH_FORMAL:
-        return fCurrencySymbols.getFormalCurrencySymbol(status);
-    case UNumberUnitWidth::UNUM_UNIT_WIDTH_VARIANT:
-        return fCurrencySymbols.getVariantCurrencySymbol(status);
-    case UNumberUnitWidth::UNUM_UNIT_WIDTH_HIDDEN:
-        return UnicodeString();
-    default:
-        return fCurrencySymbols.getCurrencySymbol(status);
-    }
-}
-
-UnicodeString MutablePatternModifier::toUnicodeString() const {
-    // Never called by AffixUtils
-    UPRV_UNREACHABLE_EXIT;
-}
-
-#endif /* #if !UCONFIG_NO_FORMATTING */
->>>>>>> a8a80be5
+// © 2017 and later: Unicode, Inc. and others.
+// License & terms of use: http://www.unicode.org/copyright.html
+
+#include "unicode/utypes.h"
+
+#if !UCONFIG_NO_FORMATTING
+
+#include "cstring.h"
+#include "number_patternmodifier.h"
+#include "unicode/dcfmtsym.h"
+#include "unicode/ucurr.h"
+#include "unicode/unistr.h"
+#include "number_microprops.h"
+
+using namespace icu;
+using namespace icu::number;
+using namespace icu::number::impl;
+
+
+AffixPatternProvider::~AffixPatternProvider() = default;
+
+
+MutablePatternModifier::MutablePatternModifier(bool isStrong)
+        : fStrong(isStrong) {}
+
+void MutablePatternModifier::setPatternInfo(const AffixPatternProvider* patternInfo, Field field) {
+    fPatternInfo = patternInfo;
+    fField = field;
+}
+
+void MutablePatternModifier::setPatternAttributes(
+        UNumberSignDisplay signDisplay,
+        bool perMille,
+        bool approximately) {
+    fSignDisplay = signDisplay;
+    fPerMilleReplacesPercent = perMille;
+    fApproximately = approximately;
+}
+
+void MutablePatternModifier::setSymbols(const DecimalFormatSymbols* symbols,
+                                        const CurrencyUnit& currency,
+                                        const UNumberUnitWidth unitWidth,
+                                        const PluralRules* rules,
+                                        UErrorCode& status) {
+    U_ASSERT((rules != nullptr) == needsPlurals());
+    fSymbols = symbols;
+    fCurrencySymbols = {currency, symbols->getLocale(), *symbols, status};
+    fUnitWidth = unitWidth;
+    fRules = rules;
+}
+
+void MutablePatternModifier::setNumberProperties(Signum signum, StandardPlural::Form plural) {
+    fSignum = signum;
+    fPlural = plural;
+}
+
+bool MutablePatternModifier::needsPlurals() const {
+    UErrorCode statusLocal = U_ZERO_ERROR;
+    return fPatternInfo->containsSymbolType(AffixPatternType::TYPE_CURRENCY_TRIPLE, statusLocal);
+    // Silently ignore any error codes.
+}
+
+AdoptingSignumModifierStore MutablePatternModifier::createImmutableForPlural(StandardPlural::Form plural, UErrorCode& status) {
+    AdoptingSignumModifierStore pm;
+
+    setNumberProperties(SIGNUM_POS, plural);
+    pm.adoptModifier(SIGNUM_POS, createConstantModifier(status));
+    setNumberProperties(SIGNUM_NEG_ZERO, plural);
+    pm.adoptModifier(SIGNUM_NEG_ZERO, createConstantModifier(status));
+    setNumberProperties(SIGNUM_POS_ZERO, plural);
+    pm.adoptModifier(SIGNUM_POS_ZERO, createConstantModifier(status));
+    setNumberProperties(SIGNUM_NEG, plural);
+    pm.adoptModifier(SIGNUM_NEG, createConstantModifier(status));
+
+    return pm;
+}
+
+ImmutablePatternModifier* MutablePatternModifier::createImmutable(UErrorCode& status) {
+    // TODO: Move StandardPlural VALUES to standardplural.h
+    static const StandardPlural::Form STANDARD_PLURAL_VALUES[] = {
+            StandardPlural::Form::ZERO,
+            StandardPlural::Form::ONE,
+            StandardPlural::Form::TWO,
+            StandardPlural::Form::FEW,
+            StandardPlural::Form::MANY,
+            StandardPlural::Form::OTHER};
+
+    auto pm = new AdoptingModifierStore();
+    if (pm == nullptr) {
+        status = U_MEMORY_ALLOCATION_ERROR;
+        return nullptr;
+    }
+
+    if (needsPlurals()) {
+        // Slower path when we require the plural keyword.
+        for (StandardPlural::Form plural : STANDARD_PLURAL_VALUES) {
+            pm->adoptSignumModifierStore(plural, createImmutableForPlural(plural, status));
+        }
+        if (U_FAILURE(status)) {
+            delete pm;
+            return nullptr;
+        }
+        return new ImmutablePatternModifier(pm, fRules);  // adopts pm
+    } else {
+        // Faster path when plural keyword is not needed.
+        pm->adoptSignumModifierStoreNoPlural(createImmutableForPlural(StandardPlural::Form::COUNT, status));
+        if (U_FAILURE(status)) {
+            delete pm;
+            return nullptr;
+        }
+        return new ImmutablePatternModifier(pm, nullptr);  // adopts pm
+    }
+}
+
+ConstantMultiFieldModifier* MutablePatternModifier::createConstantModifier(UErrorCode& status) {
+    FormattedStringBuilder a;
+    FormattedStringBuilder b;
+    insertPrefix(a, 0, status);
+    insertSuffix(b, 0, status);
+    if (fPatternInfo->hasCurrencySign()) {
+        return new CurrencySpacingEnabledModifier(
+                a, b, !fPatternInfo->hasBody(), fStrong, *fSymbols, status);
+    } else {
+        return new ConstantMultiFieldModifier(a, b, !fPatternInfo->hasBody(), fStrong);
+    }
+}
+
+ImmutablePatternModifier::ImmutablePatternModifier(AdoptingModifierStore* pm, const PluralRules* rules)
+        : pm(pm), rules(rules), parent(nullptr) {}
+
+void ImmutablePatternModifier::processQuantity(DecimalQuantity& quantity, MicroProps& micros,
+                                               UErrorCode& status) const {
+    parent->processQuantity(quantity, micros, status);
+    micros.rounder.apply(quantity, status);
+    if (micros.modMiddle != nullptr) {
+        return;
+    }
+    applyToMicros(micros, quantity, status);
+}
+
+void ImmutablePatternModifier::applyToMicros(
+        MicroProps& micros, const DecimalQuantity& quantity, UErrorCode& status) const {
+    if (rules == nullptr) {
+        micros.modMiddle = pm->getModifierWithoutPlural(quantity.signum());
+    } else {
+        StandardPlural::Form pluralForm = utils::getPluralSafe(micros.rounder, rules, quantity, status);
+        micros.modMiddle = pm->getModifier(quantity.signum(), pluralForm);
+    }
+}
+
+const Modifier* ImmutablePatternModifier::getModifier(Signum signum, StandardPlural::Form plural) const {
+    if (rules == nullptr) {
+        return pm->getModifierWithoutPlural(signum);
+    } else {
+        return pm->getModifier(signum, plural);
+    }
+}
+
+void ImmutablePatternModifier::addToChain(const MicroPropsGenerator* parent) {
+    this->parent = parent;
+}
+
+
+/** Used by the unsafe code path. */
+MicroPropsGenerator& MutablePatternModifier::addToChain(const MicroPropsGenerator* parent) {
+    fParent = parent;
+    return *this;
+}
+
+void MutablePatternModifier::processQuantity(DecimalQuantity& fq, MicroProps& micros,
+                                             UErrorCode& status) const {
+    fParent->processQuantity(fq, micros, status);
+    micros.rounder.apply(fq, status);
+    if (micros.modMiddle != nullptr) {
+        return;
+    }
+    // The unsafe code path performs self-mutation, so we need a const_cast.
+    // This method needs to be const because it overrides a const method in the parent class.
+    auto nonConstThis = const_cast<MutablePatternModifier*>(this);
+    if (needsPlurals()) {
+        StandardPlural::Form pluralForm = utils::getPluralSafe(micros.rounder, fRules, fq, status);
+        nonConstThis->setNumberProperties(fq.signum(), pluralForm);
+    } else {
+        nonConstThis->setNumberProperties(fq.signum(), StandardPlural::Form::COUNT);
+    }
+    micros.modMiddle = this;
+}
+
+int32_t MutablePatternModifier::apply(FormattedStringBuilder& output, int32_t leftIndex, int32_t rightIndex,
+                                      UErrorCode& status) const {
+    // The unsafe code path performs self-mutation, so we need a const_cast.
+    // This method needs to be const because it overrides a const method in the parent class.
+    auto nonConstThis = const_cast<MutablePatternModifier*>(this);
+    int32_t prefixLen = nonConstThis->insertPrefix(output, leftIndex, status);
+    int32_t suffixLen = nonConstThis->insertSuffix(output, rightIndex + prefixLen, status);
+    // If the pattern had no decimal stem body (like #,##0.00), overwrite the value.
+    int32_t overwriteLen = 0;
+    if (!fPatternInfo->hasBody()) {
+        overwriteLen = output.splice(
+                leftIndex + prefixLen,
+                rightIndex + prefixLen,
+                UnicodeString(),
+                0,
+                0,
+                kUndefinedField,
+                status);
+    }
+    CurrencySpacingEnabledModifier::applyCurrencySpacing(
+            output,
+            leftIndex,
+            prefixLen,
+            rightIndex + overwriteLen + prefixLen,
+            suffixLen,
+            *fSymbols,
+            status);
+    return prefixLen + overwriteLen + suffixLen;
+}
+
+int32_t MutablePatternModifier::getPrefixLength() const {
+    // The unsafe code path performs self-mutation, so we need a const_cast.
+    // This method needs to be const because it overrides a const method in the parent class.
+    auto nonConstThis = const_cast<MutablePatternModifier*>(this);
+
+    // Enter and exit CharSequence Mode to get the length.
+    UErrorCode status = U_ZERO_ERROR; // status fails only with an iilegal argument exception
+    nonConstThis->prepareAffix(true);
+    int result = AffixUtils::unescapedCodePointCount(currentAffix, *this, status);  // prefix length
+    return result;
+}
+
+int32_t MutablePatternModifier::getCodePointCount() const {
+    // The unsafe code path performs self-mutation, so we need a const_cast.
+    // This method needs to be const because it overrides a const method in the parent class.
+    auto nonConstThis = const_cast<MutablePatternModifier*>(this);
+
+    // Render the affixes to get the length
+    UErrorCode status = U_ZERO_ERROR; // status fails only with an iilegal argument exception
+    nonConstThis->prepareAffix(true);
+    int result = AffixUtils::unescapedCodePointCount(currentAffix, *this, status);  // prefix length
+    nonConstThis->prepareAffix(false);
+    result += AffixUtils::unescapedCodePointCount(currentAffix, *this, status);  // suffix length
+    return result;
+}
+
+bool MutablePatternModifier::isStrong() const {
+    return fStrong;
+}
+
+bool MutablePatternModifier::containsField(Field field) const {
+    (void)field;
+    // This method is not currently used.
+    UPRV_UNREACHABLE_EXIT;
+}
+
+void MutablePatternModifier::getParameters(Parameters& output) const {
+    (void)output;
+    // This method is not currently used.
+    UPRV_UNREACHABLE_EXIT;
+}
+
+bool MutablePatternModifier::semanticallyEquivalent(const Modifier& other) const {
+    (void)other;
+    // This method is not currently used.
+    UPRV_UNREACHABLE_EXIT;
+}
+
+int32_t MutablePatternModifier::insertPrefix(FormattedStringBuilder& sb, int position, UErrorCode& status) {
+    prepareAffix(true);
+    int32_t length = AffixUtils::unescape(currentAffix, sb, position, *this, fField, status);
+    return length;
+}
+
+int32_t MutablePatternModifier::insertSuffix(FormattedStringBuilder& sb, int position, UErrorCode& status) {
+    prepareAffix(false);
+    int32_t length = AffixUtils::unescape(currentAffix, sb, position, *this, fField, status);
+    return length;
+}
+
+/** This method contains the heart of the logic for rendering LDML affix strings. */
+void MutablePatternModifier::prepareAffix(bool isPrefix) {
+    PatternStringUtils::patternInfoToStringBuilder(
+            *fPatternInfo,
+            isPrefix,
+            PatternStringUtils::resolveSignDisplay(fSignDisplay, fSignum),
+            fApproximately,
+            fPlural,
+            fPerMilleReplacesPercent,
+            false, // dropCurrencySymbols
+            currentAffix);
+}
+
+UnicodeString MutablePatternModifier::getSymbol(AffixPatternType type) const {
+    UErrorCode localStatus = U_ZERO_ERROR;
+    switch (type) {
+        case AffixPatternType::TYPE_MINUS_SIGN:
+            return fSymbols->getSymbol(DecimalFormatSymbols::ENumberFormatSymbol::kMinusSignSymbol);
+        case AffixPatternType::TYPE_PLUS_SIGN:
+            return fSymbols->getSymbol(DecimalFormatSymbols::ENumberFormatSymbol::kPlusSignSymbol);
+        case AffixPatternType::TYPE_APPROXIMATELY_SIGN:
+            return fSymbols->getSymbol(DecimalFormatSymbols::ENumberFormatSymbol::kApproximatelySignSymbol);
+        case AffixPatternType::TYPE_PERCENT:
+            return fSymbols->getSymbol(DecimalFormatSymbols::ENumberFormatSymbol::kPercentSymbol);
+        case AffixPatternType::TYPE_PERMILLE:
+            return fSymbols->getSymbol(DecimalFormatSymbols::ENumberFormatSymbol::kPerMillSymbol);
+        case AffixPatternType::TYPE_CURRENCY_SINGLE:
+            return getCurrencySymbolForUnitWidth(localStatus);
+        case AffixPatternType::TYPE_CURRENCY_DOUBLE:
+            return fCurrencySymbols.getIntlCurrencySymbol(localStatus);
+        case AffixPatternType::TYPE_CURRENCY_TRIPLE:
+            // NOTE: This is the code path only for patterns containing "¤¤¤".
+            // Plural currencies set via the API are formatted in LongNameHandler.
+            // This code path is used by DecimalFormat via CurrencyPluralInfo.
+            U_ASSERT(fPlural != StandardPlural::Form::COUNT);
+            return fCurrencySymbols.getPluralName(fPlural, localStatus);
+        case AffixPatternType::TYPE_CURRENCY_QUAD:
+            return UnicodeString(u"\uFFFD");
+        case AffixPatternType::TYPE_CURRENCY_QUINT:
+            return UnicodeString(u"\uFFFD");
+        default:
+            UPRV_UNREACHABLE_EXIT;
+    }
+}
+
+UnicodeString MutablePatternModifier::getCurrencySymbolForUnitWidth(UErrorCode& status) const {
+    switch (fUnitWidth) {
+    case UNumberUnitWidth::UNUM_UNIT_WIDTH_NARROW:
+        return fCurrencySymbols.getNarrowCurrencySymbol(status);
+    case UNumberUnitWidth::UNUM_UNIT_WIDTH_SHORT:
+        return fCurrencySymbols.getCurrencySymbol(status);
+    case UNumberUnitWidth::UNUM_UNIT_WIDTH_ISO_CODE:
+        return fCurrencySymbols.getIntlCurrencySymbol(status);
+    case UNumberUnitWidth::UNUM_UNIT_WIDTH_FORMAL:
+        return fCurrencySymbols.getFormalCurrencySymbol(status);
+    case UNumberUnitWidth::UNUM_UNIT_WIDTH_VARIANT:
+        return fCurrencySymbols.getVariantCurrencySymbol(status);
+    case UNumberUnitWidth::UNUM_UNIT_WIDTH_HIDDEN:
+        return UnicodeString();
+    default:
+        return fCurrencySymbols.getCurrencySymbol(status);
+    }
+}
+
+UnicodeString MutablePatternModifier::toUnicodeString() const {
+    // Never called by AffixUtils
+    UPRV_UNREACHABLE_EXIT;
+}
+
+#endif /* #if !UCONFIG_NO_FORMATTING */