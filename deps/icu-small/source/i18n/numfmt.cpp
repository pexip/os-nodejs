<<<<<<< HEAD
// © 2016 and later: Unicode, Inc. and others.
// License & terms of use: http://www.unicode.org/copyright.html
/*
*******************************************************************************
* Copyright (C) 1997-2015, International Business Machines Corporation and
* others. All Rights Reserved.
*******************************************************************************
*
* File NUMFMT.CPP
*
* Modification History:
*
*   Date        Name        Description
*   02/19/97    aliu        Converted from java.
*   03/18/97    clhuang     Implemented with C++ APIs.
*   04/17/97    aliu        Enlarged MAX_INTEGER_DIGITS to fully accommodate the
*                           largest double, by default.
*                           Changed DigitCount to int per code review.
*    07/20/98    stephen        Changed operator== to check for grouping
*                            Changed setMaxIntegerDigits per Java implementation.
*                            Changed setMinIntegerDigits per Java implementation.
*                            Changed setMinFractionDigits per Java implementation.
*                            Changed setMaxFractionDigits per Java implementation.
********************************************************************************
*/

#include "unicode/utypes.h"

#if !UCONFIG_NO_FORMATTING

#include "unicode/numfmt.h"
#include "unicode/locid.h"
#include "unicode/dcfmtsym.h"
#include "unicode/decimfmt.h"
#include "unicode/ustring.h"
#include "unicode/ucurr.h"
#include "unicode/curramt.h"
#include "unicode/numsys.h"
#include "unicode/rbnf.h"
#include "unicode/localpointer.h"
#include "unicode/udisplaycontext.h"
#include "charstr.h"
#include "winnmfmt.h"
#include "uresimp.h"
#include "uhash.h"
#include "cmemory.h"
#include "servloc.h"
#include "ucln_in.h"
#include "cstring.h"
#include "putilimp.h"
#include "uassert.h"
#include "umutex.h"
#include "mutex.h"
#include <float.h>
#include "sharednumberformat.h"
#include "unifiedcache.h"
#include "number_decimalquantity.h"
#include "number_utils.h"

//#define FMT_DEBUG

#ifdef FMT_DEBUG
#include <stdio.h>
static inline void debugout(UnicodeString s) {
    char buf[2000];
    s.extract((int32_t) 0, s.length(), buf);
    printf("%s", buf);
}
#define debug(x) printf("%s", x);
#else
#define debugout(x)
#define debug(x)
#endif

// If no number pattern can be located for a locale, this is the last
// resort. The patterns are same as the ones in root locale.
static const UChar gLastResortDecimalPat[] = {
    0x23, 0x2C, 0x23, 0x23, 0x30, 0x2E, 0x23, 0x23, 0x23, 0 /* "#,##0.###" */
};
static const UChar gLastResortCurrencyPat[] = {
    0xA4, 0xA0, 0x23, 0x2C, 0x23, 0x23, 0x30, 0x2E, 0x30, 0x30, 0 /* "\u00A4\u00A0#,##0.00" */
};
static const UChar gLastResortPercentPat[] = {
    0x23, 0x2C, 0x23, 0x23, 0x30, 0x25, 0 /* "#,##0%" */
};
static const UChar gLastResortScientificPat[] = {
    0x23, 0x45, 0x30, 0 /* "#E0" */
};
static const UChar gLastResortIsoCurrencyPat[] = {
    0xA4, 0xA4, 0xA0, 0x23, 0x2C, 0x23, 0x23, 0x30, 0x2E, 0x30, 0x30, 0  /* "\u00A4\u00A4\u00A0#,##0.00" */
};
static const UChar gLastResortPluralCurrencyPat[] = {
    0x23, 0x2C, 0x23, 0x23, 0x30, 0x2E, 0x23, 0x23, 0x23, 0x20, 0xA4, 0xA4, 0xA4, 0 /* "#,##0.### \u00A4\u00A4\u00A4*/
};
static const UChar gLastResortAccountingCurrencyPat[] =  {
    0xA4, 0xA0, 0x23, 0x2C, 0x23, 0x23, 0x30, 0x2E, 0x30, 0x30, 0 /* "\u00A4\u00A0#,##0.00" */
};

static const UChar gSingleCurrencySign[] = {0xA4, 0};
static const UChar gDoubleCurrencySign[] = {0xA4, 0xA4, 0};

static const UChar gSlash = 0x2f;

// If the maximum base 10 exponent were 4, then the largest number would
// be 99,999 which has 5 digits.
// On IEEE754 systems gMaxIntegerDigits is 308 + possible denormalized 15 digits + rounding digit
// With big decimal, the max exponent is 999,999,999 and the max number of digits is the same, 999,999,999
const int32_t icu::NumberFormat::gDefaultMaxIntegerDigits = 2000000000;
const int32_t icu::NumberFormat::gDefaultMinIntegerDigits = 127;

static const UChar * const gLastResortNumberPatterns[UNUM_FORMAT_STYLE_COUNT] = {
    NULL,  // UNUM_PATTERN_DECIMAL
    gLastResortDecimalPat,  // UNUM_DECIMAL
    gLastResortCurrencyPat,  // UNUM_CURRENCY
    gLastResortPercentPat,  // UNUM_PERCENT
    gLastResortScientificPat,  // UNUM_SCIENTIFIC
    NULL,  // UNUM_SPELLOUT
    NULL,  // UNUM_ORDINAL
    NULL,  // UNUM_DURATION
    NULL,  // UNUM_NUMBERING_SYSTEM
    NULL,  // UNUM_PATTERN_RULEBASED
    gLastResortIsoCurrencyPat,  // UNUM_CURRENCY_ISO
    gLastResortPluralCurrencyPat,  // UNUM_CURRENCY_PLURAL
    gLastResortAccountingCurrencyPat, // UNUM_CURRENCY_ACCOUNTING
    gLastResortCurrencyPat,  // UNUM_CASH_CURRENCY
    NULL,  // UNUM_DECIMAL_COMPACT_SHORT
    NULL,  // UNUM_DECIMAL_COMPACT_LONG
    gLastResortCurrencyPat,  // UNUM_CURRENCY_STANDARD
};

// Keys used for accessing resource bundles

static const icu::number::impl::CldrPatternStyle gFormatCldrStyles[UNUM_FORMAT_STYLE_COUNT] = {
    /* NULL */ icu::number::impl::CLDR_PATTERN_STYLE_COUNT,  // UNUM_PATTERN_DECIMAL
    icu::number::impl::CLDR_PATTERN_STYLE_DECIMAL,  // UNUM_DECIMAL
    icu::number::impl::CLDR_PATTERN_STYLE_CURRENCY,  // UNUM_CURRENCY
    icu::number::impl::CLDR_PATTERN_STYLE_PERCENT,  // UNUM_PERCENT
    icu::number::impl::CLDR_PATTERN_STYLE_SCIENTIFIC,  // UNUM_SCIENTIFIC
    /* NULL */ icu::number::impl::CLDR_PATTERN_STYLE_COUNT,  // UNUM_SPELLOUT
    /* NULL */ icu::number::impl::CLDR_PATTERN_STYLE_COUNT,  // UNUM_ORDINAL
    /* NULL */ icu::number::impl::CLDR_PATTERN_STYLE_COUNT,  // UNUM_DURATION
    /* NULL */ icu::number::impl::CLDR_PATTERN_STYLE_COUNT,  // UNUM_NUMBERING_SYSTEM
    /* NULL */ icu::number::impl::CLDR_PATTERN_STYLE_COUNT,  // UNUM_PATTERN_RULEBASED
    // For UNUM_CURRENCY_ISO and UNUM_CURRENCY_PLURAL,
    // the pattern is the same as the pattern of UNUM_CURRENCY
    // except for replacing the single currency sign with
    // double currency sign or triple currency sign.
    icu::number::impl::CLDR_PATTERN_STYLE_CURRENCY,  // UNUM_CURRENCY_ISO
    icu::number::impl::CLDR_PATTERN_STYLE_CURRENCY,  // UNUM_CURRENCY_PLURAL
    icu::number::impl::CLDR_PATTERN_STYLE_ACCOUNTING,  // UNUM_CURRENCY_ACCOUNTING
    icu::number::impl::CLDR_PATTERN_STYLE_CURRENCY,  // UNUM_CASH_CURRENCY
    /* NULL */ icu::number::impl::CLDR_PATTERN_STYLE_COUNT,  // UNUM_DECIMAL_COMPACT_SHORT
    /* NULL */ icu::number::impl::CLDR_PATTERN_STYLE_COUNT,  // UNUM_DECIMAL_COMPACT_LONG
    icu::number::impl::CLDR_PATTERN_STYLE_CURRENCY,  // UNUM_CURRENCY_STANDARD
};

// Static hashtable cache of NumberingSystem objects used by NumberFormat
static UHashtable * NumberingSystem_cache = NULL;
static icu::UInitOnce gNSCacheInitOnce = U_INITONCE_INITIALIZER;

#if !UCONFIG_NO_SERVICE
static icu::ICULocaleService* gService = NULL;
static icu::UInitOnce gServiceInitOnce = U_INITONCE_INITIALIZER;
#endif

/**
 * Release all static memory held by Number Format.
 */
U_CDECL_BEGIN
static void U_CALLCONV
deleteNumberingSystem(void *obj) {
    delete (icu::NumberingSystem *)obj;
}

static UBool U_CALLCONV numfmt_cleanup(void) {
#if !UCONFIG_NO_SERVICE
    gServiceInitOnce.reset();
    if (gService) {
        delete gService;
        gService = NULL;
    }
#endif
    gNSCacheInitOnce.reset();
    if (NumberingSystem_cache) {
        // delete NumberingSystem_cache;
        uhash_close(NumberingSystem_cache);
        NumberingSystem_cache = NULL;
    }
    return TRUE;
}
U_CDECL_END

// *****************************************************************************
// class NumberFormat
// *****************************************************************************

U_NAMESPACE_BEGIN

UOBJECT_DEFINE_ABSTRACT_RTTI_IMPLEMENTATION(NumberFormat)

#if !UCONFIG_NO_SERVICE
// -------------------------------------
// SimpleNumberFormatFactory implementation
NumberFormatFactory::~NumberFormatFactory() {}
SimpleNumberFormatFactory::SimpleNumberFormatFactory(const Locale& locale, UBool visible)
    : _visible(visible)
{
    LocaleUtility::initNameFromLocale(locale, _id);
}

SimpleNumberFormatFactory::~SimpleNumberFormatFactory() {}

UBool SimpleNumberFormatFactory::visible(void) const {
    return _visible;
}

const UnicodeString *
SimpleNumberFormatFactory::getSupportedIDs(int32_t &count, UErrorCode& status) const
{
    if (U_SUCCESS(status)) {
        count = 1;
        return &_id;
    }
    count = 0;
    return NULL;
}
#endif /* #if !UCONFIG_NO_SERVICE */

// -------------------------------------
// default constructor
NumberFormat::NumberFormat()
:   fGroupingUsed(TRUE),
    fMaxIntegerDigits(gDefaultMaxIntegerDigits),
    fMinIntegerDigits(1),
    fMaxFractionDigits(3), // invariant, >= minFractionDigits
    fMinFractionDigits(0),
    fParseIntegerOnly(FALSE),
    fLenient(FALSE),
    fCapitalizationContext(UDISPCTX_CAPITALIZATION_NONE)
{
    fCurrency[0] = 0;
}

// -------------------------------------

NumberFormat::~NumberFormat()
{
}

SharedNumberFormat::~SharedNumberFormat() {
    delete ptr;
}

// -------------------------------------
// copy constructor

NumberFormat::NumberFormat(const NumberFormat &source)
:   Format(source)
{
    *this = source;
}

// -------------------------------------
// assignment operator

NumberFormat&
NumberFormat::operator=(const NumberFormat& rhs)
{
    if (this != &rhs)
    {
        Format::operator=(rhs);
        fGroupingUsed = rhs.fGroupingUsed;
        fMaxIntegerDigits = rhs.fMaxIntegerDigits;
        fMinIntegerDigits = rhs.fMinIntegerDigits;
        fMaxFractionDigits = rhs.fMaxFractionDigits;
        fMinFractionDigits = rhs.fMinFractionDigits;
        fParseIntegerOnly = rhs.fParseIntegerOnly;
        u_strncpy(fCurrency, rhs.fCurrency, 3);
        fCurrency[3] = 0;
        fLenient = rhs.fLenient;
        fCapitalizationContext = rhs.fCapitalizationContext;
    }
    return *this;
}

// -------------------------------------

UBool
NumberFormat::operator==(const Format& that) const
{
    // Format::operator== guarantees this cast is safe
    NumberFormat* other = (NumberFormat*)&that;

#ifdef FMT_DEBUG
    // This code makes it easy to determine why two format objects that should
    // be equal aren't.
    UBool first = TRUE;
    if (!Format::operator==(that)) {
        if (first) { printf("[ "); first = FALSE; } else { printf(", "); }
        debug("Format::!=");
    }
    if (!(fMaxIntegerDigits == other->fMaxIntegerDigits &&
          fMinIntegerDigits == other->fMinIntegerDigits)) {
        if (first) { printf("[ "); first = FALSE; } else { printf(", "); }
        debug("Integer digits !=");
    }
    if (!(fMaxFractionDigits == other->fMaxFractionDigits &&
          fMinFractionDigits == other->fMinFractionDigits)) {
        if (first) { printf("[ "); first = FALSE; } else { printf(", "); }
        debug("Fraction digits !=");
    }
    if (!(fGroupingUsed == other->fGroupingUsed)) {
        if (first) { printf("[ "); first = FALSE; } else { printf(", "); }
        debug("fGroupingUsed != ");
    }
    if (!(fParseIntegerOnly == other->fParseIntegerOnly)) {
        if (first) { printf("[ "); first = FALSE; } else { printf(", "); }
        debug("fParseIntegerOnly != ");
    }
    if (!(u_strcmp(fCurrency, other->fCurrency) == 0)) {
        if (first) { printf("[ "); first = FALSE; } else { printf(", "); }
        debug("fCurrency !=");
    }
    if (!(fLenient == other->fLenient)) {
        if (first) { printf("[ "); first = FALSE; } else { printf(", "); }
        debug("fLenient != ");
    }
    if (!(fCapitalizationContext == other->fCapitalizationContext)) {
        if (first) { printf("[ "); first = FALSE; } else { printf(", "); }
        debug("fCapitalizationContext != ");
    }
    if (!first) { printf(" ]"); }
#endif

    return ((this == &that) ||
            ((Format::operator==(that) &&
              fMaxIntegerDigits == other->fMaxIntegerDigits &&
              fMinIntegerDigits == other->fMinIntegerDigits &&
              fMaxFractionDigits == other->fMaxFractionDigits &&
              fMinFractionDigits == other->fMinFractionDigits &&
              fGroupingUsed == other->fGroupingUsed &&
              fParseIntegerOnly == other->fParseIntegerOnly &&
              u_strcmp(fCurrency, other->fCurrency) == 0 &&
              fLenient == other->fLenient &&
              fCapitalizationContext == other->fCapitalizationContext)));
}

// -------------------------------------
// Default implementation sets unsupported error; subclasses should
// override.

UnicodeString&
NumberFormat::format(double /* unused number */,
                     UnicodeString& toAppendTo,
                     FieldPositionIterator* /* unused posIter */,
                     UErrorCode& status) const
{
    if (!U_FAILURE(status)) {
        status = U_UNSUPPORTED_ERROR;
    }
    return toAppendTo;
}

// -------------------------------------
// Default implementation sets unsupported error; subclasses should
// override.

UnicodeString&
NumberFormat::format(int32_t /* unused number */,
                     UnicodeString& toAppendTo,
                     FieldPositionIterator* /* unused posIter */,
                     UErrorCode& status) const
{
    if (!U_FAILURE(status)) {
        status = U_UNSUPPORTED_ERROR;
    }
    return toAppendTo;
}

// -------------------------------------
// Default implementation sets unsupported error; subclasses should
// override.

UnicodeString&
NumberFormat::format(int64_t /* unused number */,
                     UnicodeString& toAppendTo,
                     FieldPositionIterator* /* unused posIter */,
                     UErrorCode& status) const
{
    if (!U_FAILURE(status)) {
        status = U_UNSUPPORTED_ERROR;
    }
    return toAppendTo;
}

// ------------------------------------------
// These functions add the status code, just fall back to the non-status versions
UnicodeString&
NumberFormat::format(double number,
                     UnicodeString& appendTo,
                     FieldPosition& pos,
                     UErrorCode &status) const {
    if(U_SUCCESS(status)) {
        return format(number,appendTo,pos);
    } else {
        return appendTo;
    }
}

UnicodeString&
NumberFormat::format(int32_t number,
                     UnicodeString& appendTo,
                     FieldPosition& pos,
                     UErrorCode &status) const {
    if(U_SUCCESS(status)) {
        return format(number,appendTo,pos);
    } else {
        return appendTo;
    }
}

UnicodeString&
NumberFormat::format(int64_t number,
                     UnicodeString& appendTo,
                     FieldPosition& pos,
                     UErrorCode &status) const {
    if(U_SUCCESS(status)) {
        return format(number,appendTo,pos);
    } else {
        return appendTo;
    }
}



// -------------------------------------
// Decimal Number format() default implementation
// Subclasses do not normally override this function, but rather the DigitList
// formatting functions..
//   The expected call chain from here is
//      this function ->
//      NumberFormat::format(Formattable  ->
//      DecimalFormat::format(DigitList
//
//   Or, for subclasses of Formattable that do not know about DigitList,
//       this Function ->
//       NumberFormat::format(Formattable  ->
//       NumberFormat::format(DigitList  ->
//       XXXFormat::format(double

UnicodeString&
NumberFormat::format(StringPiece decimalNum,
                     UnicodeString& toAppendTo,
                     FieldPositionIterator* fpi,
                     UErrorCode& status) const
{
    Formattable f;
    f.setDecimalNumber(decimalNum, status);
    format(f, toAppendTo, fpi, status);
    return toAppendTo;
}

/**
 *
// Formats the number object and save the format
// result in the toAppendTo string buffer.

// utility to save/restore state, used in two overloads
// of format(const Formattable&...) below.
*
* Old purpose of ArgExtractor was to avoid const. Not thread safe!
*
* keeping it around as a shim.
*/
class ArgExtractor {
  const Formattable* num;
  UChar save[4];
  UBool fWasCurrency;

 public:
  ArgExtractor(const NumberFormat& nf, const Formattable& obj, UErrorCode& status);
  ~ArgExtractor();

  const Formattable* number(void) const;
  const UChar *iso(void) const;
  UBool wasCurrency(void) const;
};

inline const Formattable*
ArgExtractor::number(void) const {
  return num;
}

inline UBool
ArgExtractor::wasCurrency(void) const {
  return fWasCurrency;
}

inline const UChar *
ArgExtractor::iso(void) const {
  return save;
}

ArgExtractor::ArgExtractor(const NumberFormat& /*nf*/, const Formattable& obj, UErrorCode& /*status*/)
  : num(&obj), fWasCurrency(FALSE) {

    const UObject* o = obj.getObject(); // most commonly o==NULL
    const CurrencyAmount* amt;
    if (o != NULL && (amt = dynamic_cast<const CurrencyAmount*>(o)) != NULL) {
        // getISOCurrency() returns a pointer to internal storage, so we
        // copy it to retain it across the call to setCurrency().
        //const UChar* curr = amt->getISOCurrency();
        u_strcpy(save, amt->getISOCurrency());
        num = &amt->getNumber();
        fWasCurrency=TRUE;
    } else {
      save[0]=0;
    }
}

ArgExtractor::~ArgExtractor() {
}

UnicodeString& NumberFormat::format(const number::impl::DecimalQuantity &number,
                      UnicodeString& appendTo,
                      FieldPositionIterator* posIter,
                      UErrorCode& status) const {
    // DecimalFormat overrides this function, and handles DigitList based big decimals.
    // Other subclasses (ChoiceFormat) do not (yet) handle DigitLists,
    // so this default implementation falls back to formatting decimal numbers as doubles.
    if (U_FAILURE(status)) {
        return appendTo;
    }
    double dnum = number.toDouble();
    format(dnum, appendTo, posIter, status);
    return appendTo;
}



UnicodeString&
NumberFormat::format(const number::impl::DecimalQuantity &number,
                     UnicodeString& appendTo,
                     FieldPosition& pos,
                     UErrorCode &status) const {
    // DecimalFormat overrides this function, and handles DigitList based big decimals.
    // Other subclasses (ChoiceFormat) do not (yet) handle DigitLists,
    // so this default implementation falls back to formatting decimal numbers as doubles.
    if (U_FAILURE(status)) {
        return appendTo;
    }
    double dnum = number.toDouble();
    format(dnum, appendTo, pos, status);
    return appendTo;
}

UnicodeString&
NumberFormat::format(const Formattable& obj,
                        UnicodeString& appendTo,
                        FieldPosition& pos,
                        UErrorCode& status) const
{
    if (U_FAILURE(status)) return appendTo;

    ArgExtractor arg(*this, obj, status);
    const Formattable *n = arg.number();
    const UChar *iso = arg.iso();

    if(arg.wasCurrency() && u_strcmp(iso, getCurrency())) {
      // trying to format a different currency.
      // Right now, we clone.
      LocalPointer<NumberFormat> cloneFmt(this->clone());
      cloneFmt->setCurrency(iso, status);
      // next line should NOT recurse, because n is numeric whereas obj was a wrapper around currency amount.
      return cloneFmt->format(*n, appendTo, pos, status);
    }

    if (n->isNumeric() && n->getDecimalQuantity() != NULL) {
        // Decimal Number.  We will have a DigitList available if the value was
        //   set to a decimal number, or if the value originated with a parse.
        //
        // The default implementation for formatting a DigitList converts it
        // to a double, and formats that, allowing formatting classes that don't
        // know about DigitList to continue to operate as they had.
        //
        // DecimalFormat overrides the DigitList formatting functions.
        format(*n->getDecimalQuantity(), appendTo, pos, status);
    } else {
        switch (n->getType()) {
        case Formattable::kDouble:
            format(n->getDouble(), appendTo, pos, status);
            break;
        case Formattable::kLong:
            format(n->getLong(), appendTo, pos, status);
            break;
        case Formattable::kInt64:
            format(n->getInt64(), appendTo, pos, status);
            break;
        default:
            status = U_INVALID_FORMAT_ERROR;
            break;
        }
    }

    return appendTo;
}

// -------------------------------------x
// Formats the number object and save the format
// result in the toAppendTo string buffer.

UnicodeString&
NumberFormat::format(const Formattable& obj,
                        UnicodeString& appendTo,
                        FieldPositionIterator* posIter,
                        UErrorCode& status) const
{
    if (U_FAILURE(status)) return appendTo;

    ArgExtractor arg(*this, obj, status);
    const Formattable *n = arg.number();
    const UChar *iso = arg.iso();

    if(arg.wasCurrency() && u_strcmp(iso, getCurrency())) {
      // trying to format a different currency.
      // Right now, we clone.
      LocalPointer<NumberFormat> cloneFmt(this->clone());
      cloneFmt->setCurrency(iso, status);
      // next line should NOT recurse, because n is numeric whereas obj was a wrapper around currency amount.
      return cloneFmt->format(*n, appendTo, posIter, status);
    }

    if (n->isNumeric() && n->getDecimalQuantity() != NULL) {
        // Decimal Number
        format(*n->getDecimalQuantity(), appendTo, posIter, status);
    } else {
        switch (n->getType()) {
        case Formattable::kDouble:
            format(n->getDouble(), appendTo, posIter, status);
            break;
        case Formattable::kLong:
            format(n->getLong(), appendTo, posIter, status);
            break;
        case Formattable::kInt64:
            format(n->getInt64(), appendTo, posIter, status);
            break;
        default:
            status = U_INVALID_FORMAT_ERROR;
            break;
        }
    }

    return appendTo;
}

// -------------------------------------

UnicodeString&
NumberFormat::format(int64_t number,
                     UnicodeString& appendTo,
                     FieldPosition& pos) const
{
    // default so we don't introduce a new abstract method
    return format((int32_t)number, appendTo, pos);
}

// -------------------------------------
// Parses the string and save the result object as well
// as the final parsed position.

void
NumberFormat::parseObject(const UnicodeString& source,
                             Formattable& result,
                             ParsePosition& parse_pos) const
{
    parse(source, result, parse_pos);
}

// -------------------------------------
// Formats a double number and save the result in a string.

UnicodeString&
NumberFormat::format(double number, UnicodeString& appendTo) const
{
    FieldPosition pos(FieldPosition::DONT_CARE);
    return format(number, appendTo, pos);
}

// -------------------------------------
// Formats a long number and save the result in a string.

UnicodeString&
NumberFormat::format(int32_t number, UnicodeString& appendTo) const
{
    FieldPosition pos(FieldPosition::DONT_CARE);
    return format(number, appendTo, pos);
}

// -------------------------------------
// Formats a long number and save the result in a string.

UnicodeString&
NumberFormat::format(int64_t number, UnicodeString& appendTo) const
{
    FieldPosition pos(FieldPosition::DONT_CARE);
    return format(number, appendTo, pos);
}

// -------------------------------------
// Parses the text and save the result object.  If the returned
// parse position is 0, that means the parsing failed, the status
// code needs to be set to failure.  Ignores the returned parse
// position, otherwise.

void
NumberFormat::parse(const UnicodeString& text,
                        Formattable& result,
                        UErrorCode& status) const
{
    if (U_FAILURE(status)) return;

    ParsePosition parsePosition(0);
    parse(text, result, parsePosition);
    if (parsePosition.getIndex() == 0) {
        status = U_INVALID_FORMAT_ERROR;
    }
}

CurrencyAmount* NumberFormat::parseCurrency(const UnicodeString& text,
                                            ParsePosition& pos) const {
    // Default implementation only -- subclasses should override
    Formattable parseResult;
    int32_t start = pos.getIndex();
    parse(text, parseResult, pos);
    if (pos.getIndex() != start) {
        UChar curr[4];
        UErrorCode ec = U_ZERO_ERROR;
        getEffectiveCurrency(curr, ec);
        if (U_SUCCESS(ec)) {
            LocalPointer<CurrencyAmount> currAmt(new CurrencyAmount(parseResult, curr, ec), ec);
            if (U_FAILURE(ec)) {
                pos.setIndex(start); // indicate failure
            } else {
                return currAmt.orphan();
            }
        }
    }
    return NULL;
}

// -------------------------------------
// Sets to only parse integers.

void
NumberFormat::setParseIntegerOnly(UBool value)
{
    fParseIntegerOnly = value;
}

// -------------------------------------
// Sets whether lenient parse is enabled.

void
NumberFormat::setLenient(UBool enable)
{
    fLenient = enable;
}

// -------------------------------------
// Create a number style NumberFormat instance with the default locale.

NumberFormat* U_EXPORT2
NumberFormat::createInstance(UErrorCode& status)
{
    return createInstance(Locale::getDefault(), UNUM_DECIMAL, status);
}

// -------------------------------------
// Create a number style NumberFormat instance with the inLocale locale.

NumberFormat* U_EXPORT2
NumberFormat::createInstance(const Locale& inLocale, UErrorCode& status)
{
    return createInstance(inLocale, UNUM_DECIMAL, status);
}

// -------------------------------------
// Create a currency style NumberFormat instance with the default locale.

NumberFormat* U_EXPORT2
NumberFormat::createCurrencyInstance(UErrorCode& status)
{
    return createCurrencyInstance(Locale::getDefault(),  status);
}

// -------------------------------------
// Create a currency style NumberFormat instance with the inLocale locale.

NumberFormat* U_EXPORT2
NumberFormat::createCurrencyInstance(const Locale& inLocale, UErrorCode& status)
{
    return createInstance(inLocale, UNUM_CURRENCY, status);
}

// -------------------------------------
// Create a percent style NumberFormat instance with the default locale.

NumberFormat* U_EXPORT2
NumberFormat::createPercentInstance(UErrorCode& status)
{
    return createInstance(Locale::getDefault(), UNUM_PERCENT, status);
}

// -------------------------------------
// Create a percent style NumberFormat instance with the inLocale locale.

NumberFormat* U_EXPORT2
NumberFormat::createPercentInstance(const Locale& inLocale, UErrorCode& status)
{
    return createInstance(inLocale, UNUM_PERCENT, status);
}

// -------------------------------------
// Create a scientific style NumberFormat instance with the default locale.

NumberFormat* U_EXPORT2
NumberFormat::createScientificInstance(UErrorCode& status)
{
    return createInstance(Locale::getDefault(), UNUM_SCIENTIFIC, status);
}

// -------------------------------------
// Create a scientific style NumberFormat instance with the inLocale locale.

NumberFormat* U_EXPORT2
NumberFormat::createScientificInstance(const Locale& inLocale, UErrorCode& status)
{
    return createInstance(inLocale, UNUM_SCIENTIFIC, status);
}

// -------------------------------------

const Locale* U_EXPORT2
NumberFormat::getAvailableLocales(int32_t& count)
{
    return Locale::getAvailableLocales(count);
}

// ------------------------------------------
//
// Registration
//
//-------------------------------------------

#if !UCONFIG_NO_SERVICE

// -------------------------------------

class ICUNumberFormatFactory : public ICUResourceBundleFactory {
public:
    virtual ~ICUNumberFormatFactory();
protected:
    virtual UObject* handleCreate(const Locale& loc, int32_t kind, const ICUService* /* service */, UErrorCode& status) const {
        return NumberFormat::makeInstance(loc, (UNumberFormatStyle)kind, status);
    }
};

ICUNumberFormatFactory::~ICUNumberFormatFactory() {}

// -------------------------------------

class NFFactory : public LocaleKeyFactory {
private:
    NumberFormatFactory* _delegate;
    Hashtable* _ids;

public:
    NFFactory(NumberFormatFactory* delegate)
        : LocaleKeyFactory(delegate->visible() ? VISIBLE : INVISIBLE)
        , _delegate(delegate)
        , _ids(NULL)
    {
    }

    virtual ~NFFactory();

    virtual UObject* create(const ICUServiceKey& key, const ICUService* service, UErrorCode& status) const
    {
        if (handlesKey(key, status)) {
            const LocaleKey& lkey = (const LocaleKey&)key;
            Locale loc;
            lkey.canonicalLocale(loc);
            int32_t kind = lkey.kind();

            UObject* result = _delegate->createFormat(loc, (UNumberFormatStyle)kind);
            if (result == NULL) {
                result = service->getKey((ICUServiceKey&)key /* cast away const */, NULL, this, status);
            }
            return result;
        }
        return NULL;
    }

protected:
    /**
     * Return the set of ids that this factory supports (visible or
     * otherwise).  This can be called often and might need to be
     * cached if it is expensive to create.
     */
    virtual const Hashtable* getSupportedIDs(UErrorCode& status) const
    {
        if (U_SUCCESS(status)) {
            if (!_ids) {
                int32_t count = 0;
                const UnicodeString * const idlist = _delegate->getSupportedIDs(count, status);
                ((NFFactory*)this)->_ids = new Hashtable(status); /* cast away const */
                if (_ids) {
                    for (int i = 0; i < count; ++i) {
                        _ids->put(idlist[i], (void*)this, status);
                    }
                }
            }
            return _ids;
        }
        return NULL;
    }
};

NFFactory::~NFFactory()
{
    delete _delegate;
    delete _ids;
}

class ICUNumberFormatService : public ICULocaleService {
public:
    ICUNumberFormatService()
        : ICULocaleService(UNICODE_STRING_SIMPLE("Number Format"))
    {
        UErrorCode status = U_ZERO_ERROR;
        registerFactory(new ICUNumberFormatFactory(), status);
    }

    virtual ~ICUNumberFormatService();

    virtual UObject* cloneInstance(UObject* instance) const {
        return ((NumberFormat*)instance)->clone();
    }

    virtual UObject* handleDefault(const ICUServiceKey& key, UnicodeString* /* actualID */, UErrorCode& status) const {
        LocaleKey& lkey = (LocaleKey&)key;
        int32_t kind = lkey.kind();
        Locale loc;
        lkey.currentLocale(loc);
        return NumberFormat::makeInstance(loc, (UNumberFormatStyle)kind, status);
    }

    virtual UBool isDefault() const {
        return countFactories() == 1;
    }
};

ICUNumberFormatService::~ICUNumberFormatService() {}

// -------------------------------------

static void U_CALLCONV initNumberFormatService() {
    U_ASSERT(gService == NULL);
    ucln_i18n_registerCleanup(UCLN_I18N_NUMFMT, numfmt_cleanup);
    gService = new ICUNumberFormatService();
}

static ICULocaleService*
getNumberFormatService(void)
{
    umtx_initOnce(gServiceInitOnce, &initNumberFormatService);
    return gService;
}

static UBool haveService() {
    return !gServiceInitOnce.isReset() && (getNumberFormatService() != NULL);
}

// -------------------------------------

URegistryKey U_EXPORT2
NumberFormat::registerFactory(NumberFormatFactory* toAdopt, UErrorCode& status)
{
    if (U_FAILURE(status)) {
        delete toAdopt;
        return nullptr;
    }
    ICULocaleService *service = getNumberFormatService();
    if (service) {
        NFFactory *tempnnf = new NFFactory(toAdopt);
        if (tempnnf != NULL) {
            return service->registerFactory(tempnnf, status);
        }
    }
    status = U_MEMORY_ALLOCATION_ERROR;
    return NULL;
}

// -------------------------------------

UBool U_EXPORT2
NumberFormat::unregister(URegistryKey key, UErrorCode& status)
{
    if (U_FAILURE(status)) {
        return FALSE;
    }
    if (haveService()) {
        return gService->unregister(key, status);
    } else {
        status = U_ILLEGAL_ARGUMENT_ERROR;
        return FALSE;
    }
}

// -------------------------------------
StringEnumeration* U_EXPORT2
NumberFormat::getAvailableLocales(void)
{
  ICULocaleService *service = getNumberFormatService();
  if (service) {
      return service->getAvailableLocales();
  }
  return NULL; // no way to return error condition
}
#endif /* UCONFIG_NO_SERVICE */
// -------------------------------------

enum { kKeyValueLenMax = 32 };

NumberFormat*
NumberFormat::internalCreateInstance(const Locale& loc, UNumberFormatStyle kind, UErrorCode& status) {
    if (kind == UNUM_CURRENCY) {
        char cfKeyValue[kKeyValueLenMax] = {0};
        UErrorCode kvStatus = U_ZERO_ERROR;
        int32_t kLen = loc.getKeywordValue("cf", cfKeyValue, kKeyValueLenMax, kvStatus);
        if (U_SUCCESS(kvStatus) && kLen > 0 && uprv_strcmp(cfKeyValue,"account")==0) {
            kind = UNUM_CURRENCY_ACCOUNTING;
        }
    }
#if !UCONFIG_NO_SERVICE
    if (haveService()) {
        return (NumberFormat*)gService->get(loc, kind, status);
    }
#endif
    return makeInstance(loc, kind, status);
}

NumberFormat* U_EXPORT2
NumberFormat::createInstance(const Locale& loc, UNumberFormatStyle kind, UErrorCode& status) {
    if (kind != UNUM_DECIMAL) {
        return internalCreateInstance(loc, kind, status);
    }
    const SharedNumberFormat *shared = createSharedInstance(loc, kind, status);
    if (U_FAILURE(status)) {
        return NULL;
    }
    NumberFormat *result = (*shared)->clone();
    shared->removeRef();
    if (result == NULL) {
        status = U_MEMORY_ALLOCATION_ERROR;
    }
    return result;
}


// -------------------------------------
// Checks if the thousand/10 thousand grouping is used in the
// NumberFormat instance.

UBool
NumberFormat::isGroupingUsed() const
{
    return fGroupingUsed;
}

// -------------------------------------
// Sets to use the thousand/10 thousand grouping in the
// NumberFormat instance.

void
NumberFormat::setGroupingUsed(UBool newValue)
{
    fGroupingUsed = newValue;
}

// -------------------------------------
// Gets the maximum number of digits for the integral part for
// this NumberFormat instance.

int32_t NumberFormat::getMaximumIntegerDigits() const
{
    return fMaxIntegerDigits;
}

// -------------------------------------
// Sets the maximum number of digits for the integral part for
// this NumberFormat instance.

void
NumberFormat::setMaximumIntegerDigits(int32_t newValue)
{
    fMaxIntegerDigits = uprv_max(0, uprv_min(newValue, gDefaultMaxIntegerDigits));
    if(fMinIntegerDigits > fMaxIntegerDigits)
        fMinIntegerDigits = fMaxIntegerDigits;
}

// -------------------------------------
// Gets the minimum number of digits for the integral part for
// this NumberFormat instance.

int32_t
NumberFormat::getMinimumIntegerDigits() const
{
    return fMinIntegerDigits;
}

// -------------------------------------
// Sets the minimum number of digits for the integral part for
// this NumberFormat instance.

void
NumberFormat::setMinimumIntegerDigits(int32_t newValue)
{
    fMinIntegerDigits = uprv_max(0, uprv_min(newValue, gDefaultMinIntegerDigits));
    if(fMinIntegerDigits > fMaxIntegerDigits)
        fMaxIntegerDigits = fMinIntegerDigits;
}

// -------------------------------------
// Gets the maximum number of digits for the fractional part for
// this NumberFormat instance.

int32_t
NumberFormat::getMaximumFractionDigits() const
{
    return fMaxFractionDigits;
}

// -------------------------------------
// Sets the maximum number of digits for the fractional part for
// this NumberFormat instance.

void
NumberFormat::setMaximumFractionDigits(int32_t newValue)
{
    fMaxFractionDigits = uprv_max(0, uprv_min(newValue, gDefaultMaxIntegerDigits));
    if(fMaxFractionDigits < fMinFractionDigits)
        fMinFractionDigits = fMaxFractionDigits;
}

// -------------------------------------
// Gets the minimum number of digits for the fractional part for
// this NumberFormat instance.

int32_t
NumberFormat::getMinimumFractionDigits() const
{
    return fMinFractionDigits;
}

// -------------------------------------
// Sets the minimum number of digits for the fractional part for
// this NumberFormat instance.

void
NumberFormat::setMinimumFractionDigits(int32_t newValue)
{
    fMinFractionDigits = uprv_max(0, uprv_min(newValue, gDefaultMinIntegerDigits));
    if (fMaxFractionDigits < fMinFractionDigits)
        fMaxFractionDigits = fMinFractionDigits;
}

// -------------------------------------

void NumberFormat::setCurrency(const UChar* theCurrency, UErrorCode& ec) {
    if (U_FAILURE(ec)) {
        return;
    }
    if (theCurrency) {
        u_strncpy(fCurrency, theCurrency, 3);
        fCurrency[3] = 0;
    } else {
        fCurrency[0] = 0;
    }
}

const char16_t* NumberFormat::getCurrency() const {
    return fCurrency;
}

void NumberFormat::getEffectiveCurrency(UChar* result, UErrorCode& ec) const {
    const UChar* c = getCurrency();
    if (*c != 0) {
        u_strncpy(result, c, 3);
        result[3] = 0;
    } else {
        const char* loc = getLocaleID(ULOC_VALID_LOCALE, ec);
        if (loc == NULL) {
            loc = uloc_getDefault();
        }
        ucurr_forLocale(loc, result, 4, &ec);
    }
}

//----------------------------------------------------------------------


void NumberFormat::setContext(UDisplayContext value, UErrorCode& status)
{
    if (U_FAILURE(status))
        return;
    if ( (UDisplayContextType)((uint32_t)value >> 8) == UDISPCTX_TYPE_CAPITALIZATION ) {
        fCapitalizationContext = value;
    } else {
        status = U_ILLEGAL_ARGUMENT_ERROR;
   }
}


UDisplayContext NumberFormat::getContext(UDisplayContextType type, UErrorCode& status) const
{
    if (U_FAILURE(status))
        return (UDisplayContext)0;
    if (type != UDISPCTX_TYPE_CAPITALIZATION) {
        status = U_ILLEGAL_ARGUMENT_ERROR;
        return (UDisplayContext)0;
    }
    return fCapitalizationContext;
}


// -------------------------------------
// Creates the NumberFormat instance of the specified style (number, currency,
// or percent) for the desired locale.

static void U_CALLCONV nscacheInit() {
    U_ASSERT(NumberingSystem_cache == NULL);
    ucln_i18n_registerCleanup(UCLN_I18N_NUMFMT, numfmt_cleanup);
    UErrorCode status = U_ZERO_ERROR;
    NumberingSystem_cache = uhash_open(uhash_hashLong,
                                       uhash_compareLong,
                                       NULL,
                                       &status);
    if (U_FAILURE(status)) {
        // Number Format code will run with no cache if creation fails.
        NumberingSystem_cache = NULL;
        return;
    }
    uhash_setValueDeleter(NumberingSystem_cache, deleteNumberingSystem);
}

template<> U_I18N_API
const SharedNumberFormat *LocaleCacheKey<SharedNumberFormat>::createObject(
        const void * /*unused*/, UErrorCode &status) const {
    const char *localeId = fLoc.getName();
    NumberFormat *nf = NumberFormat::internalCreateInstance(
            localeId, UNUM_DECIMAL, status);
    if (U_FAILURE(status)) {
        return NULL;
    }
    SharedNumberFormat *result = new SharedNumberFormat(nf);
    if (result == NULL) {
        status = U_MEMORY_ALLOCATION_ERROR;
        delete nf;
        return NULL;
    }
    result->addRef();
    return result;
}

const SharedNumberFormat* U_EXPORT2
NumberFormat::createSharedInstance(const Locale& loc, UNumberFormatStyle kind, UErrorCode& status) {
    if (U_FAILURE(status)) {
        return NULL;
    }
    if (kind != UNUM_DECIMAL) {
        status = U_UNSUPPORTED_ERROR;
        return NULL;
    }
    const SharedNumberFormat *result = NULL;
    UnifiedCache::getByLocale(loc, result, status);
    return result;
}

UBool
NumberFormat::isStyleSupported(UNumberFormatStyle style) {
    return gLastResortNumberPatterns[style] != NULL;
}

NumberFormat*
NumberFormat::makeInstance(const Locale& desiredLocale,
                           UNumberFormatStyle style,
                           UErrorCode& status) {
  return makeInstance(desiredLocale, style, false, status);
}

NumberFormat*
NumberFormat::makeInstance(const Locale& desiredLocale,
                           UNumberFormatStyle style,
                           UBool mustBeDecimalFormat,
                           UErrorCode& status) {
    if (U_FAILURE(status)) return NULL;

    if (style < 0 || style >= UNUM_FORMAT_STYLE_COUNT) {
        status = U_ILLEGAL_ARGUMENT_ERROR;
        return NULL;
    }

    // Some styles are not supported. This is a result of merging
    // the @draft ICU 4.2 NumberFormat::EStyles into the long-existing UNumberFormatStyle.
    // Ticket #8503 is for reviewing/fixing/merging the two relevant implementations:
    // this one and unum_open().
    // The UNUM_PATTERN_ styles are not supported here
    // because this method does not take a pattern string.
    if (!isStyleSupported(style)) {
        status = U_UNSUPPORTED_ERROR;
        return NULL;
    }

#if U_PLATFORM_USES_ONLY_WIN32_API
    if (!mustBeDecimalFormat) {
        char buffer[8];
        int32_t count = desiredLocale.getKeywordValue("compat", buffer, sizeof(buffer), status);

        // if the locale has "@compat=host", create a host-specific NumberFormat
        if (U_SUCCESS(status) && count > 0 && uprv_strcmp(buffer, "host") == 0) {
            UBool curr = TRUE;

            switch (style) {
            case UNUM_DECIMAL:
                curr = FALSE;
                // fall-through
                U_FALLTHROUGH;

            case UNUM_CURRENCY:
            case UNUM_CURRENCY_ISO: // do not support plural formatting here
            case UNUM_CURRENCY_PLURAL:
            case UNUM_CURRENCY_ACCOUNTING:
            case UNUM_CASH_CURRENCY:
            case UNUM_CURRENCY_STANDARD:
            {
                LocalPointer<Win32NumberFormat> f(new Win32NumberFormat(desiredLocale, curr, status), status);
                if (U_SUCCESS(status)) {
                    return f.orphan();
                }
            }
            break;
            default:
                break;
            }
        }
    }
#endif
    // Use numbering system cache hashtable
    umtx_initOnce(gNSCacheInitOnce, &nscacheInit);

    // Get cached numbering system
    LocalPointer<NumberingSystem> ownedNs;
    NumberingSystem *ns = NULL;
    if (NumberingSystem_cache != NULL) {
        // TODO: Bad hash key usage, see ticket #8504.
        int32_t hashKey = desiredLocale.hashCode();

        static UMutex nscacheMutex;
        Mutex lock(&nscacheMutex);
        ns = (NumberingSystem *)uhash_iget(NumberingSystem_cache, hashKey);
        if (ns == NULL) {
            ns = NumberingSystem::createInstance(desiredLocale,status);
            uhash_iput(NumberingSystem_cache, hashKey, (void*)ns, &status);
        }
    } else {
        ownedNs.adoptInstead(NumberingSystem::createInstance(desiredLocale,status));
        ns = ownedNs.getAlias();
    }

    // check results of getting a numbering system
    if (U_FAILURE(status)) {
        return NULL;
    }

    if (mustBeDecimalFormat && ns->isAlgorithmic()) {
        status = U_UNSUPPORTED_ERROR;
        return NULL;
    }

    LocalPointer<DecimalFormatSymbols> symbolsToAdopt;
    UnicodeString pattern;
    LocalUResourceBundlePointer ownedResource(ures_open(NULL, desiredLocale.getName(), &status));
    if (U_FAILURE(status)) {
        return NULL;
    }
    else {
        // Loads the decimal symbols of the desired locale.
        symbolsToAdopt.adoptInsteadAndCheckErrorCode(new DecimalFormatSymbols(desiredLocale, status), status);
        if (U_FAILURE(status)) {
            return NULL;
        }

        // Load the pattern from data using the common library function
        const char16_t* patternPtr = number::impl::utils::getPatternForStyle(
                desiredLocale,
                ns->getName(),
                gFormatCldrStyles[style],
                status);
        pattern = UnicodeString(TRUE, patternPtr, -1);
    }
    if (U_FAILURE(status)) {
        return NULL;
    }
    if(style==UNUM_CURRENCY || style == UNUM_CURRENCY_ISO || style == UNUM_CURRENCY_ACCOUNTING
        || style == UNUM_CASH_CURRENCY || style == UNUM_CURRENCY_STANDARD){
        const UChar* currPattern = symbolsToAdopt->getCurrencyPattern();
        if(currPattern!=NULL){
            pattern.setTo(currPattern, u_strlen(currPattern));
        }
    }

    LocalPointer<NumberFormat> f;
    if (ns->isAlgorithmic()) {
        UnicodeString nsDesc;
        UnicodeString nsRuleSetGroup;
        UnicodeString nsRuleSetName;
        Locale nsLoc;
        URBNFRuleSetTag desiredRulesType = URBNF_NUMBERING_SYSTEM;

        nsDesc.setTo(ns->getDescription());
        int32_t firstSlash = nsDesc.indexOf(gSlash);
        int32_t lastSlash = nsDesc.lastIndexOf(gSlash);
        if ( lastSlash > firstSlash ) {
            CharString nsLocID;

            nsLocID.appendInvariantChars(nsDesc.tempSubString(0, firstSlash), status);
            nsRuleSetGroup.setTo(nsDesc,firstSlash+1,lastSlash-firstSlash-1);
            nsRuleSetName.setTo(nsDesc,lastSlash+1);

            nsLoc = Locale::createFromName(nsLocID.data());

            UnicodeString SpelloutRules = UNICODE_STRING_SIMPLE("SpelloutRules");
            if ( nsRuleSetGroup.compare(SpelloutRules) == 0 ) {
                desiredRulesType = URBNF_SPELLOUT;
            }
        } else {
            nsLoc = desiredLocale;
            nsRuleSetName.setTo(nsDesc);
        }

        RuleBasedNumberFormat *r = new RuleBasedNumberFormat(desiredRulesType,nsLoc,status);
        if (r == NULL) {
            status = U_MEMORY_ALLOCATION_ERROR;
            return NULL;
        }
        r->setDefaultRuleSet(nsRuleSetName,status);
        f.adoptInstead(r);
    } else {
        // replace single currency sign in the pattern with double currency sign
        // if the style is UNUM_CURRENCY_ISO
        if (style == UNUM_CURRENCY_ISO) {
            pattern.findAndReplace(UnicodeString(TRUE, gSingleCurrencySign, 1),
                                   UnicodeString(TRUE, gDoubleCurrencySign, 2));
        }

        // "new DecimalFormat()" does not adopt the symbols argument if its memory allocation fails.
        // So we can't use adoptInsteadAndCheckErrorCode as we need to know if the 'new' failed.
        DecimalFormatSymbols *syms = symbolsToAdopt.getAlias();
        LocalPointer<DecimalFormat> df(new DecimalFormat(pattern, syms, style, status));

        if (df.isValid()) {
            // if the DecimalFormat object was successfully new'ed, then it will own symbolsToAdopt, even if the status is a failure.
            symbolsToAdopt.orphan();
        }
        else {
            status = U_MEMORY_ALLOCATION_ERROR;
        }

        if (U_FAILURE(status)) {
            return nullptr;
        }

        // if it is cash currency style, setCurrencyUsage with usage
        if (style == UNUM_CASH_CURRENCY){
            df->setCurrencyUsage(UCURR_USAGE_CASH, &status);
        }

        if (U_FAILURE(status)) {
            return nullptr;
        }

        f.adoptInstead(df.orphan());
    }

    f->setLocaleIDs(ures_getLocaleByType(ownedResource.getAlias(), ULOC_VALID_LOCALE, &status),
                    ures_getLocaleByType(ownedResource.getAlias(), ULOC_ACTUAL_LOCALE, &status));
    if (U_FAILURE(status)) {
        return NULL;
    }
    return f.orphan();
}

/**
 * Get the rounding mode.
 * @return A rounding mode
 */
NumberFormat::ERoundingMode NumberFormat::getRoundingMode() const {
    // Default value. ICU4J throws an exception and we can't change this API.
    return NumberFormat::ERoundingMode::kRoundUnnecessary;
}

/**
 * Set the rounding mode.  This has no effect unless the rounding
 * increment is greater than zero.
 * @param roundingMode A rounding mode
 */
void NumberFormat::setRoundingMode(NumberFormat::ERoundingMode /*roundingMode*/) {
    // No-op ICU4J throws an exception, and we can't change this API.
}

U_NAMESPACE_END

#endif /* #if !UCONFIG_NO_FORMATTING */

//eof
=======
// © 2016 and later: Unicode, Inc. and others.
// License & terms of use: http://www.unicode.org/copyright.html
/*
*******************************************************************************
* Copyright (C) 1997-2015, International Business Machines Corporation and
* others. All Rights Reserved.
*******************************************************************************
*
* File NUMFMT.CPP
*
* Modification History:
*
*   Date        Name        Description
*   02/19/97    aliu        Converted from java.
*   03/18/97    clhuang     Implemented with C++ APIs.
*   04/17/97    aliu        Enlarged MAX_INTEGER_DIGITS to fully accommodate the
*                           largest double, by default.
*                           Changed DigitCount to int per code review.
*    07/20/98    stephen        Changed operator== to check for grouping
*                            Changed setMaxIntegerDigits per Java implementation.
*                            Changed setMinIntegerDigits per Java implementation.
*                            Changed setMinFractionDigits per Java implementation.
*                            Changed setMaxFractionDigits per Java implementation.
********************************************************************************
*/

#include "unicode/utypes.h"

#if !UCONFIG_NO_FORMATTING

#include "unicode/numfmt.h"
#include "unicode/locid.h"
#include "unicode/dcfmtsym.h"
#include "unicode/decimfmt.h"
#include "unicode/ustring.h"
#include "unicode/ucurr.h"
#include "unicode/curramt.h"
#include "unicode/numsys.h"
#include "unicode/rbnf.h"
#include "unicode/localpointer.h"
#include "unicode/udisplaycontext.h"
#include "charstr.h"
#include "winnmfmt.h"
#include "uresimp.h"
#include "uhash.h"
#include "cmemory.h"
#include "servloc.h"
#include "ucln_in.h"
#include "cstring.h"
#include "putilimp.h"
#include "uassert.h"
#include "umutex.h"
#include "mutex.h"
#include <float.h>
#include "sharednumberformat.h"
#include "unifiedcache.h"
#include "number_decimalquantity.h"
#include "number_utils.h"

//#define FMT_DEBUG

#ifdef FMT_DEBUG
#include <stdio.h>
static inline void debugout(UnicodeString s) {
    char buf[2000];
    s.extract((int32_t) 0, s.length(), buf);
    printf("%s", buf);
}
#define debug(x) printf("%s", x);
#else
#define debugout(x)
#define debug(x)
#endif

// If no number pattern can be located for a locale, this is the last
// resort. The patterns are same as the ones in root locale.
static const char16_t gLastResortDecimalPat[] = {
    0x23, 0x2C, 0x23, 0x23, 0x30, 0x2E, 0x23, 0x23, 0x23, 0 /* "#,##0.###" */
};
static const char16_t gLastResortCurrencyPat[] = {
    0xA4, 0xA0, 0x23, 0x2C, 0x23, 0x23, 0x30, 0x2E, 0x30, 0x30, 0 /* "\u00A4\u00A0#,##0.00" */
};
static const char16_t gLastResortPercentPat[] = {
    0x23, 0x2C, 0x23, 0x23, 0x30, 0x25, 0 /* "#,##0%" */
};
static const char16_t gLastResortScientificPat[] = {
    0x23, 0x45, 0x30, 0 /* "#E0" */
};
static const char16_t gLastResortIsoCurrencyPat[] = {
    0xA4, 0xA4, 0xA0, 0x23, 0x2C, 0x23, 0x23, 0x30, 0x2E, 0x30, 0x30, 0  /* "\u00A4\u00A4\u00A0#,##0.00" */
};
static const char16_t gLastResortPluralCurrencyPat[] = {
    0x23, 0x2C, 0x23, 0x23, 0x30, 0x2E, 0x23, 0x23, 0x23, 0x20, 0xA4, 0xA4, 0xA4, 0 /* "#,##0.### \u00A4\u00A4\u00A4*/
};
static const char16_t gLastResortAccountingCurrencyPat[] =  {
    0xA4, 0xA0, 0x23, 0x2C, 0x23, 0x23, 0x30, 0x2E, 0x30, 0x30, 0 /* "\u00A4\u00A0#,##0.00" */
};

static const char16_t gSingleCurrencySign[] = {0xA4, 0};
static const char16_t gDoubleCurrencySign[] = {0xA4, 0xA4, 0};

static const char16_t gSlash = 0x2f;

// If the maximum base 10 exponent were 4, then the largest number would
// be 99,999 which has 5 digits.
// On IEEE754 systems gMaxIntegerDigits is 308 + possible denormalized 15 digits + rounding digit
// With big decimal, the max exponent is 999,999,999 and the max number of digits is the same, 999,999,999
const int32_t icu::NumberFormat::gDefaultMaxIntegerDigits = 2000000000;
const int32_t icu::NumberFormat::gDefaultMinIntegerDigits = 127;

static const char16_t * const gLastResortNumberPatterns[UNUM_FORMAT_STYLE_COUNT] = {
    nullptr,  // UNUM_PATTERN_DECIMAL
    gLastResortDecimalPat,  // UNUM_DECIMAL
    gLastResortCurrencyPat,  // UNUM_CURRENCY
    gLastResortPercentPat,  // UNUM_PERCENT
    gLastResortScientificPat,  // UNUM_SCIENTIFIC
    nullptr,  // UNUM_SPELLOUT
    nullptr,  // UNUM_ORDINAL
    nullptr,  // UNUM_DURATION
    gLastResortDecimalPat,  // UNUM_NUMBERING_SYSTEM
    nullptr,  // UNUM_PATTERN_RULEBASED
    gLastResortIsoCurrencyPat,  // UNUM_CURRENCY_ISO
    gLastResortPluralCurrencyPat,  // UNUM_CURRENCY_PLURAL
    gLastResortAccountingCurrencyPat, // UNUM_CURRENCY_ACCOUNTING
    gLastResortCurrencyPat,  // UNUM_CASH_CURRENCY 
    nullptr,  // UNUM_DECIMAL_COMPACT_SHORT
    nullptr,  // UNUM_DECIMAL_COMPACT_LONG
    gLastResortCurrencyPat,  // UNUM_CURRENCY_STANDARD
};

// Keys used for accessing resource bundles

static const icu::number::impl::CldrPatternStyle gFormatCldrStyles[UNUM_FORMAT_STYLE_COUNT] = {
    /* nullptr */ icu::number::impl::CLDR_PATTERN_STYLE_COUNT,  // UNUM_PATTERN_DECIMAL
    icu::number::impl::CLDR_PATTERN_STYLE_DECIMAL,  // UNUM_DECIMAL
    icu::number::impl::CLDR_PATTERN_STYLE_CURRENCY,  // UNUM_CURRENCY
    icu::number::impl::CLDR_PATTERN_STYLE_PERCENT,  // UNUM_PERCENT
    icu::number::impl::CLDR_PATTERN_STYLE_SCIENTIFIC,  // UNUM_SCIENTIFIC
    /* nullptr */ icu::number::impl::CLDR_PATTERN_STYLE_COUNT,  // UNUM_SPELLOUT
    /* nullptr */ icu::number::impl::CLDR_PATTERN_STYLE_COUNT,  // UNUM_ORDINAL
    /* nullptr */ icu::number::impl::CLDR_PATTERN_STYLE_COUNT,  // UNUM_DURATION
    /* nullptr */ icu::number::impl::CLDR_PATTERN_STYLE_COUNT,  // UNUM_NUMBERING_SYSTEM
    /* nullptr */ icu::number::impl::CLDR_PATTERN_STYLE_COUNT,  // UNUM_PATTERN_RULEBASED
    // For UNUM_CURRENCY_ISO and UNUM_CURRENCY_PLURAL,
    // the pattern is the same as the pattern of UNUM_CURRENCY
    // except for replacing the single currency sign with
    // double currency sign or triple currency sign.
    icu::number::impl::CLDR_PATTERN_STYLE_CURRENCY,  // UNUM_CURRENCY_ISO
    icu::number::impl::CLDR_PATTERN_STYLE_CURRENCY,  // UNUM_CURRENCY_PLURAL
    icu::number::impl::CLDR_PATTERN_STYLE_ACCOUNTING,  // UNUM_CURRENCY_ACCOUNTING
    icu::number::impl::CLDR_PATTERN_STYLE_CURRENCY,  // UNUM_CASH_CURRENCY
    /* nullptr */ icu::number::impl::CLDR_PATTERN_STYLE_COUNT,  // UNUM_DECIMAL_COMPACT_SHORT
    /* nullptr */ icu::number::impl::CLDR_PATTERN_STYLE_COUNT,  // UNUM_DECIMAL_COMPACT_LONG
    icu::number::impl::CLDR_PATTERN_STYLE_CURRENCY,  // UNUM_CURRENCY_STANDARD
};

// Static hashtable cache of NumberingSystem objects used by NumberFormat
static UHashtable * NumberingSystem_cache = nullptr;
static icu::UInitOnce gNSCacheInitOnce {};

#if !UCONFIG_NO_SERVICE
static icu::ICULocaleService* gService = nullptr;
static icu::UInitOnce gServiceInitOnce {};
#endif

/**
 * Release all static memory held by Number Format.
 */
U_CDECL_BEGIN
static void U_CALLCONV
deleteNumberingSystem(void *obj) {
    delete (icu::NumberingSystem *)obj;
}

static UBool U_CALLCONV numfmt_cleanup() {
#if !UCONFIG_NO_SERVICE
    gServiceInitOnce.reset();
    if (gService) {
        delete gService;
        gService = nullptr;
    }
#endif
    gNSCacheInitOnce.reset();
    if (NumberingSystem_cache) {
        // delete NumberingSystem_cache;
        uhash_close(NumberingSystem_cache);
        NumberingSystem_cache = nullptr;
    }
    return true;
}
U_CDECL_END

// *****************************************************************************
// class NumberFormat
// *****************************************************************************

U_NAMESPACE_BEGIN

UOBJECT_DEFINE_ABSTRACT_RTTI_IMPLEMENTATION(NumberFormat)

#if !UCONFIG_NO_SERVICE
// -------------------------------------
// SimpleNumberFormatFactory implementation
NumberFormatFactory::~NumberFormatFactory() {}
SimpleNumberFormatFactory::SimpleNumberFormatFactory(const Locale& locale, UBool visible)
    : _visible(visible)
{
    LocaleUtility::initNameFromLocale(locale, _id);
}

SimpleNumberFormatFactory::~SimpleNumberFormatFactory() {}

UBool SimpleNumberFormatFactory::visible() const {
    return _visible;
}

const UnicodeString *
SimpleNumberFormatFactory::getSupportedIDs(int32_t &count, UErrorCode& status) const
{
    if (U_SUCCESS(status)) {
        count = 1;
        return &_id;
    }
    count = 0;
    return nullptr;
}
#endif /* #if !UCONFIG_NO_SERVICE */

// -------------------------------------
// default constructor
NumberFormat::NumberFormat()
:   fGroupingUsed(true),
    fMaxIntegerDigits(gDefaultMaxIntegerDigits),
    fMinIntegerDigits(1),
    fMaxFractionDigits(3), // invariant, >= minFractionDigits
    fMinFractionDigits(0),
    fParseIntegerOnly(false),
    fLenient(false),
    fCapitalizationContext(UDISPCTX_CAPITALIZATION_NONE)
{
    fCurrency[0] = 0;
}

// -------------------------------------

NumberFormat::~NumberFormat()
{
}

SharedNumberFormat::~SharedNumberFormat() {
    delete ptr;
}

// -------------------------------------
// copy constructor

NumberFormat::NumberFormat(const NumberFormat &source)
:   Format(source)
{
    *this = source;
}

// -------------------------------------
// assignment operator

NumberFormat&
NumberFormat::operator=(const NumberFormat& rhs)
{
    if (this != &rhs)
    {
        Format::operator=(rhs);
        fGroupingUsed = rhs.fGroupingUsed;
        fMaxIntegerDigits = rhs.fMaxIntegerDigits;
        fMinIntegerDigits = rhs.fMinIntegerDigits;
        fMaxFractionDigits = rhs.fMaxFractionDigits;
        fMinFractionDigits = rhs.fMinFractionDigits;
        fParseIntegerOnly = rhs.fParseIntegerOnly;
        u_strncpy(fCurrency, rhs.fCurrency, 3);
        fCurrency[3] = 0;
        fLenient = rhs.fLenient;
        fCapitalizationContext = rhs.fCapitalizationContext;
    }
    return *this;
}

// -------------------------------------

bool
NumberFormat::operator==(const Format& that) const
{
    // Format::operator== guarantees this cast is safe
    NumberFormat* other = (NumberFormat*)&that;

#ifdef FMT_DEBUG
    // This code makes it easy to determine why two format objects that should
    // be equal aren't.
    UBool first = true;
    if (!Format::operator==(that)) {
        if (first) { printf("[ "); first = false; } else { printf(", "); }
        debug("Format::!=");
    }
    if (!(fMaxIntegerDigits == other->fMaxIntegerDigits &&
          fMinIntegerDigits == other->fMinIntegerDigits)) {
        if (first) { printf("[ "); first = false; } else { printf(", "); }
        debug("Integer digits !=");
    }
    if (!(fMaxFractionDigits == other->fMaxFractionDigits &&
          fMinFractionDigits == other->fMinFractionDigits)) {
        if (first) { printf("[ "); first = false; } else { printf(", "); }
        debug("Fraction digits !=");
    }
    if (!(fGroupingUsed == other->fGroupingUsed)) {
        if (first) { printf("[ "); first = false; } else { printf(", "); }
        debug("fGroupingUsed != ");
    }
    if (!(fParseIntegerOnly == other->fParseIntegerOnly)) {
        if (first) { printf("[ "); first = false; } else { printf(", "); }
        debug("fParseIntegerOnly != ");
    }
    if (!(u_strcmp(fCurrency, other->fCurrency) == 0)) {
        if (first) { printf("[ "); first = false; } else { printf(", "); }
        debug("fCurrency !=");
    }
    if (!(fLenient == other->fLenient)) {
        if (first) { printf("[ "); first = false; } else { printf(", "); }
        debug("fLenient != ");
    }
    if (!(fCapitalizationContext == other->fCapitalizationContext)) {
        if (first) { printf("[ "); first = false; } else { printf(", "); }
        debug("fCapitalizationContext != ");
    }
    if (!first) { printf(" ]"); }
#endif

    return ((this == &that) ||
            ((Format::operator==(that) &&
              fMaxIntegerDigits == other->fMaxIntegerDigits &&
              fMinIntegerDigits == other->fMinIntegerDigits &&
              fMaxFractionDigits == other->fMaxFractionDigits &&
              fMinFractionDigits == other->fMinFractionDigits &&
              fGroupingUsed == other->fGroupingUsed &&
              fParseIntegerOnly == other->fParseIntegerOnly &&
              u_strcmp(fCurrency, other->fCurrency) == 0 &&
              fLenient == other->fLenient &&
              fCapitalizationContext == other->fCapitalizationContext)));
}

// -------------------------------------
// Default implementation sets unsupported error; subclasses should
// override.

UnicodeString&
NumberFormat::format(double /* unused number */,
                     UnicodeString& toAppendTo,
                     FieldPositionIterator* /* unused posIter */,
                     UErrorCode& status) const
{
    if (!U_FAILURE(status)) {
        status = U_UNSUPPORTED_ERROR;
    }
    return toAppendTo;
}

// -------------------------------------
// Default implementation sets unsupported error; subclasses should
// override.

UnicodeString&
NumberFormat::format(int32_t /* unused number */,
                     UnicodeString& toAppendTo,
                     FieldPositionIterator* /* unused posIter */,
                     UErrorCode& status) const
{
    if (!U_FAILURE(status)) {
        status = U_UNSUPPORTED_ERROR;
    }
    return toAppendTo;
}

// -------------------------------------
// Default implementation sets unsupported error; subclasses should
// override.

UnicodeString&
NumberFormat::format(int64_t /* unused number */,
                     UnicodeString& toAppendTo,
                     FieldPositionIterator* /* unused posIter */,
                     UErrorCode& status) const
{
    if (!U_FAILURE(status)) {
        status = U_UNSUPPORTED_ERROR;
    }
    return toAppendTo;
}

// ------------------------------------------
// These functions add the status code, just fall back to the non-status versions
UnicodeString&
NumberFormat::format(double number,
                     UnicodeString& appendTo,
                     FieldPosition& pos,
                     UErrorCode &status) const {
    if(U_SUCCESS(status)) {
        return format(number,appendTo,pos);
    } else {
        return appendTo;
    }
}

UnicodeString&
NumberFormat::format(int32_t number,
                     UnicodeString& appendTo,
                     FieldPosition& pos,
                     UErrorCode &status) const {
    if(U_SUCCESS(status)) {
        return format(number,appendTo,pos);
    } else {
        return appendTo;
    }
}

UnicodeString&
NumberFormat::format(int64_t number,
                     UnicodeString& appendTo,
                     FieldPosition& pos,
                     UErrorCode &status) const {
    if(U_SUCCESS(status)) {
        return format(number,appendTo,pos);
    } else {
        return appendTo;
    }
}



// -------------------------------------
// Decimal Number format() default implementation 
// Subclasses do not normally override this function, but rather the DigitList
// formatting functions..
//   The expected call chain from here is
//      this function ->
//      NumberFormat::format(Formattable  ->
//      DecimalFormat::format(DigitList    
//
//   Or, for subclasses of Formattable that do not know about DigitList,
//       this Function ->
//       NumberFormat::format(Formattable  ->
//       NumberFormat::format(DigitList  ->
//       XXXFormat::format(double

UnicodeString&
NumberFormat::format(StringPiece decimalNum,
                     UnicodeString& toAppendTo,
                     FieldPositionIterator* fpi,
                     UErrorCode& status) const
{
    Formattable f;
    f.setDecimalNumber(decimalNum, status);
    format(f, toAppendTo, fpi, status);
    return toAppendTo;
}

/**
 *
// Formats the number object and save the format
// result in the toAppendTo string buffer.

// utility to save/restore state, used in two overloads
// of format(const Formattable&...) below.
*
* Old purpose of ArgExtractor was to avoid const. Not thread safe!
*
* keeping it around as a shim.
*/
class ArgExtractor {
  const Formattable* num;
  char16_t save[4];
  UBool fWasCurrency;

 public:
  ArgExtractor(const NumberFormat& nf, const Formattable& obj, UErrorCode& status);
  ~ArgExtractor();

  const Formattable* number() const;
  const char16_t *iso() const;
  UBool wasCurrency() const;
};

inline const Formattable*
ArgExtractor::number() const {
  return num;
}

inline UBool
ArgExtractor::wasCurrency() const {
  return fWasCurrency;
}

inline const char16_t *
ArgExtractor::iso() const {
  return save;
}

ArgExtractor::ArgExtractor(const NumberFormat& /*nf*/, const Formattable& obj, UErrorCode& /*status*/)
  : num(&obj), fWasCurrency(false) {

    const UObject* o = obj.getObject(); // most commonly o==nullptr
    const CurrencyAmount* amt;
    if (o != nullptr && (amt = dynamic_cast<const CurrencyAmount*>(o)) != nullptr) {
        // getISOCurrency() returns a pointer to internal storage, so we
        // copy it to retain it across the call to setCurrency().
        //const char16_t* curr = amt->getISOCurrency();
        u_strcpy(save, amt->getISOCurrency());
        num = &amt->getNumber();
        fWasCurrency=true;
    } else {
      save[0]=0;
    }
}

ArgExtractor::~ArgExtractor() {
}

UnicodeString& NumberFormat::format(const number::impl::DecimalQuantity &number,
                      UnicodeString& appendTo,
                      FieldPositionIterator* posIter,
                      UErrorCode& status) const {
    // DecimalFormat overrides this function, and handles DigitList based big decimals.
    // Other subclasses (ChoiceFormat) do not (yet) handle DigitLists,
    // so this default implementation falls back to formatting decimal numbers as doubles.
    if (U_FAILURE(status)) {
        return appendTo;
    }
    double dnum = number.toDouble();
    format(dnum, appendTo, posIter, status);
    return appendTo;
}



UnicodeString&
NumberFormat::format(const number::impl::DecimalQuantity &number,
                     UnicodeString& appendTo,
                     FieldPosition& pos,
                     UErrorCode &status) const {
    // DecimalFormat overrides this function, and handles DigitList based big decimals.
    // Other subclasses (ChoiceFormat) do not (yet) handle DigitLists,
    // so this default implementation falls back to formatting decimal numbers as doubles.
    if (U_FAILURE(status)) {
        return appendTo;
    }
    double dnum = number.toDouble();
    format(dnum, appendTo, pos, status);
    return appendTo;
}

UnicodeString&
NumberFormat::format(const Formattable& obj,
                        UnicodeString& appendTo,
                        FieldPosition& pos,
                        UErrorCode& status) const
{
    if (U_FAILURE(status)) return appendTo;

    ArgExtractor arg(*this, obj, status);
    const Formattable *n = arg.number();
    const char16_t *iso = arg.iso();

    if(arg.wasCurrency() && u_strcmp(iso, getCurrency())) {
      // trying to format a different currency.
      // Right now, we clone.
      LocalPointer<NumberFormat> cloneFmt(this->clone());
      cloneFmt->setCurrency(iso, status);
      // next line should NOT recurse, because n is numeric whereas obj was a wrapper around currency amount.
      return cloneFmt->format(*n, appendTo, pos, status);
    }

    if (n->isNumeric() && n->getDecimalQuantity() != nullptr) {
        // Decimal Number.  We will have a DigitList available if the value was
        //   set to a decimal number, or if the value originated with a parse.
        //
        // The default implementation for formatting a DigitList converts it
        // to a double, and formats that, allowing formatting classes that don't
        // know about DigitList to continue to operate as they had.
        //
        // DecimalFormat overrides the DigitList formatting functions.
        format(*n->getDecimalQuantity(), appendTo, pos, status);
    } else {
        switch (n->getType()) {
        case Formattable::kDouble:
            format(n->getDouble(), appendTo, pos, status);
            break;
        case Formattable::kLong:
            format(n->getLong(), appendTo, pos, status);
            break;
        case Formattable::kInt64:
            format(n->getInt64(), appendTo, pos, status);
            break;
        default:
            status = U_INVALID_FORMAT_ERROR;
            break;
        }
    }

    return appendTo;
}

// -------------------------------------x
// Formats the number object and save the format
// result in the toAppendTo string buffer.

UnicodeString&
NumberFormat::format(const Formattable& obj,
                        UnicodeString& appendTo,
                        FieldPositionIterator* posIter,
                        UErrorCode& status) const
{
    if (U_FAILURE(status)) return appendTo;

    ArgExtractor arg(*this, obj, status);
    const Formattable *n = arg.number();
    const char16_t *iso = arg.iso();

    if(arg.wasCurrency() && u_strcmp(iso, getCurrency())) {
      // trying to format a different currency.
      // Right now, we clone.
      LocalPointer<NumberFormat> cloneFmt(this->clone());
      cloneFmt->setCurrency(iso, status);
      // next line should NOT recurse, because n is numeric whereas obj was a wrapper around currency amount.
      return cloneFmt->format(*n, appendTo, posIter, status);
    }

    if (n->isNumeric() && n->getDecimalQuantity() != nullptr) {
        // Decimal Number
        format(*n->getDecimalQuantity(), appendTo, posIter, status);
    } else {
        switch (n->getType()) {
        case Formattable::kDouble:
            format(n->getDouble(), appendTo, posIter, status);
            break;
        case Formattable::kLong:
            format(n->getLong(), appendTo, posIter, status);
            break;
        case Formattable::kInt64:
            format(n->getInt64(), appendTo, posIter, status);
            break;
        default:
            status = U_INVALID_FORMAT_ERROR;
            break;
        }
    }

    return appendTo;
}

// -------------------------------------

UnicodeString&
NumberFormat::format(int64_t number,
                     UnicodeString& appendTo,
                     FieldPosition& pos) const
{
    // default so we don't introduce a new abstract method
    return format((int32_t)number, appendTo, pos);
}

// -------------------------------------
// Parses the string and save the result object as well
// as the final parsed position.

void
NumberFormat::parseObject(const UnicodeString& source,
                             Formattable& result,
                             ParsePosition& parse_pos) const
{
    parse(source, result, parse_pos);
}

// -------------------------------------
// Formats a double number and save the result in a string.

UnicodeString&
NumberFormat::format(double number, UnicodeString& appendTo) const
{
    FieldPosition pos(FieldPosition::DONT_CARE);
    return format(number, appendTo, pos);
}

// -------------------------------------
// Formats a long number and save the result in a string.

UnicodeString&
NumberFormat::format(int32_t number, UnicodeString& appendTo) const
{
    FieldPosition pos(FieldPosition::DONT_CARE);
    return format(number, appendTo, pos);
}

// -------------------------------------
// Formats a long number and save the result in a string.

UnicodeString&
NumberFormat::format(int64_t number, UnicodeString& appendTo) const
{
    FieldPosition pos(FieldPosition::DONT_CARE);
    return format(number, appendTo, pos);
}

// -------------------------------------
// Parses the text and save the result object.  If the returned
// parse position is 0, that means the parsing failed, the status
// code needs to be set to failure.  Ignores the returned parse
// position, otherwise.

void
NumberFormat::parse(const UnicodeString& text,
                        Formattable& result,
                        UErrorCode& status) const
{
    if (U_FAILURE(status)) return;

    ParsePosition parsePosition(0);
    parse(text, result, parsePosition);
    if (parsePosition.getIndex() == 0) {
        status = U_INVALID_FORMAT_ERROR;
    }
}

CurrencyAmount* NumberFormat::parseCurrency(const UnicodeString& text,
                                            ParsePosition& pos) const {
    // Default implementation only -- subclasses should override
    Formattable parseResult;
    int32_t start = pos.getIndex();
    parse(text, parseResult, pos);
    if (pos.getIndex() != start) {
        char16_t curr[4];
        UErrorCode ec = U_ZERO_ERROR;
        getEffectiveCurrency(curr, ec);
        if (U_SUCCESS(ec)) {
            LocalPointer<CurrencyAmount> currAmt(new CurrencyAmount(parseResult, curr, ec), ec);
            if (U_FAILURE(ec)) {
                pos.setIndex(start); // indicate failure
            } else {
                return currAmt.orphan();
            }
        }
    }
    return nullptr;
}

// -------------------------------------
// Sets to only parse integers.

void
NumberFormat::setParseIntegerOnly(UBool value)
{
    fParseIntegerOnly = value;
}

// -------------------------------------
// Sets whether lenient parse is enabled.

void
NumberFormat::setLenient(UBool enable)
{
    fLenient = enable;
}

// -------------------------------------
// Create a number style NumberFormat instance with the default locale.

NumberFormat* U_EXPORT2
NumberFormat::createInstance(UErrorCode& status)
{
    return createInstance(Locale::getDefault(), UNUM_DECIMAL, status);
}

// -------------------------------------
// Create a number style NumberFormat instance with the inLocale locale.

NumberFormat* U_EXPORT2
NumberFormat::createInstance(const Locale& inLocale, UErrorCode& status)
{
    return createInstance(inLocale, UNUM_DECIMAL, status);
}

// -------------------------------------
// Create a currency style NumberFormat instance with the default locale.

NumberFormat* U_EXPORT2
NumberFormat::createCurrencyInstance(UErrorCode& status)
{
    return createCurrencyInstance(Locale::getDefault(),  status);
}

// -------------------------------------
// Create a currency style NumberFormat instance with the inLocale locale.

NumberFormat* U_EXPORT2
NumberFormat::createCurrencyInstance(const Locale& inLocale, UErrorCode& status)
{
    return createInstance(inLocale, UNUM_CURRENCY, status);
}

// -------------------------------------
// Create a percent style NumberFormat instance with the default locale.

NumberFormat* U_EXPORT2
NumberFormat::createPercentInstance(UErrorCode& status)
{
    return createInstance(Locale::getDefault(), UNUM_PERCENT, status);
}

// -------------------------------------
// Create a percent style NumberFormat instance with the inLocale locale.

NumberFormat* U_EXPORT2
NumberFormat::createPercentInstance(const Locale& inLocale, UErrorCode& status)
{
    return createInstance(inLocale, UNUM_PERCENT, status);
}

// -------------------------------------
// Create a scientific style NumberFormat instance with the default locale.

NumberFormat* U_EXPORT2
NumberFormat::createScientificInstance(UErrorCode& status)
{
    return createInstance(Locale::getDefault(), UNUM_SCIENTIFIC, status);
}

// -------------------------------------
// Create a scientific style NumberFormat instance with the inLocale locale.

NumberFormat* U_EXPORT2
NumberFormat::createScientificInstance(const Locale& inLocale, UErrorCode& status)
{
    return createInstance(inLocale, UNUM_SCIENTIFIC, status);
}

// -------------------------------------

const Locale* U_EXPORT2
NumberFormat::getAvailableLocales(int32_t& count)
{
    return Locale::getAvailableLocales(count);
}

// ------------------------------------------
//
// Registration
//
//-------------------------------------------

#if !UCONFIG_NO_SERVICE

// -------------------------------------

class ICUNumberFormatFactory : public ICUResourceBundleFactory {
public:
    virtual ~ICUNumberFormatFactory();
protected:
    virtual UObject* handleCreate(const Locale& loc, int32_t kind, const ICUService* /* service */, UErrorCode& status) const override {
        return NumberFormat::makeInstance(loc, (UNumberFormatStyle)kind, status);
    }
};

ICUNumberFormatFactory::~ICUNumberFormatFactory() {}

// -------------------------------------

class NFFactory : public LocaleKeyFactory {
private:
    NumberFormatFactory* _delegate;
    Hashtable* _ids;

public:
    NFFactory(NumberFormatFactory* delegate)
        : LocaleKeyFactory(delegate->visible() ? VISIBLE : INVISIBLE)
        , _delegate(delegate)
        , _ids(nullptr)
    {
    }

    virtual ~NFFactory();

    virtual UObject* create(const ICUServiceKey& key, const ICUService* service, UErrorCode& status) const override
    {
        if (handlesKey(key, status)) {
            const LocaleKey* lkey = dynamic_cast<const LocaleKey*>(&key);
            U_ASSERT(lkey != nullptr);
            Locale loc;
            lkey->canonicalLocale(loc);
            int32_t kind = lkey->kind();

            UObject* result = _delegate->createFormat(loc, (UNumberFormatStyle)kind);
            if (result == nullptr) {
                result = service->getKey(const_cast<ICUServiceKey&>(key) /* cast away const */, nullptr, this, status);
            }
            return result;
        }
        return nullptr;
    }

protected:
    /**
     * Return the set of ids that this factory supports (visible or
     * otherwise).  This can be called often and might need to be
     * cached if it is expensive to create.
     */
    virtual const Hashtable* getSupportedIDs(UErrorCode& status) const override
    {
        if (U_SUCCESS(status)) {
            if (!_ids) {
                int32_t count = 0;
                const UnicodeString * const idlist = _delegate->getSupportedIDs(count, status);
                ((NFFactory*)this)->_ids = new Hashtable(status); /* cast away const */
                if (_ids) {
                    for (int i = 0; i < count; ++i) {
                        _ids->put(idlist[i], (void*)this, status);
                    }
                }
            }
            return _ids;
        }
        return nullptr;
    }
};

NFFactory::~NFFactory()
{
    delete _delegate;
    delete _ids;
}

class ICUNumberFormatService : public ICULocaleService {
public:
    ICUNumberFormatService()
        : ICULocaleService(UNICODE_STRING_SIMPLE("Number Format"))
    {
        UErrorCode status = U_ZERO_ERROR;
        registerFactory(new ICUNumberFormatFactory(), status);
    }

    virtual ~ICUNumberFormatService();

    virtual UObject* cloneInstance(UObject* instance) const override {
        return ((NumberFormat*)instance)->clone();
    }

    virtual UObject* handleDefault(const ICUServiceKey& key, UnicodeString* /* actualID */, UErrorCode& status) const override {
        const LocaleKey* lkey = dynamic_cast<const LocaleKey*>(&key);
        U_ASSERT(lkey != nullptr);
        int32_t kind = lkey->kind();
        Locale loc;
        lkey->currentLocale(loc);
        return NumberFormat::makeInstance(loc, (UNumberFormatStyle)kind, status);
    }

    virtual UBool isDefault() const override {
        return countFactories() == 1;
    }
};

ICUNumberFormatService::~ICUNumberFormatService() {}

// -------------------------------------

static void U_CALLCONV initNumberFormatService() {
    U_ASSERT(gService == nullptr);
    ucln_i18n_registerCleanup(UCLN_I18N_NUMFMT, numfmt_cleanup);
    gService = new ICUNumberFormatService();
}

static ICULocaleService*
getNumberFormatService()
{
    umtx_initOnce(gServiceInitOnce, &initNumberFormatService);
    return gService;
}

static UBool haveService() {
    return !gServiceInitOnce.isReset() && (getNumberFormatService() != nullptr);
}

// -------------------------------------

URegistryKey U_EXPORT2
NumberFormat::registerFactory(NumberFormatFactory* toAdopt, UErrorCode& status)
{
    if (U_FAILURE(status)) {
        delete toAdopt;
        return nullptr;
    }
    ICULocaleService *service = getNumberFormatService();
    if (service) {
        NFFactory *tempnnf = new NFFactory(toAdopt);
        if (tempnnf != nullptr) {
            return service->registerFactory(tempnnf, status);
        }
    }
    status = U_MEMORY_ALLOCATION_ERROR;
    return nullptr;
}

// -------------------------------------

UBool U_EXPORT2
NumberFormat::unregister(URegistryKey key, UErrorCode& status)
{
    if (U_FAILURE(status)) {
        return false;
    }
    if (haveService()) {
        return gService->unregister(key, status);
    } else {
        status = U_ILLEGAL_ARGUMENT_ERROR;
        return false;
    }
}

// -------------------------------------
StringEnumeration* U_EXPORT2
NumberFormat::getAvailableLocales()
{
  ICULocaleService *service = getNumberFormatService();
  if (service) {
      return service->getAvailableLocales();
  }
  return nullptr; // no way to return error condition
}
#endif /* UCONFIG_NO_SERVICE */
// -------------------------------------

enum { kKeyValueLenMax = 32 };

NumberFormat*
NumberFormat::internalCreateInstance(const Locale& loc, UNumberFormatStyle kind, UErrorCode& status) {
    if (kind == UNUM_CURRENCY) {
        char cfKeyValue[kKeyValueLenMax] = {0};
        UErrorCode kvStatus = U_ZERO_ERROR;
        int32_t kLen = loc.getKeywordValue("cf", cfKeyValue, kKeyValueLenMax, kvStatus);
        if (U_SUCCESS(kvStatus) && kLen > 0 && uprv_strcmp(cfKeyValue,"account")==0) {
            kind = UNUM_CURRENCY_ACCOUNTING;
        }
    }
#if !UCONFIG_NO_SERVICE
    if (haveService()) {
        return (NumberFormat*)gService->get(loc, kind, status);
    }
#endif
    return makeInstance(loc, kind, status);
}

NumberFormat* U_EXPORT2
NumberFormat::createInstance(const Locale& loc, UNumberFormatStyle kind, UErrorCode& status) {
    if (kind != UNUM_DECIMAL) {
        return internalCreateInstance(loc, kind, status);
    }
    const SharedNumberFormat *shared = createSharedInstance(loc, kind, status);
    if (U_FAILURE(status)) {
        return nullptr;
    }
    NumberFormat *result = (*shared)->clone();
    shared->removeRef();
    if (result == nullptr) {
        status = U_MEMORY_ALLOCATION_ERROR;
    }
    return result;
}
    

// -------------------------------------
// Checks if the thousand/10 thousand grouping is used in the
// NumberFormat instance.

UBool
NumberFormat::isGroupingUsed() const
{
    return fGroupingUsed;
}

// -------------------------------------
// Sets to use the thousand/10 thousand grouping in the
// NumberFormat instance.

void
NumberFormat::setGroupingUsed(UBool newValue)
{
    fGroupingUsed = newValue;
}

// -------------------------------------
// Gets the maximum number of digits for the integral part for
// this NumberFormat instance.

int32_t NumberFormat::getMaximumIntegerDigits() const
{
    return fMaxIntegerDigits;
}

// -------------------------------------
// Sets the maximum number of digits for the integral part for
// this NumberFormat instance.

void
NumberFormat::setMaximumIntegerDigits(int32_t newValue)
{
    fMaxIntegerDigits = uprv_max(0, uprv_min(newValue, gDefaultMaxIntegerDigits));
    if(fMinIntegerDigits > fMaxIntegerDigits)
        fMinIntegerDigits = fMaxIntegerDigits;
}

// -------------------------------------
// Gets the minimum number of digits for the integral part for
// this NumberFormat instance.

int32_t
NumberFormat::getMinimumIntegerDigits() const
{
    return fMinIntegerDigits;
}

// -------------------------------------
// Sets the minimum number of digits for the integral part for
// this NumberFormat instance.

void
NumberFormat::setMinimumIntegerDigits(int32_t newValue)
{
    fMinIntegerDigits = uprv_max(0, uprv_min(newValue, gDefaultMinIntegerDigits));
    if(fMinIntegerDigits > fMaxIntegerDigits)
        fMaxIntegerDigits = fMinIntegerDigits;
}

// -------------------------------------
// Gets the maximum number of digits for the fractional part for
// this NumberFormat instance.

int32_t
NumberFormat::getMaximumFractionDigits() const
{
    return fMaxFractionDigits;
}

// -------------------------------------
// Sets the maximum number of digits for the fractional part for
// this NumberFormat instance.

void
NumberFormat::setMaximumFractionDigits(int32_t newValue)
{
    fMaxFractionDigits = uprv_max(0, uprv_min(newValue, gDefaultMaxIntegerDigits));
    if(fMaxFractionDigits < fMinFractionDigits)
        fMinFractionDigits = fMaxFractionDigits;
}

// -------------------------------------
// Gets the minimum number of digits for the fractional part for
// this NumberFormat instance.

int32_t
NumberFormat::getMinimumFractionDigits() const
{
    return fMinFractionDigits;
}

// -------------------------------------
// Sets the minimum number of digits for the fractional part for
// this NumberFormat instance.

void
NumberFormat::setMinimumFractionDigits(int32_t newValue)
{
    fMinFractionDigits = uprv_max(0, uprv_min(newValue, gDefaultMinIntegerDigits));
    if (fMaxFractionDigits < fMinFractionDigits)
        fMaxFractionDigits = fMinFractionDigits;
}

// -------------------------------------

void NumberFormat::setCurrency(const char16_t* theCurrency, UErrorCode& ec) {
    if (U_FAILURE(ec)) {
        return;
    }
    if (theCurrency) {
        u_strncpy(fCurrency, theCurrency, 3);
        fCurrency[3] = 0;
    } else {
        fCurrency[0] = 0;
    }
}

const char16_t* NumberFormat::getCurrency() const {
    return fCurrency;
}

void NumberFormat::getEffectiveCurrency(char16_t* result, UErrorCode& ec) const {
    const char16_t* c = getCurrency();
    if (*c != 0) {
        u_strncpy(result, c, 3);
        result[3] = 0;
    } else {
        const char* loc = getLocaleID(ULOC_VALID_LOCALE, ec);
        if (loc == nullptr) {
            loc = uloc_getDefault();
        }
        ucurr_forLocale(loc, result, 4, &ec);
    }
}

//----------------------------------------------------------------------


void NumberFormat::setContext(UDisplayContext value, UErrorCode& status)
{
    if (U_FAILURE(status))
        return;
    if ( (UDisplayContextType)((uint32_t)value >> 8) == UDISPCTX_TYPE_CAPITALIZATION ) {
        fCapitalizationContext = value;
    } else {
        status = U_ILLEGAL_ARGUMENT_ERROR;
   }
}


UDisplayContext NumberFormat::getContext(UDisplayContextType type, UErrorCode& status) const
{
    if (U_FAILURE(status))
        return (UDisplayContext)0;
    if (type != UDISPCTX_TYPE_CAPITALIZATION) {
        status = U_ILLEGAL_ARGUMENT_ERROR;
        return (UDisplayContext)0;
    }
    return fCapitalizationContext;
}


// -------------------------------------
// Creates the NumberFormat instance of the specified style (number, currency,
// or percent) for the desired locale.

static void U_CALLCONV nscacheInit() {
    U_ASSERT(NumberingSystem_cache == nullptr);
    ucln_i18n_registerCleanup(UCLN_I18N_NUMFMT, numfmt_cleanup);
    UErrorCode status = U_ZERO_ERROR;
    NumberingSystem_cache = uhash_open(uhash_hashLong,
                                       uhash_compareLong,
                                       nullptr,
                                       &status);
    if (U_FAILURE(status)) {
        // Number Format code will run with no cache if creation fails.
        NumberingSystem_cache = nullptr;
        return;
    }
    uhash_setValueDeleter(NumberingSystem_cache, deleteNumberingSystem);
}

template<> U_I18N_API
const SharedNumberFormat *LocaleCacheKey<SharedNumberFormat>::createObject(
        const void * /*unused*/, UErrorCode &status) const {
    const char *localeId = fLoc.getName();
    NumberFormat *nf = NumberFormat::internalCreateInstance(
            localeId, UNUM_DECIMAL, status);
    if (U_FAILURE(status)) {
        return nullptr;
    }
    SharedNumberFormat *result = new SharedNumberFormat(nf);
    if (result == nullptr) {
        status = U_MEMORY_ALLOCATION_ERROR;
        delete nf;
        return nullptr;
    }
    result->addRef();
    return result;
}

const SharedNumberFormat* U_EXPORT2
NumberFormat::createSharedInstance(const Locale& loc, UNumberFormatStyle kind, UErrorCode& status) {
    if (U_FAILURE(status)) {
        return nullptr;
    }
    if (kind != UNUM_DECIMAL) {
        status = U_UNSUPPORTED_ERROR;
        return nullptr;
    }
    const SharedNumberFormat *result = nullptr;
    UnifiedCache::getByLocale(loc, result, status);
    return result;
}

UBool
NumberFormat::isStyleSupported(UNumberFormatStyle style) {
    return gLastResortNumberPatterns[style] != nullptr;
}

NumberFormat*
NumberFormat::makeInstance(const Locale& desiredLocale,
                           UNumberFormatStyle style,
                           UErrorCode& status) {
  return makeInstance(desiredLocale, style, false, status);
}

NumberFormat*
NumberFormat::makeInstance(const Locale& desiredLocale,
                           UNumberFormatStyle style,
                           UBool mustBeDecimalFormat,
                           UErrorCode& status) {
    if (U_FAILURE(status)) return nullptr;

    if (style < 0 || style >= UNUM_FORMAT_STYLE_COUNT) {
        status = U_ILLEGAL_ARGUMENT_ERROR;
        return nullptr;
    }
    
    // For the purposes of general number formatting, UNUM_NUMBERING_SYSTEM should behave the same
    // was as UNUM_DECIMAL.  In both cases, you get either a DecimalFormat or a RuleBasedNumberFormat
    // depending on the locale's numbering system (either the default one for the locale or a specific
    // one specified by using the "@numbers=" or "-u-nu-" parameter in the locale ID.
    if (style == UNUM_NUMBERING_SYSTEM) {
        style = UNUM_DECIMAL;
    }

    // Some styles are not supported. This is a result of merging
    // the @draft ICU 4.2 NumberFormat::EStyles into the long-existing UNumberFormatStyle.
    // Ticket #8503 is for reviewing/fixing/merging the two relevant implementations:
    // this one and unum_open().
    // The UNUM_PATTERN_ styles are not supported here
    // because this method does not take a pattern string.
    if (!isStyleSupported(style)) {
        status = U_UNSUPPORTED_ERROR;
        return nullptr;
    }

#if U_PLATFORM_USES_ONLY_WIN32_API
    if (!mustBeDecimalFormat) {
        char buffer[8];
        int32_t count = desiredLocale.getKeywordValue("compat", buffer, sizeof(buffer), status);

        // if the locale has "@compat=host", create a host-specific NumberFormat
        if (U_SUCCESS(status) && count > 0 && uprv_strcmp(buffer, "host") == 0) {
            UBool curr = true;

            switch (style) {
            case UNUM_DECIMAL:
                curr = false;
                // fall-through
                U_FALLTHROUGH;

            case UNUM_CURRENCY:
            case UNUM_CURRENCY_ISO: // do not support plural formatting here
            case UNUM_CURRENCY_PLURAL:
            case UNUM_CURRENCY_ACCOUNTING:
            case UNUM_CASH_CURRENCY:
            case UNUM_CURRENCY_STANDARD:
            {
                LocalPointer<Win32NumberFormat> f(new Win32NumberFormat(desiredLocale, curr, status), status);
                if (U_SUCCESS(status)) {
                    return f.orphan();
                }
            }
            break;
            default:
                break;
            }
        }
    }
#endif
    // Use numbering system cache hashtable
    umtx_initOnce(gNSCacheInitOnce, &nscacheInit);

    // Get cached numbering system
    LocalPointer<NumberingSystem> ownedNs;
    NumberingSystem *ns = nullptr;
    if (NumberingSystem_cache != nullptr) {
        // TODO: Bad hash key usage, see ticket #8504.
        int32_t hashKey = desiredLocale.hashCode();

        static UMutex nscacheMutex;
        Mutex lock(&nscacheMutex);
        ns = (NumberingSystem *)uhash_iget(NumberingSystem_cache, hashKey);
        if (ns == nullptr) {
            ns = NumberingSystem::createInstance(desiredLocale,status);
            uhash_iput(NumberingSystem_cache, hashKey, (void*)ns, &status);
        }
    } else {
        ownedNs.adoptInstead(NumberingSystem::createInstance(desiredLocale,status));
        ns = ownedNs.getAlias();
    }

    // check results of getting a numbering system
    if (U_FAILURE(status)) {
        return nullptr;
    }

    if (mustBeDecimalFormat && ns->isAlgorithmic()) {
        status = U_UNSUPPORTED_ERROR;
        return nullptr;
    }

    LocalPointer<DecimalFormatSymbols> symbolsToAdopt;
    UnicodeString pattern;
    LocalUResourceBundlePointer ownedResource(ures_open(nullptr, desiredLocale.getName(), &status));
    if (U_FAILURE(status)) {
        return nullptr;
    }
    else {
        // Loads the decimal symbols of the desired locale.
        symbolsToAdopt.adoptInsteadAndCheckErrorCode(new DecimalFormatSymbols(desiredLocale, status), status);
        if (U_FAILURE(status)) {
            return nullptr;
        }

        // Load the pattern from data using the common library function
        const char16_t* patternPtr = number::impl::utils::getPatternForStyle(
                desiredLocale,
                ns->getName(),
                gFormatCldrStyles[style],
                status);
        pattern = UnicodeString(true, patternPtr, -1);
    }
    if (U_FAILURE(status)) {
        return nullptr;
    }
    if(style==UNUM_CURRENCY || style == UNUM_CURRENCY_ISO || style == UNUM_CURRENCY_ACCOUNTING 
        || style == UNUM_CASH_CURRENCY || style == UNUM_CURRENCY_STANDARD){
        const char16_t* currPattern = symbolsToAdopt->getCurrencyPattern();
        if(currPattern!=nullptr){
            pattern.setTo(currPattern, u_strlen(currPattern));
        }
    }

    LocalPointer<NumberFormat> f;
    if (ns->isAlgorithmic()) {
        UnicodeString nsDesc;
        UnicodeString nsRuleSetGroup;
        UnicodeString nsRuleSetName;
        Locale nsLoc;
        URBNFRuleSetTag desiredRulesType = URBNF_NUMBERING_SYSTEM;

        nsDesc.setTo(ns->getDescription());
        int32_t firstSlash = nsDesc.indexOf(gSlash);
        int32_t lastSlash = nsDesc.lastIndexOf(gSlash);
        if ( lastSlash > firstSlash ) {
            CharString nsLocID;

            nsLocID.appendInvariantChars(nsDesc.tempSubString(0, firstSlash), status);
            nsRuleSetGroup.setTo(nsDesc,firstSlash+1,lastSlash-firstSlash-1);
            nsRuleSetName.setTo(nsDesc,lastSlash+1);

            nsLoc = Locale::createFromName(nsLocID.data());

            UnicodeString SpelloutRules = UNICODE_STRING_SIMPLE("SpelloutRules");
            if ( nsRuleSetGroup.compare(SpelloutRules) == 0 ) {
                desiredRulesType = URBNF_SPELLOUT;
            }
        } else {
            nsLoc = desiredLocale;
            nsRuleSetName.setTo(nsDesc);
        }

        RuleBasedNumberFormat *r = new RuleBasedNumberFormat(desiredRulesType,nsLoc,status);
        if (r == nullptr) {
            status = U_MEMORY_ALLOCATION_ERROR;
            return nullptr;
        }
        r->setDefaultRuleSet(nsRuleSetName,status);
        f.adoptInstead(r);
    } else {
        // replace single currency sign in the pattern with double currency sign
        // if the style is UNUM_CURRENCY_ISO
        if (style == UNUM_CURRENCY_ISO) {
            pattern.findAndReplace(UnicodeString(true, gSingleCurrencySign, 1),
                                   UnicodeString(true, gDoubleCurrencySign, 2));
        }

        // "new DecimalFormat()" does not adopt the symbols argument if its memory allocation fails.
        // So we can't use adoptInsteadAndCheckErrorCode as we need to know if the 'new' failed.
        DecimalFormatSymbols *syms = symbolsToAdopt.getAlias();
        LocalPointer<DecimalFormat> df(new DecimalFormat(pattern, syms, style, status));

        if (df.isValid()) {
            // if the DecimalFormat object was successfully new'ed, then it will own symbolsToAdopt, even if the status is a failure.
            symbolsToAdopt.orphan();
        }
        else {
            status = U_MEMORY_ALLOCATION_ERROR;
        }

        if (U_FAILURE(status)) {
            return nullptr;
        }

        // if it is cash currency style, setCurrencyUsage with usage
        if (style == UNUM_CASH_CURRENCY){
            df->setCurrencyUsage(UCURR_USAGE_CASH, &status);
        }

        if (U_FAILURE(status)) {
            return nullptr;
        }

        f.adoptInstead(df.orphan());
    }

    f->setLocaleIDs(ures_getLocaleByType(ownedResource.getAlias(), ULOC_VALID_LOCALE, &status),
                    ures_getLocaleByType(ownedResource.getAlias(), ULOC_ACTUAL_LOCALE, &status));
    if (U_FAILURE(status)) {
        return nullptr;
    }
    return f.orphan();
}

/**
 * Get the rounding mode.
 * @return A rounding mode
 */
NumberFormat::ERoundingMode NumberFormat::getRoundingMode() const {
    // Default value. ICU4J throws an exception and we can't change this API.
    return NumberFormat::ERoundingMode::kRoundUnnecessary;
}

/**
 * Set the rounding mode.  This has no effect unless the rounding
 * increment is greater than zero.
 * @param roundingMode A rounding mode
 */
void NumberFormat::setRoundingMode(NumberFormat::ERoundingMode /*roundingMode*/) {
    // No-op ICU4J throws an exception, and we can't change this API.
}

U_NAMESPACE_END

#endif /* #if !UCONFIG_NO_FORMATTING */

//eof
>>>>>>> a8a80be5
<|MERGE_RESOLUTION|>--- conflicted
+++ resolved
@@ -1,3065 +1,1536 @@
-<<<<<<< HEAD
-// © 2016 and later: Unicode, Inc. and others.
-// License & terms of use: http://www.unicode.org/copyright.html
-/*
-*******************************************************************************
-* Copyright (C) 1997-2015, International Business Machines Corporation and
-* others. All Rights Reserved.
-*******************************************************************************
-*
-* File NUMFMT.CPP
-*
-* Modification History:
-*
-*   Date        Name        Description
-*   02/19/97    aliu        Converted from java.
-*   03/18/97    clhuang     Implemented with C++ APIs.
-*   04/17/97    aliu        Enlarged MAX_INTEGER_DIGITS to fully accommodate the
-*                           largest double, by default.
-*                           Changed DigitCount to int per code review.
-*    07/20/98    stephen        Changed operator== to check for grouping
-*                            Changed setMaxIntegerDigits per Java implementation.
-*                            Changed setMinIntegerDigits per Java implementation.
-*                            Changed setMinFractionDigits per Java implementation.
-*                            Changed setMaxFractionDigits per Java implementation.
-********************************************************************************
-*/
-
-#include "unicode/utypes.h"
-
-#if !UCONFIG_NO_FORMATTING
-
-#include "unicode/numfmt.h"
-#include "unicode/locid.h"
-#include "unicode/dcfmtsym.h"
-#include "unicode/decimfmt.h"
-#include "unicode/ustring.h"
-#include "unicode/ucurr.h"
-#include "unicode/curramt.h"
-#include "unicode/numsys.h"
-#include "unicode/rbnf.h"
-#include "unicode/localpointer.h"
-#include "unicode/udisplaycontext.h"
-#include "charstr.h"
-#include "winnmfmt.h"
-#include "uresimp.h"
-#include "uhash.h"
-#include "cmemory.h"
-#include "servloc.h"
-#include "ucln_in.h"
-#include "cstring.h"
-#include "putilimp.h"
-#include "uassert.h"
-#include "umutex.h"
-#include "mutex.h"
-#include <float.h>
-#include "sharednumberformat.h"
-#include "unifiedcache.h"
-#include "number_decimalquantity.h"
-#include "number_utils.h"
-
-//#define FMT_DEBUG
-
-#ifdef FMT_DEBUG
-#include <stdio.h>
-static inline void debugout(UnicodeString s) {
-    char buf[2000];
-    s.extract((int32_t) 0, s.length(), buf);
-    printf("%s", buf);
-}
-#define debug(x) printf("%s", x);
-#else
-#define debugout(x)
-#define debug(x)
-#endif
-
-// If no number pattern can be located for a locale, this is the last
-// resort. The patterns are same as the ones in root locale.
-static const UChar gLastResortDecimalPat[] = {
-    0x23, 0x2C, 0x23, 0x23, 0x30, 0x2E, 0x23, 0x23, 0x23, 0 /* "#,##0.###" */
-};
-static const UChar gLastResortCurrencyPat[] = {
-    0xA4, 0xA0, 0x23, 0x2C, 0x23, 0x23, 0x30, 0x2E, 0x30, 0x30, 0 /* "\u00A4\u00A0#,##0.00" */
-};
-static const UChar gLastResortPercentPat[] = {
-    0x23, 0x2C, 0x23, 0x23, 0x30, 0x25, 0 /* "#,##0%" */
-};
-static const UChar gLastResortScientificPat[] = {
-    0x23, 0x45, 0x30, 0 /* "#E0" */
-};
-static const UChar gLastResortIsoCurrencyPat[] = {
-    0xA4, 0xA4, 0xA0, 0x23, 0x2C, 0x23, 0x23, 0x30, 0x2E, 0x30, 0x30, 0  /* "\u00A4\u00A4\u00A0#,##0.00" */
-};
-static const UChar gLastResortPluralCurrencyPat[] = {
-    0x23, 0x2C, 0x23, 0x23, 0x30, 0x2E, 0x23, 0x23, 0x23, 0x20, 0xA4, 0xA4, 0xA4, 0 /* "#,##0.### \u00A4\u00A4\u00A4*/
-};
-static const UChar gLastResortAccountingCurrencyPat[] =  {
-    0xA4, 0xA0, 0x23, 0x2C, 0x23, 0x23, 0x30, 0x2E, 0x30, 0x30, 0 /* "\u00A4\u00A0#,##0.00" */
-};
-
-static const UChar gSingleCurrencySign[] = {0xA4, 0};
-static const UChar gDoubleCurrencySign[] = {0xA4, 0xA4, 0};
-
-static const UChar gSlash = 0x2f;
-
-// If the maximum base 10 exponent were 4, then the largest number would
-// be 99,999 which has 5 digits.
-// On IEEE754 systems gMaxIntegerDigits is 308 + possible denormalized 15 digits + rounding digit
-// With big decimal, the max exponent is 999,999,999 and the max number of digits is the same, 999,999,999
-const int32_t icu::NumberFormat::gDefaultMaxIntegerDigits = 2000000000;
-const int32_t icu::NumberFormat::gDefaultMinIntegerDigits = 127;
-
-static const UChar * const gLastResortNumberPatterns[UNUM_FORMAT_STYLE_COUNT] = {
-    NULL,  // UNUM_PATTERN_DECIMAL
-    gLastResortDecimalPat,  // UNUM_DECIMAL
-    gLastResortCurrencyPat,  // UNUM_CURRENCY
-    gLastResortPercentPat,  // UNUM_PERCENT
-    gLastResortScientificPat,  // UNUM_SCIENTIFIC
-    NULL,  // UNUM_SPELLOUT
-    NULL,  // UNUM_ORDINAL
-    NULL,  // UNUM_DURATION
-    NULL,  // UNUM_NUMBERING_SYSTEM
-    NULL,  // UNUM_PATTERN_RULEBASED
-    gLastResortIsoCurrencyPat,  // UNUM_CURRENCY_ISO
-    gLastResortPluralCurrencyPat,  // UNUM_CURRENCY_PLURAL
-    gLastResortAccountingCurrencyPat, // UNUM_CURRENCY_ACCOUNTING
-    gLastResortCurrencyPat,  // UNUM_CASH_CURRENCY
-    NULL,  // UNUM_DECIMAL_COMPACT_SHORT
-    NULL,  // UNUM_DECIMAL_COMPACT_LONG
-    gLastResortCurrencyPat,  // UNUM_CURRENCY_STANDARD
-};
-
-// Keys used for accessing resource bundles
-
-static const icu::number::impl::CldrPatternStyle gFormatCldrStyles[UNUM_FORMAT_STYLE_COUNT] = {
-    /* NULL */ icu::number::impl::CLDR_PATTERN_STYLE_COUNT,  // UNUM_PATTERN_DECIMAL
-    icu::number::impl::CLDR_PATTERN_STYLE_DECIMAL,  // UNUM_DECIMAL
-    icu::number::impl::CLDR_PATTERN_STYLE_CURRENCY,  // UNUM_CURRENCY
-    icu::number::impl::CLDR_PATTERN_STYLE_PERCENT,  // UNUM_PERCENT
-    icu::number::impl::CLDR_PATTERN_STYLE_SCIENTIFIC,  // UNUM_SCIENTIFIC
-    /* NULL */ icu::number::impl::CLDR_PATTERN_STYLE_COUNT,  // UNUM_SPELLOUT
-    /* NULL */ icu::number::impl::CLDR_PATTERN_STYLE_COUNT,  // UNUM_ORDINAL
-    /* NULL */ icu::number::impl::CLDR_PATTERN_STYLE_COUNT,  // UNUM_DURATION
-    /* NULL */ icu::number::impl::CLDR_PATTERN_STYLE_COUNT,  // UNUM_NUMBERING_SYSTEM
-    /* NULL */ icu::number::impl::CLDR_PATTERN_STYLE_COUNT,  // UNUM_PATTERN_RULEBASED
-    // For UNUM_CURRENCY_ISO and UNUM_CURRENCY_PLURAL,
-    // the pattern is the same as the pattern of UNUM_CURRENCY
-    // except for replacing the single currency sign with
-    // double currency sign or triple currency sign.
-    icu::number::impl::CLDR_PATTERN_STYLE_CURRENCY,  // UNUM_CURRENCY_ISO
-    icu::number::impl::CLDR_PATTERN_STYLE_CURRENCY,  // UNUM_CURRENCY_PLURAL
-    icu::number::impl::CLDR_PATTERN_STYLE_ACCOUNTING,  // UNUM_CURRENCY_ACCOUNTING
-    icu::number::impl::CLDR_PATTERN_STYLE_CURRENCY,  // UNUM_CASH_CURRENCY
-    /* NULL */ icu::number::impl::CLDR_PATTERN_STYLE_COUNT,  // UNUM_DECIMAL_COMPACT_SHORT
-    /* NULL */ icu::number::impl::CLDR_PATTERN_STYLE_COUNT,  // UNUM_DECIMAL_COMPACT_LONG
-    icu::number::impl::CLDR_PATTERN_STYLE_CURRENCY,  // UNUM_CURRENCY_STANDARD
-};
-
-// Static hashtable cache of NumberingSystem objects used by NumberFormat
-static UHashtable * NumberingSystem_cache = NULL;
-static icu::UInitOnce gNSCacheInitOnce = U_INITONCE_INITIALIZER;
-
-#if !UCONFIG_NO_SERVICE
-static icu::ICULocaleService* gService = NULL;
-static icu::UInitOnce gServiceInitOnce = U_INITONCE_INITIALIZER;
-#endif
-
-/**
- * Release all static memory held by Number Format.
- */
-U_CDECL_BEGIN
-static void U_CALLCONV
-deleteNumberingSystem(void *obj) {
-    delete (icu::NumberingSystem *)obj;
-}
-
-static UBool U_CALLCONV numfmt_cleanup(void) {
-#if !UCONFIG_NO_SERVICE
-    gServiceInitOnce.reset();
-    if (gService) {
-        delete gService;
-        gService = NULL;
-    }
-#endif
-    gNSCacheInitOnce.reset();
-    if (NumberingSystem_cache) {
-        // delete NumberingSystem_cache;
-        uhash_close(NumberingSystem_cache);
-        NumberingSystem_cache = NULL;
-    }
-    return TRUE;
-}
-U_CDECL_END
-
-// *****************************************************************************
-// class NumberFormat
-// *****************************************************************************
-
-U_NAMESPACE_BEGIN
-
-UOBJECT_DEFINE_ABSTRACT_RTTI_IMPLEMENTATION(NumberFormat)
-
-#if !UCONFIG_NO_SERVICE
-// -------------------------------------
-// SimpleNumberFormatFactory implementation
-NumberFormatFactory::~NumberFormatFactory() {}
-SimpleNumberFormatFactory::SimpleNumberFormatFactory(const Locale& locale, UBool visible)
-    : _visible(visible)
-{
-    LocaleUtility::initNameFromLocale(locale, _id);
-}
-
-SimpleNumberFormatFactory::~SimpleNumberFormatFactory() {}
-
-UBool SimpleNumberFormatFactory::visible(void) const {
-    return _visible;
-}
-
-const UnicodeString *
-SimpleNumberFormatFactory::getSupportedIDs(int32_t &count, UErrorCode& status) const
-{
-    if (U_SUCCESS(status)) {
-        count = 1;
-        return &_id;
-    }
-    count = 0;
-    return NULL;
-}
-#endif /* #if !UCONFIG_NO_SERVICE */
-
-// -------------------------------------
-// default constructor
-NumberFormat::NumberFormat()
-:   fGroupingUsed(TRUE),
-    fMaxIntegerDigits(gDefaultMaxIntegerDigits),
-    fMinIntegerDigits(1),
-    fMaxFractionDigits(3), // invariant, >= minFractionDigits
-    fMinFractionDigits(0),
-    fParseIntegerOnly(FALSE),
-    fLenient(FALSE),
-    fCapitalizationContext(UDISPCTX_CAPITALIZATION_NONE)
-{
-    fCurrency[0] = 0;
-}
-
-// -------------------------------------
-
-NumberFormat::~NumberFormat()
-{
-}
-
-SharedNumberFormat::~SharedNumberFormat() {
-    delete ptr;
-}
-
-// -------------------------------------
-// copy constructor
-
-NumberFormat::NumberFormat(const NumberFormat &source)
-:   Format(source)
-{
-    *this = source;
-}
-
-// -------------------------------------
-// assignment operator
-
-NumberFormat&
-NumberFormat::operator=(const NumberFormat& rhs)
-{
-    if (this != &rhs)
-    {
-        Format::operator=(rhs);
-        fGroupingUsed = rhs.fGroupingUsed;
-        fMaxIntegerDigits = rhs.fMaxIntegerDigits;
-        fMinIntegerDigits = rhs.fMinIntegerDigits;
-        fMaxFractionDigits = rhs.fMaxFractionDigits;
-        fMinFractionDigits = rhs.fMinFractionDigits;
-        fParseIntegerOnly = rhs.fParseIntegerOnly;
-        u_strncpy(fCurrency, rhs.fCurrency, 3);
-        fCurrency[3] = 0;
-        fLenient = rhs.fLenient;
-        fCapitalizationContext = rhs.fCapitalizationContext;
-    }
-    return *this;
-}
-
-// -------------------------------------
-
-UBool
-NumberFormat::operator==(const Format& that) const
-{
-    // Format::operator== guarantees this cast is safe
-    NumberFormat* other = (NumberFormat*)&that;
-
-#ifdef FMT_DEBUG
-    // This code makes it easy to determine why two format objects that should
-    // be equal aren't.
-    UBool first = TRUE;
-    if (!Format::operator==(that)) {
-        if (first) { printf("[ "); first = FALSE; } else { printf(", "); }
-        debug("Format::!=");
-    }
-    if (!(fMaxIntegerDigits == other->fMaxIntegerDigits &&
-          fMinIntegerDigits == other->fMinIntegerDigits)) {
-        if (first) { printf("[ "); first = FALSE; } else { printf(", "); }
-        debug("Integer digits !=");
-    }
-    if (!(fMaxFractionDigits == other->fMaxFractionDigits &&
-          fMinFractionDigits == other->fMinFractionDigits)) {
-        if (first) { printf("[ "); first = FALSE; } else { printf(", "); }
-        debug("Fraction digits !=");
-    }
-    if (!(fGroupingUsed == other->fGroupingUsed)) {
-        if (first) { printf("[ "); first = FALSE; } else { printf(", "); }
-        debug("fGroupingUsed != ");
-    }
-    if (!(fParseIntegerOnly == other->fParseIntegerOnly)) {
-        if (first) { printf("[ "); first = FALSE; } else { printf(", "); }
-        debug("fParseIntegerOnly != ");
-    }
-    if (!(u_strcmp(fCurrency, other->fCurrency) == 0)) {
-        if (first) { printf("[ "); first = FALSE; } else { printf(", "); }
-        debug("fCurrency !=");
-    }
-    if (!(fLenient == other->fLenient)) {
-        if (first) { printf("[ "); first = FALSE; } else { printf(", "); }
-        debug("fLenient != ");
-    }
-    if (!(fCapitalizationContext == other->fCapitalizationContext)) {
-        if (first) { printf("[ "); first = FALSE; } else { printf(", "); }
-        debug("fCapitalizationContext != ");
-    }
-    if (!first) { printf(" ]"); }
-#endif
-
-    return ((this == &that) ||
-            ((Format::operator==(that) &&
-              fMaxIntegerDigits == other->fMaxIntegerDigits &&
-              fMinIntegerDigits == other->fMinIntegerDigits &&
-              fMaxFractionDigits == other->fMaxFractionDigits &&
-              fMinFractionDigits == other->fMinFractionDigits &&
-              fGroupingUsed == other->fGroupingUsed &&
-              fParseIntegerOnly == other->fParseIntegerOnly &&
-              u_strcmp(fCurrency, other->fCurrency) == 0 &&
-              fLenient == other->fLenient &&
-              fCapitalizationContext == other->fCapitalizationContext)));
-}
-
-// -------------------------------------
-// Default implementation sets unsupported error; subclasses should
-// override.
-
-UnicodeString&
-NumberFormat::format(double /* unused number */,
-                     UnicodeString& toAppendTo,
-                     FieldPositionIterator* /* unused posIter */,
-                     UErrorCode& status) const
-{
-    if (!U_FAILURE(status)) {
-        status = U_UNSUPPORTED_ERROR;
-    }
-    return toAppendTo;
-}
-
-// -------------------------------------
-// Default implementation sets unsupported error; subclasses should
-// override.
-
-UnicodeString&
-NumberFormat::format(int32_t /* unused number */,
-                     UnicodeString& toAppendTo,
-                     FieldPositionIterator* /* unused posIter */,
-                     UErrorCode& status) const
-{
-    if (!U_FAILURE(status)) {
-        status = U_UNSUPPORTED_ERROR;
-    }
-    return toAppendTo;
-}
-
-// -------------------------------------
-// Default implementation sets unsupported error; subclasses should
-// override.
-
-UnicodeString&
-NumberFormat::format(int64_t /* unused number */,
-                     UnicodeString& toAppendTo,
-                     FieldPositionIterator* /* unused posIter */,
-                     UErrorCode& status) const
-{
-    if (!U_FAILURE(status)) {
-        status = U_UNSUPPORTED_ERROR;
-    }
-    return toAppendTo;
-}
-
-// ------------------------------------------
-// These functions add the status code, just fall back to the non-status versions
-UnicodeString&
-NumberFormat::format(double number,
-                     UnicodeString& appendTo,
-                     FieldPosition& pos,
-                     UErrorCode &status) const {
-    if(U_SUCCESS(status)) {
-        return format(number,appendTo,pos);
-    } else {
-        return appendTo;
-    }
-}
-
-UnicodeString&
-NumberFormat::format(int32_t number,
-                     UnicodeString& appendTo,
-                     FieldPosition& pos,
-                     UErrorCode &status) const {
-    if(U_SUCCESS(status)) {
-        return format(number,appendTo,pos);
-    } else {
-        return appendTo;
-    }
-}
-
-UnicodeString&
-NumberFormat::format(int64_t number,
-                     UnicodeString& appendTo,
-                     FieldPosition& pos,
-                     UErrorCode &status) const {
-    if(U_SUCCESS(status)) {
-        return format(number,appendTo,pos);
-    } else {
-        return appendTo;
-    }
-}
-
-
-
-// -------------------------------------
-// Decimal Number format() default implementation
-// Subclasses do not normally override this function, but rather the DigitList
-// formatting functions..
-//   The expected call chain from here is
-//      this function ->
-//      NumberFormat::format(Formattable  ->
-//      DecimalFormat::format(DigitList
-//
-//   Or, for subclasses of Formattable that do not know about DigitList,
-//       this Function ->
-//       NumberFormat::format(Formattable  ->
-//       NumberFormat::format(DigitList  ->
-//       XXXFormat::format(double
-
-UnicodeString&
-NumberFormat::format(StringPiece decimalNum,
-                     UnicodeString& toAppendTo,
-                     FieldPositionIterator* fpi,
-                     UErrorCode& status) const
-{
-    Formattable f;
-    f.setDecimalNumber(decimalNum, status);
-    format(f, toAppendTo, fpi, status);
-    return toAppendTo;
-}
-
-/**
- *
-// Formats the number object and save the format
-// result in the toAppendTo string buffer.
-
-// utility to save/restore state, used in two overloads
-// of format(const Formattable&...) below.
-*
-* Old purpose of ArgExtractor was to avoid const. Not thread safe!
-*
-* keeping it around as a shim.
-*/
-class ArgExtractor {
-  const Formattable* num;
-  UChar save[4];
-  UBool fWasCurrency;
-
- public:
-  ArgExtractor(const NumberFormat& nf, const Formattable& obj, UErrorCode& status);
-  ~ArgExtractor();
-
-  const Formattable* number(void) const;
-  const UChar *iso(void) const;
-  UBool wasCurrency(void) const;
-};
-
-inline const Formattable*
-ArgExtractor::number(void) const {
-  return num;
-}
-
-inline UBool
-ArgExtractor::wasCurrency(void) const {
-  return fWasCurrency;
-}
-
-inline const UChar *
-ArgExtractor::iso(void) const {
-  return save;
-}
-
-ArgExtractor::ArgExtractor(const NumberFormat& /*nf*/, const Formattable& obj, UErrorCode& /*status*/)
-  : num(&obj), fWasCurrency(FALSE) {
-
-    const UObject* o = obj.getObject(); // most commonly o==NULL
-    const CurrencyAmount* amt;
-    if (o != NULL && (amt = dynamic_cast<const CurrencyAmount*>(o)) != NULL) {
-        // getISOCurrency() returns a pointer to internal storage, so we
-        // copy it to retain it across the call to setCurrency().
-        //const UChar* curr = amt->getISOCurrency();
-        u_strcpy(save, amt->getISOCurrency());
-        num = &amt->getNumber();
-        fWasCurrency=TRUE;
-    } else {
-      save[0]=0;
-    }
-}
-
-ArgExtractor::~ArgExtractor() {
-}
-
-UnicodeString& NumberFormat::format(const number::impl::DecimalQuantity &number,
-                      UnicodeString& appendTo,
-                      FieldPositionIterator* posIter,
-                      UErrorCode& status) const {
-    // DecimalFormat overrides this function, and handles DigitList based big decimals.
-    // Other subclasses (ChoiceFormat) do not (yet) handle DigitLists,
-    // so this default implementation falls back to formatting decimal numbers as doubles.
-    if (U_FAILURE(status)) {
-        return appendTo;
-    }
-    double dnum = number.toDouble();
-    format(dnum, appendTo, posIter, status);
-    return appendTo;
-}
-
-
-
-UnicodeString&
-NumberFormat::format(const number::impl::DecimalQuantity &number,
-                     UnicodeString& appendTo,
-                     FieldPosition& pos,
-                     UErrorCode &status) const {
-    // DecimalFormat overrides this function, and handles DigitList based big decimals.
-    // Other subclasses (ChoiceFormat) do not (yet) handle DigitLists,
-    // so this default implementation falls back to formatting decimal numbers as doubles.
-    if (U_FAILURE(status)) {
-        return appendTo;
-    }
-    double dnum = number.toDouble();
-    format(dnum, appendTo, pos, status);
-    return appendTo;
-}
-
-UnicodeString&
-NumberFormat::format(const Formattable& obj,
-                        UnicodeString& appendTo,
-                        FieldPosition& pos,
-                        UErrorCode& status) const
-{
-    if (U_FAILURE(status)) return appendTo;
-
-    ArgExtractor arg(*this, obj, status);
-    const Formattable *n = arg.number();
-    const UChar *iso = arg.iso();
-
-    if(arg.wasCurrency() && u_strcmp(iso, getCurrency())) {
-      // trying to format a different currency.
-      // Right now, we clone.
-      LocalPointer<NumberFormat> cloneFmt(this->clone());
-      cloneFmt->setCurrency(iso, status);
-      // next line should NOT recurse, because n is numeric whereas obj was a wrapper around currency amount.
-      return cloneFmt->format(*n, appendTo, pos, status);
-    }
-
-    if (n->isNumeric() && n->getDecimalQuantity() != NULL) {
-        // Decimal Number.  We will have a DigitList available if the value was
-        //   set to a decimal number, or if the value originated with a parse.
-        //
-        // The default implementation for formatting a DigitList converts it
-        // to a double, and formats that, allowing formatting classes that don't
-        // know about DigitList to continue to operate as they had.
-        //
-        // DecimalFormat overrides the DigitList formatting functions.
-        format(*n->getDecimalQuantity(), appendTo, pos, status);
-    } else {
-        switch (n->getType()) {
-        case Formattable::kDouble:
-            format(n->getDouble(), appendTo, pos, status);
-            break;
-        case Formattable::kLong:
-            format(n->getLong(), appendTo, pos, status);
-            break;
-        case Formattable::kInt64:
-            format(n->getInt64(), appendTo, pos, status);
-            break;
-        default:
-            status = U_INVALID_FORMAT_ERROR;
-            break;
-        }
-    }
-
-    return appendTo;
-}
-
-// -------------------------------------x
-// Formats the number object and save the format
-// result in the toAppendTo string buffer.
-
-UnicodeString&
-NumberFormat::format(const Formattable& obj,
-                        UnicodeString& appendTo,
-                        FieldPositionIterator* posIter,
-                        UErrorCode& status) const
-{
-    if (U_FAILURE(status)) return appendTo;
-
-    ArgExtractor arg(*this, obj, status);
-    const Formattable *n = arg.number();
-    const UChar *iso = arg.iso();
-
-    if(arg.wasCurrency() && u_strcmp(iso, getCurrency())) {
-      // trying to format a different currency.
-      // Right now, we clone.
-      LocalPointer<NumberFormat> cloneFmt(this->clone());
-      cloneFmt->setCurrency(iso, status);
-      // next line should NOT recurse, because n is numeric whereas obj was a wrapper around currency amount.
-      return cloneFmt->format(*n, appendTo, posIter, status);
-    }
-
-    if (n->isNumeric() && n->getDecimalQuantity() != NULL) {
-        // Decimal Number
-        format(*n->getDecimalQuantity(), appendTo, posIter, status);
-    } else {
-        switch (n->getType()) {
-        case Formattable::kDouble:
-            format(n->getDouble(), appendTo, posIter, status);
-            break;
-        case Formattable::kLong:
-            format(n->getLong(), appendTo, posIter, status);
-            break;
-        case Formattable::kInt64:
-            format(n->getInt64(), appendTo, posIter, status);
-            break;
-        default:
-            status = U_INVALID_FORMAT_ERROR;
-            break;
-        }
-    }
-
-    return appendTo;
-}
-
-// -------------------------------------
-
-UnicodeString&
-NumberFormat::format(int64_t number,
-                     UnicodeString& appendTo,
-                     FieldPosition& pos) const
-{
-    // default so we don't introduce a new abstract method
-    return format((int32_t)number, appendTo, pos);
-}
-
-// -------------------------------------
-// Parses the string and save the result object as well
-// as the final parsed position.
-
-void
-NumberFormat::parseObject(const UnicodeString& source,
-                             Formattable& result,
-                             ParsePosition& parse_pos) const
-{
-    parse(source, result, parse_pos);
-}
-
-// -------------------------------------
-// Formats a double number and save the result in a string.
-
-UnicodeString&
-NumberFormat::format(double number, UnicodeString& appendTo) const
-{
-    FieldPosition pos(FieldPosition::DONT_CARE);
-    return format(number, appendTo, pos);
-}
-
-// -------------------------------------
-// Formats a long number and save the result in a string.
-
-UnicodeString&
-NumberFormat::format(int32_t number, UnicodeString& appendTo) const
-{
-    FieldPosition pos(FieldPosition::DONT_CARE);
-    return format(number, appendTo, pos);
-}
-
-// -------------------------------------
-// Formats a long number and save the result in a string.
-
-UnicodeString&
-NumberFormat::format(int64_t number, UnicodeString& appendTo) const
-{
-    FieldPosition pos(FieldPosition::DONT_CARE);
-    return format(number, appendTo, pos);
-}
-
-// -------------------------------------
-// Parses the text and save the result object.  If the returned
-// parse position is 0, that means the parsing failed, the status
-// code needs to be set to failure.  Ignores the returned parse
-// position, otherwise.
-
-void
-NumberFormat::parse(const UnicodeString& text,
-                        Formattable& result,
-                        UErrorCode& status) const
-{
-    if (U_FAILURE(status)) return;
-
-    ParsePosition parsePosition(0);
-    parse(text, result, parsePosition);
-    if (parsePosition.getIndex() == 0) {
-        status = U_INVALID_FORMAT_ERROR;
-    }
-}
-
-CurrencyAmount* NumberFormat::parseCurrency(const UnicodeString& text,
-                                            ParsePosition& pos) const {
-    // Default implementation only -- subclasses should override
-    Formattable parseResult;
-    int32_t start = pos.getIndex();
-    parse(text, parseResult, pos);
-    if (pos.getIndex() != start) {
-        UChar curr[4];
-        UErrorCode ec = U_ZERO_ERROR;
-        getEffectiveCurrency(curr, ec);
-        if (U_SUCCESS(ec)) {
-            LocalPointer<CurrencyAmount> currAmt(new CurrencyAmount(parseResult, curr, ec), ec);
-            if (U_FAILURE(ec)) {
-                pos.setIndex(start); // indicate failure
-            } else {
-                return currAmt.orphan();
-            }
-        }
-    }
-    return NULL;
-}
-
-// -------------------------------------
-// Sets to only parse integers.
-
-void
-NumberFormat::setParseIntegerOnly(UBool value)
-{
-    fParseIntegerOnly = value;
-}
-
-// -------------------------------------
-// Sets whether lenient parse is enabled.
-
-void
-NumberFormat::setLenient(UBool enable)
-{
-    fLenient = enable;
-}
-
-// -------------------------------------
-// Create a number style NumberFormat instance with the default locale.
-
-NumberFormat* U_EXPORT2
-NumberFormat::createInstance(UErrorCode& status)
-{
-    return createInstance(Locale::getDefault(), UNUM_DECIMAL, status);
-}
-
-// -------------------------------------
-// Create a number style NumberFormat instance with the inLocale locale.
-
-NumberFormat* U_EXPORT2
-NumberFormat::createInstance(const Locale& inLocale, UErrorCode& status)
-{
-    return createInstance(inLocale, UNUM_DECIMAL, status);
-}
-
-// -------------------------------------
-// Create a currency style NumberFormat instance with the default locale.
-
-NumberFormat* U_EXPORT2
-NumberFormat::createCurrencyInstance(UErrorCode& status)
-{
-    return createCurrencyInstance(Locale::getDefault(),  status);
-}
-
-// -------------------------------------
-// Create a currency style NumberFormat instance with the inLocale locale.
-
-NumberFormat* U_EXPORT2
-NumberFormat::createCurrencyInstance(const Locale& inLocale, UErrorCode& status)
-{
-    return createInstance(inLocale, UNUM_CURRENCY, status);
-}
-
-// -------------------------------------
-// Create a percent style NumberFormat instance with the default locale.
-
-NumberFormat* U_EXPORT2
-NumberFormat::createPercentInstance(UErrorCode& status)
-{
-    return createInstance(Locale::getDefault(), UNUM_PERCENT, status);
-}
-
-// -------------------------------------
-// Create a percent style NumberFormat instance with the inLocale locale.
-
-NumberFormat* U_EXPORT2
-NumberFormat::createPercentInstance(const Locale& inLocale, UErrorCode& status)
-{
-    return createInstance(inLocale, UNUM_PERCENT, status);
-}
-
-// -------------------------------------
-// Create a scientific style NumberFormat instance with the default locale.
-
-NumberFormat* U_EXPORT2
-NumberFormat::createScientificInstance(UErrorCode& status)
-{
-    return createInstance(Locale::getDefault(), UNUM_SCIENTIFIC, status);
-}
-
-// -------------------------------------
-// Create a scientific style NumberFormat instance with the inLocale locale.
-
-NumberFormat* U_EXPORT2
-NumberFormat::createScientificInstance(const Locale& inLocale, UErrorCode& status)
-{
-    return createInstance(inLocale, UNUM_SCIENTIFIC, status);
-}
-
-// -------------------------------------
-
-const Locale* U_EXPORT2
-NumberFormat::getAvailableLocales(int32_t& count)
-{
-    return Locale::getAvailableLocales(count);
-}
-
-// ------------------------------------------
-//
-// Registration
-//
-//-------------------------------------------
-
-#if !UCONFIG_NO_SERVICE
-
-// -------------------------------------
-
-class ICUNumberFormatFactory : public ICUResourceBundleFactory {
-public:
-    virtual ~ICUNumberFormatFactory();
-protected:
-    virtual UObject* handleCreate(const Locale& loc, int32_t kind, const ICUService* /* service */, UErrorCode& status) const {
-        return NumberFormat::makeInstance(loc, (UNumberFormatStyle)kind, status);
-    }
-};
-
-ICUNumberFormatFactory::~ICUNumberFormatFactory() {}
-
-// -------------------------------------
-
-class NFFactory : public LocaleKeyFactory {
-private:
-    NumberFormatFactory* _delegate;
-    Hashtable* _ids;
-
-public:
-    NFFactory(NumberFormatFactory* delegate)
-        : LocaleKeyFactory(delegate->visible() ? VISIBLE : INVISIBLE)
-        , _delegate(delegate)
-        , _ids(NULL)
-    {
-    }
-
-    virtual ~NFFactory();
-
-    virtual UObject* create(const ICUServiceKey& key, const ICUService* service, UErrorCode& status) const
-    {
-        if (handlesKey(key, status)) {
-            const LocaleKey& lkey = (const LocaleKey&)key;
-            Locale loc;
-            lkey.canonicalLocale(loc);
-            int32_t kind = lkey.kind();
-
-            UObject* result = _delegate->createFormat(loc, (UNumberFormatStyle)kind);
-            if (result == NULL) {
-                result = service->getKey((ICUServiceKey&)key /* cast away const */, NULL, this, status);
-            }
-            return result;
-        }
-        return NULL;
-    }
-
-protected:
-    /**
-     * Return the set of ids that this factory supports (visible or
-     * otherwise).  This can be called often and might need to be
-     * cached if it is expensive to create.
-     */
-    virtual const Hashtable* getSupportedIDs(UErrorCode& status) const
-    {
-        if (U_SUCCESS(status)) {
-            if (!_ids) {
-                int32_t count = 0;
-                const UnicodeString * const idlist = _delegate->getSupportedIDs(count, status);
-                ((NFFactory*)this)->_ids = new Hashtable(status); /* cast away const */
-                if (_ids) {
-                    for (int i = 0; i < count; ++i) {
-                        _ids->put(idlist[i], (void*)this, status);
-                    }
-                }
-            }
-            return _ids;
-        }
-        return NULL;
-    }
-};
-
-NFFactory::~NFFactory()
-{
-    delete _delegate;
-    delete _ids;
-}
-
-class ICUNumberFormatService : public ICULocaleService {
-public:
-    ICUNumberFormatService()
-        : ICULocaleService(UNICODE_STRING_SIMPLE("Number Format"))
-    {
-        UErrorCode status = U_ZERO_ERROR;
-        registerFactory(new ICUNumberFormatFactory(), status);
-    }
-
-    virtual ~ICUNumberFormatService();
-
-    virtual UObject* cloneInstance(UObject* instance) const {
-        return ((NumberFormat*)instance)->clone();
-    }
-
-    virtual UObject* handleDefault(const ICUServiceKey& key, UnicodeString* /* actualID */, UErrorCode& status) const {
-        LocaleKey& lkey = (LocaleKey&)key;
-        int32_t kind = lkey.kind();
-        Locale loc;
-        lkey.currentLocale(loc);
-        return NumberFormat::makeInstance(loc, (UNumberFormatStyle)kind, status);
-    }
-
-    virtual UBool isDefault() const {
-        return countFactories() == 1;
-    }
-};
-
-ICUNumberFormatService::~ICUNumberFormatService() {}
-
-// -------------------------------------
-
-static void U_CALLCONV initNumberFormatService() {
-    U_ASSERT(gService == NULL);
-    ucln_i18n_registerCleanup(UCLN_I18N_NUMFMT, numfmt_cleanup);
-    gService = new ICUNumberFormatService();
-}
-
-static ICULocaleService*
-getNumberFormatService(void)
-{
-    umtx_initOnce(gServiceInitOnce, &initNumberFormatService);
-    return gService;
-}
-
-static UBool haveService() {
-    return !gServiceInitOnce.isReset() && (getNumberFormatService() != NULL);
-}
-
-// -------------------------------------
-
-URegistryKey U_EXPORT2
-NumberFormat::registerFactory(NumberFormatFactory* toAdopt, UErrorCode& status)
-{
-    if (U_FAILURE(status)) {
-        delete toAdopt;
-        return nullptr;
-    }
-    ICULocaleService *service = getNumberFormatService();
-    if (service) {
-        NFFactory *tempnnf = new NFFactory(toAdopt);
-        if (tempnnf != NULL) {
-            return service->registerFactory(tempnnf, status);
-        }
-    }
-    status = U_MEMORY_ALLOCATION_ERROR;
-    return NULL;
-}
-
-// -------------------------------------
-
-UBool U_EXPORT2
-NumberFormat::unregister(URegistryKey key, UErrorCode& status)
-{
-    if (U_FAILURE(status)) {
-        return FALSE;
-    }
-    if (haveService()) {
-        return gService->unregister(key, status);
-    } else {
-        status = U_ILLEGAL_ARGUMENT_ERROR;
-        return FALSE;
-    }
-}
-
-// -------------------------------------
-StringEnumeration* U_EXPORT2
-NumberFormat::getAvailableLocales(void)
-{
-  ICULocaleService *service = getNumberFormatService();
-  if (service) {
-      return service->getAvailableLocales();
-  }
-  return NULL; // no way to return error condition
-}
-#endif /* UCONFIG_NO_SERVICE */
-// -------------------------------------
-
-enum { kKeyValueLenMax = 32 };
-
-NumberFormat*
-NumberFormat::internalCreateInstance(const Locale& loc, UNumberFormatStyle kind, UErrorCode& status) {
-    if (kind == UNUM_CURRENCY) {
-        char cfKeyValue[kKeyValueLenMax] = {0};
-        UErrorCode kvStatus = U_ZERO_ERROR;
-        int32_t kLen = loc.getKeywordValue("cf", cfKeyValue, kKeyValueLenMax, kvStatus);
-        if (U_SUCCESS(kvStatus) && kLen > 0 && uprv_strcmp(cfKeyValue,"account")==0) {
-            kind = UNUM_CURRENCY_ACCOUNTING;
-        }
-    }
-#if !UCONFIG_NO_SERVICE
-    if (haveService()) {
-        return (NumberFormat*)gService->get(loc, kind, status);
-    }
-#endif
-    return makeInstance(loc, kind, status);
-}
-
-NumberFormat* U_EXPORT2
-NumberFormat::createInstance(const Locale& loc, UNumberFormatStyle kind, UErrorCode& status) {
-    if (kind != UNUM_DECIMAL) {
-        return internalCreateInstance(loc, kind, status);
-    }
-    const SharedNumberFormat *shared = createSharedInstance(loc, kind, status);
-    if (U_FAILURE(status)) {
-        return NULL;
-    }
-    NumberFormat *result = (*shared)->clone();
-    shared->removeRef();
-    if (result == NULL) {
-        status = U_MEMORY_ALLOCATION_ERROR;
-    }
-    return result;
-}
-
-
-// -------------------------------------
-// Checks if the thousand/10 thousand grouping is used in the
-// NumberFormat instance.
-
-UBool
-NumberFormat::isGroupingUsed() const
-{
-    return fGroupingUsed;
-}
-
-// -------------------------------------
-// Sets to use the thousand/10 thousand grouping in the
-// NumberFormat instance.
-
-void
-NumberFormat::setGroupingUsed(UBool newValue)
-{
-    fGroupingUsed = newValue;
-}
-
-// -------------------------------------
-// Gets the maximum number of digits for the integral part for
-// this NumberFormat instance.
-
-int32_t NumberFormat::getMaximumIntegerDigits() const
-{
-    return fMaxIntegerDigits;
-}
-
-// -------------------------------------
-// Sets the maximum number of digits for the integral part for
-// this NumberFormat instance.
-
-void
-NumberFormat::setMaximumIntegerDigits(int32_t newValue)
-{
-    fMaxIntegerDigits = uprv_max(0, uprv_min(newValue, gDefaultMaxIntegerDigits));
-    if(fMinIntegerDigits > fMaxIntegerDigits)
-        fMinIntegerDigits = fMaxIntegerDigits;
-}
-
-// -------------------------------------
-// Gets the minimum number of digits for the integral part for
-// this NumberFormat instance.
-
-int32_t
-NumberFormat::getMinimumIntegerDigits() const
-{
-    return fMinIntegerDigits;
-}
-
-// -------------------------------------
-// Sets the minimum number of digits for the integral part for
-// this NumberFormat instance.
-
-void
-NumberFormat::setMinimumIntegerDigits(int32_t newValue)
-{
-    fMinIntegerDigits = uprv_max(0, uprv_min(newValue, gDefaultMinIntegerDigits));
-    if(fMinIntegerDigits > fMaxIntegerDigits)
-        fMaxIntegerDigits = fMinIntegerDigits;
-}
-
-// -------------------------------------
-// Gets the maximum number of digits for the fractional part for
-// this NumberFormat instance.
-
-int32_t
-NumberFormat::getMaximumFractionDigits() const
-{
-    return fMaxFractionDigits;
-}
-
-// -------------------------------------
-// Sets the maximum number of digits for the fractional part for
-// this NumberFormat instance.
-
-void
-NumberFormat::setMaximumFractionDigits(int32_t newValue)
-{
-    fMaxFractionDigits = uprv_max(0, uprv_min(newValue, gDefaultMaxIntegerDigits));
-    if(fMaxFractionDigits < fMinFractionDigits)
-        fMinFractionDigits = fMaxFractionDigits;
-}
-
-// -------------------------------------
-// Gets the minimum number of digits for the fractional part for
-// this NumberFormat instance.
-
-int32_t
-NumberFormat::getMinimumFractionDigits() const
-{
-    return fMinFractionDigits;
-}
-
-// -------------------------------------
-// Sets the minimum number of digits for the fractional part for
-// this NumberFormat instance.
-
-void
-NumberFormat::setMinimumFractionDigits(int32_t newValue)
-{
-    fMinFractionDigits = uprv_max(0, uprv_min(newValue, gDefaultMinIntegerDigits));
-    if (fMaxFractionDigits < fMinFractionDigits)
-        fMaxFractionDigits = fMinFractionDigits;
-}
-
-// -------------------------------------
-
-void NumberFormat::setCurrency(const UChar* theCurrency, UErrorCode& ec) {
-    if (U_FAILURE(ec)) {
-        return;
-    }
-    if (theCurrency) {
-        u_strncpy(fCurrency, theCurrency, 3);
-        fCurrency[3] = 0;
-    } else {
-        fCurrency[0] = 0;
-    }
-}
-
-const char16_t* NumberFormat::getCurrency() const {
-    return fCurrency;
-}
-
-void NumberFormat::getEffectiveCurrency(UChar* result, UErrorCode& ec) const {
-    const UChar* c = getCurrency();
-    if (*c != 0) {
-        u_strncpy(result, c, 3);
-        result[3] = 0;
-    } else {
-        const char* loc = getLocaleID(ULOC_VALID_LOCALE, ec);
-        if (loc == NULL) {
-            loc = uloc_getDefault();
-        }
-        ucurr_forLocale(loc, result, 4, &ec);
-    }
-}
-
-//----------------------------------------------------------------------
-
-
-void NumberFormat::setContext(UDisplayContext value, UErrorCode& status)
-{
-    if (U_FAILURE(status))
-        return;
-    if ( (UDisplayContextType)((uint32_t)value >> 8) == UDISPCTX_TYPE_CAPITALIZATION ) {
-        fCapitalizationContext = value;
-    } else {
-        status = U_ILLEGAL_ARGUMENT_ERROR;
-   }
-}
-
-
-UDisplayContext NumberFormat::getContext(UDisplayContextType type, UErrorCode& status) const
-{
-    if (U_FAILURE(status))
-        return (UDisplayContext)0;
-    if (type != UDISPCTX_TYPE_CAPITALIZATION) {
-        status = U_ILLEGAL_ARGUMENT_ERROR;
-        return (UDisplayContext)0;
-    }
-    return fCapitalizationContext;
-}
-
-
-// -------------------------------------
-// Creates the NumberFormat instance of the specified style (number, currency,
-// or percent) for the desired locale.
-
-static void U_CALLCONV nscacheInit() {
-    U_ASSERT(NumberingSystem_cache == NULL);
-    ucln_i18n_registerCleanup(UCLN_I18N_NUMFMT, numfmt_cleanup);
-    UErrorCode status = U_ZERO_ERROR;
-    NumberingSystem_cache = uhash_open(uhash_hashLong,
-                                       uhash_compareLong,
-                                       NULL,
-                                       &status);
-    if (U_FAILURE(status)) {
-        // Number Format code will run with no cache if creation fails.
-        NumberingSystem_cache = NULL;
-        return;
-    }
-    uhash_setValueDeleter(NumberingSystem_cache, deleteNumberingSystem);
-}
-
-template<> U_I18N_API
-const SharedNumberFormat *LocaleCacheKey<SharedNumberFormat>::createObject(
-        const void * /*unused*/, UErrorCode &status) const {
-    const char *localeId = fLoc.getName();
-    NumberFormat *nf = NumberFormat::internalCreateInstance(
-            localeId, UNUM_DECIMAL, status);
-    if (U_FAILURE(status)) {
-        return NULL;
-    }
-    SharedNumberFormat *result = new SharedNumberFormat(nf);
-    if (result == NULL) {
-        status = U_MEMORY_ALLOCATION_ERROR;
-        delete nf;
-        return NULL;
-    }
-    result->addRef();
-    return result;
-}
-
-const SharedNumberFormat* U_EXPORT2
-NumberFormat::createSharedInstance(const Locale& loc, UNumberFormatStyle kind, UErrorCode& status) {
-    if (U_FAILURE(status)) {
-        return NULL;
-    }
-    if (kind != UNUM_DECIMAL) {
-        status = U_UNSUPPORTED_ERROR;
-        return NULL;
-    }
-    const SharedNumberFormat *result = NULL;
-    UnifiedCache::getByLocale(loc, result, status);
-    return result;
-}
-
-UBool
-NumberFormat::isStyleSupported(UNumberFormatStyle style) {
-    return gLastResortNumberPatterns[style] != NULL;
-}
-
-NumberFormat*
-NumberFormat::makeInstance(const Locale& desiredLocale,
-                           UNumberFormatStyle style,
-                           UErrorCode& status) {
-  return makeInstance(desiredLocale, style, false, status);
-}
-
-NumberFormat*
-NumberFormat::makeInstance(const Locale& desiredLocale,
-                           UNumberFormatStyle style,
-                           UBool mustBeDecimalFormat,
-                           UErrorCode& status) {
-    if (U_FAILURE(status)) return NULL;
-
-    if (style < 0 || style >= UNUM_FORMAT_STYLE_COUNT) {
-        status = U_ILLEGAL_ARGUMENT_ERROR;
-        return NULL;
-    }
-
-    // Some styles are not supported. This is a result of merging
-    // the @draft ICU 4.2 NumberFormat::EStyles into the long-existing UNumberFormatStyle.
-    // Ticket #8503 is for reviewing/fixing/merging the two relevant implementations:
-    // this one and unum_open().
-    // The UNUM_PATTERN_ styles are not supported here
-    // because this method does not take a pattern string.
-    if (!isStyleSupported(style)) {
-        status = U_UNSUPPORTED_ERROR;
-        return NULL;
-    }
-
-#if U_PLATFORM_USES_ONLY_WIN32_API
-    if (!mustBeDecimalFormat) {
-        char buffer[8];
-        int32_t count = desiredLocale.getKeywordValue("compat", buffer, sizeof(buffer), status);
-
-        // if the locale has "@compat=host", create a host-specific NumberFormat
-        if (U_SUCCESS(status) && count > 0 && uprv_strcmp(buffer, "host") == 0) {
-            UBool curr = TRUE;
-
-            switch (style) {
-            case UNUM_DECIMAL:
-                curr = FALSE;
-                // fall-through
-                U_FALLTHROUGH;
-
-            case UNUM_CURRENCY:
-            case UNUM_CURRENCY_ISO: // do not support plural formatting here
-            case UNUM_CURRENCY_PLURAL:
-            case UNUM_CURRENCY_ACCOUNTING:
-            case UNUM_CASH_CURRENCY:
-            case UNUM_CURRENCY_STANDARD:
-            {
-                LocalPointer<Win32NumberFormat> f(new Win32NumberFormat(desiredLocale, curr, status), status);
-                if (U_SUCCESS(status)) {
-                    return f.orphan();
-                }
-            }
-            break;
-            default:
-                break;
-            }
-        }
-    }
-#endif
-    // Use numbering system cache hashtable
-    umtx_initOnce(gNSCacheInitOnce, &nscacheInit);
-
-    // Get cached numbering system
-    LocalPointer<NumberingSystem> ownedNs;
-    NumberingSystem *ns = NULL;
-    if (NumberingSystem_cache != NULL) {
-        // TODO: Bad hash key usage, see ticket #8504.
-        int32_t hashKey = desiredLocale.hashCode();
-
-        static UMutex nscacheMutex;
-        Mutex lock(&nscacheMutex);
-        ns = (NumberingSystem *)uhash_iget(NumberingSystem_cache, hashKey);
-        if (ns == NULL) {
-            ns = NumberingSystem::createInstance(desiredLocale,status);
-            uhash_iput(NumberingSystem_cache, hashKey, (void*)ns, &status);
-        }
-    } else {
-        ownedNs.adoptInstead(NumberingSystem::createInstance(desiredLocale,status));
-        ns = ownedNs.getAlias();
-    }
-
-    // check results of getting a numbering system
-    if (U_FAILURE(status)) {
-        return NULL;
-    }
-
-    if (mustBeDecimalFormat && ns->isAlgorithmic()) {
-        status = U_UNSUPPORTED_ERROR;
-        return NULL;
-    }
-
-    LocalPointer<DecimalFormatSymbols> symbolsToAdopt;
-    UnicodeString pattern;
-    LocalUResourceBundlePointer ownedResource(ures_open(NULL, desiredLocale.getName(), &status));
-    if (U_FAILURE(status)) {
-        return NULL;
-    }
-    else {
-        // Loads the decimal symbols of the desired locale.
-        symbolsToAdopt.adoptInsteadAndCheckErrorCode(new DecimalFormatSymbols(desiredLocale, status), status);
-        if (U_FAILURE(status)) {
-            return NULL;
-        }
-
-        // Load the pattern from data using the common library function
-        const char16_t* patternPtr = number::impl::utils::getPatternForStyle(
-                desiredLocale,
-                ns->getName(),
-                gFormatCldrStyles[style],
-                status);
-        pattern = UnicodeString(TRUE, patternPtr, -1);
-    }
-    if (U_FAILURE(status)) {
-        return NULL;
-    }
-    if(style==UNUM_CURRENCY || style == UNUM_CURRENCY_ISO || style == UNUM_CURRENCY_ACCOUNTING
-        || style == UNUM_CASH_CURRENCY || style == UNUM_CURRENCY_STANDARD){
-        const UChar* currPattern = symbolsToAdopt->getCurrencyPattern();
-        if(currPattern!=NULL){
-            pattern.setTo(currPattern, u_strlen(currPattern));
-        }
-    }
-
-    LocalPointer<NumberFormat> f;
-    if (ns->isAlgorithmic()) {
-        UnicodeString nsDesc;
-        UnicodeString nsRuleSetGroup;
-        UnicodeString nsRuleSetName;
-        Locale nsLoc;
-        URBNFRuleSetTag desiredRulesType = URBNF_NUMBERING_SYSTEM;
-
-        nsDesc.setTo(ns->getDescription());
-        int32_t firstSlash = nsDesc.indexOf(gSlash);
-        int32_t lastSlash = nsDesc.lastIndexOf(gSlash);
-        if ( lastSlash > firstSlash ) {
-            CharString nsLocID;
-
-            nsLocID.appendInvariantChars(nsDesc.tempSubString(0, firstSlash), status);
-            nsRuleSetGroup.setTo(nsDesc,firstSlash+1,lastSlash-firstSlash-1);
-            nsRuleSetName.setTo(nsDesc,lastSlash+1);
-
-            nsLoc = Locale::createFromName(nsLocID.data());
-
-            UnicodeString SpelloutRules = UNICODE_STRING_SIMPLE("SpelloutRules");
-            if ( nsRuleSetGroup.compare(SpelloutRules) == 0 ) {
-                desiredRulesType = URBNF_SPELLOUT;
-            }
-        } else {
-            nsLoc = desiredLocale;
-            nsRuleSetName.setTo(nsDesc);
-        }
-
-        RuleBasedNumberFormat *r = new RuleBasedNumberFormat(desiredRulesType,nsLoc,status);
-        if (r == NULL) {
-            status = U_MEMORY_ALLOCATION_ERROR;
-            return NULL;
-        }
-        r->setDefaultRuleSet(nsRuleSetName,status);
-        f.adoptInstead(r);
-    } else {
-        // replace single currency sign in the pattern with double currency sign
-        // if the style is UNUM_CURRENCY_ISO
-        if (style == UNUM_CURRENCY_ISO) {
-            pattern.findAndReplace(UnicodeString(TRUE, gSingleCurrencySign, 1),
-                                   UnicodeString(TRUE, gDoubleCurrencySign, 2));
-        }
-
-        // "new DecimalFormat()" does not adopt the symbols argument if its memory allocation fails.
-        // So we can't use adoptInsteadAndCheckErrorCode as we need to know if the 'new' failed.
-        DecimalFormatSymbols *syms = symbolsToAdopt.getAlias();
-        LocalPointer<DecimalFormat> df(new DecimalFormat(pattern, syms, style, status));
-
-        if (df.isValid()) {
-            // if the DecimalFormat object was successfully new'ed, then it will own symbolsToAdopt, even if the status is a failure.
-            symbolsToAdopt.orphan();
-        }
-        else {
-            status = U_MEMORY_ALLOCATION_ERROR;
-        }
-
-        if (U_FAILURE(status)) {
-            return nullptr;
-        }
-
-        // if it is cash currency style, setCurrencyUsage with usage
-        if (style == UNUM_CASH_CURRENCY){
-            df->setCurrencyUsage(UCURR_USAGE_CASH, &status);
-        }
-
-        if (U_FAILURE(status)) {
-            return nullptr;
-        }
-
-        f.adoptInstead(df.orphan());
-    }
-
-    f->setLocaleIDs(ures_getLocaleByType(ownedResource.getAlias(), ULOC_VALID_LOCALE, &status),
-                    ures_getLocaleByType(ownedResource.getAlias(), ULOC_ACTUAL_LOCALE, &status));
-    if (U_FAILURE(status)) {
-        return NULL;
-    }
-    return f.orphan();
-}
-
-/**
- * Get the rounding mode.
- * @return A rounding mode
- */
-NumberFormat::ERoundingMode NumberFormat::getRoundingMode() const {
-    // Default value. ICU4J throws an exception and we can't change this API.
-    return NumberFormat::ERoundingMode::kRoundUnnecessary;
-}
-
-/**
- * Set the rounding mode.  This has no effect unless the rounding
- * increment is greater than zero.
- * @param roundingMode A rounding mode
- */
-void NumberFormat::setRoundingMode(NumberFormat::ERoundingMode /*roundingMode*/) {
-    // No-op ICU4J throws an exception, and we can't change this API.
-}
-
-U_NAMESPACE_END
-
-#endif /* #if !UCONFIG_NO_FORMATTING */
-
-//eof
-=======
-// © 2016 and later: Unicode, Inc. and others.
-// License & terms of use: http://www.unicode.org/copyright.html
-/*
-*******************************************************************************
-* Copyright (C) 1997-2015, International Business Machines Corporation and
-* others. All Rights Reserved.
-*******************************************************************************
-*
-* File NUMFMT.CPP
-*
-* Modification History:
-*
-*   Date        Name        Description
-*   02/19/97    aliu        Converted from java.
-*   03/18/97    clhuang     Implemented with C++ APIs.
-*   04/17/97    aliu        Enlarged MAX_INTEGER_DIGITS to fully accommodate the
-*                           largest double, by default.
-*                           Changed DigitCount to int per code review.
-*    07/20/98    stephen        Changed operator== to check for grouping
-*                            Changed setMaxIntegerDigits per Java implementation.
-*                            Changed setMinIntegerDigits per Java implementation.
-*                            Changed setMinFractionDigits per Java implementation.
-*                            Changed setMaxFractionDigits per Java implementation.
-********************************************************************************
-*/
-
-#include "unicode/utypes.h"
-
-#if !UCONFIG_NO_FORMATTING
-
-#include "unicode/numfmt.h"
-#include "unicode/locid.h"
-#include "unicode/dcfmtsym.h"
-#include "unicode/decimfmt.h"
-#include "unicode/ustring.h"
-#include "unicode/ucurr.h"
-#include "unicode/curramt.h"
-#include "unicode/numsys.h"
-#include "unicode/rbnf.h"
-#include "unicode/localpointer.h"
-#include "unicode/udisplaycontext.h"
-#include "charstr.h"
-#include "winnmfmt.h"
-#include "uresimp.h"
-#include "uhash.h"
-#include "cmemory.h"
-#include "servloc.h"
-#include "ucln_in.h"
-#include "cstring.h"
-#include "putilimp.h"
-#include "uassert.h"
-#include "umutex.h"
-#include "mutex.h"
-#include <float.h>
-#include "sharednumberformat.h"
-#include "unifiedcache.h"
-#include "number_decimalquantity.h"
-#include "number_utils.h"
-
-//#define FMT_DEBUG
-
-#ifdef FMT_DEBUG
-#include <stdio.h>
-static inline void debugout(UnicodeString s) {
-    char buf[2000];
-    s.extract((int32_t) 0, s.length(), buf);
-    printf("%s", buf);
-}
-#define debug(x) printf("%s", x);
-#else
-#define debugout(x)
-#define debug(x)
-#endif
-
-// If no number pattern can be located for a locale, this is the last
-// resort. The patterns are same as the ones in root locale.
-static const char16_t gLastResortDecimalPat[] = {
-    0x23, 0x2C, 0x23, 0x23, 0x30, 0x2E, 0x23, 0x23, 0x23, 0 /* "#,##0.###" */
-};
-static const char16_t gLastResortCurrencyPat[] = {
-    0xA4, 0xA0, 0x23, 0x2C, 0x23, 0x23, 0x30, 0x2E, 0x30, 0x30, 0 /* "\u00A4\u00A0#,##0.00" */
-};
-static const char16_t gLastResortPercentPat[] = {
-    0x23, 0x2C, 0x23, 0x23, 0x30, 0x25, 0 /* "#,##0%" */
-};
-static const char16_t gLastResortScientificPat[] = {
-    0x23, 0x45, 0x30, 0 /* "#E0" */
-};
-static const char16_t gLastResortIsoCurrencyPat[] = {
-    0xA4, 0xA4, 0xA0, 0x23, 0x2C, 0x23, 0x23, 0x30, 0x2E, 0x30, 0x30, 0  /* "\u00A4\u00A4\u00A0#,##0.00" */
-};
-static const char16_t gLastResortPluralCurrencyPat[] = {
-    0x23, 0x2C, 0x23, 0x23, 0x30, 0x2E, 0x23, 0x23, 0x23, 0x20, 0xA4, 0xA4, 0xA4, 0 /* "#,##0.### \u00A4\u00A4\u00A4*/
-};
-static const char16_t gLastResortAccountingCurrencyPat[] =  {
-    0xA4, 0xA0, 0x23, 0x2C, 0x23, 0x23, 0x30, 0x2E, 0x30, 0x30, 0 /* "\u00A4\u00A0#,##0.00" */
-};
-
-static const char16_t gSingleCurrencySign[] = {0xA4, 0};
-static const char16_t gDoubleCurrencySign[] = {0xA4, 0xA4, 0};
-
-static const char16_t gSlash = 0x2f;
-
-// If the maximum base 10 exponent were 4, then the largest number would
-// be 99,999 which has 5 digits.
-// On IEEE754 systems gMaxIntegerDigits is 308 + possible denormalized 15 digits + rounding digit
-// With big decimal, the max exponent is 999,999,999 and the max number of digits is the same, 999,999,999
-const int32_t icu::NumberFormat::gDefaultMaxIntegerDigits = 2000000000;
-const int32_t icu::NumberFormat::gDefaultMinIntegerDigits = 127;
-
-static const char16_t * const gLastResortNumberPatterns[UNUM_FORMAT_STYLE_COUNT] = {
-    nullptr,  // UNUM_PATTERN_DECIMAL
-    gLastResortDecimalPat,  // UNUM_DECIMAL
-    gLastResortCurrencyPat,  // UNUM_CURRENCY
-    gLastResortPercentPat,  // UNUM_PERCENT
-    gLastResortScientificPat,  // UNUM_SCIENTIFIC
-    nullptr,  // UNUM_SPELLOUT
-    nullptr,  // UNUM_ORDINAL
-    nullptr,  // UNUM_DURATION
-    gLastResortDecimalPat,  // UNUM_NUMBERING_SYSTEM
-    nullptr,  // UNUM_PATTERN_RULEBASED
-    gLastResortIsoCurrencyPat,  // UNUM_CURRENCY_ISO
-    gLastResortPluralCurrencyPat,  // UNUM_CURRENCY_PLURAL
-    gLastResortAccountingCurrencyPat, // UNUM_CURRENCY_ACCOUNTING
-    gLastResortCurrencyPat,  // UNUM_CASH_CURRENCY 
-    nullptr,  // UNUM_DECIMAL_COMPACT_SHORT
-    nullptr,  // UNUM_DECIMAL_COMPACT_LONG
-    gLastResortCurrencyPat,  // UNUM_CURRENCY_STANDARD
-};
-
-// Keys used for accessing resource bundles
-
-static const icu::number::impl::CldrPatternStyle gFormatCldrStyles[UNUM_FORMAT_STYLE_COUNT] = {
-    /* nullptr */ icu::number::impl::CLDR_PATTERN_STYLE_COUNT,  // UNUM_PATTERN_DECIMAL
-    icu::number::impl::CLDR_PATTERN_STYLE_DECIMAL,  // UNUM_DECIMAL
-    icu::number::impl::CLDR_PATTERN_STYLE_CURRENCY,  // UNUM_CURRENCY
-    icu::number::impl::CLDR_PATTERN_STYLE_PERCENT,  // UNUM_PERCENT
-    icu::number::impl::CLDR_PATTERN_STYLE_SCIENTIFIC,  // UNUM_SCIENTIFIC
-    /* nullptr */ icu::number::impl::CLDR_PATTERN_STYLE_COUNT,  // UNUM_SPELLOUT
-    /* nullptr */ icu::number::impl::CLDR_PATTERN_STYLE_COUNT,  // UNUM_ORDINAL
-    /* nullptr */ icu::number::impl::CLDR_PATTERN_STYLE_COUNT,  // UNUM_DURATION
-    /* nullptr */ icu::number::impl::CLDR_PATTERN_STYLE_COUNT,  // UNUM_NUMBERING_SYSTEM
-    /* nullptr */ icu::number::impl::CLDR_PATTERN_STYLE_COUNT,  // UNUM_PATTERN_RULEBASED
-    // For UNUM_CURRENCY_ISO and UNUM_CURRENCY_PLURAL,
-    // the pattern is the same as the pattern of UNUM_CURRENCY
-    // except for replacing the single currency sign with
-    // double currency sign or triple currency sign.
-    icu::number::impl::CLDR_PATTERN_STYLE_CURRENCY,  // UNUM_CURRENCY_ISO
-    icu::number::impl::CLDR_PATTERN_STYLE_CURRENCY,  // UNUM_CURRENCY_PLURAL
-    icu::number::impl::CLDR_PATTERN_STYLE_ACCOUNTING,  // UNUM_CURRENCY_ACCOUNTING
-    icu::number::impl::CLDR_PATTERN_STYLE_CURRENCY,  // UNUM_CASH_CURRENCY
-    /* nullptr */ icu::number::impl::CLDR_PATTERN_STYLE_COUNT,  // UNUM_DECIMAL_COMPACT_SHORT
-    /* nullptr */ icu::number::impl::CLDR_PATTERN_STYLE_COUNT,  // UNUM_DECIMAL_COMPACT_LONG
-    icu::number::impl::CLDR_PATTERN_STYLE_CURRENCY,  // UNUM_CURRENCY_STANDARD
-};
-
-// Static hashtable cache of NumberingSystem objects used by NumberFormat
-static UHashtable * NumberingSystem_cache = nullptr;
-static icu::UInitOnce gNSCacheInitOnce {};
-
-#if !UCONFIG_NO_SERVICE
-static icu::ICULocaleService* gService = nullptr;
-static icu::UInitOnce gServiceInitOnce {};
-#endif
-
-/**
- * Release all static memory held by Number Format.
- */
-U_CDECL_BEGIN
-static void U_CALLCONV
-deleteNumberingSystem(void *obj) {
-    delete (icu::NumberingSystem *)obj;
-}
-
-static UBool U_CALLCONV numfmt_cleanup() {
-#if !UCONFIG_NO_SERVICE
-    gServiceInitOnce.reset();
-    if (gService) {
-        delete gService;
-        gService = nullptr;
-    }
-#endif
-    gNSCacheInitOnce.reset();
-    if (NumberingSystem_cache) {
-        // delete NumberingSystem_cache;
-        uhash_close(NumberingSystem_cache);
-        NumberingSystem_cache = nullptr;
-    }
-    return true;
-}
-U_CDECL_END
-
-// *****************************************************************************
-// class NumberFormat
-// *****************************************************************************
-
-U_NAMESPACE_BEGIN
-
-UOBJECT_DEFINE_ABSTRACT_RTTI_IMPLEMENTATION(NumberFormat)
-
-#if !UCONFIG_NO_SERVICE
-// -------------------------------------
-// SimpleNumberFormatFactory implementation
-NumberFormatFactory::~NumberFormatFactory() {}
-SimpleNumberFormatFactory::SimpleNumberFormatFactory(const Locale& locale, UBool visible)
-    : _visible(visible)
-{
-    LocaleUtility::initNameFromLocale(locale, _id);
-}
-
-SimpleNumberFormatFactory::~SimpleNumberFormatFactory() {}
-
-UBool SimpleNumberFormatFactory::visible() const {
-    return _visible;
-}
-
-const UnicodeString *
-SimpleNumberFormatFactory::getSupportedIDs(int32_t &count, UErrorCode& status) const
-{
-    if (U_SUCCESS(status)) {
-        count = 1;
-        return &_id;
-    }
-    count = 0;
-    return nullptr;
-}
-#endif /* #if !UCONFIG_NO_SERVICE */
-
-// -------------------------------------
-// default constructor
-NumberFormat::NumberFormat()
-:   fGroupingUsed(true),
-    fMaxIntegerDigits(gDefaultMaxIntegerDigits),
-    fMinIntegerDigits(1),
-    fMaxFractionDigits(3), // invariant, >= minFractionDigits
-    fMinFractionDigits(0),
-    fParseIntegerOnly(false),
-    fLenient(false),
-    fCapitalizationContext(UDISPCTX_CAPITALIZATION_NONE)
-{
-    fCurrency[0] = 0;
-}
-
-// -------------------------------------
-
-NumberFormat::~NumberFormat()
-{
-}
-
-SharedNumberFormat::~SharedNumberFormat() {
-    delete ptr;
-}
-
-// -------------------------------------
-// copy constructor
-
-NumberFormat::NumberFormat(const NumberFormat &source)
-:   Format(source)
-{
-    *this = source;
-}
-
-// -------------------------------------
-// assignment operator
-
-NumberFormat&
-NumberFormat::operator=(const NumberFormat& rhs)
-{
-    if (this != &rhs)
-    {
-        Format::operator=(rhs);
-        fGroupingUsed = rhs.fGroupingUsed;
-        fMaxIntegerDigits = rhs.fMaxIntegerDigits;
-        fMinIntegerDigits = rhs.fMinIntegerDigits;
-        fMaxFractionDigits = rhs.fMaxFractionDigits;
-        fMinFractionDigits = rhs.fMinFractionDigits;
-        fParseIntegerOnly = rhs.fParseIntegerOnly;
-        u_strncpy(fCurrency, rhs.fCurrency, 3);
-        fCurrency[3] = 0;
-        fLenient = rhs.fLenient;
-        fCapitalizationContext = rhs.fCapitalizationContext;
-    }
-    return *this;
-}
-
-// -------------------------------------
-
-bool
-NumberFormat::operator==(const Format& that) const
-{
-    // Format::operator== guarantees this cast is safe
-    NumberFormat* other = (NumberFormat*)&that;
-
-#ifdef FMT_DEBUG
-    // This code makes it easy to determine why two format objects that should
-    // be equal aren't.
-    UBool first = true;
-    if (!Format::operator==(that)) {
-        if (first) { printf("[ "); first = false; } else { printf(", "); }
-        debug("Format::!=");
-    }
-    if (!(fMaxIntegerDigits == other->fMaxIntegerDigits &&
-          fMinIntegerDigits == other->fMinIntegerDigits)) {
-        if (first) { printf("[ "); first = false; } else { printf(", "); }
-        debug("Integer digits !=");
-    }
-    if (!(fMaxFractionDigits == other->fMaxFractionDigits &&
-          fMinFractionDigits == other->fMinFractionDigits)) {
-        if (first) { printf("[ "); first = false; } else { printf(", "); }
-        debug("Fraction digits !=");
-    }
-    if (!(fGroupingUsed == other->fGroupingUsed)) {
-        if (first) { printf("[ "); first = false; } else { printf(", "); }
-        debug("fGroupingUsed != ");
-    }
-    if (!(fParseIntegerOnly == other->fParseIntegerOnly)) {
-        if (first) { printf("[ "); first = false; } else { printf(", "); }
-        debug("fParseIntegerOnly != ");
-    }
-    if (!(u_strcmp(fCurrency, other->fCurrency) == 0)) {
-        if (first) { printf("[ "); first = false; } else { printf(", "); }
-        debug("fCurrency !=");
-    }
-    if (!(fLenient == other->fLenient)) {
-        if (first) { printf("[ "); first = false; } else { printf(", "); }
-        debug("fLenient != ");
-    }
-    if (!(fCapitalizationContext == other->fCapitalizationContext)) {
-        if (first) { printf("[ "); first = false; } else { printf(", "); }
-        debug("fCapitalizationContext != ");
-    }
-    if (!first) { printf(" ]"); }
-#endif
-
-    return ((this == &that) ||
-            ((Format::operator==(that) &&
-              fMaxIntegerDigits == other->fMaxIntegerDigits &&
-              fMinIntegerDigits == other->fMinIntegerDigits &&
-              fMaxFractionDigits == other->fMaxFractionDigits &&
-              fMinFractionDigits == other->fMinFractionDigits &&
-              fGroupingUsed == other->fGroupingUsed &&
-              fParseIntegerOnly == other->fParseIntegerOnly &&
-              u_strcmp(fCurrency, other->fCurrency) == 0 &&
-              fLenient == other->fLenient &&
-              fCapitalizationContext == other->fCapitalizationContext)));
-}
-
-// -------------------------------------
-// Default implementation sets unsupported error; subclasses should
-// override.
-
-UnicodeString&
-NumberFormat::format(double /* unused number */,
-                     UnicodeString& toAppendTo,
-                     FieldPositionIterator* /* unused posIter */,
-                     UErrorCode& status) const
-{
-    if (!U_FAILURE(status)) {
-        status = U_UNSUPPORTED_ERROR;
-    }
-    return toAppendTo;
-}
-
-// -------------------------------------
-// Default implementation sets unsupported error; subclasses should
-// override.
-
-UnicodeString&
-NumberFormat::format(int32_t /* unused number */,
-                     UnicodeString& toAppendTo,
-                     FieldPositionIterator* /* unused posIter */,
-                     UErrorCode& status) const
-{
-    if (!U_FAILURE(status)) {
-        status = U_UNSUPPORTED_ERROR;
-    }
-    return toAppendTo;
-}
-
-// -------------------------------------
-// Default implementation sets unsupported error; subclasses should
-// override.
-
-UnicodeString&
-NumberFormat::format(int64_t /* unused number */,
-                     UnicodeString& toAppendTo,
-                     FieldPositionIterator* /* unused posIter */,
-                     UErrorCode& status) const
-{
-    if (!U_FAILURE(status)) {
-        status = U_UNSUPPORTED_ERROR;
-    }
-    return toAppendTo;
-}
-
-// ------------------------------------------
-// These functions add the status code, just fall back to the non-status versions
-UnicodeString&
-NumberFormat::format(double number,
-                     UnicodeString& appendTo,
-                     FieldPosition& pos,
-                     UErrorCode &status) const {
-    if(U_SUCCESS(status)) {
-        return format(number,appendTo,pos);
-    } else {
-        return appendTo;
-    }
-}
-
-UnicodeString&
-NumberFormat::format(int32_t number,
-                     UnicodeString& appendTo,
-                     FieldPosition& pos,
-                     UErrorCode &status) const {
-    if(U_SUCCESS(status)) {
-        return format(number,appendTo,pos);
-    } else {
-        return appendTo;
-    }
-}
-
-UnicodeString&
-NumberFormat::format(int64_t number,
-                     UnicodeString& appendTo,
-                     FieldPosition& pos,
-                     UErrorCode &status) const {
-    if(U_SUCCESS(status)) {
-        return format(number,appendTo,pos);
-    } else {
-        return appendTo;
-    }
-}
-
-
-
-// -------------------------------------
-// Decimal Number format() default implementation 
-// Subclasses do not normally override this function, but rather the DigitList
-// formatting functions..
-//   The expected call chain from here is
-//      this function ->
-//      NumberFormat::format(Formattable  ->
-//      DecimalFormat::format(DigitList    
-//
-//   Or, for subclasses of Formattable that do not know about DigitList,
-//       this Function ->
-//       NumberFormat::format(Formattable  ->
-//       NumberFormat::format(DigitList  ->
-//       XXXFormat::format(double
-
-UnicodeString&
-NumberFormat::format(StringPiece decimalNum,
-                     UnicodeString& toAppendTo,
-                     FieldPositionIterator* fpi,
-                     UErrorCode& status) const
-{
-    Formattable f;
-    f.setDecimalNumber(decimalNum, status);
-    format(f, toAppendTo, fpi, status);
-    return toAppendTo;
-}
-
-/**
- *
-// Formats the number object and save the format
-// result in the toAppendTo string buffer.
-
-// utility to save/restore state, used in two overloads
-// of format(const Formattable&...) below.
-*
-* Old purpose of ArgExtractor was to avoid const. Not thread safe!
-*
-* keeping it around as a shim.
-*/
-class ArgExtractor {
-  const Formattable* num;
-  char16_t save[4];
-  UBool fWasCurrency;
-
- public:
-  ArgExtractor(const NumberFormat& nf, const Formattable& obj, UErrorCode& status);
-  ~ArgExtractor();
-
-  const Formattable* number() const;
-  const char16_t *iso() const;
-  UBool wasCurrency() const;
-};
-
-inline const Formattable*
-ArgExtractor::number() const {
-  return num;
-}
-
-inline UBool
-ArgExtractor::wasCurrency() const {
-  return fWasCurrency;
-}
-
-inline const char16_t *
-ArgExtractor::iso() const {
-  return save;
-}
-
-ArgExtractor::ArgExtractor(const NumberFormat& /*nf*/, const Formattable& obj, UErrorCode& /*status*/)
-  : num(&obj), fWasCurrency(false) {
-
-    const UObject* o = obj.getObject(); // most commonly o==nullptr
-    const CurrencyAmount* amt;
-    if (o != nullptr && (amt = dynamic_cast<const CurrencyAmount*>(o)) != nullptr) {
-        // getISOCurrency() returns a pointer to internal storage, so we
-        // copy it to retain it across the call to setCurrency().
-        //const char16_t* curr = amt->getISOCurrency();
-        u_strcpy(save, amt->getISOCurrency());
-        num = &amt->getNumber();
-        fWasCurrency=true;
-    } else {
-      save[0]=0;
-    }
-}
-
-ArgExtractor::~ArgExtractor() {
-}
-
-UnicodeString& NumberFormat::format(const number::impl::DecimalQuantity &number,
-                      UnicodeString& appendTo,
-                      FieldPositionIterator* posIter,
-                      UErrorCode& status) const {
-    // DecimalFormat overrides this function, and handles DigitList based big decimals.
-    // Other subclasses (ChoiceFormat) do not (yet) handle DigitLists,
-    // so this default implementation falls back to formatting decimal numbers as doubles.
-    if (U_FAILURE(status)) {
-        return appendTo;
-    }
-    double dnum = number.toDouble();
-    format(dnum, appendTo, posIter, status);
-    return appendTo;
-}
-
-
-
-UnicodeString&
-NumberFormat::format(const number::impl::DecimalQuantity &number,
-                     UnicodeString& appendTo,
-                     FieldPosition& pos,
-                     UErrorCode &status) const {
-    // DecimalFormat overrides this function, and handles DigitList based big decimals.
-    // Other subclasses (ChoiceFormat) do not (yet) handle DigitLists,
-    // so this default implementation falls back to formatting decimal numbers as doubles.
-    if (U_FAILURE(status)) {
-        return appendTo;
-    }
-    double dnum = number.toDouble();
-    format(dnum, appendTo, pos, status);
-    return appendTo;
-}
-
-UnicodeString&
-NumberFormat::format(const Formattable& obj,
-                        UnicodeString& appendTo,
-                        FieldPosition& pos,
-                        UErrorCode& status) const
-{
-    if (U_FAILURE(status)) return appendTo;
-
-    ArgExtractor arg(*this, obj, status);
-    const Formattable *n = arg.number();
-    const char16_t *iso = arg.iso();
-
-    if(arg.wasCurrency() && u_strcmp(iso, getCurrency())) {
-      // trying to format a different currency.
-      // Right now, we clone.
-      LocalPointer<NumberFormat> cloneFmt(this->clone());
-      cloneFmt->setCurrency(iso, status);
-      // next line should NOT recurse, because n is numeric whereas obj was a wrapper around currency amount.
-      return cloneFmt->format(*n, appendTo, pos, status);
-    }
-
-    if (n->isNumeric() && n->getDecimalQuantity() != nullptr) {
-        // Decimal Number.  We will have a DigitList available if the value was
-        //   set to a decimal number, or if the value originated with a parse.
-        //
-        // The default implementation for formatting a DigitList converts it
-        // to a double, and formats that, allowing formatting classes that don't
-        // know about DigitList to continue to operate as they had.
-        //
-        // DecimalFormat overrides the DigitList formatting functions.
-        format(*n->getDecimalQuantity(), appendTo, pos, status);
-    } else {
-        switch (n->getType()) {
-        case Formattable::kDouble:
-            format(n->getDouble(), appendTo, pos, status);
-            break;
-        case Formattable::kLong:
-            format(n->getLong(), appendTo, pos, status);
-            break;
-        case Formattable::kInt64:
-            format(n->getInt64(), appendTo, pos, status);
-            break;
-        default:
-            status = U_INVALID_FORMAT_ERROR;
-            break;
-        }
-    }
-
-    return appendTo;
-}
-
-// -------------------------------------x
-// Formats the number object and save the format
-// result in the toAppendTo string buffer.
-
-UnicodeString&
-NumberFormat::format(const Formattable& obj,
-                        UnicodeString& appendTo,
-                        FieldPositionIterator* posIter,
-                        UErrorCode& status) const
-{
-    if (U_FAILURE(status)) return appendTo;
-
-    ArgExtractor arg(*this, obj, status);
-    const Formattable *n = arg.number();
-    const char16_t *iso = arg.iso();
-
-    if(arg.wasCurrency() && u_strcmp(iso, getCurrency())) {
-      // trying to format a different currency.
-      // Right now, we clone.
-      LocalPointer<NumberFormat> cloneFmt(this->clone());
-      cloneFmt->setCurrency(iso, status);
-      // next line should NOT recurse, because n is numeric whereas obj was a wrapper around currency amount.
-      return cloneFmt->format(*n, appendTo, posIter, status);
-    }
-
-    if (n->isNumeric() && n->getDecimalQuantity() != nullptr) {
-        // Decimal Number
-        format(*n->getDecimalQuantity(), appendTo, posIter, status);
-    } else {
-        switch (n->getType()) {
-        case Formattable::kDouble:
-            format(n->getDouble(), appendTo, posIter, status);
-            break;
-        case Formattable::kLong:
-            format(n->getLong(), appendTo, posIter, status);
-            break;
-        case Formattable::kInt64:
-            format(n->getInt64(), appendTo, posIter, status);
-            break;
-        default:
-            status = U_INVALID_FORMAT_ERROR;
-            break;
-        }
-    }
-
-    return appendTo;
-}
-
-// -------------------------------------
-
-UnicodeString&
-NumberFormat::format(int64_t number,
-                     UnicodeString& appendTo,
-                     FieldPosition& pos) const
-{
-    // default so we don't introduce a new abstract method
-    return format((int32_t)number, appendTo, pos);
-}
-
-// -------------------------------------
-// Parses the string and save the result object as well
-// as the final parsed position.
-
-void
-NumberFormat::parseObject(const UnicodeString& source,
-                             Formattable& result,
-                             ParsePosition& parse_pos) const
-{
-    parse(source, result, parse_pos);
-}
-
-// -------------------------------------
-// Formats a double number and save the result in a string.
-
-UnicodeString&
-NumberFormat::format(double number, UnicodeString& appendTo) const
-{
-    FieldPosition pos(FieldPosition::DONT_CARE);
-    return format(number, appendTo, pos);
-}
-
-// -------------------------------------
-// Formats a long number and save the result in a string.
-
-UnicodeString&
-NumberFormat::format(int32_t number, UnicodeString& appendTo) const
-{
-    FieldPosition pos(FieldPosition::DONT_CARE);
-    return format(number, appendTo, pos);
-}
-
-// -------------------------------------
-// Formats a long number and save the result in a string.
-
-UnicodeString&
-NumberFormat::format(int64_t number, UnicodeString& appendTo) const
-{
-    FieldPosition pos(FieldPosition::DONT_CARE);
-    return format(number, appendTo, pos);
-}
-
-// -------------------------------------
-// Parses the text and save the result object.  If the returned
-// parse position is 0, that means the parsing failed, the status
-// code needs to be set to failure.  Ignores the returned parse
-// position, otherwise.
-
-void
-NumberFormat::parse(const UnicodeString& text,
-                        Formattable& result,
-                        UErrorCode& status) const
-{
-    if (U_FAILURE(status)) return;
-
-    ParsePosition parsePosition(0);
-    parse(text, result, parsePosition);
-    if (parsePosition.getIndex() == 0) {
-        status = U_INVALID_FORMAT_ERROR;
-    }
-}
-
-CurrencyAmount* NumberFormat::parseCurrency(const UnicodeString& text,
-                                            ParsePosition& pos) const {
-    // Default implementation only -- subclasses should override
-    Formattable parseResult;
-    int32_t start = pos.getIndex();
-    parse(text, parseResult, pos);
-    if (pos.getIndex() != start) {
-        char16_t curr[4];
-        UErrorCode ec = U_ZERO_ERROR;
-        getEffectiveCurrency(curr, ec);
-        if (U_SUCCESS(ec)) {
-            LocalPointer<CurrencyAmount> currAmt(new CurrencyAmount(parseResult, curr, ec), ec);
-            if (U_FAILURE(ec)) {
-                pos.setIndex(start); // indicate failure
-            } else {
-                return currAmt.orphan();
-            }
-        }
-    }
-    return nullptr;
-}
-
-// -------------------------------------
-// Sets to only parse integers.
-
-void
-NumberFormat::setParseIntegerOnly(UBool value)
-{
-    fParseIntegerOnly = value;
-}
-
-// -------------------------------------
-// Sets whether lenient parse is enabled.
-
-void
-NumberFormat::setLenient(UBool enable)
-{
-    fLenient = enable;
-}
-
-// -------------------------------------
-// Create a number style NumberFormat instance with the default locale.
-
-NumberFormat* U_EXPORT2
-NumberFormat::createInstance(UErrorCode& status)
-{
-    return createInstance(Locale::getDefault(), UNUM_DECIMAL, status);
-}
-
-// -------------------------------------
-// Create a number style NumberFormat instance with the inLocale locale.
-
-NumberFormat* U_EXPORT2
-NumberFormat::createInstance(const Locale& inLocale, UErrorCode& status)
-{
-    return createInstance(inLocale, UNUM_DECIMAL, status);
-}
-
-// -------------------------------------
-// Create a currency style NumberFormat instance with the default locale.
-
-NumberFormat* U_EXPORT2
-NumberFormat::createCurrencyInstance(UErrorCode& status)
-{
-    return createCurrencyInstance(Locale::getDefault(),  status);
-}
-
-// -------------------------------------
-// Create a currency style NumberFormat instance with the inLocale locale.
-
-NumberFormat* U_EXPORT2
-NumberFormat::createCurrencyInstance(const Locale& inLocale, UErrorCode& status)
-{
-    return createInstance(inLocale, UNUM_CURRENCY, status);
-}
-
-// -------------------------------------
-// Create a percent style NumberFormat instance with the default locale.
-
-NumberFormat* U_EXPORT2
-NumberFormat::createPercentInstance(UErrorCode& status)
-{
-    return createInstance(Locale::getDefault(), UNUM_PERCENT, status);
-}
-
-// -------------------------------------
-// Create a percent style NumberFormat instance with the inLocale locale.
-
-NumberFormat* U_EXPORT2
-NumberFormat::createPercentInstance(const Locale& inLocale, UErrorCode& status)
-{
-    return createInstance(inLocale, UNUM_PERCENT, status);
-}
-
-// -------------------------------------
-// Create a scientific style NumberFormat instance with the default locale.
-
-NumberFormat* U_EXPORT2
-NumberFormat::createScientificInstance(UErrorCode& status)
-{
-    return createInstance(Locale::getDefault(), UNUM_SCIENTIFIC, status);
-}
-
-// -------------------------------------
-// Create a scientific style NumberFormat instance with the inLocale locale.
-
-NumberFormat* U_EXPORT2
-NumberFormat::createScientificInstance(const Locale& inLocale, UErrorCode& status)
-{
-    return createInstance(inLocale, UNUM_SCIENTIFIC, status);
-}
-
-// -------------------------------------
-
-const Locale* U_EXPORT2
-NumberFormat::getAvailableLocales(int32_t& count)
-{
-    return Locale::getAvailableLocales(count);
-}
-
-// ------------------------------------------
-//
-// Registration
-//
-//-------------------------------------------
-
-#if !UCONFIG_NO_SERVICE
-
-// -------------------------------------
-
-class ICUNumberFormatFactory : public ICUResourceBundleFactory {
-public:
-    virtual ~ICUNumberFormatFactory();
-protected:
-    virtual UObject* handleCreate(const Locale& loc, int32_t kind, const ICUService* /* service */, UErrorCode& status) const override {
-        return NumberFormat::makeInstance(loc, (UNumberFormatStyle)kind, status);
-    }
-};
-
-ICUNumberFormatFactory::~ICUNumberFormatFactory() {}
-
-// -------------------------------------
-
-class NFFactory : public LocaleKeyFactory {
-private:
-    NumberFormatFactory* _delegate;
-    Hashtable* _ids;
-
-public:
-    NFFactory(NumberFormatFactory* delegate)
-        : LocaleKeyFactory(delegate->visible() ? VISIBLE : INVISIBLE)
-        , _delegate(delegate)
-        , _ids(nullptr)
-    {
-    }
-
-    virtual ~NFFactory();
-
-    virtual UObject* create(const ICUServiceKey& key, const ICUService* service, UErrorCode& status) const override
-    {
-        if (handlesKey(key, status)) {
-            const LocaleKey* lkey = dynamic_cast<const LocaleKey*>(&key);
-            U_ASSERT(lkey != nullptr);
-            Locale loc;
-            lkey->canonicalLocale(loc);
-            int32_t kind = lkey->kind();
-
-            UObject* result = _delegate->createFormat(loc, (UNumberFormatStyle)kind);
-            if (result == nullptr) {
-                result = service->getKey(const_cast<ICUServiceKey&>(key) /* cast away const */, nullptr, this, status);
-            }
-            return result;
-        }
-        return nullptr;
-    }
-
-protected:
-    /**
-     * Return the set of ids that this factory supports (visible or
-     * otherwise).  This can be called often and might need to be
-     * cached if it is expensive to create.
-     */
-    virtual const Hashtable* getSupportedIDs(UErrorCode& status) const override
-    {
-        if (U_SUCCESS(status)) {
-            if (!_ids) {
-                int32_t count = 0;
-                const UnicodeString * const idlist = _delegate->getSupportedIDs(count, status);
-                ((NFFactory*)this)->_ids = new Hashtable(status); /* cast away const */
-                if (_ids) {
-                    for (int i = 0; i < count; ++i) {
-                        _ids->put(idlist[i], (void*)this, status);
-                    }
-                }
-            }
-            return _ids;
-        }
-        return nullptr;
-    }
-};
-
-NFFactory::~NFFactory()
-{
-    delete _delegate;
-    delete _ids;
-}
-
-class ICUNumberFormatService : public ICULocaleService {
-public:
-    ICUNumberFormatService()
-        : ICULocaleService(UNICODE_STRING_SIMPLE("Number Format"))
-    {
-        UErrorCode status = U_ZERO_ERROR;
-        registerFactory(new ICUNumberFormatFactory(), status);
-    }
-
-    virtual ~ICUNumberFormatService();
-
-    virtual UObject* cloneInstance(UObject* instance) const override {
-        return ((NumberFormat*)instance)->clone();
-    }
-
-    virtual UObject* handleDefault(const ICUServiceKey& key, UnicodeString* /* actualID */, UErrorCode& status) const override {
-        const LocaleKey* lkey = dynamic_cast<const LocaleKey*>(&key);
-        U_ASSERT(lkey != nullptr);
-        int32_t kind = lkey->kind();
-        Locale loc;
-        lkey->currentLocale(loc);
-        return NumberFormat::makeInstance(loc, (UNumberFormatStyle)kind, status);
-    }
-
-    virtual UBool isDefault() const override {
-        return countFactories() == 1;
-    }
-};
-
-ICUNumberFormatService::~ICUNumberFormatService() {}
-
-// -------------------------------------
-
-static void U_CALLCONV initNumberFormatService() {
-    U_ASSERT(gService == nullptr);
-    ucln_i18n_registerCleanup(UCLN_I18N_NUMFMT, numfmt_cleanup);
-    gService = new ICUNumberFormatService();
-}
-
-static ICULocaleService*
-getNumberFormatService()
-{
-    umtx_initOnce(gServiceInitOnce, &initNumberFormatService);
-    return gService;
-}
-
-static UBool haveService() {
-    return !gServiceInitOnce.isReset() && (getNumberFormatService() != nullptr);
-}
-
-// -------------------------------------
-
-URegistryKey U_EXPORT2
-NumberFormat::registerFactory(NumberFormatFactory* toAdopt, UErrorCode& status)
-{
-    if (U_FAILURE(status)) {
-        delete toAdopt;
-        return nullptr;
-    }
-    ICULocaleService *service = getNumberFormatService();
-    if (service) {
-        NFFactory *tempnnf = new NFFactory(toAdopt);
-        if (tempnnf != nullptr) {
-            return service->registerFactory(tempnnf, status);
-        }
-    }
-    status = U_MEMORY_ALLOCATION_ERROR;
-    return nullptr;
-}
-
-// -------------------------------------
-
-UBool U_EXPORT2
-NumberFormat::unregister(URegistryKey key, UErrorCode& status)
-{
-    if (U_FAILURE(status)) {
-        return false;
-    }
-    if (haveService()) {
-        return gService->unregister(key, status);
-    } else {
-        status = U_ILLEGAL_ARGUMENT_ERROR;
-        return false;
-    }
-}
-
-// -------------------------------------
-StringEnumeration* U_EXPORT2
-NumberFormat::getAvailableLocales()
-{
-  ICULocaleService *service = getNumberFormatService();
-  if (service) {
-      return service->getAvailableLocales();
-  }
-  return nullptr; // no way to return error condition
-}
-#endif /* UCONFIG_NO_SERVICE */
-// -------------------------------------
-
-enum { kKeyValueLenMax = 32 };
-
-NumberFormat*
-NumberFormat::internalCreateInstance(const Locale& loc, UNumberFormatStyle kind, UErrorCode& status) {
-    if (kind == UNUM_CURRENCY) {
-        char cfKeyValue[kKeyValueLenMax] = {0};
-        UErrorCode kvStatus = U_ZERO_ERROR;
-        int32_t kLen = loc.getKeywordValue("cf", cfKeyValue, kKeyValueLenMax, kvStatus);
-        if (U_SUCCESS(kvStatus) && kLen > 0 && uprv_strcmp(cfKeyValue,"account")==0) {
-            kind = UNUM_CURRENCY_ACCOUNTING;
-        }
-    }
-#if !UCONFIG_NO_SERVICE
-    if (haveService()) {
-        return (NumberFormat*)gService->get(loc, kind, status);
-    }
-#endif
-    return makeInstance(loc, kind, status);
-}
-
-NumberFormat* U_EXPORT2
-NumberFormat::createInstance(const Locale& loc, UNumberFormatStyle kind, UErrorCode& status) {
-    if (kind != UNUM_DECIMAL) {
-        return internalCreateInstance(loc, kind, status);
-    }
-    const SharedNumberFormat *shared = createSharedInstance(loc, kind, status);
-    if (U_FAILURE(status)) {
-        return nullptr;
-    }
-    NumberFormat *result = (*shared)->clone();
-    shared->removeRef();
-    if (result == nullptr) {
-        status = U_MEMORY_ALLOCATION_ERROR;
-    }
-    return result;
-}
-    
-
-// -------------------------------------
-// Checks if the thousand/10 thousand grouping is used in the
-// NumberFormat instance.
-
-UBool
-NumberFormat::isGroupingUsed() const
-{
-    return fGroupingUsed;
-}
-
-// -------------------------------------
-// Sets to use the thousand/10 thousand grouping in the
-// NumberFormat instance.
-
-void
-NumberFormat::setGroupingUsed(UBool newValue)
-{
-    fGroupingUsed = newValue;
-}
-
-// -------------------------------------
-// Gets the maximum number of digits for the integral part for
-// this NumberFormat instance.
-
-int32_t NumberFormat::getMaximumIntegerDigits() const
-{
-    return fMaxIntegerDigits;
-}
-
-// -------------------------------------
-// Sets the maximum number of digits for the integral part for
-// this NumberFormat instance.
-
-void
-NumberFormat::setMaximumIntegerDigits(int32_t newValue)
-{
-    fMaxIntegerDigits = uprv_max(0, uprv_min(newValue, gDefaultMaxIntegerDigits));
-    if(fMinIntegerDigits > fMaxIntegerDigits)
-        fMinIntegerDigits = fMaxIntegerDigits;
-}
-
-// -------------------------------------
-// Gets the minimum number of digits for the integral part for
-// this NumberFormat instance.
-
-int32_t
-NumberFormat::getMinimumIntegerDigits() const
-{
-    return fMinIntegerDigits;
-}
-
-// -------------------------------------
-// Sets the minimum number of digits for the integral part for
-// this NumberFormat instance.
-
-void
-NumberFormat::setMinimumIntegerDigits(int32_t newValue)
-{
-    fMinIntegerDigits = uprv_max(0, uprv_min(newValue, gDefaultMinIntegerDigits));
-    if(fMinIntegerDigits > fMaxIntegerDigits)
-        fMaxIntegerDigits = fMinIntegerDigits;
-}
-
-// -------------------------------------
-// Gets the maximum number of digits for the fractional part for
-// this NumberFormat instance.
-
-int32_t
-NumberFormat::getMaximumFractionDigits() const
-{
-    return fMaxFractionDigits;
-}
-
-// -------------------------------------
-// Sets the maximum number of digits for the fractional part for
-// this NumberFormat instance.
-
-void
-NumberFormat::setMaximumFractionDigits(int32_t newValue)
-{
-    fMaxFractionDigits = uprv_max(0, uprv_min(newValue, gDefaultMaxIntegerDigits));
-    if(fMaxFractionDigits < fMinFractionDigits)
-        fMinFractionDigits = fMaxFractionDigits;
-}
-
-// -------------------------------------
-// Gets the minimum number of digits for the fractional part for
-// this NumberFormat instance.
-
-int32_t
-NumberFormat::getMinimumFractionDigits() const
-{
-    return fMinFractionDigits;
-}
-
-// -------------------------------------
-// Sets the minimum number of digits for the fractional part for
-// this NumberFormat instance.
-
-void
-NumberFormat::setMinimumFractionDigits(int32_t newValue)
-{
-    fMinFractionDigits = uprv_max(0, uprv_min(newValue, gDefaultMinIntegerDigits));
-    if (fMaxFractionDigits < fMinFractionDigits)
-        fMaxFractionDigits = fMinFractionDigits;
-}
-
-// -------------------------------------
-
-void NumberFormat::setCurrency(const char16_t* theCurrency, UErrorCode& ec) {
-    if (U_FAILURE(ec)) {
-        return;
-    }
-    if (theCurrency) {
-        u_strncpy(fCurrency, theCurrency, 3);
-        fCurrency[3] = 0;
-    } else {
-        fCurrency[0] = 0;
-    }
-}
-
-const char16_t* NumberFormat::getCurrency() const {
-    return fCurrency;
-}
-
-void NumberFormat::getEffectiveCurrency(char16_t* result, UErrorCode& ec) const {
-    const char16_t* c = getCurrency();
-    if (*c != 0) {
-        u_strncpy(result, c, 3);
-        result[3] = 0;
-    } else {
-        const char* loc = getLocaleID(ULOC_VALID_LOCALE, ec);
-        if (loc == nullptr) {
-            loc = uloc_getDefault();
-        }
-        ucurr_forLocale(loc, result, 4, &ec);
-    }
-}
-
-//----------------------------------------------------------------------
-
-
-void NumberFormat::setContext(UDisplayContext value, UErrorCode& status)
-{
-    if (U_FAILURE(status))
-        return;
-    if ( (UDisplayContextType)((uint32_t)value >> 8) == UDISPCTX_TYPE_CAPITALIZATION ) {
-        fCapitalizationContext = value;
-    } else {
-        status = U_ILLEGAL_ARGUMENT_ERROR;
-   }
-}
-
-
-UDisplayContext NumberFormat::getContext(UDisplayContextType type, UErrorCode& status) const
-{
-    if (U_FAILURE(status))
-        return (UDisplayContext)0;
-    if (type != UDISPCTX_TYPE_CAPITALIZATION) {
-        status = U_ILLEGAL_ARGUMENT_ERROR;
-        return (UDisplayContext)0;
-    }
-    return fCapitalizationContext;
-}
-
-
-// -------------------------------------
-// Creates the NumberFormat instance of the specified style (number, currency,
-// or percent) for the desired locale.
-
-static void U_CALLCONV nscacheInit() {
-    U_ASSERT(NumberingSystem_cache == nullptr);
-    ucln_i18n_registerCleanup(UCLN_I18N_NUMFMT, numfmt_cleanup);
-    UErrorCode status = U_ZERO_ERROR;
-    NumberingSystem_cache = uhash_open(uhash_hashLong,
-                                       uhash_compareLong,
-                                       nullptr,
-                                       &status);
-    if (U_FAILURE(status)) {
-        // Number Format code will run with no cache if creation fails.
-        NumberingSystem_cache = nullptr;
-        return;
-    }
-    uhash_setValueDeleter(NumberingSystem_cache, deleteNumberingSystem);
-}
-
-template<> U_I18N_API
-const SharedNumberFormat *LocaleCacheKey<SharedNumberFormat>::createObject(
-        const void * /*unused*/, UErrorCode &status) const {
-    const char *localeId = fLoc.getName();
-    NumberFormat *nf = NumberFormat::internalCreateInstance(
-            localeId, UNUM_DECIMAL, status);
-    if (U_FAILURE(status)) {
-        return nullptr;
-    }
-    SharedNumberFormat *result = new SharedNumberFormat(nf);
-    if (result == nullptr) {
-        status = U_MEMORY_ALLOCATION_ERROR;
-        delete nf;
-        return nullptr;
-    }
-    result->addRef();
-    return result;
-}
-
-const SharedNumberFormat* U_EXPORT2
-NumberFormat::createSharedInstance(const Locale& loc, UNumberFormatStyle kind, UErrorCode& status) {
-    if (U_FAILURE(status)) {
-        return nullptr;
-    }
-    if (kind != UNUM_DECIMAL) {
-        status = U_UNSUPPORTED_ERROR;
-        return nullptr;
-    }
-    const SharedNumberFormat *result = nullptr;
-    UnifiedCache::getByLocale(loc, result, status);
-    return result;
-}
-
-UBool
-NumberFormat::isStyleSupported(UNumberFormatStyle style) {
-    return gLastResortNumberPatterns[style] != nullptr;
-}
-
-NumberFormat*
-NumberFormat::makeInstance(const Locale& desiredLocale,
-                           UNumberFormatStyle style,
-                           UErrorCode& status) {
-  return makeInstance(desiredLocale, style, false, status);
-}
-
-NumberFormat*
-NumberFormat::makeInstance(const Locale& desiredLocale,
-                           UNumberFormatStyle style,
-                           UBool mustBeDecimalFormat,
-                           UErrorCode& status) {
-    if (U_FAILURE(status)) return nullptr;
-
-    if (style < 0 || style >= UNUM_FORMAT_STYLE_COUNT) {
-        status = U_ILLEGAL_ARGUMENT_ERROR;
-        return nullptr;
-    }
-    
-    // For the purposes of general number formatting, UNUM_NUMBERING_SYSTEM should behave the same
-    // was as UNUM_DECIMAL.  In both cases, you get either a DecimalFormat or a RuleBasedNumberFormat
-    // depending on the locale's numbering system (either the default one for the locale or a specific
-    // one specified by using the "@numbers=" or "-u-nu-" parameter in the locale ID.
-    if (style == UNUM_NUMBERING_SYSTEM) {
-        style = UNUM_DECIMAL;
-    }
-
-    // Some styles are not supported. This is a result of merging
-    // the @draft ICU 4.2 NumberFormat::EStyles into the long-existing UNumberFormatStyle.
-    // Ticket #8503 is for reviewing/fixing/merging the two relevant implementations:
-    // this one and unum_open().
-    // The UNUM_PATTERN_ styles are not supported here
-    // because this method does not take a pattern string.
-    if (!isStyleSupported(style)) {
-        status = U_UNSUPPORTED_ERROR;
-        return nullptr;
-    }
-
-#if U_PLATFORM_USES_ONLY_WIN32_API
-    if (!mustBeDecimalFormat) {
-        char buffer[8];
-        int32_t count = desiredLocale.getKeywordValue("compat", buffer, sizeof(buffer), status);
-
-        // if the locale has "@compat=host", create a host-specific NumberFormat
-        if (U_SUCCESS(status) && count > 0 && uprv_strcmp(buffer, "host") == 0) {
-            UBool curr = true;
-
-            switch (style) {
-            case UNUM_DECIMAL:
-                curr = false;
-                // fall-through
-                U_FALLTHROUGH;
-
-            case UNUM_CURRENCY:
-            case UNUM_CURRENCY_ISO: // do not support plural formatting here
-            case UNUM_CURRENCY_PLURAL:
-            case UNUM_CURRENCY_ACCOUNTING:
-            case UNUM_CASH_CURRENCY:
-            case UNUM_CURRENCY_STANDARD:
-            {
-                LocalPointer<Win32NumberFormat> f(new Win32NumberFormat(desiredLocale, curr, status), status);
-                if (U_SUCCESS(status)) {
-                    return f.orphan();
-                }
-            }
-            break;
-            default:
-                break;
-            }
-        }
-    }
-#endif
-    // Use numbering system cache hashtable
-    umtx_initOnce(gNSCacheInitOnce, &nscacheInit);
-
-    // Get cached numbering system
-    LocalPointer<NumberingSystem> ownedNs;
-    NumberingSystem *ns = nullptr;
-    if (NumberingSystem_cache != nullptr) {
-        // TODO: Bad hash key usage, see ticket #8504.
-        int32_t hashKey = desiredLocale.hashCode();
-
-        static UMutex nscacheMutex;
-        Mutex lock(&nscacheMutex);
-        ns = (NumberingSystem *)uhash_iget(NumberingSystem_cache, hashKey);
-        if (ns == nullptr) {
-            ns = NumberingSystem::createInstance(desiredLocale,status);
-            uhash_iput(NumberingSystem_cache, hashKey, (void*)ns, &status);
-        }
-    } else {
-        ownedNs.adoptInstead(NumberingSystem::createInstance(desiredLocale,status));
-        ns = ownedNs.getAlias();
-    }
-
-    // check results of getting a numbering system
-    if (U_FAILURE(status)) {
-        return nullptr;
-    }
-
-    if (mustBeDecimalFormat && ns->isAlgorithmic()) {
-        status = U_UNSUPPORTED_ERROR;
-        return nullptr;
-    }
-
-    LocalPointer<DecimalFormatSymbols> symbolsToAdopt;
-    UnicodeString pattern;
-    LocalUResourceBundlePointer ownedResource(ures_open(nullptr, desiredLocale.getName(), &status));
-    if (U_FAILURE(status)) {
-        return nullptr;
-    }
-    else {
-        // Loads the decimal symbols of the desired locale.
-        symbolsToAdopt.adoptInsteadAndCheckErrorCode(new DecimalFormatSymbols(desiredLocale, status), status);
-        if (U_FAILURE(status)) {
-            return nullptr;
-        }
-
-        // Load the pattern from data using the common library function
-        const char16_t* patternPtr = number::impl::utils::getPatternForStyle(
-                desiredLocale,
-                ns->getName(),
-                gFormatCldrStyles[style],
-                status);
-        pattern = UnicodeString(true, patternPtr, -1);
-    }
-    if (U_FAILURE(status)) {
-        return nullptr;
-    }
-    if(style==UNUM_CURRENCY || style == UNUM_CURRENCY_ISO || style == UNUM_CURRENCY_ACCOUNTING 
-        || style == UNUM_CASH_CURRENCY || style == UNUM_CURRENCY_STANDARD){
-        const char16_t* currPattern = symbolsToAdopt->getCurrencyPattern();
-        if(currPattern!=nullptr){
-            pattern.setTo(currPattern, u_strlen(currPattern));
-        }
-    }
-
-    LocalPointer<NumberFormat> f;
-    if (ns->isAlgorithmic()) {
-        UnicodeString nsDesc;
-        UnicodeString nsRuleSetGroup;
-        UnicodeString nsRuleSetName;
-        Locale nsLoc;
-        URBNFRuleSetTag desiredRulesType = URBNF_NUMBERING_SYSTEM;
-
-        nsDesc.setTo(ns->getDescription());
-        int32_t firstSlash = nsDesc.indexOf(gSlash);
-        int32_t lastSlash = nsDesc.lastIndexOf(gSlash);
-        if ( lastSlash > firstSlash ) {
-            CharString nsLocID;
-
-            nsLocID.appendInvariantChars(nsDesc.tempSubString(0, firstSlash), status);
-            nsRuleSetGroup.setTo(nsDesc,firstSlash+1,lastSlash-firstSlash-1);
-            nsRuleSetName.setTo(nsDesc,lastSlash+1);
-
-            nsLoc = Locale::createFromName(nsLocID.data());
-
-            UnicodeString SpelloutRules = UNICODE_STRING_SIMPLE("SpelloutRules");
-            if ( nsRuleSetGroup.compare(SpelloutRules) == 0 ) {
-                desiredRulesType = URBNF_SPELLOUT;
-            }
-        } else {
-            nsLoc = desiredLocale;
-            nsRuleSetName.setTo(nsDesc);
-        }
-
-        RuleBasedNumberFormat *r = new RuleBasedNumberFormat(desiredRulesType,nsLoc,status);
-        if (r == nullptr) {
-            status = U_MEMORY_ALLOCATION_ERROR;
-            return nullptr;
-        }
-        r->setDefaultRuleSet(nsRuleSetName,status);
-        f.adoptInstead(r);
-    } else {
-        // replace single currency sign in the pattern with double currency sign
-        // if the style is UNUM_CURRENCY_ISO
-        if (style == UNUM_CURRENCY_ISO) {
-            pattern.findAndReplace(UnicodeString(true, gSingleCurrencySign, 1),
-                                   UnicodeString(true, gDoubleCurrencySign, 2));
-        }
-
-        // "new DecimalFormat()" does not adopt the symbols argument if its memory allocation fails.
-        // So we can't use adoptInsteadAndCheckErrorCode as we need to know if the 'new' failed.
-        DecimalFormatSymbols *syms = symbolsToAdopt.getAlias();
-        LocalPointer<DecimalFormat> df(new DecimalFormat(pattern, syms, style, status));
-
-        if (df.isValid()) {
-            // if the DecimalFormat object was successfully new'ed, then it will own symbolsToAdopt, even if the status is a failure.
-            symbolsToAdopt.orphan();
-        }
-        else {
-            status = U_MEMORY_ALLOCATION_ERROR;
-        }
-
-        if (U_FAILURE(status)) {
-            return nullptr;
-        }
-
-        // if it is cash currency style, setCurrencyUsage with usage
-        if (style == UNUM_CASH_CURRENCY){
-            df->setCurrencyUsage(UCURR_USAGE_CASH, &status);
-        }
-
-        if (U_FAILURE(status)) {
-            return nullptr;
-        }
-
-        f.adoptInstead(df.orphan());
-    }
-
-    f->setLocaleIDs(ures_getLocaleByType(ownedResource.getAlias(), ULOC_VALID_LOCALE, &status),
-                    ures_getLocaleByType(ownedResource.getAlias(), ULOC_ACTUAL_LOCALE, &status));
-    if (U_FAILURE(status)) {
-        return nullptr;
-    }
-    return f.orphan();
-}
-
-/**
- * Get the rounding mode.
- * @return A rounding mode
- */
-NumberFormat::ERoundingMode NumberFormat::getRoundingMode() const {
-    // Default value. ICU4J throws an exception and we can't change this API.
-    return NumberFormat::ERoundingMode::kRoundUnnecessary;
-}
-
-/**
- * Set the rounding mode.  This has no effect unless the rounding
- * increment is greater than zero.
- * @param roundingMode A rounding mode
- */
-void NumberFormat::setRoundingMode(NumberFormat::ERoundingMode /*roundingMode*/) {
-    // No-op ICU4J throws an exception, and we can't change this API.
-}
-
-U_NAMESPACE_END
-
-#endif /* #if !UCONFIG_NO_FORMATTING */
-
-//eof
->>>>>>> a8a80be5
+// © 2016 and later: Unicode, Inc. and others.
+// License & terms of use: http://www.unicode.org/copyright.html
+/*
+*******************************************************************************
+* Copyright (C) 1997-2015, International Business Machines Corporation and
+* others. All Rights Reserved.
+*******************************************************************************
+*
+* File NUMFMT.CPP
+*
+* Modification History:
+*
+*   Date        Name        Description
+*   02/19/97    aliu        Converted from java.
+*   03/18/97    clhuang     Implemented with C++ APIs.
+*   04/17/97    aliu        Enlarged MAX_INTEGER_DIGITS to fully accommodate the
+*                           largest double, by default.
+*                           Changed DigitCount to int per code review.
+*    07/20/98    stephen        Changed operator== to check for grouping
+*                            Changed setMaxIntegerDigits per Java implementation.
+*                            Changed setMinIntegerDigits per Java implementation.
+*                            Changed setMinFractionDigits per Java implementation.
+*                            Changed setMaxFractionDigits per Java implementation.
+********************************************************************************
+*/
+
+#include "unicode/utypes.h"
+
+#if !UCONFIG_NO_FORMATTING
+
+#include "unicode/numfmt.h"
+#include "unicode/locid.h"
+#include "unicode/dcfmtsym.h"
+#include "unicode/decimfmt.h"
+#include "unicode/ustring.h"
+#include "unicode/ucurr.h"
+#include "unicode/curramt.h"
+#include "unicode/numsys.h"
+#include "unicode/rbnf.h"
+#include "unicode/localpointer.h"
+#include "unicode/udisplaycontext.h"
+#include "charstr.h"
+#include "winnmfmt.h"
+#include "uresimp.h"
+#include "uhash.h"
+#include "cmemory.h"
+#include "servloc.h"
+#include "ucln_in.h"
+#include "cstring.h"
+#include "putilimp.h"
+#include "uassert.h"
+#include "umutex.h"
+#include "mutex.h"
+#include <float.h>
+#include "sharednumberformat.h"
+#include "unifiedcache.h"
+#include "number_decimalquantity.h"
+#include "number_utils.h"
+
+//#define FMT_DEBUG
+
+#ifdef FMT_DEBUG
+#include <stdio.h>
+static inline void debugout(UnicodeString s) {
+    char buf[2000];
+    s.extract((int32_t) 0, s.length(), buf);
+    printf("%s", buf);
+}
+#define debug(x) printf("%s", x);
+#else
+#define debugout(x)
+#define debug(x)
+#endif
+
+// If no number pattern can be located for a locale, this is the last
+// resort. The patterns are same as the ones in root locale.
+static const char16_t gLastResortDecimalPat[] = {
+    0x23, 0x2C, 0x23, 0x23, 0x30, 0x2E, 0x23, 0x23, 0x23, 0 /* "#,##0.###" */
+};
+static const char16_t gLastResortCurrencyPat[] = {
+    0xA4, 0xA0, 0x23, 0x2C, 0x23, 0x23, 0x30, 0x2E, 0x30, 0x30, 0 /* "\u00A4\u00A0#,##0.00" */
+};
+static const char16_t gLastResortPercentPat[] = {
+    0x23, 0x2C, 0x23, 0x23, 0x30, 0x25, 0 /* "#,##0%" */
+};
+static const char16_t gLastResortScientificPat[] = {
+    0x23, 0x45, 0x30, 0 /* "#E0" */
+};
+static const char16_t gLastResortIsoCurrencyPat[] = {
+    0xA4, 0xA4, 0xA0, 0x23, 0x2C, 0x23, 0x23, 0x30, 0x2E, 0x30, 0x30, 0  /* "\u00A4\u00A4\u00A0#,##0.00" */
+};
+static const char16_t gLastResortPluralCurrencyPat[] = {
+    0x23, 0x2C, 0x23, 0x23, 0x30, 0x2E, 0x23, 0x23, 0x23, 0x20, 0xA4, 0xA4, 0xA4, 0 /* "#,##0.### \u00A4\u00A4\u00A4*/
+};
+static const char16_t gLastResortAccountingCurrencyPat[] =  {
+    0xA4, 0xA0, 0x23, 0x2C, 0x23, 0x23, 0x30, 0x2E, 0x30, 0x30, 0 /* "\u00A4\u00A0#,##0.00" */
+};
+
+static const char16_t gSingleCurrencySign[] = {0xA4, 0};
+static const char16_t gDoubleCurrencySign[] = {0xA4, 0xA4, 0};
+
+static const char16_t gSlash = 0x2f;
+
+// If the maximum base 10 exponent were 4, then the largest number would
+// be 99,999 which has 5 digits.
+// On IEEE754 systems gMaxIntegerDigits is 308 + possible denormalized 15 digits + rounding digit
+// With big decimal, the max exponent is 999,999,999 and the max number of digits is the same, 999,999,999
+const int32_t icu::NumberFormat::gDefaultMaxIntegerDigits = 2000000000;
+const int32_t icu::NumberFormat::gDefaultMinIntegerDigits = 127;
+
+static const char16_t * const gLastResortNumberPatterns[UNUM_FORMAT_STYLE_COUNT] = {
+    nullptr,  // UNUM_PATTERN_DECIMAL
+    gLastResortDecimalPat,  // UNUM_DECIMAL
+    gLastResortCurrencyPat,  // UNUM_CURRENCY
+    gLastResortPercentPat,  // UNUM_PERCENT
+    gLastResortScientificPat,  // UNUM_SCIENTIFIC
+    nullptr,  // UNUM_SPELLOUT
+    nullptr,  // UNUM_ORDINAL
+    nullptr,  // UNUM_DURATION
+    gLastResortDecimalPat,  // UNUM_NUMBERING_SYSTEM
+    nullptr,  // UNUM_PATTERN_RULEBASED
+    gLastResortIsoCurrencyPat,  // UNUM_CURRENCY_ISO
+    gLastResortPluralCurrencyPat,  // UNUM_CURRENCY_PLURAL
+    gLastResortAccountingCurrencyPat, // UNUM_CURRENCY_ACCOUNTING
+    gLastResortCurrencyPat,  // UNUM_CASH_CURRENCY 
+    nullptr,  // UNUM_DECIMAL_COMPACT_SHORT
+    nullptr,  // UNUM_DECIMAL_COMPACT_LONG
+    gLastResortCurrencyPat,  // UNUM_CURRENCY_STANDARD
+};
+
+// Keys used for accessing resource bundles
+
+static const icu::number::impl::CldrPatternStyle gFormatCldrStyles[UNUM_FORMAT_STYLE_COUNT] = {
+    /* nullptr */ icu::number::impl::CLDR_PATTERN_STYLE_COUNT,  // UNUM_PATTERN_DECIMAL
+    icu::number::impl::CLDR_PATTERN_STYLE_DECIMAL,  // UNUM_DECIMAL
+    icu::number::impl::CLDR_PATTERN_STYLE_CURRENCY,  // UNUM_CURRENCY
+    icu::number::impl::CLDR_PATTERN_STYLE_PERCENT,  // UNUM_PERCENT
+    icu::number::impl::CLDR_PATTERN_STYLE_SCIENTIFIC,  // UNUM_SCIENTIFIC
+    /* nullptr */ icu::number::impl::CLDR_PATTERN_STYLE_COUNT,  // UNUM_SPELLOUT
+    /* nullptr */ icu::number::impl::CLDR_PATTERN_STYLE_COUNT,  // UNUM_ORDINAL
+    /* nullptr */ icu::number::impl::CLDR_PATTERN_STYLE_COUNT,  // UNUM_DURATION
+    /* nullptr */ icu::number::impl::CLDR_PATTERN_STYLE_COUNT,  // UNUM_NUMBERING_SYSTEM
+    /* nullptr */ icu::number::impl::CLDR_PATTERN_STYLE_COUNT,  // UNUM_PATTERN_RULEBASED
+    // For UNUM_CURRENCY_ISO and UNUM_CURRENCY_PLURAL,
+    // the pattern is the same as the pattern of UNUM_CURRENCY
+    // except for replacing the single currency sign with
+    // double currency sign or triple currency sign.
+    icu::number::impl::CLDR_PATTERN_STYLE_CURRENCY,  // UNUM_CURRENCY_ISO
+    icu::number::impl::CLDR_PATTERN_STYLE_CURRENCY,  // UNUM_CURRENCY_PLURAL
+    icu::number::impl::CLDR_PATTERN_STYLE_ACCOUNTING,  // UNUM_CURRENCY_ACCOUNTING
+    icu::number::impl::CLDR_PATTERN_STYLE_CURRENCY,  // UNUM_CASH_CURRENCY
+    /* nullptr */ icu::number::impl::CLDR_PATTERN_STYLE_COUNT,  // UNUM_DECIMAL_COMPACT_SHORT
+    /* nullptr */ icu::number::impl::CLDR_PATTERN_STYLE_COUNT,  // UNUM_DECIMAL_COMPACT_LONG
+    icu::number::impl::CLDR_PATTERN_STYLE_CURRENCY,  // UNUM_CURRENCY_STANDARD
+};
+
+// Static hashtable cache of NumberingSystem objects used by NumberFormat
+static UHashtable * NumberingSystem_cache = nullptr;
+static icu::UInitOnce gNSCacheInitOnce {};
+
+#if !UCONFIG_NO_SERVICE
+static icu::ICULocaleService* gService = nullptr;
+static icu::UInitOnce gServiceInitOnce {};
+#endif
+
+/**
+ * Release all static memory held by Number Format.
+ */
+U_CDECL_BEGIN
+static void U_CALLCONV
+deleteNumberingSystem(void *obj) {
+    delete (icu::NumberingSystem *)obj;
+}
+
+static UBool U_CALLCONV numfmt_cleanup() {
+#if !UCONFIG_NO_SERVICE
+    gServiceInitOnce.reset();
+    if (gService) {
+        delete gService;
+        gService = nullptr;
+    }
+#endif
+    gNSCacheInitOnce.reset();
+    if (NumberingSystem_cache) {
+        // delete NumberingSystem_cache;
+        uhash_close(NumberingSystem_cache);
+        NumberingSystem_cache = nullptr;
+    }
+    return true;
+}
+U_CDECL_END
+
+// *****************************************************************************
+// class NumberFormat
+// *****************************************************************************
+
+U_NAMESPACE_BEGIN
+
+UOBJECT_DEFINE_ABSTRACT_RTTI_IMPLEMENTATION(NumberFormat)
+
+#if !UCONFIG_NO_SERVICE
+// -------------------------------------
+// SimpleNumberFormatFactory implementation
+NumberFormatFactory::~NumberFormatFactory() {}
+SimpleNumberFormatFactory::SimpleNumberFormatFactory(const Locale& locale, UBool visible)
+    : _visible(visible)
+{
+    LocaleUtility::initNameFromLocale(locale, _id);
+}
+
+SimpleNumberFormatFactory::~SimpleNumberFormatFactory() {}
+
+UBool SimpleNumberFormatFactory::visible() const {
+    return _visible;
+}
+
+const UnicodeString *
+SimpleNumberFormatFactory::getSupportedIDs(int32_t &count, UErrorCode& status) const
+{
+    if (U_SUCCESS(status)) {
+        count = 1;
+        return &_id;
+    }
+    count = 0;
+    return nullptr;
+}
+#endif /* #if !UCONFIG_NO_SERVICE */
+
+// -------------------------------------
+// default constructor
+NumberFormat::NumberFormat()
+:   fGroupingUsed(true),
+    fMaxIntegerDigits(gDefaultMaxIntegerDigits),
+    fMinIntegerDigits(1),
+    fMaxFractionDigits(3), // invariant, >= minFractionDigits
+    fMinFractionDigits(0),
+    fParseIntegerOnly(false),
+    fLenient(false),
+    fCapitalizationContext(UDISPCTX_CAPITALIZATION_NONE)
+{
+    fCurrency[0] = 0;
+}
+
+// -------------------------------------
+
+NumberFormat::~NumberFormat()
+{
+}
+
+SharedNumberFormat::~SharedNumberFormat() {
+    delete ptr;
+}
+
+// -------------------------------------
+// copy constructor
+
+NumberFormat::NumberFormat(const NumberFormat &source)
+:   Format(source)
+{
+    *this = source;
+}
+
+// -------------------------------------
+// assignment operator
+
+NumberFormat&
+NumberFormat::operator=(const NumberFormat& rhs)
+{
+    if (this != &rhs)
+    {
+        Format::operator=(rhs);
+        fGroupingUsed = rhs.fGroupingUsed;
+        fMaxIntegerDigits = rhs.fMaxIntegerDigits;
+        fMinIntegerDigits = rhs.fMinIntegerDigits;
+        fMaxFractionDigits = rhs.fMaxFractionDigits;
+        fMinFractionDigits = rhs.fMinFractionDigits;
+        fParseIntegerOnly = rhs.fParseIntegerOnly;
+        u_strncpy(fCurrency, rhs.fCurrency, 3);
+        fCurrency[3] = 0;
+        fLenient = rhs.fLenient;
+        fCapitalizationContext = rhs.fCapitalizationContext;
+    }
+    return *this;
+}
+
+// -------------------------------------
+
+bool
+NumberFormat::operator==(const Format& that) const
+{
+    // Format::operator== guarantees this cast is safe
+    NumberFormat* other = (NumberFormat*)&that;
+
+#ifdef FMT_DEBUG
+    // This code makes it easy to determine why two format objects that should
+    // be equal aren't.
+    UBool first = true;
+    if (!Format::operator==(that)) {
+        if (first) { printf("[ "); first = false; } else { printf(", "); }
+        debug("Format::!=");
+    }
+    if (!(fMaxIntegerDigits == other->fMaxIntegerDigits &&
+          fMinIntegerDigits == other->fMinIntegerDigits)) {
+        if (first) { printf("[ "); first = false; } else { printf(", "); }
+        debug("Integer digits !=");
+    }
+    if (!(fMaxFractionDigits == other->fMaxFractionDigits &&
+          fMinFractionDigits == other->fMinFractionDigits)) {
+        if (first) { printf("[ "); first = false; } else { printf(", "); }
+        debug("Fraction digits !=");
+    }
+    if (!(fGroupingUsed == other->fGroupingUsed)) {
+        if (first) { printf("[ "); first = false; } else { printf(", "); }
+        debug("fGroupingUsed != ");
+    }
+    if (!(fParseIntegerOnly == other->fParseIntegerOnly)) {
+        if (first) { printf("[ "); first = false; } else { printf(", "); }
+        debug("fParseIntegerOnly != ");
+    }
+    if (!(u_strcmp(fCurrency, other->fCurrency) == 0)) {
+        if (first) { printf("[ "); first = false; } else { printf(", "); }
+        debug("fCurrency !=");
+    }
+    if (!(fLenient == other->fLenient)) {
+        if (first) { printf("[ "); first = false; } else { printf(", "); }
+        debug("fLenient != ");
+    }
+    if (!(fCapitalizationContext == other->fCapitalizationContext)) {
+        if (first) { printf("[ "); first = false; } else { printf(", "); }
+        debug("fCapitalizationContext != ");
+    }
+    if (!first) { printf(" ]"); }
+#endif
+
+    return ((this == &that) ||
+            ((Format::operator==(that) &&
+              fMaxIntegerDigits == other->fMaxIntegerDigits &&
+              fMinIntegerDigits == other->fMinIntegerDigits &&
+              fMaxFractionDigits == other->fMaxFractionDigits &&
+              fMinFractionDigits == other->fMinFractionDigits &&
+              fGroupingUsed == other->fGroupingUsed &&
+              fParseIntegerOnly == other->fParseIntegerOnly &&
+              u_strcmp(fCurrency, other->fCurrency) == 0 &&
+              fLenient == other->fLenient &&
+              fCapitalizationContext == other->fCapitalizationContext)));
+}
+
+// -------------------------------------
+// Default implementation sets unsupported error; subclasses should
+// override.
+
+UnicodeString&
+NumberFormat::format(double /* unused number */,
+                     UnicodeString& toAppendTo,
+                     FieldPositionIterator* /* unused posIter */,
+                     UErrorCode& status) const
+{
+    if (!U_FAILURE(status)) {
+        status = U_UNSUPPORTED_ERROR;
+    }
+    return toAppendTo;
+}
+
+// -------------------------------------
+// Default implementation sets unsupported error; subclasses should
+// override.
+
+UnicodeString&
+NumberFormat::format(int32_t /* unused number */,
+                     UnicodeString& toAppendTo,
+                     FieldPositionIterator* /* unused posIter */,
+                     UErrorCode& status) const
+{
+    if (!U_FAILURE(status)) {
+        status = U_UNSUPPORTED_ERROR;
+    }
+    return toAppendTo;
+}
+
+// -------------------------------------
+// Default implementation sets unsupported error; subclasses should
+// override.
+
+UnicodeString&
+NumberFormat::format(int64_t /* unused number */,
+                     UnicodeString& toAppendTo,
+                     FieldPositionIterator* /* unused posIter */,
+                     UErrorCode& status) const
+{
+    if (!U_FAILURE(status)) {
+        status = U_UNSUPPORTED_ERROR;
+    }
+    return toAppendTo;
+}
+
+// ------------------------------------------
+// These functions add the status code, just fall back to the non-status versions
+UnicodeString&
+NumberFormat::format(double number,
+                     UnicodeString& appendTo,
+                     FieldPosition& pos,
+                     UErrorCode &status) const {
+    if(U_SUCCESS(status)) {
+        return format(number,appendTo,pos);
+    } else {
+        return appendTo;
+    }
+}
+
+UnicodeString&
+NumberFormat::format(int32_t number,
+                     UnicodeString& appendTo,
+                     FieldPosition& pos,
+                     UErrorCode &status) const {
+    if(U_SUCCESS(status)) {
+        return format(number,appendTo,pos);
+    } else {
+        return appendTo;
+    }
+}
+
+UnicodeString&
+NumberFormat::format(int64_t number,
+                     UnicodeString& appendTo,
+                     FieldPosition& pos,
+                     UErrorCode &status) const {
+    if(U_SUCCESS(status)) {
+        return format(number,appendTo,pos);
+    } else {
+        return appendTo;
+    }
+}
+
+
+
+// -------------------------------------
+// Decimal Number format() default implementation 
+// Subclasses do not normally override this function, but rather the DigitList
+// formatting functions..
+//   The expected call chain from here is
+//      this function ->
+//      NumberFormat::format(Formattable  ->
+//      DecimalFormat::format(DigitList    
+//
+//   Or, for subclasses of Formattable that do not know about DigitList,
+//       this Function ->
+//       NumberFormat::format(Formattable  ->
+//       NumberFormat::format(DigitList  ->
+//       XXXFormat::format(double
+
+UnicodeString&
+NumberFormat::format(StringPiece decimalNum,
+                     UnicodeString& toAppendTo,
+                     FieldPositionIterator* fpi,
+                     UErrorCode& status) const
+{
+    Formattable f;
+    f.setDecimalNumber(decimalNum, status);
+    format(f, toAppendTo, fpi, status);
+    return toAppendTo;
+}
+
+/**
+ *
+// Formats the number object and save the format
+// result in the toAppendTo string buffer.
+
+// utility to save/restore state, used in two overloads
+// of format(const Formattable&...) below.
+*
+* Old purpose of ArgExtractor was to avoid const. Not thread safe!
+*
+* keeping it around as a shim.
+*/
+class ArgExtractor {
+  const Formattable* num;
+  char16_t save[4];
+  UBool fWasCurrency;
+
+ public:
+  ArgExtractor(const NumberFormat& nf, const Formattable& obj, UErrorCode& status);
+  ~ArgExtractor();
+
+  const Formattable* number() const;
+  const char16_t *iso() const;
+  UBool wasCurrency() const;
+};
+
+inline const Formattable*
+ArgExtractor::number() const {
+  return num;
+}
+
+inline UBool
+ArgExtractor::wasCurrency() const {
+  return fWasCurrency;
+}
+
+inline const char16_t *
+ArgExtractor::iso() const {
+  return save;
+}
+
+ArgExtractor::ArgExtractor(const NumberFormat& /*nf*/, const Formattable& obj, UErrorCode& /*status*/)
+  : num(&obj), fWasCurrency(false) {
+
+    const UObject* o = obj.getObject(); // most commonly o==nullptr
+    const CurrencyAmount* amt;
+    if (o != nullptr && (amt = dynamic_cast<const CurrencyAmount*>(o)) != nullptr) {
+        // getISOCurrency() returns a pointer to internal storage, so we
+        // copy it to retain it across the call to setCurrency().
+        //const char16_t* curr = amt->getISOCurrency();
+        u_strcpy(save, amt->getISOCurrency());
+        num = &amt->getNumber();
+        fWasCurrency=true;
+    } else {
+      save[0]=0;
+    }
+}
+
+ArgExtractor::~ArgExtractor() {
+}
+
+UnicodeString& NumberFormat::format(const number::impl::DecimalQuantity &number,
+                      UnicodeString& appendTo,
+                      FieldPositionIterator* posIter,
+                      UErrorCode& status) const {
+    // DecimalFormat overrides this function, and handles DigitList based big decimals.
+    // Other subclasses (ChoiceFormat) do not (yet) handle DigitLists,
+    // so this default implementation falls back to formatting decimal numbers as doubles.
+    if (U_FAILURE(status)) {
+        return appendTo;
+    }
+    double dnum = number.toDouble();
+    format(dnum, appendTo, posIter, status);
+    return appendTo;
+}
+
+
+
+UnicodeString&
+NumberFormat::format(const number::impl::DecimalQuantity &number,
+                     UnicodeString& appendTo,
+                     FieldPosition& pos,
+                     UErrorCode &status) const {
+    // DecimalFormat overrides this function, and handles DigitList based big decimals.
+    // Other subclasses (ChoiceFormat) do not (yet) handle DigitLists,
+    // so this default implementation falls back to formatting decimal numbers as doubles.
+    if (U_FAILURE(status)) {
+        return appendTo;
+    }
+    double dnum = number.toDouble();
+    format(dnum, appendTo, pos, status);
+    return appendTo;
+}
+
+UnicodeString&
+NumberFormat::format(const Formattable& obj,
+                        UnicodeString& appendTo,
+                        FieldPosition& pos,
+                        UErrorCode& status) const
+{
+    if (U_FAILURE(status)) return appendTo;
+
+    ArgExtractor arg(*this, obj, status);
+    const Formattable *n = arg.number();
+    const char16_t *iso = arg.iso();
+
+    if(arg.wasCurrency() && u_strcmp(iso, getCurrency())) {
+      // trying to format a different currency.
+      // Right now, we clone.
+      LocalPointer<NumberFormat> cloneFmt(this->clone());
+      cloneFmt->setCurrency(iso, status);
+      // next line should NOT recurse, because n is numeric whereas obj was a wrapper around currency amount.
+      return cloneFmt->format(*n, appendTo, pos, status);
+    }
+
+    if (n->isNumeric() && n->getDecimalQuantity() != nullptr) {
+        // Decimal Number.  We will have a DigitList available if the value was
+        //   set to a decimal number, or if the value originated with a parse.
+        //
+        // The default implementation for formatting a DigitList converts it
+        // to a double, and formats that, allowing formatting classes that don't
+        // know about DigitList to continue to operate as they had.
+        //
+        // DecimalFormat overrides the DigitList formatting functions.
+        format(*n->getDecimalQuantity(), appendTo, pos, status);
+    } else {
+        switch (n->getType()) {
+        case Formattable::kDouble:
+            format(n->getDouble(), appendTo, pos, status);
+            break;
+        case Formattable::kLong:
+            format(n->getLong(), appendTo, pos, status);
+            break;
+        case Formattable::kInt64:
+            format(n->getInt64(), appendTo, pos, status);
+            break;
+        default:
+            status = U_INVALID_FORMAT_ERROR;
+            break;
+        }
+    }
+
+    return appendTo;
+}
+
+// -------------------------------------x
+// Formats the number object and save the format
+// result in the toAppendTo string buffer.
+
+UnicodeString&
+NumberFormat::format(const Formattable& obj,
+                        UnicodeString& appendTo,
+                        FieldPositionIterator* posIter,
+                        UErrorCode& status) const
+{
+    if (U_FAILURE(status)) return appendTo;
+
+    ArgExtractor arg(*this, obj, status);
+    const Formattable *n = arg.number();
+    const char16_t *iso = arg.iso();
+
+    if(arg.wasCurrency() && u_strcmp(iso, getCurrency())) {
+      // trying to format a different currency.
+      // Right now, we clone.
+      LocalPointer<NumberFormat> cloneFmt(this->clone());
+      cloneFmt->setCurrency(iso, status);
+      // next line should NOT recurse, because n is numeric whereas obj was a wrapper around currency amount.
+      return cloneFmt->format(*n, appendTo, posIter, status);
+    }
+
+    if (n->isNumeric() && n->getDecimalQuantity() != nullptr) {
+        // Decimal Number
+        format(*n->getDecimalQuantity(), appendTo, posIter, status);
+    } else {
+        switch (n->getType()) {
+        case Formattable::kDouble:
+            format(n->getDouble(), appendTo, posIter, status);
+            break;
+        case Formattable::kLong:
+            format(n->getLong(), appendTo, posIter, status);
+            break;
+        case Formattable::kInt64:
+            format(n->getInt64(), appendTo, posIter, status);
+            break;
+        default:
+            status = U_INVALID_FORMAT_ERROR;
+            break;
+        }
+    }
+
+    return appendTo;
+}
+
+// -------------------------------------
+
+UnicodeString&
+NumberFormat::format(int64_t number,
+                     UnicodeString& appendTo,
+                     FieldPosition& pos) const
+{
+    // default so we don't introduce a new abstract method
+    return format((int32_t)number, appendTo, pos);
+}
+
+// -------------------------------------
+// Parses the string and save the result object as well
+// as the final parsed position.
+
+void
+NumberFormat::parseObject(const UnicodeString& source,
+                             Formattable& result,
+                             ParsePosition& parse_pos) const
+{
+    parse(source, result, parse_pos);
+}
+
+// -------------------------------------
+// Formats a double number and save the result in a string.
+
+UnicodeString&
+NumberFormat::format(double number, UnicodeString& appendTo) const
+{
+    FieldPosition pos(FieldPosition::DONT_CARE);
+    return format(number, appendTo, pos);
+}
+
+// -------------------------------------
+// Formats a long number and save the result in a string.
+
+UnicodeString&
+NumberFormat::format(int32_t number, UnicodeString& appendTo) const
+{
+    FieldPosition pos(FieldPosition::DONT_CARE);
+    return format(number, appendTo, pos);
+}
+
+// -------------------------------------
+// Formats a long number and save the result in a string.
+
+UnicodeString&
+NumberFormat::format(int64_t number, UnicodeString& appendTo) const
+{
+    FieldPosition pos(FieldPosition::DONT_CARE);
+    return format(number, appendTo, pos);
+}
+
+// -------------------------------------
+// Parses the text and save the result object.  If the returned
+// parse position is 0, that means the parsing failed, the status
+// code needs to be set to failure.  Ignores the returned parse
+// position, otherwise.
+
+void
+NumberFormat::parse(const UnicodeString& text,
+                        Formattable& result,
+                        UErrorCode& status) const
+{
+    if (U_FAILURE(status)) return;
+
+    ParsePosition parsePosition(0);
+    parse(text, result, parsePosition);
+    if (parsePosition.getIndex() == 0) {
+        status = U_INVALID_FORMAT_ERROR;
+    }
+}
+
+CurrencyAmount* NumberFormat::parseCurrency(const UnicodeString& text,
+                                            ParsePosition& pos) const {
+    // Default implementation only -- subclasses should override
+    Formattable parseResult;
+    int32_t start = pos.getIndex();
+    parse(text, parseResult, pos);
+    if (pos.getIndex() != start) {
+        char16_t curr[4];
+        UErrorCode ec = U_ZERO_ERROR;
+        getEffectiveCurrency(curr, ec);
+        if (U_SUCCESS(ec)) {
+            LocalPointer<CurrencyAmount> currAmt(new CurrencyAmount(parseResult, curr, ec), ec);
+            if (U_FAILURE(ec)) {
+                pos.setIndex(start); // indicate failure
+            } else {
+                return currAmt.orphan();
+            }
+        }
+    }
+    return nullptr;
+}
+
+// -------------------------------------
+// Sets to only parse integers.
+
+void
+NumberFormat::setParseIntegerOnly(UBool value)
+{
+    fParseIntegerOnly = value;
+}
+
+// -------------------------------------
+// Sets whether lenient parse is enabled.
+
+void
+NumberFormat::setLenient(UBool enable)
+{
+    fLenient = enable;
+}
+
+// -------------------------------------
+// Create a number style NumberFormat instance with the default locale.
+
+NumberFormat* U_EXPORT2
+NumberFormat::createInstance(UErrorCode& status)
+{
+    return createInstance(Locale::getDefault(), UNUM_DECIMAL, status);
+}
+
+// -------------------------------------
+// Create a number style NumberFormat instance with the inLocale locale.
+
+NumberFormat* U_EXPORT2
+NumberFormat::createInstance(const Locale& inLocale, UErrorCode& status)
+{
+    return createInstance(inLocale, UNUM_DECIMAL, status);
+}
+
+// -------------------------------------
+// Create a currency style NumberFormat instance with the default locale.
+
+NumberFormat* U_EXPORT2
+NumberFormat::createCurrencyInstance(UErrorCode& status)
+{
+    return createCurrencyInstance(Locale::getDefault(),  status);
+}
+
+// -------------------------------------
+// Create a currency style NumberFormat instance with the inLocale locale.
+
+NumberFormat* U_EXPORT2
+NumberFormat::createCurrencyInstance(const Locale& inLocale, UErrorCode& status)
+{
+    return createInstance(inLocale, UNUM_CURRENCY, status);
+}
+
+// -------------------------------------
+// Create a percent style NumberFormat instance with the default locale.
+
+NumberFormat* U_EXPORT2
+NumberFormat::createPercentInstance(UErrorCode& status)
+{
+    return createInstance(Locale::getDefault(), UNUM_PERCENT, status);
+}
+
+// -------------------------------------
+// Create a percent style NumberFormat instance with the inLocale locale.
+
+NumberFormat* U_EXPORT2
+NumberFormat::createPercentInstance(const Locale& inLocale, UErrorCode& status)
+{
+    return createInstance(inLocale, UNUM_PERCENT, status);
+}
+
+// -------------------------------------
+// Create a scientific style NumberFormat instance with the default locale.
+
+NumberFormat* U_EXPORT2
+NumberFormat::createScientificInstance(UErrorCode& status)
+{
+    return createInstance(Locale::getDefault(), UNUM_SCIENTIFIC, status);
+}
+
+// -------------------------------------
+// Create a scientific style NumberFormat instance with the inLocale locale.
+
+NumberFormat* U_EXPORT2
+NumberFormat::createScientificInstance(const Locale& inLocale, UErrorCode& status)
+{
+    return createInstance(inLocale, UNUM_SCIENTIFIC, status);
+}
+
+// -------------------------------------
+
+const Locale* U_EXPORT2
+NumberFormat::getAvailableLocales(int32_t& count)
+{
+    return Locale::getAvailableLocales(count);
+}
+
+// ------------------------------------------
+//
+// Registration
+//
+//-------------------------------------------
+
+#if !UCONFIG_NO_SERVICE
+
+// -------------------------------------
+
+class ICUNumberFormatFactory : public ICUResourceBundleFactory {
+public:
+    virtual ~ICUNumberFormatFactory();
+protected:
+    virtual UObject* handleCreate(const Locale& loc, int32_t kind, const ICUService* /* service */, UErrorCode& status) const override {
+        return NumberFormat::makeInstance(loc, (UNumberFormatStyle)kind, status);
+    }
+};
+
+ICUNumberFormatFactory::~ICUNumberFormatFactory() {}
+
+// -------------------------------------
+
+class NFFactory : public LocaleKeyFactory {
+private:
+    NumberFormatFactory* _delegate;
+    Hashtable* _ids;
+
+public:
+    NFFactory(NumberFormatFactory* delegate)
+        : LocaleKeyFactory(delegate->visible() ? VISIBLE : INVISIBLE)
+        , _delegate(delegate)
+        , _ids(nullptr)
+    {
+    }
+
+    virtual ~NFFactory();
+
+    virtual UObject* create(const ICUServiceKey& key, const ICUService* service, UErrorCode& status) const override
+    {
+        if (handlesKey(key, status)) {
+            const LocaleKey* lkey = dynamic_cast<const LocaleKey*>(&key);
+            U_ASSERT(lkey != nullptr);
+            Locale loc;
+            lkey->canonicalLocale(loc);
+            int32_t kind = lkey->kind();
+
+            UObject* result = _delegate->createFormat(loc, (UNumberFormatStyle)kind);
+            if (result == nullptr) {
+                result = service->getKey(const_cast<ICUServiceKey&>(key) /* cast away const */, nullptr, this, status);
+            }
+            return result;
+        }
+        return nullptr;
+    }
+
+protected:
+    /**
+     * Return the set of ids that this factory supports (visible or
+     * otherwise).  This can be called often and might need to be
+     * cached if it is expensive to create.
+     */
+    virtual const Hashtable* getSupportedIDs(UErrorCode& status) const override
+    {
+        if (U_SUCCESS(status)) {
+            if (!_ids) {
+                int32_t count = 0;
+                const UnicodeString * const idlist = _delegate->getSupportedIDs(count, status);
+                ((NFFactory*)this)->_ids = new Hashtable(status); /* cast away const */
+                if (_ids) {
+                    for (int i = 0; i < count; ++i) {
+                        _ids->put(idlist[i], (void*)this, status);
+                    }
+                }
+            }
+            return _ids;
+        }
+        return nullptr;
+    }
+};
+
+NFFactory::~NFFactory()
+{
+    delete _delegate;
+    delete _ids;
+}
+
+class ICUNumberFormatService : public ICULocaleService {
+public:
+    ICUNumberFormatService()
+        : ICULocaleService(UNICODE_STRING_SIMPLE("Number Format"))
+    {
+        UErrorCode status = U_ZERO_ERROR;
+        registerFactory(new ICUNumberFormatFactory(), status);
+    }
+
+    virtual ~ICUNumberFormatService();
+
+    virtual UObject* cloneInstance(UObject* instance) const override {
+        return ((NumberFormat*)instance)->clone();
+    }
+
+    virtual UObject* handleDefault(const ICUServiceKey& key, UnicodeString* /* actualID */, UErrorCode& status) const override {
+        const LocaleKey* lkey = dynamic_cast<const LocaleKey*>(&key);
+        U_ASSERT(lkey != nullptr);
+        int32_t kind = lkey->kind();
+        Locale loc;
+        lkey->currentLocale(loc);
+        return NumberFormat::makeInstance(loc, (UNumberFormatStyle)kind, status);
+    }
+
+    virtual UBool isDefault() const override {
+        return countFactories() == 1;
+    }
+};
+
+ICUNumberFormatService::~ICUNumberFormatService() {}
+
+// -------------------------------------
+
+static void U_CALLCONV initNumberFormatService() {
+    U_ASSERT(gService == nullptr);
+    ucln_i18n_registerCleanup(UCLN_I18N_NUMFMT, numfmt_cleanup);
+    gService = new ICUNumberFormatService();
+}
+
+static ICULocaleService*
+getNumberFormatService()
+{
+    umtx_initOnce(gServiceInitOnce, &initNumberFormatService);
+    return gService;
+}
+
+static UBool haveService() {
+    return !gServiceInitOnce.isReset() && (getNumberFormatService() != nullptr);
+}
+
+// -------------------------------------
+
+URegistryKey U_EXPORT2
+NumberFormat::registerFactory(NumberFormatFactory* toAdopt, UErrorCode& status)
+{
+    if (U_FAILURE(status)) {
+        delete toAdopt;
+        return nullptr;
+    }
+    ICULocaleService *service = getNumberFormatService();
+    if (service) {
+        NFFactory *tempnnf = new NFFactory(toAdopt);
+        if (tempnnf != nullptr) {
+            return service->registerFactory(tempnnf, status);
+        }
+    }
+    status = U_MEMORY_ALLOCATION_ERROR;
+    return nullptr;
+}
+
+// -------------------------------------
+
+UBool U_EXPORT2
+NumberFormat::unregister(URegistryKey key, UErrorCode& status)
+{
+    if (U_FAILURE(status)) {
+        return false;
+    }
+    if (haveService()) {
+        return gService->unregister(key, status);
+    } else {
+        status = U_ILLEGAL_ARGUMENT_ERROR;
+        return false;
+    }
+}
+
+// -------------------------------------
+StringEnumeration* U_EXPORT2
+NumberFormat::getAvailableLocales()
+{
+  ICULocaleService *service = getNumberFormatService();
+  if (service) {
+      return service->getAvailableLocales();
+  }
+  return nullptr; // no way to return error condition
+}
+#endif /* UCONFIG_NO_SERVICE */
+// -------------------------------------
+
+enum { kKeyValueLenMax = 32 };
+
+NumberFormat*
+NumberFormat::internalCreateInstance(const Locale& loc, UNumberFormatStyle kind, UErrorCode& status) {
+    if (kind == UNUM_CURRENCY) {
+        char cfKeyValue[kKeyValueLenMax] = {0};
+        UErrorCode kvStatus = U_ZERO_ERROR;
+        int32_t kLen = loc.getKeywordValue("cf", cfKeyValue, kKeyValueLenMax, kvStatus);
+        if (U_SUCCESS(kvStatus) && kLen > 0 && uprv_strcmp(cfKeyValue,"account")==0) {
+            kind = UNUM_CURRENCY_ACCOUNTING;
+        }
+    }
+#if !UCONFIG_NO_SERVICE
+    if (haveService()) {
+        return (NumberFormat*)gService->get(loc, kind, status);
+    }
+#endif
+    return makeInstance(loc, kind, status);
+}
+
+NumberFormat* U_EXPORT2
+NumberFormat::createInstance(const Locale& loc, UNumberFormatStyle kind, UErrorCode& status) {
+    if (kind != UNUM_DECIMAL) {
+        return internalCreateInstance(loc, kind, status);
+    }
+    const SharedNumberFormat *shared = createSharedInstance(loc, kind, status);
+    if (U_FAILURE(status)) {
+        return nullptr;
+    }
+    NumberFormat *result = (*shared)->clone();
+    shared->removeRef();
+    if (result == nullptr) {
+        status = U_MEMORY_ALLOCATION_ERROR;
+    }
+    return result;
+}
+    
+
+// -------------------------------------
+// Checks if the thousand/10 thousand grouping is used in the
+// NumberFormat instance.
+
+UBool
+NumberFormat::isGroupingUsed() const
+{
+    return fGroupingUsed;
+}
+
+// -------------------------------------
+// Sets to use the thousand/10 thousand grouping in the
+// NumberFormat instance.
+
+void
+NumberFormat::setGroupingUsed(UBool newValue)
+{
+    fGroupingUsed = newValue;
+}
+
+// -------------------------------------
+// Gets the maximum number of digits for the integral part for
+// this NumberFormat instance.
+
+int32_t NumberFormat::getMaximumIntegerDigits() const
+{
+    return fMaxIntegerDigits;
+}
+
+// -------------------------------------
+// Sets the maximum number of digits for the integral part for
+// this NumberFormat instance.
+
+void
+NumberFormat::setMaximumIntegerDigits(int32_t newValue)
+{
+    fMaxIntegerDigits = uprv_max(0, uprv_min(newValue, gDefaultMaxIntegerDigits));
+    if(fMinIntegerDigits > fMaxIntegerDigits)
+        fMinIntegerDigits = fMaxIntegerDigits;
+}
+
+// -------------------------------------
+// Gets the minimum number of digits for the integral part for
+// this NumberFormat instance.
+
+int32_t
+NumberFormat::getMinimumIntegerDigits() const
+{
+    return fMinIntegerDigits;
+}
+
+// -------------------------------------
+// Sets the minimum number of digits for the integral part for
+// this NumberFormat instance.
+
+void
+NumberFormat::setMinimumIntegerDigits(int32_t newValue)
+{
+    fMinIntegerDigits = uprv_max(0, uprv_min(newValue, gDefaultMinIntegerDigits));
+    if(fMinIntegerDigits > fMaxIntegerDigits)
+        fMaxIntegerDigits = fMinIntegerDigits;
+}
+
+// -------------------------------------
+// Gets the maximum number of digits for the fractional part for
+// this NumberFormat instance.
+
+int32_t
+NumberFormat::getMaximumFractionDigits() const
+{
+    return fMaxFractionDigits;
+}
+
+// -------------------------------------
+// Sets the maximum number of digits for the fractional part for
+// this NumberFormat instance.
+
+void
+NumberFormat::setMaximumFractionDigits(int32_t newValue)
+{
+    fMaxFractionDigits = uprv_max(0, uprv_min(newValue, gDefaultMaxIntegerDigits));
+    if(fMaxFractionDigits < fMinFractionDigits)
+        fMinFractionDigits = fMaxFractionDigits;
+}
+
+// -------------------------------------
+// Gets the minimum number of digits for the fractional part for
+// this NumberFormat instance.
+
+int32_t
+NumberFormat::getMinimumFractionDigits() const
+{
+    return fMinFractionDigits;
+}
+
+// -------------------------------------
+// Sets the minimum number of digits for the fractional part for
+// this NumberFormat instance.
+
+void
+NumberFormat::setMinimumFractionDigits(int32_t newValue)
+{
+    fMinFractionDigits = uprv_max(0, uprv_min(newValue, gDefaultMinIntegerDigits));
+    if (fMaxFractionDigits < fMinFractionDigits)
+        fMaxFractionDigits = fMinFractionDigits;
+}
+
+// -------------------------------------
+
+void NumberFormat::setCurrency(const char16_t* theCurrency, UErrorCode& ec) {
+    if (U_FAILURE(ec)) {
+        return;
+    }
+    if (theCurrency) {
+        u_strncpy(fCurrency, theCurrency, 3);
+        fCurrency[3] = 0;
+    } else {
+        fCurrency[0] = 0;
+    }
+}
+
+const char16_t* NumberFormat::getCurrency() const {
+    return fCurrency;
+}
+
+void NumberFormat::getEffectiveCurrency(char16_t* result, UErrorCode& ec) const {
+    const char16_t* c = getCurrency();
+    if (*c != 0) {
+        u_strncpy(result, c, 3);
+        result[3] = 0;
+    } else {
+        const char* loc = getLocaleID(ULOC_VALID_LOCALE, ec);
+        if (loc == nullptr) {
+            loc = uloc_getDefault();
+        }
+        ucurr_forLocale(loc, result, 4, &ec);
+    }
+}
+
+//----------------------------------------------------------------------
+
+
+void NumberFormat::setContext(UDisplayContext value, UErrorCode& status)
+{
+    if (U_FAILURE(status))
+        return;
+    if ( (UDisplayContextType)((uint32_t)value >> 8) == UDISPCTX_TYPE_CAPITALIZATION ) {
+        fCapitalizationContext = value;
+    } else {
+        status = U_ILLEGAL_ARGUMENT_ERROR;
+   }
+}
+
+
+UDisplayContext NumberFormat::getContext(UDisplayContextType type, UErrorCode& status) const
+{
+    if (U_FAILURE(status))
+        return (UDisplayContext)0;
+    if (type != UDISPCTX_TYPE_CAPITALIZATION) {
+        status = U_ILLEGAL_ARGUMENT_ERROR;
+        return (UDisplayContext)0;
+    }
+    return fCapitalizationContext;
+}
+
+
+// -------------------------------------
+// Creates the NumberFormat instance of the specified style (number, currency,
+// or percent) for the desired locale.
+
+static void U_CALLCONV nscacheInit() {
+    U_ASSERT(NumberingSystem_cache == nullptr);
+    ucln_i18n_registerCleanup(UCLN_I18N_NUMFMT, numfmt_cleanup);
+    UErrorCode status = U_ZERO_ERROR;
+    NumberingSystem_cache = uhash_open(uhash_hashLong,
+                                       uhash_compareLong,
+                                       nullptr,
+                                       &status);
+    if (U_FAILURE(status)) {
+        // Number Format code will run with no cache if creation fails.
+        NumberingSystem_cache = nullptr;
+        return;
+    }
+    uhash_setValueDeleter(NumberingSystem_cache, deleteNumberingSystem);
+}
+
+template<> U_I18N_API
+const SharedNumberFormat *LocaleCacheKey<SharedNumberFormat>::createObject(
+        const void * /*unused*/, UErrorCode &status) const {
+    const char *localeId = fLoc.getName();
+    NumberFormat *nf = NumberFormat::internalCreateInstance(
+            localeId, UNUM_DECIMAL, status);
+    if (U_FAILURE(status)) {
+        return nullptr;
+    }
+    SharedNumberFormat *result = new SharedNumberFormat(nf);
+    if (result == nullptr) {
+        status = U_MEMORY_ALLOCATION_ERROR;
+        delete nf;
+        return nullptr;
+    }
+    result->addRef();
+    return result;
+}
+
+const SharedNumberFormat* U_EXPORT2
+NumberFormat::createSharedInstance(const Locale& loc, UNumberFormatStyle kind, UErrorCode& status) {
+    if (U_FAILURE(status)) {
+        return nullptr;
+    }
+    if (kind != UNUM_DECIMAL) {
+        status = U_UNSUPPORTED_ERROR;
+        return nullptr;
+    }
+    const SharedNumberFormat *result = nullptr;
+    UnifiedCache::getByLocale(loc, result, status);
+    return result;
+}
+
+UBool
+NumberFormat::isStyleSupported(UNumberFormatStyle style) {
+    return gLastResortNumberPatterns[style] != nullptr;
+}
+
+NumberFormat*
+NumberFormat::makeInstance(const Locale& desiredLocale,
+                           UNumberFormatStyle style,
+                           UErrorCode& status) {
+  return makeInstance(desiredLocale, style, false, status);
+}
+
+NumberFormat*
+NumberFormat::makeInstance(const Locale& desiredLocale,
+                           UNumberFormatStyle style,
+                           UBool mustBeDecimalFormat,
+                           UErrorCode& status) {
+    if (U_FAILURE(status)) return nullptr;
+
+    if (style < 0 || style >= UNUM_FORMAT_STYLE_COUNT) {
+        status = U_ILLEGAL_ARGUMENT_ERROR;
+        return nullptr;
+    }
+    
+    // For the purposes of general number formatting, UNUM_NUMBERING_SYSTEM should behave the same
+    // was as UNUM_DECIMAL.  In both cases, you get either a DecimalFormat or a RuleBasedNumberFormat
+    // depending on the locale's numbering system (either the default one for the locale or a specific
+    // one specified by using the "@numbers=" or "-u-nu-" parameter in the locale ID.
+    if (style == UNUM_NUMBERING_SYSTEM) {
+        style = UNUM_DECIMAL;
+    }
+
+    // Some styles are not supported. This is a result of merging
+    // the @draft ICU 4.2 NumberFormat::EStyles into the long-existing UNumberFormatStyle.
+    // Ticket #8503 is for reviewing/fixing/merging the two relevant implementations:
+    // this one and unum_open().
+    // The UNUM_PATTERN_ styles are not supported here
+    // because this method does not take a pattern string.
+    if (!isStyleSupported(style)) {
+        status = U_UNSUPPORTED_ERROR;
+        return nullptr;
+    }
+
+#if U_PLATFORM_USES_ONLY_WIN32_API
+    if (!mustBeDecimalFormat) {
+        char buffer[8];
+        int32_t count = desiredLocale.getKeywordValue("compat", buffer, sizeof(buffer), status);
+
+        // if the locale has "@compat=host", create a host-specific NumberFormat
+        if (U_SUCCESS(status) && count > 0 && uprv_strcmp(buffer, "host") == 0) {
+            UBool curr = true;
+
+            switch (style) {
+            case UNUM_DECIMAL:
+                curr = false;
+                // fall-through
+                U_FALLTHROUGH;
+
+            case UNUM_CURRENCY:
+            case UNUM_CURRENCY_ISO: // do not support plural formatting here
+            case UNUM_CURRENCY_PLURAL:
+            case UNUM_CURRENCY_ACCOUNTING:
+            case UNUM_CASH_CURRENCY:
+            case UNUM_CURRENCY_STANDARD:
+            {
+                LocalPointer<Win32NumberFormat> f(new Win32NumberFormat(desiredLocale, curr, status), status);
+                if (U_SUCCESS(status)) {
+                    return f.orphan();
+                }
+            }
+            break;
+            default:
+                break;
+            }
+        }
+    }
+#endif
+    // Use numbering system cache hashtable
+    umtx_initOnce(gNSCacheInitOnce, &nscacheInit);
+
+    // Get cached numbering system
+    LocalPointer<NumberingSystem> ownedNs;
+    NumberingSystem *ns = nullptr;
+    if (NumberingSystem_cache != nullptr) {
+        // TODO: Bad hash key usage, see ticket #8504.
+        int32_t hashKey = desiredLocale.hashCode();
+
+        static UMutex nscacheMutex;
+        Mutex lock(&nscacheMutex);
+        ns = (NumberingSystem *)uhash_iget(NumberingSystem_cache, hashKey);
+        if (ns == nullptr) {
+            ns = NumberingSystem::createInstance(desiredLocale,status);
+            uhash_iput(NumberingSystem_cache, hashKey, (void*)ns, &status);
+        }
+    } else {
+        ownedNs.adoptInstead(NumberingSystem::createInstance(desiredLocale,status));
+        ns = ownedNs.getAlias();
+    }
+
+    // check results of getting a numbering system
+    if (U_FAILURE(status)) {
+        return nullptr;
+    }
+
+    if (mustBeDecimalFormat && ns->isAlgorithmic()) {
+        status = U_UNSUPPORTED_ERROR;
+        return nullptr;
+    }
+
+    LocalPointer<DecimalFormatSymbols> symbolsToAdopt;
+    UnicodeString pattern;
+    LocalUResourceBundlePointer ownedResource(ures_open(nullptr, desiredLocale.getName(), &status));
+    if (U_FAILURE(status)) {
+        return nullptr;
+    }
+    else {
+        // Loads the decimal symbols of the desired locale.
+        symbolsToAdopt.adoptInsteadAndCheckErrorCode(new DecimalFormatSymbols(desiredLocale, status), status);
+        if (U_FAILURE(status)) {
+            return nullptr;
+        }
+
+        // Load the pattern from data using the common library function
+        const char16_t* patternPtr = number::impl::utils::getPatternForStyle(
+                desiredLocale,
+                ns->getName(),
+                gFormatCldrStyles[style],
+                status);
+        pattern = UnicodeString(true, patternPtr, -1);
+    }
+    if (U_FAILURE(status)) {
+        return nullptr;
+    }
+    if(style==UNUM_CURRENCY || style == UNUM_CURRENCY_ISO || style == UNUM_CURRENCY_ACCOUNTING 
+        || style == UNUM_CASH_CURRENCY || style == UNUM_CURRENCY_STANDARD){
+        const char16_t* currPattern = symbolsToAdopt->getCurrencyPattern();
+        if(currPattern!=nullptr){
+            pattern.setTo(currPattern, u_strlen(currPattern));
+        }
+    }
+
+    LocalPointer<NumberFormat> f;
+    if (ns->isAlgorithmic()) {
+        UnicodeString nsDesc;
+        UnicodeString nsRuleSetGroup;
+        UnicodeString nsRuleSetName;
+        Locale nsLoc;
+        URBNFRuleSetTag desiredRulesType = URBNF_NUMBERING_SYSTEM;
+
+        nsDesc.setTo(ns->getDescription());
+        int32_t firstSlash = nsDesc.indexOf(gSlash);
+        int32_t lastSlash = nsDesc.lastIndexOf(gSlash);
+        if ( lastSlash > firstSlash ) {
+            CharString nsLocID;
+
+            nsLocID.appendInvariantChars(nsDesc.tempSubString(0, firstSlash), status);
+            nsRuleSetGroup.setTo(nsDesc,firstSlash+1,lastSlash-firstSlash-1);
+            nsRuleSetName.setTo(nsDesc,lastSlash+1);
+
+            nsLoc = Locale::createFromName(nsLocID.data());
+
+            UnicodeString SpelloutRules = UNICODE_STRING_SIMPLE("SpelloutRules");
+            if ( nsRuleSetGroup.compare(SpelloutRules) == 0 ) {
+                desiredRulesType = URBNF_SPELLOUT;
+            }
+        } else {
+            nsLoc = desiredLocale;
+            nsRuleSetName.setTo(nsDesc);
+        }
+
+        RuleBasedNumberFormat *r = new RuleBasedNumberFormat(desiredRulesType,nsLoc,status);
+        if (r == nullptr) {
+            status = U_MEMORY_ALLOCATION_ERROR;
+            return nullptr;
+        }
+        r->setDefaultRuleSet(nsRuleSetName,status);
+        f.adoptInstead(r);
+    } else {
+        // replace single currency sign in the pattern with double currency sign
+        // if the style is UNUM_CURRENCY_ISO
+        if (style == UNUM_CURRENCY_ISO) {
+            pattern.findAndReplace(UnicodeString(true, gSingleCurrencySign, 1),
+                                   UnicodeString(true, gDoubleCurrencySign, 2));
+        }
+
+        // "new DecimalFormat()" does not adopt the symbols argument if its memory allocation fails.
+        // So we can't use adoptInsteadAndCheckErrorCode as we need to know if the 'new' failed.
+        DecimalFormatSymbols *syms = symbolsToAdopt.getAlias();
+        LocalPointer<DecimalFormat> df(new DecimalFormat(pattern, syms, style, status));
+
+        if (df.isValid()) {
+            // if the DecimalFormat object was successfully new'ed, then it will own symbolsToAdopt, even if the status is a failure.
+            symbolsToAdopt.orphan();
+        }
+        else {
+            status = U_MEMORY_ALLOCATION_ERROR;
+        }
+
+        if (U_FAILURE(status)) {
+            return nullptr;
+        }
+
+        // if it is cash currency style, setCurrencyUsage with usage
+        if (style == UNUM_CASH_CURRENCY){
+            df->setCurrencyUsage(UCURR_USAGE_CASH, &status);
+        }
+
+        if (U_FAILURE(status)) {
+            return nullptr;
+        }
+
+        f.adoptInstead(df.orphan());
+    }
+
+    f->setLocaleIDs(ures_getLocaleByType(ownedResource.getAlias(), ULOC_VALID_LOCALE, &status),
+                    ures_getLocaleByType(ownedResource.getAlias(), ULOC_ACTUAL_LOCALE, &status));
+    if (U_FAILURE(status)) {
+        return nullptr;
+    }
+    return f.orphan();
+}
+
+/**
+ * Get the rounding mode.
+ * @return A rounding mode
+ */
+NumberFormat::ERoundingMode NumberFormat::getRoundingMode() const {
+    // Default value. ICU4J throws an exception and we can't change this API.
+    return NumberFormat::ERoundingMode::kRoundUnnecessary;
+}
+
+/**
+ * Set the rounding mode.  This has no effect unless the rounding
+ * increment is greater than zero.
+ * @param roundingMode A rounding mode
+ */
+void NumberFormat::setRoundingMode(NumberFormat::ERoundingMode /*roundingMode*/) {
+    // No-op ICU4J throws an exception, and we can't change this API.
+}
+
+U_NAMESPACE_END
+
+#endif /* #if !UCONFIG_NO_FORMATTING */
+
+//eof