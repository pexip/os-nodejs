--- conflicted
+++ resolved
@@ -1,269 +1,135 @@
-<<<<<<< HEAD
-// © 2018 and later: Unicode, Inc. and others.
-// License & terms of use: http://www.unicode.org/copyright.html
-
-#include "unicode/utypes.h"
-
-#if !UCONFIG_NO_FORMATTING
-
-// Allow implicit conversion from char16_t* to UnicodeString for this file:
-// Helpful in toString methods and elsewhere.
-#define UNISTR_FROM_STRING_EXPLICIT
-
-#include "numparse_types.h"
-#include "number_currencysymbols.h"
-
-using namespace icu;
-using namespace icu::number;
-using namespace icu::number::impl;
-
-
-CurrencySymbols::CurrencySymbols(CurrencyUnit currency, const Locale& locale, UErrorCode& status)
-        : fCurrency(currency), fLocaleName(locale.getName(), status) {
-    fCurrencySymbol.setToBogus();
-    fIntlCurrencySymbol.setToBogus();
-}
-
-CurrencySymbols::CurrencySymbols(CurrencyUnit currency, const Locale& locale,
-                                 const DecimalFormatSymbols& symbols, UErrorCode& status)
-        : CurrencySymbols(currency, locale, status) {
-    // If either of the overrides is present, save it in the local UnicodeString.
-    if (symbols.isCustomCurrencySymbol()) {
-        fCurrencySymbol = symbols.getConstSymbol(DecimalFormatSymbols::kCurrencySymbol);
-    }
-    if (symbols.isCustomIntlCurrencySymbol()) {
-        fIntlCurrencySymbol = symbols.getConstSymbol(DecimalFormatSymbols::kIntlCurrencySymbol);
-    }
-}
-
-const char16_t* CurrencySymbols::getIsoCode() const {
-    return fCurrency.getISOCurrency();
-}
-
-UnicodeString CurrencySymbols::getNarrowCurrencySymbol(UErrorCode& status) const {
-    // Note: currently no override is available for narrow currency symbol
-    return loadSymbol(UCURR_NARROW_SYMBOL_NAME, status);
-}
-
-UnicodeString CurrencySymbols::getFormalCurrencySymbol(UErrorCode& status) const {
-    // Note: currently no override is available for formal currency symbol
-    return loadSymbol(UCURR_FORMAL_SYMBOL_NAME, status);
-}
-
-UnicodeString CurrencySymbols::getVariantCurrencySymbol(UErrorCode& status) const {
-    // Note: currently no override is available for variant currency symbol
-    return loadSymbol(UCURR_VARIANT_SYMBOL_NAME, status);
-}
-
-UnicodeString CurrencySymbols::getCurrencySymbol(UErrorCode& status) const {
-    if (!fCurrencySymbol.isBogus()) {
-        return fCurrencySymbol;
-    }
-    return loadSymbol(UCURR_SYMBOL_NAME, status);
-}
-
-UnicodeString CurrencySymbols::loadSymbol(UCurrNameStyle selector, UErrorCode& status) const {
-    const char16_t* isoCode = fCurrency.getISOCurrency();
-    int32_t symbolLen = 0;
-    const char16_t* symbol = ucurr_getName(
-            isoCode,
-            fLocaleName.data(),
-            selector,
-            nullptr /* isChoiceFormat */,
-            &symbolLen,
-            &status);
-    // If given an unknown currency, ucurr_getName returns the input string, which we can't alias safely!
-    // Otherwise, symbol points to a resource bundle, and we can use readonly-aliasing constructor.
-    if (symbol == isoCode) {
-        return UnicodeString(isoCode, 3);
-    } else {
-        return UnicodeString(TRUE, symbol, symbolLen);
-    }
-}
-
-UnicodeString CurrencySymbols::getIntlCurrencySymbol(UErrorCode&) const {
-    if (!fIntlCurrencySymbol.isBogus()) {
-        return fIntlCurrencySymbol;
-    }
-    // Note: Not safe to use readonly-aliasing constructor here because the buffer belongs to this object,
-    // which could be destructed or moved during the lifetime of the return value.
-    return UnicodeString(fCurrency.getISOCurrency(), 3);
-}
-
-UnicodeString CurrencySymbols::getPluralName(StandardPlural::Form plural, UErrorCode& status) const {
-    const char16_t* isoCode = fCurrency.getISOCurrency();
-    int32_t symbolLen = 0;
-    const char16_t* symbol = ucurr_getPluralName(
-            isoCode,
-            fLocaleName.data(),
-            nullptr /* isChoiceFormat */,
-            StandardPlural::getKeyword(plural),
-            &symbolLen,
-            &status);
-    // If given an unknown currency, ucurr_getName returns the input string, which we can't alias safely!
-    // Otherwise, symbol points to a resource bundle, and we can use readonly-aliasing constructor.
-    if (symbol == isoCode) {
-        return UnicodeString(isoCode, 3);
-    } else {
-        return UnicodeString(TRUE, symbol, symbolLen);
-    }
-}
-
-
-CurrencyUnit
-icu::number::impl::resolveCurrency(const DecimalFormatProperties& properties, const Locale& locale,
-                                   UErrorCode& status) {
-    if (!properties.currency.isNull()) {
-        return properties.currency.getNoError();
-    } else {
-        UErrorCode localStatus = U_ZERO_ERROR;
-        char16_t buf[4] = {};
-        ucurr_forLocale(locale.getName(), buf, 4, &localStatus);
-        if (U_SUCCESS(localStatus)) {
-            return CurrencyUnit(buf, status);
-        } else {
-            // Default currency (XXX)
-            return CurrencyUnit();
-        }
-    }
-}
-
-
-#endif /* #if !UCONFIG_NO_FORMATTING */
-=======
-// © 2018 and later: Unicode, Inc. and others.
-// License & terms of use: http://www.unicode.org/copyright.html
-
-#include "unicode/utypes.h"
-
-#if !UCONFIG_NO_FORMATTING
-
-// Allow implicit conversion from char16_t* to UnicodeString for this file:
-// Helpful in toString methods and elsewhere.
-#define UNISTR_FROM_STRING_EXPLICIT
-
-#include "numparse_types.h"
-#include "number_currencysymbols.h"
-
-using namespace icu;
-using namespace icu::number;
-using namespace icu::number::impl;
-
-
-CurrencySymbols::CurrencySymbols(CurrencyUnit currency, const Locale& locale, UErrorCode& status)
-        : fCurrency(currency), fLocaleName(locale.getName(), status) {
-    fCurrencySymbol.setToBogus();
-    fIntlCurrencySymbol.setToBogus();
-}
-
-CurrencySymbols::CurrencySymbols(CurrencyUnit currency, const Locale& locale,
-                                 const DecimalFormatSymbols& symbols, UErrorCode& status)
-        : CurrencySymbols(currency, locale, status) {
-    // If either of the overrides is present, save it in the local UnicodeString.
-    if (symbols.isCustomCurrencySymbol()) {
-        fCurrencySymbol = symbols.getConstSymbol(DecimalFormatSymbols::kCurrencySymbol);
-    }
-    if (symbols.isCustomIntlCurrencySymbol()) {
-        fIntlCurrencySymbol = symbols.getConstSymbol(DecimalFormatSymbols::kIntlCurrencySymbol);
-    }
-}
-
-const char16_t* CurrencySymbols::getIsoCode() const {
-    return fCurrency.getISOCurrency();
-}
-
-UnicodeString CurrencySymbols::getNarrowCurrencySymbol(UErrorCode& status) const {
-    // Note: currently no override is available for narrow currency symbol
-    return loadSymbol(UCURR_NARROW_SYMBOL_NAME, status);
-}
-
-UnicodeString CurrencySymbols::getFormalCurrencySymbol(UErrorCode& status) const {
-    // Note: currently no override is available for formal currency symbol
-    return loadSymbol(UCURR_FORMAL_SYMBOL_NAME, status);
-}
-
-UnicodeString CurrencySymbols::getVariantCurrencySymbol(UErrorCode& status) const {
-    // Note: currently no override is available for variant currency symbol
-    return loadSymbol(UCURR_VARIANT_SYMBOL_NAME, status);
-}
-
-UnicodeString CurrencySymbols::getCurrencySymbol(UErrorCode& status) const {
-    if (!fCurrencySymbol.isBogus()) {
-        return fCurrencySymbol;
-    }
-    return loadSymbol(UCURR_SYMBOL_NAME, status);
-}
-
-UnicodeString CurrencySymbols::loadSymbol(UCurrNameStyle selector, UErrorCode& status) const {
-    const char16_t* isoCode = fCurrency.getISOCurrency();
-    int32_t symbolLen = 0;
-    const char16_t* symbol = ucurr_getName(
-            isoCode,
-            fLocaleName.data(),
-            selector,
-            nullptr /* isChoiceFormat */,
-            &symbolLen,
-            &status);
-    // If given an unknown currency, ucurr_getName returns the input string, which we can't alias safely!
-    // Otherwise, symbol points to a resource bundle, and we can use readonly-aliasing constructor.
-    if (symbol == isoCode) {
-        return UnicodeString(isoCode, 3);
-    } else {
-        return UnicodeString(true, symbol, symbolLen);
-    }
-}
-
-UnicodeString CurrencySymbols::getIntlCurrencySymbol(UErrorCode&) const {
-    if (!fIntlCurrencySymbol.isBogus()) {
-        return fIntlCurrencySymbol;
-    }
-    // Note: Not safe to use readonly-aliasing constructor here because the buffer belongs to this object,
-    // which could be destructed or moved during the lifetime of the return value.
-    return UnicodeString(fCurrency.getISOCurrency(), 3);
-}
-
-UnicodeString CurrencySymbols::getPluralName(StandardPlural::Form plural, UErrorCode& status) const {
-    const char16_t* isoCode = fCurrency.getISOCurrency();
-    int32_t symbolLen = 0;
-    const char16_t* symbol = ucurr_getPluralName(
-            isoCode,
-            fLocaleName.data(),
-            nullptr /* isChoiceFormat */,
-            StandardPlural::getKeyword(plural),
-            &symbolLen,
-            &status);
-    // If given an unknown currency, ucurr_getName returns the input string, which we can't alias safely!
-    // Otherwise, symbol points to a resource bundle, and we can use readonly-aliasing constructor.
-    if (symbol == isoCode) {
-        return UnicodeString(isoCode, 3);
-    } else {
-        return UnicodeString(true, symbol, symbolLen);
-    }
-}
-
-bool CurrencySymbols::hasEmptyCurrencySymbol() const {
-    return !fCurrencySymbol.isBogus() && fCurrencySymbol.isEmpty();
-}
-
-
-CurrencyUnit
-icu::number::impl::resolveCurrency(const DecimalFormatProperties& properties, const Locale& locale,
-                                   UErrorCode& status) {
-    if (!properties.currency.isNull()) {
-        return properties.currency.getNoError();
-    } else {
-        UErrorCode localStatus = U_ZERO_ERROR;
-        char16_t buf[4] = {};
-        ucurr_forLocale(locale.getName(), buf, 4, &localStatus);
-        if (U_SUCCESS(localStatus)) {
-            return CurrencyUnit(buf, status);
-        } else {
-            // Default currency (XXX)
-            return CurrencyUnit();
-        }
-    }
-}
-
-
-#endif /* #if !UCONFIG_NO_FORMATTING */
->>>>>>> a8a80be5
+// © 2018 and later: Unicode, Inc. and others.
+// License & terms of use: http://www.unicode.org/copyright.html
+
+#include "unicode/utypes.h"
+
+#if !UCONFIG_NO_FORMATTING
+
+// Allow implicit conversion from char16_t* to UnicodeString for this file:
+// Helpful in toString methods and elsewhere.
+#define UNISTR_FROM_STRING_EXPLICIT
+
+#include "numparse_types.h"
+#include "number_currencysymbols.h"
+
+using namespace icu;
+using namespace icu::number;
+using namespace icu::number::impl;
+
+
+CurrencySymbols::CurrencySymbols(CurrencyUnit currency, const Locale& locale, UErrorCode& status)
+        : fCurrency(currency), fLocaleName(locale.getName(), status) {
+    fCurrencySymbol.setToBogus();
+    fIntlCurrencySymbol.setToBogus();
+}
+
+CurrencySymbols::CurrencySymbols(CurrencyUnit currency, const Locale& locale,
+                                 const DecimalFormatSymbols& symbols, UErrorCode& status)
+        : CurrencySymbols(currency, locale, status) {
+    // If either of the overrides is present, save it in the local UnicodeString.
+    if (symbols.isCustomCurrencySymbol()) {
+        fCurrencySymbol = symbols.getConstSymbol(DecimalFormatSymbols::kCurrencySymbol);
+    }
+    if (symbols.isCustomIntlCurrencySymbol()) {
+        fIntlCurrencySymbol = symbols.getConstSymbol(DecimalFormatSymbols::kIntlCurrencySymbol);
+    }
+}
+
+const char16_t* CurrencySymbols::getIsoCode() const {
+    return fCurrency.getISOCurrency();
+}
+
+UnicodeString CurrencySymbols::getNarrowCurrencySymbol(UErrorCode& status) const {
+    // Note: currently no override is available for narrow currency symbol
+    return loadSymbol(UCURR_NARROW_SYMBOL_NAME, status);
+}
+
+UnicodeString CurrencySymbols::getFormalCurrencySymbol(UErrorCode& status) const {
+    // Note: currently no override is available for formal currency symbol
+    return loadSymbol(UCURR_FORMAL_SYMBOL_NAME, status);
+}
+
+UnicodeString CurrencySymbols::getVariantCurrencySymbol(UErrorCode& status) const {
+    // Note: currently no override is available for variant currency symbol
+    return loadSymbol(UCURR_VARIANT_SYMBOL_NAME, status);
+}
+
+UnicodeString CurrencySymbols::getCurrencySymbol(UErrorCode& status) const {
+    if (!fCurrencySymbol.isBogus()) {
+        return fCurrencySymbol;
+    }
+    return loadSymbol(UCURR_SYMBOL_NAME, status);
+}
+
+UnicodeString CurrencySymbols::loadSymbol(UCurrNameStyle selector, UErrorCode& status) const {
+    const char16_t* isoCode = fCurrency.getISOCurrency();
+    int32_t symbolLen = 0;
+    const char16_t* symbol = ucurr_getName(
+            isoCode,
+            fLocaleName.data(),
+            selector,
+            nullptr /* isChoiceFormat */,
+            &symbolLen,
+            &status);
+    // If given an unknown currency, ucurr_getName returns the input string, which we can't alias safely!
+    // Otherwise, symbol points to a resource bundle, and we can use readonly-aliasing constructor.
+    if (symbol == isoCode) {
+        return UnicodeString(isoCode, 3);
+    } else {
+        return UnicodeString(true, symbol, symbolLen);
+    }
+}
+
+UnicodeString CurrencySymbols::getIntlCurrencySymbol(UErrorCode&) const {
+    if (!fIntlCurrencySymbol.isBogus()) {
+        return fIntlCurrencySymbol;
+    }
+    // Note: Not safe to use readonly-aliasing constructor here because the buffer belongs to this object,
+    // which could be destructed or moved during the lifetime of the return value.
+    return UnicodeString(fCurrency.getISOCurrency(), 3);
+}
+
+UnicodeString CurrencySymbols::getPluralName(StandardPlural::Form plural, UErrorCode& status) const {
+    const char16_t* isoCode = fCurrency.getISOCurrency();
+    int32_t symbolLen = 0;
+    const char16_t* symbol = ucurr_getPluralName(
+            isoCode,
+            fLocaleName.data(),
+            nullptr /* isChoiceFormat */,
+            StandardPlural::getKeyword(plural),
+            &symbolLen,
+            &status);
+    // If given an unknown currency, ucurr_getName returns the input string, which we can't alias safely!
+    // Otherwise, symbol points to a resource bundle, and we can use readonly-aliasing constructor.
+    if (symbol == isoCode) {
+        return UnicodeString(isoCode, 3);
+    } else {
+        return UnicodeString(true, symbol, symbolLen);
+    }
+}
+
+bool CurrencySymbols::hasEmptyCurrencySymbol() const {
+    return !fCurrencySymbol.isBogus() && fCurrencySymbol.isEmpty();
+}
+
+
+CurrencyUnit
+icu::number::impl::resolveCurrency(const DecimalFormatProperties& properties, const Locale& locale,
+                                   UErrorCode& status) {
+    if (!properties.currency.isNull()) {
+        return properties.currency.getNoError();
+    } else {
+        UErrorCode localStatus = U_ZERO_ERROR;
+        char16_t buf[4] = {};
+        ucurr_forLocale(locale.getName(), buf, 4, &localStatus);
+        if (U_SUCCESS(localStatus)) {
+            return CurrencyUnit(buf, status);
+        } else {
+            // Default currency (XXX)
+            return CurrencyUnit();
+        }
+    }
+}
+
+
+#endif /* #if !UCONFIG_NO_FORMATTING */