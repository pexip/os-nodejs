--- conflicted
+++ resolved
@@ -1,329 +1,163 @@
-<<<<<<< HEAD
-// © 2016 and later: Unicode, Inc. and others.
-// License & terms of use: http://www.unicode.org/copyright.html
-/*
- *******************************************************************************
- * Copyright (C) 2015, International Business Machines Corporation
- * and others. All Rights Reserved.
- *******************************************************************************
- * standardplural.cpp
- *
- * created on: 2015dec14
- * created by: Markus W. Scherer
- */
-
-#include "unicode/utypes.h"
-
-#if !UCONFIG_NO_FORMATTING
-
-#include "unicode/unistr.h"
-#include "cstring.h"
-#include "standardplural.h"
-#include "uassert.h"
-
-U_NAMESPACE_BEGIN
-
-static const char *gKeywords[StandardPlural::COUNT] = {
-    "zero", "one", "two", "few", "many", "other", "=0", "=1"
-};
-
-const char *StandardPlural::getKeyword(Form p) {
-    U_ASSERT(ZERO <= p && p < COUNT);
-    return gKeywords[p];
-}
-
-int32_t StandardPlural::indexOrNegativeFromString(const char *keyword) {
-    switch (*keyword++) {
-    case 'f':
-        if (uprv_strcmp(keyword, "ew") == 0) {
-            return FEW;
-        }
-        break;
-    case 'm':
-        if (uprv_strcmp(keyword, "any") == 0) {
-            return MANY;
-        }
-        break;
-    case 'o':
-        if (uprv_strcmp(keyword, "ther") == 0) {
-            return OTHER;
-        } else if (uprv_strcmp(keyword, "ne") == 0) {
-            return ONE;
-        }
-        break;
-    case 't':
-        if (uprv_strcmp(keyword, "wo") == 0) {
-            return TWO;
-        }
-        break;
-    case 'z':
-        if (uprv_strcmp(keyword, "ero") == 0) {
-            return ZERO;
-        }
-        break;
-    case '=':
-        if (uprv_strcmp(keyword, "0") == 0) {
-            return EQ_0;
-        } else if (uprv_strcmp(keyword, "1") == 0) {
-            return EQ_1;
-        }
-        break;
-    // Also allow "0" and "1"
-    case '0':
-        if (*keyword == 0) {
-            return EQ_0;
-        }
-        break;
-    case '1':
-        if (*keyword == 0) {
-            return EQ_1;
-        }
-        break;
-    default:
-        break;
-    }
-    return -1;
-}
-
-static const UChar gZero[] = u"zero";
-static const UChar gOne[] = u"one";
-static const UChar gTwo[] = u"two";
-static const UChar gFew[] = u"few";
-static const UChar gMany[] = u"many";
-static const UChar gOther[] = u"other";
-static const UChar gEq0[] = u"=0";
-static const UChar gEq1[] = u"=1";
-
-int32_t StandardPlural::indexOrNegativeFromString(const UnicodeString &keyword) {
-    switch (keyword.length()) {
-    case 1:
-        if (keyword.charAt(0) == '0') {
-            return EQ_0;
-        } else if (keyword.charAt(0) == '1') {
-            return EQ_1;
-        }
-        break;
-    case 2:
-        if (keyword.compare(gEq0, 2) == 0) {
-            return EQ_0;
-        } else if (keyword.compare(gEq1, 2) == 0) {
-            return EQ_1;
-        }
-        break;
-    case 3:
-        if (keyword.compare(gOne, 3) == 0) {
-            return ONE;
-        } else if (keyword.compare(gTwo, 3) == 0) {
-            return TWO;
-        } else if (keyword.compare(gFew, 3) == 0) {
-            return FEW;
-        }
-        break;
-    case 4:
-        if (keyword.compare(gMany, 4) == 0) {
-            return MANY;
-        } else if (keyword.compare(gZero, 4) == 0) {
-            return ZERO;
-        }
-        break;
-    case 5:
-        if (keyword.compare(gOther, 5) == 0) {
-            return OTHER;
-        }
-        break;
-    default:
-        break;
-    }
-    return -1;
-}
-
-int32_t StandardPlural::indexFromString(const char *keyword, UErrorCode &errorCode) {
-    if (U_FAILURE(errorCode)) { return OTHER; }
-    int32_t i = indexOrNegativeFromString(keyword);
-    if (i >= 0) {
-        return i;
-    } else {
-        errorCode = U_ILLEGAL_ARGUMENT_ERROR;
-        return OTHER;
-    }
-}
-
-int32_t StandardPlural::indexFromString(const UnicodeString &keyword, UErrorCode &errorCode) {
-    if (U_FAILURE(errorCode)) { return OTHER; }
-    int32_t i = indexOrNegativeFromString(keyword);
-    if (i >= 0) {
-        return i;
-    } else {
-        errorCode = U_ILLEGAL_ARGUMENT_ERROR;
-        return OTHER;
-    }
-}
-
-U_NAMESPACE_END
-
-#endif  // !UCONFIG_NO_FORMATTING
-=======
-// © 2016 and later: Unicode, Inc. and others.
-// License & terms of use: http://www.unicode.org/copyright.html
-/*
- *******************************************************************************
- * Copyright (C) 2015, International Business Machines Corporation
- * and others. All Rights Reserved.
- *******************************************************************************
- * standardplural.cpp
- *
- * created on: 2015dec14
- * created by: Markus W. Scherer
- */
-
-#include "unicode/utypes.h"
-
-#if !UCONFIG_NO_FORMATTING
-
-#include "unicode/unistr.h"
-#include "cstring.h"
-#include "standardplural.h"
-#include "uassert.h"
-
-U_NAMESPACE_BEGIN
-
-static const char *gKeywords[StandardPlural::COUNT] = {
-    "zero", "one", "two", "few", "many", "other", "=0", "=1"
-};
-
-const char *StandardPlural::getKeyword(Form p) {
-    U_ASSERT(ZERO <= p && p < COUNT);
-    return gKeywords[p];
-}
-
-int32_t StandardPlural::indexOrNegativeFromString(const char *keyword) {
-    switch (*keyword++) {
-    case 'f':
-        if (uprv_strcmp(keyword, "ew") == 0) {
-            return FEW;
-        }
-        break;
-    case 'm':
-        if (uprv_strcmp(keyword, "any") == 0) {
-            return MANY;
-        }
-        break;
-    case 'o':
-        if (uprv_strcmp(keyword, "ther") == 0) {
-            return OTHER;
-        } else if (uprv_strcmp(keyword, "ne") == 0) {
-            return ONE;
-        }
-        break;
-    case 't':
-        if (uprv_strcmp(keyword, "wo") == 0) {
-            return TWO;
-        }
-        break;
-    case 'z':
-        if (uprv_strcmp(keyword, "ero") == 0) {
-            return ZERO;
-        }
-        break;
-    case '=':
-        if (uprv_strcmp(keyword, "0") == 0) {
-            return EQ_0;
-        } else if (uprv_strcmp(keyword, "1") == 0) {
-            return EQ_1;
-        }
-        break;
-    // Also allow "0" and "1"
-    case '0':
-        if (*keyword == 0) {
-            return EQ_0;
-        }
-        break;
-    case '1':
-        if (*keyword == 0) {
-            return EQ_1;
-        }
-        break;
-    default:
-        break;
-    }
-    return -1;
-}
-
-static const char16_t gZero[] = u"zero";
-static const char16_t gOne[] = u"one";
-static const char16_t gTwo[] = u"two";
-static const char16_t gFew[] = u"few";
-static const char16_t gMany[] = u"many";
-static const char16_t gOther[] = u"other";
-static const char16_t gEq0[] = u"=0";
-static const char16_t gEq1[] = u"=1";
-
-int32_t StandardPlural::indexOrNegativeFromString(const UnicodeString &keyword) {
-    switch (keyword.length()) {
-    case 1:
-        if (keyword.charAt(0) == '0') {
-            return EQ_0;
-        } else if (keyword.charAt(0) == '1') {
-            return EQ_1;
-        }
-        break;
-    case 2:
-        if (keyword.compare(gEq0, 2) == 0) {
-            return EQ_0;
-        } else if (keyword.compare(gEq1, 2) == 0) {
-            return EQ_1;
-        }
-        break;
-    case 3:
-        if (keyword.compare(gOne, 3) == 0) {
-            return ONE;
-        } else if (keyword.compare(gTwo, 3) == 0) {
-            return TWO;
-        } else if (keyword.compare(gFew, 3) == 0) {
-            return FEW;
-        }
-        break;
-    case 4:
-        if (keyword.compare(gMany, 4) == 0) {
-            return MANY;
-        } else if (keyword.compare(gZero, 4) == 0) {
-            return ZERO;
-        }
-        break;
-    case 5:
-        if (keyword.compare(gOther, 5) == 0) {
-            return OTHER;
-        }
-        break;
-    default:
-        break;
-    }
-    return -1;
-}
-
-int32_t StandardPlural::indexFromString(const char *keyword, UErrorCode &errorCode) {
-    if (U_FAILURE(errorCode)) { return OTHER; }
-    int32_t i = indexOrNegativeFromString(keyword);
-    if (i >= 0) {
-        return i;
-    } else {
-        errorCode = U_ILLEGAL_ARGUMENT_ERROR;
-        return OTHER;
-    }
-}
-
-int32_t StandardPlural::indexFromString(const UnicodeString &keyword, UErrorCode &errorCode) {
-    if (U_FAILURE(errorCode)) { return OTHER; }
-    int32_t i = indexOrNegativeFromString(keyword);
-    if (i >= 0) {
-        return i;
-    } else {
-        errorCode = U_ILLEGAL_ARGUMENT_ERROR;
-        return OTHER;
-    }
-}
-
-U_NAMESPACE_END
-
-#endif  // !UCONFIG_NO_FORMATTING
->>>>>>> a8a80be5
+// © 2016 and later: Unicode, Inc. and others.
+// License & terms of use: http://www.unicode.org/copyright.html
+/*
+ *******************************************************************************
+ * Copyright (C) 2015, International Business Machines Corporation
+ * and others. All Rights Reserved.
+ *******************************************************************************
+ * standardplural.cpp
+ *
+ * created on: 2015dec14
+ * created by: Markus W. Scherer
+ */
+
+#include "unicode/utypes.h"
+
+#if !UCONFIG_NO_FORMATTING
+
+#include "unicode/unistr.h"
+#include "cstring.h"
+#include "standardplural.h"
+#include "uassert.h"
+
+U_NAMESPACE_BEGIN
+
+static const char *gKeywords[StandardPlural::COUNT] = {
+    "zero", "one", "two", "few", "many", "other", "=0", "=1"
+};
+
+const char *StandardPlural::getKeyword(Form p) {
+    U_ASSERT(ZERO <= p && p < COUNT);
+    return gKeywords[p];
+}
+
+int32_t StandardPlural::indexOrNegativeFromString(const char *keyword) {
+    switch (*keyword++) {
+    case 'f':
+        if (uprv_strcmp(keyword, "ew") == 0) {
+            return FEW;
+        }
+        break;
+    case 'm':
+        if (uprv_strcmp(keyword, "any") == 0) {
+            return MANY;
+        }
+        break;
+    case 'o':
+        if (uprv_strcmp(keyword, "ther") == 0) {
+            return OTHER;
+        } else if (uprv_strcmp(keyword, "ne") == 0) {
+            return ONE;
+        }
+        break;
+    case 't':
+        if (uprv_strcmp(keyword, "wo") == 0) {
+            return TWO;
+        }
+        break;
+    case 'z':
+        if (uprv_strcmp(keyword, "ero") == 0) {
+            return ZERO;
+        }
+        break;
+    case '=':
+        if (uprv_strcmp(keyword, "0") == 0) {
+            return EQ_0;
+        } else if (uprv_strcmp(keyword, "1") == 0) {
+            return EQ_1;
+        }
+        break;
+    // Also allow "0" and "1"
+    case '0':
+        if (*keyword == 0) {
+            return EQ_0;
+        }
+        break;
+    case '1':
+        if (*keyword == 0) {
+            return EQ_1;
+        }
+        break;
+    default:
+        break;
+    }
+    return -1;
+}
+
+static const char16_t gZero[] = u"zero";
+static const char16_t gOne[] = u"one";
+static const char16_t gTwo[] = u"two";
+static const char16_t gFew[] = u"few";
+static const char16_t gMany[] = u"many";
+static const char16_t gOther[] = u"other";
+static const char16_t gEq0[] = u"=0";
+static const char16_t gEq1[] = u"=1";
+
+int32_t StandardPlural::indexOrNegativeFromString(const UnicodeString &keyword) {
+    switch (keyword.length()) {
+    case 1:
+        if (keyword.charAt(0) == '0') {
+            return EQ_0;
+        } else if (keyword.charAt(0) == '1') {
+            return EQ_1;
+        }
+        break;
+    case 2:
+        if (keyword.compare(gEq0, 2) == 0) {
+            return EQ_0;
+        } else if (keyword.compare(gEq1, 2) == 0) {
+            return EQ_1;
+        }
+        break;
+    case 3:
+        if (keyword.compare(gOne, 3) == 0) {
+            return ONE;
+        } else if (keyword.compare(gTwo, 3) == 0) {
+            return TWO;
+        } else if (keyword.compare(gFew, 3) == 0) {
+            return FEW;
+        }
+        break;
+    case 4:
+        if (keyword.compare(gMany, 4) == 0) {
+            return MANY;
+        } else if (keyword.compare(gZero, 4) == 0) {
+            return ZERO;
+        }
+        break;
+    case 5:
+        if (keyword.compare(gOther, 5) == 0) {
+            return OTHER;
+        }
+        break;
+    default:
+        break;
+    }
+    return -1;
+}
+
+int32_t StandardPlural::indexFromString(const char *keyword, UErrorCode &errorCode) {
+    if (U_FAILURE(errorCode)) { return OTHER; }
+    int32_t i = indexOrNegativeFromString(keyword);
+    if (i >= 0) {
+        return i;
+    } else {
+        errorCode = U_ILLEGAL_ARGUMENT_ERROR;
+        return OTHER;
+    }
+}
+
+int32_t StandardPlural::indexFromString(const UnicodeString &keyword, UErrorCode &errorCode) {
+    if (U_FAILURE(errorCode)) { return OTHER; }
+    int32_t i = indexOrNegativeFromString(keyword);
+    if (i >= 0) {
+        return i;
+    } else {
+        errorCode = U_ILLEGAL_ARGUMENT_ERROR;
+        return OTHER;
+    }
+}
+
+U_NAMESPACE_END
+
+#endif  // !UCONFIG_NO_FORMATTING