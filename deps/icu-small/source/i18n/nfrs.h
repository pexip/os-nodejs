--- conflicted
+++ resolved
@@ -1,225 +1,111 @@
-<<<<<<< HEAD
-// © 2016 and later: Unicode, Inc. and others.
-// License & terms of use: http://www.unicode.org/copyright.html
-/*
-******************************************************************************
-*   Copyright (C) 1997-2015, International Business Machines
-*   Corporation and others.  All Rights Reserved.
-******************************************************************************
-*   file name:  nfrs.h
-*   encoding:   UTF-8
-*   tab size:   8 (not used)
-*   indentation:4
-*
-* Modification history
-* Date        Name      Comments
-* 10/11/2001  Doug      Ported from ICU4J
-*/
-
-#ifndef NFRS_H
-#define NFRS_H
-
-#include "unicode/uobject.h"
-#include "unicode/rbnf.h"
-
-#if U_HAVE_RBNF
-
-#include "unicode/utypes.h"
-#include "unicode/umisc.h"
-
-#include "nfrlist.h"
-
-U_NAMESPACE_BEGIN
-
-class NFRuleSet : public UMemory {
-public:
-    NFRuleSet(RuleBasedNumberFormat *owner, UnicodeString* descriptions, int32_t index, UErrorCode& status);
-    void parseRules(UnicodeString& rules, UErrorCode& status);
-    void setNonNumericalRule(NFRule *rule);
-    void setBestFractionRule(int32_t originalIndex, NFRule *newRule, UBool rememberRule);
-    void makeIntoFractionRuleSet() { fIsFractionRuleSet = true; }
-
-    ~NFRuleSet();
-
-    UBool operator==(const NFRuleSet& rhs) const;
-    UBool operator!=(const NFRuleSet& rhs) const { return !operator==(rhs); }
-
-    UBool isPublic() const { return fIsPublic; }
-
-    UBool isParseable() const { return fIsParseable; }
-
-    UBool isFractionRuleSet() const { return fIsFractionRuleSet; }
-
-    void  getName(UnicodeString& result) const { result.setTo(name); }
-    UBool isNamed(const UnicodeString& _name) const { return this->name == _name; }
-
-    void  format(int64_t number, UnicodeString& toAppendTo, int32_t pos, int32_t recursionCount, UErrorCode& status) const;
-    void  format(double number, UnicodeString& toAppendTo, int32_t pos, int32_t recursionCount, UErrorCode& status) const;
-
-    UBool parse(const UnicodeString& text, ParsePosition& pos, double upperBound, uint32_t nonNumericalExecutedRuleMask, Formattable& result) const;
-
-    void appendRules(UnicodeString& result) const; // toString
-
-    void setDecimalFormatSymbols(const DecimalFormatSymbols &newSymbols, UErrorCode& status);
-
-    const RuleBasedNumberFormat *getOwner() const { return owner; }
-private:
-    const NFRule * findNormalRule(int64_t number) const;
-    const NFRule * findDoubleRule(double number) const;
-    const NFRule * findFractionRuleSetRule(double number) const;
-
-    friend class NFSubstitution;
-
-private:
-    UnicodeString name;
-    NFRuleList rules;
-    NFRule *nonNumericalRules[6];
-    RuleBasedNumberFormat *owner;
-    NFRuleList fractionRules;
-    UBool fIsFractionRuleSet;
-    UBool fIsPublic;
-    UBool fIsParseable;
-
-    NFRuleSet(const NFRuleSet &other); // forbid copying of this class
-    NFRuleSet &operator=(const NFRuleSet &other); // forbid copying of this class
-};
-
-// utilities from old llong.h
-// convert mantissa portion of double to int64
-int64_t util64_fromDouble(double d);
-
-// raise radix to the power exponent, only non-negative exponents
-// Arithmetic is performed in unsigned space since overflow in
-// signed space is undefined behavior.
-uint64_t util64_pow(uint32_t radix, uint16_t exponent);
-
-// convert n to digit string in buffer, return length of string
-uint32_t util64_tou(int64_t n, UChar* buffer, uint32_t buflen, uint32_t radix = 10, UBool raw = false);
-
-#ifdef RBNF_DEBUG
-int64_t util64_utoi(const UChar* str, uint32_t radix = 10);
-uint32_t util64_toa(int64_t n, char* buffer, uint32_t buflen, uint32_t radix = 10, UBool raw = false);
-int64_t util64_atoi(const char* str, uint32_t radix);
-#endif
-
-
-U_NAMESPACE_END
-
-/* U_HAVE_RBNF */
-#endif
-
-// NFRS_H
-#endif
-=======
-// © 2016 and later: Unicode, Inc. and others.
-// License & terms of use: http://www.unicode.org/copyright.html
-/*
-******************************************************************************
-*   Copyright (C) 1997-2015, International Business Machines
-*   Corporation and others.  All Rights Reserved.
-******************************************************************************
-*   file name:  nfrs.h
-*   encoding:   UTF-8
-*   tab size:   8 (not used)
-*   indentation:4
-*
-* Modification history
-* Date        Name      Comments
-* 10/11/2001  Doug      Ported from ICU4J
-*/
-
-#ifndef NFRS_H
-#define NFRS_H
-
-#include "unicode/uobject.h"
-#include "unicode/rbnf.h"
-
-#if U_HAVE_RBNF
-
-#include "unicode/utypes.h"
-#include "unicode/umisc.h"
-
-#include "nfrlist.h"
-
-U_NAMESPACE_BEGIN
-
-class NFRuleSet : public UMemory {
-public:
-    NFRuleSet(RuleBasedNumberFormat *owner, UnicodeString* descriptions, int32_t index, UErrorCode& status);
-    void parseRules(UnicodeString& rules, UErrorCode& status);
-    void setNonNumericalRule(NFRule *rule);
-    void setBestFractionRule(int32_t originalIndex, NFRule *newRule, UBool rememberRule);
-    void makeIntoFractionRuleSet() { fIsFractionRuleSet = true; }
-
-    ~NFRuleSet();
-
-    bool operator==(const NFRuleSet& rhs) const;
-    bool operator!=(const NFRuleSet& rhs) const { return !operator==(rhs); }
-
-    UBool isPublic() const { return fIsPublic; }
-
-    UBool isParseable() const { return fIsParseable; }
-
-    UBool isFractionRuleSet() const { return fIsFractionRuleSet; }
-
-    void  getName(UnicodeString& result) const { result.setTo(name); }
-    UBool isNamed(const UnicodeString& _name) const { return this->name == _name; }
-
-    void  format(int64_t number, UnicodeString& toAppendTo, int32_t pos, int32_t recursionCount, UErrorCode& status) const;
-    void  format(double number, UnicodeString& toAppendTo, int32_t pos, int32_t recursionCount, UErrorCode& status) const;
-
-    UBool parse(const UnicodeString& text, ParsePosition& pos, double upperBound, uint32_t nonNumericalExecutedRuleMask, Formattable& result) const;
-
-    void appendRules(UnicodeString& result) const; // toString
-
-    void setDecimalFormatSymbols(const DecimalFormatSymbols &newSymbols, UErrorCode& status);
-
-    const RuleBasedNumberFormat *getOwner() const { return owner; }
-private:
-    const NFRule * findNormalRule(int64_t number) const;
-    const NFRule * findDoubleRule(double number) const;
-    const NFRule * findFractionRuleSetRule(double number) const;
-    
-    friend class NFSubstitution;
-
-private:
-    UnicodeString name;
-    NFRuleList rules;
-    NFRule *nonNumericalRules[6];
-    RuleBasedNumberFormat *owner;
-    NFRuleList fractionRules;
-    UBool fIsFractionRuleSet;
-    UBool fIsPublic;
-    UBool fIsParseable;
-
-    NFRuleSet(const NFRuleSet &other); // forbid copying of this class
-    NFRuleSet &operator=(const NFRuleSet &other); // forbid copying of this class
-};
-
-// utilities from old llong.h
-// convert mantissa portion of double to int64
-int64_t util64_fromDouble(double d);
-
-// raise radix to the power exponent, only non-negative exponents
-// Arithmetic is performed in unsigned space since overflow in
-// signed space is undefined behavior.
-uint64_t util64_pow(uint32_t radix, uint16_t exponent);
-
-// convert n to digit string in buffer, return length of string
-uint32_t util64_tou(int64_t n, char16_t* buffer, uint32_t buflen, uint32_t radix = 10, UBool raw = false);
-
-#ifdef RBNF_DEBUG
-int64_t util64_utoi(const char16_t* str, uint32_t radix = 10);
-uint32_t util64_toa(int64_t n, char* buffer, uint32_t buflen, uint32_t radix = 10, UBool raw = false);
-int64_t util64_atoi(const char* str, uint32_t radix);
-#endif
-
-
-U_NAMESPACE_END
-
-/* U_HAVE_RBNF */
-#endif
-
-// NFRS_H
-#endif
->>>>>>> a8a80be5
+// © 2016 and later: Unicode, Inc. and others.
+// License & terms of use: http://www.unicode.org/copyright.html
+/*
+******************************************************************************
+*   Copyright (C) 1997-2015, International Business Machines
+*   Corporation and others.  All Rights Reserved.
+******************************************************************************
+*   file name:  nfrs.h
+*   encoding:   UTF-8
+*   tab size:   8 (not used)
+*   indentation:4
+*
+* Modification history
+* Date        Name      Comments
+* 10/11/2001  Doug      Ported from ICU4J
+*/
+
+#ifndef NFRS_H
+#define NFRS_H
+
+#include "unicode/uobject.h"
+#include "unicode/rbnf.h"
+
+#if U_HAVE_RBNF
+
+#include "unicode/utypes.h"
+#include "unicode/umisc.h"
+
+#include "nfrlist.h"
+
+U_NAMESPACE_BEGIN
+
+class NFRuleSet : public UMemory {
+public:
+    NFRuleSet(RuleBasedNumberFormat *owner, UnicodeString* descriptions, int32_t index, UErrorCode& status);
+    void parseRules(UnicodeString& rules, UErrorCode& status);
+    void setNonNumericalRule(NFRule *rule);
+    void setBestFractionRule(int32_t originalIndex, NFRule *newRule, UBool rememberRule);
+    void makeIntoFractionRuleSet() { fIsFractionRuleSet = true; }
+
+    ~NFRuleSet();
+
+    bool operator==(const NFRuleSet& rhs) const;
+    bool operator!=(const NFRuleSet& rhs) const { return !operator==(rhs); }
+
+    UBool isPublic() const { return fIsPublic; }
+
+    UBool isParseable() const { return fIsParseable; }
+
+    UBool isFractionRuleSet() const { return fIsFractionRuleSet; }
+
+    void  getName(UnicodeString& result) const { result.setTo(name); }
+    UBool isNamed(const UnicodeString& _name) const { return this->name == _name; }
+
+    void  format(int64_t number, UnicodeString& toAppendTo, int32_t pos, int32_t recursionCount, UErrorCode& status) const;
+    void  format(double number, UnicodeString& toAppendTo, int32_t pos, int32_t recursionCount, UErrorCode& status) const;
+
+    UBool parse(const UnicodeString& text, ParsePosition& pos, double upperBound, uint32_t nonNumericalExecutedRuleMask, Formattable& result) const;
+
+    void appendRules(UnicodeString& result) const; // toString
+
+    void setDecimalFormatSymbols(const DecimalFormatSymbols &newSymbols, UErrorCode& status);
+
+    const RuleBasedNumberFormat *getOwner() const { return owner; }
+private:
+    const NFRule * findNormalRule(int64_t number) const;
+    const NFRule * findDoubleRule(double number) const;
+    const NFRule * findFractionRuleSetRule(double number) const;
+    
+    friend class NFSubstitution;
+
+private:
+    UnicodeString name;
+    NFRuleList rules;
+    NFRule *nonNumericalRules[6];
+    RuleBasedNumberFormat *owner;
+    NFRuleList fractionRules;
+    UBool fIsFractionRuleSet;
+    UBool fIsPublic;
+    UBool fIsParseable;
+
+    NFRuleSet(const NFRuleSet &other); // forbid copying of this class
+    NFRuleSet &operator=(const NFRuleSet &other); // forbid copying of this class
+};
+
+// utilities from old llong.h
+// convert mantissa portion of double to int64
+int64_t util64_fromDouble(double d);
+
+// raise radix to the power exponent, only non-negative exponents
+// Arithmetic is performed in unsigned space since overflow in
+// signed space is undefined behavior.
+uint64_t util64_pow(uint32_t radix, uint16_t exponent);
+
+// convert n to digit string in buffer, return length of string
+uint32_t util64_tou(int64_t n, char16_t* buffer, uint32_t buflen, uint32_t radix = 10, UBool raw = false);
+
+#ifdef RBNF_DEBUG
+int64_t util64_utoi(const char16_t* str, uint32_t radix = 10);
+uint32_t util64_toa(int64_t n, char* buffer, uint32_t buflen, uint32_t radix = 10, UBool raw = false);
+int64_t util64_atoi(const char* str, uint32_t radix);
+#endif
+
+
+U_NAMESPACE_END
+
+/* U_HAVE_RBNF */
+#endif
+
+// NFRS_H
+#endif