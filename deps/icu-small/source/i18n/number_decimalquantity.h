--- conflicted
+++ resolved
@@ -1,1094 +1,559 @@
-<<<<<<< HEAD
-// © 2017 and later: Unicode, Inc. and others.
-// License & terms of use: http://www.unicode.org/copyright.html
-
-#include "unicode/utypes.h"
-
-#if !UCONFIG_NO_FORMATTING
-#ifndef __NUMBER_DECIMALQUANTITY_H__
-#define __NUMBER_DECIMALQUANTITY_H__
-
-#include <cstdint>
-#include "unicode/umachine.h"
-#include "standardplural.h"
-#include "plurrule_impl.h"
-#include "number_types.h"
-
-U_NAMESPACE_BEGIN namespace number {
-namespace impl {
-
-// Forward-declare (maybe don't want number_utils.h included here):
-class DecNum;
-
-/**
- * A class for representing a number to be processed by the decimal formatting pipeline. Includes
- * methods for rounding, plural rules, and decimal digit extraction.
- *
- * <p>By design, this is NOT IMMUTABLE and NOT THREAD SAFE. It is intended to be an intermediate
- * object holding state during a pass through the decimal formatting pipeline.
- *
- * <p>Represents numbers and digit display properties using Binary Coded Decimal (BCD).
- *
- * <p>Java has multiple implementations for testing, but C++ has only one implementation.
- */
-class U_I18N_API DecimalQuantity : public IFixedDecimal, public UMemory {
-  public:
-    /** Copy constructor. */
-    DecimalQuantity(const DecimalQuantity &other);
-
-    /** Move constructor. */
-    DecimalQuantity(DecimalQuantity &&src) U_NOEXCEPT;
-
-    DecimalQuantity();
-
-    ~DecimalQuantity() override;
-
-    /**
-     * Sets this instance to be equal to another instance.
-     *
-     * @param other The instance to copy from.
-     */
-    DecimalQuantity &operator=(const DecimalQuantity &other);
-
-    /** Move assignment */
-    DecimalQuantity &operator=(DecimalQuantity&& src) U_NOEXCEPT;
-
-    /**
-     * Sets the minimum integer digits that this {@link DecimalQuantity} should generate.
-     * This method does not perform rounding.
-     *
-     * @param minInt The minimum number of integer digits.
-     */
-    void setMinInteger(int32_t minInt);
-
-    /**
-     * Sets the minimum fraction digits that this {@link DecimalQuantity} should generate.
-     * This method does not perform rounding.
-     *
-     * @param minFrac The minimum number of fraction digits.
-     */
-    void setMinFraction(int32_t minFrac);
-
-    /**
-     * Truncates digits from the upper magnitude of the number in order to satisfy the
-     * specified maximum number of integer digits.
-     *
-     * @param maxInt The maximum number of integer digits.
-     */
-    void applyMaxInteger(int32_t maxInt);
-
-    /**
-     * Rounds the number to a specified interval, such as 0.05.
-     *
-     * <p>If rounding to a power of ten, use the more efficient {@link #roundToMagnitude} instead.
-     *
-     * @param roundingIncrement The increment to which to round.
-     * @param roundingMode The {@link RoundingMode} to use if rounding is necessary.
-     */
-    void roundToIncrement(double roundingIncrement, RoundingMode roundingMode,
-                          UErrorCode& status);
-
-    /** Removes all fraction digits. */
-    void truncate();
-
-    /**
-     * Rounds the number to the nearest multiple of 5 at the specified magnitude.
-     * For example, when magnitude == -2, this performs rounding to the nearest 0.05.
-     *
-     * @param magnitude The magnitude at which the digit should become either 0 or 5.
-     * @param roundingMode Rounding strategy.
-     */
-    void roundToNickel(int32_t magnitude, RoundingMode roundingMode, UErrorCode& status);
-
-    /**
-     * Rounds the number to a specified magnitude (power of ten).
-     *
-     * @param roundingMagnitude The power of ten to which to round. For example, a value of -2 will
-     *     round to 2 decimal places.
-     * @param roundingMode The {@link RoundingMode} to use if rounding is necessary.
-     */
-    void roundToMagnitude(int32_t magnitude, RoundingMode roundingMode, UErrorCode& status);
-
-    /**
-     * Rounds the number to an infinite number of decimal points. This has no effect except for
-     * forcing the double in {@link DecimalQuantity_AbstractBCD} to adopt its exact representation.
-     */
-    void roundToInfinity();
-
-    /**
-     * Multiply the internal value. Uses decNumber.
-     *
-     * @param multiplicand The value by which to multiply.
-     */
-    void multiplyBy(const DecNum& multiplicand, UErrorCode& status);
-
-    /**
-     * Divide the internal value. Uses decNumber.
-     *
-     * @param multiplicand The value by which to multiply.
-     */
-    void divideBy(const DecNum& divisor, UErrorCode& status);
-
-    /** Flips the sign from positive to negative and back. */
-    void negate();
-
-    /**
-     * Scales the number by a power of ten. For example, if the value is currently "1234.56", calling
-     * this method with delta=-3 will change the value to "1.23456".
-     *
-     * @param delta The number of magnitudes of ten to change by.
-     * @return true if integer overflow occured; false otherwise.
-     */
-    bool adjustMagnitude(int32_t delta);
-
-    /**
-     * @return The power of ten corresponding to the most significant nonzero digit.
-     * The number must not be zero.
-     */
-    int32_t getMagnitude() const;
-
-    /**
-     * @return The value of the (suppressed) exponent after the number has been
-     * put into a notation with exponents (ex: compact, scientific).  Ex: given
-     * the number 1000 as "1K" / "1E3", the return value will be 3 (positive).
-     */
-    int32_t getExponent() const;
-
-    /**
-     * Adjusts the value for the (suppressed) exponent stored when using
-     * notation with exponents (ex: compact, scientific).
-     *
-     * <p>Adjusting the exponent is decoupled from {@link #adjustMagnitude} in
-     * order to allow flexibility for {@link StandardPlural} to be selected in
-     * formatting (ex: for compact notation) either with or without the exponent
-     * applied in the value of the number.
-     * @param delta
-     *             The value to adjust the exponent by.
-     */
-    void adjustExponent(int32_t delta);
-
-    /**
-     * @return Whether the value represented by this {@link DecimalQuantity} is
-     * zero, infinity, or NaN.
-     */
-    bool isZeroish() const;
-
-    /** @return Whether the value represented by this {@link DecimalQuantity} is less than zero. */
-    bool isNegative() const;
-
-    /** @return The appropriate value from the Signum enum. */
-    Signum signum() const;
-
-    /** @return Whether the value represented by this {@link DecimalQuantity} is infinite. */
-    bool isInfinite() const U_OVERRIDE;
-
-    /** @return Whether the value represented by this {@link DecimalQuantity} is not a number. */
-    bool isNaN() const U_OVERRIDE;
-
-    /**
-     * Note: this method incorporates the value of {@code exponent}
-     * (for cases such as compact notation) to return the proper long value
-     * represented by the result.
-     * @param truncateIfOverflow if false and the number does NOT fit, fails with an assertion error.
-     */
-    int64_t toLong(bool truncateIfOverflow = false) const;
-
-    /**
-     * Note: this method incorporates the value of {@code exponent}
-     * (for cases such as compact notation) to return the proper long value
-     * represented by the result.
-     */
-    uint64_t toFractionLong(bool includeTrailingZeros) const;
-
-    /**
-     * Returns whether or not a Long can fully represent the value stored in this DecimalQuantity.
-     * @param ignoreFraction if true, silently ignore digits after the decimal place.
-     */
-    bool fitsInLong(bool ignoreFraction = false) const;
-
-    /** @return The value contained in this {@link DecimalQuantity} approximated as a double. */
-    double toDouble() const;
-
-    /** Computes a DecNum representation of this DecimalQuantity, saving it to the output parameter. */
-    DecNum& toDecNum(DecNum& output, UErrorCode& status) const;
-
-    DecimalQuantity &setToInt(int32_t n);
-
-    DecimalQuantity &setToLong(int64_t n);
-
-    DecimalQuantity &setToDouble(double n);
-
-    /**
-     * Produces a DecimalQuantity that was parsed from a string by the decNumber
-     * C Library.
-     *
-     * decNumber is similar to BigDecimal in Java, and supports parsing strings
-     * such as "123.456621E+40".
-     */
-    DecimalQuantity &setToDecNumber(StringPiece n, UErrorCode& status);
-
-    /** Internal method if the caller already has a DecNum. */
-    DecimalQuantity &setToDecNum(const DecNum& n, UErrorCode& status);
-
-    /**
-     * Appends a digit, optionally with one or more leading zeros, to the end of the value represented
-     * by this DecimalQuantity.
-     *
-     * <p>The primary use of this method is to construct numbers during a parsing loop. It allows
-     * parsing to take advantage of the digit list infrastructure primarily designed for formatting.
-     *
-     * @param value The digit to append.
-     * @param leadingZeros The number of zeros to append before the digit. For example, if the value
-     *     in this instance starts as 12.3, and you append a 4 with 1 leading zero, the value becomes
-     *     12.304.
-     * @param appendAsInteger If true, increase the magnitude of existing digits to make room for the
-     *     new digit. If false, append to the end like a fraction digit. If true, there must not be
-     *     any fraction digits already in the number.
-     * @internal
-     * @deprecated This API is ICU internal only.
-     */
-    void appendDigit(int8_t value, int32_t leadingZeros, bool appendAsInteger);
-
-    double getPluralOperand(PluralOperand operand) const U_OVERRIDE;
-
-    bool hasIntegerValue() const U_OVERRIDE;
-
-    /**
-     * Gets the digit at the specified magnitude. For example, if the represented number is 12.3,
-     * getDigit(-1) returns 3, since 3 is the digit corresponding to 10^-1.
-     *
-     * @param magnitude The magnitude of the digit.
-     * @return The digit at the specified magnitude.
-     */
-    int8_t getDigit(int32_t magnitude) const;
-
-    /**
-     * Gets the largest power of ten that needs to be displayed. The value returned by this function
-     * will be bounded between minInt and maxInt.
-     *
-     * @return The highest-magnitude digit to be displayed.
-     */
-    int32_t getUpperDisplayMagnitude() const;
-
-    /**
-     * Gets the smallest power of ten that needs to be displayed. The value returned by this function
-     * will be bounded between -minFrac and -maxFrac.
-     *
-     * @return The lowest-magnitude digit to be displayed.
-     */
-    int32_t getLowerDisplayMagnitude() const;
-
-    int32_t fractionCount() const;
-
-    int32_t fractionCountWithoutTrailingZeros() const;
-
-    void clear();
-
-    /** This method is for internal testing only. */
-    uint64_t getPositionFingerprint() const;
-
-//    /**
-//     * If the given {@link FieldPosition} is a {@link UFieldPosition}, populates it with the fraction
-//     * length and fraction long value. If the argument is not a {@link UFieldPosition}, nothing
-//     * happens.
-//     *
-//     * @param fp The {@link UFieldPosition} to populate.
-//     */
-//    void populateUFieldPosition(FieldPosition fp);
-
-    /**
-     * Checks whether the bytes stored in this instance are all valid. For internal unit testing only.
-     *
-     * @return An error message if this instance is invalid, or null if this instance is healthy.
-     */
-    const char16_t* checkHealth() const;
-
-    UnicodeString toString() const;
-
-    /** Returns the string in standard exponential notation. */
-    UnicodeString toScientificString() const;
-
-    /** Returns the string without exponential notation. Slightly slower than toScientificString(). */
-    UnicodeString toPlainString() const;
-
-    /** Visible for testing */
-    inline bool isUsingBytes() { return usingBytes; }
-
-    /** Visible for testing */
-    inline bool isExplicitExactDouble() { return explicitExactDouble; }
-
-    bool operator==(const DecimalQuantity& other) const;
-
-    inline bool operator!=(const DecimalQuantity& other) const {
-        return !(*this == other);
-    }
-
-    /**
-     * Bogus flag for when a DecimalQuantity is stored on the stack.
-     */
-    bool bogus = false;
-
-  private:
-    /**
-     * The power of ten corresponding to the least significant digit in the BCD. For example, if this
-     * object represents the number "3.14", the BCD will be "0x314" and the scale will be -2.
-     *
-     * <p>Note that in {@link java.math.BigDecimal}, the scale is defined differently: the number of
-     * digits after the decimal place, which is the negative of our definition of scale.
-     */
-    int32_t scale;
-
-    /**
-     * The number of digits in the BCD. For example, "1007" has BCD "0x1007" and precision 4. The
-     * maximum precision is 16 since a long can hold only 16 digits.
-     *
-     * <p>This value must be re-calculated whenever the value in bcd changes by using {@link
-     * #computePrecisionAndCompact()}.
-     */
-    int32_t precision;
-
-    /**
-     * A bitmask of properties relating to the number represented by this object.
-     *
-     * @see #NEGATIVE_FLAG
-     * @see #INFINITY_FLAG
-     * @see #NAN_FLAG
-     */
-    int8_t flags;
-
-    // The following three fields relate to the double-to-ascii fast path algorithm.
-    // When a double is given to DecimalQuantityBCD, it is converted to using a fast algorithm. The
-    // fast algorithm guarantees correctness to only the first ~12 digits of the double. The process
-    // of rounding the number ensures that the converted digits are correct, falling back to a slow-
-    // path algorithm if required.  Therefore, if a DecimalQuantity is constructed from a double, it
-    // is *required* that roundToMagnitude(), roundToIncrement(), or roundToInfinity() is called. If
-    // you don't round, assertions will fail in certain other methods if you try calling them.
-
-    /**
-     * Whether the value in the BCD comes from the double fast path without having been rounded to
-     * ensure correctness
-     */
-    UBool isApproximate;
-
-    /**
-     * The original number provided by the user and which is represented in BCD. Used when we need to
-     * re-compute the BCD for an exact double representation.
-     */
-    double origDouble;
-
-    /**
-     * The change in magnitude relative to the original double. Used when we need to re-compute the
-     * BCD for an exact double representation.
-     */
-    int32_t origDelta;
-
-    // Positions to keep track of leading and trailing zeros.
-    // lReqPos is the magnitude of the first required leading zero.
-    // rReqPos is the magnitude of the last required trailing zero.
-    int32_t lReqPos = 0;
-    int32_t rReqPos = 0;
-
-    // The value of the (suppressed) exponent after the number has been put into
-    // a notation with exponents (ex: compact, scientific).
-    int32_t exponent = 0;
-
-    /**
-     * The BCD of the 16 digits of the number represented by this object. Every 4 bits of the long map
-     * to one digit. For example, the number "12345" in BCD is "0x12345".
-     *
-     * <p>Whenever bcd changes internally, {@link #compact()} must be called, except in special cases
-     * like setting the digit to zero.
-     */
-    union {
-        struct {
-            int8_t *ptr;
-            int32_t len;
-        } bcdBytes;
-        uint64_t bcdLong;
-    } fBCD;
-
-    bool usingBytes = false;
-
-    /**
-     * Whether this {@link DecimalQuantity} has been explicitly converted to an exact double. true if
-     * backed by a double that was explicitly converted via convertToAccurateDouble; false otherwise.
-     * Used for testing.
-     */
-    bool explicitExactDouble = false;
-
-    void roundToMagnitude(int32_t magnitude, RoundingMode roundingMode, bool nickel, UErrorCode& status);
-
-    /**
-     * Returns a single digit from the BCD list. No internal state is changed by calling this method.
-     *
-     * @param position The position of the digit to pop, counted in BCD units from the least
-     *     significant digit. If outside the range supported by the implementation, zero is returned.
-     * @return The digit at the specified location.
-     */
-    int8_t getDigitPos(int32_t position) const;
-
-    /**
-     * Sets the digit in the BCD list. This method only sets the digit; it is the caller's
-     * responsibility to call {@link #compact} after setting the digit.
-     *
-     * @param position The position of the digit to pop, counted in BCD units from the least
-     *     significant digit. If outside the range supported by the implementation, an AssertionError
-     *     is thrown.
-     * @param value The digit to set at the specified location.
-     */
-    void setDigitPos(int32_t position, int8_t value);
-
-    /**
-     * Adds zeros to the end of the BCD list. This will result in an invalid BCD representation; it is
-     * the caller's responsibility to do further manipulation and then call {@link #compact}.
-     *
-     * @param numDigits The number of zeros to add.
-     */
-    void shiftLeft(int32_t numDigits);
-
-    /**
-     * Directly removes digits from the end of the BCD list.
-     * Updates the scale and precision.
-     *
-     * CAUTION: it is the caller's responsibility to call {@link #compact} after this method.
-     */
-    void shiftRight(int32_t numDigits);
-
-    /**
-     * Directly removes digits from the front of the BCD list.
-     * Updates precision.
-     *
-     * CAUTION: it is the caller's responsibility to call {@link #compact} after this method.
-     */
-    void popFromLeft(int32_t numDigits);
-
-    /**
-     * Sets the internal representation to zero. Clears any values stored in scale, precision,
-     * hasDouble, origDouble, origDelta, exponent, and BCD data.
-     */
-    void setBcdToZero();
-
-    /**
-     * Sets the internal BCD state to represent the value in the given int. The int is guaranteed to
-     * be either positive. The internal state is guaranteed to be empty when this method is called.
-     *
-     * @param n The value to consume.
-     */
-    void readIntToBcd(int32_t n);
-
-    /**
-     * Sets the internal BCD state to represent the value in the given long. The long is guaranteed to
-     * be either positive. The internal state is guaranteed to be empty when this method is called.
-     *
-     * @param n The value to consume.
-     */
-    void readLongToBcd(int64_t n);
-
-    void readDecNumberToBcd(const DecNum& dn);
-
-    void readDoubleConversionToBcd(const char* buffer, int32_t length, int32_t point);
-
-    void copyFieldsFrom(const DecimalQuantity& other);
-
-    void copyBcdFrom(const DecimalQuantity &other);
-
-    void moveBcdFrom(DecimalQuantity& src);
-
-    /**
-     * Removes trailing zeros from the BCD (adjusting the scale as required) and then computes the
-     * precision. The precision is the number of digits in the number up through the greatest nonzero
-     * digit.
-     *
-     * <p>This method must always be called when bcd changes in order for assumptions to be correct in
-     * methods like {@link #fractionCount()}.
-     */
-    void compact();
-
-    void _setToInt(int32_t n);
-
-    void _setToLong(int64_t n);
-
-    void _setToDoubleFast(double n);
-
-    void _setToDecNum(const DecNum& dn, UErrorCode& status);
-
-    void convertToAccurateDouble();
-
-    /** Ensure that a byte array of at least 40 digits is allocated. */
-    void ensureCapacity();
-
-    void ensureCapacity(int32_t capacity);
-
-    /** Switches the internal storage mechanism between the 64-bit long and the byte array. */
-    void switchStorage();
-};
-
-} // namespace impl
-} // namespace number
-U_NAMESPACE_END
-
-
-#endif //__NUMBER_DECIMALQUANTITY_H__
-
-#endif /* #if !UCONFIG_NO_FORMATTING */
-=======
-// © 2017 and later: Unicode, Inc. and others.
-// License & terms of use: http://www.unicode.org/copyright.html
-
-#include "unicode/utypes.h"
-
-#if !UCONFIG_NO_FORMATTING
-#ifndef __NUMBER_DECIMALQUANTITY_H__
-#define __NUMBER_DECIMALQUANTITY_H__
-
-#include <cstdint>
-#include "unicode/umachine.h"
-#include "standardplural.h"
-#include "plurrule_impl.h"
-#include "number_types.h"
-
-U_NAMESPACE_BEGIN namespace number {
-namespace impl {
-
-// Forward-declare (maybe don't want number_utils.h included here):
-class DecNum;
-
-/**
- * A class for representing a number to be processed by the decimal formatting pipeline. Includes
- * methods for rounding, plural rules, and decimal digit extraction.
- *
- * <p>By design, this is NOT IMMUTABLE and NOT THREAD SAFE. It is intended to be an intermediate
- * object holding state during a pass through the decimal formatting pipeline.
- *
- * <p>Represents numbers and digit display properties using Binary Coded Decimal (BCD).
- *
- * <p>Java has multiple implementations for testing, but C++ has only one implementation.
- */
-class U_I18N_API DecimalQuantity : public IFixedDecimal, public UMemory {
-  public:
-    /** Copy constructor. */
-    DecimalQuantity(const DecimalQuantity &other);
-
-    /** Move constructor. */
-    DecimalQuantity(DecimalQuantity &&src) noexcept;
-
-    DecimalQuantity();
-
-    ~DecimalQuantity() override;
-
-    /**
-     * Sets this instance to be equal to another instance.
-     *
-     * @param other The instance to copy from.
-     */
-    DecimalQuantity &operator=(const DecimalQuantity &other);
-
-    /** Move assignment */
-    DecimalQuantity &operator=(DecimalQuantity&& src) noexcept;
-
-    /**
-     * Sets the minimum integer digits that this {@link DecimalQuantity} should generate.
-     * This method does not perform rounding.
-     *
-     * @param minInt The minimum number of integer digits.
-     */
-    void setMinInteger(int32_t minInt);
-
-    /**
-     * Sets the minimum fraction digits that this {@link DecimalQuantity} should generate.
-     * This method does not perform rounding.
-     *
-     * @param minFrac The minimum number of fraction digits.
-     */
-    void setMinFraction(int32_t minFrac);
-
-    /**
-     * Truncates digits from the upper magnitude of the number in order to satisfy the
-     * specified maximum number of integer digits.
-     *
-     * @param maxInt The maximum number of integer digits.
-     */
-    void applyMaxInteger(int32_t maxInt);
-
-    /**
-     * Rounds the number to a specified interval, such as 0.05.
-     *
-     * <p>If rounding to a power of ten, use the more efficient {@link #roundToMagnitude} instead.
-     *
-     * @param increment The increment to which to round.
-     * @param magnitude The power of 10 to which to round.
-     * @param roundingMode The {@link RoundingMode} to use if rounding is necessary.
-     */
-    void roundToIncrement(
-        uint64_t increment,
-        digits_t magnitude,
-        RoundingMode roundingMode,
-        UErrorCode& status);
-
-    /** Removes all fraction digits. */
-    void truncate();
-
-    /**
-     * Rounds the number to the nearest multiple of 5 at the specified magnitude.
-     * For example, when magnitude == -2, this performs rounding to the nearest 0.05.
-     *
-     * @param magnitude The magnitude at which the digit should become either 0 or 5.
-     * @param roundingMode Rounding strategy.
-     */
-    void roundToNickel(int32_t magnitude, RoundingMode roundingMode, UErrorCode& status);
-
-    /**
-     * Rounds the number to a specified magnitude (power of ten).
-     *
-     * @param roundingMagnitude The power of ten to which to round. For example, a value of -2 will
-     *     round to 2 decimal places.
-     * @param roundingMode The {@link RoundingMode} to use if rounding is necessary.
-     */
-    void roundToMagnitude(int32_t magnitude, RoundingMode roundingMode, UErrorCode& status);
-
-    /**
-     * Rounds the number to an infinite number of decimal points. This has no effect except for
-     * forcing the double in {@link DecimalQuantity_AbstractBCD} to adopt its exact representation.
-     */
-    void roundToInfinity();
-
-    /**
-     * Multiply the internal value. Uses decNumber.
-     *
-     * @param multiplicand The value by which to multiply.
-     */
-    void multiplyBy(const DecNum& multiplicand, UErrorCode& status);
-
-    /**
-     * Divide the internal value. Uses decNumber.
-     *
-     * @param multiplicand The value by which to multiply.
-     */
-    void divideBy(const DecNum& divisor, UErrorCode& status);
-
-    /** Flips the sign from positive to negative and back. */
-    void negate();
-
-    /**
-     * Scales the number by a power of ten. For example, if the value is currently "1234.56", calling
-     * this method with delta=-3 will change the value to "1.23456".
-     *
-     * @param delta The number of magnitudes of ten to change by.
-     * @return true if integer overflow occurred; false otherwise.
-     */
-    bool adjustMagnitude(int32_t delta);
-
-    /**
-     * Scales the number such that the least significant nonzero digit is at magnitude 0.
-     *
-     * @return The previous magnitude of the least significant digit.
-     */
-    int32_t adjustToZeroScale();
-
-    /**
-     * @return The power of ten corresponding to the most significant nonzero digit.
-     * The number must not be zero.
-     */
-    int32_t getMagnitude() const;
-
-    /**
-     * @return The value of the (suppressed) exponent after the number has been
-     * put into a notation with exponents (ex: compact, scientific).  Ex: given
-     * the number 1000 as "1K" / "1E3", the return value will be 3 (positive).
-     */
-    int32_t getExponent() const;
-
-    /**
-     * Adjusts the value for the (suppressed) exponent stored when using
-     * notation with exponents (ex: compact, scientific).
-     *
-     * <p>Adjusting the exponent is decoupled from {@link #adjustMagnitude} in
-     * order to allow flexibility for {@link StandardPlural} to be selected in
-     * formatting (ex: for compact notation) either with or without the exponent
-     * applied in the value of the number.
-     * @param delta
-     *             The value to adjust the exponent by.
-     */
-    void adjustExponent(int32_t delta);
-
-    /**
-     * Resets the DecimalQuantity to the value before adjustMagnitude and adjustExponent.
-     */
-    void resetExponent();
-
-    /**
-     * @return Whether the value represented by this {@link DecimalQuantity} is
-     * zero, infinity, or NaN.
-     */
-    bool isZeroish() const;
-
-    /** @return Whether the value represented by this {@link DecimalQuantity} is less than zero. */
-    bool isNegative() const;
-
-    /** @return The appropriate value from the Signum enum. */
-    Signum signum() const;
-
-    /** @return Whether the value represented by this {@link DecimalQuantity} is infinite. */
-    bool isInfinite() const override;
-
-    /** @return Whether the value represented by this {@link DecimalQuantity} is not a number. */
-    bool isNaN() const override;
-
-    /**  
-     * Note: this method incorporates the value of {@code exponent}
-     * (for cases such as compact notation) to return the proper long value
-     * represented by the result.
-     * @param truncateIfOverflow if false and the number does NOT fit, fails with an assertion error. 
-     */
-    int64_t toLong(bool truncateIfOverflow = false) const;
-
-    /**
-     * Note: this method incorporates the value of {@code exponent}
-     * (for cases such as compact notation) to return the proper long value
-     * represented by the result.
-     */
-    uint64_t toFractionLong(bool includeTrailingZeros) const;
-
-    /**
-     * Returns whether or not a Long can fully represent the value stored in this DecimalQuantity.
-     * @param ignoreFraction if true, silently ignore digits after the decimal place.
-     */
-    bool fitsInLong(bool ignoreFraction = false) const;
-
-    /** @return The value contained in this {@link DecimalQuantity} approximated as a double. */
-    double toDouble() const;
-
-    /** Computes a DecNum representation of this DecimalQuantity, saving it to the output parameter. */
-    DecNum& toDecNum(DecNum& output, UErrorCode& status) const;
-
-    DecimalQuantity &setToInt(int32_t n);
-
-    DecimalQuantity &setToLong(int64_t n);
-
-    DecimalQuantity &setToDouble(double n);
-
-    /**
-     * Produces a DecimalQuantity that was parsed from a string by the decNumber
-     * C Library.
-     *
-     * decNumber is similar to BigDecimal in Java, and supports parsing strings
-     * such as "123.456621E+40".
-     */
-    DecimalQuantity &setToDecNumber(StringPiece n, UErrorCode& status);
-
-    /** Internal method if the caller already has a DecNum. */
-    DecimalQuantity &setToDecNum(const DecNum& n, UErrorCode& status);
-
-    /** Returns a DecimalQuantity after parsing the input string. */
-    static DecimalQuantity fromExponentString(UnicodeString n, UErrorCode& status);
-
-    /**
-     * Appends a digit, optionally with one or more leading zeros, to the end of the value represented
-     * by this DecimalQuantity.
-     *
-     * <p>The primary use of this method is to construct numbers during a parsing loop. It allows
-     * parsing to take advantage of the digit list infrastructure primarily designed for formatting.
-     *
-     * @param value The digit to append.
-     * @param leadingZeros The number of zeros to append before the digit. For example, if the value
-     *     in this instance starts as 12.3, and you append a 4 with 1 leading zero, the value becomes
-     *     12.304.
-     * @param appendAsInteger If true, increase the magnitude of existing digits to make room for the
-     *     new digit. If false, append to the end like a fraction digit. If true, there must not be
-     *     any fraction digits already in the number.
-     * @internal
-     * @deprecated This API is ICU internal only.
-     */
-    void appendDigit(int8_t value, int32_t leadingZeros, bool appendAsInteger);
-
-    double getPluralOperand(PluralOperand operand) const override;
-
-    bool hasIntegerValue() const override;
-
-    /**
-     * Gets the digit at the specified magnitude. For example, if the represented number is 12.3,
-     * getDigit(-1) returns 3, since 3 is the digit corresponding to 10^-1.
-     *
-     * @param magnitude The magnitude of the digit.
-     * @return The digit at the specified magnitude.
-     */
-    int8_t getDigit(int32_t magnitude) const;
-
-    /**
-     * Gets the largest power of ten that needs to be displayed. The value returned by this function
-     * will be bounded between minInt and maxInt.
-     *
-     * @return The highest-magnitude digit to be displayed.
-     */
-    int32_t getUpperDisplayMagnitude() const;
-
-    /**
-     * Gets the smallest power of ten that needs to be displayed. The value returned by this function
-     * will be bounded between -minFrac and -maxFrac.
-     *
-     * @return The lowest-magnitude digit to be displayed.
-     */
-    int32_t getLowerDisplayMagnitude() const;
-
-    int32_t fractionCount() const;
-
-    int32_t fractionCountWithoutTrailingZeros() const;
-
-    void clear();
-
-    /** This method is for internal testing only. */
-    uint64_t getPositionFingerprint() const;
-
-//    /**
-//     * If the given {@link FieldPosition} is a {@link UFieldPosition}, populates it with the fraction
-//     * length and fraction long value. If the argument is not a {@link UFieldPosition}, nothing
-//     * happens.
-//     *
-//     * @param fp The {@link UFieldPosition} to populate.
-//     */
-//    void populateUFieldPosition(FieldPosition fp);
-
-    /**
-     * Checks whether the bytes stored in this instance are all valid. For internal unit testing only.
-     *
-     * @return An error message if this instance is invalid, or null if this instance is healthy.
-     */
-    const char16_t* checkHealth() const;
-
-    UnicodeString toString() const;
-
-    /** Returns the string in standard exponential notation. */
-    UnicodeString toScientificString() const;
-
-    /** Returns the string without exponential notation. Slightly slower than toScientificString(). */
-    UnicodeString toPlainString() const;
-
-    /** Returns the string using ASCII digits and using exponential notation for non-zero
-    exponents, following the UTS 35 specification for plural rule samples. */
-    UnicodeString toExponentString() const;
-
-    /** Visible for testing */
-    inline bool isUsingBytes() { return usingBytes; }
-
-    /** Visible for testing */
-    inline bool isExplicitExactDouble() { return explicitExactDouble; }
-
-    bool operator==(const DecimalQuantity& other) const;
-
-    inline bool operator!=(const DecimalQuantity& other) const {
-        return !(*this == other);
-    }
-
-    /**
-     * Bogus flag for when a DecimalQuantity is stored on the stack.
-     */
-    bool bogus = false;
-
-  private:
-    /**
-     * The power of ten corresponding to the least significant digit in the BCD. For example, if this
-     * object represents the number "3.14", the BCD will be "0x314" and the scale will be -2.
-     *
-     * <p>Note that in {@link java.math.BigDecimal}, the scale is defined differently: the number of
-     * digits after the decimal place, which is the negative of our definition of scale.
-     */
-    int32_t scale;
-
-    /**
-     * The number of digits in the BCD. For example, "1007" has BCD "0x1007" and precision 4. The
-     * maximum precision is 16 since a long can hold only 16 digits.
-     *
-     * <p>This value must be re-calculated whenever the value in bcd changes by using {@link
-     * #computePrecisionAndCompact()}.
-     */
-    int32_t precision;
-
-    /**
-     * A bitmask of properties relating to the number represented by this object.
-     *
-     * @see #NEGATIVE_FLAG
-     * @see #INFINITY_FLAG
-     * @see #NAN_FLAG
-     */
-    int8_t flags;
-
-    // The following three fields relate to the double-to-ascii fast path algorithm.
-    // When a double is given to DecimalQuantityBCD, it is converted to using a fast algorithm. The
-    // fast algorithm guarantees correctness to only the first ~12 digits of the double. The process
-    // of rounding the number ensures that the converted digits are correct, falling back to a slow-
-    // path algorithm if required.  Therefore, if a DecimalQuantity is constructed from a double, it
-    // is *required* that roundToMagnitude(), roundToIncrement(), or roundToInfinity() is called. If
-    // you don't round, assertions will fail in certain other methods if you try calling them.
-
-    /**
-     * Whether the value in the BCD comes from the double fast path without having been rounded to
-     * ensure correctness
-     */
-    UBool isApproximate;
-
-    /**
-     * The original number provided by the user and which is represented in BCD. Used when we need to
-     * re-compute the BCD for an exact double representation.
-     */
-    double origDouble;
-
-    /**
-     * The change in magnitude relative to the original double. Used when we need to re-compute the
-     * BCD for an exact double representation.
-     */
-    int32_t origDelta;
-
-    // Positions to keep track of leading and trailing zeros.
-    // lReqPos is the magnitude of the first required leading zero.
-    // rReqPos is the magnitude of the last required trailing zero.
-    int32_t lReqPos = 0;
-    int32_t rReqPos = 0;
-
-    // The value of the (suppressed) exponent after the number has been put into
-    // a notation with exponents (ex: compact, scientific).
-    int32_t exponent = 0;
-
-    /**
-     * The BCD of the 16 digits of the number represented by this object. Every 4 bits of the long map
-     * to one digit. For example, the number "12345" in BCD is "0x12345".
-     *
-     * <p>Whenever bcd changes internally, {@link #compact()} must be called, except in special cases
-     * like setting the digit to zero.
-     */
-    union {
-        struct {
-            int8_t *ptr;
-            int32_t len;
-        } bcdBytes;
-        uint64_t bcdLong;
-    } fBCD;
-
-    bool usingBytes = false;
-
-    /**
-     * Whether this {@link DecimalQuantity} has been explicitly converted to an exact double. true if
-     * backed by a double that was explicitly converted via convertToAccurateDouble; false otherwise.
-     * Used for testing.
-     */
-    bool explicitExactDouble = false;
-
-    void roundToMagnitude(int32_t magnitude, RoundingMode roundingMode, bool nickel, UErrorCode& status);
-
-    /**
-     * Returns a single digit from the BCD list. No internal state is changed by calling this method.
-     *
-     * @param position The position of the digit to pop, counted in BCD units from the least
-     *     significant digit. If outside the range supported by the implementation, zero is returned.
-     * @return The digit at the specified location.
-     */
-    int8_t getDigitPos(int32_t position) const;
-
-    /**
-     * Sets the digit in the BCD list. This method only sets the digit; it is the caller's
-     * responsibility to call {@link #compact} after setting the digit, and to ensure
-     * that the precision field is updated to reflect the correct number of digits if a
-     * nonzero digit is added to the decimal.
-     *
-     * @param position The position of the digit to pop, counted in BCD units from the least
-     *     significant digit. If outside the range supported by the implementation, an AssertionError
-     *     is thrown.
-     * @param value The digit to set at the specified location.
-     */
-    void setDigitPos(int32_t position, int8_t value);
-
-    /**
-     * Adds zeros to the end of the BCD list. This will result in an invalid BCD representation; it is
-     * the caller's responsibility to do further manipulation and then call {@link #compact}.
-     *
-     * @param numDigits The number of zeros to add.
-     */
-    void shiftLeft(int32_t numDigits);
-
-    /**
-     * Directly removes digits from the end of the BCD list.
-     * Updates the scale and precision.
-     *
-     * CAUTION: it is the caller's responsibility to call {@link #compact} after this method.
-     */
-    void shiftRight(int32_t numDigits);
-
-    /**
-     * Directly removes digits from the front of the BCD list.
-     * Updates precision.
-     *
-     * CAUTION: it is the caller's responsibility to call {@link #compact} after this method.
-     */
-    void popFromLeft(int32_t numDigits);
-
-    /**
-     * Sets the internal representation to zero. Clears any values stored in scale, precision,
-     * hasDouble, origDouble, origDelta, exponent, and BCD data.
-     */
-    void setBcdToZero();
-
-    /**
-     * Sets the internal BCD state to represent the value in the given int. The int is guaranteed to
-     * be either positive. The internal state is guaranteed to be empty when this method is called.
-     *
-     * @param n The value to consume.
-     */
-    void readIntToBcd(int32_t n);
-
-    /**
-     * Sets the internal BCD state to represent the value in the given long. The long is guaranteed to
-     * be either positive. The internal state is guaranteed to be empty when this method is called.
-     *
-     * @param n The value to consume.
-     */
-    void readLongToBcd(int64_t n);
-
-    void readDecNumberToBcd(const DecNum& dn);
-
-    void readDoubleConversionToBcd(const char* buffer, int32_t length, int32_t point);
-
-    void copyFieldsFrom(const DecimalQuantity& other);
-
-    void copyBcdFrom(const DecimalQuantity &other);
-
-    void moveBcdFrom(DecimalQuantity& src);
-
-    /**
-     * Removes trailing zeros from the BCD (adjusting the scale as required) and then computes the
-     * precision. The precision is the number of digits in the number up through the greatest nonzero
-     * digit.
-     *
-     * <p>This method must always be called when bcd changes in order for assumptions to be correct in
-     * methods like {@link #fractionCount()}.
-     */
-    void compact();
-
-    void _setToInt(int32_t n);
-
-    void _setToLong(int64_t n);
-
-    void _setToDoubleFast(double n);
-
-    void _setToDecNum(const DecNum& dn, UErrorCode& status);
-
-    static int32_t getVisibleFractionCount(UnicodeString value);
-
-    void convertToAccurateDouble();
-
-    /** Ensure that a byte array of at least 40 digits is allocated. */
-    void ensureCapacity();
-
-    void ensureCapacity(int32_t capacity);
-
-    /** Switches the internal storage mechanism between the 64-bit long and the byte array. */
-    void switchStorage();
-};
-
-} // namespace impl
-} // namespace number
-U_NAMESPACE_END
-
-
-#endif //__NUMBER_DECIMALQUANTITY_H__
-
-#endif /* #if !UCONFIG_NO_FORMATTING */
->>>>>>> a8a80be5
+// © 2017 and later: Unicode, Inc. and others.
+// License & terms of use: http://www.unicode.org/copyright.html
+
+#include "unicode/utypes.h"
+
+#if !UCONFIG_NO_FORMATTING
+#ifndef __NUMBER_DECIMALQUANTITY_H__
+#define __NUMBER_DECIMALQUANTITY_H__
+
+#include <cstdint>
+#include "unicode/umachine.h"
+#include "standardplural.h"
+#include "plurrule_impl.h"
+#include "number_types.h"
+
+U_NAMESPACE_BEGIN namespace number {
+namespace impl {
+
+// Forward-declare (maybe don't want number_utils.h included here):
+class DecNum;
+
+/**
+ * A class for representing a number to be processed by the decimal formatting pipeline. Includes
+ * methods for rounding, plural rules, and decimal digit extraction.
+ *
+ * <p>By design, this is NOT IMMUTABLE and NOT THREAD SAFE. It is intended to be an intermediate
+ * object holding state during a pass through the decimal formatting pipeline.
+ *
+ * <p>Represents numbers and digit display properties using Binary Coded Decimal (BCD).
+ *
+ * <p>Java has multiple implementations for testing, but C++ has only one implementation.
+ */
+class U_I18N_API DecimalQuantity : public IFixedDecimal, public UMemory {
+  public:
+    /** Copy constructor. */
+    DecimalQuantity(const DecimalQuantity &other);
+
+    /** Move constructor. */
+    DecimalQuantity(DecimalQuantity &&src) noexcept;
+
+    DecimalQuantity();
+
+    ~DecimalQuantity() override;
+
+    /**
+     * Sets this instance to be equal to another instance.
+     *
+     * @param other The instance to copy from.
+     */
+    DecimalQuantity &operator=(const DecimalQuantity &other);
+
+    /** Move assignment */
+    DecimalQuantity &operator=(DecimalQuantity&& src) noexcept;
+
+    /**
+     * Sets the minimum integer digits that this {@link DecimalQuantity} should generate.
+     * This method does not perform rounding.
+     *
+     * @param minInt The minimum number of integer digits.
+     */
+    void setMinInteger(int32_t minInt);
+
+    /**
+     * Sets the minimum fraction digits that this {@link DecimalQuantity} should generate.
+     * This method does not perform rounding.
+     *
+     * @param minFrac The minimum number of fraction digits.
+     */
+    void setMinFraction(int32_t minFrac);
+
+    /**
+     * Truncates digits from the upper magnitude of the number in order to satisfy the
+     * specified maximum number of integer digits.
+     *
+     * @param maxInt The maximum number of integer digits.
+     */
+    void applyMaxInteger(int32_t maxInt);
+
+    /**
+     * Rounds the number to a specified interval, such as 0.05.
+     *
+     * <p>If rounding to a power of ten, use the more efficient {@link #roundToMagnitude} instead.
+     *
+     * @param increment The increment to which to round.
+     * @param magnitude The power of 10 to which to round.
+     * @param roundingMode The {@link RoundingMode} to use if rounding is necessary.
+     */
+    void roundToIncrement(
+        uint64_t increment,
+        digits_t magnitude,
+        RoundingMode roundingMode,
+        UErrorCode& status);
+
+    /** Removes all fraction digits. */
+    void truncate();
+
+    /**
+     * Rounds the number to the nearest multiple of 5 at the specified magnitude.
+     * For example, when magnitude == -2, this performs rounding to the nearest 0.05.
+     *
+     * @param magnitude The magnitude at which the digit should become either 0 or 5.
+     * @param roundingMode Rounding strategy.
+     */
+    void roundToNickel(int32_t magnitude, RoundingMode roundingMode, UErrorCode& status);
+
+    /**
+     * Rounds the number to a specified magnitude (power of ten).
+     *
+     * @param roundingMagnitude The power of ten to which to round. For example, a value of -2 will
+     *     round to 2 decimal places.
+     * @param roundingMode The {@link RoundingMode} to use if rounding is necessary.
+     */
+    void roundToMagnitude(int32_t magnitude, RoundingMode roundingMode, UErrorCode& status);
+
+    /**
+     * Rounds the number to an infinite number of decimal points. This has no effect except for
+     * forcing the double in {@link DecimalQuantity_AbstractBCD} to adopt its exact representation.
+     */
+    void roundToInfinity();
+
+    /**
+     * Multiply the internal value. Uses decNumber.
+     *
+     * @param multiplicand The value by which to multiply.
+     */
+    void multiplyBy(const DecNum& multiplicand, UErrorCode& status);
+
+    /**
+     * Divide the internal value. Uses decNumber.
+     *
+     * @param multiplicand The value by which to multiply.
+     */
+    void divideBy(const DecNum& divisor, UErrorCode& status);
+
+    /** Flips the sign from positive to negative and back. */
+    void negate();
+
+    /**
+     * Scales the number by a power of ten. For example, if the value is currently "1234.56", calling
+     * this method with delta=-3 will change the value to "1.23456".
+     *
+     * @param delta The number of magnitudes of ten to change by.
+     * @return true if integer overflow occurred; false otherwise.
+     */
+    bool adjustMagnitude(int32_t delta);
+
+    /**
+     * Scales the number such that the least significant nonzero digit is at magnitude 0.
+     *
+     * @return The previous magnitude of the least significant digit.
+     */
+    int32_t adjustToZeroScale();
+
+    /**
+     * @return The power of ten corresponding to the most significant nonzero digit.
+     * The number must not be zero.
+     */
+    int32_t getMagnitude() const;
+
+    /**
+     * @return The value of the (suppressed) exponent after the number has been
+     * put into a notation with exponents (ex: compact, scientific).  Ex: given
+     * the number 1000 as "1K" / "1E3", the return value will be 3 (positive).
+     */
+    int32_t getExponent() const;
+
+    /**
+     * Adjusts the value for the (suppressed) exponent stored when using
+     * notation with exponents (ex: compact, scientific).
+     *
+     * <p>Adjusting the exponent is decoupled from {@link #adjustMagnitude} in
+     * order to allow flexibility for {@link StandardPlural} to be selected in
+     * formatting (ex: for compact notation) either with or without the exponent
+     * applied in the value of the number.
+     * @param delta
+     *             The value to adjust the exponent by.
+     */
+    void adjustExponent(int32_t delta);
+
+    /**
+     * Resets the DecimalQuantity to the value before adjustMagnitude and adjustExponent.
+     */
+    void resetExponent();
+
+    /**
+     * @return Whether the value represented by this {@link DecimalQuantity} is
+     * zero, infinity, or NaN.
+     */
+    bool isZeroish() const;
+
+    /** @return Whether the value represented by this {@link DecimalQuantity} is less than zero. */
+    bool isNegative() const;
+
+    /** @return The appropriate value from the Signum enum. */
+    Signum signum() const;
+
+    /** @return Whether the value represented by this {@link DecimalQuantity} is infinite. */
+    bool isInfinite() const override;
+
+    /** @return Whether the value represented by this {@link DecimalQuantity} is not a number. */
+    bool isNaN() const override;
+
+    /**  
+     * Note: this method incorporates the value of {@code exponent}
+     * (for cases such as compact notation) to return the proper long value
+     * represented by the result.
+     * @param truncateIfOverflow if false and the number does NOT fit, fails with an assertion error. 
+     */
+    int64_t toLong(bool truncateIfOverflow = false) const;
+
+    /**
+     * Note: this method incorporates the value of {@code exponent}
+     * (for cases such as compact notation) to return the proper long value
+     * represented by the result.
+     */
+    uint64_t toFractionLong(bool includeTrailingZeros) const;
+
+    /**
+     * Returns whether or not a Long can fully represent the value stored in this DecimalQuantity.
+     * @param ignoreFraction if true, silently ignore digits after the decimal place.
+     */
+    bool fitsInLong(bool ignoreFraction = false) const;
+
+    /** @return The value contained in this {@link DecimalQuantity} approximated as a double. */
+    double toDouble() const;
+
+    /** Computes a DecNum representation of this DecimalQuantity, saving it to the output parameter. */
+    DecNum& toDecNum(DecNum& output, UErrorCode& status) const;
+
+    DecimalQuantity &setToInt(int32_t n);
+
+    DecimalQuantity &setToLong(int64_t n);
+
+    DecimalQuantity &setToDouble(double n);
+
+    /**
+     * Produces a DecimalQuantity that was parsed from a string by the decNumber
+     * C Library.
+     *
+     * decNumber is similar to BigDecimal in Java, and supports parsing strings
+     * such as "123.456621E+40".
+     */
+    DecimalQuantity &setToDecNumber(StringPiece n, UErrorCode& status);
+
+    /** Internal method if the caller already has a DecNum. */
+    DecimalQuantity &setToDecNum(const DecNum& n, UErrorCode& status);
+
+    /** Returns a DecimalQuantity after parsing the input string. */
+    static DecimalQuantity fromExponentString(UnicodeString n, UErrorCode& status);
+
+    /**
+     * Appends a digit, optionally with one or more leading zeros, to the end of the value represented
+     * by this DecimalQuantity.
+     *
+     * <p>The primary use of this method is to construct numbers during a parsing loop. It allows
+     * parsing to take advantage of the digit list infrastructure primarily designed for formatting.
+     *
+     * @param value The digit to append.
+     * @param leadingZeros The number of zeros to append before the digit. For example, if the value
+     *     in this instance starts as 12.3, and you append a 4 with 1 leading zero, the value becomes
+     *     12.304.
+     * @param appendAsInteger If true, increase the magnitude of existing digits to make room for the
+     *     new digit. If false, append to the end like a fraction digit. If true, there must not be
+     *     any fraction digits already in the number.
+     * @internal
+     * @deprecated This API is ICU internal only.
+     */
+    void appendDigit(int8_t value, int32_t leadingZeros, bool appendAsInteger);
+
+    double getPluralOperand(PluralOperand operand) const override;
+
+    bool hasIntegerValue() const override;
+
+    /**
+     * Gets the digit at the specified magnitude. For example, if the represented number is 12.3,
+     * getDigit(-1) returns 3, since 3 is the digit corresponding to 10^-1.
+     *
+     * @param magnitude The magnitude of the digit.
+     * @return The digit at the specified magnitude.
+     */
+    int8_t getDigit(int32_t magnitude) const;
+
+    /**
+     * Gets the largest power of ten that needs to be displayed. The value returned by this function
+     * will be bounded between minInt and maxInt.
+     *
+     * @return The highest-magnitude digit to be displayed.
+     */
+    int32_t getUpperDisplayMagnitude() const;
+
+    /**
+     * Gets the smallest power of ten that needs to be displayed. The value returned by this function
+     * will be bounded between -minFrac and -maxFrac.
+     *
+     * @return The lowest-magnitude digit to be displayed.
+     */
+    int32_t getLowerDisplayMagnitude() const;
+
+    int32_t fractionCount() const;
+
+    int32_t fractionCountWithoutTrailingZeros() const;
+
+    void clear();
+
+    /** This method is for internal testing only. */
+    uint64_t getPositionFingerprint() const;
+
+//    /**
+//     * If the given {@link FieldPosition} is a {@link UFieldPosition}, populates it with the fraction
+//     * length and fraction long value. If the argument is not a {@link UFieldPosition}, nothing
+//     * happens.
+//     *
+//     * @param fp The {@link UFieldPosition} to populate.
+//     */
+//    void populateUFieldPosition(FieldPosition fp);
+
+    /**
+     * Checks whether the bytes stored in this instance are all valid. For internal unit testing only.
+     *
+     * @return An error message if this instance is invalid, or null if this instance is healthy.
+     */
+    const char16_t* checkHealth() const;
+
+    UnicodeString toString() const;
+
+    /** Returns the string in standard exponential notation. */
+    UnicodeString toScientificString() const;
+
+    /** Returns the string without exponential notation. Slightly slower than toScientificString(). */
+    UnicodeString toPlainString() const;
+
+    /** Returns the string using ASCII digits and using exponential notation for non-zero
+    exponents, following the UTS 35 specification for plural rule samples. */
+    UnicodeString toExponentString() const;
+
+    /** Visible for testing */
+    inline bool isUsingBytes() { return usingBytes; }
+
+    /** Visible for testing */
+    inline bool isExplicitExactDouble() { return explicitExactDouble; }
+
+    bool operator==(const DecimalQuantity& other) const;
+
+    inline bool operator!=(const DecimalQuantity& other) const {
+        return !(*this == other);
+    }
+
+    /**
+     * Bogus flag for when a DecimalQuantity is stored on the stack.
+     */
+    bool bogus = false;
+
+  private:
+    /**
+     * The power of ten corresponding to the least significant digit in the BCD. For example, if this
+     * object represents the number "3.14", the BCD will be "0x314" and the scale will be -2.
+     *
+     * <p>Note that in {@link java.math.BigDecimal}, the scale is defined differently: the number of
+     * digits after the decimal place, which is the negative of our definition of scale.
+     */
+    int32_t scale;
+
+    /**
+     * The number of digits in the BCD. For example, "1007" has BCD "0x1007" and precision 4. The
+     * maximum precision is 16 since a long can hold only 16 digits.
+     *
+     * <p>This value must be re-calculated whenever the value in bcd changes by using {@link
+     * #computePrecisionAndCompact()}.
+     */
+    int32_t precision;
+
+    /**
+     * A bitmask of properties relating to the number represented by this object.
+     *
+     * @see #NEGATIVE_FLAG
+     * @see #INFINITY_FLAG
+     * @see #NAN_FLAG
+     */
+    int8_t flags;
+
+    // The following three fields relate to the double-to-ascii fast path algorithm.
+    // When a double is given to DecimalQuantityBCD, it is converted to using a fast algorithm. The
+    // fast algorithm guarantees correctness to only the first ~12 digits of the double. The process
+    // of rounding the number ensures that the converted digits are correct, falling back to a slow-
+    // path algorithm if required.  Therefore, if a DecimalQuantity is constructed from a double, it
+    // is *required* that roundToMagnitude(), roundToIncrement(), or roundToInfinity() is called. If
+    // you don't round, assertions will fail in certain other methods if you try calling them.
+
+    /**
+     * Whether the value in the BCD comes from the double fast path without having been rounded to
+     * ensure correctness
+     */
+    UBool isApproximate;
+
+    /**
+     * The original number provided by the user and which is represented in BCD. Used when we need to
+     * re-compute the BCD for an exact double representation.
+     */
+    double origDouble;
+
+    /**
+     * The change in magnitude relative to the original double. Used when we need to re-compute the
+     * BCD for an exact double representation.
+     */
+    int32_t origDelta;
+
+    // Positions to keep track of leading and trailing zeros.
+    // lReqPos is the magnitude of the first required leading zero.
+    // rReqPos is the magnitude of the last required trailing zero.
+    int32_t lReqPos = 0;
+    int32_t rReqPos = 0;
+
+    // The value of the (suppressed) exponent after the number has been put into
+    // a notation with exponents (ex: compact, scientific).
+    int32_t exponent = 0;
+
+    /**
+     * The BCD of the 16 digits of the number represented by this object. Every 4 bits of the long map
+     * to one digit. For example, the number "12345" in BCD is "0x12345".
+     *
+     * <p>Whenever bcd changes internally, {@link #compact()} must be called, except in special cases
+     * like setting the digit to zero.
+     */
+    union {
+        struct {
+            int8_t *ptr;
+            int32_t len;
+        } bcdBytes;
+        uint64_t bcdLong;
+    } fBCD;
+
+    bool usingBytes = false;
+
+    /**
+     * Whether this {@link DecimalQuantity} has been explicitly converted to an exact double. true if
+     * backed by a double that was explicitly converted via convertToAccurateDouble; false otherwise.
+     * Used for testing.
+     */
+    bool explicitExactDouble = false;
+
+    void roundToMagnitude(int32_t magnitude, RoundingMode roundingMode, bool nickel, UErrorCode& status);
+
+    /**
+     * Returns a single digit from the BCD list. No internal state is changed by calling this method.
+     *
+     * @param position The position of the digit to pop, counted in BCD units from the least
+     *     significant digit. If outside the range supported by the implementation, zero is returned.
+     * @return The digit at the specified location.
+     */
+    int8_t getDigitPos(int32_t position) const;
+
+    /**
+     * Sets the digit in the BCD list. This method only sets the digit; it is the caller's
+     * responsibility to call {@link #compact} after setting the digit, and to ensure
+     * that the precision field is updated to reflect the correct number of digits if a
+     * nonzero digit is added to the decimal.
+     *
+     * @param position The position of the digit to pop, counted in BCD units from the least
+     *     significant digit. If outside the range supported by the implementation, an AssertionError
+     *     is thrown.
+     * @param value The digit to set at the specified location.
+     */
+    void setDigitPos(int32_t position, int8_t value);
+
+    /**
+     * Adds zeros to the end of the BCD list. This will result in an invalid BCD representation; it is
+     * the caller's responsibility to do further manipulation and then call {@link #compact}.
+     *
+     * @param numDigits The number of zeros to add.
+     */
+    void shiftLeft(int32_t numDigits);
+
+    /**
+     * Directly removes digits from the end of the BCD list.
+     * Updates the scale and precision.
+     *
+     * CAUTION: it is the caller's responsibility to call {@link #compact} after this method.
+     */
+    void shiftRight(int32_t numDigits);
+
+    /**
+     * Directly removes digits from the front of the BCD list.
+     * Updates precision.
+     *
+     * CAUTION: it is the caller's responsibility to call {@link #compact} after this method.
+     */
+    void popFromLeft(int32_t numDigits);
+
+    /**
+     * Sets the internal representation to zero. Clears any values stored in scale, precision,
+     * hasDouble, origDouble, origDelta, exponent, and BCD data.
+     */
+    void setBcdToZero();
+
+    /**
+     * Sets the internal BCD state to represent the value in the given int. The int is guaranteed to
+     * be either positive. The internal state is guaranteed to be empty when this method is called.
+     *
+     * @param n The value to consume.
+     */
+    void readIntToBcd(int32_t n);
+
+    /**
+     * Sets the internal BCD state to represent the value in the given long. The long is guaranteed to
+     * be either positive. The internal state is guaranteed to be empty when this method is called.
+     *
+     * @param n The value to consume.
+     */
+    void readLongToBcd(int64_t n);
+
+    void readDecNumberToBcd(const DecNum& dn);
+
+    void readDoubleConversionToBcd(const char* buffer, int32_t length, int32_t point);
+
+    void copyFieldsFrom(const DecimalQuantity& other);
+
+    void copyBcdFrom(const DecimalQuantity &other);
+
+    void moveBcdFrom(DecimalQuantity& src);
+
+    /**
+     * Removes trailing zeros from the BCD (adjusting the scale as required) and then computes the
+     * precision. The precision is the number of digits in the number up through the greatest nonzero
+     * digit.
+     *
+     * <p>This method must always be called when bcd changes in order for assumptions to be correct in
+     * methods like {@link #fractionCount()}.
+     */
+    void compact();
+
+    void _setToInt(int32_t n);
+
+    void _setToLong(int64_t n);
+
+    void _setToDoubleFast(double n);
+
+    void _setToDecNum(const DecNum& dn, UErrorCode& status);
+
+    static int32_t getVisibleFractionCount(UnicodeString value);
+
+    void convertToAccurateDouble();
+
+    /** Ensure that a byte array of at least 40 digits is allocated. */
+    void ensureCapacity();
+
+    void ensureCapacity(int32_t capacity);
+
+    /** Switches the internal storage mechanism between the 64-bit long and the byte array. */
+    void switchStorage();
+};
+
+} // namespace impl
+} // namespace number
+U_NAMESPACE_END
+
+
+#endif //__NUMBER_DECIMALQUANTITY_H__
+
+#endif /* #if !UCONFIG_NO_FORMATTING */