<<<<<<< HEAD
// © 2018 and later: Unicode, Inc. and others.
// License & terms of use: http://www.unicode.org/copyright.html

#include "unicode/utypes.h"

#if !UCONFIG_NO_FORMATTING

// Allow implicit conversion from char16_t* to UnicodeString for this file:
// Helpful in toString methods and elsewhere.
#define UNISTR_FROM_STRING_EXPLICIT

#include "number_decnum.h"
#include "number_roundingutils.h"
#include "number_skeletons.h"
#include "umutex.h"
#include "ucln_in.h"
#include "patternprops.h"
#include "unicode/ucharstriebuilder.h"
#include "number_utils.h"
#include "number_decimalquantity.h"
#include "unicode/numberformatter.h"
#include "uinvchar.h"
#include "charstr.h"
#include "string_segment.h"
#include "unicode/errorcode.h"
#include "util.h"
#include "measunit_impl.h"

using namespace icu;
using namespace icu::number;
using namespace icu::number::impl;
using namespace icu::number::impl::skeleton;

namespace {

icu::UInitOnce gNumberSkeletonsInitOnce = U_INITONCE_INITIALIZER;

char16_t* kSerializedStemTrie = nullptr;

UBool U_CALLCONV cleanupNumberSkeletons() {
    uprv_free(kSerializedStemTrie);
    kSerializedStemTrie = nullptr;
    gNumberSkeletonsInitOnce.reset();
    return TRUE;
}

void U_CALLCONV initNumberSkeletons(UErrorCode& status) {
    ucln_i18n_registerCleanup(UCLN_I18N_NUMBER_SKELETONS, cleanupNumberSkeletons);

    UCharsTrieBuilder b(status);
    if (U_FAILURE(status)) { return; }

    // Section 1:
    b.add(u"compact-short", STEM_COMPACT_SHORT, status);
    b.add(u"compact-long", STEM_COMPACT_LONG, status);
    b.add(u"scientific", STEM_SCIENTIFIC, status);
    b.add(u"engineering", STEM_ENGINEERING, status);
    b.add(u"notation-simple", STEM_NOTATION_SIMPLE, status);
    b.add(u"base-unit", STEM_BASE_UNIT, status);
    b.add(u"percent", STEM_PERCENT, status);
    b.add(u"permille", STEM_PERMILLE, status);
    b.add(u"precision-integer", STEM_PRECISION_INTEGER, status);
    b.add(u"precision-unlimited", STEM_PRECISION_UNLIMITED, status);
    b.add(u"precision-currency-standard", STEM_PRECISION_CURRENCY_STANDARD, status);
    b.add(u"precision-currency-cash", STEM_PRECISION_CURRENCY_CASH, status);
    b.add(u"rounding-mode-ceiling", STEM_ROUNDING_MODE_CEILING, status);
    b.add(u"rounding-mode-floor", STEM_ROUNDING_MODE_FLOOR, status);
    b.add(u"rounding-mode-down", STEM_ROUNDING_MODE_DOWN, status);
    b.add(u"rounding-mode-up", STEM_ROUNDING_MODE_UP, status);
    b.add(u"rounding-mode-half-even", STEM_ROUNDING_MODE_HALF_EVEN, status);
    b.add(u"rounding-mode-half-odd", STEM_ROUNDING_MODE_HALF_ODD, status);
    b.add(u"rounding-mode-half-ceiling", STEM_ROUNDING_MODE_HALF_CEILING, status);
    b.add(u"rounding-mode-half-floor", STEM_ROUNDING_MODE_HALF_FLOOR, status);
    b.add(u"rounding-mode-half-down", STEM_ROUNDING_MODE_HALF_DOWN, status);
    b.add(u"rounding-mode-half-up", STEM_ROUNDING_MODE_HALF_UP, status);
    b.add(u"rounding-mode-unnecessary", STEM_ROUNDING_MODE_UNNECESSARY, status);
    b.add(u"group-off", STEM_GROUP_OFF, status);
    b.add(u"group-min2", STEM_GROUP_MIN2, status);
    b.add(u"group-auto", STEM_GROUP_AUTO, status);
    b.add(u"group-on-aligned", STEM_GROUP_ON_ALIGNED, status);
    b.add(u"group-thousands", STEM_GROUP_THOUSANDS, status);
    b.add(u"latin", STEM_LATIN, status);
    b.add(u"unit-width-narrow", STEM_UNIT_WIDTH_NARROW, status);
    b.add(u"unit-width-short", STEM_UNIT_WIDTH_SHORT, status);
    b.add(u"unit-width-full-name", STEM_UNIT_WIDTH_FULL_NAME, status);
    b.add(u"unit-width-iso-code", STEM_UNIT_WIDTH_ISO_CODE, status);
    b.add(u"unit-width-formal", STEM_UNIT_WIDTH_FORMAL, status);
    b.add(u"unit-width-variant", STEM_UNIT_WIDTH_VARIANT, status);
    b.add(u"unit-width-hidden", STEM_UNIT_WIDTH_HIDDEN, status);
    b.add(u"sign-auto", STEM_SIGN_AUTO, status);
    b.add(u"sign-always", STEM_SIGN_ALWAYS, status);
    b.add(u"sign-never", STEM_SIGN_NEVER, status);
    b.add(u"sign-accounting", STEM_SIGN_ACCOUNTING, status);
    b.add(u"sign-accounting-always", STEM_SIGN_ACCOUNTING_ALWAYS, status);
    b.add(u"sign-except-zero", STEM_SIGN_EXCEPT_ZERO, status);
    b.add(u"sign-accounting-except-zero", STEM_SIGN_ACCOUNTING_EXCEPT_ZERO, status);
    b.add(u"sign-negative", STEM_SIGN_NEGATIVE, status);
    b.add(u"sign-accounting-negative", STEM_SIGN_ACCOUNTING_NEGATIVE, status);
    b.add(u"decimal-auto", STEM_DECIMAL_AUTO, status);
    b.add(u"decimal-always", STEM_DECIMAL_ALWAYS, status);
    if (U_FAILURE(status)) { return; }

    // Section 2:
    b.add(u"precision-increment", STEM_PRECISION_INCREMENT, status);
    b.add(u"measure-unit", STEM_MEASURE_UNIT, status);
    b.add(u"per-measure-unit", STEM_PER_MEASURE_UNIT, status);
    b.add(u"unit", STEM_UNIT, status);
    b.add(u"usage", STEM_UNIT_USAGE, status);
    b.add(u"currency", STEM_CURRENCY, status);
    b.add(u"integer-width", STEM_INTEGER_WIDTH, status);
    b.add(u"numbering-system", STEM_NUMBERING_SYSTEM, status);
    b.add(u"scale", STEM_SCALE, status);
    if (U_FAILURE(status)) { return; }

    // Section 3 (concise tokens):
    b.add(u"K", STEM_COMPACT_SHORT, status);
    b.add(u"KK", STEM_COMPACT_LONG, status);
    b.add(u"%", STEM_PERCENT, status);
    b.add(u"%x100", STEM_PERCENT_100, status);
    b.add(u",_", STEM_GROUP_OFF, status);
    b.add(u",?", STEM_GROUP_MIN2, status);
    b.add(u",!", STEM_GROUP_ON_ALIGNED, status);
    b.add(u"+!", STEM_SIGN_ALWAYS, status);
    b.add(u"+_", STEM_SIGN_NEVER, status);
    b.add(u"()", STEM_SIGN_ACCOUNTING, status);
    b.add(u"()!", STEM_SIGN_ACCOUNTING_ALWAYS, status);
    b.add(u"+?", STEM_SIGN_EXCEPT_ZERO, status);
    b.add(u"()?", STEM_SIGN_ACCOUNTING_EXCEPT_ZERO, status);
    b.add(u"+-", STEM_SIGN_NEGATIVE, status);
    b.add(u"()-", STEM_SIGN_ACCOUNTING_NEGATIVE, status);
    if (U_FAILURE(status)) { return; }

    // Build the CharsTrie
    // TODO: Use SLOW or FAST here?
    UnicodeString result;
    b.buildUnicodeString(USTRINGTRIE_BUILD_FAST, result, status);
    if (U_FAILURE(status)) { return; }

    // Copy the result into the global constant pointer
    size_t numBytes = result.length() * sizeof(char16_t);
    kSerializedStemTrie = static_cast<char16_t*>(uprv_malloc(numBytes));
    uprv_memcpy(kSerializedStemTrie, result.getBuffer(), numBytes);
}


inline void appendMultiple(UnicodeString& sb, UChar32 cp, int32_t count) {
    for (int i = 0; i < count; i++) {
        sb.append(cp);
    }
}


#define CHECK_NULL(seen, field, status) (void)(seen); /* for auto-format line wrapping */ \
UPRV_BLOCK_MACRO_BEGIN { \
    if ((seen).field) { \
        (status) = U_NUMBER_SKELETON_SYNTAX_ERROR; \
        return STATE_NULL; \
    } \
    (seen).field = true; \
} UPRV_BLOCK_MACRO_END


} // anonymous namespace


Notation stem_to_object::notation(skeleton::StemEnum stem) {
    switch (stem) {
        case STEM_COMPACT_SHORT:
            return Notation::compactShort();
        case STEM_COMPACT_LONG:
            return Notation::compactLong();
        case STEM_SCIENTIFIC:
            return Notation::scientific();
        case STEM_ENGINEERING:
            return Notation::engineering();
        case STEM_NOTATION_SIMPLE:
            return Notation::simple();
        default:
            UPRV_UNREACHABLE;
    }
}

MeasureUnit stem_to_object::unit(skeleton::StemEnum stem) {
    switch (stem) {
        case STEM_BASE_UNIT:
            return MeasureUnit();
        case STEM_PERCENT:
            return MeasureUnit::getPercent();
        case STEM_PERMILLE:
            return MeasureUnit::getPermille();
        default:
            UPRV_UNREACHABLE;
    }
}

Precision stem_to_object::precision(skeleton::StemEnum stem) {
    switch (stem) {
        case STEM_PRECISION_INTEGER:
            return Precision::integer();
        case STEM_PRECISION_UNLIMITED:
            return Precision::unlimited();
        case STEM_PRECISION_CURRENCY_STANDARD:
            return Precision::currency(UCURR_USAGE_STANDARD);
        case STEM_PRECISION_CURRENCY_CASH:
            return Precision::currency(UCURR_USAGE_CASH);
        default:
            UPRV_UNREACHABLE;
    }
}

UNumberFormatRoundingMode stem_to_object::roundingMode(skeleton::StemEnum stem) {
    switch (stem) {
        case STEM_ROUNDING_MODE_CEILING:
            return UNUM_ROUND_CEILING;
        case STEM_ROUNDING_MODE_FLOOR:
            return UNUM_ROUND_FLOOR;
        case STEM_ROUNDING_MODE_DOWN:
            return UNUM_ROUND_DOWN;
        case STEM_ROUNDING_MODE_UP:
            return UNUM_ROUND_UP;
        case STEM_ROUNDING_MODE_HALF_EVEN:
            return UNUM_ROUND_HALFEVEN;
        case STEM_ROUNDING_MODE_HALF_ODD:
            return UNUM_ROUND_HALF_ODD;
        case STEM_ROUNDING_MODE_HALF_CEILING:
            return UNUM_ROUND_HALF_CEILING;
        case STEM_ROUNDING_MODE_HALF_FLOOR:
            return UNUM_ROUND_HALF_FLOOR;
        case STEM_ROUNDING_MODE_HALF_DOWN:
            return UNUM_ROUND_HALFDOWN;
        case STEM_ROUNDING_MODE_HALF_UP:
            return UNUM_ROUND_HALFUP;
        case STEM_ROUNDING_MODE_UNNECESSARY:
            return UNUM_ROUND_UNNECESSARY;
        default:
            UPRV_UNREACHABLE;
    }
}

UNumberGroupingStrategy stem_to_object::groupingStrategy(skeleton::StemEnum stem) {
    switch (stem) {
        case STEM_GROUP_OFF:
            return UNUM_GROUPING_OFF;
        case STEM_GROUP_MIN2:
            return UNUM_GROUPING_MIN2;
        case STEM_GROUP_AUTO:
            return UNUM_GROUPING_AUTO;
        case STEM_GROUP_ON_ALIGNED:
            return UNUM_GROUPING_ON_ALIGNED;
        case STEM_GROUP_THOUSANDS:
            return UNUM_GROUPING_THOUSANDS;
        default:
            return UNUM_GROUPING_COUNT; // for objects, throw; for enums, return COUNT
    }
}

UNumberUnitWidth stem_to_object::unitWidth(skeleton::StemEnum stem) {
    switch (stem) {
        case STEM_UNIT_WIDTH_NARROW:
            return UNUM_UNIT_WIDTH_NARROW;
        case STEM_UNIT_WIDTH_SHORT:
            return UNUM_UNIT_WIDTH_SHORT;
        case STEM_UNIT_WIDTH_FULL_NAME:
            return UNUM_UNIT_WIDTH_FULL_NAME;
        case STEM_UNIT_WIDTH_ISO_CODE:
            return UNUM_UNIT_WIDTH_ISO_CODE;
        case STEM_UNIT_WIDTH_FORMAL:
            return UNUM_UNIT_WIDTH_FORMAL;
        case STEM_UNIT_WIDTH_VARIANT:
            return UNUM_UNIT_WIDTH_VARIANT;
        case STEM_UNIT_WIDTH_HIDDEN:
            return UNUM_UNIT_WIDTH_HIDDEN;
        default:
            return UNUM_UNIT_WIDTH_COUNT; // for objects, throw; for enums, return COUNT
    }
}

UNumberSignDisplay stem_to_object::signDisplay(skeleton::StemEnum stem) {
    switch (stem) {
        case STEM_SIGN_AUTO:
            return UNUM_SIGN_AUTO;
        case STEM_SIGN_ALWAYS:
            return UNUM_SIGN_ALWAYS;
        case STEM_SIGN_NEVER:
            return UNUM_SIGN_NEVER;
        case STEM_SIGN_ACCOUNTING:
            return UNUM_SIGN_ACCOUNTING;
        case STEM_SIGN_ACCOUNTING_ALWAYS:
            return UNUM_SIGN_ACCOUNTING_ALWAYS;
        case STEM_SIGN_EXCEPT_ZERO:
            return UNUM_SIGN_EXCEPT_ZERO;
        case STEM_SIGN_ACCOUNTING_EXCEPT_ZERO:
            return UNUM_SIGN_ACCOUNTING_EXCEPT_ZERO;
        case STEM_SIGN_NEGATIVE:
            return UNUM_SIGN_NEGATIVE;
        case STEM_SIGN_ACCOUNTING_NEGATIVE:
            return UNUM_SIGN_ACCOUNTING_NEGATIVE;
        default:
            return UNUM_SIGN_COUNT; // for objects, throw; for enums, return COUNT
    }
}

UNumberDecimalSeparatorDisplay stem_to_object::decimalSeparatorDisplay(skeleton::StemEnum stem) {
    switch (stem) {
        case STEM_DECIMAL_AUTO:
            return UNUM_DECIMAL_SEPARATOR_AUTO;
        case STEM_DECIMAL_ALWAYS:
            return UNUM_DECIMAL_SEPARATOR_ALWAYS;
        default:
            return UNUM_DECIMAL_SEPARATOR_COUNT; // for objects, throw; for enums, return COUNT
    }
}


void enum_to_stem_string::roundingMode(UNumberFormatRoundingMode value, UnicodeString& sb) {
    switch (value) {
        case UNUM_ROUND_CEILING:
            sb.append(u"rounding-mode-ceiling", -1);
            break;
        case UNUM_ROUND_FLOOR:
            sb.append(u"rounding-mode-floor", -1);
            break;
        case UNUM_ROUND_DOWN:
            sb.append(u"rounding-mode-down", -1);
            break;
        case UNUM_ROUND_UP:
            sb.append(u"rounding-mode-up", -1);
            break;
        case UNUM_ROUND_HALFEVEN:
            sb.append(u"rounding-mode-half-even", -1);
            break;
        case UNUM_ROUND_HALF_ODD:
            sb.append(u"rounding-mode-half-odd", -1);
            break;
        case UNUM_ROUND_HALF_CEILING:
            sb.append(u"rounding-mode-half-ceiling", -1);
            break;
        case UNUM_ROUND_HALF_FLOOR:
            sb.append(u"rounding-mode-half-floor", -1);
            break;
        case UNUM_ROUND_HALFDOWN:
            sb.append(u"rounding-mode-half-down", -1);
            break;
        case UNUM_ROUND_HALFUP:
            sb.append(u"rounding-mode-half-up", -1);
            break;
        case UNUM_ROUND_UNNECESSARY:
            sb.append(u"rounding-mode-unnecessary", -1);
            break;
        default:
            UPRV_UNREACHABLE;
    }
}

void enum_to_stem_string::groupingStrategy(UNumberGroupingStrategy value, UnicodeString& sb) {
    switch (value) {
        case UNUM_GROUPING_OFF:
            sb.append(u"group-off", -1);
            break;
        case UNUM_GROUPING_MIN2:
            sb.append(u"group-min2", -1);
            break;
        case UNUM_GROUPING_AUTO:
            sb.append(u"group-auto", -1);
            break;
        case UNUM_GROUPING_ON_ALIGNED:
            sb.append(u"group-on-aligned", -1);
            break;
        case UNUM_GROUPING_THOUSANDS:
            sb.append(u"group-thousands", -1);
            break;
        default:
            UPRV_UNREACHABLE;
    }
}

void enum_to_stem_string::unitWidth(UNumberUnitWidth value, UnicodeString& sb) {
    switch (value) {
        case UNUM_UNIT_WIDTH_NARROW:
            sb.append(u"unit-width-narrow", -1);
            break;
        case UNUM_UNIT_WIDTH_SHORT:
            sb.append(u"unit-width-short", -1);
            break;
        case UNUM_UNIT_WIDTH_FULL_NAME:
            sb.append(u"unit-width-full-name", -1);
            break;
        case UNUM_UNIT_WIDTH_ISO_CODE:
            sb.append(u"unit-width-iso-code", -1);
            break;
        case UNUM_UNIT_WIDTH_FORMAL:
            sb.append(u"unit-width-formal", -1);
            break;
        case UNUM_UNIT_WIDTH_VARIANT:
            sb.append(u"unit-width-variant", -1);
            break;
        case UNUM_UNIT_WIDTH_HIDDEN:
            sb.append(u"unit-width-hidden", -1);
            break;
        default:
            UPRV_UNREACHABLE;
    }
}

void enum_to_stem_string::signDisplay(UNumberSignDisplay value, UnicodeString& sb) {
    switch (value) {
        case UNUM_SIGN_AUTO:
            sb.append(u"sign-auto", -1);
            break;
        case UNUM_SIGN_ALWAYS:
            sb.append(u"sign-always", -1);
            break;
        case UNUM_SIGN_NEVER:
            sb.append(u"sign-never", -1);
            break;
        case UNUM_SIGN_ACCOUNTING:
            sb.append(u"sign-accounting", -1);
            break;
        case UNUM_SIGN_ACCOUNTING_ALWAYS:
            sb.append(u"sign-accounting-always", -1);
            break;
        case UNUM_SIGN_EXCEPT_ZERO:
            sb.append(u"sign-except-zero", -1);
            break;
        case UNUM_SIGN_ACCOUNTING_EXCEPT_ZERO:
            sb.append(u"sign-accounting-except-zero", -1);
            break;
        case UNUM_SIGN_NEGATIVE:
            sb.append(u"sign-negative", -1);
            break;
        case UNUM_SIGN_ACCOUNTING_NEGATIVE:
            sb.append(u"sign-accounting-negative", -1);
            break;
        default:
            UPRV_UNREACHABLE;
    }
}

void
enum_to_stem_string::decimalSeparatorDisplay(UNumberDecimalSeparatorDisplay value, UnicodeString& sb) {
    switch (value) {
        case UNUM_DECIMAL_SEPARATOR_AUTO:
            sb.append(u"decimal-auto", -1);
            break;
        case UNUM_DECIMAL_SEPARATOR_ALWAYS:
            sb.append(u"decimal-always", -1);
            break;
        default:
            UPRV_UNREACHABLE;
    }
}


UnlocalizedNumberFormatter skeleton::create(
        const UnicodeString& skeletonString, UParseError* perror, UErrorCode& status) {

    // Initialize perror
    if (perror != nullptr) {
        perror->line = 0;
        perror->offset = -1;
        perror->preContext[0] = 0;
        perror->postContext[0] = 0;
    }

    umtx_initOnce(gNumberSkeletonsInitOnce, &initNumberSkeletons, status);
    if (U_FAILURE(status)) {
        return {};
    }

    int32_t errOffset;
    MacroProps macros = parseSkeleton(skeletonString, errOffset, status);
    if (U_SUCCESS(status)) {
        return NumberFormatter::with().macros(macros);
    }

    if (perror == nullptr) {
        return {};
    }

    // Populate the UParseError with the error location
    perror->offset = errOffset;
    int32_t contextStart = uprv_max(0, errOffset - U_PARSE_CONTEXT_LEN + 1);
    int32_t contextEnd = uprv_min(skeletonString.length(), errOffset + U_PARSE_CONTEXT_LEN - 1);
    skeletonString.extract(contextStart, errOffset - contextStart, perror->preContext, 0);
    perror->preContext[errOffset - contextStart] = 0;
    skeletonString.extract(errOffset, contextEnd - errOffset, perror->postContext, 0);
    perror->postContext[contextEnd - errOffset] = 0;
    return {};
}

UnicodeString skeleton::generate(const MacroProps& macros, UErrorCode& status) {
    umtx_initOnce(gNumberSkeletonsInitOnce, &initNumberSkeletons, status);
    UnicodeString sb;
    GeneratorHelpers::generateSkeleton(macros, sb, status);
    return sb;
}

MacroProps skeleton::parseSkeleton(
        const UnicodeString& skeletonString, int32_t& errOffset, UErrorCode& status) {
    U_ASSERT(U_SUCCESS(status));
    U_ASSERT(kSerializedStemTrie != nullptr);

    // Add a trailing whitespace to the end of the skeleton string to make code cleaner.
    UnicodeString tempSkeletonString(skeletonString);
    tempSkeletonString.append(u' ');

    SeenMacroProps seen;
    MacroProps macros;
    StringSegment segment(tempSkeletonString, false);
    UCharsTrie stemTrie(kSerializedStemTrie);
    ParseState stem = STATE_NULL;
    int32_t offset = 0;

    // Primary skeleton parse loop:
    while (offset < segment.length()) {
        UChar32 cp = segment.codePointAt(offset);
        bool isTokenSeparator = PatternProps::isWhiteSpace(cp);
        bool isOptionSeparator = (cp == u'/');

        if (!isTokenSeparator && !isOptionSeparator) {
            // Non-separator token; consume it.
            offset += U16_LENGTH(cp);
            if (stem == STATE_NULL) {
                // We are currently consuming a stem.
                // Go to the next state in the stem trie.
                stemTrie.nextForCodePoint(cp);
            }
            continue;
        }

        // We are looking at a token or option separator.
        // If the segment is nonempty, parse it and reset the segment.
        // Otherwise, make sure it is a valid repeating separator.
        if (offset != 0) {
            segment.setLength(offset);
            if (stem == STATE_NULL) {
                // The first separator after the start of a token. Parse it as a stem.
                stem = parseStem(segment, stemTrie, seen, macros, status);
                stemTrie.reset();
            } else {
                // A separator after the first separator of a token. Parse it as an option.
                stem = parseOption(stem, segment, macros, status);
            }
            segment.resetLength();
            if (U_FAILURE(status)) {
                errOffset = segment.getOffset();
                return macros;
            }

            // Consume the segment:
            segment.adjustOffset(offset);
            offset = 0;

        } else if (stem != STATE_NULL) {
            // A separator ('/' or whitespace) following an option separator ('/')
            // segment.setLength(U16_LENGTH(cp)); // for error message
            // throw new SkeletonSyntaxException("Unexpected separator character", segment);
            status = U_NUMBER_SKELETON_SYNTAX_ERROR;
            errOffset = segment.getOffset();
            return macros;

        } else {
            // Two spaces in a row; this is OK.
        }

        // Does the current stem forbid options?
        if (isOptionSeparator && stem == STATE_NULL) {
            // segment.setLength(U16_LENGTH(cp)); // for error message
            // throw new SkeletonSyntaxException("Unexpected option separator", segment);
            status = U_NUMBER_SKELETON_SYNTAX_ERROR;
            errOffset = segment.getOffset();
            return macros;
        }

        // Does the current stem require an option?
        if (isTokenSeparator && stem != STATE_NULL) {
            switch (stem) {
                case STATE_INCREMENT_PRECISION:
                case STATE_MEASURE_UNIT:
                case STATE_PER_MEASURE_UNIT:
                case STATE_IDENTIFIER_UNIT:
                case STATE_UNIT_USAGE:
                case STATE_CURRENCY_UNIT:
                case STATE_INTEGER_WIDTH:
                case STATE_NUMBERING_SYSTEM:
                case STATE_SCALE:
                    // segment.setLength(U16_LENGTH(cp)); // for error message
                    // throw new SkeletonSyntaxException("Stem requires an option", segment);
                    status = U_NUMBER_SKELETON_SYNTAX_ERROR;
                    errOffset = segment.getOffset();
                    return macros;
                default:
                    break;
            }
            stem = STATE_NULL;
        }

        // Consume the separator:
        segment.adjustOffset(U16_LENGTH(cp));
    }
    U_ASSERT(stem == STATE_NULL);
    return macros;
}

ParseState
skeleton::parseStem(const StringSegment& segment, const UCharsTrie& stemTrie, SeenMacroProps& seen,
                    MacroProps& macros, UErrorCode& status) {
    U_ASSERT(U_SUCCESS(status));

    // First check for "blueprint" stems, which start with a "signal char"
    switch (segment.charAt(0)) {
        case u'.':
            CHECK_NULL(seen, precision, status);
            blueprint_helpers::parseFractionStem(segment, macros, status);
            return STATE_FRACTION_PRECISION;
        case u'@':
            CHECK_NULL(seen, precision, status);
            blueprint_helpers::parseDigitsStem(segment, macros, status);
            return STATE_PRECISION;
        case u'E':
            CHECK_NULL(seen, notation, status);
            blueprint_helpers::parseScientificStem(segment, macros, status);
            return STATE_NULL;
        case u'0':
            CHECK_NULL(seen, integerWidth, status);
            blueprint_helpers::parseIntegerStem(segment, macros, status);
            return STATE_NULL;
        default:
            break;
    }

    // Now look at the stemsTrie, which is already be pointing at our stem.
    UStringTrieResult stemResult = stemTrie.current();

    if (stemResult != USTRINGTRIE_INTERMEDIATE_VALUE && stemResult != USTRINGTRIE_FINAL_VALUE) {
        // throw new SkeletonSyntaxException("Unknown stem", segment);
        status = U_NUMBER_SKELETON_SYNTAX_ERROR;
        return STATE_NULL;
    }

    auto stem = static_cast<StemEnum>(stemTrie.getValue());
    switch (stem) {

        // Stems with meaning on their own, not requiring an option:

        case STEM_COMPACT_SHORT:
        case STEM_COMPACT_LONG:
        case STEM_SCIENTIFIC:
        case STEM_ENGINEERING:
        case STEM_NOTATION_SIMPLE:
            CHECK_NULL(seen, notation, status);
            macros.notation = stem_to_object::notation(stem);
            switch (stem) {
                case STEM_SCIENTIFIC:
                case STEM_ENGINEERING:
                    return STATE_SCIENTIFIC; // allows for scientific options
                default:
                    return STATE_NULL;
            }

        case STEM_BASE_UNIT:
        case STEM_PERCENT:
        case STEM_PERMILLE:
            CHECK_NULL(seen, unit, status);
            macros.unit = stem_to_object::unit(stem);
            return STATE_NULL;

        case STEM_PERCENT_100:
            CHECK_NULL(seen, scale, status);
            CHECK_NULL(seen, unit, status);
            macros.scale = Scale::powerOfTen(2);
            macros.unit = NoUnit::percent();
            return STATE_NULL;

        case STEM_PRECISION_INTEGER:
        case STEM_PRECISION_UNLIMITED:
        case STEM_PRECISION_CURRENCY_STANDARD:
        case STEM_PRECISION_CURRENCY_CASH:
            CHECK_NULL(seen, precision, status);
            macros.precision = stem_to_object::precision(stem);
            switch (stem) {
                case STEM_PRECISION_INTEGER:
                    return STATE_FRACTION_PRECISION; // allows for "precision-integer/@##"
                default:
                    return STATE_PRECISION;
            }

        case STEM_ROUNDING_MODE_CEILING:
        case STEM_ROUNDING_MODE_FLOOR:
        case STEM_ROUNDING_MODE_DOWN:
        case STEM_ROUNDING_MODE_UP:
        case STEM_ROUNDING_MODE_HALF_EVEN:
        case STEM_ROUNDING_MODE_HALF_ODD:
        case STEM_ROUNDING_MODE_HALF_CEILING:
        case STEM_ROUNDING_MODE_HALF_FLOOR:
        case STEM_ROUNDING_MODE_HALF_DOWN:
        case STEM_ROUNDING_MODE_HALF_UP:
        case STEM_ROUNDING_MODE_UNNECESSARY:
            CHECK_NULL(seen, roundingMode, status);
            macros.roundingMode = stem_to_object::roundingMode(stem);
            return STATE_NULL;

        case STEM_GROUP_OFF:
        case STEM_GROUP_MIN2:
        case STEM_GROUP_AUTO:
        case STEM_GROUP_ON_ALIGNED:
        case STEM_GROUP_THOUSANDS:
            CHECK_NULL(seen, grouper, status);
            macros.grouper = Grouper::forStrategy(stem_to_object::groupingStrategy(stem));
            return STATE_NULL;

        case STEM_LATIN:
            CHECK_NULL(seen, symbols, status);
            macros.symbols.setTo(NumberingSystem::createInstanceByName("latn", status));
            return STATE_NULL;

        case STEM_UNIT_WIDTH_NARROW:
        case STEM_UNIT_WIDTH_SHORT:
        case STEM_UNIT_WIDTH_FULL_NAME:
        case STEM_UNIT_WIDTH_ISO_CODE:
        case STEM_UNIT_WIDTH_FORMAL:
        case STEM_UNIT_WIDTH_VARIANT:
        case STEM_UNIT_WIDTH_HIDDEN:
            CHECK_NULL(seen, unitWidth, status);
            macros.unitWidth = stem_to_object::unitWidth(stem);
            return STATE_NULL;

        case STEM_SIGN_AUTO:
        case STEM_SIGN_ALWAYS:
        case STEM_SIGN_NEVER:
        case STEM_SIGN_ACCOUNTING:
        case STEM_SIGN_ACCOUNTING_ALWAYS:
        case STEM_SIGN_EXCEPT_ZERO:
        case STEM_SIGN_ACCOUNTING_EXCEPT_ZERO:
        case STEM_SIGN_NEGATIVE:
        case STEM_SIGN_ACCOUNTING_NEGATIVE:
            CHECK_NULL(seen, sign, status);
            macros.sign = stem_to_object::signDisplay(stem);
            return STATE_NULL;

        case STEM_DECIMAL_AUTO:
        case STEM_DECIMAL_ALWAYS:
            CHECK_NULL(seen, decimal, status);
            macros.decimal = stem_to_object::decimalSeparatorDisplay(stem);
            return STATE_NULL;

        // Stems requiring an option:

        case STEM_PRECISION_INCREMENT:
            CHECK_NULL(seen, precision, status);
            return STATE_INCREMENT_PRECISION;

        case STEM_MEASURE_UNIT:
            CHECK_NULL(seen, unit, status);
            return STATE_MEASURE_UNIT;

        case STEM_PER_MEASURE_UNIT:
            CHECK_NULL(seen, perUnit, status);
            return STATE_PER_MEASURE_UNIT;

        case STEM_UNIT:
            CHECK_NULL(seen, unit, status);
            CHECK_NULL(seen, perUnit, status);
            return STATE_IDENTIFIER_UNIT;

        case STEM_UNIT_USAGE:
            CHECK_NULL(seen, usage, status);
            return STATE_UNIT_USAGE;

        case STEM_CURRENCY:
            CHECK_NULL(seen, unit, status);
            CHECK_NULL(seen, perUnit, status);
            return STATE_CURRENCY_UNIT;

        case STEM_INTEGER_WIDTH:
            CHECK_NULL(seen, integerWidth, status);
            return STATE_INTEGER_WIDTH;

        case STEM_NUMBERING_SYSTEM:
            CHECK_NULL(seen, symbols, status);
            return STATE_NUMBERING_SYSTEM;

        case STEM_SCALE:
            CHECK_NULL(seen, scale, status);
            return STATE_SCALE;

        default:
            UPRV_UNREACHABLE;
    }
}

ParseState skeleton::parseOption(ParseState stem, const StringSegment& segment, MacroProps& macros,
                                 UErrorCode& status) {
    U_ASSERT(U_SUCCESS(status));

    ///// Required options: /////

    switch (stem) {
        case STATE_CURRENCY_UNIT:
            blueprint_helpers::parseCurrencyOption(segment, macros, status);
            return STATE_NULL;
        case STATE_MEASURE_UNIT:
            blueprint_helpers::parseMeasureUnitOption(segment, macros, status);
            return STATE_NULL;
        case STATE_PER_MEASURE_UNIT:
            blueprint_helpers::parseMeasurePerUnitOption(segment, macros, status);
            return STATE_NULL;
        case STATE_IDENTIFIER_UNIT:
            blueprint_helpers::parseIdentifierUnitOption(segment, macros, status);
            return STATE_NULL;
        case STATE_UNIT_USAGE:
            blueprint_helpers::parseUnitUsageOption(segment, macros, status);
            return STATE_NULL;
        case STATE_INCREMENT_PRECISION:
            blueprint_helpers::parseIncrementOption(segment, macros, status);
            return STATE_PRECISION;
        case STATE_INTEGER_WIDTH:
            blueprint_helpers::parseIntegerWidthOption(segment, macros, status);
            return STATE_NULL;
        case STATE_NUMBERING_SYSTEM:
            blueprint_helpers::parseNumberingSystemOption(segment, macros, status);
            return STATE_NULL;
        case STATE_SCALE:
            blueprint_helpers::parseScaleOption(segment, macros, status);
            return STATE_NULL;
        default:
            break;
    }

    ///// Non-required options: /////

    // Scientific options
    switch (stem) {
        case STATE_SCIENTIFIC:
            if (blueprint_helpers::parseExponentWidthOption(segment, macros, status)) {
                return STATE_SCIENTIFIC;
            }
            if (U_FAILURE(status)) {
                return {};
            }
            if (blueprint_helpers::parseExponentSignOption(segment, macros, status)) {
                return STATE_SCIENTIFIC;
            }
            if (U_FAILURE(status)) {
                return {};
            }
            break;
        default:
            break;
    }

    // Frac-sig option
    switch (stem) {
        case STATE_FRACTION_PRECISION:
            if (blueprint_helpers::parseFracSigOption(segment, macros, status)) {
                return STATE_PRECISION;
            }
            if (U_FAILURE(status)) {
                return {};
            }
            // If the fracSig option was not found, try normal precision options.
            stem = STATE_PRECISION;
            break;
        default:
            break;
    }

    // Trailing zeros option
    switch (stem) {
        case STATE_PRECISION:
            if (blueprint_helpers::parseTrailingZeroOption(segment, macros, status)) {
                return STATE_NULL;
            }
            if (U_FAILURE(status)) {
                return {};
            }
            break;
        default:
            break;
    }

    // Unknown option
    // throw new SkeletonSyntaxException("Invalid option", segment);
    status = U_NUMBER_SKELETON_SYNTAX_ERROR;
    return STATE_NULL;
}

void GeneratorHelpers::generateSkeleton(const MacroProps& macros, UnicodeString& sb, UErrorCode& status) {
    if (U_FAILURE(status)) { return; }

    // Supported options
    if (GeneratorHelpers::notation(macros, sb, status)) {
        sb.append(u' ');
    }
    if (U_FAILURE(status)) { return; }
    if (GeneratorHelpers::unit(macros, sb, status)) {
        sb.append(u' ');
    }
    if (U_FAILURE(status)) { return; }
    if (GeneratorHelpers::usage(macros, sb, status)) {
        sb.append(u' ');
    }
    if (U_FAILURE(status)) { return; }
    if (GeneratorHelpers::precision(macros, sb, status)) {
        sb.append(u' ');
    }
    if (U_FAILURE(status)) { return; }
    if (GeneratorHelpers::roundingMode(macros, sb, status)) {
        sb.append(u' ');
    }
    if (U_FAILURE(status)) { return; }
    if (GeneratorHelpers::grouping(macros, sb, status)) {
        sb.append(u' ');
    }
    if (U_FAILURE(status)) { return; }
    if (GeneratorHelpers::integerWidth(macros, sb, status)) {
        sb.append(u' ');
    }
    if (U_FAILURE(status)) { return; }
    if (GeneratorHelpers::symbols(macros, sb, status)) {
        sb.append(u' ');
    }
    if (U_FAILURE(status)) { return; }
    if (GeneratorHelpers::unitWidth(macros, sb, status)) {
        sb.append(u' ');
    }
    if (U_FAILURE(status)) { return; }
    if (GeneratorHelpers::sign(macros, sb, status)) {
        sb.append(u' ');
    }
    if (U_FAILURE(status)) { return; }
    if (GeneratorHelpers::decimal(macros, sb, status)) {
        sb.append(u' ');
    }
    if (U_FAILURE(status)) { return; }
    if (GeneratorHelpers::scale(macros, sb, status)) {
        sb.append(u' ');
    }
    if (U_FAILURE(status)) { return; }

    // Unsupported options
    if (!macros.padder.isBogus()) {
        status = U_UNSUPPORTED_ERROR;
        return;
    }
    if (macros.unitDisplayCase.isSet()) {
        status = U_UNSUPPORTED_ERROR;
        return;
    }
    if (macros.affixProvider != nullptr) {
        status = U_UNSUPPORTED_ERROR;
        return;
    }
    if (macros.rules != nullptr) {
        status = U_UNSUPPORTED_ERROR;
        return;
    }

    // Remove the trailing space
    if (sb.length() > 0) {
        sb.truncate(sb.length() - 1);
    }
}


bool blueprint_helpers::parseExponentWidthOption(const StringSegment& segment, MacroProps& macros,
                                                 UErrorCode&) {
    if (!isWildcardChar(segment.charAt(0))) {
        return false;
    }
    int32_t offset = 1;
    int32_t minExp = 0;
    for (; offset < segment.length(); offset++) {
        if (segment.charAt(offset) == u'e') {
            minExp++;
        } else {
            break;
        }
    }
    if (offset < segment.length()) {
        return false;
    }
    // Use the public APIs to enforce bounds checking
    macros.notation = static_cast<ScientificNotation&>(macros.notation).withMinExponentDigits(minExp);
    return true;
}

void
blueprint_helpers::generateExponentWidthOption(int32_t minExponentDigits, UnicodeString& sb, UErrorCode&) {
    sb.append(kWildcardChar);
    appendMultiple(sb, u'e', minExponentDigits);
}

bool
blueprint_helpers::parseExponentSignOption(const StringSegment& segment, MacroProps& macros, UErrorCode&) {
    // Get the sign display type out of the CharsTrie data structure.
    UCharsTrie tempStemTrie(kSerializedStemTrie);
    UStringTrieResult result = tempStemTrie.next(
            segment.toTempUnicodeString().getBuffer(),
            segment.length());
    if (result != USTRINGTRIE_INTERMEDIATE_VALUE && result != USTRINGTRIE_FINAL_VALUE) {
        return false;
    }
    auto sign = stem_to_object::signDisplay(static_cast<StemEnum>(tempStemTrie.getValue()));
    if (sign == UNUM_SIGN_COUNT) {
        return false;
    }
    macros.notation = static_cast<ScientificNotation&>(macros.notation).withExponentSignDisplay(sign);
    return true;
}

void blueprint_helpers::parseCurrencyOption(const StringSegment& segment, MacroProps& macros,
                                            UErrorCode& status) {
    // Unlike ICU4J, have to check length manually because ICU4C CurrencyUnit does not check it for us
    if (segment.length() != 3) {
        status = U_NUMBER_SKELETON_SYNTAX_ERROR;
        return;
    }
    const UChar* currencyCode = segment.toTempUnicodeString().getBuffer();
    UErrorCode localStatus = U_ZERO_ERROR;
    CurrencyUnit currency(currencyCode, localStatus);
    if (U_FAILURE(localStatus)) {
        // Not 3 ascii chars
        // throw new SkeletonSyntaxException("Invalid currency", segment);
        status = U_NUMBER_SKELETON_SYNTAX_ERROR;
        return;
    }
    // Slicing is OK
    macros.unit = currency; // NOLINT
}

void
blueprint_helpers::generateCurrencyOption(const CurrencyUnit& currency, UnicodeString& sb, UErrorCode&) {
    sb.append(currency.getISOCurrency(), -1);
}

void blueprint_helpers::parseMeasureUnitOption(const StringSegment& segment, MacroProps& macros,
                                               UErrorCode& status) {
    U_ASSERT(U_SUCCESS(status));
    const UnicodeString stemString = segment.toTempUnicodeString();

    // NOTE: The category (type) of the unit is guaranteed to be a valid subtag (alphanumeric)
    // http://unicode.org/reports/tr35/#Validity_Data
    int firstHyphen = 0;
    while (firstHyphen < stemString.length() && stemString.charAt(firstHyphen) != '-') {
        firstHyphen++;
    }
    if (firstHyphen == stemString.length()) {
        // throw new SkeletonSyntaxException("Invalid measure unit option", segment);
        status = U_NUMBER_SKELETON_SYNTAX_ERROR;
        return;
    }

    // Need to do char <-> UChar conversion...
    CharString type;
    SKELETON_UCHAR_TO_CHAR(type, stemString, 0, firstHyphen, status);
    CharString subType;
    SKELETON_UCHAR_TO_CHAR(subType, stemString, firstHyphen + 1, stemString.length(), status);

    // Note: the largest type as of this writing (Aug 2020) is "volume", which has 33 units.
    static constexpr int32_t CAPACITY = 40;
    MeasureUnit units[CAPACITY];
    UErrorCode localStatus = U_ZERO_ERROR;
    int32_t numUnits = MeasureUnit::getAvailable(type.data(), units, CAPACITY, localStatus);
    if (U_FAILURE(localStatus)) {
        // More than 30 units in this type?
        status = U_INTERNAL_PROGRAM_ERROR;
        return;
    }
    for (int32_t i = 0; i < numUnits; i++) {
        auto& unit = units[i];
        if (uprv_strcmp(subType.data(), unit.getSubtype()) == 0) {
            macros.unit = unit;
            return;
        }
    }

    // throw new SkeletonSyntaxException("Unknown measure unit", segment);
    status = U_NUMBER_SKELETON_SYNTAX_ERROR;
}

void blueprint_helpers::parseMeasurePerUnitOption(const StringSegment& segment, MacroProps& macros,
                                                  UErrorCode& status) {
    // A little bit of a hack: save the current unit (numerator), call the main measure unit
    // parsing code, put back the numerator unit, and put the new unit into per-unit.
    MeasureUnit numerator = macros.unit;
    parseMeasureUnitOption(segment, macros, status);
    if (U_FAILURE(status)) { return; }
    macros.perUnit = macros.unit;
    macros.unit = numerator;
}

void blueprint_helpers::parseIdentifierUnitOption(const StringSegment& segment, MacroProps& macros,
                                                  UErrorCode& status) {
    // Need to do char <-> UChar conversion...
    U_ASSERT(U_SUCCESS(status));
    CharString buffer;
    SKELETON_UCHAR_TO_CHAR(buffer, segment.toTempUnicodeString(), 0, segment.length(), status);

    ErrorCode internalStatus;
    macros.unit = MeasureUnit::forIdentifier(buffer.toStringPiece(), internalStatus);
    if (internalStatus.isFailure()) {
        // throw new SkeletonSyntaxException("Invalid core unit identifier", segment, e);
        status = U_NUMBER_SKELETON_SYNTAX_ERROR;
        return;
    }
}

void blueprint_helpers::parseUnitUsageOption(const StringSegment &segment, MacroProps &macros,
                                             UErrorCode &status) {
    // Need to do char <-> UChar conversion...
    U_ASSERT(U_SUCCESS(status));
    CharString buffer;
    SKELETON_UCHAR_TO_CHAR(buffer, segment.toTempUnicodeString(), 0, segment.length(), status);
    macros.usage.set(buffer.toStringPiece());
    // We do not do any validation of the usage string: it depends on the
    // unitPreferenceData in the units resources.
}

void blueprint_helpers::parseFractionStem(const StringSegment& segment, MacroProps& macros,
                                          UErrorCode& status) {
    U_ASSERT(segment.charAt(0) == u'.');
    int32_t offset = 1;
    int32_t minFrac = 0;
    int32_t maxFrac;
    for (; offset < segment.length(); offset++) {
        if (segment.charAt(offset) == u'0') {
            minFrac++;
        } else {
            break;
        }
    }
    if (offset < segment.length()) {
        if (isWildcardChar(segment.charAt(offset))) {
            maxFrac = -1;
            offset++;
        } else {
            maxFrac = minFrac;
            for (; offset < segment.length(); offset++) {
                if (segment.charAt(offset) == u'#') {
                    maxFrac++;
                } else {
                    break;
                }
            }
        }
    } else {
        maxFrac = minFrac;
    }
    if (offset < segment.length()) {
        // throw new SkeletonSyntaxException("Invalid fraction stem", segment);
        status = U_NUMBER_SKELETON_SYNTAX_ERROR;
        return;
    }
    // Use the public APIs to enforce bounds checking
    if (maxFrac == -1) {
        if (minFrac == 0) {
            macros.precision = Precision::unlimited();
        } else {
            macros.precision = Precision::minFraction(minFrac);
        }
    } else {
        macros.precision = Precision::minMaxFraction(minFrac, maxFrac);
    }
}

void
blueprint_helpers::generateFractionStem(int32_t minFrac, int32_t maxFrac, UnicodeString& sb, UErrorCode&) {
    if (minFrac == 0 && maxFrac == 0) {
        sb.append(u"precision-integer", -1);
        return;
    }
    sb.append(u'.');
    appendMultiple(sb, u'0', minFrac);
    if (maxFrac == -1) {
        sb.append(kWildcardChar);
    } else {
        appendMultiple(sb, u'#', maxFrac - minFrac);
    }
}

void
blueprint_helpers::parseDigitsStem(const StringSegment& segment, MacroProps& macros, UErrorCode& status) {
    U_ASSERT(segment.charAt(0) == u'@');
    int32_t offset = 0;
    int32_t minSig = 0;
    int32_t maxSig;
    for (; offset < segment.length(); offset++) {
        if (segment.charAt(offset) == u'@') {
            minSig++;
        } else {
            break;
        }
    }
    if (offset < segment.length()) {
        if (isWildcardChar(segment.charAt(offset))) {
            maxSig = -1;
            offset++;
        } else {
            maxSig = minSig;
            for (; offset < segment.length(); offset++) {
                if (segment.charAt(offset) == u'#') {
                    maxSig++;
                } else {
                    break;
                }
            }
        }
    } else {
        maxSig = minSig;
    }
    if (offset < segment.length()) {
        // throw new SkeletonSyntaxException("Invalid significant digits stem", segment);
        status = U_NUMBER_SKELETON_SYNTAX_ERROR;
        return;
    }
    // Use the public APIs to enforce bounds checking
    if (maxSig == -1) {
        macros.precision = Precision::minSignificantDigits(minSig);
    } else {
        macros.precision = Precision::minMaxSignificantDigits(minSig, maxSig);
    }
}

void
blueprint_helpers::generateDigitsStem(int32_t minSig, int32_t maxSig, UnicodeString& sb, UErrorCode&) {
    appendMultiple(sb, u'@', minSig);
    if (maxSig == -1) {
        sb.append(kWildcardChar);
    } else {
        appendMultiple(sb, u'#', maxSig - minSig);
    }
}

void blueprint_helpers::parseScientificStem(const StringSegment& segment, MacroProps& macros, UErrorCode& status) {
    U_ASSERT(segment.charAt(0) == u'E');
    {
        int32_t offset = 1;
        if (segment.length() == offset) {
            goto fail;
        }
        bool isEngineering = false;
        if (segment.charAt(offset) == u'E') {
            isEngineering = true;
            offset++;
            if (segment.length() == offset) {
                goto fail;
            }
        }
        UNumberSignDisplay signDisplay = UNUM_SIGN_AUTO;
        if (segment.charAt(offset) == u'+') {
            offset++;
            if (segment.length() == offset) {
                goto fail;
            }
            if (segment.charAt(offset) == u'!') {
                signDisplay = UNUM_SIGN_ALWAYS;
            } else if (segment.charAt(offset) == u'?') {
                signDisplay = UNUM_SIGN_EXCEPT_ZERO;
            } else {
                // NOTE: Other sign displays are not included because they aren't useful in this context
                goto fail;
            }
            offset++;
            if (segment.length() == offset) {
                goto fail;
            }
        }
        int32_t minDigits = 0;
        for (; offset < segment.length(); offset++) {
            if (segment.charAt(offset) != u'0') {
                goto fail;
            }
            minDigits++;
        }
        macros.notation = (isEngineering ? Notation::engineering() : Notation::scientific())
            .withExponentSignDisplay(signDisplay)
            .withMinExponentDigits(minDigits);
        return;
    }
    fail: void();
    // throw new SkeletonSyntaxException("Invalid scientific stem", segment);
    status = U_NUMBER_SKELETON_SYNTAX_ERROR;
    return;
}

void blueprint_helpers::parseIntegerStem(const StringSegment& segment, MacroProps& macros, UErrorCode& status) {
    U_ASSERT(segment.charAt(0) == u'0');
    int32_t offset = 1;
    for (; offset < segment.length(); offset++) {
        if (segment.charAt(offset) != u'0') {
            offset--;
            break;
        }
    }
    if (offset < segment.length()) {
        // throw new SkeletonSyntaxException("Invalid integer stem", segment);
        status = U_NUMBER_SKELETON_SYNTAX_ERROR;
        return;
    }
    macros.integerWidth = IntegerWidth::zeroFillTo(offset);
    return;
}

bool blueprint_helpers::parseFracSigOption(const StringSegment& segment, MacroProps& macros,
                                           UErrorCode& status) {
    if (segment.charAt(0) != u'@') {
        return false;
    }
    int offset = 0;
    int minSig = 0;
    int maxSig;
    for (; offset < segment.length(); offset++) {
        if (segment.charAt(offset) == u'@') {
            minSig++;
        } else {
            break;
        }
    }
    if (offset < segment.length()) {
        if (isWildcardChar(segment.charAt(offset))) {
            // @+, @@+, @@@+
            maxSig = -1;
            offset++;
        } else {
            // @#, @##, @###
            // @@#, @@##, @@@#
            maxSig = minSig;
            for (; offset < segment.length(); offset++) {
                if (segment.charAt(offset) == u'#') {
                    maxSig++;
                } else {
                    break;
                }
            }
        }
    } else {
        // @, @@, @@@
        maxSig = minSig;
    }
    UNumberRoundingPriority priority;
    if (offset < segment.length()) {
        if (maxSig == -1) {
            // The wildcard character is not allowed with the priority annotation
            status = U_NUMBER_SKELETON_SYNTAX_ERROR;
            return false;
        }
        if (segment.codePointAt(offset) == u'r') {
            priority = UNUM_ROUNDING_PRIORITY_RELAXED;
            offset++;
        } else if (segment.codePointAt(offset) == u's') {
            priority = UNUM_ROUNDING_PRIORITY_STRICT;
            offset++;
        } else {
            U_ASSERT(offset < segment.length());
        }
        if (offset < segment.length()) {
            // Invalid digits option for fraction rounder
            status = U_NUMBER_SKELETON_SYNTAX_ERROR;
            return false;
        }
    } else if (maxSig == -1) {
        // withMinDigits
        maxSig = minSig;
        minSig = 1;
        priority = UNUM_ROUNDING_PRIORITY_RELAXED;
    } else if (minSig == 1) {
        // withMaxDigits
        priority = UNUM_ROUNDING_PRIORITY_STRICT;
    } else {
        // Digits options with both min and max sig require the priority option
        status = U_NUMBER_SKELETON_SYNTAX_ERROR;
        return false;
    }

    auto& oldPrecision = static_cast<const FractionPrecision&>(macros.precision);
    macros.precision = oldPrecision.withSignificantDigits(minSig, maxSig, priority);
    return true;
}

bool blueprint_helpers::parseTrailingZeroOption(const StringSegment& segment, MacroProps& macros, UErrorCode&) {
    if (segment == u"w") {
        macros.precision = macros.precision.trailingZeroDisplay(UNUM_TRAILING_ZERO_HIDE_IF_WHOLE);
        return true;
    }
    return false;
}

void blueprint_helpers::parseIncrementOption(const StringSegment &segment, MacroProps &macros,
                                             UErrorCode &status) {
    number::impl::parseIncrementOption(segment, macros.precision, status);
}

void blueprint_helpers::generateIncrementOption(double increment, int32_t trailingZeros, UnicodeString& sb,
                                                UErrorCode&) {
    // Utilize DecimalQuantity/double_conversion to format this for us.
    DecimalQuantity dq;
    dq.setToDouble(increment);
    dq.roundToInfinity();
    sb.append(dq.toPlainString());

    // We might need to append extra trailing zeros for min fraction...
    if (trailingZeros > 0) {
        appendMultiple(sb, u'0', trailingZeros);
    }
}

void blueprint_helpers::parseIntegerWidthOption(const StringSegment& segment, MacroProps& macros,
                                                UErrorCode& status) {
    int32_t offset = 0;
    int32_t minInt = 0;
    int32_t maxInt;
    if (isWildcardChar(segment.charAt(0))) {
        maxInt = -1;
        offset++;
    } else {
        maxInt = 0;
    }
    for (; offset < segment.length(); offset++) {
        if (maxInt != -1 && segment.charAt(offset) == u'#') {
            maxInt++;
        } else {
            break;
        }
    }
    if (offset < segment.length()) {
        for (; offset < segment.length(); offset++) {
            if (segment.charAt(offset) == u'0') {
                minInt++;
            } else {
                break;
            }
        }
    }
    if (maxInt != -1) {
        maxInt += minInt;
    }
    if (offset < segment.length()) {
        // throw new SkeletonSyntaxException("Invalid integer width stem", segment);
        status = U_NUMBER_SKELETON_SYNTAX_ERROR;
        return;
    }
    // Use the public APIs to enforce bounds checking
    if (maxInt == -1) {
        macros.integerWidth = IntegerWidth::zeroFillTo(minInt);
    } else {
        macros.integerWidth = IntegerWidth::zeroFillTo(minInt).truncateAt(maxInt);
    }
}

void blueprint_helpers::generateIntegerWidthOption(int32_t minInt, int32_t maxInt, UnicodeString& sb,
                                                   UErrorCode&) {
    if (maxInt == -1) {
        sb.append(kWildcardChar);
    } else {
        appendMultiple(sb, u'#', maxInt - minInt);
    }
    appendMultiple(sb, u'0', minInt);
}

void blueprint_helpers::parseNumberingSystemOption(const StringSegment& segment, MacroProps& macros,
                                                   UErrorCode& status) {
    // Need to do char <-> UChar conversion...
    U_ASSERT(U_SUCCESS(status));
    CharString buffer;
    SKELETON_UCHAR_TO_CHAR(buffer, segment.toTempUnicodeString(), 0, segment.length(), status);

    NumberingSystem* ns = NumberingSystem::createInstanceByName(buffer.data(), status);
    if (ns == nullptr || U_FAILURE(status)) {
        // This is a skeleton syntax error; don't bubble up the low-level NumberingSystem error
        // throw new SkeletonSyntaxException("Unknown numbering system", segment);
        status = U_NUMBER_SKELETON_SYNTAX_ERROR;
        return;
    }
    macros.symbols.setTo(ns);
}

void blueprint_helpers::generateNumberingSystemOption(const NumberingSystem& ns, UnicodeString& sb,
                                                      UErrorCode&) {
    // Need to do char <-> UChar conversion...
    sb.append(UnicodeString(ns.getName(), -1, US_INV));
}

void blueprint_helpers::parseScaleOption(const StringSegment& segment, MacroProps& macros,
                                              UErrorCode& status) {
    // Need to do char <-> UChar conversion...
    U_ASSERT(U_SUCCESS(status));
    CharString buffer;
    SKELETON_UCHAR_TO_CHAR(buffer, segment.toTempUnicodeString(), 0, segment.length(), status);

    LocalPointer<DecNum> decnum(new DecNum(), status);
    if (U_FAILURE(status)) { return; }
    decnum->setTo({buffer.data(), buffer.length()}, status);
    if (U_FAILURE(status)) {
        // This is a skeleton syntax error; don't let the low-level decnum error bubble up
        status = U_NUMBER_SKELETON_SYNTAX_ERROR;
        return;
    }

    // NOTE: The constructor will optimize the decnum for us if possible.
    macros.scale = {0, decnum.orphan()};
}

void blueprint_helpers::generateScaleOption(int32_t magnitude, const DecNum* arbitrary, UnicodeString& sb,
                                            UErrorCode& status) {
    // Utilize DecimalQuantity/double_conversion to format this for us.
    DecimalQuantity dq;
    if (arbitrary != nullptr) {
        dq.setToDecNum(*arbitrary, status);
        if (U_FAILURE(status)) { return; }
    } else {
        dq.setToInt(1);
    }
    dq.adjustMagnitude(magnitude);
    dq.roundToInfinity();
    sb.append(dq.toPlainString());
}


bool GeneratorHelpers::notation(const MacroProps& macros, UnicodeString& sb, UErrorCode& status) {
    if (macros.notation.fType == Notation::NTN_COMPACT) {
        UNumberCompactStyle style = macros.notation.fUnion.compactStyle;
        if (style == UNumberCompactStyle::UNUM_LONG) {
            sb.append(u"compact-long", -1);
            return true;
        } else if (style == UNumberCompactStyle::UNUM_SHORT) {
            sb.append(u"compact-short", -1);
            return true;
        } else {
            // Compact notation generated from custom data (not supported in skeleton)
            // The other compact notations are literals
            status = U_UNSUPPORTED_ERROR;
            return false;
        }
    } else if (macros.notation.fType == Notation::NTN_SCIENTIFIC) {
        const Notation::ScientificSettings& impl = macros.notation.fUnion.scientific;
        if (impl.fEngineeringInterval == 3) {
            sb.append(u"engineering", -1);
        } else {
            sb.append(u"scientific", -1);
        }
        if (impl.fMinExponentDigits > 1) {
            sb.append(u'/');
            blueprint_helpers::generateExponentWidthOption(impl.fMinExponentDigits, sb, status);
            if (U_FAILURE(status)) {
                return false;
            }
        }
        if (impl.fExponentSignDisplay != UNUM_SIGN_AUTO) {
            sb.append(u'/');
            enum_to_stem_string::signDisplay(impl.fExponentSignDisplay, sb);
        }
        return true;
    } else {
        // Default value is not shown in normalized form
        return false;
    }
}

bool GeneratorHelpers::unit(const MacroProps& macros, UnicodeString& sb, UErrorCode& status) {
    MeasureUnit unit = macros.unit;
    if (!utils::unitIsBaseUnit(macros.perUnit)) {
        if (utils::unitIsCurrency(macros.unit) || utils::unitIsCurrency(macros.perUnit)) {
            status = U_UNSUPPORTED_ERROR;
            return false;
        }
        unit = unit.product(macros.perUnit.reciprocal(status), status);
    }

    if (utils::unitIsCurrency(unit)) {
        sb.append(u"currency/", -1);
        CurrencyUnit currency(unit, status);
        if (U_FAILURE(status)) {
            return false;
        }
        blueprint_helpers::generateCurrencyOption(currency, sb, status);
        return true;
    } else if (utils::unitIsBaseUnit(unit)) {
        // Default value is not shown in normalized form
        return false;
    } else if (utils::unitIsPercent(unit)) {
        sb.append(u"percent", -1);
        return true;
    } else if (utils::unitIsPermille(unit)) {
        sb.append(u"permille", -1);
        return true;
    } else {
        sb.append(u"unit/", -1);
        sb.append(unit.getIdentifier());
        return true;
    }
}

bool GeneratorHelpers::usage(const MacroProps& macros, UnicodeString& sb, UErrorCode& /* status */) {
    if (macros.usage.isSet()) {
        sb.append(u"usage/", -1);
        sb.append(UnicodeString(macros.usage.fValue, -1, US_INV));
        return true;
    }
    return false;
}

bool GeneratorHelpers::precision(const MacroProps& macros, UnicodeString& sb, UErrorCode& status) {
    if (macros.precision.fType == Precision::RND_NONE) {
        sb.append(u"precision-unlimited", -1);
    } else if (macros.precision.fType == Precision::RND_FRACTION) {
        const Precision::FractionSignificantSettings& impl = macros.precision.fUnion.fracSig;
        blueprint_helpers::generateFractionStem(impl.fMinFrac, impl.fMaxFrac, sb, status);
    } else if (macros.precision.fType == Precision::RND_SIGNIFICANT) {
        const Precision::FractionSignificantSettings& impl = macros.precision.fUnion.fracSig;
        blueprint_helpers::generateDigitsStem(impl.fMinSig, impl.fMaxSig, sb, status);
    } else if (macros.precision.fType == Precision::RND_FRACTION_SIGNIFICANT) {
        const Precision::FractionSignificantSettings& impl = macros.precision.fUnion.fracSig;
        blueprint_helpers::generateFractionStem(impl.fMinFrac, impl.fMaxFrac, sb, status);
        sb.append(u'/');
        blueprint_helpers::generateDigitsStem(impl.fMinSig, impl.fMaxSig, sb, status);
        if (impl.fPriority == UNUM_ROUNDING_PRIORITY_RELAXED) {
            sb.append(u'r');
        } else {
            sb.append(u's');
        }
    } else if (macros.precision.fType == Precision::RND_INCREMENT
            || macros.precision.fType == Precision::RND_INCREMENT_ONE
            || macros.precision.fType == Precision::RND_INCREMENT_FIVE) {
        const Precision::IncrementSettings& impl = macros.precision.fUnion.increment;
        sb.append(u"precision-increment/", -1);
        blueprint_helpers::generateIncrementOption(
                impl.fIncrement,
                impl.fMinFrac - impl.fMaxFrac,
                sb,
                status);
    } else if (macros.precision.fType == Precision::RND_CURRENCY) {
        UCurrencyUsage usage = macros.precision.fUnion.currencyUsage;
        if (usage == UCURR_USAGE_STANDARD) {
            sb.append(u"precision-currency-standard", -1);
        } else {
            sb.append(u"precision-currency-cash", -1);
        }
    } else {
        // Bogus or Error
        return false;
    }

    if (macros.precision.fTrailingZeroDisplay == UNUM_TRAILING_ZERO_HIDE_IF_WHOLE) {
        sb.append(u"/w", -1);
    }

    // NOTE: Always return true for rounding because the default value depends on other options.
    return true;
}

bool GeneratorHelpers::roundingMode(const MacroProps& macros, UnicodeString& sb, UErrorCode&) {
    if (macros.roundingMode == kDefaultMode) {
        return false; // Default
    }
    enum_to_stem_string::roundingMode(macros.roundingMode, sb);
    return true;
}

bool GeneratorHelpers::grouping(const MacroProps& macros, UnicodeString& sb, UErrorCode& status) {
    if (macros.grouper.isBogus()) {
        return false; // No value
    } else if (macros.grouper.fStrategy == UNUM_GROUPING_COUNT) {
        status = U_UNSUPPORTED_ERROR;
        return false;
    } else if (macros.grouper.fStrategy == UNUM_GROUPING_AUTO) {
        return false; // Default value
    } else {
        enum_to_stem_string::groupingStrategy(macros.grouper.fStrategy, sb);
        return true;
    }
}

bool GeneratorHelpers::integerWidth(const MacroProps& macros, UnicodeString& sb, UErrorCode& status) {
    if (macros.integerWidth.fHasError || macros.integerWidth.isBogus() ||
        macros.integerWidth == IntegerWidth::standard()) {
        // Error or Default
        return false;
    }
    sb.append(u"integer-width/", -1);
    blueprint_helpers::generateIntegerWidthOption(
            macros.integerWidth.fUnion.minMaxInt.fMinInt,
            macros.integerWidth.fUnion.minMaxInt.fMaxInt,
            sb,
            status);
    return true;
}

bool GeneratorHelpers::symbols(const MacroProps& macros, UnicodeString& sb, UErrorCode& status) {
    if (macros.symbols.isNumberingSystem()) {
        const NumberingSystem& ns = *macros.symbols.getNumberingSystem();
        if (uprv_strcmp(ns.getName(), "latn") == 0) {
            sb.append(u"latin", -1);
        } else {
            sb.append(u"numbering-system/", -1);
            blueprint_helpers::generateNumberingSystemOption(ns, sb, status);
        }
        return true;
    } else if (macros.symbols.isDecimalFormatSymbols()) {
        status = U_UNSUPPORTED_ERROR;
        return false;
    } else {
        // No custom symbols
        return false;
    }
}

bool GeneratorHelpers::unitWidth(const MacroProps& macros, UnicodeString& sb, UErrorCode&) {
    if (macros.unitWidth == UNUM_UNIT_WIDTH_SHORT || macros.unitWidth == UNUM_UNIT_WIDTH_COUNT) {
        return false; // Default or Bogus
    }
    enum_to_stem_string::unitWidth(macros.unitWidth, sb);
    return true;
}

bool GeneratorHelpers::sign(const MacroProps& macros, UnicodeString& sb, UErrorCode&) {
    if (macros.sign == UNUM_SIGN_AUTO || macros.sign == UNUM_SIGN_COUNT) {
        return false; // Default or Bogus
    }
    enum_to_stem_string::signDisplay(macros.sign, sb);
    return true;
}

bool GeneratorHelpers::decimal(const MacroProps& macros, UnicodeString& sb, UErrorCode&) {
    if (macros.decimal == UNUM_DECIMAL_SEPARATOR_AUTO || macros.decimal == UNUM_DECIMAL_SEPARATOR_COUNT) {
        return false; // Default or Bogus
    }
    enum_to_stem_string::decimalSeparatorDisplay(macros.decimal, sb);
    return true;
}

bool GeneratorHelpers::scale(const MacroProps& macros, UnicodeString& sb, UErrorCode& status) {
    if (!macros.scale.isValid()) {
        return false; // Default or Bogus
    }
    sb.append(u"scale/", -1);
    blueprint_helpers::generateScaleOption(
            macros.scale.fMagnitude,
            macros.scale.fArbitrary,
            sb,
            status);
    return true;
}


// Definitions of public API methods (put here for dependency disentanglement)

#if (U_PF_WINDOWS <= U_PLATFORM && U_PLATFORM <= U_PF_CYGWIN) && defined(_MSC_VER)
// Ignore MSVC warning 4661. This is generated for NumberFormatterSettings<>::toSkeleton() as this method
// is defined elsewhere (in number_skeletons.cpp). The compiler is warning that the explicit template instantiation
// inside this single translation unit (CPP file) is incomplete, and thus it isn't sure if the template class is
// fully defined. However, since each translation unit explicitly instantiates all the necessary template classes,
// they will all be passed to the linker, and the linker will still find and export all the class members.
#pragma warning(push)
#pragma warning(disable: 4661)
#endif

template<typename Derived>
UnicodeString NumberFormatterSettings<Derived>::toSkeleton(UErrorCode& status) const {
    if (U_FAILURE(status)) {
        return ICU_Utility::makeBogusString();
    }
    if (fMacros.copyErrorTo(status)) {
        return ICU_Utility::makeBogusString();
    }
    return skeleton::generate(fMacros, status);
}

// Declare all classes that implement NumberFormatterSettings
// See https://stackoverflow.com/a/495056/1407170
template
class icu::number::NumberFormatterSettings<icu::number::UnlocalizedNumberFormatter>;
template
class icu::number::NumberFormatterSettings<icu::number::LocalizedNumberFormatter>;

UnlocalizedNumberFormatter
NumberFormatter::forSkeleton(const UnicodeString& skeleton, UErrorCode& status) {
    return skeleton::create(skeleton, nullptr, status);
}

UnlocalizedNumberFormatter
NumberFormatter::forSkeleton(const UnicodeString& skeleton, UParseError& perror, UErrorCode& status) {
    return skeleton::create(skeleton, &perror, status);
}

#if (U_PF_WINDOWS <= U_PLATFORM && U_PLATFORM <= U_PF_CYGWIN) && defined(_MSC_VER)
// Warning 4661.
#pragma warning(pop)
#endif

#endif /* #if !UCONFIG_NO_FORMATTING */
=======
// © 2018 and later: Unicode, Inc. and others.
// License & terms of use: http://www.unicode.org/copyright.html

#include "unicode/utypes.h"

#if !UCONFIG_NO_FORMATTING

// Allow implicit conversion from char16_t* to UnicodeString for this file:
// Helpful in toString methods and elsewhere.
#define UNISTR_FROM_STRING_EXPLICIT

#include "number_decnum.h"
#include "number_roundingutils.h"
#include "number_skeletons.h"
#include "umutex.h"
#include "ucln_in.h"
#include "patternprops.h"
#include "unicode/ucharstriebuilder.h"
#include "number_utils.h"
#include "number_decimalquantity.h"
#include "unicode/numberformatter.h"
#include "uinvchar.h"
#include "charstr.h"
#include "string_segment.h"
#include "unicode/errorcode.h"
#include "util.h"
#include "measunit_impl.h"

using namespace icu;
using namespace icu::number;
using namespace icu::number::impl;
using namespace icu::number::impl::skeleton;

namespace {

icu::UInitOnce gNumberSkeletonsInitOnce {};

char16_t* kSerializedStemTrie = nullptr;

UBool U_CALLCONV cleanupNumberSkeletons() {
    uprv_free(kSerializedStemTrie);
    kSerializedStemTrie = nullptr;
    gNumberSkeletonsInitOnce.reset();
    return true;
}

void U_CALLCONV initNumberSkeletons(UErrorCode& status) {
    ucln_i18n_registerCleanup(UCLN_I18N_NUMBER_SKELETONS, cleanupNumberSkeletons);

    UCharsTrieBuilder b(status);
    if (U_FAILURE(status)) { return; }

    // Section 1:
    b.add(u"compact-short", STEM_COMPACT_SHORT, status);
    b.add(u"compact-long", STEM_COMPACT_LONG, status);
    b.add(u"scientific", STEM_SCIENTIFIC, status);
    b.add(u"engineering", STEM_ENGINEERING, status);
    b.add(u"notation-simple", STEM_NOTATION_SIMPLE, status);
    b.add(u"base-unit", STEM_BASE_UNIT, status);
    b.add(u"percent", STEM_PERCENT, status);
    b.add(u"permille", STEM_PERMILLE, status);
    b.add(u"precision-integer", STEM_PRECISION_INTEGER, status);
    b.add(u"precision-unlimited", STEM_PRECISION_UNLIMITED, status);
    b.add(u"precision-currency-standard", STEM_PRECISION_CURRENCY_STANDARD, status);
    b.add(u"precision-currency-cash", STEM_PRECISION_CURRENCY_CASH, status);
    b.add(u"rounding-mode-ceiling", STEM_ROUNDING_MODE_CEILING, status);
    b.add(u"rounding-mode-floor", STEM_ROUNDING_MODE_FLOOR, status);
    b.add(u"rounding-mode-down", STEM_ROUNDING_MODE_DOWN, status);
    b.add(u"rounding-mode-up", STEM_ROUNDING_MODE_UP, status);
    b.add(u"rounding-mode-half-even", STEM_ROUNDING_MODE_HALF_EVEN, status);
    b.add(u"rounding-mode-half-odd", STEM_ROUNDING_MODE_HALF_ODD, status);
    b.add(u"rounding-mode-half-ceiling", STEM_ROUNDING_MODE_HALF_CEILING, status);
    b.add(u"rounding-mode-half-floor", STEM_ROUNDING_MODE_HALF_FLOOR, status);
    b.add(u"rounding-mode-half-down", STEM_ROUNDING_MODE_HALF_DOWN, status);
    b.add(u"rounding-mode-half-up", STEM_ROUNDING_MODE_HALF_UP, status);
    b.add(u"rounding-mode-unnecessary", STEM_ROUNDING_MODE_UNNECESSARY, status);
    b.add(u"integer-width-trunc", STEM_INTEGER_WIDTH_TRUNC, status);
    b.add(u"group-off", STEM_GROUP_OFF, status);
    b.add(u"group-min2", STEM_GROUP_MIN2, status);
    b.add(u"group-auto", STEM_GROUP_AUTO, status);
    b.add(u"group-on-aligned", STEM_GROUP_ON_ALIGNED, status);
    b.add(u"group-thousands", STEM_GROUP_THOUSANDS, status);
    b.add(u"latin", STEM_LATIN, status);
    b.add(u"unit-width-narrow", STEM_UNIT_WIDTH_NARROW, status);
    b.add(u"unit-width-short", STEM_UNIT_WIDTH_SHORT, status);
    b.add(u"unit-width-full-name", STEM_UNIT_WIDTH_FULL_NAME, status);
    b.add(u"unit-width-iso-code", STEM_UNIT_WIDTH_ISO_CODE, status);
    b.add(u"unit-width-formal", STEM_UNIT_WIDTH_FORMAL, status);
    b.add(u"unit-width-variant", STEM_UNIT_WIDTH_VARIANT, status);
    b.add(u"unit-width-hidden", STEM_UNIT_WIDTH_HIDDEN, status);
    b.add(u"sign-auto", STEM_SIGN_AUTO, status);
    b.add(u"sign-always", STEM_SIGN_ALWAYS, status);
    b.add(u"sign-never", STEM_SIGN_NEVER, status);
    b.add(u"sign-accounting", STEM_SIGN_ACCOUNTING, status);
    b.add(u"sign-accounting-always", STEM_SIGN_ACCOUNTING_ALWAYS, status);
    b.add(u"sign-except-zero", STEM_SIGN_EXCEPT_ZERO, status);
    b.add(u"sign-accounting-except-zero", STEM_SIGN_ACCOUNTING_EXCEPT_ZERO, status);
    b.add(u"sign-negative", STEM_SIGN_NEGATIVE, status);
    b.add(u"sign-accounting-negative", STEM_SIGN_ACCOUNTING_NEGATIVE, status);
    b.add(u"decimal-auto", STEM_DECIMAL_AUTO, status);
    b.add(u"decimal-always", STEM_DECIMAL_ALWAYS, status);
    if (U_FAILURE(status)) { return; }

    // Section 2:
    b.add(u"precision-increment", STEM_PRECISION_INCREMENT, status);
    b.add(u"measure-unit", STEM_MEASURE_UNIT, status);
    b.add(u"per-measure-unit", STEM_PER_MEASURE_UNIT, status);
    b.add(u"unit", STEM_UNIT, status);
    b.add(u"usage", STEM_UNIT_USAGE, status);
    b.add(u"currency", STEM_CURRENCY, status);
    b.add(u"integer-width", STEM_INTEGER_WIDTH, status);
    b.add(u"numbering-system", STEM_NUMBERING_SYSTEM, status);
    b.add(u"scale", STEM_SCALE, status);
    if (U_FAILURE(status)) { return; }

    // Section 3 (concise tokens):
    b.add(u"K", STEM_COMPACT_SHORT, status);
    b.add(u"KK", STEM_COMPACT_LONG, status);
    b.add(u"%", STEM_PERCENT, status);
    b.add(u"%x100", STEM_PERCENT_100, status);
    b.add(u",_", STEM_GROUP_OFF, status);
    b.add(u",?", STEM_GROUP_MIN2, status);
    b.add(u",!", STEM_GROUP_ON_ALIGNED, status);
    b.add(u"+!", STEM_SIGN_ALWAYS, status);
    b.add(u"+_", STEM_SIGN_NEVER, status);
    b.add(u"()", STEM_SIGN_ACCOUNTING, status);
    b.add(u"()!", STEM_SIGN_ACCOUNTING_ALWAYS, status);
    b.add(u"+?", STEM_SIGN_EXCEPT_ZERO, status);
    b.add(u"()?", STEM_SIGN_ACCOUNTING_EXCEPT_ZERO, status);
    b.add(u"+-", STEM_SIGN_NEGATIVE, status);
    b.add(u"()-", STEM_SIGN_ACCOUNTING_NEGATIVE, status);
    if (U_FAILURE(status)) { return; }

    // Build the CharsTrie
    // TODO: Use SLOW or FAST here?
    UnicodeString result;
    b.buildUnicodeString(USTRINGTRIE_BUILD_FAST, result, status);
    if (U_FAILURE(status)) { return; }

    // Copy the result into the global constant pointer
    size_t numBytes = result.length() * sizeof(char16_t);
    kSerializedStemTrie = static_cast<char16_t*>(uprv_malloc(numBytes));
    uprv_memcpy(kSerializedStemTrie, result.getBuffer(), numBytes);
}


inline void appendMultiple(UnicodeString& sb, UChar32 cp, int32_t count) {
    for (int i = 0; i < count; i++) {
        sb.append(cp);
    }
}


#define CHECK_NULL(seen, field, status) (void)(seen); /* for auto-format line wrapping */ \
UPRV_BLOCK_MACRO_BEGIN { \
    if ((seen).field) { \
        (status) = U_NUMBER_SKELETON_SYNTAX_ERROR; \
        return STATE_NULL; \
    } \
    (seen).field = true; \
} UPRV_BLOCK_MACRO_END


} // anonymous namespace


Notation stem_to_object::notation(skeleton::StemEnum stem) {
    switch (stem) {
        case STEM_COMPACT_SHORT:
            return Notation::compactShort();
        case STEM_COMPACT_LONG:
            return Notation::compactLong();
        case STEM_SCIENTIFIC:
            return Notation::scientific();
        case STEM_ENGINEERING:
            return Notation::engineering();
        case STEM_NOTATION_SIMPLE:
            return Notation::simple();
        default:
            UPRV_UNREACHABLE_EXIT;
    }
}

MeasureUnit stem_to_object::unit(skeleton::StemEnum stem) {
    switch (stem) {
        case STEM_BASE_UNIT:
            return MeasureUnit();
        case STEM_PERCENT:
            return MeasureUnit::getPercent();
        case STEM_PERMILLE:
            return MeasureUnit::getPermille();
        default:
            UPRV_UNREACHABLE_EXIT;
    }
}

Precision stem_to_object::precision(skeleton::StemEnum stem) {
    switch (stem) {
        case STEM_PRECISION_INTEGER:
            return Precision::integer();
        case STEM_PRECISION_UNLIMITED:
            return Precision::unlimited();
        case STEM_PRECISION_CURRENCY_STANDARD:
            return Precision::currency(UCURR_USAGE_STANDARD);
        case STEM_PRECISION_CURRENCY_CASH:
            return Precision::currency(UCURR_USAGE_CASH);
        default:
            UPRV_UNREACHABLE_EXIT;
    }
}

UNumberFormatRoundingMode stem_to_object::roundingMode(skeleton::StemEnum stem) {
    switch (stem) {
        case STEM_ROUNDING_MODE_CEILING:
            return UNUM_ROUND_CEILING;
        case STEM_ROUNDING_MODE_FLOOR:
            return UNUM_ROUND_FLOOR;
        case STEM_ROUNDING_MODE_DOWN:
            return UNUM_ROUND_DOWN;
        case STEM_ROUNDING_MODE_UP:
            return UNUM_ROUND_UP;
        case STEM_ROUNDING_MODE_HALF_EVEN:
            return UNUM_ROUND_HALFEVEN;
        case STEM_ROUNDING_MODE_HALF_ODD:
            return UNUM_ROUND_HALF_ODD;
        case STEM_ROUNDING_MODE_HALF_CEILING:
            return UNUM_ROUND_HALF_CEILING;
        case STEM_ROUNDING_MODE_HALF_FLOOR:
            return UNUM_ROUND_HALF_FLOOR;
        case STEM_ROUNDING_MODE_HALF_DOWN:
            return UNUM_ROUND_HALFDOWN;
        case STEM_ROUNDING_MODE_HALF_UP:
            return UNUM_ROUND_HALFUP;
        case STEM_ROUNDING_MODE_UNNECESSARY:
            return UNUM_ROUND_UNNECESSARY;
        default:
            UPRV_UNREACHABLE_EXIT;
    }
}

UNumberGroupingStrategy stem_to_object::groupingStrategy(skeleton::StemEnum stem) {
    switch (stem) {
        case STEM_GROUP_OFF:
            return UNUM_GROUPING_OFF;
        case STEM_GROUP_MIN2:
            return UNUM_GROUPING_MIN2;
        case STEM_GROUP_AUTO:
            return UNUM_GROUPING_AUTO;
        case STEM_GROUP_ON_ALIGNED:
            return UNUM_GROUPING_ON_ALIGNED;
        case STEM_GROUP_THOUSANDS:
            return UNUM_GROUPING_THOUSANDS;
        default:
            return UNUM_GROUPING_COUNT; // for objects, throw; for enums, return COUNT
    }
}

UNumberUnitWidth stem_to_object::unitWidth(skeleton::StemEnum stem) {
    switch (stem) {
        case STEM_UNIT_WIDTH_NARROW:
            return UNUM_UNIT_WIDTH_NARROW;
        case STEM_UNIT_WIDTH_SHORT:
            return UNUM_UNIT_WIDTH_SHORT;
        case STEM_UNIT_WIDTH_FULL_NAME:
            return UNUM_UNIT_WIDTH_FULL_NAME;
        case STEM_UNIT_WIDTH_ISO_CODE:
            return UNUM_UNIT_WIDTH_ISO_CODE;
        case STEM_UNIT_WIDTH_FORMAL:
            return UNUM_UNIT_WIDTH_FORMAL;
        case STEM_UNIT_WIDTH_VARIANT:
            return UNUM_UNIT_WIDTH_VARIANT;
        case STEM_UNIT_WIDTH_HIDDEN:
            return UNUM_UNIT_WIDTH_HIDDEN;
        default:
            return UNUM_UNIT_WIDTH_COUNT; // for objects, throw; for enums, return COUNT
    }
}

UNumberSignDisplay stem_to_object::signDisplay(skeleton::StemEnum stem) {
    switch (stem) {
        case STEM_SIGN_AUTO:
            return UNUM_SIGN_AUTO;
        case STEM_SIGN_ALWAYS:
            return UNUM_SIGN_ALWAYS;
        case STEM_SIGN_NEVER:
            return UNUM_SIGN_NEVER;
        case STEM_SIGN_ACCOUNTING:
            return UNUM_SIGN_ACCOUNTING;
        case STEM_SIGN_ACCOUNTING_ALWAYS:
            return UNUM_SIGN_ACCOUNTING_ALWAYS;
        case STEM_SIGN_EXCEPT_ZERO:
            return UNUM_SIGN_EXCEPT_ZERO;
        case STEM_SIGN_ACCOUNTING_EXCEPT_ZERO:
            return UNUM_SIGN_ACCOUNTING_EXCEPT_ZERO;
        case STEM_SIGN_NEGATIVE:
            return UNUM_SIGN_NEGATIVE;
        case STEM_SIGN_ACCOUNTING_NEGATIVE:
            return UNUM_SIGN_ACCOUNTING_NEGATIVE;
        default:
            return UNUM_SIGN_COUNT; // for objects, throw; for enums, return COUNT
    }
}

UNumberDecimalSeparatorDisplay stem_to_object::decimalSeparatorDisplay(skeleton::StemEnum stem) {
    switch (stem) {
        case STEM_DECIMAL_AUTO:
            return UNUM_DECIMAL_SEPARATOR_AUTO;
        case STEM_DECIMAL_ALWAYS:
            return UNUM_DECIMAL_SEPARATOR_ALWAYS;
        default:
            return UNUM_DECIMAL_SEPARATOR_COUNT; // for objects, throw; for enums, return COUNT
    }
}


void enum_to_stem_string::roundingMode(UNumberFormatRoundingMode value, UnicodeString& sb) {
    switch (value) {
        case UNUM_ROUND_CEILING:
            sb.append(u"rounding-mode-ceiling", -1);
            break;
        case UNUM_ROUND_FLOOR:
            sb.append(u"rounding-mode-floor", -1);
            break;
        case UNUM_ROUND_DOWN:
            sb.append(u"rounding-mode-down", -1);
            break;
        case UNUM_ROUND_UP:
            sb.append(u"rounding-mode-up", -1);
            break;
        case UNUM_ROUND_HALFEVEN:
            sb.append(u"rounding-mode-half-even", -1);
            break;
        case UNUM_ROUND_HALF_ODD:
            sb.append(u"rounding-mode-half-odd", -1);
            break;
        case UNUM_ROUND_HALF_CEILING:
            sb.append(u"rounding-mode-half-ceiling", -1);
            break;
        case UNUM_ROUND_HALF_FLOOR:
            sb.append(u"rounding-mode-half-floor", -1);
            break;
        case UNUM_ROUND_HALFDOWN:
            sb.append(u"rounding-mode-half-down", -1);
            break;
        case UNUM_ROUND_HALFUP:
            sb.append(u"rounding-mode-half-up", -1);
            break;
        case UNUM_ROUND_UNNECESSARY:
            sb.append(u"rounding-mode-unnecessary", -1);
            break;
        default:
            UPRV_UNREACHABLE_EXIT;
    }
}

void enum_to_stem_string::groupingStrategy(UNumberGroupingStrategy value, UnicodeString& sb) {
    switch (value) {
        case UNUM_GROUPING_OFF:
            sb.append(u"group-off", -1);
            break;
        case UNUM_GROUPING_MIN2:
            sb.append(u"group-min2", -1);
            break;
        case UNUM_GROUPING_AUTO:
            sb.append(u"group-auto", -1);
            break;
        case UNUM_GROUPING_ON_ALIGNED:
            sb.append(u"group-on-aligned", -1);
            break;
        case UNUM_GROUPING_THOUSANDS:
            sb.append(u"group-thousands", -1);
            break;
        default:
            UPRV_UNREACHABLE_EXIT;
    }
}

void enum_to_stem_string::unitWidth(UNumberUnitWidth value, UnicodeString& sb) {
    switch (value) {
        case UNUM_UNIT_WIDTH_NARROW:
            sb.append(u"unit-width-narrow", -1);
            break;
        case UNUM_UNIT_WIDTH_SHORT:
            sb.append(u"unit-width-short", -1);
            break;
        case UNUM_UNIT_WIDTH_FULL_NAME:
            sb.append(u"unit-width-full-name", -1);
            break;
        case UNUM_UNIT_WIDTH_ISO_CODE:
            sb.append(u"unit-width-iso-code", -1);
            break;
        case UNUM_UNIT_WIDTH_FORMAL:
            sb.append(u"unit-width-formal", -1);
            break;
        case UNUM_UNIT_WIDTH_VARIANT:
            sb.append(u"unit-width-variant", -1);
            break;
        case UNUM_UNIT_WIDTH_HIDDEN:
            sb.append(u"unit-width-hidden", -1);
            break;
        default:
            UPRV_UNREACHABLE_EXIT;
    }
}

void enum_to_stem_string::signDisplay(UNumberSignDisplay value, UnicodeString& sb) {
    switch (value) {
        case UNUM_SIGN_AUTO:
            sb.append(u"sign-auto", -1);
            break;
        case UNUM_SIGN_ALWAYS:
            sb.append(u"sign-always", -1);
            break;
        case UNUM_SIGN_NEVER:
            sb.append(u"sign-never", -1);
            break;
        case UNUM_SIGN_ACCOUNTING:
            sb.append(u"sign-accounting", -1);
            break;
        case UNUM_SIGN_ACCOUNTING_ALWAYS:
            sb.append(u"sign-accounting-always", -1);
            break;
        case UNUM_SIGN_EXCEPT_ZERO:
            sb.append(u"sign-except-zero", -1);
            break;
        case UNUM_SIGN_ACCOUNTING_EXCEPT_ZERO:
            sb.append(u"sign-accounting-except-zero", -1);
            break;
        case UNUM_SIGN_NEGATIVE:
            sb.append(u"sign-negative", -1);
            break;
        case UNUM_SIGN_ACCOUNTING_NEGATIVE:
            sb.append(u"sign-accounting-negative", -1);
            break;
        default:
            UPRV_UNREACHABLE_EXIT;
    }
}

void
enum_to_stem_string::decimalSeparatorDisplay(UNumberDecimalSeparatorDisplay value, UnicodeString& sb) {
    switch (value) {
        case UNUM_DECIMAL_SEPARATOR_AUTO:
            sb.append(u"decimal-auto", -1);
            break;
        case UNUM_DECIMAL_SEPARATOR_ALWAYS:
            sb.append(u"decimal-always", -1);
            break;
        default:
            UPRV_UNREACHABLE_EXIT;
    }
}


UnlocalizedNumberFormatter skeleton::create(
        const UnicodeString& skeletonString, UParseError* perror, UErrorCode& status) {

    // Initialize perror
    if (perror != nullptr) {
        perror->line = 0;
        perror->offset = -1;
        perror->preContext[0] = 0;
        perror->postContext[0] = 0;
    }

    umtx_initOnce(gNumberSkeletonsInitOnce, &initNumberSkeletons, status);
    if (U_FAILURE(status)) {
        return {};
    }

    int32_t errOffset;
    MacroProps macros = parseSkeleton(skeletonString, errOffset, status);
    if (U_SUCCESS(status)) {
        return NumberFormatter::with().macros(macros);
    }

    if (perror == nullptr) {
        return {};
    }

    // Populate the UParseError with the error location
    perror->offset = errOffset;
    int32_t contextStart = uprv_max(0, errOffset - U_PARSE_CONTEXT_LEN + 1);
    int32_t contextEnd = uprv_min(skeletonString.length(), errOffset + U_PARSE_CONTEXT_LEN - 1);
    skeletonString.extract(contextStart, errOffset - contextStart, perror->preContext, 0);
    perror->preContext[errOffset - contextStart] = 0;
    skeletonString.extract(errOffset, contextEnd - errOffset, perror->postContext, 0);
    perror->postContext[contextEnd - errOffset] = 0;
    return {};
}

UnicodeString skeleton::generate(const MacroProps& macros, UErrorCode& status) {
    umtx_initOnce(gNumberSkeletonsInitOnce, &initNumberSkeletons, status);
    UnicodeString sb;
    GeneratorHelpers::generateSkeleton(macros, sb, status);
    return sb;
}

MacroProps skeleton::parseSkeleton(
        const UnicodeString& skeletonString, int32_t& errOffset, UErrorCode& status) {
    U_ASSERT(U_SUCCESS(status));
    U_ASSERT(kSerializedStemTrie != nullptr);

    // Add a trailing whitespace to the end of the skeleton string to make code cleaner.
    UnicodeString tempSkeletonString(skeletonString);
    tempSkeletonString.append(u' ');

    SeenMacroProps seen;
    MacroProps macros;
    StringSegment segment(tempSkeletonString, false);
    UCharsTrie stemTrie(kSerializedStemTrie);
    ParseState stem = STATE_NULL;
    int32_t offset = 0;

    // Primary skeleton parse loop:
    while (offset < segment.length()) {
        UChar32 cp = segment.codePointAt(offset);
        bool isTokenSeparator = PatternProps::isWhiteSpace(cp);
        bool isOptionSeparator = (cp == u'/');

        if (!isTokenSeparator && !isOptionSeparator) {
            // Non-separator token; consume it.
            offset += U16_LENGTH(cp);
            if (stem == STATE_NULL) {
                // We are currently consuming a stem.
                // Go to the next state in the stem trie.
                stemTrie.nextForCodePoint(cp);
            }
            continue;
        }

        // We are looking at a token or option separator.
        // If the segment is nonempty, parse it and reset the segment.
        // Otherwise, make sure it is a valid repeating separator.
        if (offset != 0) {
            segment.setLength(offset);
            if (stem == STATE_NULL) {
                // The first separator after the start of a token. Parse it as a stem.
                stem = parseStem(segment, stemTrie, seen, macros, status);
                stemTrie.reset();
            } else {
                // A separator after the first separator of a token. Parse it as an option.
                stem = parseOption(stem, segment, macros, status);
            }
            segment.resetLength();
            if (U_FAILURE(status)) {
                errOffset = segment.getOffset();
                return macros;
            }

            // Consume the segment:
            segment.adjustOffset(offset);
            offset = 0;

        } else if (stem != STATE_NULL) {
            // A separator ('/' or whitespace) following an option separator ('/')
            // segment.setLength(U16_LENGTH(cp)); // for error message
            // throw new SkeletonSyntaxException("Unexpected separator character", segment);
            status = U_NUMBER_SKELETON_SYNTAX_ERROR;
            errOffset = segment.getOffset();
            return macros;

        } else {
            // Two spaces in a row; this is OK.
        }

        // Does the current stem forbid options?
        if (isOptionSeparator && stem == STATE_NULL) {
            // segment.setLength(U16_LENGTH(cp)); // for error message
            // throw new SkeletonSyntaxException("Unexpected option separator", segment);
            status = U_NUMBER_SKELETON_SYNTAX_ERROR;
            errOffset = segment.getOffset();
            return macros;
        }

        // Does the current stem require an option?
        if (isTokenSeparator && stem != STATE_NULL) {
            switch (stem) {
                case STATE_INCREMENT_PRECISION:
                case STATE_MEASURE_UNIT:
                case STATE_PER_MEASURE_UNIT:
                case STATE_IDENTIFIER_UNIT:
                case STATE_UNIT_USAGE:
                case STATE_CURRENCY_UNIT:
                case STATE_INTEGER_WIDTH:
                case STATE_NUMBERING_SYSTEM:
                case STATE_SCALE:
                    // segment.setLength(U16_LENGTH(cp)); // for error message
                    // throw new SkeletonSyntaxException("Stem requires an option", segment);
                    status = U_NUMBER_SKELETON_SYNTAX_ERROR;
                    errOffset = segment.getOffset();
                    return macros;
                default:
                    break;
            }
            stem = STATE_NULL;
        }

        // Consume the separator:
        segment.adjustOffset(U16_LENGTH(cp));
    }
    U_ASSERT(stem == STATE_NULL);
    return macros;
}

ParseState
skeleton::parseStem(const StringSegment& segment, const UCharsTrie& stemTrie, SeenMacroProps& seen,
                    MacroProps& macros, UErrorCode& status) {
    U_ASSERT(U_SUCCESS(status));

    // First check for "blueprint" stems, which start with a "signal char"
    switch (segment.charAt(0)) {
        case u'.':
            CHECK_NULL(seen, precision, status);
            blueprint_helpers::parseFractionStem(segment, macros, status);
            return STATE_FRACTION_PRECISION;
        case u'@':
            CHECK_NULL(seen, precision, status);
            blueprint_helpers::parseDigitsStem(segment, macros, status);
            return STATE_PRECISION;
        case u'E':
            CHECK_NULL(seen, notation, status);
            blueprint_helpers::parseScientificStem(segment, macros, status);
            return STATE_NULL;
        case u'0':
            CHECK_NULL(seen, integerWidth, status);
            blueprint_helpers::parseIntegerStem(segment, macros, status);
            return STATE_NULL;
        default:
            break;
    }

    // Now look at the stemsTrie, which is already be pointing at our stem.
    UStringTrieResult stemResult = stemTrie.current();

    if (stemResult != USTRINGTRIE_INTERMEDIATE_VALUE && stemResult != USTRINGTRIE_FINAL_VALUE) {
        // throw new SkeletonSyntaxException("Unknown stem", segment);
        status = U_NUMBER_SKELETON_SYNTAX_ERROR;
        return STATE_NULL;
    }

    auto stem = static_cast<StemEnum>(stemTrie.getValue());
    switch (stem) {

        // Stems with meaning on their own, not requiring an option:

        case STEM_COMPACT_SHORT:
        case STEM_COMPACT_LONG:
        case STEM_SCIENTIFIC:
        case STEM_ENGINEERING:
        case STEM_NOTATION_SIMPLE:
            CHECK_NULL(seen, notation, status);
            macros.notation = stem_to_object::notation(stem);
            switch (stem) {
                case STEM_SCIENTIFIC:
                case STEM_ENGINEERING:
                    return STATE_SCIENTIFIC; // allows for scientific options
                default:
                    return STATE_NULL;
            }

        case STEM_BASE_UNIT:
        case STEM_PERCENT:
        case STEM_PERMILLE:
            CHECK_NULL(seen, unit, status);
            macros.unit = stem_to_object::unit(stem);
            return STATE_NULL;

        case STEM_PERCENT_100:
            CHECK_NULL(seen, scale, status);
            CHECK_NULL(seen, unit, status);
            macros.scale = Scale::powerOfTen(2);
            macros.unit = NoUnit::percent();
            return STATE_NULL;

        case STEM_PRECISION_INTEGER:
        case STEM_PRECISION_UNLIMITED:
        case STEM_PRECISION_CURRENCY_STANDARD:
        case STEM_PRECISION_CURRENCY_CASH:
            CHECK_NULL(seen, precision, status);
            macros.precision = stem_to_object::precision(stem);
            switch (stem) {
                case STEM_PRECISION_INTEGER:
                    return STATE_FRACTION_PRECISION; // allows for "precision-integer/@##"
                default:
                    return STATE_PRECISION;
            }

        case STEM_ROUNDING_MODE_CEILING:
        case STEM_ROUNDING_MODE_FLOOR:
        case STEM_ROUNDING_MODE_DOWN:
        case STEM_ROUNDING_MODE_UP:
        case STEM_ROUNDING_MODE_HALF_EVEN:
        case STEM_ROUNDING_MODE_HALF_ODD:
        case STEM_ROUNDING_MODE_HALF_CEILING:
        case STEM_ROUNDING_MODE_HALF_FLOOR:
        case STEM_ROUNDING_MODE_HALF_DOWN:
        case STEM_ROUNDING_MODE_HALF_UP:
        case STEM_ROUNDING_MODE_UNNECESSARY:
            CHECK_NULL(seen, roundingMode, status);
            macros.roundingMode = stem_to_object::roundingMode(stem);
            return STATE_NULL;

        case STEM_INTEGER_WIDTH_TRUNC:
            CHECK_NULL(seen, integerWidth, status);
            macros.integerWidth = IntegerWidth::zeroFillTo(0).truncateAt(0);
            return STATE_NULL;

        case STEM_GROUP_OFF:
        case STEM_GROUP_MIN2:
        case STEM_GROUP_AUTO:
        case STEM_GROUP_ON_ALIGNED:
        case STEM_GROUP_THOUSANDS:
            CHECK_NULL(seen, grouper, status);
            macros.grouper = Grouper::forStrategy(stem_to_object::groupingStrategy(stem));
            return STATE_NULL;

        case STEM_LATIN:
            CHECK_NULL(seen, symbols, status);
            macros.symbols.setTo(NumberingSystem::createInstanceByName("latn", status));
            return STATE_NULL;

        case STEM_UNIT_WIDTH_NARROW:
        case STEM_UNIT_WIDTH_SHORT:
        case STEM_UNIT_WIDTH_FULL_NAME:
        case STEM_UNIT_WIDTH_ISO_CODE:
        case STEM_UNIT_WIDTH_FORMAL:
        case STEM_UNIT_WIDTH_VARIANT:
        case STEM_UNIT_WIDTH_HIDDEN:
            CHECK_NULL(seen, unitWidth, status);
            macros.unitWidth = stem_to_object::unitWidth(stem);
            return STATE_NULL;

        case STEM_SIGN_AUTO:
        case STEM_SIGN_ALWAYS:
        case STEM_SIGN_NEVER:
        case STEM_SIGN_ACCOUNTING:
        case STEM_SIGN_ACCOUNTING_ALWAYS:
        case STEM_SIGN_EXCEPT_ZERO:
        case STEM_SIGN_ACCOUNTING_EXCEPT_ZERO:
        case STEM_SIGN_NEGATIVE:
        case STEM_SIGN_ACCOUNTING_NEGATIVE:
            CHECK_NULL(seen, sign, status);
            macros.sign = stem_to_object::signDisplay(stem);
            return STATE_NULL;

        case STEM_DECIMAL_AUTO:
        case STEM_DECIMAL_ALWAYS:
            CHECK_NULL(seen, decimal, status);
            macros.decimal = stem_to_object::decimalSeparatorDisplay(stem);
            return STATE_NULL;

        // Stems requiring an option:

        case STEM_PRECISION_INCREMENT:
            CHECK_NULL(seen, precision, status);
            return STATE_INCREMENT_PRECISION;

        case STEM_MEASURE_UNIT:
            CHECK_NULL(seen, unit, status);
            return STATE_MEASURE_UNIT;

        case STEM_PER_MEASURE_UNIT:
            CHECK_NULL(seen, perUnit, status);
            return STATE_PER_MEASURE_UNIT;

        case STEM_UNIT:
            CHECK_NULL(seen, unit, status);
            CHECK_NULL(seen, perUnit, status);
            return STATE_IDENTIFIER_UNIT;

        case STEM_UNIT_USAGE:
            CHECK_NULL(seen, usage, status);
            return STATE_UNIT_USAGE;

        case STEM_CURRENCY:
            CHECK_NULL(seen, unit, status);
            CHECK_NULL(seen, perUnit, status);
            return STATE_CURRENCY_UNIT;

        case STEM_INTEGER_WIDTH:
            CHECK_NULL(seen, integerWidth, status);
            return STATE_INTEGER_WIDTH;

        case STEM_NUMBERING_SYSTEM:
            CHECK_NULL(seen, symbols, status);
            return STATE_NUMBERING_SYSTEM;

        case STEM_SCALE:
            CHECK_NULL(seen, scale, status);
            return STATE_SCALE;

        default:
            UPRV_UNREACHABLE_EXIT;
    }
}

ParseState skeleton::parseOption(ParseState stem, const StringSegment& segment, MacroProps& macros,
                                 UErrorCode& status) {
    U_ASSERT(U_SUCCESS(status));

    ///// Required options: /////

    switch (stem) {
        case STATE_CURRENCY_UNIT:
            blueprint_helpers::parseCurrencyOption(segment, macros, status);
            return STATE_NULL;
        case STATE_MEASURE_UNIT:
            blueprint_helpers::parseMeasureUnitOption(segment, macros, status);
            return STATE_NULL;
        case STATE_PER_MEASURE_UNIT:
            blueprint_helpers::parseMeasurePerUnitOption(segment, macros, status);
            return STATE_NULL;
        case STATE_IDENTIFIER_UNIT:
            blueprint_helpers::parseIdentifierUnitOption(segment, macros, status);
            return STATE_NULL;
        case STATE_UNIT_USAGE:
            blueprint_helpers::parseUnitUsageOption(segment, macros, status);
            return STATE_NULL;
        case STATE_INCREMENT_PRECISION:
            blueprint_helpers::parseIncrementOption(segment, macros, status);
            return STATE_PRECISION;
        case STATE_INTEGER_WIDTH:
            blueprint_helpers::parseIntegerWidthOption(segment, macros, status);
            return STATE_NULL;
        case STATE_NUMBERING_SYSTEM:
            blueprint_helpers::parseNumberingSystemOption(segment, macros, status);
            return STATE_NULL;
        case STATE_SCALE:
            blueprint_helpers::parseScaleOption(segment, macros, status);
            return STATE_NULL;
        default:
            break;
    }

    ///// Non-required options: /////

    // Scientific options
    switch (stem) {
        case STATE_SCIENTIFIC:
            if (blueprint_helpers::parseExponentWidthOption(segment, macros, status)) {
                return STATE_SCIENTIFIC;
            }
            if (U_FAILURE(status)) {
                return {};
            }
            if (blueprint_helpers::parseExponentSignOption(segment, macros, status)) {
                return STATE_SCIENTIFIC;
            }
            if (U_FAILURE(status)) {
                return {};
            }
            break;
        default:
            break;
    }

    // Frac-sig option
    switch (stem) {
        case STATE_FRACTION_PRECISION:
            if (blueprint_helpers::parseFracSigOption(segment, macros, status)) {
                return STATE_PRECISION;
            }
            if (U_FAILURE(status)) {
                return {};
            }
            // If the fracSig option was not found, try normal precision options.
            stem = STATE_PRECISION;
            break;
        default:
            break;
    }

    // Trailing zeros option
    switch (stem) {
        case STATE_PRECISION:
            if (blueprint_helpers::parseTrailingZeroOption(segment, macros, status)) {
                return STATE_NULL;
            }
            if (U_FAILURE(status)) {
                return {};
            }
            break;
        default:
            break;
    }

    // Unknown option
    // throw new SkeletonSyntaxException("Invalid option", segment);
    status = U_NUMBER_SKELETON_SYNTAX_ERROR;
    return STATE_NULL;
}

void GeneratorHelpers::generateSkeleton(const MacroProps& macros, UnicodeString& sb, UErrorCode& status) {
    if (U_FAILURE(status)) { return; }

    // Supported options
    if (GeneratorHelpers::notation(macros, sb, status)) {
        sb.append(u' ');
    }
    if (U_FAILURE(status)) { return; }
    if (GeneratorHelpers::unit(macros, sb, status)) {
        sb.append(u' ');
    }
    if (U_FAILURE(status)) { return; }
    if (GeneratorHelpers::usage(macros, sb, status)) {
        sb.append(u' ');
    }
    if (U_FAILURE(status)) { return; }
    if (GeneratorHelpers::precision(macros, sb, status)) {
        sb.append(u' ');
    }
    if (U_FAILURE(status)) { return; }
    if (GeneratorHelpers::roundingMode(macros, sb, status)) {
        sb.append(u' ');
    }
    if (U_FAILURE(status)) { return; }
    if (GeneratorHelpers::grouping(macros, sb, status)) {
        sb.append(u' ');
    }
    if (U_FAILURE(status)) { return; }
    if (GeneratorHelpers::integerWidth(macros, sb, status)) {
        sb.append(u' ');
    }
    if (U_FAILURE(status)) { return; }
    if (GeneratorHelpers::symbols(macros, sb, status)) {
        sb.append(u' ');
    }
    if (U_FAILURE(status)) { return; }
    if (GeneratorHelpers::unitWidth(macros, sb, status)) {
        sb.append(u' ');
    }
    if (U_FAILURE(status)) { return; }
    if (GeneratorHelpers::sign(macros, sb, status)) {
        sb.append(u' ');
    }
    if (U_FAILURE(status)) { return; }
    if (GeneratorHelpers::decimal(macros, sb, status)) {
        sb.append(u' ');
    }
    if (U_FAILURE(status)) { return; }
    if (GeneratorHelpers::scale(macros, sb, status)) {
        sb.append(u' ');
    }
    if (U_FAILURE(status)) { return; }

    // Unsupported options
    if (!macros.padder.isBogus()) {
        status = U_UNSUPPORTED_ERROR;
        return;
    }
    if (macros.unitDisplayCase.isSet()) {
        status = U_UNSUPPORTED_ERROR;
        return;
    }
    if (macros.affixProvider != nullptr) {
        status = U_UNSUPPORTED_ERROR;
        return;
    }
    if (macros.rules != nullptr) {
        status = U_UNSUPPORTED_ERROR;
        return;
    }

    // Remove the trailing space
    if (sb.length() > 0) {
        sb.truncate(sb.length() - 1);
    }
}


bool blueprint_helpers::parseExponentWidthOption(const StringSegment& segment, MacroProps& macros,
                                                 UErrorCode&) {
    if (!isWildcardChar(segment.charAt(0))) {
        return false;
    }
    int32_t offset = 1;
    int32_t minExp = 0;
    for (; offset < segment.length(); offset++) {
        if (segment.charAt(offset) == u'e') {
            minExp++;
        } else {
            break;
        }
    }
    if (offset < segment.length()) {
        return false;
    }
    // Use the public APIs to enforce bounds checking
    macros.notation = static_cast<ScientificNotation&>(macros.notation).withMinExponentDigits(minExp);
    return true;
}

void
blueprint_helpers::generateExponentWidthOption(int32_t minExponentDigits, UnicodeString& sb, UErrorCode&) {
    sb.append(kWildcardChar);
    appendMultiple(sb, u'e', minExponentDigits);
}

bool
blueprint_helpers::parseExponentSignOption(const StringSegment& segment, MacroProps& macros, UErrorCode&) {
    // Get the sign display type out of the CharsTrie data structure.
    UCharsTrie tempStemTrie(kSerializedStemTrie);
    UStringTrieResult result = tempStemTrie.next(
            segment.toTempUnicodeString().getBuffer(),
            segment.length());
    if (result != USTRINGTRIE_INTERMEDIATE_VALUE && result != USTRINGTRIE_FINAL_VALUE) {
        return false;
    }
    auto sign = stem_to_object::signDisplay(static_cast<StemEnum>(tempStemTrie.getValue()));
    if (sign == UNUM_SIGN_COUNT) {
        return false;
    }
    macros.notation = static_cast<ScientificNotation&>(macros.notation).withExponentSignDisplay(sign);
    return true;
}

void blueprint_helpers::parseCurrencyOption(const StringSegment& segment, MacroProps& macros,
                                            UErrorCode& status) {
    // Unlike ICU4J, have to check length manually because ICU4C CurrencyUnit does not check it for us
    if (segment.length() != 3) {
        status = U_NUMBER_SKELETON_SYNTAX_ERROR;
        return;
    }
    const char16_t* currencyCode = segment.toTempUnicodeString().getBuffer();
    UErrorCode localStatus = U_ZERO_ERROR;
    CurrencyUnit currency(currencyCode, localStatus);
    if (U_FAILURE(localStatus)) {
        // Not 3 ascii chars
        // throw new SkeletonSyntaxException("Invalid currency", segment);
        status = U_NUMBER_SKELETON_SYNTAX_ERROR;
        return;
    }
    // Slicing is OK
    macros.unit = currency; // NOLINT
}

void
blueprint_helpers::generateCurrencyOption(const CurrencyUnit& currency, UnicodeString& sb, UErrorCode&) {
    sb.append(currency.getISOCurrency(), -1);
}

void blueprint_helpers::parseMeasureUnitOption(const StringSegment& segment, MacroProps& macros,
                                               UErrorCode& status) {
    U_ASSERT(U_SUCCESS(status));
    const UnicodeString stemString = segment.toTempUnicodeString();

    // NOTE: The category (type) of the unit is guaranteed to be a valid subtag (alphanumeric)
    // http://unicode.org/reports/tr35/#Validity_Data
    int firstHyphen = 0;
    while (firstHyphen < stemString.length() && stemString.charAt(firstHyphen) != '-') {
        firstHyphen++;
    }
    if (firstHyphen == stemString.length()) {
        // throw new SkeletonSyntaxException("Invalid measure unit option", segment);
        status = U_NUMBER_SKELETON_SYNTAX_ERROR;
        return;
    }

    // Need to do char <-> char16_t conversion...
    CharString type;
    SKELETON_UCHAR_TO_CHAR(type, stemString, 0, firstHyphen, status);
    CharString subType;
    SKELETON_UCHAR_TO_CHAR(subType, stemString, firstHyphen + 1, stemString.length(), status);

    // Note: the largest type as of this writing (Aug 2020) is "volume", which has 33 units.
    static constexpr int32_t CAPACITY = 40;
    MeasureUnit units[CAPACITY];
    UErrorCode localStatus = U_ZERO_ERROR;
    int32_t numUnits = MeasureUnit::getAvailable(type.data(), units, CAPACITY, localStatus);
    if (U_FAILURE(localStatus)) {
        // More than 30 units in this type?
        status = U_INTERNAL_PROGRAM_ERROR;
        return;
    }
    for (int32_t i = 0; i < numUnits; i++) {
        auto& unit = units[i];
        if (uprv_strcmp(subType.data(), unit.getSubtype()) == 0) {
            macros.unit = unit;
            return;
        }
    }

    // throw new SkeletonSyntaxException("Unknown measure unit", segment);
    status = U_NUMBER_SKELETON_SYNTAX_ERROR;
}

void blueprint_helpers::parseMeasurePerUnitOption(const StringSegment& segment, MacroProps& macros,
                                                  UErrorCode& status) {
    // A little bit of a hack: save the current unit (numerator), call the main measure unit
    // parsing code, put back the numerator unit, and put the new unit into per-unit.
    MeasureUnit numerator = macros.unit;
    parseMeasureUnitOption(segment, macros, status);
    if (U_FAILURE(status)) { return; }
    macros.perUnit = macros.unit;
    macros.unit = numerator;
}

void blueprint_helpers::parseIdentifierUnitOption(const StringSegment& segment, MacroProps& macros,
                                                  UErrorCode& status) {
    // Need to do char <-> char16_t conversion...
    U_ASSERT(U_SUCCESS(status));
    CharString buffer;
    SKELETON_UCHAR_TO_CHAR(buffer, segment.toTempUnicodeString(), 0, segment.length(), status);

    ErrorCode internalStatus;
    macros.unit = MeasureUnit::forIdentifier(buffer.toStringPiece(), internalStatus);
    if (internalStatus.isFailure()) {
        // throw new SkeletonSyntaxException("Invalid core unit identifier", segment, e);
        status = U_NUMBER_SKELETON_SYNTAX_ERROR;
        return;
    }
}

void blueprint_helpers::parseUnitUsageOption(const StringSegment &segment, MacroProps &macros,
                                             UErrorCode &status) {
    // Need to do char <-> char16_t conversion...
    U_ASSERT(U_SUCCESS(status));
    CharString buffer;
    SKELETON_UCHAR_TO_CHAR(buffer, segment.toTempUnicodeString(), 0, segment.length(), status);
    macros.usage.set(buffer.toStringPiece());
    // We do not do any validation of the usage string: it depends on the
    // unitPreferenceData in the units resources.
}

void blueprint_helpers::parseFractionStem(const StringSegment& segment, MacroProps& macros,
                                          UErrorCode& status) {
    U_ASSERT(segment.charAt(0) == u'.');
    int32_t offset = 1;
    int32_t minFrac = 0;
    int32_t maxFrac;
    for (; offset < segment.length(); offset++) {
        if (segment.charAt(offset) == u'0') {
            minFrac++;
        } else {
            break;
        }
    }
    if (offset < segment.length()) {
        if (isWildcardChar(segment.charAt(offset))) {
            maxFrac = -1;
            offset++;
        } else {
            maxFrac = minFrac;
            for (; offset < segment.length(); offset++) {
                if (segment.charAt(offset) == u'#') {
                    maxFrac++;
                } else {
                    break;
                }
            }
        }
    } else {
        maxFrac = minFrac;
    }
    if (offset < segment.length()) {
        // throw new SkeletonSyntaxException("Invalid fraction stem", segment);
        status = U_NUMBER_SKELETON_SYNTAX_ERROR;
        return;
    }
    // Use the public APIs to enforce bounds checking
    if (maxFrac == -1) {
        if (minFrac == 0) {
            macros.precision = Precision::unlimited();
        } else {
            macros.precision = Precision::minFraction(minFrac);
        }
    } else {
        macros.precision = Precision::minMaxFraction(minFrac, maxFrac);
    }
}

void
blueprint_helpers::generateFractionStem(int32_t minFrac, int32_t maxFrac, UnicodeString& sb, UErrorCode&) {
    if (minFrac == 0 && maxFrac == 0) {
        sb.append(u"precision-integer", -1);
        return;
    }
    sb.append(u'.');
    appendMultiple(sb, u'0', minFrac);
    if (maxFrac == -1) {
        sb.append(kWildcardChar);
    } else {
        appendMultiple(sb, u'#', maxFrac - minFrac);
    }
}

void
blueprint_helpers::parseDigitsStem(const StringSegment& segment, MacroProps& macros, UErrorCode& status) {
    U_ASSERT(segment.charAt(0) == u'@');
    int32_t offset = 0;
    int32_t minSig = 0;
    int32_t maxSig;
    for (; offset < segment.length(); offset++) {
        if (segment.charAt(offset) == u'@') {
            minSig++;
        } else {
            break;
        }
    }
    if (offset < segment.length()) {
        if (isWildcardChar(segment.charAt(offset))) {
            maxSig = -1;
            offset++;
        } else {
            maxSig = minSig;
            for (; offset < segment.length(); offset++) {
                if (segment.charAt(offset) == u'#') {
                    maxSig++;
                } else {
                    break;
                }
            }
        }
    } else {
        maxSig = minSig;
    }
    if (offset < segment.length()) {
        // throw new SkeletonSyntaxException("Invalid significant digits stem", segment);
        status = U_NUMBER_SKELETON_SYNTAX_ERROR;
        return;
    }
    // Use the public APIs to enforce bounds checking
    if (maxSig == -1) {
        macros.precision = Precision::minSignificantDigits(minSig);
    } else {
        macros.precision = Precision::minMaxSignificantDigits(minSig, maxSig);
    }
}

void
blueprint_helpers::generateDigitsStem(int32_t minSig, int32_t maxSig, UnicodeString& sb, UErrorCode&) {
    appendMultiple(sb, u'@', minSig);
    if (maxSig == -1) {
        sb.append(kWildcardChar);
    } else {
        appendMultiple(sb, u'#', maxSig - minSig);
    }
}

void blueprint_helpers::parseScientificStem(const StringSegment& segment, MacroProps& macros, UErrorCode& status) {
    U_ASSERT(segment.charAt(0) == u'E');
    {
        int32_t offset = 1;
        if (segment.length() == offset) {
            goto fail;
        }
        bool isEngineering = false;
        if (segment.charAt(offset) == u'E') {
            isEngineering = true;
            offset++;
            if (segment.length() == offset) {
                goto fail;
            }
        }
        UNumberSignDisplay signDisplay = UNUM_SIGN_AUTO;
        if (segment.charAt(offset) == u'+') {
            offset++;
            if (segment.length() == offset) {
                goto fail;
            }
            if (segment.charAt(offset) == u'!') {
                signDisplay = UNUM_SIGN_ALWAYS;
            } else if (segment.charAt(offset) == u'?') {
                signDisplay = UNUM_SIGN_EXCEPT_ZERO;
            } else {
                // NOTE: Other sign displays are not included because they aren't useful in this context
                goto fail;
            }
            offset++;
            if (segment.length() == offset) {
                goto fail;
            }
        }
        int32_t minDigits = 0;
        for (; offset < segment.length(); offset++) {
            if (segment.charAt(offset) != u'0') {
                goto fail;
            }
            minDigits++;
        }
        macros.notation = (isEngineering ? Notation::engineering() : Notation::scientific())
            .withExponentSignDisplay(signDisplay)
            .withMinExponentDigits(minDigits);
        return;
    }
    fail: void();
    // throw new SkeletonSyntaxException("Invalid scientific stem", segment);
    status = U_NUMBER_SKELETON_SYNTAX_ERROR;
    return;
}

void blueprint_helpers::parseIntegerStem(const StringSegment& segment, MacroProps& macros, UErrorCode& status) {
    U_ASSERT(segment.charAt(0) == u'0');
    int32_t offset = 1;
    for (; offset < segment.length(); offset++) {
        if (segment.charAt(offset) != u'0') {
            offset--;
            break;
        }
    }
    if (offset < segment.length()) {
        // throw new SkeletonSyntaxException("Invalid integer stem", segment);
        status = U_NUMBER_SKELETON_SYNTAX_ERROR;
        return;
    }
    macros.integerWidth = IntegerWidth::zeroFillTo(offset);
    return;
}

bool blueprint_helpers::parseFracSigOption(const StringSegment& segment, MacroProps& macros,
                                           UErrorCode& status) {
    if (segment.charAt(0) != u'@') {
        return false;
    }
    int offset = 0;
    int minSig = 0;
    int maxSig;
    for (; offset < segment.length(); offset++) {
        if (segment.charAt(offset) == u'@') {
            minSig++;
        } else {
            break;
        }
    }
    if (offset < segment.length()) {
        if (isWildcardChar(segment.charAt(offset))) {
            // @+, @@+, @@@+
            maxSig = -1;
            offset++;
        } else {
            // @#, @##, @###
            // @@#, @@##, @@@#
            maxSig = minSig;
            for (; offset < segment.length(); offset++) {
                if (segment.charAt(offset) == u'#') {
                    maxSig++;
                } else {
                    break;
                }
            }
        }
    } else {
        // @, @@, @@@
        maxSig = minSig;
    }
    auto& oldPrecision = static_cast<const FractionPrecision&>(macros.precision);
    if (offset < segment.length()) {
        UNumberRoundingPriority priority;
        if (maxSig == -1) {
            // The wildcard character is not allowed with the priority annotation
            status = U_NUMBER_SKELETON_SYNTAX_ERROR;
            return false;
        }
        if (segment.codePointAt(offset) == u'r') {
            priority = UNUM_ROUNDING_PRIORITY_RELAXED;
            offset++;
        } else if (segment.codePointAt(offset) == u's') {
            priority = UNUM_ROUNDING_PRIORITY_STRICT;
            offset++;
        } else {
            // Invalid digits option for fraction rounder
            status = U_NUMBER_SKELETON_SYNTAX_ERROR;
            return false;
        }
        if (offset < segment.length()) {
            // Invalid digits option for fraction rounder
            status = U_NUMBER_SKELETON_SYNTAX_ERROR;
            return false;
        }
        macros.precision = oldPrecision.withSignificantDigits(minSig, maxSig, priority);
    } else if (maxSig == -1) {
        // withMinDigits
        macros.precision = oldPrecision.withMinDigits(minSig);
    } else if (minSig == 1) {
        // withMaxDigits
        macros.precision = oldPrecision.withMaxDigits(maxSig);
    } else {
        // Digits options with both min and max sig require the priority option
        status = U_NUMBER_SKELETON_SYNTAX_ERROR;
        return false;
    }

    return true;
}

bool blueprint_helpers::parseTrailingZeroOption(const StringSegment& segment, MacroProps& macros, UErrorCode&) {
    if (segment == u"w") {
        macros.precision = macros.precision.trailingZeroDisplay(UNUM_TRAILING_ZERO_HIDE_IF_WHOLE);
        return true;
    }
    return false;
}

void blueprint_helpers::parseIncrementOption(const StringSegment &segment, MacroProps &macros,
                                             UErrorCode &status) {
    number::impl::parseIncrementOption(segment, macros.precision, status);
}

void blueprint_helpers::generateIncrementOption(
        uint32_t increment,
        digits_t incrementMagnitude,
        int32_t minFrac,
        UnicodeString& sb,
        UErrorCode&) {
    // Utilize DecimalQuantity/double_conversion to format this for us.
    DecimalQuantity dq;
    dq.setToLong(increment);
    dq.adjustMagnitude(incrementMagnitude);
    dq.setMinFraction(minFrac);
    sb.append(dq.toPlainString());
}

void blueprint_helpers::parseIntegerWidthOption(const StringSegment& segment, MacroProps& macros,
                                                UErrorCode& status) {
    int32_t offset = 0;
    int32_t minInt = 0;
    int32_t maxInt;
    if (isWildcardChar(segment.charAt(0))) {
        maxInt = -1;
        offset++;
    } else {
        maxInt = 0;
    }
    for (; offset < segment.length(); offset++) {
        if (maxInt != -1 && segment.charAt(offset) == u'#') {
            maxInt++;
        } else {
            break;
        }
    }
    if (offset < segment.length()) {
        for (; offset < segment.length(); offset++) {
            if (segment.charAt(offset) == u'0') {
                minInt++;
            } else {
                break;
            }
        }
    }
    if (maxInt != -1) {
        maxInt += minInt;
    }
    if (offset < segment.length()) {
        // throw new SkeletonSyntaxException("Invalid integer width stem", segment);
        status = U_NUMBER_SKELETON_SYNTAX_ERROR;
        return;
    }
    // Use the public APIs to enforce bounds checking
    if (maxInt == -1) {
        macros.integerWidth = IntegerWidth::zeroFillTo(minInt);
    } else {
        macros.integerWidth = IntegerWidth::zeroFillTo(minInt).truncateAt(maxInt);
    }
}

void blueprint_helpers::generateIntegerWidthOption(int32_t minInt, int32_t maxInt, UnicodeString& sb,
                                                   UErrorCode&) {
    if (maxInt == -1) {
        sb.append(kWildcardChar);
    } else {
        appendMultiple(sb, u'#', maxInt - minInt);
    }
    appendMultiple(sb, u'0', minInt);
}

void blueprint_helpers::parseNumberingSystemOption(const StringSegment& segment, MacroProps& macros,
                                                   UErrorCode& status) {
    // Need to do char <-> char16_t conversion...
    U_ASSERT(U_SUCCESS(status));
    CharString buffer;
    SKELETON_UCHAR_TO_CHAR(buffer, segment.toTempUnicodeString(), 0, segment.length(), status);

    NumberingSystem* ns = NumberingSystem::createInstanceByName(buffer.data(), status);
    if (ns == nullptr || U_FAILURE(status)) {
        // This is a skeleton syntax error; don't bubble up the low-level NumberingSystem error
        // throw new SkeletonSyntaxException("Unknown numbering system", segment);
        status = U_NUMBER_SKELETON_SYNTAX_ERROR;
        return;
    }
    macros.symbols.setTo(ns);
}

void blueprint_helpers::generateNumberingSystemOption(const NumberingSystem& ns, UnicodeString& sb,
                                                      UErrorCode&) {
    // Need to do char <-> char16_t conversion...
    sb.append(UnicodeString(ns.getName(), -1, US_INV));
}

void blueprint_helpers::parseScaleOption(const StringSegment& segment, MacroProps& macros,
                                              UErrorCode& status) {
    // Need to do char <-> char16_t conversion...
    U_ASSERT(U_SUCCESS(status));
    CharString buffer;
    SKELETON_UCHAR_TO_CHAR(buffer, segment.toTempUnicodeString(), 0, segment.length(), status);

    LocalPointer<DecNum> decnum(new DecNum(), status);
    if (U_FAILURE(status)) { return; }
    decnum->setTo({buffer.data(), buffer.length()}, status);
    if (U_FAILURE(status) || decnum->isSpecial()) {
        // This is a skeleton syntax error; don't let the low-level decnum error bubble up
        status = U_NUMBER_SKELETON_SYNTAX_ERROR;
        return;
    }

    // NOTE: The constructor will optimize the decnum for us if possible.
    macros.scale = {0, decnum.orphan()};
}

void blueprint_helpers::generateScaleOption(int32_t magnitude, const DecNum* arbitrary, UnicodeString& sb,
                                            UErrorCode& status) {
    // Utilize DecimalQuantity/double_conversion to format this for us.
    DecimalQuantity dq;
    if (arbitrary != nullptr) {
        dq.setToDecNum(*arbitrary, status);
        if (U_FAILURE(status)) { return; }
    } else {
        dq.setToInt(1);
    }
    dq.adjustMagnitude(magnitude);
    dq.roundToInfinity();
    sb.append(dq.toPlainString());
}


bool GeneratorHelpers::notation(const MacroProps& macros, UnicodeString& sb, UErrorCode& status) {
    if (macros.notation.fType == Notation::NTN_COMPACT) {
        UNumberCompactStyle style = macros.notation.fUnion.compactStyle;
        if (style == UNumberCompactStyle::UNUM_LONG) {
            sb.append(u"compact-long", -1);
            return true;
        } else if (style == UNumberCompactStyle::UNUM_SHORT) {
            sb.append(u"compact-short", -1);
            return true;
        } else {
            // Compact notation generated from custom data (not supported in skeleton)
            // The other compact notations are literals
            status = U_UNSUPPORTED_ERROR;
            return false;
        }
    } else if (macros.notation.fType == Notation::NTN_SCIENTIFIC) {
        const Notation::ScientificSettings& impl = macros.notation.fUnion.scientific;
        if (impl.fEngineeringInterval == 3) {
            sb.append(u"engineering", -1);
        } else {
            sb.append(u"scientific", -1);
        }
        if (impl.fMinExponentDigits > 1) {
            sb.append(u'/');
            blueprint_helpers::generateExponentWidthOption(impl.fMinExponentDigits, sb, status);
            if (U_FAILURE(status)) {
                return false;
            }
        }
        if (impl.fExponentSignDisplay != UNUM_SIGN_AUTO) {
            sb.append(u'/');
            enum_to_stem_string::signDisplay(impl.fExponentSignDisplay, sb);
        }
        return true;
    } else {
        // Default value is not shown in normalized form
        return false;
    }
}

bool GeneratorHelpers::unit(const MacroProps& macros, UnicodeString& sb, UErrorCode& status) {
    MeasureUnit unit = macros.unit;
    if (!utils::unitIsBaseUnit(macros.perUnit)) {
        if (utils::unitIsCurrency(macros.unit) || utils::unitIsCurrency(macros.perUnit)) {
            status = U_UNSUPPORTED_ERROR;
            return false;
        }
        unit = unit.product(macros.perUnit.reciprocal(status), status);
    }

    if (utils::unitIsCurrency(unit)) {
        sb.append(u"currency/", -1);
        CurrencyUnit currency(unit, status);
        if (U_FAILURE(status)) {
            return false;
        }
        blueprint_helpers::generateCurrencyOption(currency, sb, status);
        return true;
    } else if (utils::unitIsBaseUnit(unit)) {
        // Default value is not shown in normalized form
        return false;
    } else if (utils::unitIsPercent(unit)) {
        sb.append(u"percent", -1);
        return true;
    } else if (utils::unitIsPermille(unit)) {
        sb.append(u"permille", -1);
        return true;
    } else {
        sb.append(u"unit/", -1);
        sb.append(unit.getIdentifier());
        return true;
    }
}

bool GeneratorHelpers::usage(const MacroProps& macros, UnicodeString& sb, UErrorCode& /* status */) {
    if (macros.usage.isSet()) {
        sb.append(u"usage/", -1);
        sb.append(UnicodeString(macros.usage.fValue, -1, US_INV));
        return true;
    }
    return false;
}

bool GeneratorHelpers::precision(const MacroProps& macros, UnicodeString& sb, UErrorCode& status) {
    if (macros.precision.fType == Precision::RND_NONE) {
        sb.append(u"precision-unlimited", -1);
    } else if (macros.precision.fType == Precision::RND_FRACTION) {
        const Precision::FractionSignificantSettings& impl = macros.precision.fUnion.fracSig;
        blueprint_helpers::generateFractionStem(impl.fMinFrac, impl.fMaxFrac, sb, status);
    } else if (macros.precision.fType == Precision::RND_SIGNIFICANT) {
        const Precision::FractionSignificantSettings& impl = macros.precision.fUnion.fracSig;
        blueprint_helpers::generateDigitsStem(impl.fMinSig, impl.fMaxSig, sb, status);
    } else if (macros.precision.fType == Precision::RND_FRACTION_SIGNIFICANT) {
        const Precision::FractionSignificantSettings& impl = macros.precision.fUnion.fracSig;
        blueprint_helpers::generateFractionStem(impl.fMinFrac, impl.fMaxFrac, sb, status);
        sb.append(u'/');
        if (impl.fRetain) {
            if (impl.fPriority == UNUM_ROUNDING_PRIORITY_RELAXED) {
                // withMinDigits
                blueprint_helpers::generateDigitsStem(impl.fMaxSig, -1, sb, status);
            } else {
                // withMaxDigits
                blueprint_helpers::generateDigitsStem(1, impl.fMaxSig, sb, status);
            }
        } else {
            blueprint_helpers::generateDigitsStem(impl.fMinSig, impl.fMaxSig, sb, status);
            if (impl.fPriority == UNUM_ROUNDING_PRIORITY_RELAXED) {
                sb.append(u'r');
            } else {
                sb.append(u's');
            }
        }
    } else if (macros.precision.fType == Precision::RND_INCREMENT
            || macros.precision.fType == Precision::RND_INCREMENT_ONE
            || macros.precision.fType == Precision::RND_INCREMENT_FIVE) {
        const Precision::IncrementSettings& impl = macros.precision.fUnion.increment;
        sb.append(u"precision-increment/", -1);
        blueprint_helpers::generateIncrementOption(
                impl.fIncrement,
                impl.fIncrementMagnitude,
                impl.fMinFrac,
                sb,
                status);
    } else if (macros.precision.fType == Precision::RND_CURRENCY) {
        UCurrencyUsage usage = macros.precision.fUnion.currencyUsage;
        if (usage == UCURR_USAGE_STANDARD) {
            sb.append(u"precision-currency-standard", -1);
        } else {
            sb.append(u"precision-currency-cash", -1);
        }
    } else {
        // Bogus or Error
        return false;
    }

    if (macros.precision.fTrailingZeroDisplay == UNUM_TRAILING_ZERO_HIDE_IF_WHOLE) {
        sb.append(u"/w", -1);
    }

    // NOTE: Always return true for rounding because the default value depends on other options.
    return true;
}

bool GeneratorHelpers::roundingMode(const MacroProps& macros, UnicodeString& sb, UErrorCode&) {
    if (macros.roundingMode == kDefaultMode) {
        return false; // Default
    }
    enum_to_stem_string::roundingMode(macros.roundingMode, sb);
    return true;
}

bool GeneratorHelpers::grouping(const MacroProps& macros, UnicodeString& sb, UErrorCode& status) {
    if (macros.grouper.isBogus()) {
        return false; // No value
    } else if (macros.grouper.fStrategy == UNUM_GROUPING_COUNT) {
        status = U_UNSUPPORTED_ERROR;
        return false;
    } else if (macros.grouper.fStrategy == UNUM_GROUPING_AUTO) {
        return false; // Default value
    } else {
        enum_to_stem_string::groupingStrategy(macros.grouper.fStrategy, sb);
        return true;
    }
}

bool GeneratorHelpers::integerWidth(const MacroProps& macros, UnicodeString& sb, UErrorCode& status) {
    if (macros.integerWidth.fHasError || macros.integerWidth.isBogus() ||
        macros.integerWidth == IntegerWidth::standard()) {
        // Error or Default
        return false;
    }
    const auto& minMaxInt = macros.integerWidth.fUnion.minMaxInt;
    if (minMaxInt.fMinInt == 0 && minMaxInt.fMaxInt == 0) {
        sb.append(u"integer-width-trunc", -1);
        return true;
    }
    sb.append(u"integer-width/", -1);
    blueprint_helpers::generateIntegerWidthOption(
            minMaxInt.fMinInt,
            minMaxInt.fMaxInt,
            sb,
            status);
    return true;
}

bool GeneratorHelpers::symbols(const MacroProps& macros, UnicodeString& sb, UErrorCode& status) {
    if (macros.symbols.isNumberingSystem()) {
        const NumberingSystem& ns = *macros.symbols.getNumberingSystem();
        if (uprv_strcmp(ns.getName(), "latn") == 0) {
            sb.append(u"latin", -1);
        } else {
            sb.append(u"numbering-system/", -1);
            blueprint_helpers::generateNumberingSystemOption(ns, sb, status);
        }
        return true;
    } else if (macros.symbols.isDecimalFormatSymbols()) {
        status = U_UNSUPPORTED_ERROR;
        return false;
    } else {
        // No custom symbols
        return false;
    }
}

bool GeneratorHelpers::unitWidth(const MacroProps& macros, UnicodeString& sb, UErrorCode&) {
    if (macros.unitWidth == UNUM_UNIT_WIDTH_SHORT || macros.unitWidth == UNUM_UNIT_WIDTH_COUNT) {
        return false; // Default or Bogus
    }
    enum_to_stem_string::unitWidth(macros.unitWidth, sb);
    return true;
}

bool GeneratorHelpers::sign(const MacroProps& macros, UnicodeString& sb, UErrorCode&) {
    if (macros.sign == UNUM_SIGN_AUTO || macros.sign == UNUM_SIGN_COUNT) {
        return false; // Default or Bogus
    }
    enum_to_stem_string::signDisplay(macros.sign, sb);
    return true;
}

bool GeneratorHelpers::decimal(const MacroProps& macros, UnicodeString& sb, UErrorCode&) {
    if (macros.decimal == UNUM_DECIMAL_SEPARATOR_AUTO || macros.decimal == UNUM_DECIMAL_SEPARATOR_COUNT) {
        return false; // Default or Bogus
    }
    enum_to_stem_string::decimalSeparatorDisplay(macros.decimal, sb);
    return true;
}

bool GeneratorHelpers::scale(const MacroProps& macros, UnicodeString& sb, UErrorCode& status) {
    if (!macros.scale.isValid()) {
        return false; // Default or Bogus
    }
    sb.append(u"scale/", -1);
    blueprint_helpers::generateScaleOption(
            macros.scale.fMagnitude,
            macros.scale.fArbitrary,
            sb,
            status);
    return true;
}


// Definitions of public API methods (put here for dependency disentanglement)

#if (U_PF_WINDOWS <= U_PLATFORM && U_PLATFORM <= U_PF_CYGWIN) && defined(_MSC_VER)
// Ignore MSVC warning 4661. This is generated for NumberFormatterSettings<>::toSkeleton() as this method
// is defined elsewhere (in number_skeletons.cpp). The compiler is warning that the explicit template instantiation
// inside this single translation unit (CPP file) is incomplete, and thus it isn't sure if the template class is
// fully defined. However, since each translation unit explicitly instantiates all the necessary template classes,
// they will all be passed to the linker, and the linker will still find and export all the class members.
#pragma warning(push)
#pragma warning(disable: 4661)
#endif

template<typename Derived>
UnicodeString NumberFormatterSettings<Derived>::toSkeleton(UErrorCode& status) const {
    if (U_FAILURE(status)) {
        return ICU_Utility::makeBogusString();
    }
    if (fMacros.copyErrorTo(status)) {
        return ICU_Utility::makeBogusString();
    }
    return skeleton::generate(fMacros, status);
}

// Declare all classes that implement NumberFormatterSettings
// See https://stackoverflow.com/a/495056/1407170
template
class icu::number::NumberFormatterSettings<icu::number::UnlocalizedNumberFormatter>;
template
class icu::number::NumberFormatterSettings<icu::number::LocalizedNumberFormatter>;

UnlocalizedNumberFormatter
NumberFormatter::forSkeleton(const UnicodeString& skeleton, UErrorCode& status) {
    return skeleton::create(skeleton, nullptr, status);
}

UnlocalizedNumberFormatter
NumberFormatter::forSkeleton(const UnicodeString& skeleton, UParseError& perror, UErrorCode& status) {
    return skeleton::create(skeleton, &perror, status);
}

#if (U_PF_WINDOWS <= U_PLATFORM && U_PLATFORM <= U_PF_CYGWIN) && defined(_MSC_VER)
// Warning 4661.
#pragma warning(pop)
#endif

#endif /* #if !UCONFIG_NO_FORMATTING */
>>>>>>> a8a80be5
<|MERGE_RESOLUTION|>--- conflicted
+++ resolved
@@ -1,3607 +1,1813 @@
-<<<<<<< HEAD
-// © 2018 and later: Unicode, Inc. and others.
-// License & terms of use: http://www.unicode.org/copyright.html
-
-#include "unicode/utypes.h"
-
-#if !UCONFIG_NO_FORMATTING
-
-// Allow implicit conversion from char16_t* to UnicodeString for this file:
-// Helpful in toString methods and elsewhere.
-#define UNISTR_FROM_STRING_EXPLICIT
-
-#include "number_decnum.h"
-#include "number_roundingutils.h"
-#include "number_skeletons.h"
-#include "umutex.h"
-#include "ucln_in.h"
-#include "patternprops.h"
-#include "unicode/ucharstriebuilder.h"
-#include "number_utils.h"
-#include "number_decimalquantity.h"
-#include "unicode/numberformatter.h"
-#include "uinvchar.h"
-#include "charstr.h"
-#include "string_segment.h"
-#include "unicode/errorcode.h"
-#include "util.h"
-#include "measunit_impl.h"
-
-using namespace icu;
-using namespace icu::number;
-using namespace icu::number::impl;
-using namespace icu::number::impl::skeleton;
-
-namespace {
-
-icu::UInitOnce gNumberSkeletonsInitOnce = U_INITONCE_INITIALIZER;
-
-char16_t* kSerializedStemTrie = nullptr;
-
-UBool U_CALLCONV cleanupNumberSkeletons() {
-    uprv_free(kSerializedStemTrie);
-    kSerializedStemTrie = nullptr;
-    gNumberSkeletonsInitOnce.reset();
-    return TRUE;
-}
-
-void U_CALLCONV initNumberSkeletons(UErrorCode& status) {
-    ucln_i18n_registerCleanup(UCLN_I18N_NUMBER_SKELETONS, cleanupNumberSkeletons);
-
-    UCharsTrieBuilder b(status);
-    if (U_FAILURE(status)) { return; }
-
-    // Section 1:
-    b.add(u"compact-short", STEM_COMPACT_SHORT, status);
-    b.add(u"compact-long", STEM_COMPACT_LONG, status);
-    b.add(u"scientific", STEM_SCIENTIFIC, status);
-    b.add(u"engineering", STEM_ENGINEERING, status);
-    b.add(u"notation-simple", STEM_NOTATION_SIMPLE, status);
-    b.add(u"base-unit", STEM_BASE_UNIT, status);
-    b.add(u"percent", STEM_PERCENT, status);
-    b.add(u"permille", STEM_PERMILLE, status);
-    b.add(u"precision-integer", STEM_PRECISION_INTEGER, status);
-    b.add(u"precision-unlimited", STEM_PRECISION_UNLIMITED, status);
-    b.add(u"precision-currency-standard", STEM_PRECISION_CURRENCY_STANDARD, status);
-    b.add(u"precision-currency-cash", STEM_PRECISION_CURRENCY_CASH, status);
-    b.add(u"rounding-mode-ceiling", STEM_ROUNDING_MODE_CEILING, status);
-    b.add(u"rounding-mode-floor", STEM_ROUNDING_MODE_FLOOR, status);
-    b.add(u"rounding-mode-down", STEM_ROUNDING_MODE_DOWN, status);
-    b.add(u"rounding-mode-up", STEM_ROUNDING_MODE_UP, status);
-    b.add(u"rounding-mode-half-even", STEM_ROUNDING_MODE_HALF_EVEN, status);
-    b.add(u"rounding-mode-half-odd", STEM_ROUNDING_MODE_HALF_ODD, status);
-    b.add(u"rounding-mode-half-ceiling", STEM_ROUNDING_MODE_HALF_CEILING, status);
-    b.add(u"rounding-mode-half-floor", STEM_ROUNDING_MODE_HALF_FLOOR, status);
-    b.add(u"rounding-mode-half-down", STEM_ROUNDING_MODE_HALF_DOWN, status);
-    b.add(u"rounding-mode-half-up", STEM_ROUNDING_MODE_HALF_UP, status);
-    b.add(u"rounding-mode-unnecessary", STEM_ROUNDING_MODE_UNNECESSARY, status);
-    b.add(u"group-off", STEM_GROUP_OFF, status);
-    b.add(u"group-min2", STEM_GROUP_MIN2, status);
-    b.add(u"group-auto", STEM_GROUP_AUTO, status);
-    b.add(u"group-on-aligned", STEM_GROUP_ON_ALIGNED, status);
-    b.add(u"group-thousands", STEM_GROUP_THOUSANDS, status);
-    b.add(u"latin", STEM_LATIN, status);
-    b.add(u"unit-width-narrow", STEM_UNIT_WIDTH_NARROW, status);
-    b.add(u"unit-width-short", STEM_UNIT_WIDTH_SHORT, status);
-    b.add(u"unit-width-full-name", STEM_UNIT_WIDTH_FULL_NAME, status);
-    b.add(u"unit-width-iso-code", STEM_UNIT_WIDTH_ISO_CODE, status);
-    b.add(u"unit-width-formal", STEM_UNIT_WIDTH_FORMAL, status);
-    b.add(u"unit-width-variant", STEM_UNIT_WIDTH_VARIANT, status);
-    b.add(u"unit-width-hidden", STEM_UNIT_WIDTH_HIDDEN, status);
-    b.add(u"sign-auto", STEM_SIGN_AUTO, status);
-    b.add(u"sign-always", STEM_SIGN_ALWAYS, status);
-    b.add(u"sign-never", STEM_SIGN_NEVER, status);
-    b.add(u"sign-accounting", STEM_SIGN_ACCOUNTING, status);
-    b.add(u"sign-accounting-always", STEM_SIGN_ACCOUNTING_ALWAYS, status);
-    b.add(u"sign-except-zero", STEM_SIGN_EXCEPT_ZERO, status);
-    b.add(u"sign-accounting-except-zero", STEM_SIGN_ACCOUNTING_EXCEPT_ZERO, status);
-    b.add(u"sign-negative", STEM_SIGN_NEGATIVE, status);
-    b.add(u"sign-accounting-negative", STEM_SIGN_ACCOUNTING_NEGATIVE, status);
-    b.add(u"decimal-auto", STEM_DECIMAL_AUTO, status);
-    b.add(u"decimal-always", STEM_DECIMAL_ALWAYS, status);
-    if (U_FAILURE(status)) { return; }
-
-    // Section 2:
-    b.add(u"precision-increment", STEM_PRECISION_INCREMENT, status);
-    b.add(u"measure-unit", STEM_MEASURE_UNIT, status);
-    b.add(u"per-measure-unit", STEM_PER_MEASURE_UNIT, status);
-    b.add(u"unit", STEM_UNIT, status);
-    b.add(u"usage", STEM_UNIT_USAGE, status);
-    b.add(u"currency", STEM_CURRENCY, status);
-    b.add(u"integer-width", STEM_INTEGER_WIDTH, status);
-    b.add(u"numbering-system", STEM_NUMBERING_SYSTEM, status);
-    b.add(u"scale", STEM_SCALE, status);
-    if (U_FAILURE(status)) { return; }
-
-    // Section 3 (concise tokens):
-    b.add(u"K", STEM_COMPACT_SHORT, status);
-    b.add(u"KK", STEM_COMPACT_LONG, status);
-    b.add(u"%", STEM_PERCENT, status);
-    b.add(u"%x100", STEM_PERCENT_100, status);
-    b.add(u",_", STEM_GROUP_OFF, status);
-    b.add(u",?", STEM_GROUP_MIN2, status);
-    b.add(u",!", STEM_GROUP_ON_ALIGNED, status);
-    b.add(u"+!", STEM_SIGN_ALWAYS, status);
-    b.add(u"+_", STEM_SIGN_NEVER, status);
-    b.add(u"()", STEM_SIGN_ACCOUNTING, status);
-    b.add(u"()!", STEM_SIGN_ACCOUNTING_ALWAYS, status);
-    b.add(u"+?", STEM_SIGN_EXCEPT_ZERO, status);
-    b.add(u"()?", STEM_SIGN_ACCOUNTING_EXCEPT_ZERO, status);
-    b.add(u"+-", STEM_SIGN_NEGATIVE, status);
-    b.add(u"()-", STEM_SIGN_ACCOUNTING_NEGATIVE, status);
-    if (U_FAILURE(status)) { return; }
-
-    // Build the CharsTrie
-    // TODO: Use SLOW or FAST here?
-    UnicodeString result;
-    b.buildUnicodeString(USTRINGTRIE_BUILD_FAST, result, status);
-    if (U_FAILURE(status)) { return; }
-
-    // Copy the result into the global constant pointer
-    size_t numBytes = result.length() * sizeof(char16_t);
-    kSerializedStemTrie = static_cast<char16_t*>(uprv_malloc(numBytes));
-    uprv_memcpy(kSerializedStemTrie, result.getBuffer(), numBytes);
-}
-
-
-inline void appendMultiple(UnicodeString& sb, UChar32 cp, int32_t count) {
-    for (int i = 0; i < count; i++) {
-        sb.append(cp);
-    }
-}
-
-
-#define CHECK_NULL(seen, field, status) (void)(seen); /* for auto-format line wrapping */ \
-UPRV_BLOCK_MACRO_BEGIN { \
-    if ((seen).field) { \
-        (status) = U_NUMBER_SKELETON_SYNTAX_ERROR; \
-        return STATE_NULL; \
-    } \
-    (seen).field = true; \
-} UPRV_BLOCK_MACRO_END
-
-
-} // anonymous namespace
-
-
-Notation stem_to_object::notation(skeleton::StemEnum stem) {
-    switch (stem) {
-        case STEM_COMPACT_SHORT:
-            return Notation::compactShort();
-        case STEM_COMPACT_LONG:
-            return Notation::compactLong();
-        case STEM_SCIENTIFIC:
-            return Notation::scientific();
-        case STEM_ENGINEERING:
-            return Notation::engineering();
-        case STEM_NOTATION_SIMPLE:
-            return Notation::simple();
-        default:
-            UPRV_UNREACHABLE;
-    }
-}
-
-MeasureUnit stem_to_object::unit(skeleton::StemEnum stem) {
-    switch (stem) {
-        case STEM_BASE_UNIT:
-            return MeasureUnit();
-        case STEM_PERCENT:
-            return MeasureUnit::getPercent();
-        case STEM_PERMILLE:
-            return MeasureUnit::getPermille();
-        default:
-            UPRV_UNREACHABLE;
-    }
-}
-
-Precision stem_to_object::precision(skeleton::StemEnum stem) {
-    switch (stem) {
-        case STEM_PRECISION_INTEGER:
-            return Precision::integer();
-        case STEM_PRECISION_UNLIMITED:
-            return Precision::unlimited();
-        case STEM_PRECISION_CURRENCY_STANDARD:
-            return Precision::currency(UCURR_USAGE_STANDARD);
-        case STEM_PRECISION_CURRENCY_CASH:
-            return Precision::currency(UCURR_USAGE_CASH);
-        default:
-            UPRV_UNREACHABLE;
-    }
-}
-
-UNumberFormatRoundingMode stem_to_object::roundingMode(skeleton::StemEnum stem) {
-    switch (stem) {
-        case STEM_ROUNDING_MODE_CEILING:
-            return UNUM_ROUND_CEILING;
-        case STEM_ROUNDING_MODE_FLOOR:
-            return UNUM_ROUND_FLOOR;
-        case STEM_ROUNDING_MODE_DOWN:
-            return UNUM_ROUND_DOWN;
-        case STEM_ROUNDING_MODE_UP:
-            return UNUM_ROUND_UP;
-        case STEM_ROUNDING_MODE_HALF_EVEN:
-            return UNUM_ROUND_HALFEVEN;
-        case STEM_ROUNDING_MODE_HALF_ODD:
-            return UNUM_ROUND_HALF_ODD;
-        case STEM_ROUNDING_MODE_HALF_CEILING:
-            return UNUM_ROUND_HALF_CEILING;
-        case STEM_ROUNDING_MODE_HALF_FLOOR:
-            return UNUM_ROUND_HALF_FLOOR;
-        case STEM_ROUNDING_MODE_HALF_DOWN:
-            return UNUM_ROUND_HALFDOWN;
-        case STEM_ROUNDING_MODE_HALF_UP:
-            return UNUM_ROUND_HALFUP;
-        case STEM_ROUNDING_MODE_UNNECESSARY:
-            return UNUM_ROUND_UNNECESSARY;
-        default:
-            UPRV_UNREACHABLE;
-    }
-}
-
-UNumberGroupingStrategy stem_to_object::groupingStrategy(skeleton::StemEnum stem) {
-    switch (stem) {
-        case STEM_GROUP_OFF:
-            return UNUM_GROUPING_OFF;
-        case STEM_GROUP_MIN2:
-            return UNUM_GROUPING_MIN2;
-        case STEM_GROUP_AUTO:
-            return UNUM_GROUPING_AUTO;
-        case STEM_GROUP_ON_ALIGNED:
-            return UNUM_GROUPING_ON_ALIGNED;
-        case STEM_GROUP_THOUSANDS:
-            return UNUM_GROUPING_THOUSANDS;
-        default:
-            return UNUM_GROUPING_COUNT; // for objects, throw; for enums, return COUNT
-    }
-}
-
-UNumberUnitWidth stem_to_object::unitWidth(skeleton::StemEnum stem) {
-    switch (stem) {
-        case STEM_UNIT_WIDTH_NARROW:
-            return UNUM_UNIT_WIDTH_NARROW;
-        case STEM_UNIT_WIDTH_SHORT:
-            return UNUM_UNIT_WIDTH_SHORT;
-        case STEM_UNIT_WIDTH_FULL_NAME:
-            return UNUM_UNIT_WIDTH_FULL_NAME;
-        case STEM_UNIT_WIDTH_ISO_CODE:
-            return UNUM_UNIT_WIDTH_ISO_CODE;
-        case STEM_UNIT_WIDTH_FORMAL:
-            return UNUM_UNIT_WIDTH_FORMAL;
-        case STEM_UNIT_WIDTH_VARIANT:
-            return UNUM_UNIT_WIDTH_VARIANT;
-        case STEM_UNIT_WIDTH_HIDDEN:
-            return UNUM_UNIT_WIDTH_HIDDEN;
-        default:
-            return UNUM_UNIT_WIDTH_COUNT; // for objects, throw; for enums, return COUNT
-    }
-}
-
-UNumberSignDisplay stem_to_object::signDisplay(skeleton::StemEnum stem) {
-    switch (stem) {
-        case STEM_SIGN_AUTO:
-            return UNUM_SIGN_AUTO;
-        case STEM_SIGN_ALWAYS:
-            return UNUM_SIGN_ALWAYS;
-        case STEM_SIGN_NEVER:
-            return UNUM_SIGN_NEVER;
-        case STEM_SIGN_ACCOUNTING:
-            return UNUM_SIGN_ACCOUNTING;
-        case STEM_SIGN_ACCOUNTING_ALWAYS:
-            return UNUM_SIGN_ACCOUNTING_ALWAYS;
-        case STEM_SIGN_EXCEPT_ZERO:
-            return UNUM_SIGN_EXCEPT_ZERO;
-        case STEM_SIGN_ACCOUNTING_EXCEPT_ZERO:
-            return UNUM_SIGN_ACCOUNTING_EXCEPT_ZERO;
-        case STEM_SIGN_NEGATIVE:
-            return UNUM_SIGN_NEGATIVE;
-        case STEM_SIGN_ACCOUNTING_NEGATIVE:
-            return UNUM_SIGN_ACCOUNTING_NEGATIVE;
-        default:
-            return UNUM_SIGN_COUNT; // for objects, throw; for enums, return COUNT
-    }
-}
-
-UNumberDecimalSeparatorDisplay stem_to_object::decimalSeparatorDisplay(skeleton::StemEnum stem) {
-    switch (stem) {
-        case STEM_DECIMAL_AUTO:
-            return UNUM_DECIMAL_SEPARATOR_AUTO;
-        case STEM_DECIMAL_ALWAYS:
-            return UNUM_DECIMAL_SEPARATOR_ALWAYS;
-        default:
-            return UNUM_DECIMAL_SEPARATOR_COUNT; // for objects, throw; for enums, return COUNT
-    }
-}
-
-
-void enum_to_stem_string::roundingMode(UNumberFormatRoundingMode value, UnicodeString& sb) {
-    switch (value) {
-        case UNUM_ROUND_CEILING:
-            sb.append(u"rounding-mode-ceiling", -1);
-            break;
-        case UNUM_ROUND_FLOOR:
-            sb.append(u"rounding-mode-floor", -1);
-            break;
-        case UNUM_ROUND_DOWN:
-            sb.append(u"rounding-mode-down", -1);
-            break;
-        case UNUM_ROUND_UP:
-            sb.append(u"rounding-mode-up", -1);
-            break;
-        case UNUM_ROUND_HALFEVEN:
-            sb.append(u"rounding-mode-half-even", -1);
-            break;
-        case UNUM_ROUND_HALF_ODD:
-            sb.append(u"rounding-mode-half-odd", -1);
-            break;
-        case UNUM_ROUND_HALF_CEILING:
-            sb.append(u"rounding-mode-half-ceiling", -1);
-            break;
-        case UNUM_ROUND_HALF_FLOOR:
-            sb.append(u"rounding-mode-half-floor", -1);
-            break;
-        case UNUM_ROUND_HALFDOWN:
-            sb.append(u"rounding-mode-half-down", -1);
-            break;
-        case UNUM_ROUND_HALFUP:
-            sb.append(u"rounding-mode-half-up", -1);
-            break;
-        case UNUM_ROUND_UNNECESSARY:
-            sb.append(u"rounding-mode-unnecessary", -1);
-            break;
-        default:
-            UPRV_UNREACHABLE;
-    }
-}
-
-void enum_to_stem_string::groupingStrategy(UNumberGroupingStrategy value, UnicodeString& sb) {
-    switch (value) {
-        case UNUM_GROUPING_OFF:
-            sb.append(u"group-off", -1);
-            break;
-        case UNUM_GROUPING_MIN2:
-            sb.append(u"group-min2", -1);
-            break;
-        case UNUM_GROUPING_AUTO:
-            sb.append(u"group-auto", -1);
-            break;
-        case UNUM_GROUPING_ON_ALIGNED:
-            sb.append(u"group-on-aligned", -1);
-            break;
-        case UNUM_GROUPING_THOUSANDS:
-            sb.append(u"group-thousands", -1);
-            break;
-        default:
-            UPRV_UNREACHABLE;
-    }
-}
-
-void enum_to_stem_string::unitWidth(UNumberUnitWidth value, UnicodeString& sb) {
-    switch (value) {
-        case UNUM_UNIT_WIDTH_NARROW:
-            sb.append(u"unit-width-narrow", -1);
-            break;
-        case UNUM_UNIT_WIDTH_SHORT:
-            sb.append(u"unit-width-short", -1);
-            break;
-        case UNUM_UNIT_WIDTH_FULL_NAME:
-            sb.append(u"unit-width-full-name", -1);
-            break;
-        case UNUM_UNIT_WIDTH_ISO_CODE:
-            sb.append(u"unit-width-iso-code", -1);
-            break;
-        case UNUM_UNIT_WIDTH_FORMAL:
-            sb.append(u"unit-width-formal", -1);
-            break;
-        case UNUM_UNIT_WIDTH_VARIANT:
-            sb.append(u"unit-width-variant", -1);
-            break;
-        case UNUM_UNIT_WIDTH_HIDDEN:
-            sb.append(u"unit-width-hidden", -1);
-            break;
-        default:
-            UPRV_UNREACHABLE;
-    }
-}
-
-void enum_to_stem_string::signDisplay(UNumberSignDisplay value, UnicodeString& sb) {
-    switch (value) {
-        case UNUM_SIGN_AUTO:
-            sb.append(u"sign-auto", -1);
-            break;
-        case UNUM_SIGN_ALWAYS:
-            sb.append(u"sign-always", -1);
-            break;
-        case UNUM_SIGN_NEVER:
-            sb.append(u"sign-never", -1);
-            break;
-        case UNUM_SIGN_ACCOUNTING:
-            sb.append(u"sign-accounting", -1);
-            break;
-        case UNUM_SIGN_ACCOUNTING_ALWAYS:
-            sb.append(u"sign-accounting-always", -1);
-            break;
-        case UNUM_SIGN_EXCEPT_ZERO:
-            sb.append(u"sign-except-zero", -1);
-            break;
-        case UNUM_SIGN_ACCOUNTING_EXCEPT_ZERO:
-            sb.append(u"sign-accounting-except-zero", -1);
-            break;
-        case UNUM_SIGN_NEGATIVE:
-            sb.append(u"sign-negative", -1);
-            break;
-        case UNUM_SIGN_ACCOUNTING_NEGATIVE:
-            sb.append(u"sign-accounting-negative", -1);
-            break;
-        default:
-            UPRV_UNREACHABLE;
-    }
-}
-
-void
-enum_to_stem_string::decimalSeparatorDisplay(UNumberDecimalSeparatorDisplay value, UnicodeString& sb) {
-    switch (value) {
-        case UNUM_DECIMAL_SEPARATOR_AUTO:
-            sb.append(u"decimal-auto", -1);
-            break;
-        case UNUM_DECIMAL_SEPARATOR_ALWAYS:
-            sb.append(u"decimal-always", -1);
-            break;
-        default:
-            UPRV_UNREACHABLE;
-    }
-}
-
-
-UnlocalizedNumberFormatter skeleton::create(
-        const UnicodeString& skeletonString, UParseError* perror, UErrorCode& status) {
-
-    // Initialize perror
-    if (perror != nullptr) {
-        perror->line = 0;
-        perror->offset = -1;
-        perror->preContext[0] = 0;
-        perror->postContext[0] = 0;
-    }
-
-    umtx_initOnce(gNumberSkeletonsInitOnce, &initNumberSkeletons, status);
-    if (U_FAILURE(status)) {
-        return {};
-    }
-
-    int32_t errOffset;
-    MacroProps macros = parseSkeleton(skeletonString, errOffset, status);
-    if (U_SUCCESS(status)) {
-        return NumberFormatter::with().macros(macros);
-    }
-
-    if (perror == nullptr) {
-        return {};
-    }
-
-    // Populate the UParseError with the error location
-    perror->offset = errOffset;
-    int32_t contextStart = uprv_max(0, errOffset - U_PARSE_CONTEXT_LEN + 1);
-    int32_t contextEnd = uprv_min(skeletonString.length(), errOffset + U_PARSE_CONTEXT_LEN - 1);
-    skeletonString.extract(contextStart, errOffset - contextStart, perror->preContext, 0);
-    perror->preContext[errOffset - contextStart] = 0;
-    skeletonString.extract(errOffset, contextEnd - errOffset, perror->postContext, 0);
-    perror->postContext[contextEnd - errOffset] = 0;
-    return {};
-}
-
-UnicodeString skeleton::generate(const MacroProps& macros, UErrorCode& status) {
-    umtx_initOnce(gNumberSkeletonsInitOnce, &initNumberSkeletons, status);
-    UnicodeString sb;
-    GeneratorHelpers::generateSkeleton(macros, sb, status);
-    return sb;
-}
-
-MacroProps skeleton::parseSkeleton(
-        const UnicodeString& skeletonString, int32_t& errOffset, UErrorCode& status) {
-    U_ASSERT(U_SUCCESS(status));
-    U_ASSERT(kSerializedStemTrie != nullptr);
-
-    // Add a trailing whitespace to the end of the skeleton string to make code cleaner.
-    UnicodeString tempSkeletonString(skeletonString);
-    tempSkeletonString.append(u' ');
-
-    SeenMacroProps seen;
-    MacroProps macros;
-    StringSegment segment(tempSkeletonString, false);
-    UCharsTrie stemTrie(kSerializedStemTrie);
-    ParseState stem = STATE_NULL;
-    int32_t offset = 0;
-
-    // Primary skeleton parse loop:
-    while (offset < segment.length()) {
-        UChar32 cp = segment.codePointAt(offset);
-        bool isTokenSeparator = PatternProps::isWhiteSpace(cp);
-        bool isOptionSeparator = (cp == u'/');
-
-        if (!isTokenSeparator && !isOptionSeparator) {
-            // Non-separator token; consume it.
-            offset += U16_LENGTH(cp);
-            if (stem == STATE_NULL) {
-                // We are currently consuming a stem.
-                // Go to the next state in the stem trie.
-                stemTrie.nextForCodePoint(cp);
-            }
-            continue;
-        }
-
-        // We are looking at a token or option separator.
-        // If the segment is nonempty, parse it and reset the segment.
-        // Otherwise, make sure it is a valid repeating separator.
-        if (offset != 0) {
-            segment.setLength(offset);
-            if (stem == STATE_NULL) {
-                // The first separator after the start of a token. Parse it as a stem.
-                stem = parseStem(segment, stemTrie, seen, macros, status);
-                stemTrie.reset();
-            } else {
-                // A separator after the first separator of a token. Parse it as an option.
-                stem = parseOption(stem, segment, macros, status);
-            }
-            segment.resetLength();
-            if (U_FAILURE(status)) {
-                errOffset = segment.getOffset();
-                return macros;
-            }
-
-            // Consume the segment:
-            segment.adjustOffset(offset);
-            offset = 0;
-
-        } else if (stem != STATE_NULL) {
-            // A separator ('/' or whitespace) following an option separator ('/')
-            // segment.setLength(U16_LENGTH(cp)); // for error message
-            // throw new SkeletonSyntaxException("Unexpected separator character", segment);
-            status = U_NUMBER_SKELETON_SYNTAX_ERROR;
-            errOffset = segment.getOffset();
-            return macros;
-
-        } else {
-            // Two spaces in a row; this is OK.
-        }
-
-        // Does the current stem forbid options?
-        if (isOptionSeparator && stem == STATE_NULL) {
-            // segment.setLength(U16_LENGTH(cp)); // for error message
-            // throw new SkeletonSyntaxException("Unexpected option separator", segment);
-            status = U_NUMBER_SKELETON_SYNTAX_ERROR;
-            errOffset = segment.getOffset();
-            return macros;
-        }
-
-        // Does the current stem require an option?
-        if (isTokenSeparator && stem != STATE_NULL) {
-            switch (stem) {
-                case STATE_INCREMENT_PRECISION:
-                case STATE_MEASURE_UNIT:
-                case STATE_PER_MEASURE_UNIT:
-                case STATE_IDENTIFIER_UNIT:
-                case STATE_UNIT_USAGE:
-                case STATE_CURRENCY_UNIT:
-                case STATE_INTEGER_WIDTH:
-                case STATE_NUMBERING_SYSTEM:
-                case STATE_SCALE:
-                    // segment.setLength(U16_LENGTH(cp)); // for error message
-                    // throw new SkeletonSyntaxException("Stem requires an option", segment);
-                    status = U_NUMBER_SKELETON_SYNTAX_ERROR;
-                    errOffset = segment.getOffset();
-                    return macros;
-                default:
-                    break;
-            }
-            stem = STATE_NULL;
-        }
-
-        // Consume the separator:
-        segment.adjustOffset(U16_LENGTH(cp));
-    }
-    U_ASSERT(stem == STATE_NULL);
-    return macros;
-}
-
-ParseState
-skeleton::parseStem(const StringSegment& segment, const UCharsTrie& stemTrie, SeenMacroProps& seen,
-                    MacroProps& macros, UErrorCode& status) {
-    U_ASSERT(U_SUCCESS(status));
-
-    // First check for "blueprint" stems, which start with a "signal char"
-    switch (segment.charAt(0)) {
-        case u'.':
-            CHECK_NULL(seen, precision, status);
-            blueprint_helpers::parseFractionStem(segment, macros, status);
-            return STATE_FRACTION_PRECISION;
-        case u'@':
-            CHECK_NULL(seen, precision, status);
-            blueprint_helpers::parseDigitsStem(segment, macros, status);
-            return STATE_PRECISION;
-        case u'E':
-            CHECK_NULL(seen, notation, status);
-            blueprint_helpers::parseScientificStem(segment, macros, status);
-            return STATE_NULL;
-        case u'0':
-            CHECK_NULL(seen, integerWidth, status);
-            blueprint_helpers::parseIntegerStem(segment, macros, status);
-            return STATE_NULL;
-        default:
-            break;
-    }
-
-    // Now look at the stemsTrie, which is already be pointing at our stem.
-    UStringTrieResult stemResult = stemTrie.current();
-
-    if (stemResult != USTRINGTRIE_INTERMEDIATE_VALUE && stemResult != USTRINGTRIE_FINAL_VALUE) {
-        // throw new SkeletonSyntaxException("Unknown stem", segment);
-        status = U_NUMBER_SKELETON_SYNTAX_ERROR;
-        return STATE_NULL;
-    }
-
-    auto stem = static_cast<StemEnum>(stemTrie.getValue());
-    switch (stem) {
-
-        // Stems with meaning on their own, not requiring an option:
-
-        case STEM_COMPACT_SHORT:
-        case STEM_COMPACT_LONG:
-        case STEM_SCIENTIFIC:
-        case STEM_ENGINEERING:
-        case STEM_NOTATION_SIMPLE:
-            CHECK_NULL(seen, notation, status);
-            macros.notation = stem_to_object::notation(stem);
-            switch (stem) {
-                case STEM_SCIENTIFIC:
-                case STEM_ENGINEERING:
-                    return STATE_SCIENTIFIC; // allows for scientific options
-                default:
-                    return STATE_NULL;
-            }
-
-        case STEM_BASE_UNIT:
-        case STEM_PERCENT:
-        case STEM_PERMILLE:
-            CHECK_NULL(seen, unit, status);
-            macros.unit = stem_to_object::unit(stem);
-            return STATE_NULL;
-
-        case STEM_PERCENT_100:
-            CHECK_NULL(seen, scale, status);
-            CHECK_NULL(seen, unit, status);
-            macros.scale = Scale::powerOfTen(2);
-            macros.unit = NoUnit::percent();
-            return STATE_NULL;
-
-        case STEM_PRECISION_INTEGER:
-        case STEM_PRECISION_UNLIMITED:
-        case STEM_PRECISION_CURRENCY_STANDARD:
-        case STEM_PRECISION_CURRENCY_CASH:
-            CHECK_NULL(seen, precision, status);
-            macros.precision = stem_to_object::precision(stem);
-            switch (stem) {
-                case STEM_PRECISION_INTEGER:
-                    return STATE_FRACTION_PRECISION; // allows for "precision-integer/@##"
-                default:
-                    return STATE_PRECISION;
-            }
-
-        case STEM_ROUNDING_MODE_CEILING:
-        case STEM_ROUNDING_MODE_FLOOR:
-        case STEM_ROUNDING_MODE_DOWN:
-        case STEM_ROUNDING_MODE_UP:
-        case STEM_ROUNDING_MODE_HALF_EVEN:
-        case STEM_ROUNDING_MODE_HALF_ODD:
-        case STEM_ROUNDING_MODE_HALF_CEILING:
-        case STEM_ROUNDING_MODE_HALF_FLOOR:
-        case STEM_ROUNDING_MODE_HALF_DOWN:
-        case STEM_ROUNDING_MODE_HALF_UP:
-        case STEM_ROUNDING_MODE_UNNECESSARY:
-            CHECK_NULL(seen, roundingMode, status);
-            macros.roundingMode = stem_to_object::roundingMode(stem);
-            return STATE_NULL;
-
-        case STEM_GROUP_OFF:
-        case STEM_GROUP_MIN2:
-        case STEM_GROUP_AUTO:
-        case STEM_GROUP_ON_ALIGNED:
-        case STEM_GROUP_THOUSANDS:
-            CHECK_NULL(seen, grouper, status);
-            macros.grouper = Grouper::forStrategy(stem_to_object::groupingStrategy(stem));
-            return STATE_NULL;
-
-        case STEM_LATIN:
-            CHECK_NULL(seen, symbols, status);
-            macros.symbols.setTo(NumberingSystem::createInstanceByName("latn", status));
-            return STATE_NULL;
-
-        case STEM_UNIT_WIDTH_NARROW:
-        case STEM_UNIT_WIDTH_SHORT:
-        case STEM_UNIT_WIDTH_FULL_NAME:
-        case STEM_UNIT_WIDTH_ISO_CODE:
-        case STEM_UNIT_WIDTH_FORMAL:
-        case STEM_UNIT_WIDTH_VARIANT:
-        case STEM_UNIT_WIDTH_HIDDEN:
-            CHECK_NULL(seen, unitWidth, status);
-            macros.unitWidth = stem_to_object::unitWidth(stem);
-            return STATE_NULL;
-
-        case STEM_SIGN_AUTO:
-        case STEM_SIGN_ALWAYS:
-        case STEM_SIGN_NEVER:
-        case STEM_SIGN_ACCOUNTING:
-        case STEM_SIGN_ACCOUNTING_ALWAYS:
-        case STEM_SIGN_EXCEPT_ZERO:
-        case STEM_SIGN_ACCOUNTING_EXCEPT_ZERO:
-        case STEM_SIGN_NEGATIVE:
-        case STEM_SIGN_ACCOUNTING_NEGATIVE:
-            CHECK_NULL(seen, sign, status);
-            macros.sign = stem_to_object::signDisplay(stem);
-            return STATE_NULL;
-
-        case STEM_DECIMAL_AUTO:
-        case STEM_DECIMAL_ALWAYS:
-            CHECK_NULL(seen, decimal, status);
-            macros.decimal = stem_to_object::decimalSeparatorDisplay(stem);
-            return STATE_NULL;
-
-        // Stems requiring an option:
-
-        case STEM_PRECISION_INCREMENT:
-            CHECK_NULL(seen, precision, status);
-            return STATE_INCREMENT_PRECISION;
-
-        case STEM_MEASURE_UNIT:
-            CHECK_NULL(seen, unit, status);
-            return STATE_MEASURE_UNIT;
-
-        case STEM_PER_MEASURE_UNIT:
-            CHECK_NULL(seen, perUnit, status);
-            return STATE_PER_MEASURE_UNIT;
-
-        case STEM_UNIT:
-            CHECK_NULL(seen, unit, status);
-            CHECK_NULL(seen, perUnit, status);
-            return STATE_IDENTIFIER_UNIT;
-
-        case STEM_UNIT_USAGE:
-            CHECK_NULL(seen, usage, status);
-            return STATE_UNIT_USAGE;
-
-        case STEM_CURRENCY:
-            CHECK_NULL(seen, unit, status);
-            CHECK_NULL(seen, perUnit, status);
-            return STATE_CURRENCY_UNIT;
-
-        case STEM_INTEGER_WIDTH:
-            CHECK_NULL(seen, integerWidth, status);
-            return STATE_INTEGER_WIDTH;
-
-        case STEM_NUMBERING_SYSTEM:
-            CHECK_NULL(seen, symbols, status);
-            return STATE_NUMBERING_SYSTEM;
-
-        case STEM_SCALE:
-            CHECK_NULL(seen, scale, status);
-            return STATE_SCALE;
-
-        default:
-            UPRV_UNREACHABLE;
-    }
-}
-
-ParseState skeleton::parseOption(ParseState stem, const StringSegment& segment, MacroProps& macros,
-                                 UErrorCode& status) {
-    U_ASSERT(U_SUCCESS(status));
-
-    ///// Required options: /////
-
-    switch (stem) {
-        case STATE_CURRENCY_UNIT:
-            blueprint_helpers::parseCurrencyOption(segment, macros, status);
-            return STATE_NULL;
-        case STATE_MEASURE_UNIT:
-            blueprint_helpers::parseMeasureUnitOption(segment, macros, status);
-            return STATE_NULL;
-        case STATE_PER_MEASURE_UNIT:
-            blueprint_helpers::parseMeasurePerUnitOption(segment, macros, status);
-            return STATE_NULL;
-        case STATE_IDENTIFIER_UNIT:
-            blueprint_helpers::parseIdentifierUnitOption(segment, macros, status);
-            return STATE_NULL;
-        case STATE_UNIT_USAGE:
-            blueprint_helpers::parseUnitUsageOption(segment, macros, status);
-            return STATE_NULL;
-        case STATE_INCREMENT_PRECISION:
-            blueprint_helpers::parseIncrementOption(segment, macros, status);
-            return STATE_PRECISION;
-        case STATE_INTEGER_WIDTH:
-            blueprint_helpers::parseIntegerWidthOption(segment, macros, status);
-            return STATE_NULL;
-        case STATE_NUMBERING_SYSTEM:
-            blueprint_helpers::parseNumberingSystemOption(segment, macros, status);
-            return STATE_NULL;
-        case STATE_SCALE:
-            blueprint_helpers::parseScaleOption(segment, macros, status);
-            return STATE_NULL;
-        default:
-            break;
-    }
-
-    ///// Non-required options: /////
-
-    // Scientific options
-    switch (stem) {
-        case STATE_SCIENTIFIC:
-            if (blueprint_helpers::parseExponentWidthOption(segment, macros, status)) {
-                return STATE_SCIENTIFIC;
-            }
-            if (U_FAILURE(status)) {
-                return {};
-            }
-            if (blueprint_helpers::parseExponentSignOption(segment, macros, status)) {
-                return STATE_SCIENTIFIC;
-            }
-            if (U_FAILURE(status)) {
-                return {};
-            }
-            break;
-        default:
-            break;
-    }
-
-    // Frac-sig option
-    switch (stem) {
-        case STATE_FRACTION_PRECISION:
-            if (blueprint_helpers::parseFracSigOption(segment, macros, status)) {
-                return STATE_PRECISION;
-            }
-            if (U_FAILURE(status)) {
-                return {};
-            }
-            // If the fracSig option was not found, try normal precision options.
-            stem = STATE_PRECISION;
-            break;
-        default:
-            break;
-    }
-
-    // Trailing zeros option
-    switch (stem) {
-        case STATE_PRECISION:
-            if (blueprint_helpers::parseTrailingZeroOption(segment, macros, status)) {
-                return STATE_NULL;
-            }
-            if (U_FAILURE(status)) {
-                return {};
-            }
-            break;
-        default:
-            break;
-    }
-
-    // Unknown option
-    // throw new SkeletonSyntaxException("Invalid option", segment);
-    status = U_NUMBER_SKELETON_SYNTAX_ERROR;
-    return STATE_NULL;
-}
-
-void GeneratorHelpers::generateSkeleton(const MacroProps& macros, UnicodeString& sb, UErrorCode& status) {
-    if (U_FAILURE(status)) { return; }
-
-    // Supported options
-    if (GeneratorHelpers::notation(macros, sb, status)) {
-        sb.append(u' ');
-    }
-    if (U_FAILURE(status)) { return; }
-    if (GeneratorHelpers::unit(macros, sb, status)) {
-        sb.append(u' ');
-    }
-    if (U_FAILURE(status)) { return; }
-    if (GeneratorHelpers::usage(macros, sb, status)) {
-        sb.append(u' ');
-    }
-    if (U_FAILURE(status)) { return; }
-    if (GeneratorHelpers::precision(macros, sb, status)) {
-        sb.append(u' ');
-    }
-    if (U_FAILURE(status)) { return; }
-    if (GeneratorHelpers::roundingMode(macros, sb, status)) {
-        sb.append(u' ');
-    }
-    if (U_FAILURE(status)) { return; }
-    if (GeneratorHelpers::grouping(macros, sb, status)) {
-        sb.append(u' ');
-    }
-    if (U_FAILURE(status)) { return; }
-    if (GeneratorHelpers::integerWidth(macros, sb, status)) {
-        sb.append(u' ');
-    }
-    if (U_FAILURE(status)) { return; }
-    if (GeneratorHelpers::symbols(macros, sb, status)) {
-        sb.append(u' ');
-    }
-    if (U_FAILURE(status)) { return; }
-    if (GeneratorHelpers::unitWidth(macros, sb, status)) {
-        sb.append(u' ');
-    }
-    if (U_FAILURE(status)) { return; }
-    if (GeneratorHelpers::sign(macros, sb, status)) {
-        sb.append(u' ');
-    }
-    if (U_FAILURE(status)) { return; }
-    if (GeneratorHelpers::decimal(macros, sb, status)) {
-        sb.append(u' ');
-    }
-    if (U_FAILURE(status)) { return; }
-    if (GeneratorHelpers::scale(macros, sb, status)) {
-        sb.append(u' ');
-    }
-    if (U_FAILURE(status)) { return; }
-
-    // Unsupported options
-    if (!macros.padder.isBogus()) {
-        status = U_UNSUPPORTED_ERROR;
-        return;
-    }
-    if (macros.unitDisplayCase.isSet()) {
-        status = U_UNSUPPORTED_ERROR;
-        return;
-    }
-    if (macros.affixProvider != nullptr) {
-        status = U_UNSUPPORTED_ERROR;
-        return;
-    }
-    if (macros.rules != nullptr) {
-        status = U_UNSUPPORTED_ERROR;
-        return;
-    }
-
-    // Remove the trailing space
-    if (sb.length() > 0) {
-        sb.truncate(sb.length() - 1);
-    }
-}
-
-
-bool blueprint_helpers::parseExponentWidthOption(const StringSegment& segment, MacroProps& macros,
-                                                 UErrorCode&) {
-    if (!isWildcardChar(segment.charAt(0))) {
-        return false;
-    }
-    int32_t offset = 1;
-    int32_t minExp = 0;
-    for (; offset < segment.length(); offset++) {
-        if (segment.charAt(offset) == u'e') {
-            minExp++;
-        } else {
-            break;
-        }
-    }
-    if (offset < segment.length()) {
-        return false;
-    }
-    // Use the public APIs to enforce bounds checking
-    macros.notation = static_cast<ScientificNotation&>(macros.notation).withMinExponentDigits(minExp);
-    return true;
-}
-
-void
-blueprint_helpers::generateExponentWidthOption(int32_t minExponentDigits, UnicodeString& sb, UErrorCode&) {
-    sb.append(kWildcardChar);
-    appendMultiple(sb, u'e', minExponentDigits);
-}
-
-bool
-blueprint_helpers::parseExponentSignOption(const StringSegment& segment, MacroProps& macros, UErrorCode&) {
-    // Get the sign display type out of the CharsTrie data structure.
-    UCharsTrie tempStemTrie(kSerializedStemTrie);
-    UStringTrieResult result = tempStemTrie.next(
-            segment.toTempUnicodeString().getBuffer(),
-            segment.length());
-    if (result != USTRINGTRIE_INTERMEDIATE_VALUE && result != USTRINGTRIE_FINAL_VALUE) {
-        return false;
-    }
-    auto sign = stem_to_object::signDisplay(static_cast<StemEnum>(tempStemTrie.getValue()));
-    if (sign == UNUM_SIGN_COUNT) {
-        return false;
-    }
-    macros.notation = static_cast<ScientificNotation&>(macros.notation).withExponentSignDisplay(sign);
-    return true;
-}
-
-void blueprint_helpers::parseCurrencyOption(const StringSegment& segment, MacroProps& macros,
-                                            UErrorCode& status) {
-    // Unlike ICU4J, have to check length manually because ICU4C CurrencyUnit does not check it for us
-    if (segment.length() != 3) {
-        status = U_NUMBER_SKELETON_SYNTAX_ERROR;
-        return;
-    }
-    const UChar* currencyCode = segment.toTempUnicodeString().getBuffer();
-    UErrorCode localStatus = U_ZERO_ERROR;
-    CurrencyUnit currency(currencyCode, localStatus);
-    if (U_FAILURE(localStatus)) {
-        // Not 3 ascii chars
-        // throw new SkeletonSyntaxException("Invalid currency", segment);
-        status = U_NUMBER_SKELETON_SYNTAX_ERROR;
-        return;
-    }
-    // Slicing is OK
-    macros.unit = currency; // NOLINT
-}
-
-void
-blueprint_helpers::generateCurrencyOption(const CurrencyUnit& currency, UnicodeString& sb, UErrorCode&) {
-    sb.append(currency.getISOCurrency(), -1);
-}
-
-void blueprint_helpers::parseMeasureUnitOption(const StringSegment& segment, MacroProps& macros,
-                                               UErrorCode& status) {
-    U_ASSERT(U_SUCCESS(status));
-    const UnicodeString stemString = segment.toTempUnicodeString();
-
-    // NOTE: The category (type) of the unit is guaranteed to be a valid subtag (alphanumeric)
-    // http://unicode.org/reports/tr35/#Validity_Data
-    int firstHyphen = 0;
-    while (firstHyphen < stemString.length() && stemString.charAt(firstHyphen) != '-') {
-        firstHyphen++;
-    }
-    if (firstHyphen == stemString.length()) {
-        // throw new SkeletonSyntaxException("Invalid measure unit option", segment);
-        status = U_NUMBER_SKELETON_SYNTAX_ERROR;
-        return;
-    }
-
-    // Need to do char <-> UChar conversion...
-    CharString type;
-    SKELETON_UCHAR_TO_CHAR(type, stemString, 0, firstHyphen, status);
-    CharString subType;
-    SKELETON_UCHAR_TO_CHAR(subType, stemString, firstHyphen + 1, stemString.length(), status);
-
-    // Note: the largest type as of this writing (Aug 2020) is "volume", which has 33 units.
-    static constexpr int32_t CAPACITY = 40;
-    MeasureUnit units[CAPACITY];
-    UErrorCode localStatus = U_ZERO_ERROR;
-    int32_t numUnits = MeasureUnit::getAvailable(type.data(), units, CAPACITY, localStatus);
-    if (U_FAILURE(localStatus)) {
-        // More than 30 units in this type?
-        status = U_INTERNAL_PROGRAM_ERROR;
-        return;
-    }
-    for (int32_t i = 0; i < numUnits; i++) {
-        auto& unit = units[i];
-        if (uprv_strcmp(subType.data(), unit.getSubtype()) == 0) {
-            macros.unit = unit;
-            return;
-        }
-    }
-
-    // throw new SkeletonSyntaxException("Unknown measure unit", segment);
-    status = U_NUMBER_SKELETON_SYNTAX_ERROR;
-}
-
-void blueprint_helpers::parseMeasurePerUnitOption(const StringSegment& segment, MacroProps& macros,
-                                                  UErrorCode& status) {
-    // A little bit of a hack: save the current unit (numerator), call the main measure unit
-    // parsing code, put back the numerator unit, and put the new unit into per-unit.
-    MeasureUnit numerator = macros.unit;
-    parseMeasureUnitOption(segment, macros, status);
-    if (U_FAILURE(status)) { return; }
-    macros.perUnit = macros.unit;
-    macros.unit = numerator;
-}
-
-void blueprint_helpers::parseIdentifierUnitOption(const StringSegment& segment, MacroProps& macros,
-                                                  UErrorCode& status) {
-    // Need to do char <-> UChar conversion...
-    U_ASSERT(U_SUCCESS(status));
-    CharString buffer;
-    SKELETON_UCHAR_TO_CHAR(buffer, segment.toTempUnicodeString(), 0, segment.length(), status);
-
-    ErrorCode internalStatus;
-    macros.unit = MeasureUnit::forIdentifier(buffer.toStringPiece(), internalStatus);
-    if (internalStatus.isFailure()) {
-        // throw new SkeletonSyntaxException("Invalid core unit identifier", segment, e);
-        status = U_NUMBER_SKELETON_SYNTAX_ERROR;
-        return;
-    }
-}
-
-void blueprint_helpers::parseUnitUsageOption(const StringSegment &segment, MacroProps &macros,
-                                             UErrorCode &status) {
-    // Need to do char <-> UChar conversion...
-    U_ASSERT(U_SUCCESS(status));
-    CharString buffer;
-    SKELETON_UCHAR_TO_CHAR(buffer, segment.toTempUnicodeString(), 0, segment.length(), status);
-    macros.usage.set(buffer.toStringPiece());
-    // We do not do any validation of the usage string: it depends on the
-    // unitPreferenceData in the units resources.
-}
-
-void blueprint_helpers::parseFractionStem(const StringSegment& segment, MacroProps& macros,
-                                          UErrorCode& status) {
-    U_ASSERT(segment.charAt(0) == u'.');
-    int32_t offset = 1;
-    int32_t minFrac = 0;
-    int32_t maxFrac;
-    for (; offset < segment.length(); offset++) {
-        if (segment.charAt(offset) == u'0') {
-            minFrac++;
-        } else {
-            break;
-        }
-    }
-    if (offset < segment.length()) {
-        if (isWildcardChar(segment.charAt(offset))) {
-            maxFrac = -1;
-            offset++;
-        } else {
-            maxFrac = minFrac;
-            for (; offset < segment.length(); offset++) {
-                if (segment.charAt(offset) == u'#') {
-                    maxFrac++;
-                } else {
-                    break;
-                }
-            }
-        }
-    } else {
-        maxFrac = minFrac;
-    }
-    if (offset < segment.length()) {
-        // throw new SkeletonSyntaxException("Invalid fraction stem", segment);
-        status = U_NUMBER_SKELETON_SYNTAX_ERROR;
-        return;
-    }
-    // Use the public APIs to enforce bounds checking
-    if (maxFrac == -1) {
-        if (minFrac == 0) {
-            macros.precision = Precision::unlimited();
-        } else {
-            macros.precision = Precision::minFraction(minFrac);
-        }
-    } else {
-        macros.precision = Precision::minMaxFraction(minFrac, maxFrac);
-    }
-}
-
-void
-blueprint_helpers::generateFractionStem(int32_t minFrac, int32_t maxFrac, UnicodeString& sb, UErrorCode&) {
-    if (minFrac == 0 && maxFrac == 0) {
-        sb.append(u"precision-integer", -1);
-        return;
-    }
-    sb.append(u'.');
-    appendMultiple(sb, u'0', minFrac);
-    if (maxFrac == -1) {
-        sb.append(kWildcardChar);
-    } else {
-        appendMultiple(sb, u'#', maxFrac - minFrac);
-    }
-}
-
-void
-blueprint_helpers::parseDigitsStem(const StringSegment& segment, MacroProps& macros, UErrorCode& status) {
-    U_ASSERT(segment.charAt(0) == u'@');
-    int32_t offset = 0;
-    int32_t minSig = 0;
-    int32_t maxSig;
-    for (; offset < segment.length(); offset++) {
-        if (segment.charAt(offset) == u'@') {
-            minSig++;
-        } else {
-            break;
-        }
-    }
-    if (offset < segment.length()) {
-        if (isWildcardChar(segment.charAt(offset))) {
-            maxSig = -1;
-            offset++;
-        } else {
-            maxSig = minSig;
-            for (; offset < segment.length(); offset++) {
-                if (segment.charAt(offset) == u'#') {
-                    maxSig++;
-                } else {
-                    break;
-                }
-            }
-        }
-    } else {
-        maxSig = minSig;
-    }
-    if (offset < segment.length()) {
-        // throw new SkeletonSyntaxException("Invalid significant digits stem", segment);
-        status = U_NUMBER_SKELETON_SYNTAX_ERROR;
-        return;
-    }
-    // Use the public APIs to enforce bounds checking
-    if (maxSig == -1) {
-        macros.precision = Precision::minSignificantDigits(minSig);
-    } else {
-        macros.precision = Precision::minMaxSignificantDigits(minSig, maxSig);
-    }
-}
-
-void
-blueprint_helpers::generateDigitsStem(int32_t minSig, int32_t maxSig, UnicodeString& sb, UErrorCode&) {
-    appendMultiple(sb, u'@', minSig);
-    if (maxSig == -1) {
-        sb.append(kWildcardChar);
-    } else {
-        appendMultiple(sb, u'#', maxSig - minSig);
-    }
-}
-
-void blueprint_helpers::parseScientificStem(const StringSegment& segment, MacroProps& macros, UErrorCode& status) {
-    U_ASSERT(segment.charAt(0) == u'E');
-    {
-        int32_t offset = 1;
-        if (segment.length() == offset) {
-            goto fail;
-        }
-        bool isEngineering = false;
-        if (segment.charAt(offset) == u'E') {
-            isEngineering = true;
-            offset++;
-            if (segment.length() == offset) {
-                goto fail;
-            }
-        }
-        UNumberSignDisplay signDisplay = UNUM_SIGN_AUTO;
-        if (segment.charAt(offset) == u'+') {
-            offset++;
-            if (segment.length() == offset) {
-                goto fail;
-            }
-            if (segment.charAt(offset) == u'!') {
-                signDisplay = UNUM_SIGN_ALWAYS;
-            } else if (segment.charAt(offset) == u'?') {
-                signDisplay = UNUM_SIGN_EXCEPT_ZERO;
-            } else {
-                // NOTE: Other sign displays are not included because they aren't useful in this context
-                goto fail;
-            }
-            offset++;
-            if (segment.length() == offset) {
-                goto fail;
-            }
-        }
-        int32_t minDigits = 0;
-        for (; offset < segment.length(); offset++) {
-            if (segment.charAt(offset) != u'0') {
-                goto fail;
-            }
-            minDigits++;
-        }
-        macros.notation = (isEngineering ? Notation::engineering() : Notation::scientific())
-            .withExponentSignDisplay(signDisplay)
-            .withMinExponentDigits(minDigits);
-        return;
-    }
-    fail: void();
-    // throw new SkeletonSyntaxException("Invalid scientific stem", segment);
-    status = U_NUMBER_SKELETON_SYNTAX_ERROR;
-    return;
-}
-
-void blueprint_helpers::parseIntegerStem(const StringSegment& segment, MacroProps& macros, UErrorCode& status) {
-    U_ASSERT(segment.charAt(0) == u'0');
-    int32_t offset = 1;
-    for (; offset < segment.length(); offset++) {
-        if (segment.charAt(offset) != u'0') {
-            offset--;
-            break;
-        }
-    }
-    if (offset < segment.length()) {
-        // throw new SkeletonSyntaxException("Invalid integer stem", segment);
-        status = U_NUMBER_SKELETON_SYNTAX_ERROR;
-        return;
-    }
-    macros.integerWidth = IntegerWidth::zeroFillTo(offset);
-    return;
-}
-
-bool blueprint_helpers::parseFracSigOption(const StringSegment& segment, MacroProps& macros,
-                                           UErrorCode& status) {
-    if (segment.charAt(0) != u'@') {
-        return false;
-    }
-    int offset = 0;
-    int minSig = 0;
-    int maxSig;
-    for (; offset < segment.length(); offset++) {
-        if (segment.charAt(offset) == u'@') {
-            minSig++;
-        } else {
-            break;
-        }
-    }
-    if (offset < segment.length()) {
-        if (isWildcardChar(segment.charAt(offset))) {
-            // @+, @@+, @@@+
-            maxSig = -1;
-            offset++;
-        } else {
-            // @#, @##, @###
-            // @@#, @@##, @@@#
-            maxSig = minSig;
-            for (; offset < segment.length(); offset++) {
-                if (segment.charAt(offset) == u'#') {
-                    maxSig++;
-                } else {
-                    break;
-                }
-            }
-        }
-    } else {
-        // @, @@, @@@
-        maxSig = minSig;
-    }
-    UNumberRoundingPriority priority;
-    if (offset < segment.length()) {
-        if (maxSig == -1) {
-            // The wildcard character is not allowed with the priority annotation
-            status = U_NUMBER_SKELETON_SYNTAX_ERROR;
-            return false;
-        }
-        if (segment.codePointAt(offset) == u'r') {
-            priority = UNUM_ROUNDING_PRIORITY_RELAXED;
-            offset++;
-        } else if (segment.codePointAt(offset) == u's') {
-            priority = UNUM_ROUNDING_PRIORITY_STRICT;
-            offset++;
-        } else {
-            U_ASSERT(offset < segment.length());
-        }
-        if (offset < segment.length()) {
-            // Invalid digits option for fraction rounder
-            status = U_NUMBER_SKELETON_SYNTAX_ERROR;
-            return false;
-        }
-    } else if (maxSig == -1) {
-        // withMinDigits
-        maxSig = minSig;
-        minSig = 1;
-        priority = UNUM_ROUNDING_PRIORITY_RELAXED;
-    } else if (minSig == 1) {
-        // withMaxDigits
-        priority = UNUM_ROUNDING_PRIORITY_STRICT;
-    } else {
-        // Digits options with both min and max sig require the priority option
-        status = U_NUMBER_SKELETON_SYNTAX_ERROR;
-        return false;
-    }
-
-    auto& oldPrecision = static_cast<const FractionPrecision&>(macros.precision);
-    macros.precision = oldPrecision.withSignificantDigits(minSig, maxSig, priority);
-    return true;
-}
-
-bool blueprint_helpers::parseTrailingZeroOption(const StringSegment& segment, MacroProps& macros, UErrorCode&) {
-    if (segment == u"w") {
-        macros.precision = macros.precision.trailingZeroDisplay(UNUM_TRAILING_ZERO_HIDE_IF_WHOLE);
-        return true;
-    }
-    return false;
-}
-
-void blueprint_helpers::parseIncrementOption(const StringSegment &segment, MacroProps &macros,
-                                             UErrorCode &status) {
-    number::impl::parseIncrementOption(segment, macros.precision, status);
-}
-
-void blueprint_helpers::generateIncrementOption(double increment, int32_t trailingZeros, UnicodeString& sb,
-                                                UErrorCode&) {
-    // Utilize DecimalQuantity/double_conversion to format this for us.
-    DecimalQuantity dq;
-    dq.setToDouble(increment);
-    dq.roundToInfinity();
-    sb.append(dq.toPlainString());
-
-    // We might need to append extra trailing zeros for min fraction...
-    if (trailingZeros > 0) {
-        appendMultiple(sb, u'0', trailingZeros);
-    }
-}
-
-void blueprint_helpers::parseIntegerWidthOption(const StringSegment& segment, MacroProps& macros,
-                                                UErrorCode& status) {
-    int32_t offset = 0;
-    int32_t minInt = 0;
-    int32_t maxInt;
-    if (isWildcardChar(segment.charAt(0))) {
-        maxInt = -1;
-        offset++;
-    } else {
-        maxInt = 0;
-    }
-    for (; offset < segment.length(); offset++) {
-        if (maxInt != -1 && segment.charAt(offset) == u'#') {
-            maxInt++;
-        } else {
-            break;
-        }
-    }
-    if (offset < segment.length()) {
-        for (; offset < segment.length(); offset++) {
-            if (segment.charAt(offset) == u'0') {
-                minInt++;
-            } else {
-                break;
-            }
-        }
-    }
-    if (maxInt != -1) {
-        maxInt += minInt;
-    }
-    if (offset < segment.length()) {
-        // throw new SkeletonSyntaxException("Invalid integer width stem", segment);
-        status = U_NUMBER_SKELETON_SYNTAX_ERROR;
-        return;
-    }
-    // Use the public APIs to enforce bounds checking
-    if (maxInt == -1) {
-        macros.integerWidth = IntegerWidth::zeroFillTo(minInt);
-    } else {
-        macros.integerWidth = IntegerWidth::zeroFillTo(minInt).truncateAt(maxInt);
-    }
-}
-
-void blueprint_helpers::generateIntegerWidthOption(int32_t minInt, int32_t maxInt, UnicodeString& sb,
-                                                   UErrorCode&) {
-    if (maxInt == -1) {
-        sb.append(kWildcardChar);
-    } else {
-        appendMultiple(sb, u'#', maxInt - minInt);
-    }
-    appendMultiple(sb, u'0', minInt);
-}
-
-void blueprint_helpers::parseNumberingSystemOption(const StringSegment& segment, MacroProps& macros,
-                                                   UErrorCode& status) {
-    // Need to do char <-> UChar conversion...
-    U_ASSERT(U_SUCCESS(status));
-    CharString buffer;
-    SKELETON_UCHAR_TO_CHAR(buffer, segment.toTempUnicodeString(), 0, segment.length(), status);
-
-    NumberingSystem* ns = NumberingSystem::createInstanceByName(buffer.data(), status);
-    if (ns == nullptr || U_FAILURE(status)) {
-        // This is a skeleton syntax error; don't bubble up the low-level NumberingSystem error
-        // throw new SkeletonSyntaxException("Unknown numbering system", segment);
-        status = U_NUMBER_SKELETON_SYNTAX_ERROR;
-        return;
-    }
-    macros.symbols.setTo(ns);
-}
-
-void blueprint_helpers::generateNumberingSystemOption(const NumberingSystem& ns, UnicodeString& sb,
-                                                      UErrorCode&) {
-    // Need to do char <-> UChar conversion...
-    sb.append(UnicodeString(ns.getName(), -1, US_INV));
-}
-
-void blueprint_helpers::parseScaleOption(const StringSegment& segment, MacroProps& macros,
-                                              UErrorCode& status) {
-    // Need to do char <-> UChar conversion...
-    U_ASSERT(U_SUCCESS(status));
-    CharString buffer;
-    SKELETON_UCHAR_TO_CHAR(buffer, segment.toTempUnicodeString(), 0, segment.length(), status);
-
-    LocalPointer<DecNum> decnum(new DecNum(), status);
-    if (U_FAILURE(status)) { return; }
-    decnum->setTo({buffer.data(), buffer.length()}, status);
-    if (U_FAILURE(status)) {
-        // This is a skeleton syntax error; don't let the low-level decnum error bubble up
-        status = U_NUMBER_SKELETON_SYNTAX_ERROR;
-        return;
-    }
-
-    // NOTE: The constructor will optimize the decnum for us if possible.
-    macros.scale = {0, decnum.orphan()};
-}
-
-void blueprint_helpers::generateScaleOption(int32_t magnitude, const DecNum* arbitrary, UnicodeString& sb,
-                                            UErrorCode& status) {
-    // Utilize DecimalQuantity/double_conversion to format this for us.
-    DecimalQuantity dq;
-    if (arbitrary != nullptr) {
-        dq.setToDecNum(*arbitrary, status);
-        if (U_FAILURE(status)) { return; }
-    } else {
-        dq.setToInt(1);
-    }
-    dq.adjustMagnitude(magnitude);
-    dq.roundToInfinity();
-    sb.append(dq.toPlainString());
-}
-
-
-bool GeneratorHelpers::notation(const MacroProps& macros, UnicodeString& sb, UErrorCode& status) {
-    if (macros.notation.fType == Notation::NTN_COMPACT) {
-        UNumberCompactStyle style = macros.notation.fUnion.compactStyle;
-        if (style == UNumberCompactStyle::UNUM_LONG) {
-            sb.append(u"compact-long", -1);
-            return true;
-        } else if (style == UNumberCompactStyle::UNUM_SHORT) {
-            sb.append(u"compact-short", -1);
-            return true;
-        } else {
-            // Compact notation generated from custom data (not supported in skeleton)
-            // The other compact notations are literals
-            status = U_UNSUPPORTED_ERROR;
-            return false;
-        }
-    } else if (macros.notation.fType == Notation::NTN_SCIENTIFIC) {
-        const Notation::ScientificSettings& impl = macros.notation.fUnion.scientific;
-        if (impl.fEngineeringInterval == 3) {
-            sb.append(u"engineering", -1);
-        } else {
-            sb.append(u"scientific", -1);
-        }
-        if (impl.fMinExponentDigits > 1) {
-            sb.append(u'/');
-            blueprint_helpers::generateExponentWidthOption(impl.fMinExponentDigits, sb, status);
-            if (U_FAILURE(status)) {
-                return false;
-            }
-        }
-        if (impl.fExponentSignDisplay != UNUM_SIGN_AUTO) {
-            sb.append(u'/');
-            enum_to_stem_string::signDisplay(impl.fExponentSignDisplay, sb);
-        }
-        return true;
-    } else {
-        // Default value is not shown in normalized form
-        return false;
-    }
-}
-
-bool GeneratorHelpers::unit(const MacroProps& macros, UnicodeString& sb, UErrorCode& status) {
-    MeasureUnit unit = macros.unit;
-    if (!utils::unitIsBaseUnit(macros.perUnit)) {
-        if (utils::unitIsCurrency(macros.unit) || utils::unitIsCurrency(macros.perUnit)) {
-            status = U_UNSUPPORTED_ERROR;
-            return false;
-        }
-        unit = unit.product(macros.perUnit.reciprocal(status), status);
-    }
-
-    if (utils::unitIsCurrency(unit)) {
-        sb.append(u"currency/", -1);
-        CurrencyUnit currency(unit, status);
-        if (U_FAILURE(status)) {
-            return false;
-        }
-        blueprint_helpers::generateCurrencyOption(currency, sb, status);
-        return true;
-    } else if (utils::unitIsBaseUnit(unit)) {
-        // Default value is not shown in normalized form
-        return false;
-    } else if (utils::unitIsPercent(unit)) {
-        sb.append(u"percent", -1);
-        return true;
-    } else if (utils::unitIsPermille(unit)) {
-        sb.append(u"permille", -1);
-        return true;
-    } else {
-        sb.append(u"unit/", -1);
-        sb.append(unit.getIdentifier());
-        return true;
-    }
-}
-
-bool GeneratorHelpers::usage(const MacroProps& macros, UnicodeString& sb, UErrorCode& /* status */) {
-    if (macros.usage.isSet()) {
-        sb.append(u"usage/", -1);
-        sb.append(UnicodeString(macros.usage.fValue, -1, US_INV));
-        return true;
-    }
-    return false;
-}
-
-bool GeneratorHelpers::precision(const MacroProps& macros, UnicodeString& sb, UErrorCode& status) {
-    if (macros.precision.fType == Precision::RND_NONE) {
-        sb.append(u"precision-unlimited", -1);
-    } else if (macros.precision.fType == Precision::RND_FRACTION) {
-        const Precision::FractionSignificantSettings& impl = macros.precision.fUnion.fracSig;
-        blueprint_helpers::generateFractionStem(impl.fMinFrac, impl.fMaxFrac, sb, status);
-    } else if (macros.precision.fType == Precision::RND_SIGNIFICANT) {
-        const Precision::FractionSignificantSettings& impl = macros.precision.fUnion.fracSig;
-        blueprint_helpers::generateDigitsStem(impl.fMinSig, impl.fMaxSig, sb, status);
-    } else if (macros.precision.fType == Precision::RND_FRACTION_SIGNIFICANT) {
-        const Precision::FractionSignificantSettings& impl = macros.precision.fUnion.fracSig;
-        blueprint_helpers::generateFractionStem(impl.fMinFrac, impl.fMaxFrac, sb, status);
-        sb.append(u'/');
-        blueprint_helpers::generateDigitsStem(impl.fMinSig, impl.fMaxSig, sb, status);
-        if (impl.fPriority == UNUM_ROUNDING_PRIORITY_RELAXED) {
-            sb.append(u'r');
-        } else {
-            sb.append(u's');
-        }
-    } else if (macros.precision.fType == Precision::RND_INCREMENT
-            || macros.precision.fType == Precision::RND_INCREMENT_ONE
-            || macros.precision.fType == Precision::RND_INCREMENT_FIVE) {
-        const Precision::IncrementSettings& impl = macros.precision.fUnion.increment;
-        sb.append(u"precision-increment/", -1);
-        blueprint_helpers::generateIncrementOption(
-                impl.fIncrement,
-                impl.fMinFrac - impl.fMaxFrac,
-                sb,
-                status);
-    } else if (macros.precision.fType == Precision::RND_CURRENCY) {
-        UCurrencyUsage usage = macros.precision.fUnion.currencyUsage;
-        if (usage == UCURR_USAGE_STANDARD) {
-            sb.append(u"precision-currency-standard", -1);
-        } else {
-            sb.append(u"precision-currency-cash", -1);
-        }
-    } else {
-        // Bogus or Error
-        return false;
-    }
-
-    if (macros.precision.fTrailingZeroDisplay == UNUM_TRAILING_ZERO_HIDE_IF_WHOLE) {
-        sb.append(u"/w", -1);
-    }
-
-    // NOTE: Always return true for rounding because the default value depends on other options.
-    return true;
-}
-
-bool GeneratorHelpers::roundingMode(const MacroProps& macros, UnicodeString& sb, UErrorCode&) {
-    if (macros.roundingMode == kDefaultMode) {
-        return false; // Default
-    }
-    enum_to_stem_string::roundingMode(macros.roundingMode, sb);
-    return true;
-}
-
-bool GeneratorHelpers::grouping(const MacroProps& macros, UnicodeString& sb, UErrorCode& status) {
-    if (macros.grouper.isBogus()) {
-        return false; // No value
-    } else if (macros.grouper.fStrategy == UNUM_GROUPING_COUNT) {
-        status = U_UNSUPPORTED_ERROR;
-        return false;
-    } else if (macros.grouper.fStrategy == UNUM_GROUPING_AUTO) {
-        return false; // Default value
-    } else {
-        enum_to_stem_string::groupingStrategy(macros.grouper.fStrategy, sb);
-        return true;
-    }
-}
-
-bool GeneratorHelpers::integerWidth(const MacroProps& macros, UnicodeString& sb, UErrorCode& status) {
-    if (macros.integerWidth.fHasError || macros.integerWidth.isBogus() ||
-        macros.integerWidth == IntegerWidth::standard()) {
-        // Error or Default
-        return false;
-    }
-    sb.append(u"integer-width/", -1);
-    blueprint_helpers::generateIntegerWidthOption(
-            macros.integerWidth.fUnion.minMaxInt.fMinInt,
-            macros.integerWidth.fUnion.minMaxInt.fMaxInt,
-            sb,
-            status);
-    return true;
-}
-
-bool GeneratorHelpers::symbols(const MacroProps& macros, UnicodeString& sb, UErrorCode& status) {
-    if (macros.symbols.isNumberingSystem()) {
-        const NumberingSystem& ns = *macros.symbols.getNumberingSystem();
-        if (uprv_strcmp(ns.getName(), "latn") == 0) {
-            sb.append(u"latin", -1);
-        } else {
-            sb.append(u"numbering-system/", -1);
-            blueprint_helpers::generateNumberingSystemOption(ns, sb, status);
-        }
-        return true;
-    } else if (macros.symbols.isDecimalFormatSymbols()) {
-        status = U_UNSUPPORTED_ERROR;
-        return false;
-    } else {
-        // No custom symbols
-        return false;
-    }
-}
-
-bool GeneratorHelpers::unitWidth(const MacroProps& macros, UnicodeString& sb, UErrorCode&) {
-    if (macros.unitWidth == UNUM_UNIT_WIDTH_SHORT || macros.unitWidth == UNUM_UNIT_WIDTH_COUNT) {
-        return false; // Default or Bogus
-    }
-    enum_to_stem_string::unitWidth(macros.unitWidth, sb);
-    return true;
-}
-
-bool GeneratorHelpers::sign(const MacroProps& macros, UnicodeString& sb, UErrorCode&) {
-    if (macros.sign == UNUM_SIGN_AUTO || macros.sign == UNUM_SIGN_COUNT) {
-        return false; // Default or Bogus
-    }
-    enum_to_stem_string::signDisplay(macros.sign, sb);
-    return true;
-}
-
-bool GeneratorHelpers::decimal(const MacroProps& macros, UnicodeString& sb, UErrorCode&) {
-    if (macros.decimal == UNUM_DECIMAL_SEPARATOR_AUTO || macros.decimal == UNUM_DECIMAL_SEPARATOR_COUNT) {
-        return false; // Default or Bogus
-    }
-    enum_to_stem_string::decimalSeparatorDisplay(macros.decimal, sb);
-    return true;
-}
-
-bool GeneratorHelpers::scale(const MacroProps& macros, UnicodeString& sb, UErrorCode& status) {
-    if (!macros.scale.isValid()) {
-        return false; // Default or Bogus
-    }
-    sb.append(u"scale/", -1);
-    blueprint_helpers::generateScaleOption(
-            macros.scale.fMagnitude,
-            macros.scale.fArbitrary,
-            sb,
-            status);
-    return true;
-}
-
-
-// Definitions of public API methods (put here for dependency disentanglement)
-
-#if (U_PF_WINDOWS <= U_PLATFORM && U_PLATFORM <= U_PF_CYGWIN) && defined(_MSC_VER)
-// Ignore MSVC warning 4661. This is generated for NumberFormatterSettings<>::toSkeleton() as this method
-// is defined elsewhere (in number_skeletons.cpp). The compiler is warning that the explicit template instantiation
-// inside this single translation unit (CPP file) is incomplete, and thus it isn't sure if the template class is
-// fully defined. However, since each translation unit explicitly instantiates all the necessary template classes,
-// they will all be passed to the linker, and the linker will still find and export all the class members.
-#pragma warning(push)
-#pragma warning(disable: 4661)
-#endif
-
-template<typename Derived>
-UnicodeString NumberFormatterSettings<Derived>::toSkeleton(UErrorCode& status) const {
-    if (U_FAILURE(status)) {
-        return ICU_Utility::makeBogusString();
-    }
-    if (fMacros.copyErrorTo(status)) {
-        return ICU_Utility::makeBogusString();
-    }
-    return skeleton::generate(fMacros, status);
-}
-
-// Declare all classes that implement NumberFormatterSettings
-// See https://stackoverflow.com/a/495056/1407170
-template
-class icu::number::NumberFormatterSettings<icu::number::UnlocalizedNumberFormatter>;
-template
-class icu::number::NumberFormatterSettings<icu::number::LocalizedNumberFormatter>;
-
-UnlocalizedNumberFormatter
-NumberFormatter::forSkeleton(const UnicodeString& skeleton, UErrorCode& status) {
-    return skeleton::create(skeleton, nullptr, status);
-}
-
-UnlocalizedNumberFormatter
-NumberFormatter::forSkeleton(const UnicodeString& skeleton, UParseError& perror, UErrorCode& status) {
-    return skeleton::create(skeleton, &perror, status);
-}
-
-#if (U_PF_WINDOWS <= U_PLATFORM && U_PLATFORM <= U_PF_CYGWIN) && defined(_MSC_VER)
-// Warning 4661.
-#pragma warning(pop)
-#endif
-
-#endif /* #if !UCONFIG_NO_FORMATTING */
-=======
-// © 2018 and later: Unicode, Inc. and others.
-// License & terms of use: http://www.unicode.org/copyright.html
-
-#include "unicode/utypes.h"
-
-#if !UCONFIG_NO_FORMATTING
-
-// Allow implicit conversion from char16_t* to UnicodeString for this file:
-// Helpful in toString methods and elsewhere.
-#define UNISTR_FROM_STRING_EXPLICIT
-
-#include "number_decnum.h"
-#include "number_roundingutils.h"
-#include "number_skeletons.h"
-#include "umutex.h"
-#include "ucln_in.h"
-#include "patternprops.h"
-#include "unicode/ucharstriebuilder.h"
-#include "number_utils.h"
-#include "number_decimalquantity.h"
-#include "unicode/numberformatter.h"
-#include "uinvchar.h"
-#include "charstr.h"
-#include "string_segment.h"
-#include "unicode/errorcode.h"
-#include "util.h"
-#include "measunit_impl.h"
-
-using namespace icu;
-using namespace icu::number;
-using namespace icu::number::impl;
-using namespace icu::number::impl::skeleton;
-
-namespace {
-
-icu::UInitOnce gNumberSkeletonsInitOnce {};
-
-char16_t* kSerializedStemTrie = nullptr;
-
-UBool U_CALLCONV cleanupNumberSkeletons() {
-    uprv_free(kSerializedStemTrie);
-    kSerializedStemTrie = nullptr;
-    gNumberSkeletonsInitOnce.reset();
-    return true;
-}
-
-void U_CALLCONV initNumberSkeletons(UErrorCode& status) {
-    ucln_i18n_registerCleanup(UCLN_I18N_NUMBER_SKELETONS, cleanupNumberSkeletons);
-
-    UCharsTrieBuilder b(status);
-    if (U_FAILURE(status)) { return; }
-
-    // Section 1:
-    b.add(u"compact-short", STEM_COMPACT_SHORT, status);
-    b.add(u"compact-long", STEM_COMPACT_LONG, status);
-    b.add(u"scientific", STEM_SCIENTIFIC, status);
-    b.add(u"engineering", STEM_ENGINEERING, status);
-    b.add(u"notation-simple", STEM_NOTATION_SIMPLE, status);
-    b.add(u"base-unit", STEM_BASE_UNIT, status);
-    b.add(u"percent", STEM_PERCENT, status);
-    b.add(u"permille", STEM_PERMILLE, status);
-    b.add(u"precision-integer", STEM_PRECISION_INTEGER, status);
-    b.add(u"precision-unlimited", STEM_PRECISION_UNLIMITED, status);
-    b.add(u"precision-currency-standard", STEM_PRECISION_CURRENCY_STANDARD, status);
-    b.add(u"precision-currency-cash", STEM_PRECISION_CURRENCY_CASH, status);
-    b.add(u"rounding-mode-ceiling", STEM_ROUNDING_MODE_CEILING, status);
-    b.add(u"rounding-mode-floor", STEM_ROUNDING_MODE_FLOOR, status);
-    b.add(u"rounding-mode-down", STEM_ROUNDING_MODE_DOWN, status);
-    b.add(u"rounding-mode-up", STEM_ROUNDING_MODE_UP, status);
-    b.add(u"rounding-mode-half-even", STEM_ROUNDING_MODE_HALF_EVEN, status);
-    b.add(u"rounding-mode-half-odd", STEM_ROUNDING_MODE_HALF_ODD, status);
-    b.add(u"rounding-mode-half-ceiling", STEM_ROUNDING_MODE_HALF_CEILING, status);
-    b.add(u"rounding-mode-half-floor", STEM_ROUNDING_MODE_HALF_FLOOR, status);
-    b.add(u"rounding-mode-half-down", STEM_ROUNDING_MODE_HALF_DOWN, status);
-    b.add(u"rounding-mode-half-up", STEM_ROUNDING_MODE_HALF_UP, status);
-    b.add(u"rounding-mode-unnecessary", STEM_ROUNDING_MODE_UNNECESSARY, status);
-    b.add(u"integer-width-trunc", STEM_INTEGER_WIDTH_TRUNC, status);
-    b.add(u"group-off", STEM_GROUP_OFF, status);
-    b.add(u"group-min2", STEM_GROUP_MIN2, status);
-    b.add(u"group-auto", STEM_GROUP_AUTO, status);
-    b.add(u"group-on-aligned", STEM_GROUP_ON_ALIGNED, status);
-    b.add(u"group-thousands", STEM_GROUP_THOUSANDS, status);
-    b.add(u"latin", STEM_LATIN, status);
-    b.add(u"unit-width-narrow", STEM_UNIT_WIDTH_NARROW, status);
-    b.add(u"unit-width-short", STEM_UNIT_WIDTH_SHORT, status);
-    b.add(u"unit-width-full-name", STEM_UNIT_WIDTH_FULL_NAME, status);
-    b.add(u"unit-width-iso-code", STEM_UNIT_WIDTH_ISO_CODE, status);
-    b.add(u"unit-width-formal", STEM_UNIT_WIDTH_FORMAL, status);
-    b.add(u"unit-width-variant", STEM_UNIT_WIDTH_VARIANT, status);
-    b.add(u"unit-width-hidden", STEM_UNIT_WIDTH_HIDDEN, status);
-    b.add(u"sign-auto", STEM_SIGN_AUTO, status);
-    b.add(u"sign-always", STEM_SIGN_ALWAYS, status);
-    b.add(u"sign-never", STEM_SIGN_NEVER, status);
-    b.add(u"sign-accounting", STEM_SIGN_ACCOUNTING, status);
-    b.add(u"sign-accounting-always", STEM_SIGN_ACCOUNTING_ALWAYS, status);
-    b.add(u"sign-except-zero", STEM_SIGN_EXCEPT_ZERO, status);
-    b.add(u"sign-accounting-except-zero", STEM_SIGN_ACCOUNTING_EXCEPT_ZERO, status);
-    b.add(u"sign-negative", STEM_SIGN_NEGATIVE, status);
-    b.add(u"sign-accounting-negative", STEM_SIGN_ACCOUNTING_NEGATIVE, status);
-    b.add(u"decimal-auto", STEM_DECIMAL_AUTO, status);
-    b.add(u"decimal-always", STEM_DECIMAL_ALWAYS, status);
-    if (U_FAILURE(status)) { return; }
-
-    // Section 2:
-    b.add(u"precision-increment", STEM_PRECISION_INCREMENT, status);
-    b.add(u"measure-unit", STEM_MEASURE_UNIT, status);
-    b.add(u"per-measure-unit", STEM_PER_MEASURE_UNIT, status);
-    b.add(u"unit", STEM_UNIT, status);
-    b.add(u"usage", STEM_UNIT_USAGE, status);
-    b.add(u"currency", STEM_CURRENCY, status);
-    b.add(u"integer-width", STEM_INTEGER_WIDTH, status);
-    b.add(u"numbering-system", STEM_NUMBERING_SYSTEM, status);
-    b.add(u"scale", STEM_SCALE, status);
-    if (U_FAILURE(status)) { return; }
-
-    // Section 3 (concise tokens):
-    b.add(u"K", STEM_COMPACT_SHORT, status);
-    b.add(u"KK", STEM_COMPACT_LONG, status);
-    b.add(u"%", STEM_PERCENT, status);
-    b.add(u"%x100", STEM_PERCENT_100, status);
-    b.add(u",_", STEM_GROUP_OFF, status);
-    b.add(u",?", STEM_GROUP_MIN2, status);
-    b.add(u",!", STEM_GROUP_ON_ALIGNED, status);
-    b.add(u"+!", STEM_SIGN_ALWAYS, status);
-    b.add(u"+_", STEM_SIGN_NEVER, status);
-    b.add(u"()", STEM_SIGN_ACCOUNTING, status);
-    b.add(u"()!", STEM_SIGN_ACCOUNTING_ALWAYS, status);
-    b.add(u"+?", STEM_SIGN_EXCEPT_ZERO, status);
-    b.add(u"()?", STEM_SIGN_ACCOUNTING_EXCEPT_ZERO, status);
-    b.add(u"+-", STEM_SIGN_NEGATIVE, status);
-    b.add(u"()-", STEM_SIGN_ACCOUNTING_NEGATIVE, status);
-    if (U_FAILURE(status)) { return; }
-
-    // Build the CharsTrie
-    // TODO: Use SLOW or FAST here?
-    UnicodeString result;
-    b.buildUnicodeString(USTRINGTRIE_BUILD_FAST, result, status);
-    if (U_FAILURE(status)) { return; }
-
-    // Copy the result into the global constant pointer
-    size_t numBytes = result.length() * sizeof(char16_t);
-    kSerializedStemTrie = static_cast<char16_t*>(uprv_malloc(numBytes));
-    uprv_memcpy(kSerializedStemTrie, result.getBuffer(), numBytes);
-}
-
-
-inline void appendMultiple(UnicodeString& sb, UChar32 cp, int32_t count) {
-    for (int i = 0; i < count; i++) {
-        sb.append(cp);
-    }
-}
-
-
-#define CHECK_NULL(seen, field, status) (void)(seen); /* for auto-format line wrapping */ \
-UPRV_BLOCK_MACRO_BEGIN { \
-    if ((seen).field) { \
-        (status) = U_NUMBER_SKELETON_SYNTAX_ERROR; \
-        return STATE_NULL; \
-    } \
-    (seen).field = true; \
-} UPRV_BLOCK_MACRO_END
-
-
-} // anonymous namespace
-
-
-Notation stem_to_object::notation(skeleton::StemEnum stem) {
-    switch (stem) {
-        case STEM_COMPACT_SHORT:
-            return Notation::compactShort();
-        case STEM_COMPACT_LONG:
-            return Notation::compactLong();
-        case STEM_SCIENTIFIC:
-            return Notation::scientific();
-        case STEM_ENGINEERING:
-            return Notation::engineering();
-        case STEM_NOTATION_SIMPLE:
-            return Notation::simple();
-        default:
-            UPRV_UNREACHABLE_EXIT;
-    }
-}
-
-MeasureUnit stem_to_object::unit(skeleton::StemEnum stem) {
-    switch (stem) {
-        case STEM_BASE_UNIT:
-            return MeasureUnit();
-        case STEM_PERCENT:
-            return MeasureUnit::getPercent();
-        case STEM_PERMILLE:
-            return MeasureUnit::getPermille();
-        default:
-            UPRV_UNREACHABLE_EXIT;
-    }
-}
-
-Precision stem_to_object::precision(skeleton::StemEnum stem) {
-    switch (stem) {
-        case STEM_PRECISION_INTEGER:
-            return Precision::integer();
-        case STEM_PRECISION_UNLIMITED:
-            return Precision::unlimited();
-        case STEM_PRECISION_CURRENCY_STANDARD:
-            return Precision::currency(UCURR_USAGE_STANDARD);
-        case STEM_PRECISION_CURRENCY_CASH:
-            return Precision::currency(UCURR_USAGE_CASH);
-        default:
-            UPRV_UNREACHABLE_EXIT;
-    }
-}
-
-UNumberFormatRoundingMode stem_to_object::roundingMode(skeleton::StemEnum stem) {
-    switch (stem) {
-        case STEM_ROUNDING_MODE_CEILING:
-            return UNUM_ROUND_CEILING;
-        case STEM_ROUNDING_MODE_FLOOR:
-            return UNUM_ROUND_FLOOR;
-        case STEM_ROUNDING_MODE_DOWN:
-            return UNUM_ROUND_DOWN;
-        case STEM_ROUNDING_MODE_UP:
-            return UNUM_ROUND_UP;
-        case STEM_ROUNDING_MODE_HALF_EVEN:
-            return UNUM_ROUND_HALFEVEN;
-        case STEM_ROUNDING_MODE_HALF_ODD:
-            return UNUM_ROUND_HALF_ODD;
-        case STEM_ROUNDING_MODE_HALF_CEILING:
-            return UNUM_ROUND_HALF_CEILING;
-        case STEM_ROUNDING_MODE_HALF_FLOOR:
-            return UNUM_ROUND_HALF_FLOOR;
-        case STEM_ROUNDING_MODE_HALF_DOWN:
-            return UNUM_ROUND_HALFDOWN;
-        case STEM_ROUNDING_MODE_HALF_UP:
-            return UNUM_ROUND_HALFUP;
-        case STEM_ROUNDING_MODE_UNNECESSARY:
-            return UNUM_ROUND_UNNECESSARY;
-        default:
-            UPRV_UNREACHABLE_EXIT;
-    }
-}
-
-UNumberGroupingStrategy stem_to_object::groupingStrategy(skeleton::StemEnum stem) {
-    switch (stem) {
-        case STEM_GROUP_OFF:
-            return UNUM_GROUPING_OFF;
-        case STEM_GROUP_MIN2:
-            return UNUM_GROUPING_MIN2;
-        case STEM_GROUP_AUTO:
-            return UNUM_GROUPING_AUTO;
-        case STEM_GROUP_ON_ALIGNED:
-            return UNUM_GROUPING_ON_ALIGNED;
-        case STEM_GROUP_THOUSANDS:
-            return UNUM_GROUPING_THOUSANDS;
-        default:
-            return UNUM_GROUPING_COUNT; // for objects, throw; for enums, return COUNT
-    }
-}
-
-UNumberUnitWidth stem_to_object::unitWidth(skeleton::StemEnum stem) {
-    switch (stem) {
-        case STEM_UNIT_WIDTH_NARROW:
-            return UNUM_UNIT_WIDTH_NARROW;
-        case STEM_UNIT_WIDTH_SHORT:
-            return UNUM_UNIT_WIDTH_SHORT;
-        case STEM_UNIT_WIDTH_FULL_NAME:
-            return UNUM_UNIT_WIDTH_FULL_NAME;
-        case STEM_UNIT_WIDTH_ISO_CODE:
-            return UNUM_UNIT_WIDTH_ISO_CODE;
-        case STEM_UNIT_WIDTH_FORMAL:
-            return UNUM_UNIT_WIDTH_FORMAL;
-        case STEM_UNIT_WIDTH_VARIANT:
-            return UNUM_UNIT_WIDTH_VARIANT;
-        case STEM_UNIT_WIDTH_HIDDEN:
-            return UNUM_UNIT_WIDTH_HIDDEN;
-        default:
-            return UNUM_UNIT_WIDTH_COUNT; // for objects, throw; for enums, return COUNT
-    }
-}
-
-UNumberSignDisplay stem_to_object::signDisplay(skeleton::StemEnum stem) {
-    switch (stem) {
-        case STEM_SIGN_AUTO:
-            return UNUM_SIGN_AUTO;
-        case STEM_SIGN_ALWAYS:
-            return UNUM_SIGN_ALWAYS;
-        case STEM_SIGN_NEVER:
-            return UNUM_SIGN_NEVER;
-        case STEM_SIGN_ACCOUNTING:
-            return UNUM_SIGN_ACCOUNTING;
-        case STEM_SIGN_ACCOUNTING_ALWAYS:
-            return UNUM_SIGN_ACCOUNTING_ALWAYS;
-        case STEM_SIGN_EXCEPT_ZERO:
-            return UNUM_SIGN_EXCEPT_ZERO;
-        case STEM_SIGN_ACCOUNTING_EXCEPT_ZERO:
-            return UNUM_SIGN_ACCOUNTING_EXCEPT_ZERO;
-        case STEM_SIGN_NEGATIVE:
-            return UNUM_SIGN_NEGATIVE;
-        case STEM_SIGN_ACCOUNTING_NEGATIVE:
-            return UNUM_SIGN_ACCOUNTING_NEGATIVE;
-        default:
-            return UNUM_SIGN_COUNT; // for objects, throw; for enums, return COUNT
-    }
-}
-
-UNumberDecimalSeparatorDisplay stem_to_object::decimalSeparatorDisplay(skeleton::StemEnum stem) {
-    switch (stem) {
-        case STEM_DECIMAL_AUTO:
-            return UNUM_DECIMAL_SEPARATOR_AUTO;
-        case STEM_DECIMAL_ALWAYS:
-            return UNUM_DECIMAL_SEPARATOR_ALWAYS;
-        default:
-            return UNUM_DECIMAL_SEPARATOR_COUNT; // for objects, throw; for enums, return COUNT
-    }
-}
-
-
-void enum_to_stem_string::roundingMode(UNumberFormatRoundingMode value, UnicodeString& sb) {
-    switch (value) {
-        case UNUM_ROUND_CEILING:
-            sb.append(u"rounding-mode-ceiling", -1);
-            break;
-        case UNUM_ROUND_FLOOR:
-            sb.append(u"rounding-mode-floor", -1);
-            break;
-        case UNUM_ROUND_DOWN:
-            sb.append(u"rounding-mode-down", -1);
-            break;
-        case UNUM_ROUND_UP:
-            sb.append(u"rounding-mode-up", -1);
-            break;
-        case UNUM_ROUND_HALFEVEN:
-            sb.append(u"rounding-mode-half-even", -1);
-            break;
-        case UNUM_ROUND_HALF_ODD:
-            sb.append(u"rounding-mode-half-odd", -1);
-            break;
-        case UNUM_ROUND_HALF_CEILING:
-            sb.append(u"rounding-mode-half-ceiling", -1);
-            break;
-        case UNUM_ROUND_HALF_FLOOR:
-            sb.append(u"rounding-mode-half-floor", -1);
-            break;
-        case UNUM_ROUND_HALFDOWN:
-            sb.append(u"rounding-mode-half-down", -1);
-            break;
-        case UNUM_ROUND_HALFUP:
-            sb.append(u"rounding-mode-half-up", -1);
-            break;
-        case UNUM_ROUND_UNNECESSARY:
-            sb.append(u"rounding-mode-unnecessary", -1);
-            break;
-        default:
-            UPRV_UNREACHABLE_EXIT;
-    }
-}
-
-void enum_to_stem_string::groupingStrategy(UNumberGroupingStrategy value, UnicodeString& sb) {
-    switch (value) {
-        case UNUM_GROUPING_OFF:
-            sb.append(u"group-off", -1);
-            break;
-        case UNUM_GROUPING_MIN2:
-            sb.append(u"group-min2", -1);
-            break;
-        case UNUM_GROUPING_AUTO:
-            sb.append(u"group-auto", -1);
-            break;
-        case UNUM_GROUPING_ON_ALIGNED:
-            sb.append(u"group-on-aligned", -1);
-            break;
-        case UNUM_GROUPING_THOUSANDS:
-            sb.append(u"group-thousands", -1);
-            break;
-        default:
-            UPRV_UNREACHABLE_EXIT;
-    }
-}
-
-void enum_to_stem_string::unitWidth(UNumberUnitWidth value, UnicodeString& sb) {
-    switch (value) {
-        case UNUM_UNIT_WIDTH_NARROW:
-            sb.append(u"unit-width-narrow", -1);
-            break;
-        case UNUM_UNIT_WIDTH_SHORT:
-            sb.append(u"unit-width-short", -1);
-            break;
-        case UNUM_UNIT_WIDTH_FULL_NAME:
-            sb.append(u"unit-width-full-name", -1);
-            break;
-        case UNUM_UNIT_WIDTH_ISO_CODE:
-            sb.append(u"unit-width-iso-code", -1);
-            break;
-        case UNUM_UNIT_WIDTH_FORMAL:
-            sb.append(u"unit-width-formal", -1);
-            break;
-        case UNUM_UNIT_WIDTH_VARIANT:
-            sb.append(u"unit-width-variant", -1);
-            break;
-        case UNUM_UNIT_WIDTH_HIDDEN:
-            sb.append(u"unit-width-hidden", -1);
-            break;
-        default:
-            UPRV_UNREACHABLE_EXIT;
-    }
-}
-
-void enum_to_stem_string::signDisplay(UNumberSignDisplay value, UnicodeString& sb) {
-    switch (value) {
-        case UNUM_SIGN_AUTO:
-            sb.append(u"sign-auto", -1);
-            break;
-        case UNUM_SIGN_ALWAYS:
-            sb.append(u"sign-always", -1);
-            break;
-        case UNUM_SIGN_NEVER:
-            sb.append(u"sign-never", -1);
-            break;
-        case UNUM_SIGN_ACCOUNTING:
-            sb.append(u"sign-accounting", -1);
-            break;
-        case UNUM_SIGN_ACCOUNTING_ALWAYS:
-            sb.append(u"sign-accounting-always", -1);
-            break;
-        case UNUM_SIGN_EXCEPT_ZERO:
-            sb.append(u"sign-except-zero", -1);
-            break;
-        case UNUM_SIGN_ACCOUNTING_EXCEPT_ZERO:
-            sb.append(u"sign-accounting-except-zero", -1);
-            break;
-        case UNUM_SIGN_NEGATIVE:
-            sb.append(u"sign-negative", -1);
-            break;
-        case UNUM_SIGN_ACCOUNTING_NEGATIVE:
-            sb.append(u"sign-accounting-negative", -1);
-            break;
-        default:
-            UPRV_UNREACHABLE_EXIT;
-    }
-}
-
-void
-enum_to_stem_string::decimalSeparatorDisplay(UNumberDecimalSeparatorDisplay value, UnicodeString& sb) {
-    switch (value) {
-        case UNUM_DECIMAL_SEPARATOR_AUTO:
-            sb.append(u"decimal-auto", -1);
-            break;
-        case UNUM_DECIMAL_SEPARATOR_ALWAYS:
-            sb.append(u"decimal-always", -1);
-            break;
-        default:
-            UPRV_UNREACHABLE_EXIT;
-    }
-}
-
-
-UnlocalizedNumberFormatter skeleton::create(
-        const UnicodeString& skeletonString, UParseError* perror, UErrorCode& status) {
-
-    // Initialize perror
-    if (perror != nullptr) {
-        perror->line = 0;
-        perror->offset = -1;
-        perror->preContext[0] = 0;
-        perror->postContext[0] = 0;
-    }
-
-    umtx_initOnce(gNumberSkeletonsInitOnce, &initNumberSkeletons, status);
-    if (U_FAILURE(status)) {
-        return {};
-    }
-
-    int32_t errOffset;
-    MacroProps macros = parseSkeleton(skeletonString, errOffset, status);
-    if (U_SUCCESS(status)) {
-        return NumberFormatter::with().macros(macros);
-    }
-
-    if (perror == nullptr) {
-        return {};
-    }
-
-    // Populate the UParseError with the error location
-    perror->offset = errOffset;
-    int32_t contextStart = uprv_max(0, errOffset - U_PARSE_CONTEXT_LEN + 1);
-    int32_t contextEnd = uprv_min(skeletonString.length(), errOffset + U_PARSE_CONTEXT_LEN - 1);
-    skeletonString.extract(contextStart, errOffset - contextStart, perror->preContext, 0);
-    perror->preContext[errOffset - contextStart] = 0;
-    skeletonString.extract(errOffset, contextEnd - errOffset, perror->postContext, 0);
-    perror->postContext[contextEnd - errOffset] = 0;
-    return {};
-}
-
-UnicodeString skeleton::generate(const MacroProps& macros, UErrorCode& status) {
-    umtx_initOnce(gNumberSkeletonsInitOnce, &initNumberSkeletons, status);
-    UnicodeString sb;
-    GeneratorHelpers::generateSkeleton(macros, sb, status);
-    return sb;
-}
-
-MacroProps skeleton::parseSkeleton(
-        const UnicodeString& skeletonString, int32_t& errOffset, UErrorCode& status) {
-    U_ASSERT(U_SUCCESS(status));
-    U_ASSERT(kSerializedStemTrie != nullptr);
-
-    // Add a trailing whitespace to the end of the skeleton string to make code cleaner.
-    UnicodeString tempSkeletonString(skeletonString);
-    tempSkeletonString.append(u' ');
-
-    SeenMacroProps seen;
-    MacroProps macros;
-    StringSegment segment(tempSkeletonString, false);
-    UCharsTrie stemTrie(kSerializedStemTrie);
-    ParseState stem = STATE_NULL;
-    int32_t offset = 0;
-
-    // Primary skeleton parse loop:
-    while (offset < segment.length()) {
-        UChar32 cp = segment.codePointAt(offset);
-        bool isTokenSeparator = PatternProps::isWhiteSpace(cp);
-        bool isOptionSeparator = (cp == u'/');
-
-        if (!isTokenSeparator && !isOptionSeparator) {
-            // Non-separator token; consume it.
-            offset += U16_LENGTH(cp);
-            if (stem == STATE_NULL) {
-                // We are currently consuming a stem.
-                // Go to the next state in the stem trie.
-                stemTrie.nextForCodePoint(cp);
-            }
-            continue;
-        }
-
-        // We are looking at a token or option separator.
-        // If the segment is nonempty, parse it and reset the segment.
-        // Otherwise, make sure it is a valid repeating separator.
-        if (offset != 0) {
-            segment.setLength(offset);
-            if (stem == STATE_NULL) {
-                // The first separator after the start of a token. Parse it as a stem.
-                stem = parseStem(segment, stemTrie, seen, macros, status);
-                stemTrie.reset();
-            } else {
-                // A separator after the first separator of a token. Parse it as an option.
-                stem = parseOption(stem, segment, macros, status);
-            }
-            segment.resetLength();
-            if (U_FAILURE(status)) {
-                errOffset = segment.getOffset();
-                return macros;
-            }
-
-            // Consume the segment:
-            segment.adjustOffset(offset);
-            offset = 0;
-
-        } else if (stem != STATE_NULL) {
-            // A separator ('/' or whitespace) following an option separator ('/')
-            // segment.setLength(U16_LENGTH(cp)); // for error message
-            // throw new SkeletonSyntaxException("Unexpected separator character", segment);
-            status = U_NUMBER_SKELETON_SYNTAX_ERROR;
-            errOffset = segment.getOffset();
-            return macros;
-
-        } else {
-            // Two spaces in a row; this is OK.
-        }
-
-        // Does the current stem forbid options?
-        if (isOptionSeparator && stem == STATE_NULL) {
-            // segment.setLength(U16_LENGTH(cp)); // for error message
-            // throw new SkeletonSyntaxException("Unexpected option separator", segment);
-            status = U_NUMBER_SKELETON_SYNTAX_ERROR;
-            errOffset = segment.getOffset();
-            return macros;
-        }
-
-        // Does the current stem require an option?
-        if (isTokenSeparator && stem != STATE_NULL) {
-            switch (stem) {
-                case STATE_INCREMENT_PRECISION:
-                case STATE_MEASURE_UNIT:
-                case STATE_PER_MEASURE_UNIT:
-                case STATE_IDENTIFIER_UNIT:
-                case STATE_UNIT_USAGE:
-                case STATE_CURRENCY_UNIT:
-                case STATE_INTEGER_WIDTH:
-                case STATE_NUMBERING_SYSTEM:
-                case STATE_SCALE:
-                    // segment.setLength(U16_LENGTH(cp)); // for error message
-                    // throw new SkeletonSyntaxException("Stem requires an option", segment);
-                    status = U_NUMBER_SKELETON_SYNTAX_ERROR;
-                    errOffset = segment.getOffset();
-                    return macros;
-                default:
-                    break;
-            }
-            stem = STATE_NULL;
-        }
-
-        // Consume the separator:
-        segment.adjustOffset(U16_LENGTH(cp));
-    }
-    U_ASSERT(stem == STATE_NULL);
-    return macros;
-}
-
-ParseState
-skeleton::parseStem(const StringSegment& segment, const UCharsTrie& stemTrie, SeenMacroProps& seen,
-                    MacroProps& macros, UErrorCode& status) {
-    U_ASSERT(U_SUCCESS(status));
-
-    // First check for "blueprint" stems, which start with a "signal char"
-    switch (segment.charAt(0)) {
-        case u'.':
-            CHECK_NULL(seen, precision, status);
-            blueprint_helpers::parseFractionStem(segment, macros, status);
-            return STATE_FRACTION_PRECISION;
-        case u'@':
-            CHECK_NULL(seen, precision, status);
-            blueprint_helpers::parseDigitsStem(segment, macros, status);
-            return STATE_PRECISION;
-        case u'E':
-            CHECK_NULL(seen, notation, status);
-            blueprint_helpers::parseScientificStem(segment, macros, status);
-            return STATE_NULL;
-        case u'0':
-            CHECK_NULL(seen, integerWidth, status);
-            blueprint_helpers::parseIntegerStem(segment, macros, status);
-            return STATE_NULL;
-        default:
-            break;
-    }
-
-    // Now look at the stemsTrie, which is already be pointing at our stem.
-    UStringTrieResult stemResult = stemTrie.current();
-
-    if (stemResult != USTRINGTRIE_INTERMEDIATE_VALUE && stemResult != USTRINGTRIE_FINAL_VALUE) {
-        // throw new SkeletonSyntaxException("Unknown stem", segment);
-        status = U_NUMBER_SKELETON_SYNTAX_ERROR;
-        return STATE_NULL;
-    }
-
-    auto stem = static_cast<StemEnum>(stemTrie.getValue());
-    switch (stem) {
-
-        // Stems with meaning on their own, not requiring an option:
-
-        case STEM_COMPACT_SHORT:
-        case STEM_COMPACT_LONG:
-        case STEM_SCIENTIFIC:
-        case STEM_ENGINEERING:
-        case STEM_NOTATION_SIMPLE:
-            CHECK_NULL(seen, notation, status);
-            macros.notation = stem_to_object::notation(stem);
-            switch (stem) {
-                case STEM_SCIENTIFIC:
-                case STEM_ENGINEERING:
-                    return STATE_SCIENTIFIC; // allows for scientific options
-                default:
-                    return STATE_NULL;
-            }
-
-        case STEM_BASE_UNIT:
-        case STEM_PERCENT:
-        case STEM_PERMILLE:
-            CHECK_NULL(seen, unit, status);
-            macros.unit = stem_to_object::unit(stem);
-            return STATE_NULL;
-
-        case STEM_PERCENT_100:
-            CHECK_NULL(seen, scale, status);
-            CHECK_NULL(seen, unit, status);
-            macros.scale = Scale::powerOfTen(2);
-            macros.unit = NoUnit::percent();
-            return STATE_NULL;
-
-        case STEM_PRECISION_INTEGER:
-        case STEM_PRECISION_UNLIMITED:
-        case STEM_PRECISION_CURRENCY_STANDARD:
-        case STEM_PRECISION_CURRENCY_CASH:
-            CHECK_NULL(seen, precision, status);
-            macros.precision = stem_to_object::precision(stem);
-            switch (stem) {
-                case STEM_PRECISION_INTEGER:
-                    return STATE_FRACTION_PRECISION; // allows for "precision-integer/@##"
-                default:
-                    return STATE_PRECISION;
-            }
-
-        case STEM_ROUNDING_MODE_CEILING:
-        case STEM_ROUNDING_MODE_FLOOR:
-        case STEM_ROUNDING_MODE_DOWN:
-        case STEM_ROUNDING_MODE_UP:
-        case STEM_ROUNDING_MODE_HALF_EVEN:
-        case STEM_ROUNDING_MODE_HALF_ODD:
-        case STEM_ROUNDING_MODE_HALF_CEILING:
-        case STEM_ROUNDING_MODE_HALF_FLOOR:
-        case STEM_ROUNDING_MODE_HALF_DOWN:
-        case STEM_ROUNDING_MODE_HALF_UP:
-        case STEM_ROUNDING_MODE_UNNECESSARY:
-            CHECK_NULL(seen, roundingMode, status);
-            macros.roundingMode = stem_to_object::roundingMode(stem);
-            return STATE_NULL;
-
-        case STEM_INTEGER_WIDTH_TRUNC:
-            CHECK_NULL(seen, integerWidth, status);
-            macros.integerWidth = IntegerWidth::zeroFillTo(0).truncateAt(0);
-            return STATE_NULL;
-
-        case STEM_GROUP_OFF:
-        case STEM_GROUP_MIN2:
-        case STEM_GROUP_AUTO:
-        case STEM_GROUP_ON_ALIGNED:
-        case STEM_GROUP_THOUSANDS:
-            CHECK_NULL(seen, grouper, status);
-            macros.grouper = Grouper::forStrategy(stem_to_object::groupingStrategy(stem));
-            return STATE_NULL;
-
-        case STEM_LATIN:
-            CHECK_NULL(seen, symbols, status);
-            macros.symbols.setTo(NumberingSystem::createInstanceByName("latn", status));
-            return STATE_NULL;
-
-        case STEM_UNIT_WIDTH_NARROW:
-        case STEM_UNIT_WIDTH_SHORT:
-        case STEM_UNIT_WIDTH_FULL_NAME:
-        case STEM_UNIT_WIDTH_ISO_CODE:
-        case STEM_UNIT_WIDTH_FORMAL:
-        case STEM_UNIT_WIDTH_VARIANT:
-        case STEM_UNIT_WIDTH_HIDDEN:
-            CHECK_NULL(seen, unitWidth, status);
-            macros.unitWidth = stem_to_object::unitWidth(stem);
-            return STATE_NULL;
-
-        case STEM_SIGN_AUTO:
-        case STEM_SIGN_ALWAYS:
-        case STEM_SIGN_NEVER:
-        case STEM_SIGN_ACCOUNTING:
-        case STEM_SIGN_ACCOUNTING_ALWAYS:
-        case STEM_SIGN_EXCEPT_ZERO:
-        case STEM_SIGN_ACCOUNTING_EXCEPT_ZERO:
-        case STEM_SIGN_NEGATIVE:
-        case STEM_SIGN_ACCOUNTING_NEGATIVE:
-            CHECK_NULL(seen, sign, status);
-            macros.sign = stem_to_object::signDisplay(stem);
-            return STATE_NULL;
-
-        case STEM_DECIMAL_AUTO:
-        case STEM_DECIMAL_ALWAYS:
-            CHECK_NULL(seen, decimal, status);
-            macros.decimal = stem_to_object::decimalSeparatorDisplay(stem);
-            return STATE_NULL;
-
-        // Stems requiring an option:
-
-        case STEM_PRECISION_INCREMENT:
-            CHECK_NULL(seen, precision, status);
-            return STATE_INCREMENT_PRECISION;
-
-        case STEM_MEASURE_UNIT:
-            CHECK_NULL(seen, unit, status);
-            return STATE_MEASURE_UNIT;
-
-        case STEM_PER_MEASURE_UNIT:
-            CHECK_NULL(seen, perUnit, status);
-            return STATE_PER_MEASURE_UNIT;
-
-        case STEM_UNIT:
-            CHECK_NULL(seen, unit, status);
-            CHECK_NULL(seen, perUnit, status);
-            return STATE_IDENTIFIER_UNIT;
-
-        case STEM_UNIT_USAGE:
-            CHECK_NULL(seen, usage, status);
-            return STATE_UNIT_USAGE;
-
-        case STEM_CURRENCY:
-            CHECK_NULL(seen, unit, status);
-            CHECK_NULL(seen, perUnit, status);
-            return STATE_CURRENCY_UNIT;
-
-        case STEM_INTEGER_WIDTH:
-            CHECK_NULL(seen, integerWidth, status);
-            return STATE_INTEGER_WIDTH;
-
-        case STEM_NUMBERING_SYSTEM:
-            CHECK_NULL(seen, symbols, status);
-            return STATE_NUMBERING_SYSTEM;
-
-        case STEM_SCALE:
-            CHECK_NULL(seen, scale, status);
-            return STATE_SCALE;
-
-        default:
-            UPRV_UNREACHABLE_EXIT;
-    }
-}
-
-ParseState skeleton::parseOption(ParseState stem, const StringSegment& segment, MacroProps& macros,
-                                 UErrorCode& status) {
-    U_ASSERT(U_SUCCESS(status));
-
-    ///// Required options: /////
-
-    switch (stem) {
-        case STATE_CURRENCY_UNIT:
-            blueprint_helpers::parseCurrencyOption(segment, macros, status);
-            return STATE_NULL;
-        case STATE_MEASURE_UNIT:
-            blueprint_helpers::parseMeasureUnitOption(segment, macros, status);
-            return STATE_NULL;
-        case STATE_PER_MEASURE_UNIT:
-            blueprint_helpers::parseMeasurePerUnitOption(segment, macros, status);
-            return STATE_NULL;
-        case STATE_IDENTIFIER_UNIT:
-            blueprint_helpers::parseIdentifierUnitOption(segment, macros, status);
-            return STATE_NULL;
-        case STATE_UNIT_USAGE:
-            blueprint_helpers::parseUnitUsageOption(segment, macros, status);
-            return STATE_NULL;
-        case STATE_INCREMENT_PRECISION:
-            blueprint_helpers::parseIncrementOption(segment, macros, status);
-            return STATE_PRECISION;
-        case STATE_INTEGER_WIDTH:
-            blueprint_helpers::parseIntegerWidthOption(segment, macros, status);
-            return STATE_NULL;
-        case STATE_NUMBERING_SYSTEM:
-            blueprint_helpers::parseNumberingSystemOption(segment, macros, status);
-            return STATE_NULL;
-        case STATE_SCALE:
-            blueprint_helpers::parseScaleOption(segment, macros, status);
-            return STATE_NULL;
-        default:
-            break;
-    }
-
-    ///// Non-required options: /////
-
-    // Scientific options
-    switch (stem) {
-        case STATE_SCIENTIFIC:
-            if (blueprint_helpers::parseExponentWidthOption(segment, macros, status)) {
-                return STATE_SCIENTIFIC;
-            }
-            if (U_FAILURE(status)) {
-                return {};
-            }
-            if (blueprint_helpers::parseExponentSignOption(segment, macros, status)) {
-                return STATE_SCIENTIFIC;
-            }
-            if (U_FAILURE(status)) {
-                return {};
-            }
-            break;
-        default:
-            break;
-    }
-
-    // Frac-sig option
-    switch (stem) {
-        case STATE_FRACTION_PRECISION:
-            if (blueprint_helpers::parseFracSigOption(segment, macros, status)) {
-                return STATE_PRECISION;
-            }
-            if (U_FAILURE(status)) {
-                return {};
-            }
-            // If the fracSig option was not found, try normal precision options.
-            stem = STATE_PRECISION;
-            break;
-        default:
-            break;
-    }
-
-    // Trailing zeros option
-    switch (stem) {
-        case STATE_PRECISION:
-            if (blueprint_helpers::parseTrailingZeroOption(segment, macros, status)) {
-                return STATE_NULL;
-            }
-            if (U_FAILURE(status)) {
-                return {};
-            }
-            break;
-        default:
-            break;
-    }
-
-    // Unknown option
-    // throw new SkeletonSyntaxException("Invalid option", segment);
-    status = U_NUMBER_SKELETON_SYNTAX_ERROR;
-    return STATE_NULL;
-}
-
-void GeneratorHelpers::generateSkeleton(const MacroProps& macros, UnicodeString& sb, UErrorCode& status) {
-    if (U_FAILURE(status)) { return; }
-
-    // Supported options
-    if (GeneratorHelpers::notation(macros, sb, status)) {
-        sb.append(u' ');
-    }
-    if (U_FAILURE(status)) { return; }
-    if (GeneratorHelpers::unit(macros, sb, status)) {
-        sb.append(u' ');
-    }
-    if (U_FAILURE(status)) { return; }
-    if (GeneratorHelpers::usage(macros, sb, status)) {
-        sb.append(u' ');
-    }
-    if (U_FAILURE(status)) { return; }
-    if (GeneratorHelpers::precision(macros, sb, status)) {
-        sb.append(u' ');
-    }
-    if (U_FAILURE(status)) { return; }
-    if (GeneratorHelpers::roundingMode(macros, sb, status)) {
-        sb.append(u' ');
-    }
-    if (U_FAILURE(status)) { return; }
-    if (GeneratorHelpers::grouping(macros, sb, status)) {
-        sb.append(u' ');
-    }
-    if (U_FAILURE(status)) { return; }
-    if (GeneratorHelpers::integerWidth(macros, sb, status)) {
-        sb.append(u' ');
-    }
-    if (U_FAILURE(status)) { return; }
-    if (GeneratorHelpers::symbols(macros, sb, status)) {
-        sb.append(u' ');
-    }
-    if (U_FAILURE(status)) { return; }
-    if (GeneratorHelpers::unitWidth(macros, sb, status)) {
-        sb.append(u' ');
-    }
-    if (U_FAILURE(status)) { return; }
-    if (GeneratorHelpers::sign(macros, sb, status)) {
-        sb.append(u' ');
-    }
-    if (U_FAILURE(status)) { return; }
-    if (GeneratorHelpers::decimal(macros, sb, status)) {
-        sb.append(u' ');
-    }
-    if (U_FAILURE(status)) { return; }
-    if (GeneratorHelpers::scale(macros, sb, status)) {
-        sb.append(u' ');
-    }
-    if (U_FAILURE(status)) { return; }
-
-    // Unsupported options
-    if (!macros.padder.isBogus()) {
-        status = U_UNSUPPORTED_ERROR;
-        return;
-    }
-    if (macros.unitDisplayCase.isSet()) {
-        status = U_UNSUPPORTED_ERROR;
-        return;
-    }
-    if (macros.affixProvider != nullptr) {
-        status = U_UNSUPPORTED_ERROR;
-        return;
-    }
-    if (macros.rules != nullptr) {
-        status = U_UNSUPPORTED_ERROR;
-        return;
-    }
-
-    // Remove the trailing space
-    if (sb.length() > 0) {
-        sb.truncate(sb.length() - 1);
-    }
-}
-
-
-bool blueprint_helpers::parseExponentWidthOption(const StringSegment& segment, MacroProps& macros,
-                                                 UErrorCode&) {
-    if (!isWildcardChar(segment.charAt(0))) {
-        return false;
-    }
-    int32_t offset = 1;
-    int32_t minExp = 0;
-    for (; offset < segment.length(); offset++) {
-        if (segment.charAt(offset) == u'e') {
-            minExp++;
-        } else {
-            break;
-        }
-    }
-    if (offset < segment.length()) {
-        return false;
-    }
-    // Use the public APIs to enforce bounds checking
-    macros.notation = static_cast<ScientificNotation&>(macros.notation).withMinExponentDigits(minExp);
-    return true;
-}
-
-void
-blueprint_helpers::generateExponentWidthOption(int32_t minExponentDigits, UnicodeString& sb, UErrorCode&) {
-    sb.append(kWildcardChar);
-    appendMultiple(sb, u'e', minExponentDigits);
-}
-
-bool
-blueprint_helpers::parseExponentSignOption(const StringSegment& segment, MacroProps& macros, UErrorCode&) {
-    // Get the sign display type out of the CharsTrie data structure.
-    UCharsTrie tempStemTrie(kSerializedStemTrie);
-    UStringTrieResult result = tempStemTrie.next(
-            segment.toTempUnicodeString().getBuffer(),
-            segment.length());
-    if (result != USTRINGTRIE_INTERMEDIATE_VALUE && result != USTRINGTRIE_FINAL_VALUE) {
-        return false;
-    }
-    auto sign = stem_to_object::signDisplay(static_cast<StemEnum>(tempStemTrie.getValue()));
-    if (sign == UNUM_SIGN_COUNT) {
-        return false;
-    }
-    macros.notation = static_cast<ScientificNotation&>(macros.notation).withExponentSignDisplay(sign);
-    return true;
-}
-
-void blueprint_helpers::parseCurrencyOption(const StringSegment& segment, MacroProps& macros,
-                                            UErrorCode& status) {
-    // Unlike ICU4J, have to check length manually because ICU4C CurrencyUnit does not check it for us
-    if (segment.length() != 3) {
-        status = U_NUMBER_SKELETON_SYNTAX_ERROR;
-        return;
-    }
-    const char16_t* currencyCode = segment.toTempUnicodeString().getBuffer();
-    UErrorCode localStatus = U_ZERO_ERROR;
-    CurrencyUnit currency(currencyCode, localStatus);
-    if (U_FAILURE(localStatus)) {
-        // Not 3 ascii chars
-        // throw new SkeletonSyntaxException("Invalid currency", segment);
-        status = U_NUMBER_SKELETON_SYNTAX_ERROR;
-        return;
-    }
-    // Slicing is OK
-    macros.unit = currency; // NOLINT
-}
-
-void
-blueprint_helpers::generateCurrencyOption(const CurrencyUnit& currency, UnicodeString& sb, UErrorCode&) {
-    sb.append(currency.getISOCurrency(), -1);
-}
-
-void blueprint_helpers::parseMeasureUnitOption(const StringSegment& segment, MacroProps& macros,
-                                               UErrorCode& status) {
-    U_ASSERT(U_SUCCESS(status));
-    const UnicodeString stemString = segment.toTempUnicodeString();
-
-    // NOTE: The category (type) of the unit is guaranteed to be a valid subtag (alphanumeric)
-    // http://unicode.org/reports/tr35/#Validity_Data
-    int firstHyphen = 0;
-    while (firstHyphen < stemString.length() && stemString.charAt(firstHyphen) != '-') {
-        firstHyphen++;
-    }
-    if (firstHyphen == stemString.length()) {
-        // throw new SkeletonSyntaxException("Invalid measure unit option", segment);
-        status = U_NUMBER_SKELETON_SYNTAX_ERROR;
-        return;
-    }
-
-    // Need to do char <-> char16_t conversion...
-    CharString type;
-    SKELETON_UCHAR_TO_CHAR(type, stemString, 0, firstHyphen, status);
-    CharString subType;
-    SKELETON_UCHAR_TO_CHAR(subType, stemString, firstHyphen + 1, stemString.length(), status);
-
-    // Note: the largest type as of this writing (Aug 2020) is "volume", which has 33 units.
-    static constexpr int32_t CAPACITY = 40;
-    MeasureUnit units[CAPACITY];
-    UErrorCode localStatus = U_ZERO_ERROR;
-    int32_t numUnits = MeasureUnit::getAvailable(type.data(), units, CAPACITY, localStatus);
-    if (U_FAILURE(localStatus)) {
-        // More than 30 units in this type?
-        status = U_INTERNAL_PROGRAM_ERROR;
-        return;
-    }
-    for (int32_t i = 0; i < numUnits; i++) {
-        auto& unit = units[i];
-        if (uprv_strcmp(subType.data(), unit.getSubtype()) == 0) {
-            macros.unit = unit;
-            return;
-        }
-    }
-
-    // throw new SkeletonSyntaxException("Unknown measure unit", segment);
-    status = U_NUMBER_SKELETON_SYNTAX_ERROR;
-}
-
-void blueprint_helpers::parseMeasurePerUnitOption(const StringSegment& segment, MacroProps& macros,
-                                                  UErrorCode& status) {
-    // A little bit of a hack: save the current unit (numerator), call the main measure unit
-    // parsing code, put back the numerator unit, and put the new unit into per-unit.
-    MeasureUnit numerator = macros.unit;
-    parseMeasureUnitOption(segment, macros, status);
-    if (U_FAILURE(status)) { return; }
-    macros.perUnit = macros.unit;
-    macros.unit = numerator;
-}
-
-void blueprint_helpers::parseIdentifierUnitOption(const StringSegment& segment, MacroProps& macros,
-                                                  UErrorCode& status) {
-    // Need to do char <-> char16_t conversion...
-    U_ASSERT(U_SUCCESS(status));
-    CharString buffer;
-    SKELETON_UCHAR_TO_CHAR(buffer, segment.toTempUnicodeString(), 0, segment.length(), status);
-
-    ErrorCode internalStatus;
-    macros.unit = MeasureUnit::forIdentifier(buffer.toStringPiece(), internalStatus);
-    if (internalStatus.isFailure()) {
-        // throw new SkeletonSyntaxException("Invalid core unit identifier", segment, e);
-        status = U_NUMBER_SKELETON_SYNTAX_ERROR;
-        return;
-    }
-}
-
-void blueprint_helpers::parseUnitUsageOption(const StringSegment &segment, MacroProps &macros,
-                                             UErrorCode &status) {
-    // Need to do char <-> char16_t conversion...
-    U_ASSERT(U_SUCCESS(status));
-    CharString buffer;
-    SKELETON_UCHAR_TO_CHAR(buffer, segment.toTempUnicodeString(), 0, segment.length(), status);
-    macros.usage.set(buffer.toStringPiece());
-    // We do not do any validation of the usage string: it depends on the
-    // unitPreferenceData in the units resources.
-}
-
-void blueprint_helpers::parseFractionStem(const StringSegment& segment, MacroProps& macros,
-                                          UErrorCode& status) {
-    U_ASSERT(segment.charAt(0) == u'.');
-    int32_t offset = 1;
-    int32_t minFrac = 0;
-    int32_t maxFrac;
-    for (; offset < segment.length(); offset++) {
-        if (segment.charAt(offset) == u'0') {
-            minFrac++;
-        } else {
-            break;
-        }
-    }
-    if (offset < segment.length()) {
-        if (isWildcardChar(segment.charAt(offset))) {
-            maxFrac = -1;
-            offset++;
-        } else {
-            maxFrac = minFrac;
-            for (; offset < segment.length(); offset++) {
-                if (segment.charAt(offset) == u'#') {
-                    maxFrac++;
-                } else {
-                    break;
-                }
-            }
-        }
-    } else {
-        maxFrac = minFrac;
-    }
-    if (offset < segment.length()) {
-        // throw new SkeletonSyntaxException("Invalid fraction stem", segment);
-        status = U_NUMBER_SKELETON_SYNTAX_ERROR;
-        return;
-    }
-    // Use the public APIs to enforce bounds checking
-    if (maxFrac == -1) {
-        if (minFrac == 0) {
-            macros.precision = Precision::unlimited();
-        } else {
-            macros.precision = Precision::minFraction(minFrac);
-        }
-    } else {
-        macros.precision = Precision::minMaxFraction(minFrac, maxFrac);
-    }
-}
-
-void
-blueprint_helpers::generateFractionStem(int32_t minFrac, int32_t maxFrac, UnicodeString& sb, UErrorCode&) {
-    if (minFrac == 0 && maxFrac == 0) {
-        sb.append(u"precision-integer", -1);
-        return;
-    }
-    sb.append(u'.');
-    appendMultiple(sb, u'0', minFrac);
-    if (maxFrac == -1) {
-        sb.append(kWildcardChar);
-    } else {
-        appendMultiple(sb, u'#', maxFrac - minFrac);
-    }
-}
-
-void
-blueprint_helpers::parseDigitsStem(const StringSegment& segment, MacroProps& macros, UErrorCode& status) {
-    U_ASSERT(segment.charAt(0) == u'@');
-    int32_t offset = 0;
-    int32_t minSig = 0;
-    int32_t maxSig;
-    for (; offset < segment.length(); offset++) {
-        if (segment.charAt(offset) == u'@') {
-            minSig++;
-        } else {
-            break;
-        }
-    }
-    if (offset < segment.length()) {
-        if (isWildcardChar(segment.charAt(offset))) {
-            maxSig = -1;
-            offset++;
-        } else {
-            maxSig = minSig;
-            for (; offset < segment.length(); offset++) {
-                if (segment.charAt(offset) == u'#') {
-                    maxSig++;
-                } else {
-                    break;
-                }
-            }
-        }
-    } else {
-        maxSig = minSig;
-    }
-    if (offset < segment.length()) {
-        // throw new SkeletonSyntaxException("Invalid significant digits stem", segment);
-        status = U_NUMBER_SKELETON_SYNTAX_ERROR;
-        return;
-    }
-    // Use the public APIs to enforce bounds checking
-    if (maxSig == -1) {
-        macros.precision = Precision::minSignificantDigits(minSig);
-    } else {
-        macros.precision = Precision::minMaxSignificantDigits(minSig, maxSig);
-    }
-}
-
-void
-blueprint_helpers::generateDigitsStem(int32_t minSig, int32_t maxSig, UnicodeString& sb, UErrorCode&) {
-    appendMultiple(sb, u'@', minSig);
-    if (maxSig == -1) {
-        sb.append(kWildcardChar);
-    } else {
-        appendMultiple(sb, u'#', maxSig - minSig);
-    }
-}
-
-void blueprint_helpers::parseScientificStem(const StringSegment& segment, MacroProps& macros, UErrorCode& status) {
-    U_ASSERT(segment.charAt(0) == u'E');
-    {
-        int32_t offset = 1;
-        if (segment.length() == offset) {
-            goto fail;
-        }
-        bool isEngineering = false;
-        if (segment.charAt(offset) == u'E') {
-            isEngineering = true;
-            offset++;
-            if (segment.length() == offset) {
-                goto fail;
-            }
-        }
-        UNumberSignDisplay signDisplay = UNUM_SIGN_AUTO;
-        if (segment.charAt(offset) == u'+') {
-            offset++;
-            if (segment.length() == offset) {
-                goto fail;
-            }
-            if (segment.charAt(offset) == u'!') {
-                signDisplay = UNUM_SIGN_ALWAYS;
-            } else if (segment.charAt(offset) == u'?') {
-                signDisplay = UNUM_SIGN_EXCEPT_ZERO;
-            } else {
-                // NOTE: Other sign displays are not included because they aren't useful in this context
-                goto fail;
-            }
-            offset++;
-            if (segment.length() == offset) {
-                goto fail;
-            }
-        }
-        int32_t minDigits = 0;
-        for (; offset < segment.length(); offset++) {
-            if (segment.charAt(offset) != u'0') {
-                goto fail;
-            }
-            minDigits++;
-        }
-        macros.notation = (isEngineering ? Notation::engineering() : Notation::scientific())
-            .withExponentSignDisplay(signDisplay)
-            .withMinExponentDigits(minDigits);
-        return;
-    }
-    fail: void();
-    // throw new SkeletonSyntaxException("Invalid scientific stem", segment);
-    status = U_NUMBER_SKELETON_SYNTAX_ERROR;
-    return;
-}
-
-void blueprint_helpers::parseIntegerStem(const StringSegment& segment, MacroProps& macros, UErrorCode& status) {
-    U_ASSERT(segment.charAt(0) == u'0');
-    int32_t offset = 1;
-    for (; offset < segment.length(); offset++) {
-        if (segment.charAt(offset) != u'0') {
-            offset--;
-            break;
-        }
-    }
-    if (offset < segment.length()) {
-        // throw new SkeletonSyntaxException("Invalid integer stem", segment);
-        status = U_NUMBER_SKELETON_SYNTAX_ERROR;
-        return;
-    }
-    macros.integerWidth = IntegerWidth::zeroFillTo(offset);
-    return;
-}
-
-bool blueprint_helpers::parseFracSigOption(const StringSegment& segment, MacroProps& macros,
-                                           UErrorCode& status) {
-    if (segment.charAt(0) != u'@') {
-        return false;
-    }
-    int offset = 0;
-    int minSig = 0;
-    int maxSig;
-    for (; offset < segment.length(); offset++) {
-        if (segment.charAt(offset) == u'@') {
-            minSig++;
-        } else {
-            break;
-        }
-    }
-    if (offset < segment.length()) {
-        if (isWildcardChar(segment.charAt(offset))) {
-            // @+, @@+, @@@+
-            maxSig = -1;
-            offset++;
-        } else {
-            // @#, @##, @###
-            // @@#, @@##, @@@#
-            maxSig = minSig;
-            for (; offset < segment.length(); offset++) {
-                if (segment.charAt(offset) == u'#') {
-                    maxSig++;
-                } else {
-                    break;
-                }
-            }
-        }
-    } else {
-        // @, @@, @@@
-        maxSig = minSig;
-    }
-    auto& oldPrecision = static_cast<const FractionPrecision&>(macros.precision);
-    if (offset < segment.length()) {
-        UNumberRoundingPriority priority;
-        if (maxSig == -1) {
-            // The wildcard character is not allowed with the priority annotation
-            status = U_NUMBER_SKELETON_SYNTAX_ERROR;
-            return false;
-        }
-        if (segment.codePointAt(offset) == u'r') {
-            priority = UNUM_ROUNDING_PRIORITY_RELAXED;
-            offset++;
-        } else if (segment.codePointAt(offset) == u's') {
-            priority = UNUM_ROUNDING_PRIORITY_STRICT;
-            offset++;
-        } else {
-            // Invalid digits option for fraction rounder
-            status = U_NUMBER_SKELETON_SYNTAX_ERROR;
-            return false;
-        }
-        if (offset < segment.length()) {
-            // Invalid digits option for fraction rounder
-            status = U_NUMBER_SKELETON_SYNTAX_ERROR;
-            return false;
-        }
-        macros.precision = oldPrecision.withSignificantDigits(minSig, maxSig, priority);
-    } else if (maxSig == -1) {
-        // withMinDigits
-        macros.precision = oldPrecision.withMinDigits(minSig);
-    } else if (minSig == 1) {
-        // withMaxDigits
-        macros.precision = oldPrecision.withMaxDigits(maxSig);
-    } else {
-        // Digits options with both min and max sig require the priority option
-        status = U_NUMBER_SKELETON_SYNTAX_ERROR;
-        return false;
-    }
-
-    return true;
-}
-
-bool blueprint_helpers::parseTrailingZeroOption(const StringSegment& segment, MacroProps& macros, UErrorCode&) {
-    if (segment == u"w") {
-        macros.precision = macros.precision.trailingZeroDisplay(UNUM_TRAILING_ZERO_HIDE_IF_WHOLE);
-        return true;
-    }
-    return false;
-}
-
-void blueprint_helpers::parseIncrementOption(const StringSegment &segment, MacroProps &macros,
-                                             UErrorCode &status) {
-    number::impl::parseIncrementOption(segment, macros.precision, status);
-}
-
-void blueprint_helpers::generateIncrementOption(
-        uint32_t increment,
-        digits_t incrementMagnitude,
-        int32_t minFrac,
-        UnicodeString& sb,
-        UErrorCode&) {
-    // Utilize DecimalQuantity/double_conversion to format this for us.
-    DecimalQuantity dq;
-    dq.setToLong(increment);
-    dq.adjustMagnitude(incrementMagnitude);
-    dq.setMinFraction(minFrac);
-    sb.append(dq.toPlainString());
-}
-
-void blueprint_helpers::parseIntegerWidthOption(const StringSegment& segment, MacroProps& macros,
-                                                UErrorCode& status) {
-    int32_t offset = 0;
-    int32_t minInt = 0;
-    int32_t maxInt;
-    if (isWildcardChar(segment.charAt(0))) {
-        maxInt = -1;
-        offset++;
-    } else {
-        maxInt = 0;
-    }
-    for (; offset < segment.length(); offset++) {
-        if (maxInt != -1 && segment.charAt(offset) == u'#') {
-            maxInt++;
-        } else {
-            break;
-        }
-    }
-    if (offset < segment.length()) {
-        for (; offset < segment.length(); offset++) {
-            if (segment.charAt(offset) == u'0') {
-                minInt++;
-            } else {
-                break;
-            }
-        }
-    }
-    if (maxInt != -1) {
-        maxInt += minInt;
-    }
-    if (offset < segment.length()) {
-        // throw new SkeletonSyntaxException("Invalid integer width stem", segment);
-        status = U_NUMBER_SKELETON_SYNTAX_ERROR;
-        return;
-    }
-    // Use the public APIs to enforce bounds checking
-    if (maxInt == -1) {
-        macros.integerWidth = IntegerWidth::zeroFillTo(minInt);
-    } else {
-        macros.integerWidth = IntegerWidth::zeroFillTo(minInt).truncateAt(maxInt);
-    }
-}
-
-void blueprint_helpers::generateIntegerWidthOption(int32_t minInt, int32_t maxInt, UnicodeString& sb,
-                                                   UErrorCode&) {
-    if (maxInt == -1) {
-        sb.append(kWildcardChar);
-    } else {
-        appendMultiple(sb, u'#', maxInt - minInt);
-    }
-    appendMultiple(sb, u'0', minInt);
-}
-
-void blueprint_helpers::parseNumberingSystemOption(const StringSegment& segment, MacroProps& macros,
-                                                   UErrorCode& status) {
-    // Need to do char <-> char16_t conversion...
-    U_ASSERT(U_SUCCESS(status));
-    CharString buffer;
-    SKELETON_UCHAR_TO_CHAR(buffer, segment.toTempUnicodeString(), 0, segment.length(), status);
-
-    NumberingSystem* ns = NumberingSystem::createInstanceByName(buffer.data(), status);
-    if (ns == nullptr || U_FAILURE(status)) {
-        // This is a skeleton syntax error; don't bubble up the low-level NumberingSystem error
-        // throw new SkeletonSyntaxException("Unknown numbering system", segment);
-        status = U_NUMBER_SKELETON_SYNTAX_ERROR;
-        return;
-    }
-    macros.symbols.setTo(ns);
-}
-
-void blueprint_helpers::generateNumberingSystemOption(const NumberingSystem& ns, UnicodeString& sb,
-                                                      UErrorCode&) {
-    // Need to do char <-> char16_t conversion...
-    sb.append(UnicodeString(ns.getName(), -1, US_INV));
-}
-
-void blueprint_helpers::parseScaleOption(const StringSegment& segment, MacroProps& macros,
-                                              UErrorCode& status) {
-    // Need to do char <-> char16_t conversion...
-    U_ASSERT(U_SUCCESS(status));
-    CharString buffer;
-    SKELETON_UCHAR_TO_CHAR(buffer, segment.toTempUnicodeString(), 0, segment.length(), status);
-
-    LocalPointer<DecNum> decnum(new DecNum(), status);
-    if (U_FAILURE(status)) { return; }
-    decnum->setTo({buffer.data(), buffer.length()}, status);
-    if (U_FAILURE(status) || decnum->isSpecial()) {
-        // This is a skeleton syntax error; don't let the low-level decnum error bubble up
-        status = U_NUMBER_SKELETON_SYNTAX_ERROR;
-        return;
-    }
-
-    // NOTE: The constructor will optimize the decnum for us if possible.
-    macros.scale = {0, decnum.orphan()};
-}
-
-void blueprint_helpers::generateScaleOption(int32_t magnitude, const DecNum* arbitrary, UnicodeString& sb,
-                                            UErrorCode& status) {
-    // Utilize DecimalQuantity/double_conversion to format this for us.
-    DecimalQuantity dq;
-    if (arbitrary != nullptr) {
-        dq.setToDecNum(*arbitrary, status);
-        if (U_FAILURE(status)) { return; }
-    } else {
-        dq.setToInt(1);
-    }
-    dq.adjustMagnitude(magnitude);
-    dq.roundToInfinity();
-    sb.append(dq.toPlainString());
-}
-
-
-bool GeneratorHelpers::notation(const MacroProps& macros, UnicodeString& sb, UErrorCode& status) {
-    if (macros.notation.fType == Notation::NTN_COMPACT) {
-        UNumberCompactStyle style = macros.notation.fUnion.compactStyle;
-        if (style == UNumberCompactStyle::UNUM_LONG) {
-            sb.append(u"compact-long", -1);
-            return true;
-        } else if (style == UNumberCompactStyle::UNUM_SHORT) {
-            sb.append(u"compact-short", -1);
-            return true;
-        } else {
-            // Compact notation generated from custom data (not supported in skeleton)
-            // The other compact notations are literals
-            status = U_UNSUPPORTED_ERROR;
-            return false;
-        }
-    } else if (macros.notation.fType == Notation::NTN_SCIENTIFIC) {
-        const Notation::ScientificSettings& impl = macros.notation.fUnion.scientific;
-        if (impl.fEngineeringInterval == 3) {
-            sb.append(u"engineering", -1);
-        } else {
-            sb.append(u"scientific", -1);
-        }
-        if (impl.fMinExponentDigits > 1) {
-            sb.append(u'/');
-            blueprint_helpers::generateExponentWidthOption(impl.fMinExponentDigits, sb, status);
-            if (U_FAILURE(status)) {
-                return false;
-            }
-        }
-        if (impl.fExponentSignDisplay != UNUM_SIGN_AUTO) {
-            sb.append(u'/');
-            enum_to_stem_string::signDisplay(impl.fExponentSignDisplay, sb);
-        }
-        return true;
-    } else {
-        // Default value is not shown in normalized form
-        return false;
-    }
-}
-
-bool GeneratorHelpers::unit(const MacroProps& macros, UnicodeString& sb, UErrorCode& status) {
-    MeasureUnit unit = macros.unit;
-    if (!utils::unitIsBaseUnit(macros.perUnit)) {
-        if (utils::unitIsCurrency(macros.unit) || utils::unitIsCurrency(macros.perUnit)) {
-            status = U_UNSUPPORTED_ERROR;
-            return false;
-        }
-        unit = unit.product(macros.perUnit.reciprocal(status), status);
-    }
-
-    if (utils::unitIsCurrency(unit)) {
-        sb.append(u"currency/", -1);
-        CurrencyUnit currency(unit, status);
-        if (U_FAILURE(status)) {
-            return false;
-        }
-        blueprint_helpers::generateCurrencyOption(currency, sb, status);
-        return true;
-    } else if (utils::unitIsBaseUnit(unit)) {
-        // Default value is not shown in normalized form
-        return false;
-    } else if (utils::unitIsPercent(unit)) {
-        sb.append(u"percent", -1);
-        return true;
-    } else if (utils::unitIsPermille(unit)) {
-        sb.append(u"permille", -1);
-        return true;
-    } else {
-        sb.append(u"unit/", -1);
-        sb.append(unit.getIdentifier());
-        return true;
-    }
-}
-
-bool GeneratorHelpers::usage(const MacroProps& macros, UnicodeString& sb, UErrorCode& /* status */) {
-    if (macros.usage.isSet()) {
-        sb.append(u"usage/", -1);
-        sb.append(UnicodeString(macros.usage.fValue, -1, US_INV));
-        return true;
-    }
-    return false;
-}
-
-bool GeneratorHelpers::precision(const MacroProps& macros, UnicodeString& sb, UErrorCode& status) {
-    if (macros.precision.fType == Precision::RND_NONE) {
-        sb.append(u"precision-unlimited", -1);
-    } else if (macros.precision.fType == Precision::RND_FRACTION) {
-        const Precision::FractionSignificantSettings& impl = macros.precision.fUnion.fracSig;
-        blueprint_helpers::generateFractionStem(impl.fMinFrac, impl.fMaxFrac, sb, status);
-    } else if (macros.precision.fType == Precision::RND_SIGNIFICANT) {
-        const Precision::FractionSignificantSettings& impl = macros.precision.fUnion.fracSig;
-        blueprint_helpers::generateDigitsStem(impl.fMinSig, impl.fMaxSig, sb, status);
-    } else if (macros.precision.fType == Precision::RND_FRACTION_SIGNIFICANT) {
-        const Precision::FractionSignificantSettings& impl = macros.precision.fUnion.fracSig;
-        blueprint_helpers::generateFractionStem(impl.fMinFrac, impl.fMaxFrac, sb, status);
-        sb.append(u'/');
-        if (impl.fRetain) {
-            if (impl.fPriority == UNUM_ROUNDING_PRIORITY_RELAXED) {
-                // withMinDigits
-                blueprint_helpers::generateDigitsStem(impl.fMaxSig, -1, sb, status);
-            } else {
-                // withMaxDigits
-                blueprint_helpers::generateDigitsStem(1, impl.fMaxSig, sb, status);
-            }
-        } else {
-            blueprint_helpers::generateDigitsStem(impl.fMinSig, impl.fMaxSig, sb, status);
-            if (impl.fPriority == UNUM_ROUNDING_PRIORITY_RELAXED) {
-                sb.append(u'r');
-            } else {
-                sb.append(u's');
-            }
-        }
-    } else if (macros.precision.fType == Precision::RND_INCREMENT
-            || macros.precision.fType == Precision::RND_INCREMENT_ONE
-            || macros.precision.fType == Precision::RND_INCREMENT_FIVE) {
-        const Precision::IncrementSettings& impl = macros.precision.fUnion.increment;
-        sb.append(u"precision-increment/", -1);
-        blueprint_helpers::generateIncrementOption(
-                impl.fIncrement,
-                impl.fIncrementMagnitude,
-                impl.fMinFrac,
-                sb,
-                status);
-    } else if (macros.precision.fType == Precision::RND_CURRENCY) {
-        UCurrencyUsage usage = macros.precision.fUnion.currencyUsage;
-        if (usage == UCURR_USAGE_STANDARD) {
-            sb.append(u"precision-currency-standard", -1);
-        } else {
-            sb.append(u"precision-currency-cash", -1);
-        }
-    } else {
-        // Bogus or Error
-        return false;
-    }
-
-    if (macros.precision.fTrailingZeroDisplay == UNUM_TRAILING_ZERO_HIDE_IF_WHOLE) {
-        sb.append(u"/w", -1);
-    }
-
-    // NOTE: Always return true for rounding because the default value depends on other options.
-    return true;
-}
-
-bool GeneratorHelpers::roundingMode(const MacroProps& macros, UnicodeString& sb, UErrorCode&) {
-    if (macros.roundingMode == kDefaultMode) {
-        return false; // Default
-    }
-    enum_to_stem_string::roundingMode(macros.roundingMode, sb);
-    return true;
-}
-
-bool GeneratorHelpers::grouping(const MacroProps& macros, UnicodeString& sb, UErrorCode& status) {
-    if (macros.grouper.isBogus()) {
-        return false; // No value
-    } else if (macros.grouper.fStrategy == UNUM_GROUPING_COUNT) {
-        status = U_UNSUPPORTED_ERROR;
-        return false;
-    } else if (macros.grouper.fStrategy == UNUM_GROUPING_AUTO) {
-        return false; // Default value
-    } else {
-        enum_to_stem_string::groupingStrategy(macros.grouper.fStrategy, sb);
-        return true;
-    }
-}
-
-bool GeneratorHelpers::integerWidth(const MacroProps& macros, UnicodeString& sb, UErrorCode& status) {
-    if (macros.integerWidth.fHasError || macros.integerWidth.isBogus() ||
-        macros.integerWidth == IntegerWidth::standard()) {
-        // Error or Default
-        return false;
-    }
-    const auto& minMaxInt = macros.integerWidth.fUnion.minMaxInt;
-    if (minMaxInt.fMinInt == 0 && minMaxInt.fMaxInt == 0) {
-        sb.append(u"integer-width-trunc", -1);
-        return true;
-    }
-    sb.append(u"integer-width/", -1);
-    blueprint_helpers::generateIntegerWidthOption(
-            minMaxInt.fMinInt,
-            minMaxInt.fMaxInt,
-            sb,
-            status);
-    return true;
-}
-
-bool GeneratorHelpers::symbols(const MacroProps& macros, UnicodeString& sb, UErrorCode& status) {
-    if (macros.symbols.isNumberingSystem()) {
-        const NumberingSystem& ns = *macros.symbols.getNumberingSystem();
-        if (uprv_strcmp(ns.getName(), "latn") == 0) {
-            sb.append(u"latin", -1);
-        } else {
-            sb.append(u"numbering-system/", -1);
-            blueprint_helpers::generateNumberingSystemOption(ns, sb, status);
-        }
-        return true;
-    } else if (macros.symbols.isDecimalFormatSymbols()) {
-        status = U_UNSUPPORTED_ERROR;
-        return false;
-    } else {
-        // No custom symbols
-        return false;
-    }
-}
-
-bool GeneratorHelpers::unitWidth(const MacroProps& macros, UnicodeString& sb, UErrorCode&) {
-    if (macros.unitWidth == UNUM_UNIT_WIDTH_SHORT || macros.unitWidth == UNUM_UNIT_WIDTH_COUNT) {
-        return false; // Default or Bogus
-    }
-    enum_to_stem_string::unitWidth(macros.unitWidth, sb);
-    return true;
-}
-
-bool GeneratorHelpers::sign(const MacroProps& macros, UnicodeString& sb, UErrorCode&) {
-    if (macros.sign == UNUM_SIGN_AUTO || macros.sign == UNUM_SIGN_COUNT) {
-        return false; // Default or Bogus
-    }
-    enum_to_stem_string::signDisplay(macros.sign, sb);
-    return true;
-}
-
-bool GeneratorHelpers::decimal(const MacroProps& macros, UnicodeString& sb, UErrorCode&) {
-    if (macros.decimal == UNUM_DECIMAL_SEPARATOR_AUTO || macros.decimal == UNUM_DECIMAL_SEPARATOR_COUNT) {
-        return false; // Default or Bogus
-    }
-    enum_to_stem_string::decimalSeparatorDisplay(macros.decimal, sb);
-    return true;
-}
-
-bool GeneratorHelpers::scale(const MacroProps& macros, UnicodeString& sb, UErrorCode& status) {
-    if (!macros.scale.isValid()) {
-        return false; // Default or Bogus
-    }
-    sb.append(u"scale/", -1);
-    blueprint_helpers::generateScaleOption(
-            macros.scale.fMagnitude,
-            macros.scale.fArbitrary,
-            sb,
-            status);
-    return true;
-}
-
-
-// Definitions of public API methods (put here for dependency disentanglement)
-
-#if (U_PF_WINDOWS <= U_PLATFORM && U_PLATFORM <= U_PF_CYGWIN) && defined(_MSC_VER)
-// Ignore MSVC warning 4661. This is generated for NumberFormatterSettings<>::toSkeleton() as this method
-// is defined elsewhere (in number_skeletons.cpp). The compiler is warning that the explicit template instantiation
-// inside this single translation unit (CPP file) is incomplete, and thus it isn't sure if the template class is
-// fully defined. However, since each translation unit explicitly instantiates all the necessary template classes,
-// they will all be passed to the linker, and the linker will still find and export all the class members.
-#pragma warning(push)
-#pragma warning(disable: 4661)
-#endif
-
-template<typename Derived>
-UnicodeString NumberFormatterSettings<Derived>::toSkeleton(UErrorCode& status) const {
-    if (U_FAILURE(status)) {
-        return ICU_Utility::makeBogusString();
-    }
-    if (fMacros.copyErrorTo(status)) {
-        return ICU_Utility::makeBogusString();
-    }
-    return skeleton::generate(fMacros, status);
-}
-
-// Declare all classes that implement NumberFormatterSettings
-// See https://stackoverflow.com/a/495056/1407170
-template
-class icu::number::NumberFormatterSettings<icu::number::UnlocalizedNumberFormatter>;
-template
-class icu::number::NumberFormatterSettings<icu::number::LocalizedNumberFormatter>;
-
-UnlocalizedNumberFormatter
-NumberFormatter::forSkeleton(const UnicodeString& skeleton, UErrorCode& status) {
-    return skeleton::create(skeleton, nullptr, status);
-}
-
-UnlocalizedNumberFormatter
-NumberFormatter::forSkeleton(const UnicodeString& skeleton, UParseError& perror, UErrorCode& status) {
-    return skeleton::create(skeleton, &perror, status);
-}
-
-#if (U_PF_WINDOWS <= U_PLATFORM && U_PLATFORM <= U_PF_CYGWIN) && defined(_MSC_VER)
-// Warning 4661.
-#pragma warning(pop)
-#endif
-
-#endif /* #if !UCONFIG_NO_FORMATTING */
->>>>>>> a8a80be5
+// © 2018 and later: Unicode, Inc. and others.
+// License & terms of use: http://www.unicode.org/copyright.html
+
+#include "unicode/utypes.h"
+
+#if !UCONFIG_NO_FORMATTING
+
+// Allow implicit conversion from char16_t* to UnicodeString for this file:
+// Helpful in toString methods and elsewhere.
+#define UNISTR_FROM_STRING_EXPLICIT
+
+#include "number_decnum.h"
+#include "number_roundingutils.h"
+#include "number_skeletons.h"
+#include "umutex.h"
+#include "ucln_in.h"
+#include "patternprops.h"
+#include "unicode/ucharstriebuilder.h"
+#include "number_utils.h"
+#include "number_decimalquantity.h"
+#include "unicode/numberformatter.h"
+#include "uinvchar.h"
+#include "charstr.h"
+#include "string_segment.h"
+#include "unicode/errorcode.h"
+#include "util.h"
+#include "measunit_impl.h"
+
+using namespace icu;
+using namespace icu::number;
+using namespace icu::number::impl;
+using namespace icu::number::impl::skeleton;
+
+namespace {
+
+icu::UInitOnce gNumberSkeletonsInitOnce {};
+
+char16_t* kSerializedStemTrie = nullptr;
+
+UBool U_CALLCONV cleanupNumberSkeletons() {
+    uprv_free(kSerializedStemTrie);
+    kSerializedStemTrie = nullptr;
+    gNumberSkeletonsInitOnce.reset();
+    return true;
+}
+
+void U_CALLCONV initNumberSkeletons(UErrorCode& status) {
+    ucln_i18n_registerCleanup(UCLN_I18N_NUMBER_SKELETONS, cleanupNumberSkeletons);
+
+    UCharsTrieBuilder b(status);
+    if (U_FAILURE(status)) { return; }
+
+    // Section 1:
+    b.add(u"compact-short", STEM_COMPACT_SHORT, status);
+    b.add(u"compact-long", STEM_COMPACT_LONG, status);
+    b.add(u"scientific", STEM_SCIENTIFIC, status);
+    b.add(u"engineering", STEM_ENGINEERING, status);
+    b.add(u"notation-simple", STEM_NOTATION_SIMPLE, status);
+    b.add(u"base-unit", STEM_BASE_UNIT, status);
+    b.add(u"percent", STEM_PERCENT, status);
+    b.add(u"permille", STEM_PERMILLE, status);
+    b.add(u"precision-integer", STEM_PRECISION_INTEGER, status);
+    b.add(u"precision-unlimited", STEM_PRECISION_UNLIMITED, status);
+    b.add(u"precision-currency-standard", STEM_PRECISION_CURRENCY_STANDARD, status);
+    b.add(u"precision-currency-cash", STEM_PRECISION_CURRENCY_CASH, status);
+    b.add(u"rounding-mode-ceiling", STEM_ROUNDING_MODE_CEILING, status);
+    b.add(u"rounding-mode-floor", STEM_ROUNDING_MODE_FLOOR, status);
+    b.add(u"rounding-mode-down", STEM_ROUNDING_MODE_DOWN, status);
+    b.add(u"rounding-mode-up", STEM_ROUNDING_MODE_UP, status);
+    b.add(u"rounding-mode-half-even", STEM_ROUNDING_MODE_HALF_EVEN, status);
+    b.add(u"rounding-mode-half-odd", STEM_ROUNDING_MODE_HALF_ODD, status);
+    b.add(u"rounding-mode-half-ceiling", STEM_ROUNDING_MODE_HALF_CEILING, status);
+    b.add(u"rounding-mode-half-floor", STEM_ROUNDING_MODE_HALF_FLOOR, status);
+    b.add(u"rounding-mode-half-down", STEM_ROUNDING_MODE_HALF_DOWN, status);
+    b.add(u"rounding-mode-half-up", STEM_ROUNDING_MODE_HALF_UP, status);
+    b.add(u"rounding-mode-unnecessary", STEM_ROUNDING_MODE_UNNECESSARY, status);
+    b.add(u"integer-width-trunc", STEM_INTEGER_WIDTH_TRUNC, status);
+    b.add(u"group-off", STEM_GROUP_OFF, status);
+    b.add(u"group-min2", STEM_GROUP_MIN2, status);
+    b.add(u"group-auto", STEM_GROUP_AUTO, status);
+    b.add(u"group-on-aligned", STEM_GROUP_ON_ALIGNED, status);
+    b.add(u"group-thousands", STEM_GROUP_THOUSANDS, status);
+    b.add(u"latin", STEM_LATIN, status);
+    b.add(u"unit-width-narrow", STEM_UNIT_WIDTH_NARROW, status);
+    b.add(u"unit-width-short", STEM_UNIT_WIDTH_SHORT, status);
+    b.add(u"unit-width-full-name", STEM_UNIT_WIDTH_FULL_NAME, status);
+    b.add(u"unit-width-iso-code", STEM_UNIT_WIDTH_ISO_CODE, status);
+    b.add(u"unit-width-formal", STEM_UNIT_WIDTH_FORMAL, status);
+    b.add(u"unit-width-variant", STEM_UNIT_WIDTH_VARIANT, status);
+    b.add(u"unit-width-hidden", STEM_UNIT_WIDTH_HIDDEN, status);
+    b.add(u"sign-auto", STEM_SIGN_AUTO, status);
+    b.add(u"sign-always", STEM_SIGN_ALWAYS, status);
+    b.add(u"sign-never", STEM_SIGN_NEVER, status);
+    b.add(u"sign-accounting", STEM_SIGN_ACCOUNTING, status);
+    b.add(u"sign-accounting-always", STEM_SIGN_ACCOUNTING_ALWAYS, status);
+    b.add(u"sign-except-zero", STEM_SIGN_EXCEPT_ZERO, status);
+    b.add(u"sign-accounting-except-zero", STEM_SIGN_ACCOUNTING_EXCEPT_ZERO, status);
+    b.add(u"sign-negative", STEM_SIGN_NEGATIVE, status);
+    b.add(u"sign-accounting-negative", STEM_SIGN_ACCOUNTING_NEGATIVE, status);
+    b.add(u"decimal-auto", STEM_DECIMAL_AUTO, status);
+    b.add(u"decimal-always", STEM_DECIMAL_ALWAYS, status);
+    if (U_FAILURE(status)) { return; }
+
+    // Section 2:
+    b.add(u"precision-increment", STEM_PRECISION_INCREMENT, status);
+    b.add(u"measure-unit", STEM_MEASURE_UNIT, status);
+    b.add(u"per-measure-unit", STEM_PER_MEASURE_UNIT, status);
+    b.add(u"unit", STEM_UNIT, status);
+    b.add(u"usage", STEM_UNIT_USAGE, status);
+    b.add(u"currency", STEM_CURRENCY, status);
+    b.add(u"integer-width", STEM_INTEGER_WIDTH, status);
+    b.add(u"numbering-system", STEM_NUMBERING_SYSTEM, status);
+    b.add(u"scale", STEM_SCALE, status);
+    if (U_FAILURE(status)) { return; }
+
+    // Section 3 (concise tokens):
+    b.add(u"K", STEM_COMPACT_SHORT, status);
+    b.add(u"KK", STEM_COMPACT_LONG, status);
+    b.add(u"%", STEM_PERCENT, status);
+    b.add(u"%x100", STEM_PERCENT_100, status);
+    b.add(u",_", STEM_GROUP_OFF, status);
+    b.add(u",?", STEM_GROUP_MIN2, status);
+    b.add(u",!", STEM_GROUP_ON_ALIGNED, status);
+    b.add(u"+!", STEM_SIGN_ALWAYS, status);
+    b.add(u"+_", STEM_SIGN_NEVER, status);
+    b.add(u"()", STEM_SIGN_ACCOUNTING, status);
+    b.add(u"()!", STEM_SIGN_ACCOUNTING_ALWAYS, status);
+    b.add(u"+?", STEM_SIGN_EXCEPT_ZERO, status);
+    b.add(u"()?", STEM_SIGN_ACCOUNTING_EXCEPT_ZERO, status);
+    b.add(u"+-", STEM_SIGN_NEGATIVE, status);
+    b.add(u"()-", STEM_SIGN_ACCOUNTING_NEGATIVE, status);
+    if (U_FAILURE(status)) { return; }
+
+    // Build the CharsTrie
+    // TODO: Use SLOW or FAST here?
+    UnicodeString result;
+    b.buildUnicodeString(USTRINGTRIE_BUILD_FAST, result, status);
+    if (U_FAILURE(status)) { return; }
+
+    // Copy the result into the global constant pointer
+    size_t numBytes = result.length() * sizeof(char16_t);
+    kSerializedStemTrie = static_cast<char16_t*>(uprv_malloc(numBytes));
+    uprv_memcpy(kSerializedStemTrie, result.getBuffer(), numBytes);
+}
+
+
+inline void appendMultiple(UnicodeString& sb, UChar32 cp, int32_t count) {
+    for (int i = 0; i < count; i++) {
+        sb.append(cp);
+    }
+}
+
+
+#define CHECK_NULL(seen, field, status) (void)(seen); /* for auto-format line wrapping */ \
+UPRV_BLOCK_MACRO_BEGIN { \
+    if ((seen).field) { \
+        (status) = U_NUMBER_SKELETON_SYNTAX_ERROR; \
+        return STATE_NULL; \
+    } \
+    (seen).field = true; \
+} UPRV_BLOCK_MACRO_END
+
+
+} // anonymous namespace
+
+
+Notation stem_to_object::notation(skeleton::StemEnum stem) {
+    switch (stem) {
+        case STEM_COMPACT_SHORT:
+            return Notation::compactShort();
+        case STEM_COMPACT_LONG:
+            return Notation::compactLong();
+        case STEM_SCIENTIFIC:
+            return Notation::scientific();
+        case STEM_ENGINEERING:
+            return Notation::engineering();
+        case STEM_NOTATION_SIMPLE:
+            return Notation::simple();
+        default:
+            UPRV_UNREACHABLE_EXIT;
+    }
+}
+
+MeasureUnit stem_to_object::unit(skeleton::StemEnum stem) {
+    switch (stem) {
+        case STEM_BASE_UNIT:
+            return MeasureUnit();
+        case STEM_PERCENT:
+            return MeasureUnit::getPercent();
+        case STEM_PERMILLE:
+            return MeasureUnit::getPermille();
+        default:
+            UPRV_UNREACHABLE_EXIT;
+    }
+}
+
+Precision stem_to_object::precision(skeleton::StemEnum stem) {
+    switch (stem) {
+        case STEM_PRECISION_INTEGER:
+            return Precision::integer();
+        case STEM_PRECISION_UNLIMITED:
+            return Precision::unlimited();
+        case STEM_PRECISION_CURRENCY_STANDARD:
+            return Precision::currency(UCURR_USAGE_STANDARD);
+        case STEM_PRECISION_CURRENCY_CASH:
+            return Precision::currency(UCURR_USAGE_CASH);
+        default:
+            UPRV_UNREACHABLE_EXIT;
+    }
+}
+
+UNumberFormatRoundingMode stem_to_object::roundingMode(skeleton::StemEnum stem) {
+    switch (stem) {
+        case STEM_ROUNDING_MODE_CEILING:
+            return UNUM_ROUND_CEILING;
+        case STEM_ROUNDING_MODE_FLOOR:
+            return UNUM_ROUND_FLOOR;
+        case STEM_ROUNDING_MODE_DOWN:
+            return UNUM_ROUND_DOWN;
+        case STEM_ROUNDING_MODE_UP:
+            return UNUM_ROUND_UP;
+        case STEM_ROUNDING_MODE_HALF_EVEN:
+            return UNUM_ROUND_HALFEVEN;
+        case STEM_ROUNDING_MODE_HALF_ODD:
+            return UNUM_ROUND_HALF_ODD;
+        case STEM_ROUNDING_MODE_HALF_CEILING:
+            return UNUM_ROUND_HALF_CEILING;
+        case STEM_ROUNDING_MODE_HALF_FLOOR:
+            return UNUM_ROUND_HALF_FLOOR;
+        case STEM_ROUNDING_MODE_HALF_DOWN:
+            return UNUM_ROUND_HALFDOWN;
+        case STEM_ROUNDING_MODE_HALF_UP:
+            return UNUM_ROUND_HALFUP;
+        case STEM_ROUNDING_MODE_UNNECESSARY:
+            return UNUM_ROUND_UNNECESSARY;
+        default:
+            UPRV_UNREACHABLE_EXIT;
+    }
+}
+
+UNumberGroupingStrategy stem_to_object::groupingStrategy(skeleton::StemEnum stem) {
+    switch (stem) {
+        case STEM_GROUP_OFF:
+            return UNUM_GROUPING_OFF;
+        case STEM_GROUP_MIN2:
+            return UNUM_GROUPING_MIN2;
+        case STEM_GROUP_AUTO:
+            return UNUM_GROUPING_AUTO;
+        case STEM_GROUP_ON_ALIGNED:
+            return UNUM_GROUPING_ON_ALIGNED;
+        case STEM_GROUP_THOUSANDS:
+            return UNUM_GROUPING_THOUSANDS;
+        default:
+            return UNUM_GROUPING_COUNT; // for objects, throw; for enums, return COUNT
+    }
+}
+
+UNumberUnitWidth stem_to_object::unitWidth(skeleton::StemEnum stem) {
+    switch (stem) {
+        case STEM_UNIT_WIDTH_NARROW:
+            return UNUM_UNIT_WIDTH_NARROW;
+        case STEM_UNIT_WIDTH_SHORT:
+            return UNUM_UNIT_WIDTH_SHORT;
+        case STEM_UNIT_WIDTH_FULL_NAME:
+            return UNUM_UNIT_WIDTH_FULL_NAME;
+        case STEM_UNIT_WIDTH_ISO_CODE:
+            return UNUM_UNIT_WIDTH_ISO_CODE;
+        case STEM_UNIT_WIDTH_FORMAL:
+            return UNUM_UNIT_WIDTH_FORMAL;
+        case STEM_UNIT_WIDTH_VARIANT:
+            return UNUM_UNIT_WIDTH_VARIANT;
+        case STEM_UNIT_WIDTH_HIDDEN:
+            return UNUM_UNIT_WIDTH_HIDDEN;
+        default:
+            return UNUM_UNIT_WIDTH_COUNT; // for objects, throw; for enums, return COUNT
+    }
+}
+
+UNumberSignDisplay stem_to_object::signDisplay(skeleton::StemEnum stem) {
+    switch (stem) {
+        case STEM_SIGN_AUTO:
+            return UNUM_SIGN_AUTO;
+        case STEM_SIGN_ALWAYS:
+            return UNUM_SIGN_ALWAYS;
+        case STEM_SIGN_NEVER:
+            return UNUM_SIGN_NEVER;
+        case STEM_SIGN_ACCOUNTING:
+            return UNUM_SIGN_ACCOUNTING;
+        case STEM_SIGN_ACCOUNTING_ALWAYS:
+            return UNUM_SIGN_ACCOUNTING_ALWAYS;
+        case STEM_SIGN_EXCEPT_ZERO:
+            return UNUM_SIGN_EXCEPT_ZERO;
+        case STEM_SIGN_ACCOUNTING_EXCEPT_ZERO:
+            return UNUM_SIGN_ACCOUNTING_EXCEPT_ZERO;
+        case STEM_SIGN_NEGATIVE:
+            return UNUM_SIGN_NEGATIVE;
+        case STEM_SIGN_ACCOUNTING_NEGATIVE:
+            return UNUM_SIGN_ACCOUNTING_NEGATIVE;
+        default:
+            return UNUM_SIGN_COUNT; // for objects, throw; for enums, return COUNT
+    }
+}
+
+UNumberDecimalSeparatorDisplay stem_to_object::decimalSeparatorDisplay(skeleton::StemEnum stem) {
+    switch (stem) {
+        case STEM_DECIMAL_AUTO:
+            return UNUM_DECIMAL_SEPARATOR_AUTO;
+        case STEM_DECIMAL_ALWAYS:
+            return UNUM_DECIMAL_SEPARATOR_ALWAYS;
+        default:
+            return UNUM_DECIMAL_SEPARATOR_COUNT; // for objects, throw; for enums, return COUNT
+    }
+}
+
+
+void enum_to_stem_string::roundingMode(UNumberFormatRoundingMode value, UnicodeString& sb) {
+    switch (value) {
+        case UNUM_ROUND_CEILING:
+            sb.append(u"rounding-mode-ceiling", -1);
+            break;
+        case UNUM_ROUND_FLOOR:
+            sb.append(u"rounding-mode-floor", -1);
+            break;
+        case UNUM_ROUND_DOWN:
+            sb.append(u"rounding-mode-down", -1);
+            break;
+        case UNUM_ROUND_UP:
+            sb.append(u"rounding-mode-up", -1);
+            break;
+        case UNUM_ROUND_HALFEVEN:
+            sb.append(u"rounding-mode-half-even", -1);
+            break;
+        case UNUM_ROUND_HALF_ODD:
+            sb.append(u"rounding-mode-half-odd", -1);
+            break;
+        case UNUM_ROUND_HALF_CEILING:
+            sb.append(u"rounding-mode-half-ceiling", -1);
+            break;
+        case UNUM_ROUND_HALF_FLOOR:
+            sb.append(u"rounding-mode-half-floor", -1);
+            break;
+        case UNUM_ROUND_HALFDOWN:
+            sb.append(u"rounding-mode-half-down", -1);
+            break;
+        case UNUM_ROUND_HALFUP:
+            sb.append(u"rounding-mode-half-up", -1);
+            break;
+        case UNUM_ROUND_UNNECESSARY:
+            sb.append(u"rounding-mode-unnecessary", -1);
+            break;
+        default:
+            UPRV_UNREACHABLE_EXIT;
+    }
+}
+
+void enum_to_stem_string::groupingStrategy(UNumberGroupingStrategy value, UnicodeString& sb) {
+    switch (value) {
+        case UNUM_GROUPING_OFF:
+            sb.append(u"group-off", -1);
+            break;
+        case UNUM_GROUPING_MIN2:
+            sb.append(u"group-min2", -1);
+            break;
+        case UNUM_GROUPING_AUTO:
+            sb.append(u"group-auto", -1);
+            break;
+        case UNUM_GROUPING_ON_ALIGNED:
+            sb.append(u"group-on-aligned", -1);
+            break;
+        case UNUM_GROUPING_THOUSANDS:
+            sb.append(u"group-thousands", -1);
+            break;
+        default:
+            UPRV_UNREACHABLE_EXIT;
+    }
+}
+
+void enum_to_stem_string::unitWidth(UNumberUnitWidth value, UnicodeString& sb) {
+    switch (value) {
+        case UNUM_UNIT_WIDTH_NARROW:
+            sb.append(u"unit-width-narrow", -1);
+            break;
+        case UNUM_UNIT_WIDTH_SHORT:
+            sb.append(u"unit-width-short", -1);
+            break;
+        case UNUM_UNIT_WIDTH_FULL_NAME:
+            sb.append(u"unit-width-full-name", -1);
+            break;
+        case UNUM_UNIT_WIDTH_ISO_CODE:
+            sb.append(u"unit-width-iso-code", -1);
+            break;
+        case UNUM_UNIT_WIDTH_FORMAL:
+            sb.append(u"unit-width-formal", -1);
+            break;
+        case UNUM_UNIT_WIDTH_VARIANT:
+            sb.append(u"unit-width-variant", -1);
+            break;
+        case UNUM_UNIT_WIDTH_HIDDEN:
+            sb.append(u"unit-width-hidden", -1);
+            break;
+        default:
+            UPRV_UNREACHABLE_EXIT;
+    }
+}
+
+void enum_to_stem_string::signDisplay(UNumberSignDisplay value, UnicodeString& sb) {
+    switch (value) {
+        case UNUM_SIGN_AUTO:
+            sb.append(u"sign-auto", -1);
+            break;
+        case UNUM_SIGN_ALWAYS:
+            sb.append(u"sign-always", -1);
+            break;
+        case UNUM_SIGN_NEVER:
+            sb.append(u"sign-never", -1);
+            break;
+        case UNUM_SIGN_ACCOUNTING:
+            sb.append(u"sign-accounting", -1);
+            break;
+        case UNUM_SIGN_ACCOUNTING_ALWAYS:
+            sb.append(u"sign-accounting-always", -1);
+            break;
+        case UNUM_SIGN_EXCEPT_ZERO:
+            sb.append(u"sign-except-zero", -1);
+            break;
+        case UNUM_SIGN_ACCOUNTING_EXCEPT_ZERO:
+            sb.append(u"sign-accounting-except-zero", -1);
+            break;
+        case UNUM_SIGN_NEGATIVE:
+            sb.append(u"sign-negative", -1);
+            break;
+        case UNUM_SIGN_ACCOUNTING_NEGATIVE:
+            sb.append(u"sign-accounting-negative", -1);
+            break;
+        default:
+            UPRV_UNREACHABLE_EXIT;
+    }
+}
+
+void
+enum_to_stem_string::decimalSeparatorDisplay(UNumberDecimalSeparatorDisplay value, UnicodeString& sb) {
+    switch (value) {
+        case UNUM_DECIMAL_SEPARATOR_AUTO:
+            sb.append(u"decimal-auto", -1);
+            break;
+        case UNUM_DECIMAL_SEPARATOR_ALWAYS:
+            sb.append(u"decimal-always", -1);
+            break;
+        default:
+            UPRV_UNREACHABLE_EXIT;
+    }
+}
+
+
+UnlocalizedNumberFormatter skeleton::create(
+        const UnicodeString& skeletonString, UParseError* perror, UErrorCode& status) {
+
+    // Initialize perror
+    if (perror != nullptr) {
+        perror->line = 0;
+        perror->offset = -1;
+        perror->preContext[0] = 0;
+        perror->postContext[0] = 0;
+    }
+
+    umtx_initOnce(gNumberSkeletonsInitOnce, &initNumberSkeletons, status);
+    if (U_FAILURE(status)) {
+        return {};
+    }
+
+    int32_t errOffset;
+    MacroProps macros = parseSkeleton(skeletonString, errOffset, status);
+    if (U_SUCCESS(status)) {
+        return NumberFormatter::with().macros(macros);
+    }
+
+    if (perror == nullptr) {
+        return {};
+    }
+
+    // Populate the UParseError with the error location
+    perror->offset = errOffset;
+    int32_t contextStart = uprv_max(0, errOffset - U_PARSE_CONTEXT_LEN + 1);
+    int32_t contextEnd = uprv_min(skeletonString.length(), errOffset + U_PARSE_CONTEXT_LEN - 1);
+    skeletonString.extract(contextStart, errOffset - contextStart, perror->preContext, 0);
+    perror->preContext[errOffset - contextStart] = 0;
+    skeletonString.extract(errOffset, contextEnd - errOffset, perror->postContext, 0);
+    perror->postContext[contextEnd - errOffset] = 0;
+    return {};
+}
+
+UnicodeString skeleton::generate(const MacroProps& macros, UErrorCode& status) {
+    umtx_initOnce(gNumberSkeletonsInitOnce, &initNumberSkeletons, status);
+    UnicodeString sb;
+    GeneratorHelpers::generateSkeleton(macros, sb, status);
+    return sb;
+}
+
+MacroProps skeleton::parseSkeleton(
+        const UnicodeString& skeletonString, int32_t& errOffset, UErrorCode& status) {
+    U_ASSERT(U_SUCCESS(status));
+    U_ASSERT(kSerializedStemTrie != nullptr);
+
+    // Add a trailing whitespace to the end of the skeleton string to make code cleaner.
+    UnicodeString tempSkeletonString(skeletonString);
+    tempSkeletonString.append(u' ');
+
+    SeenMacroProps seen;
+    MacroProps macros;
+    StringSegment segment(tempSkeletonString, false);
+    UCharsTrie stemTrie(kSerializedStemTrie);
+    ParseState stem = STATE_NULL;
+    int32_t offset = 0;
+
+    // Primary skeleton parse loop:
+    while (offset < segment.length()) {
+        UChar32 cp = segment.codePointAt(offset);
+        bool isTokenSeparator = PatternProps::isWhiteSpace(cp);
+        bool isOptionSeparator = (cp == u'/');
+
+        if (!isTokenSeparator && !isOptionSeparator) {
+            // Non-separator token; consume it.
+            offset += U16_LENGTH(cp);
+            if (stem == STATE_NULL) {
+                // We are currently consuming a stem.
+                // Go to the next state in the stem trie.
+                stemTrie.nextForCodePoint(cp);
+            }
+            continue;
+        }
+
+        // We are looking at a token or option separator.
+        // If the segment is nonempty, parse it and reset the segment.
+        // Otherwise, make sure it is a valid repeating separator.
+        if (offset != 0) {
+            segment.setLength(offset);
+            if (stem == STATE_NULL) {
+                // The first separator after the start of a token. Parse it as a stem.
+                stem = parseStem(segment, stemTrie, seen, macros, status);
+                stemTrie.reset();
+            } else {
+                // A separator after the first separator of a token. Parse it as an option.
+                stem = parseOption(stem, segment, macros, status);
+            }
+            segment.resetLength();
+            if (U_FAILURE(status)) {
+                errOffset = segment.getOffset();
+                return macros;
+            }
+
+            // Consume the segment:
+            segment.adjustOffset(offset);
+            offset = 0;
+
+        } else if (stem != STATE_NULL) {
+            // A separator ('/' or whitespace) following an option separator ('/')
+            // segment.setLength(U16_LENGTH(cp)); // for error message
+            // throw new SkeletonSyntaxException("Unexpected separator character", segment);
+            status = U_NUMBER_SKELETON_SYNTAX_ERROR;
+            errOffset = segment.getOffset();
+            return macros;
+
+        } else {
+            // Two spaces in a row; this is OK.
+        }
+
+        // Does the current stem forbid options?
+        if (isOptionSeparator && stem == STATE_NULL) {
+            // segment.setLength(U16_LENGTH(cp)); // for error message
+            // throw new SkeletonSyntaxException("Unexpected option separator", segment);
+            status = U_NUMBER_SKELETON_SYNTAX_ERROR;
+            errOffset = segment.getOffset();
+            return macros;
+        }
+
+        // Does the current stem require an option?
+        if (isTokenSeparator && stem != STATE_NULL) {
+            switch (stem) {
+                case STATE_INCREMENT_PRECISION:
+                case STATE_MEASURE_UNIT:
+                case STATE_PER_MEASURE_UNIT:
+                case STATE_IDENTIFIER_UNIT:
+                case STATE_UNIT_USAGE:
+                case STATE_CURRENCY_UNIT:
+                case STATE_INTEGER_WIDTH:
+                case STATE_NUMBERING_SYSTEM:
+                case STATE_SCALE:
+                    // segment.setLength(U16_LENGTH(cp)); // for error message
+                    // throw new SkeletonSyntaxException("Stem requires an option", segment);
+                    status = U_NUMBER_SKELETON_SYNTAX_ERROR;
+                    errOffset = segment.getOffset();
+                    return macros;
+                default:
+                    break;
+            }
+            stem = STATE_NULL;
+        }
+
+        // Consume the separator:
+        segment.adjustOffset(U16_LENGTH(cp));
+    }
+    U_ASSERT(stem == STATE_NULL);
+    return macros;
+}
+
+ParseState
+skeleton::parseStem(const StringSegment& segment, const UCharsTrie& stemTrie, SeenMacroProps& seen,
+                    MacroProps& macros, UErrorCode& status) {
+    U_ASSERT(U_SUCCESS(status));
+
+    // First check for "blueprint" stems, which start with a "signal char"
+    switch (segment.charAt(0)) {
+        case u'.':
+            CHECK_NULL(seen, precision, status);
+            blueprint_helpers::parseFractionStem(segment, macros, status);
+            return STATE_FRACTION_PRECISION;
+        case u'@':
+            CHECK_NULL(seen, precision, status);
+            blueprint_helpers::parseDigitsStem(segment, macros, status);
+            return STATE_PRECISION;
+        case u'E':
+            CHECK_NULL(seen, notation, status);
+            blueprint_helpers::parseScientificStem(segment, macros, status);
+            return STATE_NULL;
+        case u'0':
+            CHECK_NULL(seen, integerWidth, status);
+            blueprint_helpers::parseIntegerStem(segment, macros, status);
+            return STATE_NULL;
+        default:
+            break;
+    }
+
+    // Now look at the stemsTrie, which is already be pointing at our stem.
+    UStringTrieResult stemResult = stemTrie.current();
+
+    if (stemResult != USTRINGTRIE_INTERMEDIATE_VALUE && stemResult != USTRINGTRIE_FINAL_VALUE) {
+        // throw new SkeletonSyntaxException("Unknown stem", segment);
+        status = U_NUMBER_SKELETON_SYNTAX_ERROR;
+        return STATE_NULL;
+    }
+
+    auto stem = static_cast<StemEnum>(stemTrie.getValue());
+    switch (stem) {
+
+        // Stems with meaning on their own, not requiring an option:
+
+        case STEM_COMPACT_SHORT:
+        case STEM_COMPACT_LONG:
+        case STEM_SCIENTIFIC:
+        case STEM_ENGINEERING:
+        case STEM_NOTATION_SIMPLE:
+            CHECK_NULL(seen, notation, status);
+            macros.notation = stem_to_object::notation(stem);
+            switch (stem) {
+                case STEM_SCIENTIFIC:
+                case STEM_ENGINEERING:
+                    return STATE_SCIENTIFIC; // allows for scientific options
+                default:
+                    return STATE_NULL;
+            }
+
+        case STEM_BASE_UNIT:
+        case STEM_PERCENT:
+        case STEM_PERMILLE:
+            CHECK_NULL(seen, unit, status);
+            macros.unit = stem_to_object::unit(stem);
+            return STATE_NULL;
+
+        case STEM_PERCENT_100:
+            CHECK_NULL(seen, scale, status);
+            CHECK_NULL(seen, unit, status);
+            macros.scale = Scale::powerOfTen(2);
+            macros.unit = NoUnit::percent();
+            return STATE_NULL;
+
+        case STEM_PRECISION_INTEGER:
+        case STEM_PRECISION_UNLIMITED:
+        case STEM_PRECISION_CURRENCY_STANDARD:
+        case STEM_PRECISION_CURRENCY_CASH:
+            CHECK_NULL(seen, precision, status);
+            macros.precision = stem_to_object::precision(stem);
+            switch (stem) {
+                case STEM_PRECISION_INTEGER:
+                    return STATE_FRACTION_PRECISION; // allows for "precision-integer/@##"
+                default:
+                    return STATE_PRECISION;
+            }
+
+        case STEM_ROUNDING_MODE_CEILING:
+        case STEM_ROUNDING_MODE_FLOOR:
+        case STEM_ROUNDING_MODE_DOWN:
+        case STEM_ROUNDING_MODE_UP:
+        case STEM_ROUNDING_MODE_HALF_EVEN:
+        case STEM_ROUNDING_MODE_HALF_ODD:
+        case STEM_ROUNDING_MODE_HALF_CEILING:
+        case STEM_ROUNDING_MODE_HALF_FLOOR:
+        case STEM_ROUNDING_MODE_HALF_DOWN:
+        case STEM_ROUNDING_MODE_HALF_UP:
+        case STEM_ROUNDING_MODE_UNNECESSARY:
+            CHECK_NULL(seen, roundingMode, status);
+            macros.roundingMode = stem_to_object::roundingMode(stem);
+            return STATE_NULL;
+
+        case STEM_INTEGER_WIDTH_TRUNC:
+            CHECK_NULL(seen, integerWidth, status);
+            macros.integerWidth = IntegerWidth::zeroFillTo(0).truncateAt(0);
+            return STATE_NULL;
+
+        case STEM_GROUP_OFF:
+        case STEM_GROUP_MIN2:
+        case STEM_GROUP_AUTO:
+        case STEM_GROUP_ON_ALIGNED:
+        case STEM_GROUP_THOUSANDS:
+            CHECK_NULL(seen, grouper, status);
+            macros.grouper = Grouper::forStrategy(stem_to_object::groupingStrategy(stem));
+            return STATE_NULL;
+
+        case STEM_LATIN:
+            CHECK_NULL(seen, symbols, status);
+            macros.symbols.setTo(NumberingSystem::createInstanceByName("latn", status));
+            return STATE_NULL;
+
+        case STEM_UNIT_WIDTH_NARROW:
+        case STEM_UNIT_WIDTH_SHORT:
+        case STEM_UNIT_WIDTH_FULL_NAME:
+        case STEM_UNIT_WIDTH_ISO_CODE:
+        case STEM_UNIT_WIDTH_FORMAL:
+        case STEM_UNIT_WIDTH_VARIANT:
+        case STEM_UNIT_WIDTH_HIDDEN:
+            CHECK_NULL(seen, unitWidth, status);
+            macros.unitWidth = stem_to_object::unitWidth(stem);
+            return STATE_NULL;
+
+        case STEM_SIGN_AUTO:
+        case STEM_SIGN_ALWAYS:
+        case STEM_SIGN_NEVER:
+        case STEM_SIGN_ACCOUNTING:
+        case STEM_SIGN_ACCOUNTING_ALWAYS:
+        case STEM_SIGN_EXCEPT_ZERO:
+        case STEM_SIGN_ACCOUNTING_EXCEPT_ZERO:
+        case STEM_SIGN_NEGATIVE:
+        case STEM_SIGN_ACCOUNTING_NEGATIVE:
+            CHECK_NULL(seen, sign, status);
+            macros.sign = stem_to_object::signDisplay(stem);
+            return STATE_NULL;
+
+        case STEM_DECIMAL_AUTO:
+        case STEM_DECIMAL_ALWAYS:
+            CHECK_NULL(seen, decimal, status);
+            macros.decimal = stem_to_object::decimalSeparatorDisplay(stem);
+            return STATE_NULL;
+
+        // Stems requiring an option:
+
+        case STEM_PRECISION_INCREMENT:
+            CHECK_NULL(seen, precision, status);
+            return STATE_INCREMENT_PRECISION;
+
+        case STEM_MEASURE_UNIT:
+            CHECK_NULL(seen, unit, status);
+            return STATE_MEASURE_UNIT;
+
+        case STEM_PER_MEASURE_UNIT:
+            CHECK_NULL(seen, perUnit, status);
+            return STATE_PER_MEASURE_UNIT;
+
+        case STEM_UNIT:
+            CHECK_NULL(seen, unit, status);
+            CHECK_NULL(seen, perUnit, status);
+            return STATE_IDENTIFIER_UNIT;
+
+        case STEM_UNIT_USAGE:
+            CHECK_NULL(seen, usage, status);
+            return STATE_UNIT_USAGE;
+
+        case STEM_CURRENCY:
+            CHECK_NULL(seen, unit, status);
+            CHECK_NULL(seen, perUnit, status);
+            return STATE_CURRENCY_UNIT;
+
+        case STEM_INTEGER_WIDTH:
+            CHECK_NULL(seen, integerWidth, status);
+            return STATE_INTEGER_WIDTH;
+
+        case STEM_NUMBERING_SYSTEM:
+            CHECK_NULL(seen, symbols, status);
+            return STATE_NUMBERING_SYSTEM;
+
+        case STEM_SCALE:
+            CHECK_NULL(seen, scale, status);
+            return STATE_SCALE;
+
+        default:
+            UPRV_UNREACHABLE_EXIT;
+    }
+}
+
+ParseState skeleton::parseOption(ParseState stem, const StringSegment& segment, MacroProps& macros,
+                                 UErrorCode& status) {
+    U_ASSERT(U_SUCCESS(status));
+
+    ///// Required options: /////
+
+    switch (stem) {
+        case STATE_CURRENCY_UNIT:
+            blueprint_helpers::parseCurrencyOption(segment, macros, status);
+            return STATE_NULL;
+        case STATE_MEASURE_UNIT:
+            blueprint_helpers::parseMeasureUnitOption(segment, macros, status);
+            return STATE_NULL;
+        case STATE_PER_MEASURE_UNIT:
+            blueprint_helpers::parseMeasurePerUnitOption(segment, macros, status);
+            return STATE_NULL;
+        case STATE_IDENTIFIER_UNIT:
+            blueprint_helpers::parseIdentifierUnitOption(segment, macros, status);
+            return STATE_NULL;
+        case STATE_UNIT_USAGE:
+            blueprint_helpers::parseUnitUsageOption(segment, macros, status);
+            return STATE_NULL;
+        case STATE_INCREMENT_PRECISION:
+            blueprint_helpers::parseIncrementOption(segment, macros, status);
+            return STATE_PRECISION;
+        case STATE_INTEGER_WIDTH:
+            blueprint_helpers::parseIntegerWidthOption(segment, macros, status);
+            return STATE_NULL;
+        case STATE_NUMBERING_SYSTEM:
+            blueprint_helpers::parseNumberingSystemOption(segment, macros, status);
+            return STATE_NULL;
+        case STATE_SCALE:
+            blueprint_helpers::parseScaleOption(segment, macros, status);
+            return STATE_NULL;
+        default:
+            break;
+    }
+
+    ///// Non-required options: /////
+
+    // Scientific options
+    switch (stem) {
+        case STATE_SCIENTIFIC:
+            if (blueprint_helpers::parseExponentWidthOption(segment, macros, status)) {
+                return STATE_SCIENTIFIC;
+            }
+            if (U_FAILURE(status)) {
+                return {};
+            }
+            if (blueprint_helpers::parseExponentSignOption(segment, macros, status)) {
+                return STATE_SCIENTIFIC;
+            }
+            if (U_FAILURE(status)) {
+                return {};
+            }
+            break;
+        default:
+            break;
+    }
+
+    // Frac-sig option
+    switch (stem) {
+        case STATE_FRACTION_PRECISION:
+            if (blueprint_helpers::parseFracSigOption(segment, macros, status)) {
+                return STATE_PRECISION;
+            }
+            if (U_FAILURE(status)) {
+                return {};
+            }
+            // If the fracSig option was not found, try normal precision options.
+            stem = STATE_PRECISION;
+            break;
+        default:
+            break;
+    }
+
+    // Trailing zeros option
+    switch (stem) {
+        case STATE_PRECISION:
+            if (blueprint_helpers::parseTrailingZeroOption(segment, macros, status)) {
+                return STATE_NULL;
+            }
+            if (U_FAILURE(status)) {
+                return {};
+            }
+            break;
+        default:
+            break;
+    }
+
+    // Unknown option
+    // throw new SkeletonSyntaxException("Invalid option", segment);
+    status = U_NUMBER_SKELETON_SYNTAX_ERROR;
+    return STATE_NULL;
+}
+
+void GeneratorHelpers::generateSkeleton(const MacroProps& macros, UnicodeString& sb, UErrorCode& status) {
+    if (U_FAILURE(status)) { return; }
+
+    // Supported options
+    if (GeneratorHelpers::notation(macros, sb, status)) {
+        sb.append(u' ');
+    }
+    if (U_FAILURE(status)) { return; }
+    if (GeneratorHelpers::unit(macros, sb, status)) {
+        sb.append(u' ');
+    }
+    if (U_FAILURE(status)) { return; }
+    if (GeneratorHelpers::usage(macros, sb, status)) {
+        sb.append(u' ');
+    }
+    if (U_FAILURE(status)) { return; }
+    if (GeneratorHelpers::precision(macros, sb, status)) {
+        sb.append(u' ');
+    }
+    if (U_FAILURE(status)) { return; }
+    if (GeneratorHelpers::roundingMode(macros, sb, status)) {
+        sb.append(u' ');
+    }
+    if (U_FAILURE(status)) { return; }
+    if (GeneratorHelpers::grouping(macros, sb, status)) {
+        sb.append(u' ');
+    }
+    if (U_FAILURE(status)) { return; }
+    if (GeneratorHelpers::integerWidth(macros, sb, status)) {
+        sb.append(u' ');
+    }
+    if (U_FAILURE(status)) { return; }
+    if (GeneratorHelpers::symbols(macros, sb, status)) {
+        sb.append(u' ');
+    }
+    if (U_FAILURE(status)) { return; }
+    if (GeneratorHelpers::unitWidth(macros, sb, status)) {
+        sb.append(u' ');
+    }
+    if (U_FAILURE(status)) { return; }
+    if (GeneratorHelpers::sign(macros, sb, status)) {
+        sb.append(u' ');
+    }
+    if (U_FAILURE(status)) { return; }
+    if (GeneratorHelpers::decimal(macros, sb, status)) {
+        sb.append(u' ');
+    }
+    if (U_FAILURE(status)) { return; }
+    if (GeneratorHelpers::scale(macros, sb, status)) {
+        sb.append(u' ');
+    }
+    if (U_FAILURE(status)) { return; }
+
+    // Unsupported options
+    if (!macros.padder.isBogus()) {
+        status = U_UNSUPPORTED_ERROR;
+        return;
+    }
+    if (macros.unitDisplayCase.isSet()) {
+        status = U_UNSUPPORTED_ERROR;
+        return;
+    }
+    if (macros.affixProvider != nullptr) {
+        status = U_UNSUPPORTED_ERROR;
+        return;
+    }
+    if (macros.rules != nullptr) {
+        status = U_UNSUPPORTED_ERROR;
+        return;
+    }
+
+    // Remove the trailing space
+    if (sb.length() > 0) {
+        sb.truncate(sb.length() - 1);
+    }
+}
+
+
+bool blueprint_helpers::parseExponentWidthOption(const StringSegment& segment, MacroProps& macros,
+                                                 UErrorCode&) {
+    if (!isWildcardChar(segment.charAt(0))) {
+        return false;
+    }
+    int32_t offset = 1;
+    int32_t minExp = 0;
+    for (; offset < segment.length(); offset++) {
+        if (segment.charAt(offset) == u'e') {
+            minExp++;
+        } else {
+            break;
+        }
+    }
+    if (offset < segment.length()) {
+        return false;
+    }
+    // Use the public APIs to enforce bounds checking
+    macros.notation = static_cast<ScientificNotation&>(macros.notation).withMinExponentDigits(minExp);
+    return true;
+}
+
+void
+blueprint_helpers::generateExponentWidthOption(int32_t minExponentDigits, UnicodeString& sb, UErrorCode&) {
+    sb.append(kWildcardChar);
+    appendMultiple(sb, u'e', minExponentDigits);
+}
+
+bool
+blueprint_helpers::parseExponentSignOption(const StringSegment& segment, MacroProps& macros, UErrorCode&) {
+    // Get the sign display type out of the CharsTrie data structure.
+    UCharsTrie tempStemTrie(kSerializedStemTrie);
+    UStringTrieResult result = tempStemTrie.next(
+            segment.toTempUnicodeString().getBuffer(),
+            segment.length());
+    if (result != USTRINGTRIE_INTERMEDIATE_VALUE && result != USTRINGTRIE_FINAL_VALUE) {
+        return false;
+    }
+    auto sign = stem_to_object::signDisplay(static_cast<StemEnum>(tempStemTrie.getValue()));
+    if (sign == UNUM_SIGN_COUNT) {
+        return false;
+    }
+    macros.notation = static_cast<ScientificNotation&>(macros.notation).withExponentSignDisplay(sign);
+    return true;
+}
+
+void blueprint_helpers::parseCurrencyOption(const StringSegment& segment, MacroProps& macros,
+                                            UErrorCode& status) {
+    // Unlike ICU4J, have to check length manually because ICU4C CurrencyUnit does not check it for us
+    if (segment.length() != 3) {
+        status = U_NUMBER_SKELETON_SYNTAX_ERROR;
+        return;
+    }
+    const char16_t* currencyCode = segment.toTempUnicodeString().getBuffer();
+    UErrorCode localStatus = U_ZERO_ERROR;
+    CurrencyUnit currency(currencyCode, localStatus);
+    if (U_FAILURE(localStatus)) {
+        // Not 3 ascii chars
+        // throw new SkeletonSyntaxException("Invalid currency", segment);
+        status = U_NUMBER_SKELETON_SYNTAX_ERROR;
+        return;
+    }
+    // Slicing is OK
+    macros.unit = currency; // NOLINT
+}
+
+void
+blueprint_helpers::generateCurrencyOption(const CurrencyUnit& currency, UnicodeString& sb, UErrorCode&) {
+    sb.append(currency.getISOCurrency(), -1);
+}
+
+void blueprint_helpers::parseMeasureUnitOption(const StringSegment& segment, MacroProps& macros,
+                                               UErrorCode& status) {
+    U_ASSERT(U_SUCCESS(status));
+    const UnicodeString stemString = segment.toTempUnicodeString();
+
+    // NOTE: The category (type) of the unit is guaranteed to be a valid subtag (alphanumeric)
+    // http://unicode.org/reports/tr35/#Validity_Data
+    int firstHyphen = 0;
+    while (firstHyphen < stemString.length() && stemString.charAt(firstHyphen) != '-') {
+        firstHyphen++;
+    }
+    if (firstHyphen == stemString.length()) {
+        // throw new SkeletonSyntaxException("Invalid measure unit option", segment);
+        status = U_NUMBER_SKELETON_SYNTAX_ERROR;
+        return;
+    }
+
+    // Need to do char <-> char16_t conversion...
+    CharString type;
+    SKELETON_UCHAR_TO_CHAR(type, stemString, 0, firstHyphen, status);
+    CharString subType;
+    SKELETON_UCHAR_TO_CHAR(subType, stemString, firstHyphen + 1, stemString.length(), status);
+
+    // Note: the largest type as of this writing (Aug 2020) is "volume", which has 33 units.
+    static constexpr int32_t CAPACITY = 40;
+    MeasureUnit units[CAPACITY];
+    UErrorCode localStatus = U_ZERO_ERROR;
+    int32_t numUnits = MeasureUnit::getAvailable(type.data(), units, CAPACITY, localStatus);
+    if (U_FAILURE(localStatus)) {
+        // More than 30 units in this type?
+        status = U_INTERNAL_PROGRAM_ERROR;
+        return;
+    }
+    for (int32_t i = 0; i < numUnits; i++) {
+        auto& unit = units[i];
+        if (uprv_strcmp(subType.data(), unit.getSubtype()) == 0) {
+            macros.unit = unit;
+            return;
+        }
+    }
+
+    // throw new SkeletonSyntaxException("Unknown measure unit", segment);
+    status = U_NUMBER_SKELETON_SYNTAX_ERROR;
+}
+
+void blueprint_helpers::parseMeasurePerUnitOption(const StringSegment& segment, MacroProps& macros,
+                                                  UErrorCode& status) {
+    // A little bit of a hack: save the current unit (numerator), call the main measure unit
+    // parsing code, put back the numerator unit, and put the new unit into per-unit.
+    MeasureUnit numerator = macros.unit;
+    parseMeasureUnitOption(segment, macros, status);
+    if (U_FAILURE(status)) { return; }
+    macros.perUnit = macros.unit;
+    macros.unit = numerator;
+}
+
+void blueprint_helpers::parseIdentifierUnitOption(const StringSegment& segment, MacroProps& macros,
+                                                  UErrorCode& status) {
+    // Need to do char <-> char16_t conversion...
+    U_ASSERT(U_SUCCESS(status));
+    CharString buffer;
+    SKELETON_UCHAR_TO_CHAR(buffer, segment.toTempUnicodeString(), 0, segment.length(), status);
+
+    ErrorCode internalStatus;
+    macros.unit = MeasureUnit::forIdentifier(buffer.toStringPiece(), internalStatus);
+    if (internalStatus.isFailure()) {
+        // throw new SkeletonSyntaxException("Invalid core unit identifier", segment, e);
+        status = U_NUMBER_SKELETON_SYNTAX_ERROR;
+        return;
+    }
+}
+
+void blueprint_helpers::parseUnitUsageOption(const StringSegment &segment, MacroProps &macros,
+                                             UErrorCode &status) {
+    // Need to do char <-> char16_t conversion...
+    U_ASSERT(U_SUCCESS(status));
+    CharString buffer;
+    SKELETON_UCHAR_TO_CHAR(buffer, segment.toTempUnicodeString(), 0, segment.length(), status);
+    macros.usage.set(buffer.toStringPiece());
+    // We do not do any validation of the usage string: it depends on the
+    // unitPreferenceData in the units resources.
+}
+
+void blueprint_helpers::parseFractionStem(const StringSegment& segment, MacroProps& macros,
+                                          UErrorCode& status) {
+    U_ASSERT(segment.charAt(0) == u'.');
+    int32_t offset = 1;
+    int32_t minFrac = 0;
+    int32_t maxFrac;
+    for (; offset < segment.length(); offset++) {
+        if (segment.charAt(offset) == u'0') {
+            minFrac++;
+        } else {
+            break;
+        }
+    }
+    if (offset < segment.length()) {
+        if (isWildcardChar(segment.charAt(offset))) {
+            maxFrac = -1;
+            offset++;
+        } else {
+            maxFrac = minFrac;
+            for (; offset < segment.length(); offset++) {
+                if (segment.charAt(offset) == u'#') {
+                    maxFrac++;
+                } else {
+                    break;
+                }
+            }
+        }
+    } else {
+        maxFrac = minFrac;
+    }
+    if (offset < segment.length()) {
+        // throw new SkeletonSyntaxException("Invalid fraction stem", segment);
+        status = U_NUMBER_SKELETON_SYNTAX_ERROR;
+        return;
+    }
+    // Use the public APIs to enforce bounds checking
+    if (maxFrac == -1) {
+        if (minFrac == 0) {
+            macros.precision = Precision::unlimited();
+        } else {
+            macros.precision = Precision::minFraction(minFrac);
+        }
+    } else {
+        macros.precision = Precision::minMaxFraction(minFrac, maxFrac);
+    }
+}
+
+void
+blueprint_helpers::generateFractionStem(int32_t minFrac, int32_t maxFrac, UnicodeString& sb, UErrorCode&) {
+    if (minFrac == 0 && maxFrac == 0) {
+        sb.append(u"precision-integer", -1);
+        return;
+    }
+    sb.append(u'.');
+    appendMultiple(sb, u'0', minFrac);
+    if (maxFrac == -1) {
+        sb.append(kWildcardChar);
+    } else {
+        appendMultiple(sb, u'#', maxFrac - minFrac);
+    }
+}
+
+void
+blueprint_helpers::parseDigitsStem(const StringSegment& segment, MacroProps& macros, UErrorCode& status) {
+    U_ASSERT(segment.charAt(0) == u'@');
+    int32_t offset = 0;
+    int32_t minSig = 0;
+    int32_t maxSig;
+    for (; offset < segment.length(); offset++) {
+        if (segment.charAt(offset) == u'@') {
+            minSig++;
+        } else {
+            break;
+        }
+    }
+    if (offset < segment.length()) {
+        if (isWildcardChar(segment.charAt(offset))) {
+            maxSig = -1;
+            offset++;
+        } else {
+            maxSig = minSig;
+            for (; offset < segment.length(); offset++) {
+                if (segment.charAt(offset) == u'#') {
+                    maxSig++;
+                } else {
+                    break;
+                }
+            }
+        }
+    } else {
+        maxSig = minSig;
+    }
+    if (offset < segment.length()) {
+        // throw new SkeletonSyntaxException("Invalid significant digits stem", segment);
+        status = U_NUMBER_SKELETON_SYNTAX_ERROR;
+        return;
+    }
+    // Use the public APIs to enforce bounds checking
+    if (maxSig == -1) {
+        macros.precision = Precision::minSignificantDigits(minSig);
+    } else {
+        macros.precision = Precision::minMaxSignificantDigits(minSig, maxSig);
+    }
+}
+
+void
+blueprint_helpers::generateDigitsStem(int32_t minSig, int32_t maxSig, UnicodeString& sb, UErrorCode&) {
+    appendMultiple(sb, u'@', minSig);
+    if (maxSig == -1) {
+        sb.append(kWildcardChar);
+    } else {
+        appendMultiple(sb, u'#', maxSig - minSig);
+    }
+}
+
+void blueprint_helpers::parseScientificStem(const StringSegment& segment, MacroProps& macros, UErrorCode& status) {
+    U_ASSERT(segment.charAt(0) == u'E');
+    {
+        int32_t offset = 1;
+        if (segment.length() == offset) {
+            goto fail;
+        }
+        bool isEngineering = false;
+        if (segment.charAt(offset) == u'E') {
+            isEngineering = true;
+            offset++;
+            if (segment.length() == offset) {
+                goto fail;
+            }
+        }
+        UNumberSignDisplay signDisplay = UNUM_SIGN_AUTO;
+        if (segment.charAt(offset) == u'+') {
+            offset++;
+            if (segment.length() == offset) {
+                goto fail;
+            }
+            if (segment.charAt(offset) == u'!') {
+                signDisplay = UNUM_SIGN_ALWAYS;
+            } else if (segment.charAt(offset) == u'?') {
+                signDisplay = UNUM_SIGN_EXCEPT_ZERO;
+            } else {
+                // NOTE: Other sign displays are not included because they aren't useful in this context
+                goto fail;
+            }
+            offset++;
+            if (segment.length() == offset) {
+                goto fail;
+            }
+        }
+        int32_t minDigits = 0;
+        for (; offset < segment.length(); offset++) {
+            if (segment.charAt(offset) != u'0') {
+                goto fail;
+            }
+            minDigits++;
+        }
+        macros.notation = (isEngineering ? Notation::engineering() : Notation::scientific())
+            .withExponentSignDisplay(signDisplay)
+            .withMinExponentDigits(minDigits);
+        return;
+    }
+    fail: void();
+    // throw new SkeletonSyntaxException("Invalid scientific stem", segment);
+    status = U_NUMBER_SKELETON_SYNTAX_ERROR;
+    return;
+}
+
+void blueprint_helpers::parseIntegerStem(const StringSegment& segment, MacroProps& macros, UErrorCode& status) {
+    U_ASSERT(segment.charAt(0) == u'0');
+    int32_t offset = 1;
+    for (; offset < segment.length(); offset++) {
+        if (segment.charAt(offset) != u'0') {
+            offset--;
+            break;
+        }
+    }
+    if (offset < segment.length()) {
+        // throw new SkeletonSyntaxException("Invalid integer stem", segment);
+        status = U_NUMBER_SKELETON_SYNTAX_ERROR;
+        return;
+    }
+    macros.integerWidth = IntegerWidth::zeroFillTo(offset);
+    return;
+}
+
+bool blueprint_helpers::parseFracSigOption(const StringSegment& segment, MacroProps& macros,
+                                           UErrorCode& status) {
+    if (segment.charAt(0) != u'@') {
+        return false;
+    }
+    int offset = 0;
+    int minSig = 0;
+    int maxSig;
+    for (; offset < segment.length(); offset++) {
+        if (segment.charAt(offset) == u'@') {
+            minSig++;
+        } else {
+            break;
+        }
+    }
+    if (offset < segment.length()) {
+        if (isWildcardChar(segment.charAt(offset))) {
+            // @+, @@+, @@@+
+            maxSig = -1;
+            offset++;
+        } else {
+            // @#, @##, @###
+            // @@#, @@##, @@@#
+            maxSig = minSig;
+            for (; offset < segment.length(); offset++) {
+                if (segment.charAt(offset) == u'#') {
+                    maxSig++;
+                } else {
+                    break;
+                }
+            }
+        }
+    } else {
+        // @, @@, @@@
+        maxSig = minSig;
+    }
+    auto& oldPrecision = static_cast<const FractionPrecision&>(macros.precision);
+    if (offset < segment.length()) {
+        UNumberRoundingPriority priority;
+        if (maxSig == -1) {
+            // The wildcard character is not allowed with the priority annotation
+            status = U_NUMBER_SKELETON_SYNTAX_ERROR;
+            return false;
+        }
+        if (segment.codePointAt(offset) == u'r') {
+            priority = UNUM_ROUNDING_PRIORITY_RELAXED;
+            offset++;
+        } else if (segment.codePointAt(offset) == u's') {
+            priority = UNUM_ROUNDING_PRIORITY_STRICT;
+            offset++;
+        } else {
+            // Invalid digits option for fraction rounder
+            status = U_NUMBER_SKELETON_SYNTAX_ERROR;
+            return false;
+        }
+        if (offset < segment.length()) {
+            // Invalid digits option for fraction rounder
+            status = U_NUMBER_SKELETON_SYNTAX_ERROR;
+            return false;
+        }
+        macros.precision = oldPrecision.withSignificantDigits(minSig, maxSig, priority);
+    } else if (maxSig == -1) {
+        // withMinDigits
+        macros.precision = oldPrecision.withMinDigits(minSig);
+    } else if (minSig == 1) {
+        // withMaxDigits
+        macros.precision = oldPrecision.withMaxDigits(maxSig);
+    } else {
+        // Digits options with both min and max sig require the priority option
+        status = U_NUMBER_SKELETON_SYNTAX_ERROR;
+        return false;
+    }
+
+    return true;
+}
+
+bool blueprint_helpers::parseTrailingZeroOption(const StringSegment& segment, MacroProps& macros, UErrorCode&) {
+    if (segment == u"w") {
+        macros.precision = macros.precision.trailingZeroDisplay(UNUM_TRAILING_ZERO_HIDE_IF_WHOLE);
+        return true;
+    }
+    return false;
+}
+
+void blueprint_helpers::parseIncrementOption(const StringSegment &segment, MacroProps &macros,
+                                             UErrorCode &status) {
+    number::impl::parseIncrementOption(segment, macros.precision, status);
+}
+
+void blueprint_helpers::generateIncrementOption(
+        uint32_t increment,
+        digits_t incrementMagnitude,
+        int32_t minFrac,
+        UnicodeString& sb,
+        UErrorCode&) {
+    // Utilize DecimalQuantity/double_conversion to format this for us.
+    DecimalQuantity dq;
+    dq.setToLong(increment);
+    dq.adjustMagnitude(incrementMagnitude);
+    dq.setMinFraction(minFrac);
+    sb.append(dq.toPlainString());
+}
+
+void blueprint_helpers::parseIntegerWidthOption(const StringSegment& segment, MacroProps& macros,
+                                                UErrorCode& status) {
+    int32_t offset = 0;
+    int32_t minInt = 0;
+    int32_t maxInt;
+    if (isWildcardChar(segment.charAt(0))) {
+        maxInt = -1;
+        offset++;
+    } else {
+        maxInt = 0;
+    }
+    for (; offset < segment.length(); offset++) {
+        if (maxInt != -1 && segment.charAt(offset) == u'#') {
+            maxInt++;
+        } else {
+            break;
+        }
+    }
+    if (offset < segment.length()) {
+        for (; offset < segment.length(); offset++) {
+            if (segment.charAt(offset) == u'0') {
+                minInt++;
+            } else {
+                break;
+            }
+        }
+    }
+    if (maxInt != -1) {
+        maxInt += minInt;
+    }
+    if (offset < segment.length()) {
+        // throw new SkeletonSyntaxException("Invalid integer width stem", segment);
+        status = U_NUMBER_SKELETON_SYNTAX_ERROR;
+        return;
+    }
+    // Use the public APIs to enforce bounds checking
+    if (maxInt == -1) {
+        macros.integerWidth = IntegerWidth::zeroFillTo(minInt);
+    } else {
+        macros.integerWidth = IntegerWidth::zeroFillTo(minInt).truncateAt(maxInt);
+    }
+}
+
+void blueprint_helpers::generateIntegerWidthOption(int32_t minInt, int32_t maxInt, UnicodeString& sb,
+                                                   UErrorCode&) {
+    if (maxInt == -1) {
+        sb.append(kWildcardChar);
+    } else {
+        appendMultiple(sb, u'#', maxInt - minInt);
+    }
+    appendMultiple(sb, u'0', minInt);
+}
+
+void blueprint_helpers::parseNumberingSystemOption(const StringSegment& segment, MacroProps& macros,
+                                                   UErrorCode& status) {
+    // Need to do char <-> char16_t conversion...
+    U_ASSERT(U_SUCCESS(status));
+    CharString buffer;
+    SKELETON_UCHAR_TO_CHAR(buffer, segment.toTempUnicodeString(), 0, segment.length(), status);
+
+    NumberingSystem* ns = NumberingSystem::createInstanceByName(buffer.data(), status);
+    if (ns == nullptr || U_FAILURE(status)) {
+        // This is a skeleton syntax error; don't bubble up the low-level NumberingSystem error
+        // throw new SkeletonSyntaxException("Unknown numbering system", segment);
+        status = U_NUMBER_SKELETON_SYNTAX_ERROR;
+        return;
+    }
+    macros.symbols.setTo(ns);
+}
+
+void blueprint_helpers::generateNumberingSystemOption(const NumberingSystem& ns, UnicodeString& sb,
+                                                      UErrorCode&) {
+    // Need to do char <-> char16_t conversion...
+    sb.append(UnicodeString(ns.getName(), -1, US_INV));
+}
+
+void blueprint_helpers::parseScaleOption(const StringSegment& segment, MacroProps& macros,
+                                              UErrorCode& status) {
+    // Need to do char <-> char16_t conversion...
+    U_ASSERT(U_SUCCESS(status));
+    CharString buffer;
+    SKELETON_UCHAR_TO_CHAR(buffer, segment.toTempUnicodeString(), 0, segment.length(), status);
+
+    LocalPointer<DecNum> decnum(new DecNum(), status);
+    if (U_FAILURE(status)) { return; }
+    decnum->setTo({buffer.data(), buffer.length()}, status);
+    if (U_FAILURE(status) || decnum->isSpecial()) {
+        // This is a skeleton syntax error; don't let the low-level decnum error bubble up
+        status = U_NUMBER_SKELETON_SYNTAX_ERROR;
+        return;
+    }
+
+    // NOTE: The constructor will optimize the decnum for us if possible.
+    macros.scale = {0, decnum.orphan()};
+}
+
+void blueprint_helpers::generateScaleOption(int32_t magnitude, const DecNum* arbitrary, UnicodeString& sb,
+                                            UErrorCode& status) {
+    // Utilize DecimalQuantity/double_conversion to format this for us.
+    DecimalQuantity dq;
+    if (arbitrary != nullptr) {
+        dq.setToDecNum(*arbitrary, status);
+        if (U_FAILURE(status)) { return; }
+    } else {
+        dq.setToInt(1);
+    }
+    dq.adjustMagnitude(magnitude);
+    dq.roundToInfinity();
+    sb.append(dq.toPlainString());
+}
+
+
+bool GeneratorHelpers::notation(const MacroProps& macros, UnicodeString& sb, UErrorCode& status) {
+    if (macros.notation.fType == Notation::NTN_COMPACT) {
+        UNumberCompactStyle style = macros.notation.fUnion.compactStyle;
+        if (style == UNumberCompactStyle::UNUM_LONG) {
+            sb.append(u"compact-long", -1);
+            return true;
+        } else if (style == UNumberCompactStyle::UNUM_SHORT) {
+            sb.append(u"compact-short", -1);
+            return true;
+        } else {
+            // Compact notation generated from custom data (not supported in skeleton)
+            // The other compact notations are literals
+            status = U_UNSUPPORTED_ERROR;
+            return false;
+        }
+    } else if (macros.notation.fType == Notation::NTN_SCIENTIFIC) {
+        const Notation::ScientificSettings& impl = macros.notation.fUnion.scientific;
+        if (impl.fEngineeringInterval == 3) {
+            sb.append(u"engineering", -1);
+        } else {
+            sb.append(u"scientific", -1);
+        }
+        if (impl.fMinExponentDigits > 1) {
+            sb.append(u'/');
+            blueprint_helpers::generateExponentWidthOption(impl.fMinExponentDigits, sb, status);
+            if (U_FAILURE(status)) {
+                return false;
+            }
+        }
+        if (impl.fExponentSignDisplay != UNUM_SIGN_AUTO) {
+            sb.append(u'/');
+            enum_to_stem_string::signDisplay(impl.fExponentSignDisplay, sb);
+        }
+        return true;
+    } else {
+        // Default value is not shown in normalized form
+        return false;
+    }
+}
+
+bool GeneratorHelpers::unit(const MacroProps& macros, UnicodeString& sb, UErrorCode& status) {
+    MeasureUnit unit = macros.unit;
+    if (!utils::unitIsBaseUnit(macros.perUnit)) {
+        if (utils::unitIsCurrency(macros.unit) || utils::unitIsCurrency(macros.perUnit)) {
+            status = U_UNSUPPORTED_ERROR;
+            return false;
+        }
+        unit = unit.product(macros.perUnit.reciprocal(status), status);
+    }
+
+    if (utils::unitIsCurrency(unit)) {
+        sb.append(u"currency/", -1);
+        CurrencyUnit currency(unit, status);
+        if (U_FAILURE(status)) {
+            return false;
+        }
+        blueprint_helpers::generateCurrencyOption(currency, sb, status);
+        return true;
+    } else if (utils::unitIsBaseUnit(unit)) {
+        // Default value is not shown in normalized form
+        return false;
+    } else if (utils::unitIsPercent(unit)) {
+        sb.append(u"percent", -1);
+        return true;
+    } else if (utils::unitIsPermille(unit)) {
+        sb.append(u"permille", -1);
+        return true;
+    } else {
+        sb.append(u"unit/", -1);
+        sb.append(unit.getIdentifier());
+        return true;
+    }
+}
+
+bool GeneratorHelpers::usage(const MacroProps& macros, UnicodeString& sb, UErrorCode& /* status */) {
+    if (macros.usage.isSet()) {
+        sb.append(u"usage/", -1);
+        sb.append(UnicodeString(macros.usage.fValue, -1, US_INV));
+        return true;
+    }
+    return false;
+}
+
+bool GeneratorHelpers::precision(const MacroProps& macros, UnicodeString& sb, UErrorCode& status) {
+    if (macros.precision.fType == Precision::RND_NONE) {
+        sb.append(u"precision-unlimited", -1);
+    } else if (macros.precision.fType == Precision::RND_FRACTION) {
+        const Precision::FractionSignificantSettings& impl = macros.precision.fUnion.fracSig;
+        blueprint_helpers::generateFractionStem(impl.fMinFrac, impl.fMaxFrac, sb, status);
+    } else if (macros.precision.fType == Precision::RND_SIGNIFICANT) {
+        const Precision::FractionSignificantSettings& impl = macros.precision.fUnion.fracSig;
+        blueprint_helpers::generateDigitsStem(impl.fMinSig, impl.fMaxSig, sb, status);
+    } else if (macros.precision.fType == Precision::RND_FRACTION_SIGNIFICANT) {
+        const Precision::FractionSignificantSettings& impl = macros.precision.fUnion.fracSig;
+        blueprint_helpers::generateFractionStem(impl.fMinFrac, impl.fMaxFrac, sb, status);
+        sb.append(u'/');
+        if (impl.fRetain) {
+            if (impl.fPriority == UNUM_ROUNDING_PRIORITY_RELAXED) {
+                // withMinDigits
+                blueprint_helpers::generateDigitsStem(impl.fMaxSig, -1, sb, status);
+            } else {
+                // withMaxDigits
+                blueprint_helpers::generateDigitsStem(1, impl.fMaxSig, sb, status);
+            }
+        } else {
+            blueprint_helpers::generateDigitsStem(impl.fMinSig, impl.fMaxSig, sb, status);
+            if (impl.fPriority == UNUM_ROUNDING_PRIORITY_RELAXED) {
+                sb.append(u'r');
+            } else {
+                sb.append(u's');
+            }
+        }
+    } else if (macros.precision.fType == Precision::RND_INCREMENT
+            || macros.precision.fType == Precision::RND_INCREMENT_ONE
+            || macros.precision.fType == Precision::RND_INCREMENT_FIVE) {
+        const Precision::IncrementSettings& impl = macros.precision.fUnion.increment;
+        sb.append(u"precision-increment/", -1);
+        blueprint_helpers::generateIncrementOption(
+                impl.fIncrement,
+                impl.fIncrementMagnitude,
+                impl.fMinFrac,
+                sb,
+                status);
+    } else if (macros.precision.fType == Precision::RND_CURRENCY) {
+        UCurrencyUsage usage = macros.precision.fUnion.currencyUsage;
+        if (usage == UCURR_USAGE_STANDARD) {
+            sb.append(u"precision-currency-standard", -1);
+        } else {
+            sb.append(u"precision-currency-cash", -1);
+        }
+    } else {
+        // Bogus or Error
+        return false;
+    }
+
+    if (macros.precision.fTrailingZeroDisplay == UNUM_TRAILING_ZERO_HIDE_IF_WHOLE) {
+        sb.append(u"/w", -1);
+    }
+
+    // NOTE: Always return true for rounding because the default value depends on other options.
+    return true;
+}
+
+bool GeneratorHelpers::roundingMode(const MacroProps& macros, UnicodeString& sb, UErrorCode&) {
+    if (macros.roundingMode == kDefaultMode) {
+        return false; // Default
+    }
+    enum_to_stem_string::roundingMode(macros.roundingMode, sb);
+    return true;
+}
+
+bool GeneratorHelpers::grouping(const MacroProps& macros, UnicodeString& sb, UErrorCode& status) {
+    if (macros.grouper.isBogus()) {
+        return false; // No value
+    } else if (macros.grouper.fStrategy == UNUM_GROUPING_COUNT) {
+        status = U_UNSUPPORTED_ERROR;
+        return false;
+    } else if (macros.grouper.fStrategy == UNUM_GROUPING_AUTO) {
+        return false; // Default value
+    } else {
+        enum_to_stem_string::groupingStrategy(macros.grouper.fStrategy, sb);
+        return true;
+    }
+}
+
+bool GeneratorHelpers::integerWidth(const MacroProps& macros, UnicodeString& sb, UErrorCode& status) {
+    if (macros.integerWidth.fHasError || macros.integerWidth.isBogus() ||
+        macros.integerWidth == IntegerWidth::standard()) {
+        // Error or Default
+        return false;
+    }
+    const auto& minMaxInt = macros.integerWidth.fUnion.minMaxInt;
+    if (minMaxInt.fMinInt == 0 && minMaxInt.fMaxInt == 0) {
+        sb.append(u"integer-width-trunc", -1);
+        return true;
+    }
+    sb.append(u"integer-width/", -1);
+    blueprint_helpers::generateIntegerWidthOption(
+            minMaxInt.fMinInt,
+            minMaxInt.fMaxInt,
+            sb,
+            status);
+    return true;
+}
+
+bool GeneratorHelpers::symbols(const MacroProps& macros, UnicodeString& sb, UErrorCode& status) {
+    if (macros.symbols.isNumberingSystem()) {
+        const NumberingSystem& ns = *macros.symbols.getNumberingSystem();
+        if (uprv_strcmp(ns.getName(), "latn") == 0) {
+            sb.append(u"latin", -1);
+        } else {
+            sb.append(u"numbering-system/", -1);
+            blueprint_helpers::generateNumberingSystemOption(ns, sb, status);
+        }
+        return true;
+    } else if (macros.symbols.isDecimalFormatSymbols()) {
+        status = U_UNSUPPORTED_ERROR;
+        return false;
+    } else {
+        // No custom symbols
+        return false;
+    }
+}
+
+bool GeneratorHelpers::unitWidth(const MacroProps& macros, UnicodeString& sb, UErrorCode&) {
+    if (macros.unitWidth == UNUM_UNIT_WIDTH_SHORT || macros.unitWidth == UNUM_UNIT_WIDTH_COUNT) {
+        return false; // Default or Bogus
+    }
+    enum_to_stem_string::unitWidth(macros.unitWidth, sb);
+    return true;
+}
+
+bool GeneratorHelpers::sign(const MacroProps& macros, UnicodeString& sb, UErrorCode&) {
+    if (macros.sign == UNUM_SIGN_AUTO || macros.sign == UNUM_SIGN_COUNT) {
+        return false; // Default or Bogus
+    }
+    enum_to_stem_string::signDisplay(macros.sign, sb);
+    return true;
+}
+
+bool GeneratorHelpers::decimal(const MacroProps& macros, UnicodeString& sb, UErrorCode&) {
+    if (macros.decimal == UNUM_DECIMAL_SEPARATOR_AUTO || macros.decimal == UNUM_DECIMAL_SEPARATOR_COUNT) {
+        return false; // Default or Bogus
+    }
+    enum_to_stem_string::decimalSeparatorDisplay(macros.decimal, sb);
+    return true;
+}
+
+bool GeneratorHelpers::scale(const MacroProps& macros, UnicodeString& sb, UErrorCode& status) {
+    if (!macros.scale.isValid()) {
+        return false; // Default or Bogus
+    }
+    sb.append(u"scale/", -1);
+    blueprint_helpers::generateScaleOption(
+            macros.scale.fMagnitude,
+            macros.scale.fArbitrary,
+            sb,
+            status);
+    return true;
+}
+
+
+// Definitions of public API methods (put here for dependency disentanglement)
+
+#if (U_PF_WINDOWS <= U_PLATFORM && U_PLATFORM <= U_PF_CYGWIN) && defined(_MSC_VER)
+// Ignore MSVC warning 4661. This is generated for NumberFormatterSettings<>::toSkeleton() as this method
+// is defined elsewhere (in number_skeletons.cpp). The compiler is warning that the explicit template instantiation
+// inside this single translation unit (CPP file) is incomplete, and thus it isn't sure if the template class is
+// fully defined. However, since each translation unit explicitly instantiates all the necessary template classes,
+// they will all be passed to the linker, and the linker will still find and export all the class members.
+#pragma warning(push)
+#pragma warning(disable: 4661)
+#endif
+
+template<typename Derived>
+UnicodeString NumberFormatterSettings<Derived>::toSkeleton(UErrorCode& status) const {
+    if (U_FAILURE(status)) {
+        return ICU_Utility::makeBogusString();
+    }
+    if (fMacros.copyErrorTo(status)) {
+        return ICU_Utility::makeBogusString();
+    }
+    return skeleton::generate(fMacros, status);
+}
+
+// Declare all classes that implement NumberFormatterSettings
+// See https://stackoverflow.com/a/495056/1407170
+template
+class icu::number::NumberFormatterSettings<icu::number::UnlocalizedNumberFormatter>;
+template
+class icu::number::NumberFormatterSettings<icu::number::LocalizedNumberFormatter>;
+
+UnlocalizedNumberFormatter
+NumberFormatter::forSkeleton(const UnicodeString& skeleton, UErrorCode& status) {
+    return skeleton::create(skeleton, nullptr, status);
+}
+
+UnlocalizedNumberFormatter
+NumberFormatter::forSkeleton(const UnicodeString& skeleton, UParseError& perror, UErrorCode& status) {
+    return skeleton::create(skeleton, &perror, status);
+}
+
+#if (U_PF_WINDOWS <= U_PLATFORM && U_PLATFORM <= U_PF_CYGWIN) && defined(_MSC_VER)
+// Warning 4661.
+#pragma warning(pop)
+#endif
+
+#endif /* #if !UCONFIG_NO_FORMATTING */