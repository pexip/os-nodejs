<<<<<<< HEAD
// © 2016 and later: Unicode, Inc. and others.
// License & terms of use: http://www.unicode.org/copyright.html
/*
**********************************************************************
*   Copyright (C) 1999-2011, International Business Machines
*   Corporation and others.  All Rights Reserved.
**********************************************************************
*   Date        Name        Description
*   11/17/99    aliu        Creation.
**********************************************************************
*/
#ifndef CPDTRANS_H
#define CPDTRANS_H

#include "unicode/utypes.h"

#if !UCONFIG_NO_TRANSLITERATION

#include "unicode/translit.h"

U_NAMESPACE_BEGIN

class U_COMMON_API UVector;
class TransliteratorRegistry;

/**
 * A transliterator that is composed of two or more other
 * transliterator objects linked together.  For example, if one
 * transliterator transliterates from script A to script B, and
 * another transliterates from script B to script C, the two may be
 * combined to form a new transliterator from A to C.
 *
 * <p>Composed transliterators may not behave as expected.  For
 * example, inverses may not combine to form the identity
 * transliterator.  See the class documentation for {@link
 * Transliterator} for details.
 *
 * @author Alan Liu
 */
class U_I18N_API CompoundTransliterator : public Transliterator {

    Transliterator** trans;

    int32_t count;

    int32_t numAnonymousRBTs;

public:

    /**
     * Constructs a new compound transliterator given an array of
     * transliterators.  The array of transliterators may be of any
     * length, including zero or one, however, useful compound
     * transliterators have at least two components.
     * @param transliterators array of <code>Transliterator</code>
     * objects
     * @param transliteratorCount The number of
     * <code>Transliterator</code> objects in transliterators.
     * @param adoptedFilter the filter.  Any character for which
     * <tt>filter.contains()</tt> returns <tt>false</tt> will not be
     * altered by this transliterator.  If <tt>filter</tt> is
     * <tt>null</tt> then no filtering is applied.
     */
    CompoundTransliterator(Transliterator* const transliterators[],
                           int32_t transliteratorCount,
                           UnicodeFilter* adoptedFilter = 0);

    /**
     * Constructs a new compound transliterator.
     * @param id compound ID
     * @param dir either UTRANS_FORWARD or UTRANS_REVERSE
     * @param adoptedFilter a global filter for this compound transliterator
     * or NULL
     */
    CompoundTransliterator(const UnicodeString& id,
                           UTransDirection dir,
                           UnicodeFilter* adoptedFilter,
                           UParseError& parseError,
                           UErrorCode& status);

    /**
     * Constructs a new compound transliterator in the FORWARD
     * direction with a NULL filter.
     */
    CompoundTransliterator(const UnicodeString& id,
                           UParseError& parseError,
                           UErrorCode& status);
    /**
     * Destructor.
     */
    virtual ~CompoundTransliterator();

    /**
     * Copy constructor.
     */
    CompoundTransliterator(const CompoundTransliterator&);

    /**
     * Transliterator API.
     */
    virtual CompoundTransliterator* clone() const;

    /**
     * Returns the number of transliterators in this chain.
     * @return number of transliterators in this chain.
     */
    virtual int32_t getCount(void) const;

    /**
     * Returns the transliterator at the given index in this chain.
     * @param idx index into chain, from 0 to <code>getCount() - 1</code>
     * @return transliterator at the given index
     */
    virtual const Transliterator& getTransliterator(int32_t idx) const;

    /**
     * Sets the transliterators.
     */
    void setTransliterators(Transliterator* const transliterators[],
                            int32_t count);

    /**
     * Adopts the transliterators.
     */
    void adoptTransliterators(Transliterator* adoptedTransliterators[],
                              int32_t count);

    /**
     * Override Transliterator:
     * Create a rule string that can be passed to createFromRules()
     * to recreate this transliterator.
     * @param result the string to receive the rules.  Previous
     * contents will be deleted.
     * @param escapeUnprintable if true then convert unprintable
     * character to their hex escape representations, \uxxxx or
     * \Uxxxxxxxx.  Unprintable characters are those other than
     * U+000A, U+0020..U+007E.
     */
    virtual UnicodeString& toRules(UnicodeString& result,
                                   UBool escapeUnprintable) const;

 protected:
    /**
     * Implement Transliterator framework
     */
    virtual void handleGetSourceSet(UnicodeSet& result) const;

 public:
    /**
     * Override Transliterator framework
     */
    virtual UnicodeSet& getTargetSet(UnicodeSet& result) const;

protected:
    /**
     * Implements {@link Transliterator#handleTransliterate}.
     */
    virtual void handleTransliterate(Replaceable& text, UTransPosition& idx,
                                     UBool incremental) const;

public:

    /**
     * ICU "poor man's RTTI", returns a UClassID for the actual class.
     */
    virtual UClassID getDynamicClassID() const;

    /**
     * ICU "poor man's RTTI", returns a UClassID for this class.
     */
    static UClassID U_EXPORT2 getStaticClassID();

    /* @internal */
    static const UChar PASS_STRING[];

private:

    friend class Transliterator;
    friend class TransliteratorAlias; // to access private ct

    /**
     * Assignment operator.
     */
    CompoundTransliterator& operator=(const CompoundTransliterator&);

    /**
     * Private constructor for Transliterator.
     */
    CompoundTransliterator(const UnicodeString& ID,
                           UVector& list,
                           UnicodeFilter* adoptedFilter,
                           int32_t numAnonymousRBTs,
                           UParseError& parseError,
                           UErrorCode& status);

    CompoundTransliterator(UVector& list,
                           UParseError& parseError,
                           UErrorCode& status);

    CompoundTransliterator(UVector& list,
                           int32_t anonymousRBTs,
                           UParseError& parseError,
                           UErrorCode& status);

    void init(const UnicodeString& id,
              UTransDirection direction,
              UBool fixReverseID,
              UErrorCode& status);

    void init(UVector& list,
              UTransDirection direction,
              UBool fixReverseID,
              UErrorCode& status);

    /**
     * Return the IDs of the given list of transliterators, concatenated
     * with ';' delimiting them.  Equivalent to the perlish expression
     * join(';', map($_.getID(), transliterators).
     */
    UnicodeString joinIDs(Transliterator* const transliterators[],
                          int32_t transCount);

    void freeTransliterators(void);

    void computeMaximumContextLength(void);
};

U_NAMESPACE_END

#endif /* #if !UCONFIG_NO_TRANSLITERATION */

#endif
=======
// © 2016 and later: Unicode, Inc. and others.
// License & terms of use: http://www.unicode.org/copyright.html
/*
**********************************************************************
*   Copyright (C) 1999-2011, International Business Machines
*   Corporation and others.  All Rights Reserved.
**********************************************************************
*   Date        Name        Description
*   11/17/99    aliu        Creation.
**********************************************************************
*/
#ifndef CPDTRANS_H
#define CPDTRANS_H

#include "unicode/utypes.h"

#if !UCONFIG_NO_TRANSLITERATION

#include "unicode/translit.h"

U_NAMESPACE_BEGIN

class U_COMMON_API UVector;
class TransliteratorRegistry;

/**
 * A transliterator that is composed of two or more other
 * transliterator objects linked together.  For example, if one
 * transliterator transliterates from script A to script B, and
 * another transliterates from script B to script C, the two may be
 * combined to form a new transliterator from A to C.
 *
 * <p>Composed transliterators may not behave as expected.  For
 * example, inverses may not combine to form the identity
 * transliterator.  See the class documentation for {@link
 * Transliterator} for details.
 *
 * @author Alan Liu
 */
class U_I18N_API CompoundTransliterator : public Transliterator {

    Transliterator** trans;

    int32_t count;

    int32_t numAnonymousRBTs;

public:

    /**
     * Constructs a new compound transliterator given an array of
     * transliterators.  The array of transliterators may be of any
     * length, including zero or one, however, useful compound
     * transliterators have at least two components.
     * @param transliterators array of <code>Transliterator</code>
     * objects
     * @param transliteratorCount The number of
     * <code>Transliterator</code> objects in transliterators.
     * @param adoptedFilter the filter.  Any character for which
     * <tt>filter.contains()</tt> returns <tt>false</tt> will not be
     * altered by this transliterator.  If <tt>filter</tt> is
     * <tt>null</tt> then no filtering is applied.
     */
    CompoundTransliterator(Transliterator* const transliterators[],
                           int32_t transliteratorCount,
                           UnicodeFilter* adoptedFilter = 0);

    /**
     * Constructs a new compound transliterator.
     * @param id compound ID
     * @param dir either UTRANS_FORWARD or UTRANS_REVERSE
     * @param adoptedFilter a global filter for this compound transliterator
     * or nullptr
     */
    CompoundTransliterator(const UnicodeString& id,
                           UTransDirection dir,
                           UnicodeFilter* adoptedFilter,
                           UParseError& parseError,
                           UErrorCode& status);

    /**
     * Constructs a new compound transliterator in the FORWARD
     * direction with a nullptr filter.
     */
    CompoundTransliterator(const UnicodeString& id,
                           UParseError& parseError,
                           UErrorCode& status);
    /**
     * Destructor.
     */
    virtual ~CompoundTransliterator();

    /**
     * Copy constructor.
     */
    CompoundTransliterator(const CompoundTransliterator&);

    /**
     * Transliterator API.
     */
    virtual CompoundTransliterator* clone() const override;

    /**
     * Returns the number of transliterators in this chain.
     * @return number of transliterators in this chain.
     */
    virtual int32_t getCount() const;

    /**
     * Returns the transliterator at the given index in this chain.
     * @param idx index into chain, from 0 to <code>getCount() - 1</code>
     * @return transliterator at the given index
     */
    virtual const Transliterator& getTransliterator(int32_t idx) const;

    /**
     * Sets the transliterators.
     */
    void setTransliterators(Transliterator* const transliterators[],
                            int32_t count);

    /**
     * Adopts the transliterators.
     */
    void adoptTransliterators(Transliterator* adoptedTransliterators[],
                              int32_t count);

    /**
     * Override Transliterator:
     * Create a rule string that can be passed to createFromRules()
     * to recreate this transliterator.
     * @param result the string to receive the rules.  Previous
     * contents will be deleted.
     * @param escapeUnprintable if true then convert unprintable
     * character to their hex escape representations, \uxxxx or
     * \Uxxxxxxxx.  Unprintable characters are those other than
     * U+000A, U+0020..U+007E.
     */
    virtual UnicodeString& toRules(UnicodeString& result,
                                   UBool escapeUnprintable) const override;

 protected:
    /**
     * Implement Transliterator framework
     */
    virtual void handleGetSourceSet(UnicodeSet& result) const override;

 public:
    /**
     * Override Transliterator framework
     */
    virtual UnicodeSet& getTargetSet(UnicodeSet& result) const override;

protected:
    /**
     * Implements {@link Transliterator#handleTransliterate}.
     */
    virtual void handleTransliterate(Replaceable& text, UTransPosition& idx,
                                     UBool incremental) const override;

public:

    /**
     * ICU "poor man's RTTI", returns a UClassID for the actual class.
     */
    virtual UClassID getDynamicClassID() const override;

    /**
     * ICU "poor man's RTTI", returns a UClassID for this class.
     */
    static UClassID U_EXPORT2 getStaticClassID();

    /* @internal */
    static const char16_t PASS_STRING[];

private:

    friend class Transliterator;
    friend class TransliteratorAlias; // to access private ct

    /**
     * Assignment operator.
     */
    CompoundTransliterator& operator=(const CompoundTransliterator&);

    /**
     * Private constructor for Transliterator.
     */
    CompoundTransliterator(const UnicodeString& ID,
                           UVector& list,
                           UnicodeFilter* adoptedFilter,
                           int32_t numAnonymousRBTs,
                           UParseError& parseError,
                           UErrorCode& status);
    
    CompoundTransliterator(UVector& list,
                           UParseError& parseError,
                           UErrorCode& status);

    CompoundTransliterator(UVector& list,
                           int32_t anonymousRBTs,
                           UParseError& parseError,
                           UErrorCode& status);

    void init(const UnicodeString& id,
              UTransDirection direction,
              UBool fixReverseID,
              UErrorCode& status);

    void init(UVector& list,
              UTransDirection direction,
              UBool fixReverseID,
              UErrorCode& status);

    /**
     * Return the IDs of the given list of transliterators, concatenated
     * with ';' delimiting them.  Equivalent to the perlish expression
     * join(';', map($_.getID(), transliterators).
     */
    UnicodeString joinIDs(Transliterator* const transliterators[],
                          int32_t transCount);

    void freeTransliterators();

    void computeMaximumContextLength();
};

U_NAMESPACE_END

#endif /* #if !UCONFIG_NO_TRANSLITERATION */

#endif
>>>>>>> a8a80be5
<|MERGE_RESOLUTION|>--- conflicted
+++ resolved
@@ -1,467 +1,232 @@
-<<<<<<< HEAD
-// © 2016 and later: Unicode, Inc. and others.
-// License & terms of use: http://www.unicode.org/copyright.html
-/*
-**********************************************************************
-*   Copyright (C) 1999-2011, International Business Machines
-*   Corporation and others.  All Rights Reserved.
-**********************************************************************
-*   Date        Name        Description
-*   11/17/99    aliu        Creation.
-**********************************************************************
-*/
-#ifndef CPDTRANS_H
-#define CPDTRANS_H
-
-#include "unicode/utypes.h"
-
-#if !UCONFIG_NO_TRANSLITERATION
-
-#include "unicode/translit.h"
-
-U_NAMESPACE_BEGIN
-
-class U_COMMON_API UVector;
-class TransliteratorRegistry;
-
-/**
- * A transliterator that is composed of two or more other
- * transliterator objects linked together.  For example, if one
- * transliterator transliterates from script A to script B, and
- * another transliterates from script B to script C, the two may be
- * combined to form a new transliterator from A to C.
- *
- * <p>Composed transliterators may not behave as expected.  For
- * example, inverses may not combine to form the identity
- * transliterator.  See the class documentation for {@link
- * Transliterator} for details.
- *
- * @author Alan Liu
- */
-class U_I18N_API CompoundTransliterator : public Transliterator {
-
-    Transliterator** trans;
-
-    int32_t count;
-
-    int32_t numAnonymousRBTs;
-
-public:
-
-    /**
-     * Constructs a new compound transliterator given an array of
-     * transliterators.  The array of transliterators may be of any
-     * length, including zero or one, however, useful compound
-     * transliterators have at least two components.
-     * @param transliterators array of <code>Transliterator</code>
-     * objects
-     * @param transliteratorCount The number of
-     * <code>Transliterator</code> objects in transliterators.
-     * @param adoptedFilter the filter.  Any character for which
-     * <tt>filter.contains()</tt> returns <tt>false</tt> will not be
-     * altered by this transliterator.  If <tt>filter</tt> is
-     * <tt>null</tt> then no filtering is applied.
-     */
-    CompoundTransliterator(Transliterator* const transliterators[],
-                           int32_t transliteratorCount,
-                           UnicodeFilter* adoptedFilter = 0);
-
-    /**
-     * Constructs a new compound transliterator.
-     * @param id compound ID
-     * @param dir either UTRANS_FORWARD or UTRANS_REVERSE
-     * @param adoptedFilter a global filter for this compound transliterator
-     * or NULL
-     */
-    CompoundTransliterator(const UnicodeString& id,
-                           UTransDirection dir,
-                           UnicodeFilter* adoptedFilter,
-                           UParseError& parseError,
-                           UErrorCode& status);
-
-    /**
-     * Constructs a new compound transliterator in the FORWARD
-     * direction with a NULL filter.
-     */
-    CompoundTransliterator(const UnicodeString& id,
-                           UParseError& parseError,
-                           UErrorCode& status);
-    /**
-     * Destructor.
-     */
-    virtual ~CompoundTransliterator();
-
-    /**
-     * Copy constructor.
-     */
-    CompoundTransliterator(const CompoundTransliterator&);
-
-    /**
-     * Transliterator API.
-     */
-    virtual CompoundTransliterator* clone() const;
-
-    /**
-     * Returns the number of transliterators in this chain.
-     * @return number of transliterators in this chain.
-     */
-    virtual int32_t getCount(void) const;
-
-    /**
-     * Returns the transliterator at the given index in this chain.
-     * @param idx index into chain, from 0 to <code>getCount() - 1</code>
-     * @return transliterator at the given index
-     */
-    virtual const Transliterator& getTransliterator(int32_t idx) const;
-
-    /**
-     * Sets the transliterators.
-     */
-    void setTransliterators(Transliterator* const transliterators[],
-                            int32_t count);
-
-    /**
-     * Adopts the transliterators.
-     */
-    void adoptTransliterators(Transliterator* adoptedTransliterators[],
-                              int32_t count);
-
-    /**
-     * Override Transliterator:
-     * Create a rule string that can be passed to createFromRules()
-     * to recreate this transliterator.
-     * @param result the string to receive the rules.  Previous
-     * contents will be deleted.
-     * @param escapeUnprintable if true then convert unprintable
-     * character to their hex escape representations, \uxxxx or
-     * \Uxxxxxxxx.  Unprintable characters are those other than
-     * U+000A, U+0020..U+007E.
-     */
-    virtual UnicodeString& toRules(UnicodeString& result,
-                                   UBool escapeUnprintable) const;
-
- protected:
-    /**
-     * Implement Transliterator framework
-     */
-    virtual void handleGetSourceSet(UnicodeSet& result) const;
-
- public:
-    /**
-     * Override Transliterator framework
-     */
-    virtual UnicodeSet& getTargetSet(UnicodeSet& result) const;
-
-protected:
-    /**
-     * Implements {@link Transliterator#handleTransliterate}.
-     */
-    virtual void handleTransliterate(Replaceable& text, UTransPosition& idx,
-                                     UBool incremental) const;
-
-public:
-
-    /**
-     * ICU "poor man's RTTI", returns a UClassID for the actual class.
-     */
-    virtual UClassID getDynamicClassID() const;
-
-    /**
-     * ICU "poor man's RTTI", returns a UClassID for this class.
-     */
-    static UClassID U_EXPORT2 getStaticClassID();
-
-    /* @internal */
-    static const UChar PASS_STRING[];
-
-private:
-
-    friend class Transliterator;
-    friend class TransliteratorAlias; // to access private ct
-
-    /**
-     * Assignment operator.
-     */
-    CompoundTransliterator& operator=(const CompoundTransliterator&);
-
-    /**
-     * Private constructor for Transliterator.
-     */
-    CompoundTransliterator(const UnicodeString& ID,
-                           UVector& list,
-                           UnicodeFilter* adoptedFilter,
-                           int32_t numAnonymousRBTs,
-                           UParseError& parseError,
-                           UErrorCode& status);
-
-    CompoundTransliterator(UVector& list,
-                           UParseError& parseError,
-                           UErrorCode& status);
-
-    CompoundTransliterator(UVector& list,
-                           int32_t anonymousRBTs,
-                           UParseError& parseError,
-                           UErrorCode& status);
-
-    void init(const UnicodeString& id,
-              UTransDirection direction,
-              UBool fixReverseID,
-              UErrorCode& status);
-
-    void init(UVector& list,
-              UTransDirection direction,
-              UBool fixReverseID,
-              UErrorCode& status);
-
-    /**
-     * Return the IDs of the given list of transliterators, concatenated
-     * with ';' delimiting them.  Equivalent to the perlish expression
-     * join(';', map($_.getID(), transliterators).
-     */
-    UnicodeString joinIDs(Transliterator* const transliterators[],
-                          int32_t transCount);
-
-    void freeTransliterators(void);
-
-    void computeMaximumContextLength(void);
-};
-
-U_NAMESPACE_END
-
-#endif /* #if !UCONFIG_NO_TRANSLITERATION */
-
-#endif
-=======
-// © 2016 and later: Unicode, Inc. and others.
-// License & terms of use: http://www.unicode.org/copyright.html
-/*
-**********************************************************************
-*   Copyright (C) 1999-2011, International Business Machines
-*   Corporation and others.  All Rights Reserved.
-**********************************************************************
-*   Date        Name        Description
-*   11/17/99    aliu        Creation.
-**********************************************************************
-*/
-#ifndef CPDTRANS_H
-#define CPDTRANS_H
-
-#include "unicode/utypes.h"
-
-#if !UCONFIG_NO_TRANSLITERATION
-
-#include "unicode/translit.h"
-
-U_NAMESPACE_BEGIN
-
-class U_COMMON_API UVector;
-class TransliteratorRegistry;
-
-/**
- * A transliterator that is composed of two or more other
- * transliterator objects linked together.  For example, if one
- * transliterator transliterates from script A to script B, and
- * another transliterates from script B to script C, the two may be
- * combined to form a new transliterator from A to C.
- *
- * <p>Composed transliterators may not behave as expected.  For
- * example, inverses may not combine to form the identity
- * transliterator.  See the class documentation for {@link
- * Transliterator} for details.
- *
- * @author Alan Liu
- */
-class U_I18N_API CompoundTransliterator : public Transliterator {
-
-    Transliterator** trans;
-
-    int32_t count;
-
-    int32_t numAnonymousRBTs;
-
-public:
-
-    /**
-     * Constructs a new compound transliterator given an array of
-     * transliterators.  The array of transliterators may be of any
-     * length, including zero or one, however, useful compound
-     * transliterators have at least two components.
-     * @param transliterators array of <code>Transliterator</code>
-     * objects
-     * @param transliteratorCount The number of
-     * <code>Transliterator</code> objects in transliterators.
-     * @param adoptedFilter the filter.  Any character for which
-     * <tt>filter.contains()</tt> returns <tt>false</tt> will not be
-     * altered by this transliterator.  If <tt>filter</tt> is
-     * <tt>null</tt> then no filtering is applied.
-     */
-    CompoundTransliterator(Transliterator* const transliterators[],
-                           int32_t transliteratorCount,
-                           UnicodeFilter* adoptedFilter = 0);
-
-    /**
-     * Constructs a new compound transliterator.
-     * @param id compound ID
-     * @param dir either UTRANS_FORWARD or UTRANS_REVERSE
-     * @param adoptedFilter a global filter for this compound transliterator
-     * or nullptr
-     */
-    CompoundTransliterator(const UnicodeString& id,
-                           UTransDirection dir,
-                           UnicodeFilter* adoptedFilter,
-                           UParseError& parseError,
-                           UErrorCode& status);
-
-    /**
-     * Constructs a new compound transliterator in the FORWARD
-     * direction with a nullptr filter.
-     */
-    CompoundTransliterator(const UnicodeString& id,
-                           UParseError& parseError,
-                           UErrorCode& status);
-    /**
-     * Destructor.
-     */
-    virtual ~CompoundTransliterator();
-
-    /**
-     * Copy constructor.
-     */
-    CompoundTransliterator(const CompoundTransliterator&);
-
-    /**
-     * Transliterator API.
-     */
-    virtual CompoundTransliterator* clone() const override;
-
-    /**
-     * Returns the number of transliterators in this chain.
-     * @return number of transliterators in this chain.
-     */
-    virtual int32_t getCount() const;
-
-    /**
-     * Returns the transliterator at the given index in this chain.
-     * @param idx index into chain, from 0 to <code>getCount() - 1</code>
-     * @return transliterator at the given index
-     */
-    virtual const Transliterator& getTransliterator(int32_t idx) const;
-
-    /**
-     * Sets the transliterators.
-     */
-    void setTransliterators(Transliterator* const transliterators[],
-                            int32_t count);
-
-    /**
-     * Adopts the transliterators.
-     */
-    void adoptTransliterators(Transliterator* adoptedTransliterators[],
-                              int32_t count);
-
-    /**
-     * Override Transliterator:
-     * Create a rule string that can be passed to createFromRules()
-     * to recreate this transliterator.
-     * @param result the string to receive the rules.  Previous
-     * contents will be deleted.
-     * @param escapeUnprintable if true then convert unprintable
-     * character to their hex escape representations, \uxxxx or
-     * \Uxxxxxxxx.  Unprintable characters are those other than
-     * U+000A, U+0020..U+007E.
-     */
-    virtual UnicodeString& toRules(UnicodeString& result,
-                                   UBool escapeUnprintable) const override;
-
- protected:
-    /**
-     * Implement Transliterator framework
-     */
-    virtual void handleGetSourceSet(UnicodeSet& result) const override;
-
- public:
-    /**
-     * Override Transliterator framework
-     */
-    virtual UnicodeSet& getTargetSet(UnicodeSet& result) const override;
-
-protected:
-    /**
-     * Implements {@link Transliterator#handleTransliterate}.
-     */
-    virtual void handleTransliterate(Replaceable& text, UTransPosition& idx,
-                                     UBool incremental) const override;
-
-public:
-
-    /**
-     * ICU "poor man's RTTI", returns a UClassID for the actual class.
-     */
-    virtual UClassID getDynamicClassID() const override;
-
-    /**
-     * ICU "poor man's RTTI", returns a UClassID for this class.
-     */
-    static UClassID U_EXPORT2 getStaticClassID();
-
-    /* @internal */
-    static const char16_t PASS_STRING[];
-
-private:
-
-    friend class Transliterator;
-    friend class TransliteratorAlias; // to access private ct
-
-    /**
-     * Assignment operator.
-     */
-    CompoundTransliterator& operator=(const CompoundTransliterator&);
-
-    /**
-     * Private constructor for Transliterator.
-     */
-    CompoundTransliterator(const UnicodeString& ID,
-                           UVector& list,
-                           UnicodeFilter* adoptedFilter,
-                           int32_t numAnonymousRBTs,
-                           UParseError& parseError,
-                           UErrorCode& status);
-    
-    CompoundTransliterator(UVector& list,
-                           UParseError& parseError,
-                           UErrorCode& status);
-
-    CompoundTransliterator(UVector& list,
-                           int32_t anonymousRBTs,
-                           UParseError& parseError,
-                           UErrorCode& status);
-
-    void init(const UnicodeString& id,
-              UTransDirection direction,
-              UBool fixReverseID,
-              UErrorCode& status);
-
-    void init(UVector& list,
-              UTransDirection direction,
-              UBool fixReverseID,
-              UErrorCode& status);
-
-    /**
-     * Return the IDs of the given list of transliterators, concatenated
-     * with ';' delimiting them.  Equivalent to the perlish expression
-     * join(';', map($_.getID(), transliterators).
-     */
-    UnicodeString joinIDs(Transliterator* const transliterators[],
-                          int32_t transCount);
-
-    void freeTransliterators();
-
-    void computeMaximumContextLength();
-};
-
-U_NAMESPACE_END
-
-#endif /* #if !UCONFIG_NO_TRANSLITERATION */
-
-#endif
->>>>>>> a8a80be5
+// © 2016 and later: Unicode, Inc. and others.
+// License & terms of use: http://www.unicode.org/copyright.html
+/*
+**********************************************************************
+*   Copyright (C) 1999-2011, International Business Machines
+*   Corporation and others.  All Rights Reserved.
+**********************************************************************
+*   Date        Name        Description
+*   11/17/99    aliu        Creation.
+**********************************************************************
+*/
+#ifndef CPDTRANS_H
+#define CPDTRANS_H
+
+#include "unicode/utypes.h"
+
+#if !UCONFIG_NO_TRANSLITERATION
+
+#include "unicode/translit.h"
+
+U_NAMESPACE_BEGIN
+
+class U_COMMON_API UVector;
+class TransliteratorRegistry;
+
+/**
+ * A transliterator that is composed of two or more other
+ * transliterator objects linked together.  For example, if one
+ * transliterator transliterates from script A to script B, and
+ * another transliterates from script B to script C, the two may be
+ * combined to form a new transliterator from A to C.
+ *
+ * <p>Composed transliterators may not behave as expected.  For
+ * example, inverses may not combine to form the identity
+ * transliterator.  See the class documentation for {@link
+ * Transliterator} for details.
+ *
+ * @author Alan Liu
+ */
+class U_I18N_API CompoundTransliterator : public Transliterator {
+
+    Transliterator** trans;
+
+    int32_t count;
+
+    int32_t numAnonymousRBTs;
+
+public:
+
+    /**
+     * Constructs a new compound transliterator given an array of
+     * transliterators.  The array of transliterators may be of any
+     * length, including zero or one, however, useful compound
+     * transliterators have at least two components.
+     * @param transliterators array of <code>Transliterator</code>
+     * objects
+     * @param transliteratorCount The number of
+     * <code>Transliterator</code> objects in transliterators.
+     * @param adoptedFilter the filter.  Any character for which
+     * <tt>filter.contains()</tt> returns <tt>false</tt> will not be
+     * altered by this transliterator.  If <tt>filter</tt> is
+     * <tt>null</tt> then no filtering is applied.
+     */
+    CompoundTransliterator(Transliterator* const transliterators[],
+                           int32_t transliteratorCount,
+                           UnicodeFilter* adoptedFilter = 0);
+
+    /**
+     * Constructs a new compound transliterator.
+     * @param id compound ID
+     * @param dir either UTRANS_FORWARD or UTRANS_REVERSE
+     * @param adoptedFilter a global filter for this compound transliterator
+     * or nullptr
+     */
+    CompoundTransliterator(const UnicodeString& id,
+                           UTransDirection dir,
+                           UnicodeFilter* adoptedFilter,
+                           UParseError& parseError,
+                           UErrorCode& status);
+
+    /**
+     * Constructs a new compound transliterator in the FORWARD
+     * direction with a nullptr filter.
+     */
+    CompoundTransliterator(const UnicodeString& id,
+                           UParseError& parseError,
+                           UErrorCode& status);
+    /**
+     * Destructor.
+     */
+    virtual ~CompoundTransliterator();
+
+    /**
+     * Copy constructor.
+     */
+    CompoundTransliterator(const CompoundTransliterator&);
+
+    /**
+     * Transliterator API.
+     */
+    virtual CompoundTransliterator* clone() const override;
+
+    /**
+     * Returns the number of transliterators in this chain.
+     * @return number of transliterators in this chain.
+     */
+    virtual int32_t getCount() const;
+
+    /**
+     * Returns the transliterator at the given index in this chain.
+     * @param idx index into chain, from 0 to <code>getCount() - 1</code>
+     * @return transliterator at the given index
+     */
+    virtual const Transliterator& getTransliterator(int32_t idx) const;
+
+    /**
+     * Sets the transliterators.
+     */
+    void setTransliterators(Transliterator* const transliterators[],
+                            int32_t count);
+
+    /**
+     * Adopts the transliterators.
+     */
+    void adoptTransliterators(Transliterator* adoptedTransliterators[],
+                              int32_t count);
+
+    /**
+     * Override Transliterator:
+     * Create a rule string that can be passed to createFromRules()
+     * to recreate this transliterator.
+     * @param result the string to receive the rules.  Previous
+     * contents will be deleted.
+     * @param escapeUnprintable if true then convert unprintable
+     * character to their hex escape representations, \uxxxx or
+     * \Uxxxxxxxx.  Unprintable characters are those other than
+     * U+000A, U+0020..U+007E.
+     */
+    virtual UnicodeString& toRules(UnicodeString& result,
+                                   UBool escapeUnprintable) const override;
+
+ protected:
+    /**
+     * Implement Transliterator framework
+     */
+    virtual void handleGetSourceSet(UnicodeSet& result) const override;
+
+ public:
+    /**
+     * Override Transliterator framework
+     */
+    virtual UnicodeSet& getTargetSet(UnicodeSet& result) const override;
+
+protected:
+    /**
+     * Implements {@link Transliterator#handleTransliterate}.
+     */
+    virtual void handleTransliterate(Replaceable& text, UTransPosition& idx,
+                                     UBool incremental) const override;
+
+public:
+
+    /**
+     * ICU "poor man's RTTI", returns a UClassID for the actual class.
+     */
+    virtual UClassID getDynamicClassID() const override;
+
+    /**
+     * ICU "poor man's RTTI", returns a UClassID for this class.
+     */
+    static UClassID U_EXPORT2 getStaticClassID();
+
+    /* @internal */
+    static const char16_t PASS_STRING[];
+
+private:
+
+    friend class Transliterator;
+    friend class TransliteratorAlias; // to access private ct
+
+    /**
+     * Assignment operator.
+     */
+    CompoundTransliterator& operator=(const CompoundTransliterator&);
+
+    /**
+     * Private constructor for Transliterator.
+     */
+    CompoundTransliterator(const UnicodeString& ID,
+                           UVector& list,
+                           UnicodeFilter* adoptedFilter,
+                           int32_t numAnonymousRBTs,
+                           UParseError& parseError,
+                           UErrorCode& status);
+    
+    CompoundTransliterator(UVector& list,
+                           UParseError& parseError,
+                           UErrorCode& status);
+
+    CompoundTransliterator(UVector& list,
+                           int32_t anonymousRBTs,
+                           UParseError& parseError,
+                           UErrorCode& status);
+
+    void init(const UnicodeString& id,
+              UTransDirection direction,
+              UBool fixReverseID,
+              UErrorCode& status);
+
+    void init(UVector& list,
+              UTransDirection direction,
+              UBool fixReverseID,
+              UErrorCode& status);
+
+    /**
+     * Return the IDs of the given list of transliterators, concatenated
+     * with ';' delimiting them.  Equivalent to the perlish expression
+     * join(';', map($_.getID(), transliterators).
+     */
+    UnicodeString joinIDs(Transliterator* const transliterators[],
+                          int32_t transCount);
+
+    void freeTransliterators();
+
+    void computeMaximumContextLength();
+};
+
+U_NAMESPACE_END
+
+#endif /* #if !UCONFIG_NO_TRANSLITERATION */
+
+#endif