<<<<<<< HEAD
// © 2016 and later: Unicode, Inc. and others.
// License & terms of use: http://www.unicode.org/copyright.html
/*
**********************************************************************
* Copyright (c) 2003-2013, International Business Machines
* Corporation and others.  All Rights Reserved.
**********************************************************************
* Author: Alan Liu
* Created: July 21 2003
* Since: ICU 2.8
**********************************************************************
*/
#ifndef OLSONTZ_H
#define OLSONTZ_H

#include "unicode/utypes.h"

#if !UCONFIG_NO_FORMATTING

#include "unicode/basictz.h"
#include "umutex.h"

struct UResourceBundle;

U_NAMESPACE_BEGIN

class SimpleTimeZone;

/**
 * A time zone based on the Olson tz database.  Olson time zones change
 * behavior over time.  The raw offset, rules, presence or absence of
 * daylight savings time, and even the daylight savings amount can all
 * vary.
 *
 * This class uses a resource bundle named "zoneinfo".  Zoneinfo is a
 * table containing different kinds of resources.  In several places,
 * zones are referred to using integers.  A zone's integer is a number
 * from 0..n-1, where n is the number of zones, with the zones sorted
 * in lexicographic order.
 *
 * 1. Zones.  These have keys corresponding to the Olson IDs, e.g.,
 * "Asia/Shanghai".  Each resource describes the behavior of the given
 * zone.  Zones come in two different formats.
 *
 *   a. Zone (table).  A zone is a table resource contains several
 *   type of resources below:
 *
 *   - typeOffsets:intvector (Required)
 *
 *   Sets of UTC raw/dst offset pairs in seconds.  Entries at
 *   2n represents raw offset and 2n+1 represents dst offset
 *   paired with the raw offset at 2n.  The very first pair represents
 *   the initial zone offset (before the first transition) always.
 *
 *   - trans:intvector (Optional)
 *
 *   List of transition times represented by 32bit seconds from the
 *   epoch (1970-01-01T00:00Z) in ascending order.
 *
 *   - transPre32/transPost32:intvector (Optional)
 *
 *   List of transition times before/after 32bit minimum seconds.
 *   Each time is represented by a pair of 32bit integer.
 *
 *   - typeMap:bin (Optional)
 *
 *   Array of bytes representing the mapping between each transition
 *   time (transPre32/trans/transPost32) and its corresponding offset
 *   data (typeOffsets).
 *
 *   - finalRule:string (Optional)
 *
 *   If a recurrent transition rule is applicable to a zone forever
 *   after the final transition time, finalRule represents the rule
 *   in Rules data.
 *
 *   - finalRaw:int (Optional)
 *
 *   When finalRule is available, finalRaw is required and specifies
 *   the raw (base) offset of the rule.
 *
 *   - finalYear:int (Optional)
 *
 *   When finalRule is available, finalYear is required and specifies
 *   the start year of the rule.
 *
 *   - links:intvector (Optional)
 *
 *   When this zone data is shared with other zones, links specifies
 *   all zones including the zone itself.  Each zone is referenced by
 *   integer index.
 *
 *  b. Link (int, length 1).  A link zone is an int resource.  The
 *  integer is the zone number of the target zone.  The key of this
 *  resource is an alternate name for the target zone.  This data
 *  is corresponding to Link data in the tz database.
 *
 *
 * 2. Rules.  These have keys corresponding to the Olson rule IDs,
 * with an underscore prepended, e.g., "_EU".  Each resource describes
 * the behavior of the given rule using an intvector, containing the
 * onset list, the cessation list, and the DST savings.  The onset and
 * cessation lists consist of the month, dowim, dow, time, and time
 * mode.  The end result is that the 11 integers describing the rule
 * can be passed directly into the SimpleTimeZone 13-argument
 * constructor (the other two arguments will be the raw offset, taken
 * from the complex zone element 5, and the ID string, which is not
 * used), with the times and the DST savings multiplied by 1000 to
 * scale from seconds to milliseconds.
 *
 * 3. Regions.  An array specifies mapping between zones and regions.
 * Each item is either a 2-letter ISO country code or "001"
 * (UN M.49 - World).  This data is generated from "zone.tab"
 * in the tz database.
 */
class U_I18N_API OlsonTimeZone: public BasicTimeZone {
 public:
    /**
     * Construct from a resource bundle.
     * @param top the top-level zoneinfo resource bundle.  This is used
     * to lookup the rule that `res' may refer to, if there is one.
     * @param res the resource bundle of the zone to be constructed
     * @param tzid the time zone ID
     * @param ec input-output error code
     */
    OlsonTimeZone(const UResourceBundle* top,
                  const UResourceBundle* res,
                  const UnicodeString& tzid,
                  UErrorCode& ec);

    /**
     * Copy constructor
     */
    OlsonTimeZone(const OlsonTimeZone& other);

    /**
     * Destructor
     */
    virtual ~OlsonTimeZone();

    /**
     * Assignment operator
     */
    OlsonTimeZone& operator=(const OlsonTimeZone& other);

    /**
     * Returns true if the two TimeZone objects are equal.
     */
    virtual UBool operator==(const TimeZone& other) const;

    /**
     * TimeZone API.
     */
    virtual OlsonTimeZone* clone() const;

    /**
     * TimeZone API.
     */
    static UClassID U_EXPORT2 getStaticClassID();

    /**
     * TimeZone API.
     */
    virtual UClassID getDynamicClassID() const;

    /**
     * TimeZone API.  Do not call this; prefer getOffset(UDate,...).
     */
    virtual int32_t getOffset(uint8_t era, int32_t year, int32_t month,
                              int32_t day, uint8_t dayOfWeek,
                              int32_t millis, UErrorCode& ec) const;

    /**
     * TimeZone API.  Do not call this; prefer getOffset(UDate,...).
     */
    virtual int32_t getOffset(uint8_t era, int32_t year, int32_t month,
                              int32_t day, uint8_t dayOfWeek,
                              int32_t millis, int32_t monthLength,
                              UErrorCode& ec) const;

    /**
     * TimeZone API.
     */
    virtual void getOffset(UDate date, UBool local, int32_t& rawOffset,
                   int32_t& dstOffset, UErrorCode& ec) const;

    /**
     * BasicTimeZone API.
     */
    virtual void getOffsetFromLocal(
        UDate date, UTimeZoneLocalOption nonExistingTimeOpt,
        UTimeZoneLocalOption duplicatedTimeOpt,
        int32_t& rawOffset, int32_t& dstOffset, UErrorCode& status) const;

    /**
     * TimeZone API.  This method has no effect since objects of this
     * class are quasi-immutable (the base class allows the ID to be
     * changed).
     */
    virtual void setRawOffset(int32_t offsetMillis);

    /**
     * TimeZone API.  For a historical zone, the raw offset can change
     * over time, so this API is not useful.  In order to approximate
     * expected behavior, this method returns the raw offset for the
     * current moment in time.
     */
    virtual int32_t getRawOffset() const;

    /**
     * TimeZone API.  For a historical zone, whether DST is used or
     * not varies over time.  In order to approximate expected
     * behavior, this method returns true if DST is observed at any
     * point in the current year.
     */
    virtual UBool useDaylightTime() const;

    /**
     * TimeZone API.
     */
    virtual UBool inDaylightTime(UDate date, UErrorCode& ec) const;

    /**
     * TimeZone API.
     */
    virtual int32_t getDSTSavings() const;

    /**
     * TimeZone API.  Also comare historic transitions.
     */
    virtual UBool hasSameRules(const TimeZone& other) const;

    /**
     * BasicTimeZone API.
     * Gets the first time zone transition after the base time.
     * @param base      The base time.
     * @param inclusive Whether the base time is inclusive or not.
     * @param result    Receives the first transition after the base time.
     * @return  true if the transition is found.
     */
    virtual UBool getNextTransition(UDate base, UBool inclusive, TimeZoneTransition& result) const;

    /**
     * BasicTimeZone API.
     * Gets the most recent time zone transition before the base time.
     * @param base      The base time.
     * @param inclusive Whether the base time is inclusive or not.
     * @param result    Receives the most recent transition before the base time.
     * @return  true if the transition is found.
     */
    virtual UBool getPreviousTransition(UDate base, UBool inclusive, TimeZoneTransition& result) const;

    /**
     * BasicTimeZone API.
     * Returns the number of <code>TimeZoneRule</code>s which represents time transitions,
     * for this time zone, that is, all <code>TimeZoneRule</code>s for this time zone except
     * <code>InitialTimeZoneRule</code>.  The return value range is 0 or any positive value.
     * @param status    Receives error status code.
     * @return The number of <code>TimeZoneRule</code>s representing time transitions.
     */
    virtual int32_t countTransitionRules(UErrorCode& status) const;

    /**
     * Gets the <code>InitialTimeZoneRule</code> and the set of <code>TimeZoneRule</code>
     * which represent time transitions for this time zone.  On successful return,
     * the argument initial points to non-NULL <code>InitialTimeZoneRule</code> and
     * the array trsrules is filled with 0 or multiple <code>TimeZoneRule</code>
     * instances up to the size specified by trscount.  The results are referencing the
     * rule instance held by this time zone instance.  Therefore, after this time zone
     * is destructed, they are no longer available.
     * @param initial       Receives the initial timezone rule
     * @param trsrules      Receives the timezone transition rules
     * @param trscount      On input, specify the size of the array 'transitions' receiving
     *                      the timezone transition rules.  On output, actual number of
     *                      rules filled in the array will be set.
     * @param status        Receives error status code.
     */
    virtual void getTimeZoneRules(const InitialTimeZoneRule*& initial,
        const TimeZoneRule* trsrules[], int32_t& trscount, UErrorCode& status) const;

    /**
     * Internal API returning the canonical ID of this zone.
     * This ID won't be affected by setID().
     */
    const UChar *getCanonicalID() const;

private:
    /**
     * Default constructor.  Creates a time zone with an empty ID and
     * a fixed GMT offset of zero.
     */
    OlsonTimeZone();

private:

    void constructEmpty();

    void getHistoricalOffset(UDate date, UBool local,
        int32_t NonExistingTimeOpt, int32_t DuplicatedTimeOpt,
        int32_t& rawoff, int32_t& dstoff) const;

    int16_t transitionCount() const;

    int64_t transitionTimeInSeconds(int16_t transIdx) const;
    double transitionTime(int16_t transIdx) const;

    /*
     * Following 3 methods return an offset at the given transition time index.
     * When the index is negative, return the initial offset.
     */
    int32_t zoneOffsetAt(int16_t transIdx) const;
    int32_t rawOffsetAt(int16_t transIdx) const;
    int32_t dstOffsetAt(int16_t transIdx) const;

    /*
     * Following methods return the initial offset.
     */
    int32_t initialRawOffset() const;
    int32_t initialDstOffset() const;

    /**
     * Number of transitions in each time range
     */
    int16_t transitionCountPre32;
    int16_t transitionCount32;
    int16_t transitionCountPost32;

    /**
     * Time of each transition in seconds from 1970 epoch before 32bit second range (<= 1900).
     * Each transition in this range is represented by a pair of int32_t.
     * Length is transitionCount int32_t's.  NULL if no transitions in this range.
     */
    const int32_t *transitionTimesPre32; // alias into res; do not delete

    /**
     * Time of each transition in seconds from 1970 epoch in 32bit second range.
     * Length is transitionCount int32_t's.  NULL if no transitions in this range.
     */
    const int32_t *transitionTimes32; // alias into res; do not delete

    /**
     * Time of each transition in seconds from 1970 epoch after 32bit second range (>= 2038).
     * Each transition in this range is represented by a pair of int32_t.
     * Length is transitionCount int32_t's.  NULL if no transitions in this range.
     */
    const int32_t *transitionTimesPost32; // alias into res; do not delete

    /**
     * Number of types, 1..255
     */
    int16_t typeCount;

    /**
     * Offset from GMT in seconds for each type.
     * Length is typeCount int32_t's.  At least one type (a pair of int32_t)
     * is required.
     */
    const int32_t *typeOffsets; // alias into res; do not delete

    /**
     * Type description data, consisting of transitionCount uint8_t
     * type indices (from 0..typeCount-1).
     * Length is transitionCount int16_t's.  NULL if no transitions.
     */
    const uint8_t *typeMapData; // alias into res; do not delete

    /**
     * A SimpleTimeZone that governs the behavior for date >= finalMillis.
     */
    SimpleTimeZone *finalZone; // owned, may be NULL

    /**
     * For date >= finalMillis, the finalZone will be used.
     */
    double finalStartMillis;

    /**
     * For year >= finalYear, the finalZone will be used.
     */
    int32_t finalStartYear;

    /*
     * Canonical (CLDR) ID of this zone
     */
    const UChar *canonicalID;

    /* BasicTimeZone support */
    void clearTransitionRules(void);
    void deleteTransitionRules(void);
    void checkTransitionRules(UErrorCode& status) const;

  public:    // Internal, for access from plain C code
    void initTransitionRules(UErrorCode& status);
  private:

    InitialTimeZoneRule *initialRule;
    TimeZoneTransition  *firstTZTransition;
    int16_t             firstTZTransitionIdx;
    TimeZoneTransition  *firstFinalTZTransition;
    TimeArrayTimeZoneRule   **historicRules;
    int16_t             historicRuleCount;
    SimpleTimeZone      *finalZoneWithStartYear; // hack
    UInitOnce           transitionRulesInitOnce = U_INITONCE_INITIALIZER;
};

inline int16_t
OlsonTimeZone::transitionCount() const {
    return transitionCountPre32 + transitionCount32 + transitionCountPost32;
}

inline double
OlsonTimeZone::transitionTime(int16_t transIdx) const {
    return (double)transitionTimeInSeconds(transIdx) * U_MILLIS_PER_SECOND;
}

inline int32_t
OlsonTimeZone::zoneOffsetAt(int16_t transIdx) const {
    int16_t typeIdx = (transIdx >= 0 ? typeMapData[transIdx] : 0) << 1;
    return typeOffsets[typeIdx] + typeOffsets[typeIdx + 1];
}

inline int32_t
OlsonTimeZone::rawOffsetAt(int16_t transIdx) const {
    int16_t typeIdx = (transIdx >= 0 ? typeMapData[transIdx] : 0) << 1;
    return typeOffsets[typeIdx];
}

inline int32_t
OlsonTimeZone::dstOffsetAt(int16_t transIdx) const {
    int16_t typeIdx = (transIdx >= 0 ? typeMapData[transIdx] : 0) << 1;
    return typeOffsets[typeIdx + 1];
}

inline int32_t
OlsonTimeZone::initialRawOffset() const {
    return typeOffsets[0];
}

inline int32_t
OlsonTimeZone::initialDstOffset() const {
    return typeOffsets[1];
}

inline const UChar*
OlsonTimeZone::getCanonicalID() const {
    return canonicalID;
}


U_NAMESPACE_END

#endif // !UCONFIG_NO_FORMATTING
#endif // OLSONTZ_H

//eof
=======
// © 2016 and later: Unicode, Inc. and others.
// License & terms of use: http://www.unicode.org/copyright.html
/*
**********************************************************************
* Copyright (c) 2003-2013, International Business Machines
* Corporation and others.  All Rights Reserved.
**********************************************************************
* Author: Alan Liu
* Created: July 21 2003
* Since: ICU 2.8
**********************************************************************
*/
#ifndef OLSONTZ_H
#define OLSONTZ_H

#include "unicode/utypes.h"

#if !UCONFIG_NO_FORMATTING

#include "unicode/basictz.h"
#include "umutex.h"

struct UResourceBundle;

U_NAMESPACE_BEGIN

class SimpleTimeZone;

/**
 * A time zone based on the Olson tz database.  Olson time zones change
 * behavior over time.  The raw offset, rules, presence or absence of
 * daylight savings time, and even the daylight savings amount can all
 * vary.
 *
 * This class uses a resource bundle named "zoneinfo".  Zoneinfo is a
 * table containing different kinds of resources.  In several places,
 * zones are referred to using integers.  A zone's integer is a number
 * from 0..n-1, where n is the number of zones, with the zones sorted
 * in lexicographic order.
 *
 * 1. Zones.  These have keys corresponding to the Olson IDs, e.g.,
 * "Asia/Shanghai".  Each resource describes the behavior of the given
 * zone.  Zones come in two different formats.
 *
 *   a. Zone (table).  A zone is a table resource contains several
 *   type of resources below:
 *  
 *   - typeOffsets:intvector (Required)
 *  
 *   Sets of UTC raw/dst offset pairs in seconds.  Entries at
 *   2n represents raw offset and 2n+1 represents dst offset
 *   paired with the raw offset at 2n.  The very first pair represents
 *   the initial zone offset (before the first transition) always.
 *
 *   - trans:intvector (Optional) 
 *  
 *   List of transition times represented by 32bit seconds from the
 *   epoch (1970-01-01T00:00Z) in ascending order.
 *  
 *   - transPre32/transPost32:intvector (Optional)
 *  
 *   List of transition times before/after 32bit minimum seconds.
 *   Each time is represented by a pair of 32bit integer.
 * 
 *   - typeMap:bin (Optional)
 *  
 *   Array of bytes representing the mapping between each transition
 *   time (transPre32/trans/transPost32) and its corresponding offset
 *   data (typeOffsets).
 *  
 *   - finalRule:string (Optional)
 *  
 *   If a recurrent transition rule is applicable to a zone forever
 *   after the final transition time, finalRule represents the rule
 *   in Rules data.
 *  
 *   - finalRaw:int (Optional)
 *   
 *   When finalRule is available, finalRaw is required and specifies
 *   the raw (base) offset of the rule.
 *   
 *   - finalYear:int (Optional)
 *   
 *   When finalRule is available, finalYear is required and specifies
 *   the start year of the rule.
 *   
 *   - links:intvector (Optional)
 *   
 *   When this zone data is shared with other zones, links specifies
 *   all zones including the zone itself.  Each zone is referenced by
 *   integer index.
 * 
 *  b. Link (int, length 1).  A link zone is an int resource.  The
 *  integer is the zone number of the target zone.  The key of this
 *  resource is an alternate name for the target zone.  This data
 *  is corresponding to Link data in the tz database.
 *
 *
 * 2. Rules.  These have keys corresponding to the Olson rule IDs,
 * with an underscore prepended, e.g., "_EU".  Each resource describes
 * the behavior of the given rule using an intvector, containing the
 * onset list, the cessation list, and the DST savings.  The onset and
 * cessation lists consist of the month, dowim, dow, time, and time
 * mode.  The end result is that the 11 integers describing the rule
 * can be passed directly into the SimpleTimeZone 13-argument
 * constructor (the other two arguments will be the raw offset, taken
 * from the complex zone element 5, and the ID string, which is not
 * used), with the times and the DST savings multiplied by 1000 to
 * scale from seconds to milliseconds.
 *
 * 3. Regions.  An array specifies mapping between zones and regions.
 * Each item is either a 2-letter ISO country code or "001"
 * (UN M.49 - World).  This data is generated from "zone.tab"
 * in the tz database.
 */
class U_I18N_API OlsonTimeZone: public BasicTimeZone {
 public:
    /**
     * Construct from a resource bundle.
     * @param top the top-level zoneinfo resource bundle.  This is used
     * to lookup the rule that `res' may refer to, if there is one.
     * @param res the resource bundle of the zone to be constructed
     * @param tzid the time zone ID
     * @param ec input-output error code
     */
    OlsonTimeZone(const UResourceBundle* top,
                  const UResourceBundle* res,
                  const UnicodeString& tzid,
                  UErrorCode& ec);

    /**
     * Copy constructor
     */
    OlsonTimeZone(const OlsonTimeZone& other);

    /**
     * Destructor
     */
    virtual ~OlsonTimeZone();

    /**
     * Assignment operator
     */
    OlsonTimeZone& operator=(const OlsonTimeZone& other);

    /**
     * Returns true if the two TimeZone objects are equal.
     */
    virtual bool operator==(const TimeZone& other) const override;

    /**
     * TimeZone API.
     */
    virtual OlsonTimeZone* clone() const override;

    /**
     * TimeZone API.
     */
    static UClassID U_EXPORT2 getStaticClassID();

    /**
     * TimeZone API.
     */
    virtual UClassID getDynamicClassID() const override;
    
    /**
     * TimeZone API.  Do not call this; prefer getOffset(UDate,...).
     */
    virtual int32_t getOffset(uint8_t era, int32_t year, int32_t month,
                              int32_t day, uint8_t dayOfWeek,
                              int32_t millis, UErrorCode& ec) const override;

    /**
     * TimeZone API.  Do not call this; prefer getOffset(UDate,...).
     */
    virtual int32_t getOffset(uint8_t era, int32_t year, int32_t month,
                              int32_t day, uint8_t dayOfWeek,
                              int32_t millis, int32_t monthLength,
                              UErrorCode& ec) const override;

    /**
     * TimeZone API.
     */
    virtual void getOffset(UDate date, UBool local, int32_t& rawOffset,
                   int32_t& dstOffset, UErrorCode& ec) const override;

    /**
     * BasicTimeZone API.
     */
    virtual void getOffsetFromLocal(
        UDate date, UTimeZoneLocalOption nonExistingTimeOpt,
        UTimeZoneLocalOption duplicatedTimeOpt,
        int32_t& rawOffset, int32_t& dstOffset, UErrorCode& status) const override;

    /**
     * TimeZone API.  This method has no effect since objects of this
     * class are quasi-immutable (the base class allows the ID to be
     * changed).
     */
    virtual void setRawOffset(int32_t offsetMillis) override;

    /**
     * TimeZone API.  For a historical zone, the raw offset can change
     * over time, so this API is not useful.  In order to approximate
     * expected behavior, this method returns the raw offset for the
     * current moment in time.
     */
    virtual int32_t getRawOffset() const override;

    /**
     * TimeZone API.  For a historical zone, whether DST is used or
     * not varies over time.  In order to approximate expected
     * behavior, this method returns true if DST is observed at any
     * point in the current year.
     */
    virtual UBool useDaylightTime() const override;

    /**
     * TimeZone API.
     */
    virtual UBool inDaylightTime(UDate date, UErrorCode& ec) const override;

    /**
     * TimeZone API.
     */
    virtual int32_t getDSTSavings() const override;

    /**
     * TimeZone API.  Also comare historic transitions.
     */
    virtual UBool hasSameRules(const TimeZone& other) const override;

    /**
     * BasicTimeZone API.
     * Gets the first time zone transition after the base time.
     * @param base      The base time.
     * @param inclusive Whether the base time is inclusive or not.
     * @param result    Receives the first transition after the base time.
     * @return  true if the transition is found.
     */
    virtual UBool getNextTransition(UDate base, UBool inclusive, TimeZoneTransition& result) const override;

    /**
     * BasicTimeZone API.
     * Gets the most recent time zone transition before the base time.
     * @param base      The base time.
     * @param inclusive Whether the base time is inclusive or not.
     * @param result    Receives the most recent transition before the base time.
     * @return  true if the transition is found.
     */
    virtual UBool getPreviousTransition(UDate base, UBool inclusive, TimeZoneTransition& result) const override;

    /**
     * BasicTimeZone API.
     * Returns the number of <code>TimeZoneRule</code>s which represents time transitions,
     * for this time zone, that is, all <code>TimeZoneRule</code>s for this time zone except
     * <code>InitialTimeZoneRule</code>.  The return value range is 0 or any positive value.
     * @param status    Receives error status code.
     * @return The number of <code>TimeZoneRule</code>s representing time transitions.
     */
    virtual int32_t countTransitionRules(UErrorCode& status) const override;

    /**
     * Gets the <code>InitialTimeZoneRule</code> and the set of <code>TimeZoneRule</code>
     * which represent time transitions for this time zone.  On successful return,
     * the argument initial points to non-nullptr <code>InitialTimeZoneRule</code> and
     * the array trsrules is filled with 0 or multiple <code>TimeZoneRule</code>
     * instances up to the size specified by trscount.  The results are referencing the
     * rule instance held by this time zone instance.  Therefore, after this time zone
     * is destructed, they are no longer available.
     * @param initial       Receives the initial timezone rule
     * @param trsrules      Receives the timezone transition rules
     * @param trscount      On input, specify the size of the array 'transitions' receiving
     *                      the timezone transition rules.  On output, actual number of
     *                      rules filled in the array will be set.
     * @param status        Receives error status code.
     */
    virtual void getTimeZoneRules(const InitialTimeZoneRule*& initial,
        const TimeZoneRule* trsrules[], int32_t& trscount, UErrorCode& status) const override;

    /**
     * Internal API returning the canonical ID of this zone.
     * This ID won't be affected by setID().
     */
    const char16_t *getCanonicalID() const;

private:
    /**
     * Default constructor.  Creates a time zone with an empty ID and
     * a fixed GMT offset of zero.
     */
    OlsonTimeZone();

private:

    void constructEmpty();

    void getHistoricalOffset(UDate date, UBool local,
        int32_t NonExistingTimeOpt, int32_t DuplicatedTimeOpt,
        int32_t& rawoff, int32_t& dstoff) const;

    int16_t transitionCount() const;

    int64_t transitionTimeInSeconds(int16_t transIdx) const;
    double transitionTime(int16_t transIdx) const;

    /*
     * Following 3 methods return an offset at the given transition time index.
     * When the index is negative, return the initial offset.
     */
    int32_t zoneOffsetAt(int16_t transIdx) const;
    int32_t rawOffsetAt(int16_t transIdx) const;
    int32_t dstOffsetAt(int16_t transIdx) const;

    /*
     * Following methods return the initial offset.
     */
    int32_t initialRawOffset() const;
    int32_t initialDstOffset() const;

    /**
     * Number of transitions in each time range
     */
    int16_t transitionCountPre32;
    int16_t transitionCount32;
    int16_t transitionCountPost32;

    /**
     * Time of each transition in seconds from 1970 epoch before 32bit second range (<= 1900).
     * Each transition in this range is represented by a pair of int32_t.
     * Length is transitionCount int32_t's.  nullptr if no transitions in this range.
     */
    const int32_t *transitionTimesPre32; // alias into res; do not delete

    /**
     * Time of each transition in seconds from 1970 epoch in 32bit second range.
     * Length is transitionCount int32_t's.  nullptr if no transitions in this range.
     */
    const int32_t *transitionTimes32; // alias into res; do not delete

    /**
     * Time of each transition in seconds from 1970 epoch after 32bit second range (>= 2038).
     * Each transition in this range is represented by a pair of int32_t.
     * Length is transitionCount int32_t's.  nullptr if no transitions in this range.
     */
    const int32_t *transitionTimesPost32; // alias into res; do not delete

    /**
     * Number of types, 1..255
     */
    int16_t typeCount;

    /**
     * Offset from GMT in seconds for each type.
     * Length is typeCount int32_t's.  At least one type (a pair of int32_t)
     * is required.
     */
    const int32_t *typeOffsets; // alias into res; do not delete

    /**
     * Type description data, consisting of transitionCount uint8_t
     * type indices (from 0..typeCount-1).
     * Length is transitionCount int16_t's.  nullptr if no transitions.
     */
    const uint8_t *typeMapData; // alias into res; do not delete

    /**
     * A SimpleTimeZone that governs the behavior for date >= finalMillis.
     */
    SimpleTimeZone *finalZone; // owned, may be nullptr

    /**
     * For date >= finalMillis, the finalZone will be used.
     */
    double finalStartMillis;

    /**
     * For year >= finalYear, the finalZone will be used.
     */
    int32_t finalStartYear;

    /*
     * Canonical (CLDR) ID of this zone
     */
    const char16_t *canonicalID;

    /* BasicTimeZone support */
    void clearTransitionRules();
    void deleteTransitionRules();
    void checkTransitionRules(UErrorCode& status) const;

  public:    // Internal, for access from plain C code
    void initTransitionRules(UErrorCode& status);
  private:

    InitialTimeZoneRule *initialRule;
    TimeZoneTransition  *firstTZTransition;
    int16_t             firstTZTransitionIdx;
    TimeZoneTransition  *firstFinalTZTransition;
    TimeArrayTimeZoneRule   **historicRules;
    int16_t             historicRuleCount;
    SimpleTimeZone      *finalZoneWithStartYear; // hack
    UInitOnce           transitionRulesInitOnce {};
};

inline int16_t
OlsonTimeZone::transitionCount() const {
    return transitionCountPre32 + transitionCount32 + transitionCountPost32;
}

inline double
OlsonTimeZone::transitionTime(int16_t transIdx) const {
    return (double)transitionTimeInSeconds(transIdx) * U_MILLIS_PER_SECOND;
}

inline int32_t
OlsonTimeZone::zoneOffsetAt(int16_t transIdx) const {
    int16_t typeIdx = (transIdx >= 0 ? typeMapData[transIdx] : 0) << 1;
    return typeOffsets[typeIdx] + typeOffsets[typeIdx + 1];
}

inline int32_t
OlsonTimeZone::rawOffsetAt(int16_t transIdx) const {
    int16_t typeIdx = (transIdx >= 0 ? typeMapData[transIdx] : 0) << 1;
    return typeOffsets[typeIdx];
}

inline int32_t
OlsonTimeZone::dstOffsetAt(int16_t transIdx) const {
    int16_t typeIdx = (transIdx >= 0 ? typeMapData[transIdx] : 0) << 1;
    return typeOffsets[typeIdx + 1];
}

inline int32_t
OlsonTimeZone::initialRawOffset() const {
    return typeOffsets[0];
}

inline int32_t
OlsonTimeZone::initialDstOffset() const {
    return typeOffsets[1];
}

inline const char16_t*
OlsonTimeZone::getCanonicalID() const {
    return canonicalID;
}


U_NAMESPACE_END

#endif // !UCONFIG_NO_FORMATTING
#endif // OLSONTZ_H

//eof
>>>>>>> a8a80be5
<|MERGE_RESOLUTION|>--- conflicted
+++ resolved
@@ -1,913 +1,455 @@
-<<<<<<< HEAD
-// © 2016 and later: Unicode, Inc. and others.
-// License & terms of use: http://www.unicode.org/copyright.html
-/*
-**********************************************************************
-* Copyright (c) 2003-2013, International Business Machines
-* Corporation and others.  All Rights Reserved.
-**********************************************************************
-* Author: Alan Liu
-* Created: July 21 2003
-* Since: ICU 2.8
-**********************************************************************
-*/
-#ifndef OLSONTZ_H
-#define OLSONTZ_H
-
-#include "unicode/utypes.h"
-
-#if !UCONFIG_NO_FORMATTING
-
-#include "unicode/basictz.h"
-#include "umutex.h"
-
-struct UResourceBundle;
-
-U_NAMESPACE_BEGIN
-
-class SimpleTimeZone;
-
-/**
- * A time zone based on the Olson tz database.  Olson time zones change
- * behavior over time.  The raw offset, rules, presence or absence of
- * daylight savings time, and even the daylight savings amount can all
- * vary.
- *
- * This class uses a resource bundle named "zoneinfo".  Zoneinfo is a
- * table containing different kinds of resources.  In several places,
- * zones are referred to using integers.  A zone's integer is a number
- * from 0..n-1, where n is the number of zones, with the zones sorted
- * in lexicographic order.
- *
- * 1. Zones.  These have keys corresponding to the Olson IDs, e.g.,
- * "Asia/Shanghai".  Each resource describes the behavior of the given
- * zone.  Zones come in two different formats.
- *
- *   a. Zone (table).  A zone is a table resource contains several
- *   type of resources below:
- *
- *   - typeOffsets:intvector (Required)
- *
- *   Sets of UTC raw/dst offset pairs in seconds.  Entries at
- *   2n represents raw offset and 2n+1 represents dst offset
- *   paired with the raw offset at 2n.  The very first pair represents
- *   the initial zone offset (before the first transition) always.
- *
- *   - trans:intvector (Optional)
- *
- *   List of transition times represented by 32bit seconds from the
- *   epoch (1970-01-01T00:00Z) in ascending order.
- *
- *   - transPre32/transPost32:intvector (Optional)
- *
- *   List of transition times before/after 32bit minimum seconds.
- *   Each time is represented by a pair of 32bit integer.
- *
- *   - typeMap:bin (Optional)
- *
- *   Array of bytes representing the mapping between each transition
- *   time (transPre32/trans/transPost32) and its corresponding offset
- *   data (typeOffsets).
- *
- *   - finalRule:string (Optional)
- *
- *   If a recurrent transition rule is applicable to a zone forever
- *   after the final transition time, finalRule represents the rule
- *   in Rules data.
- *
- *   - finalRaw:int (Optional)
- *
- *   When finalRule is available, finalRaw is required and specifies
- *   the raw (base) offset of the rule.
- *
- *   - finalYear:int (Optional)
- *
- *   When finalRule is available, finalYear is required and specifies
- *   the start year of the rule.
- *
- *   - links:intvector (Optional)
- *
- *   When this zone data is shared with other zones, links specifies
- *   all zones including the zone itself.  Each zone is referenced by
- *   integer index.
- *
- *  b. Link (int, length 1).  A link zone is an int resource.  The
- *  integer is the zone number of the target zone.  The key of this
- *  resource is an alternate name for the target zone.  This data
- *  is corresponding to Link data in the tz database.
- *
- *
- * 2. Rules.  These have keys corresponding to the Olson rule IDs,
- * with an underscore prepended, e.g., "_EU".  Each resource describes
- * the behavior of the given rule using an intvector, containing the
- * onset list, the cessation list, and the DST savings.  The onset and
- * cessation lists consist of the month, dowim, dow, time, and time
- * mode.  The end result is that the 11 integers describing the rule
- * can be passed directly into the SimpleTimeZone 13-argument
- * constructor (the other two arguments will be the raw offset, taken
- * from the complex zone element 5, and the ID string, which is not
- * used), with the times and the DST savings multiplied by 1000 to
- * scale from seconds to milliseconds.
- *
- * 3. Regions.  An array specifies mapping between zones and regions.
- * Each item is either a 2-letter ISO country code or "001"
- * (UN M.49 - World).  This data is generated from "zone.tab"
- * in the tz database.
- */
-class U_I18N_API OlsonTimeZone: public BasicTimeZone {
- public:
-    /**
-     * Construct from a resource bundle.
-     * @param top the top-level zoneinfo resource bundle.  This is used
-     * to lookup the rule that `res' may refer to, if there is one.
-     * @param res the resource bundle of the zone to be constructed
-     * @param tzid the time zone ID
-     * @param ec input-output error code
-     */
-    OlsonTimeZone(const UResourceBundle* top,
-                  const UResourceBundle* res,
-                  const UnicodeString& tzid,
-                  UErrorCode& ec);
-
-    /**
-     * Copy constructor
-     */
-    OlsonTimeZone(const OlsonTimeZone& other);
-
-    /**
-     * Destructor
-     */
-    virtual ~OlsonTimeZone();
-
-    /**
-     * Assignment operator
-     */
-    OlsonTimeZone& operator=(const OlsonTimeZone& other);
-
-    /**
-     * Returns true if the two TimeZone objects are equal.
-     */
-    virtual UBool operator==(const TimeZone& other) const;
-
-    /**
-     * TimeZone API.
-     */
-    virtual OlsonTimeZone* clone() const;
-
-    /**
-     * TimeZone API.
-     */
-    static UClassID U_EXPORT2 getStaticClassID();
-
-    /**
-     * TimeZone API.
-     */
-    virtual UClassID getDynamicClassID() const;
-
-    /**
-     * TimeZone API.  Do not call this; prefer getOffset(UDate,...).
-     */
-    virtual int32_t getOffset(uint8_t era, int32_t year, int32_t month,
-                              int32_t day, uint8_t dayOfWeek,
-                              int32_t millis, UErrorCode& ec) const;
-
-    /**
-     * TimeZone API.  Do not call this; prefer getOffset(UDate,...).
-     */
-    virtual int32_t getOffset(uint8_t era, int32_t year, int32_t month,
-                              int32_t day, uint8_t dayOfWeek,
-                              int32_t millis, int32_t monthLength,
-                              UErrorCode& ec) const;
-
-    /**
-     * TimeZone API.
-     */
-    virtual void getOffset(UDate date, UBool local, int32_t& rawOffset,
-                   int32_t& dstOffset, UErrorCode& ec) const;
-
-    /**
-     * BasicTimeZone API.
-     */
-    virtual void getOffsetFromLocal(
-        UDate date, UTimeZoneLocalOption nonExistingTimeOpt,
-        UTimeZoneLocalOption duplicatedTimeOpt,
-        int32_t& rawOffset, int32_t& dstOffset, UErrorCode& status) const;
-
-    /**
-     * TimeZone API.  This method has no effect since objects of this
-     * class are quasi-immutable (the base class allows the ID to be
-     * changed).
-     */
-    virtual void setRawOffset(int32_t offsetMillis);
-
-    /**
-     * TimeZone API.  For a historical zone, the raw offset can change
-     * over time, so this API is not useful.  In order to approximate
-     * expected behavior, this method returns the raw offset for the
-     * current moment in time.
-     */
-    virtual int32_t getRawOffset() const;
-
-    /**
-     * TimeZone API.  For a historical zone, whether DST is used or
-     * not varies over time.  In order to approximate expected
-     * behavior, this method returns true if DST is observed at any
-     * point in the current year.
-     */
-    virtual UBool useDaylightTime() const;
-
-    /**
-     * TimeZone API.
-     */
-    virtual UBool inDaylightTime(UDate date, UErrorCode& ec) const;
-
-    /**
-     * TimeZone API.
-     */
-    virtual int32_t getDSTSavings() const;
-
-    /**
-     * TimeZone API.  Also comare historic transitions.
-     */
-    virtual UBool hasSameRules(const TimeZone& other) const;
-
-    /**
-     * BasicTimeZone API.
-     * Gets the first time zone transition after the base time.
-     * @param base      The base time.
-     * @param inclusive Whether the base time is inclusive or not.
-     * @param result    Receives the first transition after the base time.
-     * @return  true if the transition is found.
-     */
-    virtual UBool getNextTransition(UDate base, UBool inclusive, TimeZoneTransition& result) const;
-
-    /**
-     * BasicTimeZone API.
-     * Gets the most recent time zone transition before the base time.
-     * @param base      The base time.
-     * @param inclusive Whether the base time is inclusive or not.
-     * @param result    Receives the most recent transition before the base time.
-     * @return  true if the transition is found.
-     */
-    virtual UBool getPreviousTransition(UDate base, UBool inclusive, TimeZoneTransition& result) const;
-
-    /**
-     * BasicTimeZone API.
-     * Returns the number of <code>TimeZoneRule</code>s which represents time transitions,
-     * for this time zone, that is, all <code>TimeZoneRule</code>s for this time zone except
-     * <code>InitialTimeZoneRule</code>.  The return value range is 0 or any positive value.
-     * @param status    Receives error status code.
-     * @return The number of <code>TimeZoneRule</code>s representing time transitions.
-     */
-    virtual int32_t countTransitionRules(UErrorCode& status) const;
-
-    /**
-     * Gets the <code>InitialTimeZoneRule</code> and the set of <code>TimeZoneRule</code>
-     * which represent time transitions for this time zone.  On successful return,
-     * the argument initial points to non-NULL <code>InitialTimeZoneRule</code> and
-     * the array trsrules is filled with 0 or multiple <code>TimeZoneRule</code>
-     * instances up to the size specified by trscount.  The results are referencing the
-     * rule instance held by this time zone instance.  Therefore, after this time zone
-     * is destructed, they are no longer available.
-     * @param initial       Receives the initial timezone rule
-     * @param trsrules      Receives the timezone transition rules
-     * @param trscount      On input, specify the size of the array 'transitions' receiving
-     *                      the timezone transition rules.  On output, actual number of
-     *                      rules filled in the array will be set.
-     * @param status        Receives error status code.
-     */
-    virtual void getTimeZoneRules(const InitialTimeZoneRule*& initial,
-        const TimeZoneRule* trsrules[], int32_t& trscount, UErrorCode& status) const;
-
-    /**
-     * Internal API returning the canonical ID of this zone.
-     * This ID won't be affected by setID().
-     */
-    const UChar *getCanonicalID() const;
-
-private:
-    /**
-     * Default constructor.  Creates a time zone with an empty ID and
-     * a fixed GMT offset of zero.
-     */
-    OlsonTimeZone();
-
-private:
-
-    void constructEmpty();
-
-    void getHistoricalOffset(UDate date, UBool local,
-        int32_t NonExistingTimeOpt, int32_t DuplicatedTimeOpt,
-        int32_t& rawoff, int32_t& dstoff) const;
-
-    int16_t transitionCount() const;
-
-    int64_t transitionTimeInSeconds(int16_t transIdx) const;
-    double transitionTime(int16_t transIdx) const;
-
-    /*
-     * Following 3 methods return an offset at the given transition time index.
-     * When the index is negative, return the initial offset.
-     */
-    int32_t zoneOffsetAt(int16_t transIdx) const;
-    int32_t rawOffsetAt(int16_t transIdx) const;
-    int32_t dstOffsetAt(int16_t transIdx) const;
-
-    /*
-     * Following methods return the initial offset.
-     */
-    int32_t initialRawOffset() const;
-    int32_t initialDstOffset() const;
-
-    /**
-     * Number of transitions in each time range
-     */
-    int16_t transitionCountPre32;
-    int16_t transitionCount32;
-    int16_t transitionCountPost32;
-
-    /**
-     * Time of each transition in seconds from 1970 epoch before 32bit second range (<= 1900).
-     * Each transition in this range is represented by a pair of int32_t.
-     * Length is transitionCount int32_t's.  NULL if no transitions in this range.
-     */
-    const int32_t *transitionTimesPre32; // alias into res; do not delete
-
-    /**
-     * Time of each transition in seconds from 1970 epoch in 32bit second range.
-     * Length is transitionCount int32_t's.  NULL if no transitions in this range.
-     */
-    const int32_t *transitionTimes32; // alias into res; do not delete
-
-    /**
-     * Time of each transition in seconds from 1970 epoch after 32bit second range (>= 2038).
-     * Each transition in this range is represented by a pair of int32_t.
-     * Length is transitionCount int32_t's.  NULL if no transitions in this range.
-     */
-    const int32_t *transitionTimesPost32; // alias into res; do not delete
-
-    /**
-     * Number of types, 1..255
-     */
-    int16_t typeCount;
-
-    /**
-     * Offset from GMT in seconds for each type.
-     * Length is typeCount int32_t's.  At least one type (a pair of int32_t)
-     * is required.
-     */
-    const int32_t *typeOffsets; // alias into res; do not delete
-
-    /**
-     * Type description data, consisting of transitionCount uint8_t
-     * type indices (from 0..typeCount-1).
-     * Length is transitionCount int16_t's.  NULL if no transitions.
-     */
-    const uint8_t *typeMapData; // alias into res; do not delete
-
-    /**
-     * A SimpleTimeZone that governs the behavior for date >= finalMillis.
-     */
-    SimpleTimeZone *finalZone; // owned, may be NULL
-
-    /**
-     * For date >= finalMillis, the finalZone will be used.
-     */
-    double finalStartMillis;
-
-    /**
-     * For year >= finalYear, the finalZone will be used.
-     */
-    int32_t finalStartYear;
-
-    /*
-     * Canonical (CLDR) ID of this zone
-     */
-    const UChar *canonicalID;
-
-    /* BasicTimeZone support */
-    void clearTransitionRules(void);
-    void deleteTransitionRules(void);
-    void checkTransitionRules(UErrorCode& status) const;
-
-  public:    // Internal, for access from plain C code
-    void initTransitionRules(UErrorCode& status);
-  private:
-
-    InitialTimeZoneRule *initialRule;
-    TimeZoneTransition  *firstTZTransition;
-    int16_t             firstTZTransitionIdx;
-    TimeZoneTransition  *firstFinalTZTransition;
-    TimeArrayTimeZoneRule   **historicRules;
-    int16_t             historicRuleCount;
-    SimpleTimeZone      *finalZoneWithStartYear; // hack
-    UInitOnce           transitionRulesInitOnce = U_INITONCE_INITIALIZER;
-};
-
-inline int16_t
-OlsonTimeZone::transitionCount() const {
-    return transitionCountPre32 + transitionCount32 + transitionCountPost32;
-}
-
-inline double
-OlsonTimeZone::transitionTime(int16_t transIdx) const {
-    return (double)transitionTimeInSeconds(transIdx) * U_MILLIS_PER_SECOND;
-}
-
-inline int32_t
-OlsonTimeZone::zoneOffsetAt(int16_t transIdx) const {
-    int16_t typeIdx = (transIdx >= 0 ? typeMapData[transIdx] : 0) << 1;
-    return typeOffsets[typeIdx] + typeOffsets[typeIdx + 1];
-}
-
-inline int32_t
-OlsonTimeZone::rawOffsetAt(int16_t transIdx) const {
-    int16_t typeIdx = (transIdx >= 0 ? typeMapData[transIdx] : 0) << 1;
-    return typeOffsets[typeIdx];
-}
-
-inline int32_t
-OlsonTimeZone::dstOffsetAt(int16_t transIdx) const {
-    int16_t typeIdx = (transIdx >= 0 ? typeMapData[transIdx] : 0) << 1;
-    return typeOffsets[typeIdx + 1];
-}
-
-inline int32_t
-OlsonTimeZone::initialRawOffset() const {
-    return typeOffsets[0];
-}
-
-inline int32_t
-OlsonTimeZone::initialDstOffset() const {
-    return typeOffsets[1];
-}
-
-inline const UChar*
-OlsonTimeZone::getCanonicalID() const {
-    return canonicalID;
-}
-
-
-U_NAMESPACE_END
-
-#endif // !UCONFIG_NO_FORMATTING
-#endif // OLSONTZ_H
-
-//eof
-=======
-// © 2016 and later: Unicode, Inc. and others.
-// License & terms of use: http://www.unicode.org/copyright.html
-/*
-**********************************************************************
-* Copyright (c) 2003-2013, International Business Machines
-* Corporation and others.  All Rights Reserved.
-**********************************************************************
-* Author: Alan Liu
-* Created: July 21 2003
-* Since: ICU 2.8
-**********************************************************************
-*/
-#ifndef OLSONTZ_H
-#define OLSONTZ_H
-
-#include "unicode/utypes.h"
-
-#if !UCONFIG_NO_FORMATTING
-
-#include "unicode/basictz.h"
-#include "umutex.h"
-
-struct UResourceBundle;
-
-U_NAMESPACE_BEGIN
-
-class SimpleTimeZone;
-
-/**
- * A time zone based on the Olson tz database.  Olson time zones change
- * behavior over time.  The raw offset, rules, presence or absence of
- * daylight savings time, and even the daylight savings amount can all
- * vary.
- *
- * This class uses a resource bundle named "zoneinfo".  Zoneinfo is a
- * table containing different kinds of resources.  In several places,
- * zones are referred to using integers.  A zone's integer is a number
- * from 0..n-1, where n is the number of zones, with the zones sorted
- * in lexicographic order.
- *
- * 1. Zones.  These have keys corresponding to the Olson IDs, e.g.,
- * "Asia/Shanghai".  Each resource describes the behavior of the given
- * zone.  Zones come in two different formats.
- *
- *   a. Zone (table).  A zone is a table resource contains several
- *   type of resources below:
- *  
- *   - typeOffsets:intvector (Required)
- *  
- *   Sets of UTC raw/dst offset pairs in seconds.  Entries at
- *   2n represents raw offset and 2n+1 represents dst offset
- *   paired with the raw offset at 2n.  The very first pair represents
- *   the initial zone offset (before the first transition) always.
- *
- *   - trans:intvector (Optional) 
- *  
- *   List of transition times represented by 32bit seconds from the
- *   epoch (1970-01-01T00:00Z) in ascending order.
- *  
- *   - transPre32/transPost32:intvector (Optional)
- *  
- *   List of transition times before/after 32bit minimum seconds.
- *   Each time is represented by a pair of 32bit integer.
- * 
- *   - typeMap:bin (Optional)
- *  
- *   Array of bytes representing the mapping between each transition
- *   time (transPre32/trans/transPost32) and its corresponding offset
- *   data (typeOffsets).
- *  
- *   - finalRule:string (Optional)
- *  
- *   If a recurrent transition rule is applicable to a zone forever
- *   after the final transition time, finalRule represents the rule
- *   in Rules data.
- *  
- *   - finalRaw:int (Optional)
- *   
- *   When finalRule is available, finalRaw is required and specifies
- *   the raw (base) offset of the rule.
- *   
- *   - finalYear:int (Optional)
- *   
- *   When finalRule is available, finalYear is required and specifies
- *   the start year of the rule.
- *   
- *   - links:intvector (Optional)
- *   
- *   When this zone data is shared with other zones, links specifies
- *   all zones including the zone itself.  Each zone is referenced by
- *   integer index.
- * 
- *  b. Link (int, length 1).  A link zone is an int resource.  The
- *  integer is the zone number of the target zone.  The key of this
- *  resource is an alternate name for the target zone.  This data
- *  is corresponding to Link data in the tz database.
- *
- *
- * 2. Rules.  These have keys corresponding to the Olson rule IDs,
- * with an underscore prepended, e.g., "_EU".  Each resource describes
- * the behavior of the given rule using an intvector, containing the
- * onset list, the cessation list, and the DST savings.  The onset and
- * cessation lists consist of the month, dowim, dow, time, and time
- * mode.  The end result is that the 11 integers describing the rule
- * can be passed directly into the SimpleTimeZone 13-argument
- * constructor (the other two arguments will be the raw offset, taken
- * from the complex zone element 5, and the ID string, which is not
- * used), with the times and the DST savings multiplied by 1000 to
- * scale from seconds to milliseconds.
- *
- * 3. Regions.  An array specifies mapping between zones and regions.
- * Each item is either a 2-letter ISO country code or "001"
- * (UN M.49 - World).  This data is generated from "zone.tab"
- * in the tz database.
- */
-class U_I18N_API OlsonTimeZone: public BasicTimeZone {
- public:
-    /**
-     * Construct from a resource bundle.
-     * @param top the top-level zoneinfo resource bundle.  This is used
-     * to lookup the rule that `res' may refer to, if there is one.
-     * @param res the resource bundle of the zone to be constructed
-     * @param tzid the time zone ID
-     * @param ec input-output error code
-     */
-    OlsonTimeZone(const UResourceBundle* top,
-                  const UResourceBundle* res,
-                  const UnicodeString& tzid,
-                  UErrorCode& ec);
-
-    /**
-     * Copy constructor
-     */
-    OlsonTimeZone(const OlsonTimeZone& other);
-
-    /**
-     * Destructor
-     */
-    virtual ~OlsonTimeZone();
-
-    /**
-     * Assignment operator
-     */
-    OlsonTimeZone& operator=(const OlsonTimeZone& other);
-
-    /**
-     * Returns true if the two TimeZone objects are equal.
-     */
-    virtual bool operator==(const TimeZone& other) const override;
-
-    /**
-     * TimeZone API.
-     */
-    virtual OlsonTimeZone* clone() const override;
-
-    /**
-     * TimeZone API.
-     */
-    static UClassID U_EXPORT2 getStaticClassID();
-
-    /**
-     * TimeZone API.
-     */
-    virtual UClassID getDynamicClassID() const override;
-    
-    /**
-     * TimeZone API.  Do not call this; prefer getOffset(UDate,...).
-     */
-    virtual int32_t getOffset(uint8_t era, int32_t year, int32_t month,
-                              int32_t day, uint8_t dayOfWeek,
-                              int32_t millis, UErrorCode& ec) const override;
-
-    /**
-     * TimeZone API.  Do not call this; prefer getOffset(UDate,...).
-     */
-    virtual int32_t getOffset(uint8_t era, int32_t year, int32_t month,
-                              int32_t day, uint8_t dayOfWeek,
-                              int32_t millis, int32_t monthLength,
-                              UErrorCode& ec) const override;
-
-    /**
-     * TimeZone API.
-     */
-    virtual void getOffset(UDate date, UBool local, int32_t& rawOffset,
-                   int32_t& dstOffset, UErrorCode& ec) const override;
-
-    /**
-     * BasicTimeZone API.
-     */
-    virtual void getOffsetFromLocal(
-        UDate date, UTimeZoneLocalOption nonExistingTimeOpt,
-        UTimeZoneLocalOption duplicatedTimeOpt,
-        int32_t& rawOffset, int32_t& dstOffset, UErrorCode& status) const override;
-
-    /**
-     * TimeZone API.  This method has no effect since objects of this
-     * class are quasi-immutable (the base class allows the ID to be
-     * changed).
-     */
-    virtual void setRawOffset(int32_t offsetMillis) override;
-
-    /**
-     * TimeZone API.  For a historical zone, the raw offset can change
-     * over time, so this API is not useful.  In order to approximate
-     * expected behavior, this method returns the raw offset for the
-     * current moment in time.
-     */
-    virtual int32_t getRawOffset() const override;
-
-    /**
-     * TimeZone API.  For a historical zone, whether DST is used or
-     * not varies over time.  In order to approximate expected
-     * behavior, this method returns true if DST is observed at any
-     * point in the current year.
-     */
-    virtual UBool useDaylightTime() const override;
-
-    /**
-     * TimeZone API.
-     */
-    virtual UBool inDaylightTime(UDate date, UErrorCode& ec) const override;
-
-    /**
-     * TimeZone API.
-     */
-    virtual int32_t getDSTSavings() const override;
-
-    /**
-     * TimeZone API.  Also comare historic transitions.
-     */
-    virtual UBool hasSameRules(const TimeZone& other) const override;
-
-    /**
-     * BasicTimeZone API.
-     * Gets the first time zone transition after the base time.
-     * @param base      The base time.
-     * @param inclusive Whether the base time is inclusive or not.
-     * @param result    Receives the first transition after the base time.
-     * @return  true if the transition is found.
-     */
-    virtual UBool getNextTransition(UDate base, UBool inclusive, TimeZoneTransition& result) const override;
-
-    /**
-     * BasicTimeZone API.
-     * Gets the most recent time zone transition before the base time.
-     * @param base      The base time.
-     * @param inclusive Whether the base time is inclusive or not.
-     * @param result    Receives the most recent transition before the base time.
-     * @return  true if the transition is found.
-     */
-    virtual UBool getPreviousTransition(UDate base, UBool inclusive, TimeZoneTransition& result) const override;
-
-    /**
-     * BasicTimeZone API.
-     * Returns the number of <code>TimeZoneRule</code>s which represents time transitions,
-     * for this time zone, that is, all <code>TimeZoneRule</code>s for this time zone except
-     * <code>InitialTimeZoneRule</code>.  The return value range is 0 or any positive value.
-     * @param status    Receives error status code.
-     * @return The number of <code>TimeZoneRule</code>s representing time transitions.
-     */
-    virtual int32_t countTransitionRules(UErrorCode& status) const override;
-
-    /**
-     * Gets the <code>InitialTimeZoneRule</code> and the set of <code>TimeZoneRule</code>
-     * which represent time transitions for this time zone.  On successful return,
-     * the argument initial points to non-nullptr <code>InitialTimeZoneRule</code> and
-     * the array trsrules is filled with 0 or multiple <code>TimeZoneRule</code>
-     * instances up to the size specified by trscount.  The results are referencing the
-     * rule instance held by this time zone instance.  Therefore, after this time zone
-     * is destructed, they are no longer available.
-     * @param initial       Receives the initial timezone rule
-     * @param trsrules      Receives the timezone transition rules
-     * @param trscount      On input, specify the size of the array 'transitions' receiving
-     *                      the timezone transition rules.  On output, actual number of
-     *                      rules filled in the array will be set.
-     * @param status        Receives error status code.
-     */
-    virtual void getTimeZoneRules(const InitialTimeZoneRule*& initial,
-        const TimeZoneRule* trsrules[], int32_t& trscount, UErrorCode& status) const override;
-
-    /**
-     * Internal API returning the canonical ID of this zone.
-     * This ID won't be affected by setID().
-     */
-    const char16_t *getCanonicalID() const;
-
-private:
-    /**
-     * Default constructor.  Creates a time zone with an empty ID and
-     * a fixed GMT offset of zero.
-     */
-    OlsonTimeZone();
-
-private:
-
-    void constructEmpty();
-
-    void getHistoricalOffset(UDate date, UBool local,
-        int32_t NonExistingTimeOpt, int32_t DuplicatedTimeOpt,
-        int32_t& rawoff, int32_t& dstoff) const;
-
-    int16_t transitionCount() const;
-
-    int64_t transitionTimeInSeconds(int16_t transIdx) const;
-    double transitionTime(int16_t transIdx) const;
-
-    /*
-     * Following 3 methods return an offset at the given transition time index.
-     * When the index is negative, return the initial offset.
-     */
-    int32_t zoneOffsetAt(int16_t transIdx) const;
-    int32_t rawOffsetAt(int16_t transIdx) const;
-    int32_t dstOffsetAt(int16_t transIdx) const;
-
-    /*
-     * Following methods return the initial offset.
-     */
-    int32_t initialRawOffset() const;
-    int32_t initialDstOffset() const;
-
-    /**
-     * Number of transitions in each time range
-     */
-    int16_t transitionCountPre32;
-    int16_t transitionCount32;
-    int16_t transitionCountPost32;
-
-    /**
-     * Time of each transition in seconds from 1970 epoch before 32bit second range (<= 1900).
-     * Each transition in this range is represented by a pair of int32_t.
-     * Length is transitionCount int32_t's.  nullptr if no transitions in this range.
-     */
-    const int32_t *transitionTimesPre32; // alias into res; do not delete
-
-    /**
-     * Time of each transition in seconds from 1970 epoch in 32bit second range.
-     * Length is transitionCount int32_t's.  nullptr if no transitions in this range.
-     */
-    const int32_t *transitionTimes32; // alias into res; do not delete
-
-    /**
-     * Time of each transition in seconds from 1970 epoch after 32bit second range (>= 2038).
-     * Each transition in this range is represented by a pair of int32_t.
-     * Length is transitionCount int32_t's.  nullptr if no transitions in this range.
-     */
-    const int32_t *transitionTimesPost32; // alias into res; do not delete
-
-    /**
-     * Number of types, 1..255
-     */
-    int16_t typeCount;
-
-    /**
-     * Offset from GMT in seconds for each type.
-     * Length is typeCount int32_t's.  At least one type (a pair of int32_t)
-     * is required.
-     */
-    const int32_t *typeOffsets; // alias into res; do not delete
-
-    /**
-     * Type description data, consisting of transitionCount uint8_t
-     * type indices (from 0..typeCount-1).
-     * Length is transitionCount int16_t's.  nullptr if no transitions.
-     */
-    const uint8_t *typeMapData; // alias into res; do not delete
-
-    /**
-     * A SimpleTimeZone that governs the behavior for date >= finalMillis.
-     */
-    SimpleTimeZone *finalZone; // owned, may be nullptr
-
-    /**
-     * For date >= finalMillis, the finalZone will be used.
-     */
-    double finalStartMillis;
-
-    /**
-     * For year >= finalYear, the finalZone will be used.
-     */
-    int32_t finalStartYear;
-
-    /*
-     * Canonical (CLDR) ID of this zone
-     */
-    const char16_t *canonicalID;
-
-    /* BasicTimeZone support */
-    void clearTransitionRules();
-    void deleteTransitionRules();
-    void checkTransitionRules(UErrorCode& status) const;
-
-  public:    // Internal, for access from plain C code
-    void initTransitionRules(UErrorCode& status);
-  private:
-
-    InitialTimeZoneRule *initialRule;
-    TimeZoneTransition  *firstTZTransition;
-    int16_t             firstTZTransitionIdx;
-    TimeZoneTransition  *firstFinalTZTransition;
-    TimeArrayTimeZoneRule   **historicRules;
-    int16_t             historicRuleCount;
-    SimpleTimeZone      *finalZoneWithStartYear; // hack
-    UInitOnce           transitionRulesInitOnce {};
-};
-
-inline int16_t
-OlsonTimeZone::transitionCount() const {
-    return transitionCountPre32 + transitionCount32 + transitionCountPost32;
-}
-
-inline double
-OlsonTimeZone::transitionTime(int16_t transIdx) const {
-    return (double)transitionTimeInSeconds(transIdx) * U_MILLIS_PER_SECOND;
-}
-
-inline int32_t
-OlsonTimeZone::zoneOffsetAt(int16_t transIdx) const {
-    int16_t typeIdx = (transIdx >= 0 ? typeMapData[transIdx] : 0) << 1;
-    return typeOffsets[typeIdx] + typeOffsets[typeIdx + 1];
-}
-
-inline int32_t
-OlsonTimeZone::rawOffsetAt(int16_t transIdx) const {
-    int16_t typeIdx = (transIdx >= 0 ? typeMapData[transIdx] : 0) << 1;
-    return typeOffsets[typeIdx];
-}
-
-inline int32_t
-OlsonTimeZone::dstOffsetAt(int16_t transIdx) const {
-    int16_t typeIdx = (transIdx >= 0 ? typeMapData[transIdx] : 0) << 1;
-    return typeOffsets[typeIdx + 1];
-}
-
-inline int32_t
-OlsonTimeZone::initialRawOffset() const {
-    return typeOffsets[0];
-}
-
-inline int32_t
-OlsonTimeZone::initialDstOffset() const {
-    return typeOffsets[1];
-}
-
-inline const char16_t*
-OlsonTimeZone::getCanonicalID() const {
-    return canonicalID;
-}
-
-
-U_NAMESPACE_END
-
-#endif // !UCONFIG_NO_FORMATTING
-#endif // OLSONTZ_H
-
-//eof
->>>>>>> a8a80be5
+// © 2016 and later: Unicode, Inc. and others.
+// License & terms of use: http://www.unicode.org/copyright.html
+/*
+**********************************************************************
+* Copyright (c) 2003-2013, International Business Machines
+* Corporation and others.  All Rights Reserved.
+**********************************************************************
+* Author: Alan Liu
+* Created: July 21 2003
+* Since: ICU 2.8
+**********************************************************************
+*/
+#ifndef OLSONTZ_H
+#define OLSONTZ_H
+
+#include "unicode/utypes.h"
+
+#if !UCONFIG_NO_FORMATTING
+
+#include "unicode/basictz.h"
+#include "umutex.h"
+
+struct UResourceBundle;
+
+U_NAMESPACE_BEGIN
+
+class SimpleTimeZone;
+
+/**
+ * A time zone based on the Olson tz database.  Olson time zones change
+ * behavior over time.  The raw offset, rules, presence or absence of
+ * daylight savings time, and even the daylight savings amount can all
+ * vary.
+ *
+ * This class uses a resource bundle named "zoneinfo".  Zoneinfo is a
+ * table containing different kinds of resources.  In several places,
+ * zones are referred to using integers.  A zone's integer is a number
+ * from 0..n-1, where n is the number of zones, with the zones sorted
+ * in lexicographic order.
+ *
+ * 1. Zones.  These have keys corresponding to the Olson IDs, e.g.,
+ * "Asia/Shanghai".  Each resource describes the behavior of the given
+ * zone.  Zones come in two different formats.
+ *
+ *   a. Zone (table).  A zone is a table resource contains several
+ *   type of resources below:
+ *  
+ *   - typeOffsets:intvector (Required)
+ *  
+ *   Sets of UTC raw/dst offset pairs in seconds.  Entries at
+ *   2n represents raw offset and 2n+1 represents dst offset
+ *   paired with the raw offset at 2n.  The very first pair represents
+ *   the initial zone offset (before the first transition) always.
+ *
+ *   - trans:intvector (Optional) 
+ *  
+ *   List of transition times represented by 32bit seconds from the
+ *   epoch (1970-01-01T00:00Z) in ascending order.
+ *  
+ *   - transPre32/transPost32:intvector (Optional)
+ *  
+ *   List of transition times before/after 32bit minimum seconds.
+ *   Each time is represented by a pair of 32bit integer.
+ * 
+ *   - typeMap:bin (Optional)
+ *  
+ *   Array of bytes representing the mapping between each transition
+ *   time (transPre32/trans/transPost32) and its corresponding offset
+ *   data (typeOffsets).
+ *  
+ *   - finalRule:string (Optional)
+ *  
+ *   If a recurrent transition rule is applicable to a zone forever
+ *   after the final transition time, finalRule represents the rule
+ *   in Rules data.
+ *  
+ *   - finalRaw:int (Optional)
+ *   
+ *   When finalRule is available, finalRaw is required and specifies
+ *   the raw (base) offset of the rule.
+ *   
+ *   - finalYear:int (Optional)
+ *   
+ *   When finalRule is available, finalYear is required and specifies
+ *   the start year of the rule.
+ *   
+ *   - links:intvector (Optional)
+ *   
+ *   When this zone data is shared with other zones, links specifies
+ *   all zones including the zone itself.  Each zone is referenced by
+ *   integer index.
+ * 
+ *  b. Link (int, length 1).  A link zone is an int resource.  The
+ *  integer is the zone number of the target zone.  The key of this
+ *  resource is an alternate name for the target zone.  This data
+ *  is corresponding to Link data in the tz database.
+ *
+ *
+ * 2. Rules.  These have keys corresponding to the Olson rule IDs,
+ * with an underscore prepended, e.g., "_EU".  Each resource describes
+ * the behavior of the given rule using an intvector, containing the
+ * onset list, the cessation list, and the DST savings.  The onset and
+ * cessation lists consist of the month, dowim, dow, time, and time
+ * mode.  The end result is that the 11 integers describing the rule
+ * can be passed directly into the SimpleTimeZone 13-argument
+ * constructor (the other two arguments will be the raw offset, taken
+ * from the complex zone element 5, and the ID string, which is not
+ * used), with the times and the DST savings multiplied by 1000 to
+ * scale from seconds to milliseconds.
+ *
+ * 3. Regions.  An array specifies mapping between zones and regions.
+ * Each item is either a 2-letter ISO country code or "001"
+ * (UN M.49 - World).  This data is generated from "zone.tab"
+ * in the tz database.
+ */
+class U_I18N_API OlsonTimeZone: public BasicTimeZone {
+ public:
+    /**
+     * Construct from a resource bundle.
+     * @param top the top-level zoneinfo resource bundle.  This is used
+     * to lookup the rule that `res' may refer to, if there is one.
+     * @param res the resource bundle of the zone to be constructed
+     * @param tzid the time zone ID
+     * @param ec input-output error code
+     */
+    OlsonTimeZone(const UResourceBundle* top,
+                  const UResourceBundle* res,
+                  const UnicodeString& tzid,
+                  UErrorCode& ec);
+
+    /**
+     * Copy constructor
+     */
+    OlsonTimeZone(const OlsonTimeZone& other);
+
+    /**
+     * Destructor
+     */
+    virtual ~OlsonTimeZone();
+
+    /**
+     * Assignment operator
+     */
+    OlsonTimeZone& operator=(const OlsonTimeZone& other);
+
+    /**
+     * Returns true if the two TimeZone objects are equal.
+     */
+    virtual bool operator==(const TimeZone& other) const override;
+
+    /**
+     * TimeZone API.
+     */
+    virtual OlsonTimeZone* clone() const override;
+
+    /**
+     * TimeZone API.
+     */
+    static UClassID U_EXPORT2 getStaticClassID();
+
+    /**
+     * TimeZone API.
+     */
+    virtual UClassID getDynamicClassID() const override;
+    
+    /**
+     * TimeZone API.  Do not call this; prefer getOffset(UDate,...).
+     */
+    virtual int32_t getOffset(uint8_t era, int32_t year, int32_t month,
+                              int32_t day, uint8_t dayOfWeek,
+                              int32_t millis, UErrorCode& ec) const override;
+
+    /**
+     * TimeZone API.  Do not call this; prefer getOffset(UDate,...).
+     */
+    virtual int32_t getOffset(uint8_t era, int32_t year, int32_t month,
+                              int32_t day, uint8_t dayOfWeek,
+                              int32_t millis, int32_t monthLength,
+                              UErrorCode& ec) const override;
+
+    /**
+     * TimeZone API.
+     */
+    virtual void getOffset(UDate date, UBool local, int32_t& rawOffset,
+                   int32_t& dstOffset, UErrorCode& ec) const override;
+
+    /**
+     * BasicTimeZone API.
+     */
+    virtual void getOffsetFromLocal(
+        UDate date, UTimeZoneLocalOption nonExistingTimeOpt,
+        UTimeZoneLocalOption duplicatedTimeOpt,
+        int32_t& rawOffset, int32_t& dstOffset, UErrorCode& status) const override;
+
+    /**
+     * TimeZone API.  This method has no effect since objects of this
+     * class are quasi-immutable (the base class allows the ID to be
+     * changed).
+     */
+    virtual void setRawOffset(int32_t offsetMillis) override;
+
+    /**
+     * TimeZone API.  For a historical zone, the raw offset can change
+     * over time, so this API is not useful.  In order to approximate
+     * expected behavior, this method returns the raw offset for the
+     * current moment in time.
+     */
+    virtual int32_t getRawOffset() const override;
+
+    /**
+     * TimeZone API.  For a historical zone, whether DST is used or
+     * not varies over time.  In order to approximate expected
+     * behavior, this method returns true if DST is observed at any
+     * point in the current year.
+     */
+    virtual UBool useDaylightTime() const override;
+
+    /**
+     * TimeZone API.
+     */
+    virtual UBool inDaylightTime(UDate date, UErrorCode& ec) const override;
+
+    /**
+     * TimeZone API.
+     */
+    virtual int32_t getDSTSavings() const override;
+
+    /**
+     * TimeZone API.  Also comare historic transitions.
+     */
+    virtual UBool hasSameRules(const TimeZone& other) const override;
+
+    /**
+     * BasicTimeZone API.
+     * Gets the first time zone transition after the base time.
+     * @param base      The base time.
+     * @param inclusive Whether the base time is inclusive or not.
+     * @param result    Receives the first transition after the base time.
+     * @return  true if the transition is found.
+     */
+    virtual UBool getNextTransition(UDate base, UBool inclusive, TimeZoneTransition& result) const override;
+
+    /**
+     * BasicTimeZone API.
+     * Gets the most recent time zone transition before the base time.
+     * @param base      The base time.
+     * @param inclusive Whether the base time is inclusive or not.
+     * @param result    Receives the most recent transition before the base time.
+     * @return  true if the transition is found.
+     */
+    virtual UBool getPreviousTransition(UDate base, UBool inclusive, TimeZoneTransition& result) const override;
+
+    /**
+     * BasicTimeZone API.
+     * Returns the number of <code>TimeZoneRule</code>s which represents time transitions,
+     * for this time zone, that is, all <code>TimeZoneRule</code>s for this time zone except
+     * <code>InitialTimeZoneRule</code>.  The return value range is 0 or any positive value.
+     * @param status    Receives error status code.
+     * @return The number of <code>TimeZoneRule</code>s representing time transitions.
+     */
+    virtual int32_t countTransitionRules(UErrorCode& status) const override;
+
+    /**
+     * Gets the <code>InitialTimeZoneRule</code> and the set of <code>TimeZoneRule</code>
+     * which represent time transitions for this time zone.  On successful return,
+     * the argument initial points to non-nullptr <code>InitialTimeZoneRule</code> and
+     * the array trsrules is filled with 0 or multiple <code>TimeZoneRule</code>
+     * instances up to the size specified by trscount.  The results are referencing the
+     * rule instance held by this time zone instance.  Therefore, after this time zone
+     * is destructed, they are no longer available.
+     * @param initial       Receives the initial timezone rule
+     * @param trsrules      Receives the timezone transition rules
+     * @param trscount      On input, specify the size of the array 'transitions' receiving
+     *                      the timezone transition rules.  On output, actual number of
+     *                      rules filled in the array will be set.
+     * @param status        Receives error status code.
+     */
+    virtual void getTimeZoneRules(const InitialTimeZoneRule*& initial,
+        const TimeZoneRule* trsrules[], int32_t& trscount, UErrorCode& status) const override;
+
+    /**
+     * Internal API returning the canonical ID of this zone.
+     * This ID won't be affected by setID().
+     */
+    const char16_t *getCanonicalID() const;
+
+private:
+    /**
+     * Default constructor.  Creates a time zone with an empty ID and
+     * a fixed GMT offset of zero.
+     */
+    OlsonTimeZone();
+
+private:
+
+    void constructEmpty();
+
+    void getHistoricalOffset(UDate date, UBool local,
+        int32_t NonExistingTimeOpt, int32_t DuplicatedTimeOpt,
+        int32_t& rawoff, int32_t& dstoff) const;
+
+    int16_t transitionCount() const;
+
+    int64_t transitionTimeInSeconds(int16_t transIdx) const;
+    double transitionTime(int16_t transIdx) const;
+
+    /*
+     * Following 3 methods return an offset at the given transition time index.
+     * When the index is negative, return the initial offset.
+     */
+    int32_t zoneOffsetAt(int16_t transIdx) const;
+    int32_t rawOffsetAt(int16_t transIdx) const;
+    int32_t dstOffsetAt(int16_t transIdx) const;
+
+    /*
+     * Following methods return the initial offset.
+     */
+    int32_t initialRawOffset() const;
+    int32_t initialDstOffset() const;
+
+    /**
+     * Number of transitions in each time range
+     */
+    int16_t transitionCountPre32;
+    int16_t transitionCount32;
+    int16_t transitionCountPost32;
+
+    /**
+     * Time of each transition in seconds from 1970 epoch before 32bit second range (<= 1900).
+     * Each transition in this range is represented by a pair of int32_t.
+     * Length is transitionCount int32_t's.  nullptr if no transitions in this range.
+     */
+    const int32_t *transitionTimesPre32; // alias into res; do not delete
+
+    /**
+     * Time of each transition in seconds from 1970 epoch in 32bit second range.
+     * Length is transitionCount int32_t's.  nullptr if no transitions in this range.
+     */
+    const int32_t *transitionTimes32; // alias into res; do not delete
+
+    /**
+     * Time of each transition in seconds from 1970 epoch after 32bit second range (>= 2038).
+     * Each transition in this range is represented by a pair of int32_t.
+     * Length is transitionCount int32_t's.  nullptr if no transitions in this range.
+     */
+    const int32_t *transitionTimesPost32; // alias into res; do not delete
+
+    /**
+     * Number of types, 1..255
+     */
+    int16_t typeCount;
+
+    /**
+     * Offset from GMT in seconds for each type.
+     * Length is typeCount int32_t's.  At least one type (a pair of int32_t)
+     * is required.
+     */
+    const int32_t *typeOffsets; // alias into res; do not delete
+
+    /**
+     * Type description data, consisting of transitionCount uint8_t
+     * type indices (from 0..typeCount-1).
+     * Length is transitionCount int16_t's.  nullptr if no transitions.
+     */
+    const uint8_t *typeMapData; // alias into res; do not delete
+
+    /**
+     * A SimpleTimeZone that governs the behavior for date >= finalMillis.
+     */
+    SimpleTimeZone *finalZone; // owned, may be nullptr
+
+    /**
+     * For date >= finalMillis, the finalZone will be used.
+     */
+    double finalStartMillis;
+
+    /**
+     * For year >= finalYear, the finalZone will be used.
+     */
+    int32_t finalStartYear;
+
+    /*
+     * Canonical (CLDR) ID of this zone
+     */
+    const char16_t *canonicalID;
+
+    /* BasicTimeZone support */
+    void clearTransitionRules();
+    void deleteTransitionRules();
+    void checkTransitionRules(UErrorCode& status) const;
+
+  public:    // Internal, for access from plain C code
+    void initTransitionRules(UErrorCode& status);
+  private:
+
+    InitialTimeZoneRule *initialRule;
+    TimeZoneTransition  *firstTZTransition;
+    int16_t             firstTZTransitionIdx;
+    TimeZoneTransition  *firstFinalTZTransition;
+    TimeArrayTimeZoneRule   **historicRules;
+    int16_t             historicRuleCount;
+    SimpleTimeZone      *finalZoneWithStartYear; // hack
+    UInitOnce           transitionRulesInitOnce {};
+};
+
+inline int16_t
+OlsonTimeZone::transitionCount() const {
+    return transitionCountPre32 + transitionCount32 + transitionCountPost32;
+}
+
+inline double
+OlsonTimeZone::transitionTime(int16_t transIdx) const {
+    return (double)transitionTimeInSeconds(transIdx) * U_MILLIS_PER_SECOND;
+}
+
+inline int32_t
+OlsonTimeZone::zoneOffsetAt(int16_t transIdx) const {
+    int16_t typeIdx = (transIdx >= 0 ? typeMapData[transIdx] : 0) << 1;
+    return typeOffsets[typeIdx] + typeOffsets[typeIdx + 1];
+}
+
+inline int32_t
+OlsonTimeZone::rawOffsetAt(int16_t transIdx) const {
+    int16_t typeIdx = (transIdx >= 0 ? typeMapData[transIdx] : 0) << 1;
+    return typeOffsets[typeIdx];
+}
+
+inline int32_t
+OlsonTimeZone::dstOffsetAt(int16_t transIdx) const {
+    int16_t typeIdx = (transIdx >= 0 ? typeMapData[transIdx] : 0) << 1;
+    return typeOffsets[typeIdx + 1];
+}
+
+inline int32_t
+OlsonTimeZone::initialRawOffset() const {
+    return typeOffsets[0];
+}
+
+inline int32_t
+OlsonTimeZone::initialDstOffset() const {
+    return typeOffsets[1];
+}
+
+inline const char16_t*
+OlsonTimeZone::getCanonicalID() const {
+    return canonicalID;
+}
+
+
+U_NAMESPACE_END
+
+#endif // !UCONFIG_NO_FORMATTING
+#endif // OLSONTZ_H
+
+//eof