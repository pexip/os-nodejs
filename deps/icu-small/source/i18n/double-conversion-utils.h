<<<<<<< HEAD
// © 2018 and later: Unicode, Inc. and others.
// License & terms of use: http://www.unicode.org/copyright.html
//
// From the double-conversion library. Original license:
//
// Copyright 2010 the V8 project authors. All rights reserved.
// Redistribution and use in source and binary forms, with or without
// modification, are permitted provided that the following conditions are
// met:
//
//     * Redistributions of source code must retain the above copyright
//       notice, this list of conditions and the following disclaimer.
//     * Redistributions in binary form must reproduce the above
//       copyright notice, this list of conditions and the following
//       disclaimer in the documentation and/or other materials provided
//       with the distribution.
//     * Neither the name of Google Inc. nor the names of its
//       contributors may be used to endorse or promote products derived
//       from this software without specific prior written permission.
//
// THIS SOFTWARE IS PROVIDED BY THE COPYRIGHT HOLDERS AND CONTRIBUTORS
// "AS IS" AND ANY EXPRESS OR IMPLIED WARRANTIES, INCLUDING, BUT NOT
// LIMITED TO, THE IMPLIED WARRANTIES OF MERCHANTABILITY AND FITNESS FOR
// A PARTICULAR PURPOSE ARE DISCLAIMED. IN NO EVENT SHALL THE COPYRIGHT
// OWNER OR CONTRIBUTORS BE LIABLE FOR ANY DIRECT, INDIRECT, INCIDENTAL,
// SPECIAL, EXEMPLARY, OR CONSEQUENTIAL DAMAGES (INCLUDING, BUT NOT
// LIMITED TO, PROCUREMENT OF SUBSTITUTE GOODS OR SERVICES; LOSS OF USE,
// DATA, OR PROFITS; OR BUSINESS INTERRUPTION) HOWEVER CAUSED AND ON ANY
// THEORY OF LIABILITY, WHETHER IN CONTRACT, STRICT LIABILITY, OR TORT
// (INCLUDING NEGLIGENCE OR OTHERWISE) ARISING IN ANY WAY OUT OF THE USE
// OF THIS SOFTWARE, EVEN IF ADVISED OF THE POSSIBILITY OF SUCH DAMAGE.

// ICU PATCH: ifdef around UCONFIG_NO_FORMATTING
#include "unicode/utypes.h"
#if !UCONFIG_NO_FORMATTING

#ifndef DOUBLE_CONVERSION_UTILS_H_
#define DOUBLE_CONVERSION_UTILS_H_

#include <cstdlib>
#include <cstring>

// ICU PATCH: Use U_ASSERT instead of <assert.h>
#include "uassert.h"
#ifndef DOUBLE_CONVERSION_ASSERT
#define DOUBLE_CONVERSION_ASSERT(condition)         \
    U_ASSERT(condition);
#endif
#ifndef DOUBLE_CONVERSION_UNIMPLEMENTED
#define DOUBLE_CONVERSION_UNIMPLEMENTED() (abort())
#endif
#ifndef DOUBLE_CONVERSION_NO_RETURN
#ifdef _MSC_VER
#define DOUBLE_CONVERSION_NO_RETURN __declspec(noreturn)
#else
#define DOUBLE_CONVERSION_NO_RETURN __attribute__((noreturn))
#endif
#endif
#ifndef DOUBLE_CONVERSION_UNREACHABLE
#ifdef _MSC_VER
void DOUBLE_CONVERSION_NO_RETURN abort_noreturn();
inline void abort_noreturn() { abort(); }
#define DOUBLE_CONVERSION_UNREACHABLE()   (abort_noreturn())
#else
#define DOUBLE_CONVERSION_UNREACHABLE()   (abort())
#endif
#endif

// Not all compilers support __has_attribute and combining a check for both
// ifdef and __has_attribute on the same preprocessor line isn't portable.
#ifdef __has_attribute
#   define DOUBLE_CONVERSION_HAS_ATTRIBUTE(x) __has_attribute(x)
#else
#   define DOUBLE_CONVERSION_HAS_ATTRIBUTE(x) 0
#endif

#ifndef DOUBLE_CONVERSION_UNUSED
#if DOUBLE_CONVERSION_HAS_ATTRIBUTE(unused)
#define DOUBLE_CONVERSION_UNUSED __attribute__((unused))
#else
#define DOUBLE_CONVERSION_UNUSED
#endif
#endif

#if DOUBLE_CONVERSION_HAS_ATTRIBUTE(uninitialized)
#define DOUBLE_CONVERSION_STACK_UNINITIALIZED __attribute__((uninitialized))
#else
#define DOUBLE_CONVERSION_STACK_UNINITIALIZED
#endif

// Double operations detection based on target architecture.
// Linux uses a 80bit wide floating point stack on x86. This induces double
// rounding, which in turn leads to wrong results.
// An easy way to test if the floating-point operations are correct is to
// evaluate: 89255.0/1e22. If the floating-point stack is 64 bits wide then
// the result is equal to 89255e-22.
// The best way to test this, is to create a division-function and to compare
// the output of the division with the expected result. (Inlining must be
// disabled.)
// On Linux,x86 89255e-22 != Div_double(89255.0/1e22)
//
// For example:
/*
// -- in div.c
double Div_double(double x, double y) { return x / y; }

// -- in main.c
double Div_double(double x, double y);  // Forward declaration.

int main(int argc, char** argv) {
  return Div_double(89255.0, 1e22) == 89255e-22;
}
*/
// Run as follows ./main || echo "correct"
//
// If it prints "correct" then the architecture should be here, in the "correct" section.
#if defined(_M_X64) || defined(__x86_64__) || \
    defined(__ARMEL__) || defined(__avr32__) || defined(_M_ARM) || defined(_M_ARM64) || \
    defined(__hppa__) || defined(__ia64__) || \
    defined(__mips__) || \
    defined(__nios2__) || defined(__ghs) || \
    defined(__powerpc__) || defined(__ppc__) || defined(__ppc64__) || \
    defined(_POWER) || defined(_ARCH_PPC) || defined(_ARCH_PPC64) || \
    defined(__sparc__) || defined(__sparc) || defined(__s390__) || \
    defined(__SH4__) || defined(__alpha__) || \
    defined(_MIPS_ARCH_MIPS32R2) || defined(__ARMEB__) ||\
    defined(__AARCH64EL__) || defined(__aarch64__) || defined(__AARCH64EB__) || \
    defined(__riscv) || defined(__e2k__) || \
    defined(__or1k__) || defined(__arc__) || \
    defined(__microblaze__) || defined(__XTENSA__) || \
    defined(__EMSCRIPTEN__) || defined(__wasm32__)
#define DOUBLE_CONVERSION_CORRECT_DOUBLE_OPERATIONS 1
#elif defined(__mc68000__) || \
    defined(__pnacl__) || defined(__native_client__)
#undef DOUBLE_CONVERSION_CORRECT_DOUBLE_OPERATIONS
#elif defined(_M_IX86) || defined(__i386__) || defined(__i386)
#if defined(_WIN32)
// Windows uses a 64bit wide floating point stack.
#define DOUBLE_CONVERSION_CORRECT_DOUBLE_OPERATIONS 1
#else
#undef DOUBLE_CONVERSION_CORRECT_DOUBLE_OPERATIONS
#endif  // _WIN32
#else
#error Target architecture was not detected as supported by Double-Conversion.
#endif

#if defined(_WIN32) && !defined(__MINGW32__)

typedef signed char int8_t;
typedef unsigned char uint8_t;
typedef short int16_t;  // NOLINT
typedef unsigned short uint16_t;  // NOLINT
typedef int int32_t;
typedef unsigned int uint32_t;
typedef __int64 int64_t;
typedef unsigned __int64 uint64_t;
// intptr_t and friends are defined in crtdefs.h through stdio.h.

#else

#include <stdint.h>

#endif

typedef uint16_t uc16;

// The following macro works on both 32 and 64-bit platforms.
// Usage: instead of writing 0x1234567890123456
//      write DOUBLE_CONVERSION_UINT64_2PART_C(0x12345678,90123456);
#define DOUBLE_CONVERSION_UINT64_2PART_C(a, b) (((static_cast<uint64_t>(a) << 32) + 0x##b##u))


// The expression DOUBLE_CONVERSION_ARRAY_SIZE(a) is a compile-time constant of type
// size_t which represents the number of elements of the given
// array. You should only use DOUBLE_CONVERSION_ARRAY_SIZE on statically allocated
// arrays.
#ifndef DOUBLE_CONVERSION_ARRAY_SIZE
#define DOUBLE_CONVERSION_ARRAY_SIZE(a)                                   \
  ((sizeof(a) / sizeof(*(a))) /                         \
  static_cast<size_t>(!(sizeof(a) % sizeof(*(a)))))
#endif

// A macro to disallow the evil copy constructor and operator= functions
// This should be used in the private: declarations for a class
#ifndef DOUBLE_CONVERSION_DISALLOW_COPY_AND_ASSIGN
#define DOUBLE_CONVERSION_DISALLOW_COPY_AND_ASSIGN(TypeName)      \
  TypeName(const TypeName&);                    \
  void operator=(const TypeName&)
#endif

// A macro to disallow all the implicit constructors, namely the
// default constructor, copy constructor and operator= functions.
//
// This should be used in the private: declarations for a class
// that wants to prevent anyone from instantiating it. This is
// especially useful for classes containing only static methods.
#ifndef DOUBLE_CONVERSION_DISALLOW_IMPLICIT_CONSTRUCTORS
#define DOUBLE_CONVERSION_DISALLOW_IMPLICIT_CONSTRUCTORS(TypeName) \
  TypeName();                                    \
  DOUBLE_CONVERSION_DISALLOW_COPY_AND_ASSIGN(TypeName)
#endif

// ICU PATCH: Wrap in ICU namespace
U_NAMESPACE_BEGIN

namespace double_conversion {

inline int StrLength(const char* string) {
  size_t length = strlen(string);
  DOUBLE_CONVERSION_ASSERT(length == static_cast<size_t>(static_cast<int>(length)));
  return static_cast<int>(length);
}

// This is a simplified version of V8's Vector class.
template <typename T>
class Vector {
 public:
  Vector() : start_(NULL), length_(0) {}
  Vector(T* data, int len) : start_(data), length_(len) {
    DOUBLE_CONVERSION_ASSERT(len == 0 || (len > 0 && data != NULL));
  }

  // Returns a vector using the same backing storage as this one,
  // spanning from and including 'from', to but not including 'to'.
  Vector<T> SubVector(int from, int to) {
    DOUBLE_CONVERSION_ASSERT(to <= length_);
    DOUBLE_CONVERSION_ASSERT(from < to);
    DOUBLE_CONVERSION_ASSERT(0 <= from);
    return Vector<T>(start() + from, to - from);
  }

  // Returns the length of the vector.
  int length() const { return length_; }

  // Returns whether or not the vector is empty.
  bool is_empty() const { return length_ == 0; }

  // Returns the pointer to the start of the data in the vector.
  T* start() const { return start_; }

  // Access individual vector elements - checks bounds in debug mode.
  T& operator[](int index) const {
    DOUBLE_CONVERSION_ASSERT(0 <= index && index < length_);
    return start_[index];
  }

  T& first() { return start_[0]; }

  T& last() { return start_[length_ - 1]; }

  void pop_back() {
    DOUBLE_CONVERSION_ASSERT(!is_empty());
    --length_;
  }

 private:
  T* start_;
  int length_;
};


// Helper class for building result strings in a character buffer. The
// purpose of the class is to use safe operations that checks the
// buffer bounds on all operations in debug mode.
class StringBuilder {
 public:
  StringBuilder(char* buffer, int buffer_size)
      : buffer_(buffer, buffer_size), position_(0) { }

  ~StringBuilder() { if (!is_finalized()) Finalize(); }

  int size() const { return buffer_.length(); }

  // Get the current position in the builder.
  int position() const {
    DOUBLE_CONVERSION_ASSERT(!is_finalized());
    return position_;
  }

  // Reset the position.
  void Reset() { position_ = 0; }

  // Add a single character to the builder. It is not allowed to add
  // 0-characters; use the Finalize() method to terminate the string
  // instead.
  void AddCharacter(char c) {
    DOUBLE_CONVERSION_ASSERT(c != '\0');
    DOUBLE_CONVERSION_ASSERT(!is_finalized() && position_ < buffer_.length());
    buffer_[position_++] = c;
  }

  // Add an entire string to the builder. Uses strlen() internally to
  // compute the length of the input string.
  void AddString(const char* s) {
    AddSubstring(s, StrLength(s));
  }

  // Add the first 'n' characters of the given string 's' to the
  // builder. The input string must have enough characters.
  void AddSubstring(const char* s, int n) {
    DOUBLE_CONVERSION_ASSERT(!is_finalized() && position_ + n < buffer_.length());
    DOUBLE_CONVERSION_ASSERT(static_cast<size_t>(n) <= strlen(s));
    memmove(&buffer_[position_], s, n);
    position_ += n;
  }


  // Add character padding to the builder. If count is non-positive,
  // nothing is added to the builder.
  void AddPadding(char c, int count) {
    for (int i = 0; i < count; i++) {
      AddCharacter(c);
    }
  }

  // Finalize the string by 0-terminating it and returning the buffer.
  char* Finalize() {
    DOUBLE_CONVERSION_ASSERT(!is_finalized() && position_ < buffer_.length());
    buffer_[position_] = '\0';
    // Make sure nobody managed to add a 0-character to the
    // buffer while building the string.
    DOUBLE_CONVERSION_ASSERT(strlen(buffer_.start()) == static_cast<size_t>(position_));
    position_ = -1;
    DOUBLE_CONVERSION_ASSERT(is_finalized());
    return buffer_.start();
  }

 private:
  Vector<char> buffer_;
  int position_;

  bool is_finalized() const { return position_ < 0; }

  DOUBLE_CONVERSION_DISALLOW_IMPLICIT_CONSTRUCTORS(StringBuilder);
};

// The type-based aliasing rule allows the compiler to assume that pointers of
// different types (for some definition of different) never alias each other.
// Thus the following code does not work:
//
// float f = foo();
// int fbits = *(int*)(&f);
//
// The compiler 'knows' that the int pointer can't refer to f since the types
// don't match, so the compiler may cache f in a register, leaving random data
// in fbits.  Using C++ style casts makes no difference, however a pointer to
// char data is assumed to alias any other pointer.  This is the 'memcpy
// exception'.
//
// Bit_cast uses the memcpy exception to move the bits from a variable of one
// type of a variable of another type.  Of course the end result is likely to
// be implementation dependent.  Most compilers (gcc-4.2 and MSVC 2005)
// will completely optimize BitCast away.
//
// There is an additional use for BitCast.
// Recent gccs will warn when they see casts that may result in breakage due to
// the type-based aliasing rule.  If you have checked that there is no breakage
// you can use BitCast to cast one pointer type to another.  This confuses gcc
// enough that it can no longer see that you have cast one pointer type to
// another thus avoiding the warning.
template <class Dest, class Source>
Dest BitCast(const Source& source) {
  // Compile time assertion: sizeof(Dest) == sizeof(Source)
  // A compile error here means your Dest and Source have different sizes.
#if __cplusplus >= 201103L
  static_assert(sizeof(Dest) == sizeof(Source),
                "source and destination size mismatch");
#else
  DOUBLE_CONVERSION_UNUSED
  typedef char VerifySizesAreEqual[sizeof(Dest) == sizeof(Source) ? 1 : -1];
#endif

  Dest dest;
  memmove(&dest, &source, sizeof(dest));
  return dest;
}

template <class Dest, class Source>
Dest BitCast(Source* source) {
  return BitCast<Dest>(reinterpret_cast<uintptr_t>(source));
}

}  // namespace double_conversion

// ICU PATCH: Close ICU namespace
U_NAMESPACE_END

#endif  // DOUBLE_CONVERSION_UTILS_H_
#endif // ICU PATCH: close #if !UCONFIG_NO_FORMATTING
=======
// © 2018 and later: Unicode, Inc. and others.
// License & terms of use: http://www.unicode.org/copyright.html
//
// From the double-conversion library. Original license:
//
// Copyright 2010 the V8 project authors. All rights reserved.
// Redistribution and use in source and binary forms, with or without
// modification, are permitted provided that the following conditions are
// met:
//
//     * Redistributions of source code must retain the above copyright
//       notice, this list of conditions and the following disclaimer.
//     * Redistributions in binary form must reproduce the above
//       copyright notice, this list of conditions and the following
//       disclaimer in the documentation and/or other materials provided
//       with the distribution.
//     * Neither the name of Google Inc. nor the names of its
//       contributors may be used to endorse or promote products derived
//       from this software without specific prior written permission.
//
// THIS SOFTWARE IS PROVIDED BY THE COPYRIGHT HOLDERS AND CONTRIBUTORS
// "AS IS" AND ANY EXPRESS OR IMPLIED WARRANTIES, INCLUDING, BUT NOT
// LIMITED TO, THE IMPLIED WARRANTIES OF MERCHANTABILITY AND FITNESS FOR
// A PARTICULAR PURPOSE ARE DISCLAIMED. IN NO EVENT SHALL THE COPYRIGHT
// OWNER OR CONTRIBUTORS BE LIABLE FOR ANY DIRECT, INDIRECT, INCIDENTAL,
// SPECIAL, EXEMPLARY, OR CONSEQUENTIAL DAMAGES (INCLUDING, BUT NOT
// LIMITED TO, PROCUREMENT OF SUBSTITUTE GOODS OR SERVICES; LOSS OF USE,
// DATA, OR PROFITS; OR BUSINESS INTERRUPTION) HOWEVER CAUSED AND ON ANY
// THEORY OF LIABILITY, WHETHER IN CONTRACT, STRICT LIABILITY, OR TORT
// (INCLUDING NEGLIGENCE OR OTHERWISE) ARISING IN ANY WAY OUT OF THE USE
// OF THIS SOFTWARE, EVEN IF ADVISED OF THE POSSIBILITY OF SUCH DAMAGE.

// ICU PATCH: ifdef around UCONFIG_NO_FORMATTING
#include "unicode/utypes.h"
#if !UCONFIG_NO_FORMATTING

#ifndef DOUBLE_CONVERSION_UTILS_H_
#define DOUBLE_CONVERSION_UTILS_H_

// Use DOUBLE_CONVERSION_NON_PREFIXED_MACROS to get unprefixed macros as was
// the case in double-conversion releases prior to 3.1.6

#include <cstdlib>
#include <cstring>

// For pre-C++11 compatibility
#if __cplusplus >= 201103L
#define DOUBLE_CONVERSION_NULLPTR nullptr
#else
#define DOUBLE_CONVERSION_NULLPTR NULL
#endif

// ICU PATCH: Use U_ASSERT instead of <assert.h>
#include "uassert.h"
#ifndef DOUBLE_CONVERSION_ASSERT
#define DOUBLE_CONVERSION_ASSERT(condition)         \
    U_ASSERT(condition)
#endif
#if defined(DOUBLE_CONVERSION_NON_PREFIXED_MACROS) && !defined(ASSERT)
#define ASSERT DOUBLE_CONVERSION_ASSERT
#endif

#ifndef DOUBLE_CONVERSION_UNIMPLEMENTED
#define DOUBLE_CONVERSION_UNIMPLEMENTED() (abort())
#endif
#if defined(DOUBLE_CONVERSION_NON_PREFIXED_MACROS) && !defined(UNIMPLEMENTED)
#define UNIMPLEMENTED DOUBLE_CONVERSION_UNIMPLEMENTED
#endif

#ifndef DOUBLE_CONVERSION_NO_RETURN
#ifdef _MSC_VER
#define DOUBLE_CONVERSION_NO_RETURN __declspec(noreturn)
#else
#define DOUBLE_CONVERSION_NO_RETURN __attribute__((noreturn))
#endif
#endif
#if defined(DOUBLE_CONVERSION_NON_PREFIXED_MACROS) && !defined(NO_RETURN)
#define NO_RETURN DOUBLE_CONVERSION_NO_RETURN
#endif

#ifndef DOUBLE_CONVERSION_UNREACHABLE
#ifdef _MSC_VER
void DOUBLE_CONVERSION_NO_RETURN abort_noreturn();
inline void abort_noreturn() { abort(); }
#define DOUBLE_CONVERSION_UNREACHABLE()   (abort_noreturn())
#else
#define DOUBLE_CONVERSION_UNREACHABLE()   (abort())
#endif
#endif
#if defined(DOUBLE_CONVERSION_NON_PREFIXED_MACROS) && !defined(UNREACHABLE)
#define UNREACHABLE DOUBLE_CONVERSION_UNREACHABLE
#endif

// Not all compilers support __has_attribute and combining a check for both
// ifdef and __has_attribute on the same preprocessor line isn't portable.
#ifdef __has_attribute
#   define DOUBLE_CONVERSION_HAS_ATTRIBUTE(x) __has_attribute(x)
#else
#   define DOUBLE_CONVERSION_HAS_ATTRIBUTE(x) 0
#endif

#ifndef DOUBLE_CONVERSION_UNUSED
#if DOUBLE_CONVERSION_HAS_ATTRIBUTE(unused)
#define DOUBLE_CONVERSION_UNUSED __attribute__((unused))
#else
#define DOUBLE_CONVERSION_UNUSED
#endif
#endif
#if defined(DOUBLE_CONVERSION_NON_PREFIXED_MACROS) && !defined(UNUSED)
#define UNUSED DOUBLE_CONVERSION_UNUSED
#endif

#if DOUBLE_CONVERSION_HAS_ATTRIBUTE(uninitialized)
#define DOUBLE_CONVERSION_STACK_UNINITIALIZED __attribute__((uninitialized))
#else
#define DOUBLE_CONVERSION_STACK_UNINITIALIZED
#endif
#if defined(DOUBLE_CONVERSION_NON_PREFIXED_MACROS) && !defined(STACK_UNINITIALIZED)
#define STACK_UNINITIALIZED DOUBLE_CONVERSION_STACK_UNINITIALIZED
#endif

// Double operations detection based on target architecture.
// Linux uses a 80bit wide floating point stack on x86. This induces double
// rounding, which in turn leads to wrong results.
// An easy way to test if the floating-point operations are correct is to
// evaluate: 89255.0/1e22. If the floating-point stack is 64 bits wide then
// the result is equal to 89255e-22.
// The best way to test this, is to create a division-function and to compare
// the output of the division with the expected result. (Inlining must be
// disabled.)
// On Linux,x86 89255e-22 != Div_double(89255.0/1e22)
//
// For example:
/*
// -- in div.c
double Div_double(double x, double y) { return x / y; }

// -- in main.c
double Div_double(double x, double y);  // Forward declaration.

int main(int argc, char** argv) {
  return Div_double(89255.0, 1e22) == 89255e-22;
}
*/
// Run as follows ./main || echo "correct"
//
// If it prints "correct" then the architecture should be here, in the "correct" section.
#if defined(_M_X64) || defined(__x86_64__) || \
    defined(__ARMEL__) || defined(__avr32__) || defined(_M_ARM) || defined(_M_ARM64) || \
    defined(__hppa__) || defined(__ia64__) || \
    defined(__mips__) || \
    defined(__loongarch__) || \
    defined(__nios2__) || defined(__ghs) || \
    defined(__powerpc__) || defined(__ppc__) || defined(__ppc64__) || \
    defined(_POWER) || defined(_ARCH_PPC) || defined(_ARCH_PPC64) || \
    defined(__sparc__) || defined(__sparc) || defined(__s390__) || \
    defined(__SH4__) || defined(__alpha__) || \
    defined(_MIPS_ARCH_MIPS32R2) || defined(__ARMEB__) ||\
    defined(__AARCH64EL__) || defined(__aarch64__) || defined(__AARCH64EB__) || \
    defined(__riscv) || defined(__e2k__) || \
    defined(__or1k__) || defined(__arc__) || defined(__ARC64__) || \
    defined(__microblaze__) || defined(__XTENSA__) || \
    defined(__EMSCRIPTEN__) || defined(__wasm32__)
#define DOUBLE_CONVERSION_CORRECT_DOUBLE_OPERATIONS 1
#elif defined(__mc68000__) || \
    defined(__pnacl__) || defined(__native_client__)
#undef DOUBLE_CONVERSION_CORRECT_DOUBLE_OPERATIONS
#elif defined(_M_IX86) || defined(__i386__) || defined(__i386)
#if defined(_WIN32)
// Windows uses a 64bit wide floating point stack.
#define DOUBLE_CONVERSION_CORRECT_DOUBLE_OPERATIONS 1
#else
#undef DOUBLE_CONVERSION_CORRECT_DOUBLE_OPERATIONS
#endif  // _WIN32
#else
#error Target architecture was not detected as supported by Double-Conversion.
#endif
#if defined(DOUBLE_CONVERSION_NON_PREFIXED_MACROS) && !defined(CORRECT_DOUBLE_OPERATIONS)
#define CORRECT_DOUBLE_OPERATIONS DOUBLE_CONVERSION_CORRECT_DOUBLE_OPERATIONS
#endif

#if defined(_WIN32) && !defined(__MINGW32__)

typedef signed char int8_t;
typedef unsigned char uint8_t;
typedef short int16_t;  // NOLINT
typedef unsigned short uint16_t;  // NOLINT
typedef int int32_t;
typedef unsigned int uint32_t;
typedef __int64 int64_t;
typedef unsigned __int64 uint64_t;
// intptr_t and friends are defined in crtdefs.h through stdio.h.

#else

#include <stdint.h>

#endif

typedef uint16_t uc16;

// The following macro works on both 32 and 64-bit platforms.
// Usage: instead of writing 0x1234567890123456
//      write DOUBLE_CONVERSION_UINT64_2PART_C(0x12345678,90123456);
#define DOUBLE_CONVERSION_UINT64_2PART_C(a, b) (((static_cast<uint64_t>(a) << 32) + 0x##b##u))
#if defined(DOUBLE_CONVERSION_NON_PREFIXED_MACROS) && !defined(UINT64_2PART_C)
#define UINT64_2PART_C DOUBLE_CONVERSION_UINT64_2PART_C
#endif

// The expression DOUBLE_CONVERSION_ARRAY_SIZE(a) is a compile-time constant of type
// size_t which represents the number of elements of the given
// array. You should only use DOUBLE_CONVERSION_ARRAY_SIZE on statically allocated
// arrays.
#ifndef DOUBLE_CONVERSION_ARRAY_SIZE
#define DOUBLE_CONVERSION_ARRAY_SIZE(a)                                   \
  ((sizeof(a) / sizeof(*(a))) /                         \
  static_cast<size_t>(!(sizeof(a) % sizeof(*(a)))))
#endif
#if defined(DOUBLE_CONVERSION_NON_PREFIXED_MACROS) && !defined(ARRAY_SIZE)
#define ARRAY_SIZE DOUBLE_CONVERSION_ARRAY_SIZE
#endif

// A macro to disallow the evil copy constructor and operator= functions
// This should be used in the private: declarations for a class
#ifndef DOUBLE_CONVERSION_DISALLOW_COPY_AND_ASSIGN
#define DOUBLE_CONVERSION_DISALLOW_COPY_AND_ASSIGN(TypeName)      \
  TypeName(const TypeName&);                    \
  void operator=(const TypeName&)
#endif
#if defined(DOUBLE_CONVERSION_NON_PREFIXED_MACROS) && !defined(DC_DISALLOW_COPY_AND_ASSIGN)
#define DC_DISALLOW_COPY_AND_ASSIGN DOUBLE_CONVERSION_DISALLOW_COPY_AND_ASSIGN
#endif

// A macro to disallow all the implicit constructors, namely the
// default constructor, copy constructor and operator= functions.
//
// This should be used in the private: declarations for a class
// that wants to prevent anyone from instantiating it. This is
// especially useful for classes containing only static methods.
#ifndef DOUBLE_CONVERSION_DISALLOW_IMPLICIT_CONSTRUCTORS
#define DOUBLE_CONVERSION_DISALLOW_IMPLICIT_CONSTRUCTORS(TypeName) \
  TypeName();                                    \
  DOUBLE_CONVERSION_DISALLOW_COPY_AND_ASSIGN(TypeName)
#endif
#if defined(DOUBLE_CONVERSION_NON_PREFIXED_MACROS) && !defined(DC_DISALLOW_IMPLICIT_CONSTRUCTORS)
#define DC_DISALLOW_IMPLICIT_CONSTRUCTORS DOUBLE_CONVERSION_DISALLOW_IMPLICIT_CONSTRUCTORS
#endif

// ICU PATCH: Wrap in ICU namespace
U_NAMESPACE_BEGIN

namespace double_conversion {

inline int StrLength(const char* string) {
  size_t length = strlen(string);
  DOUBLE_CONVERSION_ASSERT(length == static_cast<size_t>(static_cast<int>(length)));
  return static_cast<int>(length);
}

// This is a simplified version of V8's Vector class.
template <typename T>
class Vector {
 public:
  Vector() : start_(DOUBLE_CONVERSION_NULLPTR), length_(0) {}
  Vector(T* data, int len) : start_(data), length_(len) {
    DOUBLE_CONVERSION_ASSERT(len == 0 || (len > 0 && data != DOUBLE_CONVERSION_NULLPTR));
  }

  // Returns a vector using the same backing storage as this one,
  // spanning from and including 'from', to but not including 'to'.
  Vector<T> SubVector(int from, int to) {
    DOUBLE_CONVERSION_ASSERT(to <= length_);
    DOUBLE_CONVERSION_ASSERT(from < to);
    DOUBLE_CONVERSION_ASSERT(0 <= from);
    return Vector<T>(start() + from, to - from);
  }

  // Returns the length of the vector.
  int length() const { return length_; }

  // Returns whether or not the vector is empty.
  bool is_empty() const { return length_ == 0; }

  // Returns the pointer to the start of the data in the vector.
  T* start() const { return start_; }

  // Access individual vector elements - checks bounds in debug mode.
  T& operator[](int index) const {
    DOUBLE_CONVERSION_ASSERT(0 <= index && index < length_);
    return start_[index];
  }

  T& first() { return start_[0]; }

  T& last() { return start_[length_ - 1]; }

  void pop_back() {
    DOUBLE_CONVERSION_ASSERT(!is_empty());
    --length_;
  }

 private:
  T* start_;
  int length_;
};


// Helper class for building result strings in a character buffer. The
// purpose of the class is to use safe operations that checks the
// buffer bounds on all operations in debug mode.
class StringBuilder {
 public:
  StringBuilder(char* buffer, int buffer_size)
      : buffer_(buffer, buffer_size), position_(0) { }

  ~StringBuilder() { if (!is_finalized()) Finalize(); }

  int size() const { return buffer_.length(); }

  // Get the current position in the builder.
  int position() const {
    DOUBLE_CONVERSION_ASSERT(!is_finalized());
    return position_;
  }

  // Reset the position.
  void Reset() { position_ = 0; }

  // Add a single character to the builder. It is not allowed to add
  // 0-characters; use the Finalize() method to terminate the string
  // instead.
  void AddCharacter(char c) {
    DOUBLE_CONVERSION_ASSERT(c != '\0');
    DOUBLE_CONVERSION_ASSERT(!is_finalized() && position_ < buffer_.length());
    buffer_[position_++] = c;
  }

  // Add an entire string to the builder. Uses strlen() internally to
  // compute the length of the input string.
  void AddString(const char* s) {
    AddSubstring(s, StrLength(s));
  }

  // Add the first 'n' characters of the given string 's' to the
  // builder. The input string must have enough characters.
  void AddSubstring(const char* s, int n) {
    DOUBLE_CONVERSION_ASSERT(!is_finalized() && position_ + n < buffer_.length());
    DOUBLE_CONVERSION_ASSERT(static_cast<size_t>(n) <= strlen(s));
    memmove(&buffer_[position_], s, static_cast<size_t>(n));
    position_ += n;
  }


  // Add character padding to the builder. If count is non-positive,
  // nothing is added to the builder.
  void AddPadding(char c, int count) {
    for (int i = 0; i < count; i++) {
      AddCharacter(c);
    }
  }

  // Finalize the string by 0-terminating it and returning the buffer.
  char* Finalize() {
    DOUBLE_CONVERSION_ASSERT(!is_finalized() && position_ < buffer_.length());
    buffer_[position_] = '\0';
    // Make sure nobody managed to add a 0-character to the
    // buffer while building the string.
    DOUBLE_CONVERSION_ASSERT(strlen(buffer_.start()) == static_cast<size_t>(position_));
    position_ = -1;
    DOUBLE_CONVERSION_ASSERT(is_finalized());
    return buffer_.start();
  }

 private:
  Vector<char> buffer_;
  int position_;

  bool is_finalized() const { return position_ < 0; }

  DOUBLE_CONVERSION_DISALLOW_IMPLICIT_CONSTRUCTORS(StringBuilder);
};

// The type-based aliasing rule allows the compiler to assume that pointers of
// different types (for some definition of different) never alias each other.
// Thus the following code does not work:
//
// float f = foo();
// int fbits = *(int*)(&f);
//
// The compiler 'knows' that the int pointer can't refer to f since the types
// don't match, so the compiler may cache f in a register, leaving random data
// in fbits.  Using C++ style casts makes no difference, however a pointer to
// char data is assumed to alias any other pointer.  This is the 'memcpy
// exception'.
//
// Bit_cast uses the memcpy exception to move the bits from a variable of one
// type of a variable of another type.  Of course the end result is likely to
// be implementation dependent.  Most compilers (gcc-4.2 and MSVC 2005)
// will completely optimize BitCast away.
//
// There is an additional use for BitCast.
// Recent gccs will warn when they see casts that may result in breakage due to
// the type-based aliasing rule.  If you have checked that there is no breakage
// you can use BitCast to cast one pointer type to another.  This confuses gcc
// enough that it can no longer see that you have cast one pointer type to
// another thus avoiding the warning.
template <class Dest, class Source>
Dest BitCast(const Source& source) {
  // Compile time assertion: sizeof(Dest) == sizeof(Source)
  // A compile error here means your Dest and Source have different sizes.
#if __cplusplus >= 201103L
  static_assert(sizeof(Dest) == sizeof(Source),
                "source and destination size mismatch");
#else
  DOUBLE_CONVERSION_UNUSED
  typedef char VerifySizesAreEqual[sizeof(Dest) == sizeof(Source) ? 1 : -1];
#endif

  Dest dest;
  memmove(&dest, &source, sizeof(dest));
  return dest;
}

template <class Dest, class Source>
Dest BitCast(Source* source) {
  return BitCast<Dest>(reinterpret_cast<uintptr_t>(source));
}

}  // namespace double_conversion

// ICU PATCH: Close ICU namespace
U_NAMESPACE_END

#endif  // DOUBLE_CONVERSION_UTILS_H_
#endif // ICU PATCH: close #if !UCONFIG_NO_FORMATTING
>>>>>>> a8a80be5
<|MERGE_RESOLUTION|>--- conflicted
+++ resolved
@@ -1,827 +1,435 @@
-<<<<<<< HEAD
-// © 2018 and later: Unicode, Inc. and others.
-// License & terms of use: http://www.unicode.org/copyright.html
-//
-// From the double-conversion library. Original license:
-//
-// Copyright 2010 the V8 project authors. All rights reserved.
-// Redistribution and use in source and binary forms, with or without
-// modification, are permitted provided that the following conditions are
-// met:
-//
-//     * Redistributions of source code must retain the above copyright
-//       notice, this list of conditions and the following disclaimer.
-//     * Redistributions in binary form must reproduce the above
-//       copyright notice, this list of conditions and the following
-//       disclaimer in the documentation and/or other materials provided
-//       with the distribution.
-//     * Neither the name of Google Inc. nor the names of its
-//       contributors may be used to endorse or promote products derived
-//       from this software without specific prior written permission.
-//
-// THIS SOFTWARE IS PROVIDED BY THE COPYRIGHT HOLDERS AND CONTRIBUTORS
-// "AS IS" AND ANY EXPRESS OR IMPLIED WARRANTIES, INCLUDING, BUT NOT
-// LIMITED TO, THE IMPLIED WARRANTIES OF MERCHANTABILITY AND FITNESS FOR
-// A PARTICULAR PURPOSE ARE DISCLAIMED. IN NO EVENT SHALL THE COPYRIGHT
-// OWNER OR CONTRIBUTORS BE LIABLE FOR ANY DIRECT, INDIRECT, INCIDENTAL,
-// SPECIAL, EXEMPLARY, OR CONSEQUENTIAL DAMAGES (INCLUDING, BUT NOT
-// LIMITED TO, PROCUREMENT OF SUBSTITUTE GOODS OR SERVICES; LOSS OF USE,
-// DATA, OR PROFITS; OR BUSINESS INTERRUPTION) HOWEVER CAUSED AND ON ANY
-// THEORY OF LIABILITY, WHETHER IN CONTRACT, STRICT LIABILITY, OR TORT
-// (INCLUDING NEGLIGENCE OR OTHERWISE) ARISING IN ANY WAY OUT OF THE USE
-// OF THIS SOFTWARE, EVEN IF ADVISED OF THE POSSIBILITY OF SUCH DAMAGE.
-
-// ICU PATCH: ifdef around UCONFIG_NO_FORMATTING
-#include "unicode/utypes.h"
-#if !UCONFIG_NO_FORMATTING
-
-#ifndef DOUBLE_CONVERSION_UTILS_H_
-#define DOUBLE_CONVERSION_UTILS_H_
-
-#include <cstdlib>
-#include <cstring>
-
-// ICU PATCH: Use U_ASSERT instead of <assert.h>
-#include "uassert.h"
-#ifndef DOUBLE_CONVERSION_ASSERT
-#define DOUBLE_CONVERSION_ASSERT(condition)         \
-    U_ASSERT(condition);
-#endif
-#ifndef DOUBLE_CONVERSION_UNIMPLEMENTED
-#define DOUBLE_CONVERSION_UNIMPLEMENTED() (abort())
-#endif
-#ifndef DOUBLE_CONVERSION_NO_RETURN
-#ifdef _MSC_VER
-#define DOUBLE_CONVERSION_NO_RETURN __declspec(noreturn)
-#else
-#define DOUBLE_CONVERSION_NO_RETURN __attribute__((noreturn))
-#endif
-#endif
-#ifndef DOUBLE_CONVERSION_UNREACHABLE
-#ifdef _MSC_VER
-void DOUBLE_CONVERSION_NO_RETURN abort_noreturn();
-inline void abort_noreturn() { abort(); }
-#define DOUBLE_CONVERSION_UNREACHABLE()   (abort_noreturn())
-#else
-#define DOUBLE_CONVERSION_UNREACHABLE()   (abort())
-#endif
-#endif
-
-// Not all compilers support __has_attribute and combining a check for both
-// ifdef and __has_attribute on the same preprocessor line isn't portable.
-#ifdef __has_attribute
-#   define DOUBLE_CONVERSION_HAS_ATTRIBUTE(x) __has_attribute(x)
-#else
-#   define DOUBLE_CONVERSION_HAS_ATTRIBUTE(x) 0
-#endif
-
-#ifndef DOUBLE_CONVERSION_UNUSED
-#if DOUBLE_CONVERSION_HAS_ATTRIBUTE(unused)
-#define DOUBLE_CONVERSION_UNUSED __attribute__((unused))
-#else
-#define DOUBLE_CONVERSION_UNUSED
-#endif
-#endif
-
-#if DOUBLE_CONVERSION_HAS_ATTRIBUTE(uninitialized)
-#define DOUBLE_CONVERSION_STACK_UNINITIALIZED __attribute__((uninitialized))
-#else
-#define DOUBLE_CONVERSION_STACK_UNINITIALIZED
-#endif
-
-// Double operations detection based on target architecture.
-// Linux uses a 80bit wide floating point stack on x86. This induces double
-// rounding, which in turn leads to wrong results.
-// An easy way to test if the floating-point operations are correct is to
-// evaluate: 89255.0/1e22. If the floating-point stack is 64 bits wide then
-// the result is equal to 89255e-22.
-// The best way to test this, is to create a division-function and to compare
-// the output of the division with the expected result. (Inlining must be
-// disabled.)
-// On Linux,x86 89255e-22 != Div_double(89255.0/1e22)
-//
-// For example:
-/*
-// -- in div.c
-double Div_double(double x, double y) { return x / y; }
-
-// -- in main.c
-double Div_double(double x, double y);  // Forward declaration.
-
-int main(int argc, char** argv) {
-  return Div_double(89255.0, 1e22) == 89255e-22;
-}
-*/
-// Run as follows ./main || echo "correct"
-//
-// If it prints "correct" then the architecture should be here, in the "correct" section.
-#if defined(_M_X64) || defined(__x86_64__) || \
-    defined(__ARMEL__) || defined(__avr32__) || defined(_M_ARM) || defined(_M_ARM64) || \
-    defined(__hppa__) || defined(__ia64__) || \
-    defined(__mips__) || \
-    defined(__nios2__) || defined(__ghs) || \
-    defined(__powerpc__) || defined(__ppc__) || defined(__ppc64__) || \
-    defined(_POWER) || defined(_ARCH_PPC) || defined(_ARCH_PPC64) || \
-    defined(__sparc__) || defined(__sparc) || defined(__s390__) || \
-    defined(__SH4__) || defined(__alpha__) || \
-    defined(_MIPS_ARCH_MIPS32R2) || defined(__ARMEB__) ||\
-    defined(__AARCH64EL__) || defined(__aarch64__) || defined(__AARCH64EB__) || \
-    defined(__riscv) || defined(__e2k__) || \
-    defined(__or1k__) || defined(__arc__) || \
-    defined(__microblaze__) || defined(__XTENSA__) || \
-    defined(__EMSCRIPTEN__) || defined(__wasm32__)
-#define DOUBLE_CONVERSION_CORRECT_DOUBLE_OPERATIONS 1
-#elif defined(__mc68000__) || \
-    defined(__pnacl__) || defined(__native_client__)
-#undef DOUBLE_CONVERSION_CORRECT_DOUBLE_OPERATIONS
-#elif defined(_M_IX86) || defined(__i386__) || defined(__i386)
-#if defined(_WIN32)
-// Windows uses a 64bit wide floating point stack.
-#define DOUBLE_CONVERSION_CORRECT_DOUBLE_OPERATIONS 1
-#else
-#undef DOUBLE_CONVERSION_CORRECT_DOUBLE_OPERATIONS
-#endif  // _WIN32
-#else
-#error Target architecture was not detected as supported by Double-Conversion.
-#endif
-
-#if defined(_WIN32) && !defined(__MINGW32__)
-
-typedef signed char int8_t;
-typedef unsigned char uint8_t;
-typedef short int16_t;  // NOLINT
-typedef unsigned short uint16_t;  // NOLINT
-typedef int int32_t;
-typedef unsigned int uint32_t;
-typedef __int64 int64_t;
-typedef unsigned __int64 uint64_t;
-// intptr_t and friends are defined in crtdefs.h through stdio.h.
-
-#else
-
-#include <stdint.h>
-
-#endif
-
-typedef uint16_t uc16;
-
-// The following macro works on both 32 and 64-bit platforms.
-// Usage: instead of writing 0x1234567890123456
-//      write DOUBLE_CONVERSION_UINT64_2PART_C(0x12345678,90123456);
-#define DOUBLE_CONVERSION_UINT64_2PART_C(a, b) (((static_cast<uint64_t>(a) << 32) + 0x##b##u))
-
-
-// The expression DOUBLE_CONVERSION_ARRAY_SIZE(a) is a compile-time constant of type
-// size_t which represents the number of elements of the given
-// array. You should only use DOUBLE_CONVERSION_ARRAY_SIZE on statically allocated
-// arrays.
-#ifndef DOUBLE_CONVERSION_ARRAY_SIZE
-#define DOUBLE_CONVERSION_ARRAY_SIZE(a)                                   \
-  ((sizeof(a) / sizeof(*(a))) /                         \
-  static_cast<size_t>(!(sizeof(a) % sizeof(*(a)))))
-#endif
-
-// A macro to disallow the evil copy constructor and operator= functions
-// This should be used in the private: declarations for a class
-#ifndef DOUBLE_CONVERSION_DISALLOW_COPY_AND_ASSIGN
-#define DOUBLE_CONVERSION_DISALLOW_COPY_AND_ASSIGN(TypeName)      \
-  TypeName(const TypeName&);                    \
-  void operator=(const TypeName&)
-#endif
-
-// A macro to disallow all the implicit constructors, namely the
-// default constructor, copy constructor and operator= functions.
-//
-// This should be used in the private: declarations for a class
-// that wants to prevent anyone from instantiating it. This is
-// especially useful for classes containing only static methods.
-#ifndef DOUBLE_CONVERSION_DISALLOW_IMPLICIT_CONSTRUCTORS
-#define DOUBLE_CONVERSION_DISALLOW_IMPLICIT_CONSTRUCTORS(TypeName) \
-  TypeName();                                    \
-  DOUBLE_CONVERSION_DISALLOW_COPY_AND_ASSIGN(TypeName)
-#endif
-
-// ICU PATCH: Wrap in ICU namespace
-U_NAMESPACE_BEGIN
-
-namespace double_conversion {
-
-inline int StrLength(const char* string) {
-  size_t length = strlen(string);
-  DOUBLE_CONVERSION_ASSERT(length == static_cast<size_t>(static_cast<int>(length)));
-  return static_cast<int>(length);
-}
-
-// This is a simplified version of V8's Vector class.
-template <typename T>
-class Vector {
- public:
-  Vector() : start_(NULL), length_(0) {}
-  Vector(T* data, int len) : start_(data), length_(len) {
-    DOUBLE_CONVERSION_ASSERT(len == 0 || (len > 0 && data != NULL));
-  }
-
-  // Returns a vector using the same backing storage as this one,
-  // spanning from and including 'from', to but not including 'to'.
-  Vector<T> SubVector(int from, int to) {
-    DOUBLE_CONVERSION_ASSERT(to <= length_);
-    DOUBLE_CONVERSION_ASSERT(from < to);
-    DOUBLE_CONVERSION_ASSERT(0 <= from);
-    return Vector<T>(start() + from, to - from);
-  }
-
-  // Returns the length of the vector.
-  int length() const { return length_; }
-
-  // Returns whether or not the vector is empty.
-  bool is_empty() const { return length_ == 0; }
-
-  // Returns the pointer to the start of the data in the vector.
-  T* start() const { return start_; }
-
-  // Access individual vector elements - checks bounds in debug mode.
-  T& operator[](int index) const {
-    DOUBLE_CONVERSION_ASSERT(0 <= index && index < length_);
-    return start_[index];
-  }
-
-  T& first() { return start_[0]; }
-
-  T& last() { return start_[length_ - 1]; }
-
-  void pop_back() {
-    DOUBLE_CONVERSION_ASSERT(!is_empty());
-    --length_;
-  }
-
- private:
-  T* start_;
-  int length_;
-};
-
-
-// Helper class for building result strings in a character buffer. The
-// purpose of the class is to use safe operations that checks the
-// buffer bounds on all operations in debug mode.
-class StringBuilder {
- public:
-  StringBuilder(char* buffer, int buffer_size)
-      : buffer_(buffer, buffer_size), position_(0) { }
-
-  ~StringBuilder() { if (!is_finalized()) Finalize(); }
-
-  int size() const { return buffer_.length(); }
-
-  // Get the current position in the builder.
-  int position() const {
-    DOUBLE_CONVERSION_ASSERT(!is_finalized());
-    return position_;
-  }
-
-  // Reset the position.
-  void Reset() { position_ = 0; }
-
-  // Add a single character to the builder. It is not allowed to add
-  // 0-characters; use the Finalize() method to terminate the string
-  // instead.
-  void AddCharacter(char c) {
-    DOUBLE_CONVERSION_ASSERT(c != '\0');
-    DOUBLE_CONVERSION_ASSERT(!is_finalized() && position_ < buffer_.length());
-    buffer_[position_++] = c;
-  }
-
-  // Add an entire string to the builder. Uses strlen() internally to
-  // compute the length of the input string.
-  void AddString(const char* s) {
-    AddSubstring(s, StrLength(s));
-  }
-
-  // Add the first 'n' characters of the given string 's' to the
-  // builder. The input string must have enough characters.
-  void AddSubstring(const char* s, int n) {
-    DOUBLE_CONVERSION_ASSERT(!is_finalized() && position_ + n < buffer_.length());
-    DOUBLE_CONVERSION_ASSERT(static_cast<size_t>(n) <= strlen(s));
-    memmove(&buffer_[position_], s, n);
-    position_ += n;
-  }
-
-
-  // Add character padding to the builder. If count is non-positive,
-  // nothing is added to the builder.
-  void AddPadding(char c, int count) {
-    for (int i = 0; i < count; i++) {
-      AddCharacter(c);
-    }
-  }
-
-  // Finalize the string by 0-terminating it and returning the buffer.
-  char* Finalize() {
-    DOUBLE_CONVERSION_ASSERT(!is_finalized() && position_ < buffer_.length());
-    buffer_[position_] = '\0';
-    // Make sure nobody managed to add a 0-character to the
-    // buffer while building the string.
-    DOUBLE_CONVERSION_ASSERT(strlen(buffer_.start()) == static_cast<size_t>(position_));
-    position_ = -1;
-    DOUBLE_CONVERSION_ASSERT(is_finalized());
-    return buffer_.start();
-  }
-
- private:
-  Vector<char> buffer_;
-  int position_;
-
-  bool is_finalized() const { return position_ < 0; }
-
-  DOUBLE_CONVERSION_DISALLOW_IMPLICIT_CONSTRUCTORS(StringBuilder);
-};
-
-// The type-based aliasing rule allows the compiler to assume that pointers of
-// different types (for some definition of different) never alias each other.
-// Thus the following code does not work:
-//
-// float f = foo();
-// int fbits = *(int*)(&f);
-//
-// The compiler 'knows' that the int pointer can't refer to f since the types
-// don't match, so the compiler may cache f in a register, leaving random data
-// in fbits.  Using C++ style casts makes no difference, however a pointer to
-// char data is assumed to alias any other pointer.  This is the 'memcpy
-// exception'.
-//
-// Bit_cast uses the memcpy exception to move the bits from a variable of one
-// type of a variable of another type.  Of course the end result is likely to
-// be implementation dependent.  Most compilers (gcc-4.2 and MSVC 2005)
-// will completely optimize BitCast away.
-//
-// There is an additional use for BitCast.
-// Recent gccs will warn when they see casts that may result in breakage due to
-// the type-based aliasing rule.  If you have checked that there is no breakage
-// you can use BitCast to cast one pointer type to another.  This confuses gcc
-// enough that it can no longer see that you have cast one pointer type to
-// another thus avoiding the warning.
-template <class Dest, class Source>
-Dest BitCast(const Source& source) {
-  // Compile time assertion: sizeof(Dest) == sizeof(Source)
-  // A compile error here means your Dest and Source have different sizes.
-#if __cplusplus >= 201103L
-  static_assert(sizeof(Dest) == sizeof(Source),
-                "source and destination size mismatch");
-#else
-  DOUBLE_CONVERSION_UNUSED
-  typedef char VerifySizesAreEqual[sizeof(Dest) == sizeof(Source) ? 1 : -1];
-#endif
-
-  Dest dest;
-  memmove(&dest, &source, sizeof(dest));
-  return dest;
-}
-
-template <class Dest, class Source>
-Dest BitCast(Source* source) {
-  return BitCast<Dest>(reinterpret_cast<uintptr_t>(source));
-}
-
-}  // namespace double_conversion
-
-// ICU PATCH: Close ICU namespace
-U_NAMESPACE_END
-
-#endif  // DOUBLE_CONVERSION_UTILS_H_
-#endif // ICU PATCH: close #if !UCONFIG_NO_FORMATTING
-=======
-// © 2018 and later: Unicode, Inc. and others.
-// License & terms of use: http://www.unicode.org/copyright.html
-//
-// From the double-conversion library. Original license:
-//
-// Copyright 2010 the V8 project authors. All rights reserved.
-// Redistribution and use in source and binary forms, with or without
-// modification, are permitted provided that the following conditions are
-// met:
-//
-//     * Redistributions of source code must retain the above copyright
-//       notice, this list of conditions and the following disclaimer.
-//     * Redistributions in binary form must reproduce the above
-//       copyright notice, this list of conditions and the following
-//       disclaimer in the documentation and/or other materials provided
-//       with the distribution.
-//     * Neither the name of Google Inc. nor the names of its
-//       contributors may be used to endorse or promote products derived
-//       from this software without specific prior written permission.
-//
-// THIS SOFTWARE IS PROVIDED BY THE COPYRIGHT HOLDERS AND CONTRIBUTORS
-// "AS IS" AND ANY EXPRESS OR IMPLIED WARRANTIES, INCLUDING, BUT NOT
-// LIMITED TO, THE IMPLIED WARRANTIES OF MERCHANTABILITY AND FITNESS FOR
-// A PARTICULAR PURPOSE ARE DISCLAIMED. IN NO EVENT SHALL THE COPYRIGHT
-// OWNER OR CONTRIBUTORS BE LIABLE FOR ANY DIRECT, INDIRECT, INCIDENTAL,
-// SPECIAL, EXEMPLARY, OR CONSEQUENTIAL DAMAGES (INCLUDING, BUT NOT
-// LIMITED TO, PROCUREMENT OF SUBSTITUTE GOODS OR SERVICES; LOSS OF USE,
-// DATA, OR PROFITS; OR BUSINESS INTERRUPTION) HOWEVER CAUSED AND ON ANY
-// THEORY OF LIABILITY, WHETHER IN CONTRACT, STRICT LIABILITY, OR TORT
-// (INCLUDING NEGLIGENCE OR OTHERWISE) ARISING IN ANY WAY OUT OF THE USE
-// OF THIS SOFTWARE, EVEN IF ADVISED OF THE POSSIBILITY OF SUCH DAMAGE.
-
-// ICU PATCH: ifdef around UCONFIG_NO_FORMATTING
-#include "unicode/utypes.h"
-#if !UCONFIG_NO_FORMATTING
-
-#ifndef DOUBLE_CONVERSION_UTILS_H_
-#define DOUBLE_CONVERSION_UTILS_H_
-
-// Use DOUBLE_CONVERSION_NON_PREFIXED_MACROS to get unprefixed macros as was
-// the case in double-conversion releases prior to 3.1.6
-
-#include <cstdlib>
-#include <cstring>
-
-// For pre-C++11 compatibility
-#if __cplusplus >= 201103L
-#define DOUBLE_CONVERSION_NULLPTR nullptr
-#else
-#define DOUBLE_CONVERSION_NULLPTR NULL
-#endif
-
-// ICU PATCH: Use U_ASSERT instead of <assert.h>
-#include "uassert.h"
-#ifndef DOUBLE_CONVERSION_ASSERT
-#define DOUBLE_CONVERSION_ASSERT(condition)         \
-    U_ASSERT(condition)
-#endif
-#if defined(DOUBLE_CONVERSION_NON_PREFIXED_MACROS) && !defined(ASSERT)
-#define ASSERT DOUBLE_CONVERSION_ASSERT
-#endif
-
-#ifndef DOUBLE_CONVERSION_UNIMPLEMENTED
-#define DOUBLE_CONVERSION_UNIMPLEMENTED() (abort())
-#endif
-#if defined(DOUBLE_CONVERSION_NON_PREFIXED_MACROS) && !defined(UNIMPLEMENTED)
-#define UNIMPLEMENTED DOUBLE_CONVERSION_UNIMPLEMENTED
-#endif
-
-#ifndef DOUBLE_CONVERSION_NO_RETURN
-#ifdef _MSC_VER
-#define DOUBLE_CONVERSION_NO_RETURN __declspec(noreturn)
-#else
-#define DOUBLE_CONVERSION_NO_RETURN __attribute__((noreturn))
-#endif
-#endif
-#if defined(DOUBLE_CONVERSION_NON_PREFIXED_MACROS) && !defined(NO_RETURN)
-#define NO_RETURN DOUBLE_CONVERSION_NO_RETURN
-#endif
-
-#ifndef DOUBLE_CONVERSION_UNREACHABLE
-#ifdef _MSC_VER
-void DOUBLE_CONVERSION_NO_RETURN abort_noreturn();
-inline void abort_noreturn() { abort(); }
-#define DOUBLE_CONVERSION_UNREACHABLE()   (abort_noreturn())
-#else
-#define DOUBLE_CONVERSION_UNREACHABLE()   (abort())
-#endif
-#endif
-#if defined(DOUBLE_CONVERSION_NON_PREFIXED_MACROS) && !defined(UNREACHABLE)
-#define UNREACHABLE DOUBLE_CONVERSION_UNREACHABLE
-#endif
-
-// Not all compilers support __has_attribute and combining a check for both
-// ifdef and __has_attribute on the same preprocessor line isn't portable.
-#ifdef __has_attribute
-#   define DOUBLE_CONVERSION_HAS_ATTRIBUTE(x) __has_attribute(x)
-#else
-#   define DOUBLE_CONVERSION_HAS_ATTRIBUTE(x) 0
-#endif
-
-#ifndef DOUBLE_CONVERSION_UNUSED
-#if DOUBLE_CONVERSION_HAS_ATTRIBUTE(unused)
-#define DOUBLE_CONVERSION_UNUSED __attribute__((unused))
-#else
-#define DOUBLE_CONVERSION_UNUSED
-#endif
-#endif
-#if defined(DOUBLE_CONVERSION_NON_PREFIXED_MACROS) && !defined(UNUSED)
-#define UNUSED DOUBLE_CONVERSION_UNUSED
-#endif
-
-#if DOUBLE_CONVERSION_HAS_ATTRIBUTE(uninitialized)
-#define DOUBLE_CONVERSION_STACK_UNINITIALIZED __attribute__((uninitialized))
-#else
-#define DOUBLE_CONVERSION_STACK_UNINITIALIZED
-#endif
-#if defined(DOUBLE_CONVERSION_NON_PREFIXED_MACROS) && !defined(STACK_UNINITIALIZED)
-#define STACK_UNINITIALIZED DOUBLE_CONVERSION_STACK_UNINITIALIZED
-#endif
-
-// Double operations detection based on target architecture.
-// Linux uses a 80bit wide floating point stack on x86. This induces double
-// rounding, which in turn leads to wrong results.
-// An easy way to test if the floating-point operations are correct is to
-// evaluate: 89255.0/1e22. If the floating-point stack is 64 bits wide then
-// the result is equal to 89255e-22.
-// The best way to test this, is to create a division-function and to compare
-// the output of the division with the expected result. (Inlining must be
-// disabled.)
-// On Linux,x86 89255e-22 != Div_double(89255.0/1e22)
-//
-// For example:
-/*
-// -- in div.c
-double Div_double(double x, double y) { return x / y; }
-
-// -- in main.c
-double Div_double(double x, double y);  // Forward declaration.
-
-int main(int argc, char** argv) {
-  return Div_double(89255.0, 1e22) == 89255e-22;
-}
-*/
-// Run as follows ./main || echo "correct"
-//
-// If it prints "correct" then the architecture should be here, in the "correct" section.
-#if defined(_M_X64) || defined(__x86_64__) || \
-    defined(__ARMEL__) || defined(__avr32__) || defined(_M_ARM) || defined(_M_ARM64) || \
-    defined(__hppa__) || defined(__ia64__) || \
-    defined(__mips__) || \
-    defined(__loongarch__) || \
-    defined(__nios2__) || defined(__ghs) || \
-    defined(__powerpc__) || defined(__ppc__) || defined(__ppc64__) || \
-    defined(_POWER) || defined(_ARCH_PPC) || defined(_ARCH_PPC64) || \
-    defined(__sparc__) || defined(__sparc) || defined(__s390__) || \
-    defined(__SH4__) || defined(__alpha__) || \
-    defined(_MIPS_ARCH_MIPS32R2) || defined(__ARMEB__) ||\
-    defined(__AARCH64EL__) || defined(__aarch64__) || defined(__AARCH64EB__) || \
-    defined(__riscv) || defined(__e2k__) || \
-    defined(__or1k__) || defined(__arc__) || defined(__ARC64__) || \
-    defined(__microblaze__) || defined(__XTENSA__) || \
-    defined(__EMSCRIPTEN__) || defined(__wasm32__)
-#define DOUBLE_CONVERSION_CORRECT_DOUBLE_OPERATIONS 1
-#elif defined(__mc68000__) || \
-    defined(__pnacl__) || defined(__native_client__)
-#undef DOUBLE_CONVERSION_CORRECT_DOUBLE_OPERATIONS
-#elif defined(_M_IX86) || defined(__i386__) || defined(__i386)
-#if defined(_WIN32)
-// Windows uses a 64bit wide floating point stack.
-#define DOUBLE_CONVERSION_CORRECT_DOUBLE_OPERATIONS 1
-#else
-#undef DOUBLE_CONVERSION_CORRECT_DOUBLE_OPERATIONS
-#endif  // _WIN32
-#else
-#error Target architecture was not detected as supported by Double-Conversion.
-#endif
-#if defined(DOUBLE_CONVERSION_NON_PREFIXED_MACROS) && !defined(CORRECT_DOUBLE_OPERATIONS)
-#define CORRECT_DOUBLE_OPERATIONS DOUBLE_CONVERSION_CORRECT_DOUBLE_OPERATIONS
-#endif
-
-#if defined(_WIN32) && !defined(__MINGW32__)
-
-typedef signed char int8_t;
-typedef unsigned char uint8_t;
-typedef short int16_t;  // NOLINT
-typedef unsigned short uint16_t;  // NOLINT
-typedef int int32_t;
-typedef unsigned int uint32_t;
-typedef __int64 int64_t;
-typedef unsigned __int64 uint64_t;
-// intptr_t and friends are defined in crtdefs.h through stdio.h.
-
-#else
-
-#include <stdint.h>
-
-#endif
-
-typedef uint16_t uc16;
-
-// The following macro works on both 32 and 64-bit platforms.
-// Usage: instead of writing 0x1234567890123456
-//      write DOUBLE_CONVERSION_UINT64_2PART_C(0x12345678,90123456);
-#define DOUBLE_CONVERSION_UINT64_2PART_C(a, b) (((static_cast<uint64_t>(a) << 32) + 0x##b##u))
-#if defined(DOUBLE_CONVERSION_NON_PREFIXED_MACROS) && !defined(UINT64_2PART_C)
-#define UINT64_2PART_C DOUBLE_CONVERSION_UINT64_2PART_C
-#endif
-
-// The expression DOUBLE_CONVERSION_ARRAY_SIZE(a) is a compile-time constant of type
-// size_t which represents the number of elements of the given
-// array. You should only use DOUBLE_CONVERSION_ARRAY_SIZE on statically allocated
-// arrays.
-#ifndef DOUBLE_CONVERSION_ARRAY_SIZE
-#define DOUBLE_CONVERSION_ARRAY_SIZE(a)                                   \
-  ((sizeof(a) / sizeof(*(a))) /                         \
-  static_cast<size_t>(!(sizeof(a) % sizeof(*(a)))))
-#endif
-#if defined(DOUBLE_CONVERSION_NON_PREFIXED_MACROS) && !defined(ARRAY_SIZE)
-#define ARRAY_SIZE DOUBLE_CONVERSION_ARRAY_SIZE
-#endif
-
-// A macro to disallow the evil copy constructor and operator= functions
-// This should be used in the private: declarations for a class
-#ifndef DOUBLE_CONVERSION_DISALLOW_COPY_AND_ASSIGN
-#define DOUBLE_CONVERSION_DISALLOW_COPY_AND_ASSIGN(TypeName)      \
-  TypeName(const TypeName&);                    \
-  void operator=(const TypeName&)
-#endif
-#if defined(DOUBLE_CONVERSION_NON_PREFIXED_MACROS) && !defined(DC_DISALLOW_COPY_AND_ASSIGN)
-#define DC_DISALLOW_COPY_AND_ASSIGN DOUBLE_CONVERSION_DISALLOW_COPY_AND_ASSIGN
-#endif
-
-// A macro to disallow all the implicit constructors, namely the
-// default constructor, copy constructor and operator= functions.
-//
-// This should be used in the private: declarations for a class
-// that wants to prevent anyone from instantiating it. This is
-// especially useful for classes containing only static methods.
-#ifndef DOUBLE_CONVERSION_DISALLOW_IMPLICIT_CONSTRUCTORS
-#define DOUBLE_CONVERSION_DISALLOW_IMPLICIT_CONSTRUCTORS(TypeName) \
-  TypeName();                                    \
-  DOUBLE_CONVERSION_DISALLOW_COPY_AND_ASSIGN(TypeName)
-#endif
-#if defined(DOUBLE_CONVERSION_NON_PREFIXED_MACROS) && !defined(DC_DISALLOW_IMPLICIT_CONSTRUCTORS)
-#define DC_DISALLOW_IMPLICIT_CONSTRUCTORS DOUBLE_CONVERSION_DISALLOW_IMPLICIT_CONSTRUCTORS
-#endif
-
-// ICU PATCH: Wrap in ICU namespace
-U_NAMESPACE_BEGIN
-
-namespace double_conversion {
-
-inline int StrLength(const char* string) {
-  size_t length = strlen(string);
-  DOUBLE_CONVERSION_ASSERT(length == static_cast<size_t>(static_cast<int>(length)));
-  return static_cast<int>(length);
-}
-
-// This is a simplified version of V8's Vector class.
-template <typename T>
-class Vector {
- public:
-  Vector() : start_(DOUBLE_CONVERSION_NULLPTR), length_(0) {}
-  Vector(T* data, int len) : start_(data), length_(len) {
-    DOUBLE_CONVERSION_ASSERT(len == 0 || (len > 0 && data != DOUBLE_CONVERSION_NULLPTR));
-  }
-
-  // Returns a vector using the same backing storage as this one,
-  // spanning from and including 'from', to but not including 'to'.
-  Vector<T> SubVector(int from, int to) {
-    DOUBLE_CONVERSION_ASSERT(to <= length_);
-    DOUBLE_CONVERSION_ASSERT(from < to);
-    DOUBLE_CONVERSION_ASSERT(0 <= from);
-    return Vector<T>(start() + from, to - from);
-  }
-
-  // Returns the length of the vector.
-  int length() const { return length_; }
-
-  // Returns whether or not the vector is empty.
-  bool is_empty() const { return length_ == 0; }
-
-  // Returns the pointer to the start of the data in the vector.
-  T* start() const { return start_; }
-
-  // Access individual vector elements - checks bounds in debug mode.
-  T& operator[](int index) const {
-    DOUBLE_CONVERSION_ASSERT(0 <= index && index < length_);
-    return start_[index];
-  }
-
-  T& first() { return start_[0]; }
-
-  T& last() { return start_[length_ - 1]; }
-
-  void pop_back() {
-    DOUBLE_CONVERSION_ASSERT(!is_empty());
-    --length_;
-  }
-
- private:
-  T* start_;
-  int length_;
-};
-
-
-// Helper class for building result strings in a character buffer. The
-// purpose of the class is to use safe operations that checks the
-// buffer bounds on all operations in debug mode.
-class StringBuilder {
- public:
-  StringBuilder(char* buffer, int buffer_size)
-      : buffer_(buffer, buffer_size), position_(0) { }
-
-  ~StringBuilder() { if (!is_finalized()) Finalize(); }
-
-  int size() const { return buffer_.length(); }
-
-  // Get the current position in the builder.
-  int position() const {
-    DOUBLE_CONVERSION_ASSERT(!is_finalized());
-    return position_;
-  }
-
-  // Reset the position.
-  void Reset() { position_ = 0; }
-
-  // Add a single character to the builder. It is not allowed to add
-  // 0-characters; use the Finalize() method to terminate the string
-  // instead.
-  void AddCharacter(char c) {
-    DOUBLE_CONVERSION_ASSERT(c != '\0');
-    DOUBLE_CONVERSION_ASSERT(!is_finalized() && position_ < buffer_.length());
-    buffer_[position_++] = c;
-  }
-
-  // Add an entire string to the builder. Uses strlen() internally to
-  // compute the length of the input string.
-  void AddString(const char* s) {
-    AddSubstring(s, StrLength(s));
-  }
-
-  // Add the first 'n' characters of the given string 's' to the
-  // builder. The input string must have enough characters.
-  void AddSubstring(const char* s, int n) {
-    DOUBLE_CONVERSION_ASSERT(!is_finalized() && position_ + n < buffer_.length());
-    DOUBLE_CONVERSION_ASSERT(static_cast<size_t>(n) <= strlen(s));
-    memmove(&buffer_[position_], s, static_cast<size_t>(n));
-    position_ += n;
-  }
-
-
-  // Add character padding to the builder. If count is non-positive,
-  // nothing is added to the builder.
-  void AddPadding(char c, int count) {
-    for (int i = 0; i < count; i++) {
-      AddCharacter(c);
-    }
-  }
-
-  // Finalize the string by 0-terminating it and returning the buffer.
-  char* Finalize() {
-    DOUBLE_CONVERSION_ASSERT(!is_finalized() && position_ < buffer_.length());
-    buffer_[position_] = '\0';
-    // Make sure nobody managed to add a 0-character to the
-    // buffer while building the string.
-    DOUBLE_CONVERSION_ASSERT(strlen(buffer_.start()) == static_cast<size_t>(position_));
-    position_ = -1;
-    DOUBLE_CONVERSION_ASSERT(is_finalized());
-    return buffer_.start();
-  }
-
- private:
-  Vector<char> buffer_;
-  int position_;
-
-  bool is_finalized() const { return position_ < 0; }
-
-  DOUBLE_CONVERSION_DISALLOW_IMPLICIT_CONSTRUCTORS(StringBuilder);
-};
-
-// The type-based aliasing rule allows the compiler to assume that pointers of
-// different types (for some definition of different) never alias each other.
-// Thus the following code does not work:
-//
-// float f = foo();
-// int fbits = *(int*)(&f);
-//
-// The compiler 'knows' that the int pointer can't refer to f since the types
-// don't match, so the compiler may cache f in a register, leaving random data
-// in fbits.  Using C++ style casts makes no difference, however a pointer to
-// char data is assumed to alias any other pointer.  This is the 'memcpy
-// exception'.
-//
-// Bit_cast uses the memcpy exception to move the bits from a variable of one
-// type of a variable of another type.  Of course the end result is likely to
-// be implementation dependent.  Most compilers (gcc-4.2 and MSVC 2005)
-// will completely optimize BitCast away.
-//
-// There is an additional use for BitCast.
-// Recent gccs will warn when they see casts that may result in breakage due to
-// the type-based aliasing rule.  If you have checked that there is no breakage
-// you can use BitCast to cast one pointer type to another.  This confuses gcc
-// enough that it can no longer see that you have cast one pointer type to
-// another thus avoiding the warning.
-template <class Dest, class Source>
-Dest BitCast(const Source& source) {
-  // Compile time assertion: sizeof(Dest) == sizeof(Source)
-  // A compile error here means your Dest and Source have different sizes.
-#if __cplusplus >= 201103L
-  static_assert(sizeof(Dest) == sizeof(Source),
-                "source and destination size mismatch");
-#else
-  DOUBLE_CONVERSION_UNUSED
-  typedef char VerifySizesAreEqual[sizeof(Dest) == sizeof(Source) ? 1 : -1];
-#endif
-
-  Dest dest;
-  memmove(&dest, &source, sizeof(dest));
-  return dest;
-}
-
-template <class Dest, class Source>
-Dest BitCast(Source* source) {
-  return BitCast<Dest>(reinterpret_cast<uintptr_t>(source));
-}
-
-}  // namespace double_conversion
-
-// ICU PATCH: Close ICU namespace
-U_NAMESPACE_END
-
-#endif  // DOUBLE_CONVERSION_UTILS_H_
-#endif // ICU PATCH: close #if !UCONFIG_NO_FORMATTING
->>>>>>> a8a80be5
+// © 2018 and later: Unicode, Inc. and others.
+// License & terms of use: http://www.unicode.org/copyright.html
+//
+// From the double-conversion library. Original license:
+//
+// Copyright 2010 the V8 project authors. All rights reserved.
+// Redistribution and use in source and binary forms, with or without
+// modification, are permitted provided that the following conditions are
+// met:
+//
+//     * Redistributions of source code must retain the above copyright
+//       notice, this list of conditions and the following disclaimer.
+//     * Redistributions in binary form must reproduce the above
+//       copyright notice, this list of conditions and the following
+//       disclaimer in the documentation and/or other materials provided
+//       with the distribution.
+//     * Neither the name of Google Inc. nor the names of its
+//       contributors may be used to endorse or promote products derived
+//       from this software without specific prior written permission.
+//
+// THIS SOFTWARE IS PROVIDED BY THE COPYRIGHT HOLDERS AND CONTRIBUTORS
+// "AS IS" AND ANY EXPRESS OR IMPLIED WARRANTIES, INCLUDING, BUT NOT
+// LIMITED TO, THE IMPLIED WARRANTIES OF MERCHANTABILITY AND FITNESS FOR
+// A PARTICULAR PURPOSE ARE DISCLAIMED. IN NO EVENT SHALL THE COPYRIGHT
+// OWNER OR CONTRIBUTORS BE LIABLE FOR ANY DIRECT, INDIRECT, INCIDENTAL,
+// SPECIAL, EXEMPLARY, OR CONSEQUENTIAL DAMAGES (INCLUDING, BUT NOT
+// LIMITED TO, PROCUREMENT OF SUBSTITUTE GOODS OR SERVICES; LOSS OF USE,
+// DATA, OR PROFITS; OR BUSINESS INTERRUPTION) HOWEVER CAUSED AND ON ANY
+// THEORY OF LIABILITY, WHETHER IN CONTRACT, STRICT LIABILITY, OR TORT
+// (INCLUDING NEGLIGENCE OR OTHERWISE) ARISING IN ANY WAY OUT OF THE USE
+// OF THIS SOFTWARE, EVEN IF ADVISED OF THE POSSIBILITY OF SUCH DAMAGE.
+
+// ICU PATCH: ifdef around UCONFIG_NO_FORMATTING
+#include "unicode/utypes.h"
+#if !UCONFIG_NO_FORMATTING
+
+#ifndef DOUBLE_CONVERSION_UTILS_H_
+#define DOUBLE_CONVERSION_UTILS_H_
+
+// Use DOUBLE_CONVERSION_NON_PREFIXED_MACROS to get unprefixed macros as was
+// the case in double-conversion releases prior to 3.1.6
+
+#include <cstdlib>
+#include <cstring>
+
+// For pre-C++11 compatibility
+#if __cplusplus >= 201103L
+#define DOUBLE_CONVERSION_NULLPTR nullptr
+#else
+#define DOUBLE_CONVERSION_NULLPTR NULL
+#endif
+
+// ICU PATCH: Use U_ASSERT instead of <assert.h>
+#include "uassert.h"
+#ifndef DOUBLE_CONVERSION_ASSERT
+#define DOUBLE_CONVERSION_ASSERT(condition)         \
+    U_ASSERT(condition)
+#endif
+#if defined(DOUBLE_CONVERSION_NON_PREFIXED_MACROS) && !defined(ASSERT)
+#define ASSERT DOUBLE_CONVERSION_ASSERT
+#endif
+
+#ifndef DOUBLE_CONVERSION_UNIMPLEMENTED
+#define DOUBLE_CONVERSION_UNIMPLEMENTED() (abort())
+#endif
+#if defined(DOUBLE_CONVERSION_NON_PREFIXED_MACROS) && !defined(UNIMPLEMENTED)
+#define UNIMPLEMENTED DOUBLE_CONVERSION_UNIMPLEMENTED
+#endif
+
+#ifndef DOUBLE_CONVERSION_NO_RETURN
+#ifdef _MSC_VER
+#define DOUBLE_CONVERSION_NO_RETURN __declspec(noreturn)
+#else
+#define DOUBLE_CONVERSION_NO_RETURN __attribute__((noreturn))
+#endif
+#endif
+#if defined(DOUBLE_CONVERSION_NON_PREFIXED_MACROS) && !defined(NO_RETURN)
+#define NO_RETURN DOUBLE_CONVERSION_NO_RETURN
+#endif
+
+#ifndef DOUBLE_CONVERSION_UNREACHABLE
+#ifdef _MSC_VER
+void DOUBLE_CONVERSION_NO_RETURN abort_noreturn();
+inline void abort_noreturn() { abort(); }
+#define DOUBLE_CONVERSION_UNREACHABLE()   (abort_noreturn())
+#else
+#define DOUBLE_CONVERSION_UNREACHABLE()   (abort())
+#endif
+#endif
+#if defined(DOUBLE_CONVERSION_NON_PREFIXED_MACROS) && !defined(UNREACHABLE)
+#define UNREACHABLE DOUBLE_CONVERSION_UNREACHABLE
+#endif
+
+// Not all compilers support __has_attribute and combining a check for both
+// ifdef and __has_attribute on the same preprocessor line isn't portable.
+#ifdef __has_attribute
+#   define DOUBLE_CONVERSION_HAS_ATTRIBUTE(x) __has_attribute(x)
+#else
+#   define DOUBLE_CONVERSION_HAS_ATTRIBUTE(x) 0
+#endif
+
+#ifndef DOUBLE_CONVERSION_UNUSED
+#if DOUBLE_CONVERSION_HAS_ATTRIBUTE(unused)
+#define DOUBLE_CONVERSION_UNUSED __attribute__((unused))
+#else
+#define DOUBLE_CONVERSION_UNUSED
+#endif
+#endif
+#if defined(DOUBLE_CONVERSION_NON_PREFIXED_MACROS) && !defined(UNUSED)
+#define UNUSED DOUBLE_CONVERSION_UNUSED
+#endif
+
+#if DOUBLE_CONVERSION_HAS_ATTRIBUTE(uninitialized)
+#define DOUBLE_CONVERSION_STACK_UNINITIALIZED __attribute__((uninitialized))
+#else
+#define DOUBLE_CONVERSION_STACK_UNINITIALIZED
+#endif
+#if defined(DOUBLE_CONVERSION_NON_PREFIXED_MACROS) && !defined(STACK_UNINITIALIZED)
+#define STACK_UNINITIALIZED DOUBLE_CONVERSION_STACK_UNINITIALIZED
+#endif
+
+// Double operations detection based on target architecture.
+// Linux uses a 80bit wide floating point stack on x86. This induces double
+// rounding, which in turn leads to wrong results.
+// An easy way to test if the floating-point operations are correct is to
+// evaluate: 89255.0/1e22. If the floating-point stack is 64 bits wide then
+// the result is equal to 89255e-22.
+// The best way to test this, is to create a division-function and to compare
+// the output of the division with the expected result. (Inlining must be
+// disabled.)
+// On Linux,x86 89255e-22 != Div_double(89255.0/1e22)
+//
+// For example:
+/*
+// -- in div.c
+double Div_double(double x, double y) { return x / y; }
+
+// -- in main.c
+double Div_double(double x, double y);  // Forward declaration.
+
+int main(int argc, char** argv) {
+  return Div_double(89255.0, 1e22) == 89255e-22;
+}
+*/
+// Run as follows ./main || echo "correct"
+//
+// If it prints "correct" then the architecture should be here, in the "correct" section.
+#if defined(_M_X64) || defined(__x86_64__) || \
+    defined(__ARMEL__) || defined(__avr32__) || defined(_M_ARM) || defined(_M_ARM64) || \
+    defined(__hppa__) || defined(__ia64__) || \
+    defined(__mips__) || \
+    defined(__loongarch__) || \
+    defined(__nios2__) || defined(__ghs) || \
+    defined(__powerpc__) || defined(__ppc__) || defined(__ppc64__) || \
+    defined(_POWER) || defined(_ARCH_PPC) || defined(_ARCH_PPC64) || \
+    defined(__sparc__) || defined(__sparc) || defined(__s390__) || \
+    defined(__SH4__) || defined(__alpha__) || \
+    defined(_MIPS_ARCH_MIPS32R2) || defined(__ARMEB__) ||\
+    defined(__AARCH64EL__) || defined(__aarch64__) || defined(__AARCH64EB__) || \
+    defined(__riscv) || defined(__e2k__) || \
+    defined(__or1k__) || defined(__arc__) || defined(__ARC64__) || \
+    defined(__microblaze__) || defined(__XTENSA__) || \
+    defined(__EMSCRIPTEN__) || defined(__wasm32__)
+#define DOUBLE_CONVERSION_CORRECT_DOUBLE_OPERATIONS 1
+#elif defined(__mc68000__) || \
+    defined(__pnacl__) || defined(__native_client__)
+#undef DOUBLE_CONVERSION_CORRECT_DOUBLE_OPERATIONS
+#elif defined(_M_IX86) || defined(__i386__) || defined(__i386)
+#if defined(_WIN32)
+// Windows uses a 64bit wide floating point stack.
+#define DOUBLE_CONVERSION_CORRECT_DOUBLE_OPERATIONS 1
+#else
+#undef DOUBLE_CONVERSION_CORRECT_DOUBLE_OPERATIONS
+#endif  // _WIN32
+#else
+#error Target architecture was not detected as supported by Double-Conversion.
+#endif
+#if defined(DOUBLE_CONVERSION_NON_PREFIXED_MACROS) && !defined(CORRECT_DOUBLE_OPERATIONS)
+#define CORRECT_DOUBLE_OPERATIONS DOUBLE_CONVERSION_CORRECT_DOUBLE_OPERATIONS
+#endif
+
+#if defined(_WIN32) && !defined(__MINGW32__)
+
+typedef signed char int8_t;
+typedef unsigned char uint8_t;
+typedef short int16_t;  // NOLINT
+typedef unsigned short uint16_t;  // NOLINT
+typedef int int32_t;
+typedef unsigned int uint32_t;
+typedef __int64 int64_t;
+typedef unsigned __int64 uint64_t;
+// intptr_t and friends are defined in crtdefs.h through stdio.h.
+
+#else
+
+#include <stdint.h>
+
+#endif
+
+typedef uint16_t uc16;
+
+// The following macro works on both 32 and 64-bit platforms.
+// Usage: instead of writing 0x1234567890123456
+//      write DOUBLE_CONVERSION_UINT64_2PART_C(0x12345678,90123456);
+#define DOUBLE_CONVERSION_UINT64_2PART_C(a, b) (((static_cast<uint64_t>(a) << 32) + 0x##b##u))
+#if defined(DOUBLE_CONVERSION_NON_PREFIXED_MACROS) && !defined(UINT64_2PART_C)
+#define UINT64_2PART_C DOUBLE_CONVERSION_UINT64_2PART_C
+#endif
+
+// The expression DOUBLE_CONVERSION_ARRAY_SIZE(a) is a compile-time constant of type
+// size_t which represents the number of elements of the given
+// array. You should only use DOUBLE_CONVERSION_ARRAY_SIZE on statically allocated
+// arrays.
+#ifndef DOUBLE_CONVERSION_ARRAY_SIZE
+#define DOUBLE_CONVERSION_ARRAY_SIZE(a)                                   \
+  ((sizeof(a) / sizeof(*(a))) /                         \
+  static_cast<size_t>(!(sizeof(a) % sizeof(*(a)))))
+#endif
+#if defined(DOUBLE_CONVERSION_NON_PREFIXED_MACROS) && !defined(ARRAY_SIZE)
+#define ARRAY_SIZE DOUBLE_CONVERSION_ARRAY_SIZE
+#endif
+
+// A macro to disallow the evil copy constructor and operator= functions
+// This should be used in the private: declarations for a class
+#ifndef DOUBLE_CONVERSION_DISALLOW_COPY_AND_ASSIGN
+#define DOUBLE_CONVERSION_DISALLOW_COPY_AND_ASSIGN(TypeName)      \
+  TypeName(const TypeName&);                    \
+  void operator=(const TypeName&)
+#endif
+#if defined(DOUBLE_CONVERSION_NON_PREFIXED_MACROS) && !defined(DC_DISALLOW_COPY_AND_ASSIGN)
+#define DC_DISALLOW_COPY_AND_ASSIGN DOUBLE_CONVERSION_DISALLOW_COPY_AND_ASSIGN
+#endif
+
+// A macro to disallow all the implicit constructors, namely the
+// default constructor, copy constructor and operator= functions.
+//
+// This should be used in the private: declarations for a class
+// that wants to prevent anyone from instantiating it. This is
+// especially useful for classes containing only static methods.
+#ifndef DOUBLE_CONVERSION_DISALLOW_IMPLICIT_CONSTRUCTORS
+#define DOUBLE_CONVERSION_DISALLOW_IMPLICIT_CONSTRUCTORS(TypeName) \
+  TypeName();                                    \
+  DOUBLE_CONVERSION_DISALLOW_COPY_AND_ASSIGN(TypeName)
+#endif
+#if defined(DOUBLE_CONVERSION_NON_PREFIXED_MACROS) && !defined(DC_DISALLOW_IMPLICIT_CONSTRUCTORS)
+#define DC_DISALLOW_IMPLICIT_CONSTRUCTORS DOUBLE_CONVERSION_DISALLOW_IMPLICIT_CONSTRUCTORS
+#endif
+
+// ICU PATCH: Wrap in ICU namespace
+U_NAMESPACE_BEGIN
+
+namespace double_conversion {
+
+inline int StrLength(const char* string) {
+  size_t length = strlen(string);
+  DOUBLE_CONVERSION_ASSERT(length == static_cast<size_t>(static_cast<int>(length)));
+  return static_cast<int>(length);
+}
+
+// This is a simplified version of V8's Vector class.
+template <typename T>
+class Vector {
+ public:
+  Vector() : start_(DOUBLE_CONVERSION_NULLPTR), length_(0) {}
+  Vector(T* data, int len) : start_(data), length_(len) {
+    DOUBLE_CONVERSION_ASSERT(len == 0 || (len > 0 && data != DOUBLE_CONVERSION_NULLPTR));
+  }
+
+  // Returns a vector using the same backing storage as this one,
+  // spanning from and including 'from', to but not including 'to'.
+  Vector<T> SubVector(int from, int to) {
+    DOUBLE_CONVERSION_ASSERT(to <= length_);
+    DOUBLE_CONVERSION_ASSERT(from < to);
+    DOUBLE_CONVERSION_ASSERT(0 <= from);
+    return Vector<T>(start() + from, to - from);
+  }
+
+  // Returns the length of the vector.
+  int length() const { return length_; }
+
+  // Returns whether or not the vector is empty.
+  bool is_empty() const { return length_ == 0; }
+
+  // Returns the pointer to the start of the data in the vector.
+  T* start() const { return start_; }
+
+  // Access individual vector elements - checks bounds in debug mode.
+  T& operator[](int index) const {
+    DOUBLE_CONVERSION_ASSERT(0 <= index && index < length_);
+    return start_[index];
+  }
+
+  T& first() { return start_[0]; }
+
+  T& last() { return start_[length_ - 1]; }
+
+  void pop_back() {
+    DOUBLE_CONVERSION_ASSERT(!is_empty());
+    --length_;
+  }
+
+ private:
+  T* start_;
+  int length_;
+};
+
+
+// Helper class for building result strings in a character buffer. The
+// purpose of the class is to use safe operations that checks the
+// buffer bounds on all operations in debug mode.
+class StringBuilder {
+ public:
+  StringBuilder(char* buffer, int buffer_size)
+      : buffer_(buffer, buffer_size), position_(0) { }
+
+  ~StringBuilder() { if (!is_finalized()) Finalize(); }
+
+  int size() const { return buffer_.length(); }
+
+  // Get the current position in the builder.
+  int position() const {
+    DOUBLE_CONVERSION_ASSERT(!is_finalized());
+    return position_;
+  }
+
+  // Reset the position.
+  void Reset() { position_ = 0; }
+
+  // Add a single character to the builder. It is not allowed to add
+  // 0-characters; use the Finalize() method to terminate the string
+  // instead.
+  void AddCharacter(char c) {
+    DOUBLE_CONVERSION_ASSERT(c != '\0');
+    DOUBLE_CONVERSION_ASSERT(!is_finalized() && position_ < buffer_.length());
+    buffer_[position_++] = c;
+  }
+
+  // Add an entire string to the builder. Uses strlen() internally to
+  // compute the length of the input string.
+  void AddString(const char* s) {
+    AddSubstring(s, StrLength(s));
+  }
+
+  // Add the first 'n' characters of the given string 's' to the
+  // builder. The input string must have enough characters.
+  void AddSubstring(const char* s, int n) {
+    DOUBLE_CONVERSION_ASSERT(!is_finalized() && position_ + n < buffer_.length());
+    DOUBLE_CONVERSION_ASSERT(static_cast<size_t>(n) <= strlen(s));
+    memmove(&buffer_[position_], s, static_cast<size_t>(n));
+    position_ += n;
+  }
+
+
+  // Add character padding to the builder. If count is non-positive,
+  // nothing is added to the builder.
+  void AddPadding(char c, int count) {
+    for (int i = 0; i < count; i++) {
+      AddCharacter(c);
+    }
+  }
+
+  // Finalize the string by 0-terminating it and returning the buffer.
+  char* Finalize() {
+    DOUBLE_CONVERSION_ASSERT(!is_finalized() && position_ < buffer_.length());
+    buffer_[position_] = '\0';
+    // Make sure nobody managed to add a 0-character to the
+    // buffer while building the string.
+    DOUBLE_CONVERSION_ASSERT(strlen(buffer_.start()) == static_cast<size_t>(position_));
+    position_ = -1;
+    DOUBLE_CONVERSION_ASSERT(is_finalized());
+    return buffer_.start();
+  }
+
+ private:
+  Vector<char> buffer_;
+  int position_;
+
+  bool is_finalized() const { return position_ < 0; }
+
+  DOUBLE_CONVERSION_DISALLOW_IMPLICIT_CONSTRUCTORS(StringBuilder);
+};
+
+// The type-based aliasing rule allows the compiler to assume that pointers of
+// different types (for some definition of different) never alias each other.
+// Thus the following code does not work:
+//
+// float f = foo();
+// int fbits = *(int*)(&f);
+//
+// The compiler 'knows' that the int pointer can't refer to f since the types
+// don't match, so the compiler may cache f in a register, leaving random data
+// in fbits.  Using C++ style casts makes no difference, however a pointer to
+// char data is assumed to alias any other pointer.  This is the 'memcpy
+// exception'.
+//
+// Bit_cast uses the memcpy exception to move the bits from a variable of one
+// type of a variable of another type.  Of course the end result is likely to
+// be implementation dependent.  Most compilers (gcc-4.2 and MSVC 2005)
+// will completely optimize BitCast away.
+//
+// There is an additional use for BitCast.
+// Recent gccs will warn when they see casts that may result in breakage due to
+// the type-based aliasing rule.  If you have checked that there is no breakage
+// you can use BitCast to cast one pointer type to another.  This confuses gcc
+// enough that it can no longer see that you have cast one pointer type to
+// another thus avoiding the warning.
+template <class Dest, class Source>
+Dest BitCast(const Source& source) {
+  // Compile time assertion: sizeof(Dest) == sizeof(Source)
+  // A compile error here means your Dest and Source have different sizes.
+#if __cplusplus >= 201103L
+  static_assert(sizeof(Dest) == sizeof(Source),
+                "source and destination size mismatch");
+#else
+  DOUBLE_CONVERSION_UNUSED
+  typedef char VerifySizesAreEqual[sizeof(Dest) == sizeof(Source) ? 1 : -1];
+#endif
+
+  Dest dest;
+  memmove(&dest, &source, sizeof(dest));
+  return dest;
+}
+
+template <class Dest, class Source>
+Dest BitCast(Source* source) {
+  return BitCast<Dest>(reinterpret_cast<uintptr_t>(source));
+}
+
+}  // namespace double_conversion
+
+// ICU PATCH: Close ICU namespace
+U_NAMESPACE_END
+
+#endif  // DOUBLE_CONVERSION_UTILS_H_
+#endif // ICU PATCH: close #if !UCONFIG_NO_FORMATTING