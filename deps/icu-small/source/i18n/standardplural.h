<<<<<<< HEAD
// © 2016 and later: Unicode, Inc. and others.
// License & terms of use: http://www.unicode.org/copyright.html
/*
 *******************************************************************************
 * Copyright (C) 2015, International Business Machines Corporation
 * and others. All Rights Reserved.
 *******************************************************************************
 * standardplural.h
 *
 * created on: 2015dec14
 * created by: Markus W. Scherer
 */

#ifndef __STANDARDPLURAL_H__
#define __STANDARDPLURAL_H__

#include "unicode/utypes.h"

#if !UCONFIG_NO_FORMATTING

U_NAMESPACE_BEGIN

class UnicodeString;

/**
 * Standard CLDR plural form/category constants.
 * See http://www.unicode.org/reports/tr35/tr35-numbers.html#Language_Plural_Rules
 */
class U_I18N_API StandardPlural {
public:
    enum Form {
        ZERO,
        ONE,
        TWO,
        FEW,
        MANY,
        OTHER,
        EQ_0,
        EQ_1,
        COUNT
    };

    /**
     * @return the lowercase CLDR keyword string for the plural form
     */
    static const char *getKeyword(Form p);

    /**
     * @param keyword for example "few" or "other"
     * @return the plural form corresponding to the keyword, or OTHER
     */
    static Form orOtherFromString(const char *keyword) {
        return static_cast<Form>(indexOrOtherIndexFromString(keyword));
    }

    /**
     * @param keyword for example "few" or "other"
     * @return the plural form corresponding to the keyword, or OTHER
     */
    static Form orOtherFromString(const UnicodeString &keyword) {
        return static_cast<Form>(indexOrOtherIndexFromString(keyword));
    }

    /**
     * Sets U_ILLEGAL_ARGUMENT_ERROR if the keyword is not a plural form.
     *
     * @param keyword for example "few" or "other"
     * @return the plural form corresponding to the keyword
     */
    static Form fromString(const char *keyword, UErrorCode &errorCode) {
        return static_cast<Form>(indexFromString(keyword, errorCode));
    }

    /**
     * Sets U_ILLEGAL_ARGUMENT_ERROR if the keyword is not a plural form.
     *
     * @param keyword for example "few" or "other"
     * @return the plural form corresponding to the keyword
     */
    static Form fromString(const UnicodeString &keyword, UErrorCode &errorCode) {
        return static_cast<Form>(indexFromString(keyword, errorCode));
    }

    /**
     * @param keyword for example "few" or "other"
     * @return the index of the plural form corresponding to the keyword, or a negative value
     */
    static int32_t indexOrNegativeFromString(const char *keyword);

    /**
     * @param keyword for example "few" or "other"
     * @return the index of the plural form corresponding to the keyword, or a negative value
     */
    static int32_t indexOrNegativeFromString(const UnicodeString &keyword);

    /**
     * @param keyword for example "few" or "other"
     * @return the index of the plural form corresponding to the keyword, or OTHER
     */
    static int32_t indexOrOtherIndexFromString(const char *keyword) {
        int32_t i = indexOrNegativeFromString(keyword);
        return i >= 0 ? i : OTHER;
    }

    /**
     * @param keyword for example "few" or "other"
     * @return the index of the plural form corresponding to the keyword, or OTHER
     */
    static int32_t indexOrOtherIndexFromString(const UnicodeString &keyword) {
        int32_t i = indexOrNegativeFromString(keyword);
        return i >= 0 ? i : OTHER;
    }

    /**
     * Sets U_ILLEGAL_ARGUMENT_ERROR if the keyword is not a plural form.
     *
     * @param keyword for example "few" or "other"
     * @return the index of the plural form corresponding to the keyword
     */
    static int32_t indexFromString(const char *keyword, UErrorCode &errorCode);

    /**
     * Sets U_ILLEGAL_ARGUMENT_ERROR if the keyword is not a plural form.
     *
     * @param keyword for example "few" or "other"
     * @return the index of the plural form corresponding to the keyword
     */
    static int32_t indexFromString(const UnicodeString &keyword, UErrorCode &errorCode);
};

U_NAMESPACE_END

#endif  // !UCONFIG_NO_FORMATTING
#endif  // __STANDARDPLURAL_H__
=======
// © 2016 and later: Unicode, Inc. and others.
// License & terms of use: http://www.unicode.org/copyright.html
/*
 *******************************************************************************
 * Copyright (C) 2015, International Business Machines Corporation
 * and others. All Rights Reserved.
 *******************************************************************************
 * standardplural.h
 *
 * created on: 2015dec14
 * created by: Markus W. Scherer
 */

#ifndef __STANDARDPLURAL_H__
#define __STANDARDPLURAL_H__

#include "unicode/utypes.h"

#if !UCONFIG_NO_FORMATTING

U_NAMESPACE_BEGIN

class UnicodeString;

/**
 * Standard CLDR plural form/category constants.
 * See http://www.unicode.org/reports/tr35/tr35-numbers.html#Language_Plural_Rules
 */
class U_I18N_API StandardPlural {
public:
    enum Form {
        ZERO,
        ONE,
        TWO,
        FEW,
        MANY,
        OTHER,
        EQ_0,
        EQ_1,
        COUNT
    };

    /**
     * @return the lowercase CLDR keyword string for the plural form
     */
    static const char *getKeyword(Form p);

    /**
     * @param keyword for example "few" or "other"
     * @return the plural form corresponding to the keyword, or OTHER
     */
    static Form orOtherFromString(const char *keyword) {
        return static_cast<Form>(indexOrOtherIndexFromString(keyword));
    }

    /**
     * @param keyword for example "few" or "other"
     * @return the plural form corresponding to the keyword, or OTHER
     */
    static Form orOtherFromString(const UnicodeString &keyword) {
        return static_cast<Form>(indexOrOtherIndexFromString(keyword));
    }

    /**
     * Sets U_ILLEGAL_ARGUMENT_ERROR if the keyword is not a plural form.
     *
     * @param keyword for example "few" or "other"
     * @return the plural form corresponding to the keyword
     */
    static Form fromString(const char *keyword, UErrorCode &errorCode) {
        return static_cast<Form>(indexFromString(keyword, errorCode));
    }

    /**
     * Sets U_ILLEGAL_ARGUMENT_ERROR if the keyword is not a plural form.
     *
     * @param keyword for example "few" or "other"
     * @return the plural form corresponding to the keyword
     */
    static Form fromString(const UnicodeString &keyword, UErrorCode &errorCode) {
        return static_cast<Form>(indexFromString(keyword, errorCode));
    }

    /**
     * @param keyword for example "few" or "other"
     * @return the index of the plural form corresponding to the keyword, or a negative value
     */
    static int32_t indexOrNegativeFromString(const char *keyword);

    /**
     * @param keyword for example "few" or "other"
     * @return the index of the plural form corresponding to the keyword, or a negative value
     */
    static int32_t indexOrNegativeFromString(const UnicodeString &keyword);

    /**
     * @param keyword for example "few" or "other"
     * @return the index of the plural form corresponding to the keyword, or OTHER
     */
    static int32_t indexOrOtherIndexFromString(const char *keyword) {
        int32_t i = indexOrNegativeFromString(keyword);
        return i >= 0 ? i : OTHER;
    }

    /**
     * @param keyword for example "few" or "other"
     * @return the index of the plural form corresponding to the keyword, or OTHER
     */
    static int32_t indexOrOtherIndexFromString(const UnicodeString &keyword) {
        int32_t i = indexOrNegativeFromString(keyword);
        return i >= 0 ? i : OTHER;
    }

    /**
     * Sets U_ILLEGAL_ARGUMENT_ERROR if the keyword is not a plural form.
     *
     * @param keyword for example "few" or "other"
     * @return the index of the plural form corresponding to the keyword
     */
    static int32_t indexFromString(const char *keyword, UErrorCode &errorCode);

    /**
     * Sets U_ILLEGAL_ARGUMENT_ERROR if the keyword is not a plural form.
     *
     * @param keyword for example "few" or "other"
     * @return the index of the plural form corresponding to the keyword
     */
    static int32_t indexFromString(const UnicodeString &keyword, UErrorCode &errorCode);
};

U_NAMESPACE_END

#endif  // !UCONFIG_NO_FORMATTING
#endif  // __STANDARDPLURAL_H__
>>>>>>> a8a80be5
<|MERGE_RESOLUTION|>--- conflicted
+++ resolved
@@ -1,271 +1,134 @@
-<<<<<<< HEAD
-// © 2016 and later: Unicode, Inc. and others.
-// License & terms of use: http://www.unicode.org/copyright.html
-/*
- *******************************************************************************
- * Copyright (C) 2015, International Business Machines Corporation
- * and others. All Rights Reserved.
- *******************************************************************************
- * standardplural.h
- *
- * created on: 2015dec14
- * created by: Markus W. Scherer
- */
-
-#ifndef __STANDARDPLURAL_H__
-#define __STANDARDPLURAL_H__
-
-#include "unicode/utypes.h"
-
-#if !UCONFIG_NO_FORMATTING
-
-U_NAMESPACE_BEGIN
-
-class UnicodeString;
-
-/**
- * Standard CLDR plural form/category constants.
- * See http://www.unicode.org/reports/tr35/tr35-numbers.html#Language_Plural_Rules
- */
-class U_I18N_API StandardPlural {
-public:
-    enum Form {
-        ZERO,
-        ONE,
-        TWO,
-        FEW,
-        MANY,
-        OTHER,
-        EQ_0,
-        EQ_1,
-        COUNT
-    };
-
-    /**
-     * @return the lowercase CLDR keyword string for the plural form
-     */
-    static const char *getKeyword(Form p);
-
-    /**
-     * @param keyword for example "few" or "other"
-     * @return the plural form corresponding to the keyword, or OTHER
-     */
-    static Form orOtherFromString(const char *keyword) {
-        return static_cast<Form>(indexOrOtherIndexFromString(keyword));
-    }
-
-    /**
-     * @param keyword for example "few" or "other"
-     * @return the plural form corresponding to the keyword, or OTHER
-     */
-    static Form orOtherFromString(const UnicodeString &keyword) {
-        return static_cast<Form>(indexOrOtherIndexFromString(keyword));
-    }
-
-    /**
-     * Sets U_ILLEGAL_ARGUMENT_ERROR if the keyword is not a plural form.
-     *
-     * @param keyword for example "few" or "other"
-     * @return the plural form corresponding to the keyword
-     */
-    static Form fromString(const char *keyword, UErrorCode &errorCode) {
-        return static_cast<Form>(indexFromString(keyword, errorCode));
-    }
-
-    /**
-     * Sets U_ILLEGAL_ARGUMENT_ERROR if the keyword is not a plural form.
-     *
-     * @param keyword for example "few" or "other"
-     * @return the plural form corresponding to the keyword
-     */
-    static Form fromString(const UnicodeString &keyword, UErrorCode &errorCode) {
-        return static_cast<Form>(indexFromString(keyword, errorCode));
-    }
-
-    /**
-     * @param keyword for example "few" or "other"
-     * @return the index of the plural form corresponding to the keyword, or a negative value
-     */
-    static int32_t indexOrNegativeFromString(const char *keyword);
-
-    /**
-     * @param keyword for example "few" or "other"
-     * @return the index of the plural form corresponding to the keyword, or a negative value
-     */
-    static int32_t indexOrNegativeFromString(const UnicodeString &keyword);
-
-    /**
-     * @param keyword for example "few" or "other"
-     * @return the index of the plural form corresponding to the keyword, or OTHER
-     */
-    static int32_t indexOrOtherIndexFromString(const char *keyword) {
-        int32_t i = indexOrNegativeFromString(keyword);
-        return i >= 0 ? i : OTHER;
-    }
-
-    /**
-     * @param keyword for example "few" or "other"
-     * @return the index of the plural form corresponding to the keyword, or OTHER
-     */
-    static int32_t indexOrOtherIndexFromString(const UnicodeString &keyword) {
-        int32_t i = indexOrNegativeFromString(keyword);
-        return i >= 0 ? i : OTHER;
-    }
-
-    /**
-     * Sets U_ILLEGAL_ARGUMENT_ERROR if the keyword is not a plural form.
-     *
-     * @param keyword for example "few" or "other"
-     * @return the index of the plural form corresponding to the keyword
-     */
-    static int32_t indexFromString(const char *keyword, UErrorCode &errorCode);
-
-    /**
-     * Sets U_ILLEGAL_ARGUMENT_ERROR if the keyword is not a plural form.
-     *
-     * @param keyword for example "few" or "other"
-     * @return the index of the plural form corresponding to the keyword
-     */
-    static int32_t indexFromString(const UnicodeString &keyword, UErrorCode &errorCode);
-};
-
-U_NAMESPACE_END
-
-#endif  // !UCONFIG_NO_FORMATTING
-#endif  // __STANDARDPLURAL_H__
-=======
-// © 2016 and later: Unicode, Inc. and others.
-// License & terms of use: http://www.unicode.org/copyright.html
-/*
- *******************************************************************************
- * Copyright (C) 2015, International Business Machines Corporation
- * and others. All Rights Reserved.
- *******************************************************************************
- * standardplural.h
- *
- * created on: 2015dec14
- * created by: Markus W. Scherer
- */
-
-#ifndef __STANDARDPLURAL_H__
-#define __STANDARDPLURAL_H__
-
-#include "unicode/utypes.h"
-
-#if !UCONFIG_NO_FORMATTING
-
-U_NAMESPACE_BEGIN
-
-class UnicodeString;
-
-/**
- * Standard CLDR plural form/category constants.
- * See http://www.unicode.org/reports/tr35/tr35-numbers.html#Language_Plural_Rules
- */
-class U_I18N_API StandardPlural {
-public:
-    enum Form {
-        ZERO,
-        ONE,
-        TWO,
-        FEW,
-        MANY,
-        OTHER,
-        EQ_0,
-        EQ_1,
-        COUNT
-    };
-
-    /**
-     * @return the lowercase CLDR keyword string for the plural form
-     */
-    static const char *getKeyword(Form p);
-
-    /**
-     * @param keyword for example "few" or "other"
-     * @return the plural form corresponding to the keyword, or OTHER
-     */
-    static Form orOtherFromString(const char *keyword) {
-        return static_cast<Form>(indexOrOtherIndexFromString(keyword));
-    }
-
-    /**
-     * @param keyword for example "few" or "other"
-     * @return the plural form corresponding to the keyword, or OTHER
-     */
-    static Form orOtherFromString(const UnicodeString &keyword) {
-        return static_cast<Form>(indexOrOtherIndexFromString(keyword));
-    }
-
-    /**
-     * Sets U_ILLEGAL_ARGUMENT_ERROR if the keyword is not a plural form.
-     *
-     * @param keyword for example "few" or "other"
-     * @return the plural form corresponding to the keyword
-     */
-    static Form fromString(const char *keyword, UErrorCode &errorCode) {
-        return static_cast<Form>(indexFromString(keyword, errorCode));
-    }
-
-    /**
-     * Sets U_ILLEGAL_ARGUMENT_ERROR if the keyword is not a plural form.
-     *
-     * @param keyword for example "few" or "other"
-     * @return the plural form corresponding to the keyword
-     */
-    static Form fromString(const UnicodeString &keyword, UErrorCode &errorCode) {
-        return static_cast<Form>(indexFromString(keyword, errorCode));
-    }
-
-    /**
-     * @param keyword for example "few" or "other"
-     * @return the index of the plural form corresponding to the keyword, or a negative value
-     */
-    static int32_t indexOrNegativeFromString(const char *keyword);
-
-    /**
-     * @param keyword for example "few" or "other"
-     * @return the index of the plural form corresponding to the keyword, or a negative value
-     */
-    static int32_t indexOrNegativeFromString(const UnicodeString &keyword);
-
-    /**
-     * @param keyword for example "few" or "other"
-     * @return the index of the plural form corresponding to the keyword, or OTHER
-     */
-    static int32_t indexOrOtherIndexFromString(const char *keyword) {
-        int32_t i = indexOrNegativeFromString(keyword);
-        return i >= 0 ? i : OTHER;
-    }
-
-    /**
-     * @param keyword for example "few" or "other"
-     * @return the index of the plural form corresponding to the keyword, or OTHER
-     */
-    static int32_t indexOrOtherIndexFromString(const UnicodeString &keyword) {
-        int32_t i = indexOrNegativeFromString(keyword);
-        return i >= 0 ? i : OTHER;
-    }
-
-    /**
-     * Sets U_ILLEGAL_ARGUMENT_ERROR if the keyword is not a plural form.
-     *
-     * @param keyword for example "few" or "other"
-     * @return the index of the plural form corresponding to the keyword
-     */
-    static int32_t indexFromString(const char *keyword, UErrorCode &errorCode);
-
-    /**
-     * Sets U_ILLEGAL_ARGUMENT_ERROR if the keyword is not a plural form.
-     *
-     * @param keyword for example "few" or "other"
-     * @return the index of the plural form corresponding to the keyword
-     */
-    static int32_t indexFromString(const UnicodeString &keyword, UErrorCode &errorCode);
-};
-
-U_NAMESPACE_END
-
-#endif  // !UCONFIG_NO_FORMATTING
-#endif  // __STANDARDPLURAL_H__
->>>>>>> a8a80be5
+// © 2016 and later: Unicode, Inc. and others.
+// License & terms of use: http://www.unicode.org/copyright.html
+/*
+ *******************************************************************************
+ * Copyright (C) 2015, International Business Machines Corporation
+ * and others. All Rights Reserved.
+ *******************************************************************************
+ * standardplural.h
+ *
+ * created on: 2015dec14
+ * created by: Markus W. Scherer
+ */
+
+#ifndef __STANDARDPLURAL_H__
+#define __STANDARDPLURAL_H__
+
+#include "unicode/utypes.h"
+
+#if !UCONFIG_NO_FORMATTING
+
+U_NAMESPACE_BEGIN
+
+class UnicodeString;
+
+/**
+ * Standard CLDR plural form/category constants.
+ * See http://www.unicode.org/reports/tr35/tr35-numbers.html#Language_Plural_Rules
+ */
+class U_I18N_API StandardPlural {
+public:
+    enum Form {
+        ZERO,
+        ONE,
+        TWO,
+        FEW,
+        MANY,
+        OTHER,
+        EQ_0,
+        EQ_1,
+        COUNT
+    };
+
+    /**
+     * @return the lowercase CLDR keyword string for the plural form
+     */
+    static const char *getKeyword(Form p);
+
+    /**
+     * @param keyword for example "few" or "other"
+     * @return the plural form corresponding to the keyword, or OTHER
+     */
+    static Form orOtherFromString(const char *keyword) {
+        return static_cast<Form>(indexOrOtherIndexFromString(keyword));
+    }
+
+    /**
+     * @param keyword for example "few" or "other"
+     * @return the plural form corresponding to the keyword, or OTHER
+     */
+    static Form orOtherFromString(const UnicodeString &keyword) {
+        return static_cast<Form>(indexOrOtherIndexFromString(keyword));
+    }
+
+    /**
+     * Sets U_ILLEGAL_ARGUMENT_ERROR if the keyword is not a plural form.
+     *
+     * @param keyword for example "few" or "other"
+     * @return the plural form corresponding to the keyword
+     */
+    static Form fromString(const char *keyword, UErrorCode &errorCode) {
+        return static_cast<Form>(indexFromString(keyword, errorCode));
+    }
+
+    /**
+     * Sets U_ILLEGAL_ARGUMENT_ERROR if the keyword is not a plural form.
+     *
+     * @param keyword for example "few" or "other"
+     * @return the plural form corresponding to the keyword
+     */
+    static Form fromString(const UnicodeString &keyword, UErrorCode &errorCode) {
+        return static_cast<Form>(indexFromString(keyword, errorCode));
+    }
+
+    /**
+     * @param keyword for example "few" or "other"
+     * @return the index of the plural form corresponding to the keyword, or a negative value
+     */
+    static int32_t indexOrNegativeFromString(const char *keyword);
+
+    /**
+     * @param keyword for example "few" or "other"
+     * @return the index of the plural form corresponding to the keyword, or a negative value
+     */
+    static int32_t indexOrNegativeFromString(const UnicodeString &keyword);
+
+    /**
+     * @param keyword for example "few" or "other"
+     * @return the index of the plural form corresponding to the keyword, or OTHER
+     */
+    static int32_t indexOrOtherIndexFromString(const char *keyword) {
+        int32_t i = indexOrNegativeFromString(keyword);
+        return i >= 0 ? i : OTHER;
+    }
+
+    /**
+     * @param keyword for example "few" or "other"
+     * @return the index of the plural form corresponding to the keyword, or OTHER
+     */
+    static int32_t indexOrOtherIndexFromString(const UnicodeString &keyword) {
+        int32_t i = indexOrNegativeFromString(keyword);
+        return i >= 0 ? i : OTHER;
+    }
+
+    /**
+     * Sets U_ILLEGAL_ARGUMENT_ERROR if the keyword is not a plural form.
+     *
+     * @param keyword for example "few" or "other"
+     * @return the index of the plural form corresponding to the keyword
+     */
+    static int32_t indexFromString(const char *keyword, UErrorCode &errorCode);
+
+    /**
+     * Sets U_ILLEGAL_ARGUMENT_ERROR if the keyword is not a plural form.
+     *
+     * @param keyword for example "few" or "other"
+     * @return the index of the plural form corresponding to the keyword
+     */
+    static int32_t indexFromString(const UnicodeString &keyword, UErrorCode &errorCode);
+};
+
+U_NAMESPACE_END
+
+#endif  // !UCONFIG_NO_FORMATTING
+#endif  // __STANDARDPLURAL_H__