<<<<<<< HEAD
// © 2016 and later: Unicode, Inc. and others.
// License & terms of use: http://www.unicode.org/copyright.html
/* ------------------------------------------------------------------ */
/* Decimal Context module                                             */
/* ------------------------------------------------------------------ */
/* Copyright (c) IBM Corporation, 2000-2012.  All rights reserved.    */
/*                                                                    */
/* This software is made available under the terms of the             */
/* ICU License -- ICU 1.8.1 and later.                                */
/*                                                                    */
/* The description and User's Guide ("The decNumber C Library") for   */
/* this software is called decNumber.pdf.  This document is           */
/* available, together with arithmetic and format specifications,     */
/* testcases, and Web links, on the General Decimal Arithmetic page.  */
/*                                                                    */
/* Please send comments, suggestions, and corrections to the author:  */
/*   mfc@uk.ibm.com                                                   */
/*   Mike Cowlishaw, IBM Fellow                                       */
/*   IBM UK, PO Box 31, Birmingham Road, Warwick CV34 5JL, UK         */
/* ------------------------------------------------------------------ */
/* This module comprises the routines for handling arithmetic         */
/* context structures.                                                */
/* ------------------------------------------------------------------ */

#include <string.h>           /* for strcmp  */
#include <stdio.h>            /* for printf if DECCHECK  */
#include "decContext.h"       /* context and base types  */
#include "decNumberLocal.h"   /* decNumber local types, etc.  */

#if 0  /* ICU: No need to test endianness at runtime. */
/* compile-time endian tester [assumes sizeof(Int)>1] */
static  const  Int mfcone=1;                 /* constant 1  */
static  const  Flag *mfctop=(Flag *)&mfcone; /* -> top byte  */
#define LITEND *mfctop             /* named flag; 1=little-endian  */
#endif

/* ------------------------------------------------------------------ */
/* decContextClearStatus -- clear bits in current status              */
/*                                                                    */
/*  context is the context structure to be queried                    */
/*  mask indicates the bits to be cleared (the status bit that        */
/*    corresponds to each 1 bit in the mask is cleared)               */
/*  returns context                                                   */
/*                                                                    */
/* No error is possible.                                              */
/* ------------------------------------------------------------------ */
U_CAPI decContext * U_EXPORT2 uprv_decContextClearStatus(decContext *context, uInt mask) {
  context->status&=~mask;
  return context;
  } /* decContextClearStatus  */

/* ------------------------------------------------------------------ */
/* decContextDefault -- initialize a context structure                */
/*                                                                    */
/*  context is the structure to be initialized                        */
/*  kind selects the required set of default values, one of:          */
/*      DEC_INIT_BASE       -- select ANSI X3-274 defaults            */
/*      DEC_INIT_DECIMAL32  -- select IEEE 754 defaults, 32-bit       */
/*      DEC_INIT_DECIMAL64  -- select IEEE 754 defaults, 64-bit       */
/*      DEC_INIT_DECIMAL128 -- select IEEE 754 defaults, 128-bit      */
/*      For any other value a valid context is returned, but with     */
/*      Invalid_operation set in the status field.                    */
/*  returns a context structure with the appropriate initial values.  */
/* ------------------------------------------------------------------ */
U_CAPI decContext *  U_EXPORT2 uprv_decContextDefault(decContext *context, Int kind) {
  /* set defaults...  */
  context->digits=9;                         /* 9 digits  */
  context->emax=DEC_MAX_EMAX;                /* 9-digit exponents  */
  context->emin=DEC_MIN_EMIN;                /* .. balanced  */
  context->round=DEC_ROUND_HALF_UP;          /* 0.5 rises  */
  context->traps=DEC_Errors;                 /* all but informational  */
  context->status=0;                         /* cleared  */
  context->clamp=0;                          /* no clamping  */
  #if DECSUBSET
  context->extended=0;                       /* cleared  */
  #endif
  switch (kind) {
    case DEC_INIT_BASE:
      /* [use defaults]  */
      break;
    case DEC_INIT_DECIMAL32:
      context->digits=7;                     /* digits  */
      context->emax=96;                      /* Emax  */
      context->emin=-95;                     /* Emin  */
      context->round=DEC_ROUND_HALF_EVEN;    /* 0.5 to nearest even  */
      context->traps=0;                      /* no traps set  */
      context->clamp=1;                      /* clamp exponents  */
      #if DECSUBSET
      context->extended=1;                   /* set  */
      #endif
      break;
    case DEC_INIT_DECIMAL64:
      context->digits=16;                    /* digits  */
      context->emax=384;                     /* Emax  */
      context->emin=-383;                    /* Emin  */
      context->round=DEC_ROUND_HALF_EVEN;    /* 0.5 to nearest even  */
      context->traps=0;                      /* no traps set  */
      context->clamp=1;                      /* clamp exponents  */
      #if DECSUBSET
      context->extended=1;                   /* set  */
      #endif
      break;
    case DEC_INIT_DECIMAL128:
      context->digits=34;                    /* digits  */
      context->emax=6144;                    /* Emax  */
      context->emin=-6143;                   /* Emin  */
      context->round=DEC_ROUND_HALF_EVEN;    /* 0.5 to nearest even  */
      context->traps=0;                      /* no traps set  */
      context->clamp=1;                      /* clamp exponents  */
      #if DECSUBSET
      context->extended=1;                   /* set  */
      #endif
      break;

    default:                                 /* invalid Kind  */
      /* use defaults, and ..  */
      uprv_decContextSetStatus(context, DEC_Invalid_operation); /* trap  */
    }

  return context;} /* decContextDefault  */

/* ------------------------------------------------------------------ */
/* decContextGetRounding -- return current rounding mode              */
/*                                                                    */
/*  context is the context structure to be queried                    */
/*  returns the rounding mode                                         */
/*                                                                    */
/* No error is possible.                                              */
/* ------------------------------------------------------------------ */
U_CAPI enum rounding  U_EXPORT2 uprv_decContextGetRounding(decContext *context) {
  return context->round;
  } /* decContextGetRounding  */

/* ------------------------------------------------------------------ */
/* decContextGetStatus -- return current status                       */
/*                                                                    */
/*  context is the context structure to be queried                    */
/*  returns status                                                    */
/*                                                                    */
/* No error is possible.                                              */
/* ------------------------------------------------------------------ */
U_CAPI uInt  U_EXPORT2 uprv_decContextGetStatus(decContext *context) {
  return context->status;
  } /* decContextGetStatus  */

/* ------------------------------------------------------------------ */
/* decContextRestoreStatus -- restore bits in current status          */
/*                                                                    */
/*  context is the context structure to be updated                    */
/*  newstatus is the source for the bits to be restored               */
/*  mask indicates the bits to be restored (the status bit that       */
/*    corresponds to each 1 bit in the mask is set to the value of    */
/*    the corresponding bit in newstatus)                              */
/*  returns context                                                   */
/*                                                                    */
/* No error is possible.                                              */
/* ------------------------------------------------------------------ */
U_CAPI decContext * U_EXPORT2 uprv_decContextRestoreStatus(decContext *context,
                                    uInt newstatus, uInt mask) {
  context->status&=~mask;               /* clear the selected bits  */
  context->status|=(mask&newstatus);    /* or in the new bits  */
  return context;
  } /* decContextRestoreStatus  */

/* ------------------------------------------------------------------ */
/* decContextSaveStatus -- save bits in current status                */
/*                                                                    */
/*  context is the context structure to be queried                    */
/*  mask indicates the bits to be saved (the status bits that         */
/*    correspond to each 1 bit in the mask are saved)                 */
/*  returns the AND of the mask and the current status                */
/*                                                                    */
/* No error is possible.                                              */
/* ------------------------------------------------------------------ */
U_CAPI uInt  U_EXPORT2 uprv_decContextSaveStatus(decContext *context, uInt mask) {
  return context->status&mask;
  } /* decContextSaveStatus  */

/* ------------------------------------------------------------------ */
/* decContextSetRounding -- set current rounding mode                 */
/*                                                                    */
/*  context is the context structure to be updated                    */
/*  newround is the value which will replace the current mode         */
/*  returns context                                                   */
/*                                                                    */
/* No error is possible.                                              */
/* ------------------------------------------------------------------ */
U_CAPI decContext * U_EXPORT2 uprv_decContextSetRounding(decContext *context,
                                  enum rounding newround) {
  context->round=newround;
  return context;
  } /* decContextSetRounding  */

/* ------------------------------------------------------------------ */
/* decContextSetStatus -- set status and raise trap if appropriate    */
/*                                                                    */
/*  context is the context structure to be updated                    */
/*  status  is the DEC_ exception code                                */
/*  returns the context structure                                     */
/*                                                                    */
/* Control may never return from this routine, if there is a signal   */
/* handler and it takes a long jump.                                  */
/* ------------------------------------------------------------------ */
U_CAPI decContext *  U_EXPORT2 uprv_decContextSetStatus(decContext *context, uInt status) {
  context->status|=status;
#if 0  /* ICU: Do not raise signals. */
  if (status & context->traps) raise(SIGFPE);
#endif
  return context;} /* decContextSetStatus  */

/* ------------------------------------------------------------------ */
/* decContextSetStatusFromString -- set status from a string + trap   */
/*                                                                    */
/*  context is the context structure to be updated                    */
/*  string is a string exactly equal to one that might be returned    */
/*            by decContextStatusToString                             */
/*                                                                    */
/*  The status bit corresponding to the string is set, and a trap     */
/*  is raised if appropriate.                                         */
/*                                                                    */
/*  returns the context structure, unless the string is equal to      */
/*    DEC_Condition_MU or is not recognized.  In these cases NULL is  */
/*    returned.                                                       */
/* ------------------------------------------------------------------ */
U_CAPI decContext *  U_EXPORT2 uprv_decContextSetStatusFromString(decContext *context,
                                           const char *string) {
  if (strcmp(string, DEC_Condition_CS)==0)
    return uprv_decContextSetStatus(context, DEC_Conversion_syntax);
  if (strcmp(string, DEC_Condition_DZ)==0)
    return uprv_decContextSetStatus(context, DEC_Division_by_zero);
  if (strcmp(string, DEC_Condition_DI)==0)
    return uprv_decContextSetStatus(context, DEC_Division_impossible);
  if (strcmp(string, DEC_Condition_DU)==0)
    return uprv_decContextSetStatus(context, DEC_Division_undefined);
  if (strcmp(string, DEC_Condition_IE)==0)
    return uprv_decContextSetStatus(context, DEC_Inexact);
  if (strcmp(string, DEC_Condition_IS)==0)
    return uprv_decContextSetStatus(context, DEC_Insufficient_storage);
  if (strcmp(string, DEC_Condition_IC)==0)
    return uprv_decContextSetStatus(context, DEC_Invalid_context);
  if (strcmp(string, DEC_Condition_IO)==0)
    return uprv_decContextSetStatus(context, DEC_Invalid_operation);
  #if DECSUBSET
  if (strcmp(string, DEC_Condition_LD)==0)
    return uprv_decContextSetStatus(context, DEC_Lost_digits);
  #endif
  if (strcmp(string, DEC_Condition_OV)==0)
    return uprv_decContextSetStatus(context, DEC_Overflow);
  if (strcmp(string, DEC_Condition_PA)==0)
    return uprv_decContextSetStatus(context, DEC_Clamped);
  if (strcmp(string, DEC_Condition_RO)==0)
    return uprv_decContextSetStatus(context, DEC_Rounded);
  if (strcmp(string, DEC_Condition_SU)==0)
    return uprv_decContextSetStatus(context, DEC_Subnormal);
  if (strcmp(string, DEC_Condition_UN)==0)
    return uprv_decContextSetStatus(context, DEC_Underflow);
  if (strcmp(string, DEC_Condition_ZE)==0)
    return context;
  return NULL;  /* Multiple status, or unknown  */
  } /* decContextSetStatusFromString  */

/* ------------------------------------------------------------------ */
/* decContextSetStatusFromStringQuiet -- set status from a string     */
/*                                                                    */
/*  context is the context structure to be updated                    */
/*  string is a string exactly equal to one that might be returned    */
/*            by decContextStatusToString                             */
/*                                                                    */
/*  The status bit corresponding to the string is set; no trap is     */
/*  raised.                                                           */
/*                                                                    */
/*  returns the context structure, unless the string is equal to      */
/*    DEC_Condition_MU or is not recognized.  In these cases NULL is  */
/*    returned.                                                       */
/* ------------------------------------------------------------------ */
U_CAPI decContext *  U_EXPORT2 uprv_decContextSetStatusFromStringQuiet(decContext *context,
                                                const char *string) {
  if (strcmp(string, DEC_Condition_CS)==0)
    return uprv_decContextSetStatusQuiet(context, DEC_Conversion_syntax);
  if (strcmp(string, DEC_Condition_DZ)==0)
    return uprv_decContextSetStatusQuiet(context, DEC_Division_by_zero);
  if (strcmp(string, DEC_Condition_DI)==0)
    return uprv_decContextSetStatusQuiet(context, DEC_Division_impossible);
  if (strcmp(string, DEC_Condition_DU)==0)
    return uprv_decContextSetStatusQuiet(context, DEC_Division_undefined);
  if (strcmp(string, DEC_Condition_IE)==0)
    return uprv_decContextSetStatusQuiet(context, DEC_Inexact);
  if (strcmp(string, DEC_Condition_IS)==0)
    return uprv_decContextSetStatusQuiet(context, DEC_Insufficient_storage);
  if (strcmp(string, DEC_Condition_IC)==0)
    return uprv_decContextSetStatusQuiet(context, DEC_Invalid_context);
  if (strcmp(string, DEC_Condition_IO)==0)
    return uprv_decContextSetStatusQuiet(context, DEC_Invalid_operation);
  #if DECSUBSET
  if (strcmp(string, DEC_Condition_LD)==0)
    return uprv_decContextSetStatusQuiet(context, DEC_Lost_digits);
  #endif
  if (strcmp(string, DEC_Condition_OV)==0)
    return uprv_decContextSetStatusQuiet(context, DEC_Overflow);
  if (strcmp(string, DEC_Condition_PA)==0)
    return uprv_decContextSetStatusQuiet(context, DEC_Clamped);
  if (strcmp(string, DEC_Condition_RO)==0)
    return uprv_decContextSetStatusQuiet(context, DEC_Rounded);
  if (strcmp(string, DEC_Condition_SU)==0)
    return uprv_decContextSetStatusQuiet(context, DEC_Subnormal);
  if (strcmp(string, DEC_Condition_UN)==0)
    return uprv_decContextSetStatusQuiet(context, DEC_Underflow);
  if (strcmp(string, DEC_Condition_ZE)==0)
    return context;
  return NULL;  /* Multiple status, or unknown  */
  } /* decContextSetStatusFromStringQuiet  */

/* ------------------------------------------------------------------ */
/* decContextSetStatusQuiet -- set status without trap                */
/*                                                                    */
/*  context is the context structure to be updated                    */
/*  status  is the DEC_ exception code                                */
/*  returns the context structure                                     */
/*                                                                    */
/* No error is possible.                                              */
/* ------------------------------------------------------------------ */
U_CAPI decContext *  U_EXPORT2 uprv_decContextSetStatusQuiet(decContext *context, uInt status) {
  context->status|=status;
  return context;} /* decContextSetStatusQuiet  */

/* ------------------------------------------------------------------ */
/* decContextStatusToString -- convert status flags to a string       */
/*                                                                    */
/*  context is a context with valid status field                      */
/*                                                                    */
/*  returns a constant string describing the condition.  If multiple  */
/*    (or no) flags are set, a generic constant message is returned.  */
/* ------------------------------------------------------------------ */
U_CAPI const char * U_EXPORT2 uprv_decContextStatusToString(const decContext *context) {
  Int status=context->status;

  /* test the five IEEE first, as some of the others are ambiguous when  */
  /* DECEXTFLAG=0  */
  if (status==DEC_Invalid_operation    ) return DEC_Condition_IO;
  if (status==DEC_Division_by_zero     ) return DEC_Condition_DZ;
  if (status==DEC_Overflow             ) return DEC_Condition_OV;
  if (status==DEC_Underflow            ) return DEC_Condition_UN;
  if (status==DEC_Inexact              ) return DEC_Condition_IE;

  if (status==DEC_Division_impossible  ) return DEC_Condition_DI;
  if (status==DEC_Division_undefined   ) return DEC_Condition_DU;
  if (status==DEC_Rounded              ) return DEC_Condition_RO;
  if (status==DEC_Clamped              ) return DEC_Condition_PA;
  if (status==DEC_Subnormal            ) return DEC_Condition_SU;
  if (status==DEC_Conversion_syntax    ) return DEC_Condition_CS;
  if (status==DEC_Insufficient_storage ) return DEC_Condition_IS;
  if (status==DEC_Invalid_context      ) return DEC_Condition_IC;
  #if DECSUBSET
  if (status==DEC_Lost_digits          ) return DEC_Condition_LD;
  #endif
  if (status==0                        ) return DEC_Condition_ZE;
  return DEC_Condition_MU;  /* Multiple errors  */
  } /* decContextStatusToString  */

/* ------------------------------------------------------------------ */
/* decContextTestEndian -- test whether DECLITEND is set correctly    */
/*                                                                    */
/*  quiet is 1 to suppress message; 0 otherwise                       */
/*  returns 0 if DECLITEND is correct                                 */
/*          1 if DECLITEND is incorrect and should be 1               */
/*         -1 if DECLITEND is incorrect and should be 0               */
/*                                                                    */
/* A message is displayed if the return value is not 0 and quiet==0.  */
/*                                                                    */
/* No error is possible.                                              */
/* ------------------------------------------------------------------ */
#if 0  /* ICU: Unused function. Anyway, do not call printf(). */
U_CAPI Int  U_EXPORT2 uprv_decContextTestEndian(Flag quiet) {
  Int res=0;                  /* optimist  */
  uInt dle=(uInt)DECLITEND;   /* unsign  */
  if (dle>1) dle=1;           /* ensure 0 or 1  */

  if (LITEND!=DECLITEND) {
    const char *adj;
    if (!quiet) {
      if (LITEND) adj="little";
             else adj="big";
      printf("Warning: DECLITEND is set to %d, but this computer appears to be %s-endian\n",
             DECLITEND, adj);
      }
    res=(Int)LITEND-dle;
    }
  return res;
  } /* decContextTestEndian  */
#endif

/* ------------------------------------------------------------------ */
/* decContextTestSavedStatus -- test bits in saved status             */
/*                                                                    */
/*  oldstatus is the status word to be tested                         */
/*  mask indicates the bits to be tested (the oldstatus bits that     */
/*    correspond to each 1 bit in the mask are tested)                */
/*  returns 1 if any of the tested bits are 1, or 0 otherwise         */
/*                                                                    */
/* No error is possible.                                              */
/* ------------------------------------------------------------------ */
U_CAPI  uInt U_EXPORT2 uprv_decContextTestSavedStatus(uInt oldstatus, uInt mask) {
  return (oldstatus&mask)!=0;
  } /* decContextTestSavedStatus  */

/* ------------------------------------------------------------------ */
/* decContextTestStatus -- test bits in current status                */
/*                                                                    */
/*  context is the context structure to be updated                    */
/*  mask indicates the bits to be tested (the status bits that        */
/*    correspond to each 1 bit in the mask are tested)                */
/*  returns 1 if any of the tested bits are 1, or 0 otherwise         */
/*                                                                    */
/* No error is possible.                                              */
/* ------------------------------------------------------------------ */
U_CAPI uInt  U_EXPORT2 uprv_decContextTestStatus(decContext *context, uInt mask) {
  return (context->status&mask)!=0;
  } /* decContextTestStatus  */

/* ------------------------------------------------------------------ */
/* decContextZeroStatus -- clear all status bits                      */
/*                                                                    */
/*  context is the context structure to be updated                    */
/*  returns context                                                   */
/*                                                                    */
/* No error is possible.                                              */
/* ------------------------------------------------------------------ */
U_CAPI decContext * U_EXPORT2 uprv_decContextZeroStatus(decContext *context) {
  context->status=0;
  return context;
  } /* decContextZeroStatus  */
=======
// © 2016 and later: Unicode, Inc. and others.
// License & terms of use: http://www.unicode.org/copyright.html
/* ------------------------------------------------------------------ */
/* Decimal Context module                                             */
/* ------------------------------------------------------------------ */
/* Copyright (c) IBM Corporation, 2000-2012.  All rights reserved.    */
/*                                                                    */
/* This software is made available under the terms of the             */
/* ICU License -- ICU 1.8.1 and later.                                */
/*                                                                    */
/* The description and User's Guide ("The decNumber C Library") for   */
/* this software is called decNumber.pdf.  This document is           */
/* available, together with arithmetic and format specifications,     */
/* testcases, and Web links, on the General Decimal Arithmetic page.  */
/*                                                                    */
/* Please send comments, suggestions, and corrections to the author:  */
/*   mfc@uk.ibm.com                                                   */
/*   Mike Cowlishaw, IBM Fellow                                       */
/*   IBM UK, PO Box 31, Birmingham Road, Warwick CV34 5JL, UK         */
/* ------------------------------------------------------------------ */
/* This module comprises the routines for handling arithmetic         */
/* context structures.                                                */
/* ------------------------------------------------------------------ */

#include <string.h>           /* for strcmp  */
#include <stdio.h>            /* for printf if DECCHECK  */
#include "decContext.h"       /* context and base types  */
#include "decNumberLocal.h"   /* decNumber local types, etc.  */

#if 0  /* ICU: No need to test endianness at runtime. */
/* compile-time endian tester [assumes sizeof(Int)>1] */
static  const  Int mfcone=1;                 /* constant 1  */
static  const  Flag *mfctop=(Flag *)&mfcone; /* -> top byte  */
#define LITEND *mfctop             /* named flag; 1=little-endian  */
#endif

/* ------------------------------------------------------------------ */
/* decContextClearStatus -- clear bits in current status              */
/*                                                                    */
/*  context is the context structure to be queried                    */
/*  mask indicates the bits to be cleared (the status bit that        */
/*    corresponds to each 1 bit in the mask is cleared)               */
/*  returns context                                                   */
/*                                                                    */
/* No error is possible.                                              */
/* ------------------------------------------------------------------ */
U_CAPI decContext * U_EXPORT2 uprv_decContextClearStatus(decContext *context, uInt mask) {
  context->status&=~mask;
  return context;
  } /* decContextClearStatus  */

/* ------------------------------------------------------------------ */
/* decContextDefault -- initialize a context structure                */
/*                                                                    */
/*  context is the structure to be initialized                        */
/*  kind selects the required set of default values, one of:          */
/*      DEC_INIT_BASE       -- select ANSI X3-274 defaults            */
/*      DEC_INIT_DECIMAL32  -- select IEEE 754 defaults, 32-bit       */
/*      DEC_INIT_DECIMAL64  -- select IEEE 754 defaults, 64-bit       */
/*      DEC_INIT_DECIMAL128 -- select IEEE 754 defaults, 128-bit      */
/*      For any other value a valid context is returned, but with     */
/*      Invalid_operation set in the status field.                    */
/*  returns a context structure with the appropriate initial values.  */
/* ------------------------------------------------------------------ */
U_CAPI decContext *  U_EXPORT2 uprv_decContextDefault(decContext *context, Int kind) {
  /* set defaults...  */
  context->digits=9;                         /* 9 digits  */
  context->emax=DEC_MAX_EMAX;                /* 9-digit exponents  */
  context->emin=DEC_MIN_EMIN;                /* .. balanced  */
  context->round=DEC_ROUND_HALF_UP;          /* 0.5 rises  */
  context->traps=DEC_Errors;                 /* all but informational  */
  context->status=0;                         /* cleared  */
  context->clamp=0;                          /* no clamping  */
  #if DECSUBSET
  context->extended=0;                       /* cleared  */
  #endif
  switch (kind) {
    case DEC_INIT_BASE:
      /* [use defaults]  */
      break;
    case DEC_INIT_DECIMAL32:
      context->digits=7;                     /* digits  */
      context->emax=96;                      /* Emax  */
      context->emin=-95;                     /* Emin  */
      context->round=DEC_ROUND_HALF_EVEN;    /* 0.5 to nearest even  */
      context->traps=0;                      /* no traps set  */
      context->clamp=1;                      /* clamp exponents  */
      #if DECSUBSET
      context->extended=1;                   /* set  */
      #endif
      break;
    case DEC_INIT_DECIMAL64:
      context->digits=16;                    /* digits  */
      context->emax=384;                     /* Emax  */
      context->emin=-383;                    /* Emin  */
      context->round=DEC_ROUND_HALF_EVEN;    /* 0.5 to nearest even  */
      context->traps=0;                      /* no traps set  */
      context->clamp=1;                      /* clamp exponents  */
      #if DECSUBSET
      context->extended=1;                   /* set  */
      #endif
      break;
    case DEC_INIT_DECIMAL128:
      context->digits=34;                    /* digits  */
      context->emax=6144;                    /* Emax  */
      context->emin=-6143;                   /* Emin  */
      context->round=DEC_ROUND_HALF_EVEN;    /* 0.5 to nearest even  */
      context->traps=0;                      /* no traps set  */
      context->clamp=1;                      /* clamp exponents  */
      #if DECSUBSET
      context->extended=1;                   /* set  */
      #endif
      break;

    default:                                 /* invalid Kind  */
      /* use defaults, and ..  */
      uprv_decContextSetStatus(context, DEC_Invalid_operation); /* trap  */
    }

  return context;} /* decContextDefault  */

/* ------------------------------------------------------------------ */
/* decContextGetRounding -- return current rounding mode              */
/*                                                                    */
/*  context is the context structure to be queried                    */
/*  returns the rounding mode                                         */
/*                                                                    */
/* No error is possible.                                              */
/* ------------------------------------------------------------------ */
U_CAPI enum rounding  U_EXPORT2 uprv_decContextGetRounding(decContext *context) {
  return context->round;
  } /* decContextGetRounding  */

/* ------------------------------------------------------------------ */
/* decContextGetStatus -- return current status                       */
/*                                                                    */
/*  context is the context structure to be queried                    */
/*  returns status                                                    */
/*                                                                    */
/* No error is possible.                                              */
/* ------------------------------------------------------------------ */
U_CAPI uInt  U_EXPORT2 uprv_decContextGetStatus(decContext *context) {
  return context->status;
  } /* decContextGetStatus  */

/* ------------------------------------------------------------------ */
/* decContextRestoreStatus -- restore bits in current status          */
/*                                                                    */
/*  context is the context structure to be updated                    */
/*  newstatus is the source for the bits to be restored               */
/*  mask indicates the bits to be restored (the status bit that       */
/*    corresponds to each 1 bit in the mask is set to the value of    */
/*    the corresponding bit in newstatus)                              */
/*  returns context                                                   */
/*                                                                    */
/* No error is possible.                                              */
/* ------------------------------------------------------------------ */
U_CAPI decContext * U_EXPORT2 uprv_decContextRestoreStatus(decContext *context,
                                    uInt newstatus, uInt mask) {
  context->status&=~mask;               /* clear the selected bits  */
  context->status|=(mask&newstatus);    /* or in the new bits  */
  return context;
  } /* decContextRestoreStatus  */

/* ------------------------------------------------------------------ */
/* decContextSaveStatus -- save bits in current status                */
/*                                                                    */
/*  context is the context structure to be queried                    */
/*  mask indicates the bits to be saved (the status bits that         */
/*    correspond to each 1 bit in the mask are saved)                 */
/*  returns the AND of the mask and the current status                */
/*                                                                    */
/* No error is possible.                                              */
/* ------------------------------------------------------------------ */
U_CAPI uInt  U_EXPORT2 uprv_decContextSaveStatus(decContext *context, uInt mask) {
  return context->status&mask;
  } /* decContextSaveStatus  */

/* ------------------------------------------------------------------ */
/* decContextSetRounding -- set current rounding mode                 */
/*                                                                    */
/*  context is the context structure to be updated                    */
/*  newround is the value which will replace the current mode         */
/*  returns context                                                   */
/*                                                                    */
/* No error is possible.                                              */
/* ------------------------------------------------------------------ */
U_CAPI decContext * U_EXPORT2 uprv_decContextSetRounding(decContext *context,
                                  enum rounding newround) {
  context->round=newround;
  return context;
  } /* decContextSetRounding  */

/* ------------------------------------------------------------------ */
/* decContextSetStatus -- set status and raise trap if appropriate    */
/*                                                                    */
/*  context is the context structure to be updated                    */
/*  status  is the DEC_ exception code                                */
/*  returns the context structure                                     */
/*                                                                    */
/* Control may never return from this routine, if there is a signal   */
/* handler and it takes a long jump.                                  */
/* ------------------------------------------------------------------ */
U_CAPI decContext *  U_EXPORT2 uprv_decContextSetStatus(decContext *context, uInt status) {
  context->status|=status;
#if 0  /* ICU: Do not raise signals. */
  if (status & context->traps) raise(SIGFPE);
#endif
  return context;} /* decContextSetStatus  */

/* ------------------------------------------------------------------ */
/* decContextSetStatusFromString -- set status from a string + trap   */
/*                                                                    */
/*  context is the context structure to be updated                    */
/*  string is a string exactly equal to one that might be returned    */
/*            by decContextStatusToString                             */
/*                                                                    */
/*  The status bit corresponding to the string is set, and a trap     */
/*  is raised if appropriate.                                         */
/*                                                                    */
/*  returns the context structure, unless the string is equal to      */
/*    DEC_Condition_MU or is not recognized.  In these cases nullptr is  */
/*    returned.                                                       */
/* ------------------------------------------------------------------ */
U_CAPI decContext *  U_EXPORT2 uprv_decContextSetStatusFromString(decContext *context,
                                           const char *string) {
  if (strcmp(string, DEC_Condition_CS)==0)
    return uprv_decContextSetStatus(context, DEC_Conversion_syntax);
  if (strcmp(string, DEC_Condition_DZ)==0)
    return uprv_decContextSetStatus(context, DEC_Division_by_zero);
  if (strcmp(string, DEC_Condition_DI)==0)
    return uprv_decContextSetStatus(context, DEC_Division_impossible);
  if (strcmp(string, DEC_Condition_DU)==0)
    return uprv_decContextSetStatus(context, DEC_Division_undefined);
  if (strcmp(string, DEC_Condition_IE)==0)
    return uprv_decContextSetStatus(context, DEC_Inexact);
  if (strcmp(string, DEC_Condition_IS)==0)
    return uprv_decContextSetStatus(context, DEC_Insufficient_storage);
  if (strcmp(string, DEC_Condition_IC)==0)
    return uprv_decContextSetStatus(context, DEC_Invalid_context);
  if (strcmp(string, DEC_Condition_IO)==0)
    return uprv_decContextSetStatus(context, DEC_Invalid_operation);
  #if DECSUBSET
  if (strcmp(string, DEC_Condition_LD)==0)
    return uprv_decContextSetStatus(context, DEC_Lost_digits);
  #endif
  if (strcmp(string, DEC_Condition_OV)==0)
    return uprv_decContextSetStatus(context, DEC_Overflow);
  if (strcmp(string, DEC_Condition_PA)==0)
    return uprv_decContextSetStatus(context, DEC_Clamped);
  if (strcmp(string, DEC_Condition_RO)==0)
    return uprv_decContextSetStatus(context, DEC_Rounded);
  if (strcmp(string, DEC_Condition_SU)==0)
    return uprv_decContextSetStatus(context, DEC_Subnormal);
  if (strcmp(string, DEC_Condition_UN)==0)
    return uprv_decContextSetStatus(context, DEC_Underflow);
  if (strcmp(string, DEC_Condition_ZE)==0)
    return context;
  return nullptr;  /* Multiple status, or unknown  */
  } /* decContextSetStatusFromString  */

/* ------------------------------------------------------------------ */
/* decContextSetStatusFromStringQuiet -- set status from a string     */
/*                                                                    */
/*  context is the context structure to be updated                    */
/*  string is a string exactly equal to one that might be returned    */
/*            by decContextStatusToString                             */
/*                                                                    */
/*  The status bit corresponding to the string is set; no trap is     */
/*  raised.                                                           */
/*                                                                    */
/*  returns the context structure, unless the string is equal to      */
/*    DEC_Condition_MU or is not recognized.  In these cases nullptr is  */
/*    returned.                                                       */
/* ------------------------------------------------------------------ */
U_CAPI decContext *  U_EXPORT2 uprv_decContextSetStatusFromStringQuiet(decContext *context,
                                                const char *string) {
  if (strcmp(string, DEC_Condition_CS)==0)
    return uprv_decContextSetStatusQuiet(context, DEC_Conversion_syntax);
  if (strcmp(string, DEC_Condition_DZ)==0)
    return uprv_decContextSetStatusQuiet(context, DEC_Division_by_zero);
  if (strcmp(string, DEC_Condition_DI)==0)
    return uprv_decContextSetStatusQuiet(context, DEC_Division_impossible);
  if (strcmp(string, DEC_Condition_DU)==0)
    return uprv_decContextSetStatusQuiet(context, DEC_Division_undefined);
  if (strcmp(string, DEC_Condition_IE)==0)
    return uprv_decContextSetStatusQuiet(context, DEC_Inexact);
  if (strcmp(string, DEC_Condition_IS)==0)
    return uprv_decContextSetStatusQuiet(context, DEC_Insufficient_storage);
  if (strcmp(string, DEC_Condition_IC)==0)
    return uprv_decContextSetStatusQuiet(context, DEC_Invalid_context);
  if (strcmp(string, DEC_Condition_IO)==0)
    return uprv_decContextSetStatusQuiet(context, DEC_Invalid_operation);
  #if DECSUBSET
  if (strcmp(string, DEC_Condition_LD)==0)
    return uprv_decContextSetStatusQuiet(context, DEC_Lost_digits);
  #endif
  if (strcmp(string, DEC_Condition_OV)==0)
    return uprv_decContextSetStatusQuiet(context, DEC_Overflow);
  if (strcmp(string, DEC_Condition_PA)==0)
    return uprv_decContextSetStatusQuiet(context, DEC_Clamped);
  if (strcmp(string, DEC_Condition_RO)==0)
    return uprv_decContextSetStatusQuiet(context, DEC_Rounded);
  if (strcmp(string, DEC_Condition_SU)==0)
    return uprv_decContextSetStatusQuiet(context, DEC_Subnormal);
  if (strcmp(string, DEC_Condition_UN)==0)
    return uprv_decContextSetStatusQuiet(context, DEC_Underflow);
  if (strcmp(string, DEC_Condition_ZE)==0)
    return context;
  return nullptr;  /* Multiple status, or unknown  */
  } /* decContextSetStatusFromStringQuiet  */

/* ------------------------------------------------------------------ */
/* decContextSetStatusQuiet -- set status without trap                */
/*                                                                    */
/*  context is the context structure to be updated                    */
/*  status  is the DEC_ exception code                                */
/*  returns the context structure                                     */
/*                                                                    */
/* No error is possible.                                              */
/* ------------------------------------------------------------------ */
U_CAPI decContext *  U_EXPORT2 uprv_decContextSetStatusQuiet(decContext *context, uInt status) {
  context->status|=status;
  return context;} /* decContextSetStatusQuiet  */

/* ------------------------------------------------------------------ */
/* decContextStatusToString -- convert status flags to a string       */
/*                                                                    */
/*  context is a context with valid status field                      */
/*                                                                    */
/*  returns a constant string describing the condition.  If multiple  */
/*    (or no) flags are set, a generic constant message is returned.  */
/* ------------------------------------------------------------------ */
U_CAPI const char * U_EXPORT2 uprv_decContextStatusToString(const decContext *context) {
  Int status=context->status;

  /* test the five IEEE first, as some of the others are ambiguous when  */
  /* DECEXTFLAG=0  */
  if (status==DEC_Invalid_operation    ) return DEC_Condition_IO;
  if (status==DEC_Division_by_zero     ) return DEC_Condition_DZ;
  if (status==DEC_Overflow             ) return DEC_Condition_OV;
  if (status==DEC_Underflow            ) return DEC_Condition_UN;
  if (status==DEC_Inexact              ) return DEC_Condition_IE;

  if (status==DEC_Division_impossible  ) return DEC_Condition_DI;
  if (status==DEC_Division_undefined   ) return DEC_Condition_DU;
  if (status==DEC_Rounded              ) return DEC_Condition_RO;
  if (status==DEC_Clamped              ) return DEC_Condition_PA;
  if (status==DEC_Subnormal            ) return DEC_Condition_SU;
  if (status==DEC_Conversion_syntax    ) return DEC_Condition_CS;
  if (status==DEC_Insufficient_storage ) return DEC_Condition_IS;
  if (status==DEC_Invalid_context      ) return DEC_Condition_IC;
  #if DECSUBSET
  if (status==DEC_Lost_digits          ) return DEC_Condition_LD;
  #endif
  if (status==0                        ) return DEC_Condition_ZE;
  return DEC_Condition_MU;  /* Multiple errors  */
  } /* decContextStatusToString  */

/* ------------------------------------------------------------------ */
/* decContextTestEndian -- test whether DECLITEND is set correctly    */
/*                                                                    */
/*  quiet is 1 to suppress message; 0 otherwise                       */
/*  returns 0 if DECLITEND is correct                                 */
/*          1 if DECLITEND is incorrect and should be 1               */
/*         -1 if DECLITEND is incorrect and should be 0               */
/*                                                                    */
/* A message is displayed if the return value is not 0 and quiet==0.  */
/*                                                                    */
/* No error is possible.                                              */
/* ------------------------------------------------------------------ */
#if 0  /* ICU: Unused function. Anyway, do not call printf(). */
U_CAPI Int  U_EXPORT2 uprv_decContextTestEndian(Flag quiet) {
  Int res=0;                  /* optimist  */
  uInt dle=(uInt)DECLITEND;   /* unsign  */
  if (dle>1) dle=1;           /* ensure 0 or 1  */

  if (LITEND!=DECLITEND) {
    const char *adj;
    if (!quiet) {
      if (LITEND) adj="little";
             else adj="big";
      printf("Warning: DECLITEND is set to %d, but this computer appears to be %s-endian\n",
             DECLITEND, adj);
      }
    res=(Int)LITEND-dle;
    }
  return res;
  } /* decContextTestEndian  */
#endif

/* ------------------------------------------------------------------ */
/* decContextTestSavedStatus -- test bits in saved status             */
/*                                                                    */
/*  oldstatus is the status word to be tested                         */
/*  mask indicates the bits to be tested (the oldstatus bits that     */
/*    correspond to each 1 bit in the mask are tested)                */
/*  returns 1 if any of the tested bits are 1, or 0 otherwise         */
/*                                                                    */
/* No error is possible.                                              */
/* ------------------------------------------------------------------ */
U_CAPI  uInt U_EXPORT2 uprv_decContextTestSavedStatus(uInt oldstatus, uInt mask) {
  return (oldstatus&mask)!=0;
  } /* decContextTestSavedStatus  */

/* ------------------------------------------------------------------ */
/* decContextTestStatus -- test bits in current status                */
/*                                                                    */
/*  context is the context structure to be updated                    */
/*  mask indicates the bits to be tested (the status bits that        */
/*    correspond to each 1 bit in the mask are tested)                */
/*  returns 1 if any of the tested bits are 1, or 0 otherwise         */
/*                                                                    */
/* No error is possible.                                              */
/* ------------------------------------------------------------------ */
U_CAPI uInt  U_EXPORT2 uprv_decContextTestStatus(decContext *context, uInt mask) {
  return (context->status&mask)!=0;
  } /* decContextTestStatus  */

/* ------------------------------------------------------------------ */
/* decContextZeroStatus -- clear all status bits                      */
/*                                                                    */
/*  context is the context structure to be updated                    */
/*  returns context                                                   */
/*                                                                    */
/* No error is possible.                                              */
/* ------------------------------------------------------------------ */
U_CAPI decContext * U_EXPORT2 uprv_decContextZeroStatus(decContext *context) {
  context->status=0;
  return context;
  } /* decContextZeroStatus  */

>>>>>>> a8a80be5
<|MERGE_RESOLUTION|>--- conflicted
+++ resolved
@@ -1,866 +1,432 @@
-<<<<<<< HEAD
-// © 2016 and later: Unicode, Inc. and others.
-// License & terms of use: http://www.unicode.org/copyright.html
-/* ------------------------------------------------------------------ */
-/* Decimal Context module                                             */
-/* ------------------------------------------------------------------ */
-/* Copyright (c) IBM Corporation, 2000-2012.  All rights reserved.    */
-/*                                                                    */
-/* This software is made available under the terms of the             */
-/* ICU License -- ICU 1.8.1 and later.                                */
-/*                                                                    */
-/* The description and User's Guide ("The decNumber C Library") for   */
-/* this software is called decNumber.pdf.  This document is           */
-/* available, together with arithmetic and format specifications,     */
-/* testcases, and Web links, on the General Decimal Arithmetic page.  */
-/*                                                                    */
-/* Please send comments, suggestions, and corrections to the author:  */
-/*   mfc@uk.ibm.com                                                   */
-/*   Mike Cowlishaw, IBM Fellow                                       */
-/*   IBM UK, PO Box 31, Birmingham Road, Warwick CV34 5JL, UK         */
-/* ------------------------------------------------------------------ */
-/* This module comprises the routines for handling arithmetic         */
-/* context structures.                                                */
-/* ------------------------------------------------------------------ */
-
-#include <string.h>           /* for strcmp  */
-#include <stdio.h>            /* for printf if DECCHECK  */
-#include "decContext.h"       /* context and base types  */
-#include "decNumberLocal.h"   /* decNumber local types, etc.  */
-
-#if 0  /* ICU: No need to test endianness at runtime. */
-/* compile-time endian tester [assumes sizeof(Int)>1] */
-static  const  Int mfcone=1;                 /* constant 1  */
-static  const  Flag *mfctop=(Flag *)&mfcone; /* -> top byte  */
-#define LITEND *mfctop             /* named flag; 1=little-endian  */
-#endif
-
-/* ------------------------------------------------------------------ */
-/* decContextClearStatus -- clear bits in current status              */
-/*                                                                    */
-/*  context is the context structure to be queried                    */
-/*  mask indicates the bits to be cleared (the status bit that        */
-/*    corresponds to each 1 bit in the mask is cleared)               */
-/*  returns context                                                   */
-/*                                                                    */
-/* No error is possible.                                              */
-/* ------------------------------------------------------------------ */
-U_CAPI decContext * U_EXPORT2 uprv_decContextClearStatus(decContext *context, uInt mask) {
-  context->status&=~mask;
-  return context;
-  } /* decContextClearStatus  */
-
-/* ------------------------------------------------------------------ */
-/* decContextDefault -- initialize a context structure                */
-/*                                                                    */
-/*  context is the structure to be initialized                        */
-/*  kind selects the required set of default values, one of:          */
-/*      DEC_INIT_BASE       -- select ANSI X3-274 defaults            */
-/*      DEC_INIT_DECIMAL32  -- select IEEE 754 defaults, 32-bit       */
-/*      DEC_INIT_DECIMAL64  -- select IEEE 754 defaults, 64-bit       */
-/*      DEC_INIT_DECIMAL128 -- select IEEE 754 defaults, 128-bit      */
-/*      For any other value a valid context is returned, but with     */
-/*      Invalid_operation set in the status field.                    */
-/*  returns a context structure with the appropriate initial values.  */
-/* ------------------------------------------------------------------ */
-U_CAPI decContext *  U_EXPORT2 uprv_decContextDefault(decContext *context, Int kind) {
-  /* set defaults...  */
-  context->digits=9;                         /* 9 digits  */
-  context->emax=DEC_MAX_EMAX;                /* 9-digit exponents  */
-  context->emin=DEC_MIN_EMIN;                /* .. balanced  */
-  context->round=DEC_ROUND_HALF_UP;          /* 0.5 rises  */
-  context->traps=DEC_Errors;                 /* all but informational  */
-  context->status=0;                         /* cleared  */
-  context->clamp=0;                          /* no clamping  */
-  #if DECSUBSET
-  context->extended=0;                       /* cleared  */
-  #endif
-  switch (kind) {
-    case DEC_INIT_BASE:
-      /* [use defaults]  */
-      break;
-    case DEC_INIT_DECIMAL32:
-      context->digits=7;                     /* digits  */
-      context->emax=96;                      /* Emax  */
-      context->emin=-95;                     /* Emin  */
-      context->round=DEC_ROUND_HALF_EVEN;    /* 0.5 to nearest even  */
-      context->traps=0;                      /* no traps set  */
-      context->clamp=1;                      /* clamp exponents  */
-      #if DECSUBSET
-      context->extended=1;                   /* set  */
-      #endif
-      break;
-    case DEC_INIT_DECIMAL64:
-      context->digits=16;                    /* digits  */
-      context->emax=384;                     /* Emax  */
-      context->emin=-383;                    /* Emin  */
-      context->round=DEC_ROUND_HALF_EVEN;    /* 0.5 to nearest even  */
-      context->traps=0;                      /* no traps set  */
-      context->clamp=1;                      /* clamp exponents  */
-      #if DECSUBSET
-      context->extended=1;                   /* set  */
-      #endif
-      break;
-    case DEC_INIT_DECIMAL128:
-      context->digits=34;                    /* digits  */
-      context->emax=6144;                    /* Emax  */
-      context->emin=-6143;                   /* Emin  */
-      context->round=DEC_ROUND_HALF_EVEN;    /* 0.5 to nearest even  */
-      context->traps=0;                      /* no traps set  */
-      context->clamp=1;                      /* clamp exponents  */
-      #if DECSUBSET
-      context->extended=1;                   /* set  */
-      #endif
-      break;
-
-    default:                                 /* invalid Kind  */
-      /* use defaults, and ..  */
-      uprv_decContextSetStatus(context, DEC_Invalid_operation); /* trap  */
-    }
-
-  return context;} /* decContextDefault  */
-
-/* ------------------------------------------------------------------ */
-/* decContextGetRounding -- return current rounding mode              */
-/*                                                                    */
-/*  context is the context structure to be queried                    */
-/*  returns the rounding mode                                         */
-/*                                                                    */
-/* No error is possible.                                              */
-/* ------------------------------------------------------------------ */
-U_CAPI enum rounding  U_EXPORT2 uprv_decContextGetRounding(decContext *context) {
-  return context->round;
-  } /* decContextGetRounding  */
-
-/* ------------------------------------------------------------------ */
-/* decContextGetStatus -- return current status                       */
-/*                                                                    */
-/*  context is the context structure to be queried                    */
-/*  returns status                                                    */
-/*                                                                    */
-/* No error is possible.                                              */
-/* ------------------------------------------------------------------ */
-U_CAPI uInt  U_EXPORT2 uprv_decContextGetStatus(decContext *context) {
-  return context->status;
-  } /* decContextGetStatus  */
-
-/* ------------------------------------------------------------------ */
-/* decContextRestoreStatus -- restore bits in current status          */
-/*                                                                    */
-/*  context is the context structure to be updated                    */
-/*  newstatus is the source for the bits to be restored               */
-/*  mask indicates the bits to be restored (the status bit that       */
-/*    corresponds to each 1 bit in the mask is set to the value of    */
-/*    the corresponding bit in newstatus)                              */
-/*  returns context                                                   */
-/*                                                                    */
-/* No error is possible.                                              */
-/* ------------------------------------------------------------------ */
-U_CAPI decContext * U_EXPORT2 uprv_decContextRestoreStatus(decContext *context,
-                                    uInt newstatus, uInt mask) {
-  context->status&=~mask;               /* clear the selected bits  */
-  context->status|=(mask&newstatus);    /* or in the new bits  */
-  return context;
-  } /* decContextRestoreStatus  */
-
-/* ------------------------------------------------------------------ */
-/* decContextSaveStatus -- save bits in current status                */
-/*                                                                    */
-/*  context is the context structure to be queried                    */
-/*  mask indicates the bits to be saved (the status bits that         */
-/*    correspond to each 1 bit in the mask are saved)                 */
-/*  returns the AND of the mask and the current status                */
-/*                                                                    */
-/* No error is possible.                                              */
-/* ------------------------------------------------------------------ */
-U_CAPI uInt  U_EXPORT2 uprv_decContextSaveStatus(decContext *context, uInt mask) {
-  return context->status&mask;
-  } /* decContextSaveStatus  */
-
-/* ------------------------------------------------------------------ */
-/* decContextSetRounding -- set current rounding mode                 */
-/*                                                                    */
-/*  context is the context structure to be updated                    */
-/*  newround is the value which will replace the current mode         */
-/*  returns context                                                   */
-/*                                                                    */
-/* No error is possible.                                              */
-/* ------------------------------------------------------------------ */
-U_CAPI decContext * U_EXPORT2 uprv_decContextSetRounding(decContext *context,
-                                  enum rounding newround) {
-  context->round=newround;
-  return context;
-  } /* decContextSetRounding  */
-
-/* ------------------------------------------------------------------ */
-/* decContextSetStatus -- set status and raise trap if appropriate    */
-/*                                                                    */
-/*  context is the context structure to be updated                    */
-/*  status  is the DEC_ exception code                                */
-/*  returns the context structure                                     */
-/*                                                                    */
-/* Control may never return from this routine, if there is a signal   */
-/* handler and it takes a long jump.                                  */
-/* ------------------------------------------------------------------ */
-U_CAPI decContext *  U_EXPORT2 uprv_decContextSetStatus(decContext *context, uInt status) {
-  context->status|=status;
-#if 0  /* ICU: Do not raise signals. */
-  if (status & context->traps) raise(SIGFPE);
-#endif
-  return context;} /* decContextSetStatus  */
-
-/* ------------------------------------------------------------------ */
-/* decContextSetStatusFromString -- set status from a string + trap   */
-/*                                                                    */
-/*  context is the context structure to be updated                    */
-/*  string is a string exactly equal to one that might be returned    */
-/*            by decContextStatusToString                             */
-/*                                                                    */
-/*  The status bit corresponding to the string is set, and a trap     */
-/*  is raised if appropriate.                                         */
-/*                                                                    */
-/*  returns the context structure, unless the string is equal to      */
-/*    DEC_Condition_MU or is not recognized.  In these cases NULL is  */
-/*    returned.                                                       */
-/* ------------------------------------------------------------------ */
-U_CAPI decContext *  U_EXPORT2 uprv_decContextSetStatusFromString(decContext *context,
-                                           const char *string) {
-  if (strcmp(string, DEC_Condition_CS)==0)
-    return uprv_decContextSetStatus(context, DEC_Conversion_syntax);
-  if (strcmp(string, DEC_Condition_DZ)==0)
-    return uprv_decContextSetStatus(context, DEC_Division_by_zero);
-  if (strcmp(string, DEC_Condition_DI)==0)
-    return uprv_decContextSetStatus(context, DEC_Division_impossible);
-  if (strcmp(string, DEC_Condition_DU)==0)
-    return uprv_decContextSetStatus(context, DEC_Division_undefined);
-  if (strcmp(string, DEC_Condition_IE)==0)
-    return uprv_decContextSetStatus(context, DEC_Inexact);
-  if (strcmp(string, DEC_Condition_IS)==0)
-    return uprv_decContextSetStatus(context, DEC_Insufficient_storage);
-  if (strcmp(string, DEC_Condition_IC)==0)
-    return uprv_decContextSetStatus(context, DEC_Invalid_context);
-  if (strcmp(string, DEC_Condition_IO)==0)
-    return uprv_decContextSetStatus(context, DEC_Invalid_operation);
-  #if DECSUBSET
-  if (strcmp(string, DEC_Condition_LD)==0)
-    return uprv_decContextSetStatus(context, DEC_Lost_digits);
-  #endif
-  if (strcmp(string, DEC_Condition_OV)==0)
-    return uprv_decContextSetStatus(context, DEC_Overflow);
-  if (strcmp(string, DEC_Condition_PA)==0)
-    return uprv_decContextSetStatus(context, DEC_Clamped);
-  if (strcmp(string, DEC_Condition_RO)==0)
-    return uprv_decContextSetStatus(context, DEC_Rounded);
-  if (strcmp(string, DEC_Condition_SU)==0)
-    return uprv_decContextSetStatus(context, DEC_Subnormal);
-  if (strcmp(string, DEC_Condition_UN)==0)
-    return uprv_decContextSetStatus(context, DEC_Underflow);
-  if (strcmp(string, DEC_Condition_ZE)==0)
-    return context;
-  return NULL;  /* Multiple status, or unknown  */
-  } /* decContextSetStatusFromString  */
-
-/* ------------------------------------------------------------------ */
-/* decContextSetStatusFromStringQuiet -- set status from a string     */
-/*                                                                    */
-/*  context is the context structure to be updated                    */
-/*  string is a string exactly equal to one that might be returned    */
-/*            by decContextStatusToString                             */
-/*                                                                    */
-/*  The status bit corresponding to the string is set; no trap is     */
-/*  raised.                                                           */
-/*                                                                    */
-/*  returns the context structure, unless the string is equal to      */
-/*    DEC_Condition_MU or is not recognized.  In these cases NULL is  */
-/*    returned.                                                       */
-/* ------------------------------------------------------------------ */
-U_CAPI decContext *  U_EXPORT2 uprv_decContextSetStatusFromStringQuiet(decContext *context,
-                                                const char *string) {
-  if (strcmp(string, DEC_Condition_CS)==0)
-    return uprv_decContextSetStatusQuiet(context, DEC_Conversion_syntax);
-  if (strcmp(string, DEC_Condition_DZ)==0)
-    return uprv_decContextSetStatusQuiet(context, DEC_Division_by_zero);
-  if (strcmp(string, DEC_Condition_DI)==0)
-    return uprv_decContextSetStatusQuiet(context, DEC_Division_impossible);
-  if (strcmp(string, DEC_Condition_DU)==0)
-    return uprv_decContextSetStatusQuiet(context, DEC_Division_undefined);
-  if (strcmp(string, DEC_Condition_IE)==0)
-    return uprv_decContextSetStatusQuiet(context, DEC_Inexact);
-  if (strcmp(string, DEC_Condition_IS)==0)
-    return uprv_decContextSetStatusQuiet(context, DEC_Insufficient_storage);
-  if (strcmp(string, DEC_Condition_IC)==0)
-    return uprv_decContextSetStatusQuiet(context, DEC_Invalid_context);
-  if (strcmp(string, DEC_Condition_IO)==0)
-    return uprv_decContextSetStatusQuiet(context, DEC_Invalid_operation);
-  #if DECSUBSET
-  if (strcmp(string, DEC_Condition_LD)==0)
-    return uprv_decContextSetStatusQuiet(context, DEC_Lost_digits);
-  #endif
-  if (strcmp(string, DEC_Condition_OV)==0)
-    return uprv_decContextSetStatusQuiet(context, DEC_Overflow);
-  if (strcmp(string, DEC_Condition_PA)==0)
-    return uprv_decContextSetStatusQuiet(context, DEC_Clamped);
-  if (strcmp(string, DEC_Condition_RO)==0)
-    return uprv_decContextSetStatusQuiet(context, DEC_Rounded);
-  if (strcmp(string, DEC_Condition_SU)==0)
-    return uprv_decContextSetStatusQuiet(context, DEC_Subnormal);
-  if (strcmp(string, DEC_Condition_UN)==0)
-    return uprv_decContextSetStatusQuiet(context, DEC_Underflow);
-  if (strcmp(string, DEC_Condition_ZE)==0)
-    return context;
-  return NULL;  /* Multiple status, or unknown  */
-  } /* decContextSetStatusFromStringQuiet  */
-
-/* ------------------------------------------------------------------ */
-/* decContextSetStatusQuiet -- set status without trap                */
-/*                                                                    */
-/*  context is the context structure to be updated                    */
-/*  status  is the DEC_ exception code                                */
-/*  returns the context structure                                     */
-/*                                                                    */
-/* No error is possible.                                              */
-/* ------------------------------------------------------------------ */
-U_CAPI decContext *  U_EXPORT2 uprv_decContextSetStatusQuiet(decContext *context, uInt status) {
-  context->status|=status;
-  return context;} /* decContextSetStatusQuiet  */
-
-/* ------------------------------------------------------------------ */
-/* decContextStatusToString -- convert status flags to a string       */
-/*                                                                    */
-/*  context is a context with valid status field                      */
-/*                                                                    */
-/*  returns a constant string describing the condition.  If multiple  */
-/*    (or no) flags are set, a generic constant message is returned.  */
-/* ------------------------------------------------------------------ */
-U_CAPI const char * U_EXPORT2 uprv_decContextStatusToString(const decContext *context) {
-  Int status=context->status;
-
-  /* test the five IEEE first, as some of the others are ambiguous when  */
-  /* DECEXTFLAG=0  */
-  if (status==DEC_Invalid_operation    ) return DEC_Condition_IO;
-  if (status==DEC_Division_by_zero     ) return DEC_Condition_DZ;
-  if (status==DEC_Overflow             ) return DEC_Condition_OV;
-  if (status==DEC_Underflow            ) return DEC_Condition_UN;
-  if (status==DEC_Inexact              ) return DEC_Condition_IE;
-
-  if (status==DEC_Division_impossible  ) return DEC_Condition_DI;
-  if (status==DEC_Division_undefined   ) return DEC_Condition_DU;
-  if (status==DEC_Rounded              ) return DEC_Condition_RO;
-  if (status==DEC_Clamped              ) return DEC_Condition_PA;
-  if (status==DEC_Subnormal            ) return DEC_Condition_SU;
-  if (status==DEC_Conversion_syntax    ) return DEC_Condition_CS;
-  if (status==DEC_Insufficient_storage ) return DEC_Condition_IS;
-  if (status==DEC_Invalid_context      ) return DEC_Condition_IC;
-  #if DECSUBSET
-  if (status==DEC_Lost_digits          ) return DEC_Condition_LD;
-  #endif
-  if (status==0                        ) return DEC_Condition_ZE;
-  return DEC_Condition_MU;  /* Multiple errors  */
-  } /* decContextStatusToString  */
-
-/* ------------------------------------------------------------------ */
-/* decContextTestEndian -- test whether DECLITEND is set correctly    */
-/*                                                                    */
-/*  quiet is 1 to suppress message; 0 otherwise                       */
-/*  returns 0 if DECLITEND is correct                                 */
-/*          1 if DECLITEND is incorrect and should be 1               */
-/*         -1 if DECLITEND is incorrect and should be 0               */
-/*                                                                    */
-/* A message is displayed if the return value is not 0 and quiet==0.  */
-/*                                                                    */
-/* No error is possible.                                              */
-/* ------------------------------------------------------------------ */
-#if 0  /* ICU: Unused function. Anyway, do not call printf(). */
-U_CAPI Int  U_EXPORT2 uprv_decContextTestEndian(Flag quiet) {
-  Int res=0;                  /* optimist  */
-  uInt dle=(uInt)DECLITEND;   /* unsign  */
-  if (dle>1) dle=1;           /* ensure 0 or 1  */
-
-  if (LITEND!=DECLITEND) {
-    const char *adj;
-    if (!quiet) {
-      if (LITEND) adj="little";
-             else adj="big";
-      printf("Warning: DECLITEND is set to %d, but this computer appears to be %s-endian\n",
-             DECLITEND, adj);
-      }
-    res=(Int)LITEND-dle;
-    }
-  return res;
-  } /* decContextTestEndian  */
-#endif
-
-/* ------------------------------------------------------------------ */
-/* decContextTestSavedStatus -- test bits in saved status             */
-/*                                                                    */
-/*  oldstatus is the status word to be tested                         */
-/*  mask indicates the bits to be tested (the oldstatus bits that     */
-/*    correspond to each 1 bit in the mask are tested)                */
-/*  returns 1 if any of the tested bits are 1, or 0 otherwise         */
-/*                                                                    */
-/* No error is possible.                                              */
-/* ------------------------------------------------------------------ */
-U_CAPI  uInt U_EXPORT2 uprv_decContextTestSavedStatus(uInt oldstatus, uInt mask) {
-  return (oldstatus&mask)!=0;
-  } /* decContextTestSavedStatus  */
-
-/* ------------------------------------------------------------------ */
-/* decContextTestStatus -- test bits in current status                */
-/*                                                                    */
-/*  context is the context structure to be updated                    */
-/*  mask indicates the bits to be tested (the status bits that        */
-/*    correspond to each 1 bit in the mask are tested)                */
-/*  returns 1 if any of the tested bits are 1, or 0 otherwise         */
-/*                                                                    */
-/* No error is possible.                                              */
-/* ------------------------------------------------------------------ */
-U_CAPI uInt  U_EXPORT2 uprv_decContextTestStatus(decContext *context, uInt mask) {
-  return (context->status&mask)!=0;
-  } /* decContextTestStatus  */
-
-/* ------------------------------------------------------------------ */
-/* decContextZeroStatus -- clear all status bits                      */
-/*                                                                    */
-/*  context is the context structure to be updated                    */
-/*  returns context                                                   */
-/*                                                                    */
-/* No error is possible.                                              */
-/* ------------------------------------------------------------------ */
-U_CAPI decContext * U_EXPORT2 uprv_decContextZeroStatus(decContext *context) {
-  context->status=0;
-  return context;
-  } /* decContextZeroStatus  */
-=======
-// © 2016 and later: Unicode, Inc. and others.
-// License & terms of use: http://www.unicode.org/copyright.html
-/* ------------------------------------------------------------------ */
-/* Decimal Context module                                             */
-/* ------------------------------------------------------------------ */
-/* Copyright (c) IBM Corporation, 2000-2012.  All rights reserved.    */
-/*                                                                    */
-/* This software is made available under the terms of the             */
-/* ICU License -- ICU 1.8.1 and later.                                */
-/*                                                                    */
-/* The description and User's Guide ("The decNumber C Library") for   */
-/* this software is called decNumber.pdf.  This document is           */
-/* available, together with arithmetic and format specifications,     */
-/* testcases, and Web links, on the General Decimal Arithmetic page.  */
-/*                                                                    */
-/* Please send comments, suggestions, and corrections to the author:  */
-/*   mfc@uk.ibm.com                                                   */
-/*   Mike Cowlishaw, IBM Fellow                                       */
-/*   IBM UK, PO Box 31, Birmingham Road, Warwick CV34 5JL, UK         */
-/* ------------------------------------------------------------------ */
-/* This module comprises the routines for handling arithmetic         */
-/* context structures.                                                */
-/* ------------------------------------------------------------------ */
-
-#include <string.h>           /* for strcmp  */
-#include <stdio.h>            /* for printf if DECCHECK  */
-#include "decContext.h"       /* context and base types  */
-#include "decNumberLocal.h"   /* decNumber local types, etc.  */
-
-#if 0  /* ICU: No need to test endianness at runtime. */
-/* compile-time endian tester [assumes sizeof(Int)>1] */
-static  const  Int mfcone=1;                 /* constant 1  */
-static  const  Flag *mfctop=(Flag *)&mfcone; /* -> top byte  */
-#define LITEND *mfctop             /* named flag; 1=little-endian  */
-#endif
-
-/* ------------------------------------------------------------------ */
-/* decContextClearStatus -- clear bits in current status              */
-/*                                                                    */
-/*  context is the context structure to be queried                    */
-/*  mask indicates the bits to be cleared (the status bit that        */
-/*    corresponds to each 1 bit in the mask is cleared)               */
-/*  returns context                                                   */
-/*                                                                    */
-/* No error is possible.                                              */
-/* ------------------------------------------------------------------ */
-U_CAPI decContext * U_EXPORT2 uprv_decContextClearStatus(decContext *context, uInt mask) {
-  context->status&=~mask;
-  return context;
-  } /* decContextClearStatus  */
-
-/* ------------------------------------------------------------------ */
-/* decContextDefault -- initialize a context structure                */
-/*                                                                    */
-/*  context is the structure to be initialized                        */
-/*  kind selects the required set of default values, one of:          */
-/*      DEC_INIT_BASE       -- select ANSI X3-274 defaults            */
-/*      DEC_INIT_DECIMAL32  -- select IEEE 754 defaults, 32-bit       */
-/*      DEC_INIT_DECIMAL64  -- select IEEE 754 defaults, 64-bit       */
-/*      DEC_INIT_DECIMAL128 -- select IEEE 754 defaults, 128-bit      */
-/*      For any other value a valid context is returned, but with     */
-/*      Invalid_operation set in the status field.                    */
-/*  returns a context structure with the appropriate initial values.  */
-/* ------------------------------------------------------------------ */
-U_CAPI decContext *  U_EXPORT2 uprv_decContextDefault(decContext *context, Int kind) {
-  /* set defaults...  */
-  context->digits=9;                         /* 9 digits  */
-  context->emax=DEC_MAX_EMAX;                /* 9-digit exponents  */
-  context->emin=DEC_MIN_EMIN;                /* .. balanced  */
-  context->round=DEC_ROUND_HALF_UP;          /* 0.5 rises  */
-  context->traps=DEC_Errors;                 /* all but informational  */
-  context->status=0;                         /* cleared  */
-  context->clamp=0;                          /* no clamping  */
-  #if DECSUBSET
-  context->extended=0;                       /* cleared  */
-  #endif
-  switch (kind) {
-    case DEC_INIT_BASE:
-      /* [use defaults]  */
-      break;
-    case DEC_INIT_DECIMAL32:
-      context->digits=7;                     /* digits  */
-      context->emax=96;                      /* Emax  */
-      context->emin=-95;                     /* Emin  */
-      context->round=DEC_ROUND_HALF_EVEN;    /* 0.5 to nearest even  */
-      context->traps=0;                      /* no traps set  */
-      context->clamp=1;                      /* clamp exponents  */
-      #if DECSUBSET
-      context->extended=1;                   /* set  */
-      #endif
-      break;
-    case DEC_INIT_DECIMAL64:
-      context->digits=16;                    /* digits  */
-      context->emax=384;                     /* Emax  */
-      context->emin=-383;                    /* Emin  */
-      context->round=DEC_ROUND_HALF_EVEN;    /* 0.5 to nearest even  */
-      context->traps=0;                      /* no traps set  */
-      context->clamp=1;                      /* clamp exponents  */
-      #if DECSUBSET
-      context->extended=1;                   /* set  */
-      #endif
-      break;
-    case DEC_INIT_DECIMAL128:
-      context->digits=34;                    /* digits  */
-      context->emax=6144;                    /* Emax  */
-      context->emin=-6143;                   /* Emin  */
-      context->round=DEC_ROUND_HALF_EVEN;    /* 0.5 to nearest even  */
-      context->traps=0;                      /* no traps set  */
-      context->clamp=1;                      /* clamp exponents  */
-      #if DECSUBSET
-      context->extended=1;                   /* set  */
-      #endif
-      break;
-
-    default:                                 /* invalid Kind  */
-      /* use defaults, and ..  */
-      uprv_decContextSetStatus(context, DEC_Invalid_operation); /* trap  */
-    }
-
-  return context;} /* decContextDefault  */
-
-/* ------------------------------------------------------------------ */
-/* decContextGetRounding -- return current rounding mode              */
-/*                                                                    */
-/*  context is the context structure to be queried                    */
-/*  returns the rounding mode                                         */
-/*                                                                    */
-/* No error is possible.                                              */
-/* ------------------------------------------------------------------ */
-U_CAPI enum rounding  U_EXPORT2 uprv_decContextGetRounding(decContext *context) {
-  return context->round;
-  } /* decContextGetRounding  */
-
-/* ------------------------------------------------------------------ */
-/* decContextGetStatus -- return current status                       */
-/*                                                                    */
-/*  context is the context structure to be queried                    */
-/*  returns status                                                    */
-/*                                                                    */
-/* No error is possible.                                              */
-/* ------------------------------------------------------------------ */
-U_CAPI uInt  U_EXPORT2 uprv_decContextGetStatus(decContext *context) {
-  return context->status;
-  } /* decContextGetStatus  */
-
-/* ------------------------------------------------------------------ */
-/* decContextRestoreStatus -- restore bits in current status          */
-/*                                                                    */
-/*  context is the context structure to be updated                    */
-/*  newstatus is the source for the bits to be restored               */
-/*  mask indicates the bits to be restored (the status bit that       */
-/*    corresponds to each 1 bit in the mask is set to the value of    */
-/*    the corresponding bit in newstatus)                              */
-/*  returns context                                                   */
-/*                                                                    */
-/* No error is possible.                                              */
-/* ------------------------------------------------------------------ */
-U_CAPI decContext * U_EXPORT2 uprv_decContextRestoreStatus(decContext *context,
-                                    uInt newstatus, uInt mask) {
-  context->status&=~mask;               /* clear the selected bits  */
-  context->status|=(mask&newstatus);    /* or in the new bits  */
-  return context;
-  } /* decContextRestoreStatus  */
-
-/* ------------------------------------------------------------------ */
-/* decContextSaveStatus -- save bits in current status                */
-/*                                                                    */
-/*  context is the context structure to be queried                    */
-/*  mask indicates the bits to be saved (the status bits that         */
-/*    correspond to each 1 bit in the mask are saved)                 */
-/*  returns the AND of the mask and the current status                */
-/*                                                                    */
-/* No error is possible.                                              */
-/* ------------------------------------------------------------------ */
-U_CAPI uInt  U_EXPORT2 uprv_decContextSaveStatus(decContext *context, uInt mask) {
-  return context->status&mask;
-  } /* decContextSaveStatus  */
-
-/* ------------------------------------------------------------------ */
-/* decContextSetRounding -- set current rounding mode                 */
-/*                                                                    */
-/*  context is the context structure to be updated                    */
-/*  newround is the value which will replace the current mode         */
-/*  returns context                                                   */
-/*                                                                    */
-/* No error is possible.                                              */
-/* ------------------------------------------------------------------ */
-U_CAPI decContext * U_EXPORT2 uprv_decContextSetRounding(decContext *context,
-                                  enum rounding newround) {
-  context->round=newround;
-  return context;
-  } /* decContextSetRounding  */
-
-/* ------------------------------------------------------------------ */
-/* decContextSetStatus -- set status and raise trap if appropriate    */
-/*                                                                    */
-/*  context is the context structure to be updated                    */
-/*  status  is the DEC_ exception code                                */
-/*  returns the context structure                                     */
-/*                                                                    */
-/* Control may never return from this routine, if there is a signal   */
-/* handler and it takes a long jump.                                  */
-/* ------------------------------------------------------------------ */
-U_CAPI decContext *  U_EXPORT2 uprv_decContextSetStatus(decContext *context, uInt status) {
-  context->status|=status;
-#if 0  /* ICU: Do not raise signals. */
-  if (status & context->traps) raise(SIGFPE);
-#endif
-  return context;} /* decContextSetStatus  */
-
-/* ------------------------------------------------------------------ */
-/* decContextSetStatusFromString -- set status from a string + trap   */
-/*                                                                    */
-/*  context is the context structure to be updated                    */
-/*  string is a string exactly equal to one that might be returned    */
-/*            by decContextStatusToString                             */
-/*                                                                    */
-/*  The status bit corresponding to the string is set, and a trap     */
-/*  is raised if appropriate.                                         */
-/*                                                                    */
-/*  returns the context structure, unless the string is equal to      */
-/*    DEC_Condition_MU or is not recognized.  In these cases nullptr is  */
-/*    returned.                                                       */
-/* ------------------------------------------------------------------ */
-U_CAPI decContext *  U_EXPORT2 uprv_decContextSetStatusFromString(decContext *context,
-                                           const char *string) {
-  if (strcmp(string, DEC_Condition_CS)==0)
-    return uprv_decContextSetStatus(context, DEC_Conversion_syntax);
-  if (strcmp(string, DEC_Condition_DZ)==0)
-    return uprv_decContextSetStatus(context, DEC_Division_by_zero);
-  if (strcmp(string, DEC_Condition_DI)==0)
-    return uprv_decContextSetStatus(context, DEC_Division_impossible);
-  if (strcmp(string, DEC_Condition_DU)==0)
-    return uprv_decContextSetStatus(context, DEC_Division_undefined);
-  if (strcmp(string, DEC_Condition_IE)==0)
-    return uprv_decContextSetStatus(context, DEC_Inexact);
-  if (strcmp(string, DEC_Condition_IS)==0)
-    return uprv_decContextSetStatus(context, DEC_Insufficient_storage);
-  if (strcmp(string, DEC_Condition_IC)==0)
-    return uprv_decContextSetStatus(context, DEC_Invalid_context);
-  if (strcmp(string, DEC_Condition_IO)==0)
-    return uprv_decContextSetStatus(context, DEC_Invalid_operation);
-  #if DECSUBSET
-  if (strcmp(string, DEC_Condition_LD)==0)
-    return uprv_decContextSetStatus(context, DEC_Lost_digits);
-  #endif
-  if (strcmp(string, DEC_Condition_OV)==0)
-    return uprv_decContextSetStatus(context, DEC_Overflow);
-  if (strcmp(string, DEC_Condition_PA)==0)
-    return uprv_decContextSetStatus(context, DEC_Clamped);
-  if (strcmp(string, DEC_Condition_RO)==0)
-    return uprv_decContextSetStatus(context, DEC_Rounded);
-  if (strcmp(string, DEC_Condition_SU)==0)
-    return uprv_decContextSetStatus(context, DEC_Subnormal);
-  if (strcmp(string, DEC_Condition_UN)==0)
-    return uprv_decContextSetStatus(context, DEC_Underflow);
-  if (strcmp(string, DEC_Condition_ZE)==0)
-    return context;
-  return nullptr;  /* Multiple status, or unknown  */
-  } /* decContextSetStatusFromString  */
-
-/* ------------------------------------------------------------------ */
-/* decContextSetStatusFromStringQuiet -- set status from a string     */
-/*                                                                    */
-/*  context is the context structure to be updated                    */
-/*  string is a string exactly equal to one that might be returned    */
-/*            by decContextStatusToString                             */
-/*                                                                    */
-/*  The status bit corresponding to the string is set; no trap is     */
-/*  raised.                                                           */
-/*                                                                    */
-/*  returns the context structure, unless the string is equal to      */
-/*    DEC_Condition_MU or is not recognized.  In these cases nullptr is  */
-/*    returned.                                                       */
-/* ------------------------------------------------------------------ */
-U_CAPI decContext *  U_EXPORT2 uprv_decContextSetStatusFromStringQuiet(decContext *context,
-                                                const char *string) {
-  if (strcmp(string, DEC_Condition_CS)==0)
-    return uprv_decContextSetStatusQuiet(context, DEC_Conversion_syntax);
-  if (strcmp(string, DEC_Condition_DZ)==0)
-    return uprv_decContextSetStatusQuiet(context, DEC_Division_by_zero);
-  if (strcmp(string, DEC_Condition_DI)==0)
-    return uprv_decContextSetStatusQuiet(context, DEC_Division_impossible);
-  if (strcmp(string, DEC_Condition_DU)==0)
-    return uprv_decContextSetStatusQuiet(context, DEC_Division_undefined);
-  if (strcmp(string, DEC_Condition_IE)==0)
-    return uprv_decContextSetStatusQuiet(context, DEC_Inexact);
-  if (strcmp(string, DEC_Condition_IS)==0)
-    return uprv_decContextSetStatusQuiet(context, DEC_Insufficient_storage);
-  if (strcmp(string, DEC_Condition_IC)==0)
-    return uprv_decContextSetStatusQuiet(context, DEC_Invalid_context);
-  if (strcmp(string, DEC_Condition_IO)==0)
-    return uprv_decContextSetStatusQuiet(context, DEC_Invalid_operation);
-  #if DECSUBSET
-  if (strcmp(string, DEC_Condition_LD)==0)
-    return uprv_decContextSetStatusQuiet(context, DEC_Lost_digits);
-  #endif
-  if (strcmp(string, DEC_Condition_OV)==0)
-    return uprv_decContextSetStatusQuiet(context, DEC_Overflow);
-  if (strcmp(string, DEC_Condition_PA)==0)
-    return uprv_decContextSetStatusQuiet(context, DEC_Clamped);
-  if (strcmp(string, DEC_Condition_RO)==0)
-    return uprv_decContextSetStatusQuiet(context, DEC_Rounded);
-  if (strcmp(string, DEC_Condition_SU)==0)
-    return uprv_decContextSetStatusQuiet(context, DEC_Subnormal);
-  if (strcmp(string, DEC_Condition_UN)==0)
-    return uprv_decContextSetStatusQuiet(context, DEC_Underflow);
-  if (strcmp(string, DEC_Condition_ZE)==0)
-    return context;
-  return nullptr;  /* Multiple status, or unknown  */
-  } /* decContextSetStatusFromStringQuiet  */
-
-/* ------------------------------------------------------------------ */
-/* decContextSetStatusQuiet -- set status without trap                */
-/*                                                                    */
-/*  context is the context structure to be updated                    */
-/*  status  is the DEC_ exception code                                */
-/*  returns the context structure                                     */
-/*                                                                    */
-/* No error is possible.                                              */
-/* ------------------------------------------------------------------ */
-U_CAPI decContext *  U_EXPORT2 uprv_decContextSetStatusQuiet(decContext *context, uInt status) {
-  context->status|=status;
-  return context;} /* decContextSetStatusQuiet  */
-
-/* ------------------------------------------------------------------ */
-/* decContextStatusToString -- convert status flags to a string       */
-/*                                                                    */
-/*  context is a context with valid status field                      */
-/*                                                                    */
-/*  returns a constant string describing the condition.  If multiple  */
-/*    (or no) flags are set, a generic constant message is returned.  */
-/* ------------------------------------------------------------------ */
-U_CAPI const char * U_EXPORT2 uprv_decContextStatusToString(const decContext *context) {
-  Int status=context->status;
-
-  /* test the five IEEE first, as some of the others are ambiguous when  */
-  /* DECEXTFLAG=0  */
-  if (status==DEC_Invalid_operation    ) return DEC_Condition_IO;
-  if (status==DEC_Division_by_zero     ) return DEC_Condition_DZ;
-  if (status==DEC_Overflow             ) return DEC_Condition_OV;
-  if (status==DEC_Underflow            ) return DEC_Condition_UN;
-  if (status==DEC_Inexact              ) return DEC_Condition_IE;
-
-  if (status==DEC_Division_impossible  ) return DEC_Condition_DI;
-  if (status==DEC_Division_undefined   ) return DEC_Condition_DU;
-  if (status==DEC_Rounded              ) return DEC_Condition_RO;
-  if (status==DEC_Clamped              ) return DEC_Condition_PA;
-  if (status==DEC_Subnormal            ) return DEC_Condition_SU;
-  if (status==DEC_Conversion_syntax    ) return DEC_Condition_CS;
-  if (status==DEC_Insufficient_storage ) return DEC_Condition_IS;
-  if (status==DEC_Invalid_context      ) return DEC_Condition_IC;
-  #if DECSUBSET
-  if (status==DEC_Lost_digits          ) return DEC_Condition_LD;
-  #endif
-  if (status==0                        ) return DEC_Condition_ZE;
-  return DEC_Condition_MU;  /* Multiple errors  */
-  } /* decContextStatusToString  */
-
-/* ------------------------------------------------------------------ */
-/* decContextTestEndian -- test whether DECLITEND is set correctly    */
-/*                                                                    */
-/*  quiet is 1 to suppress message; 0 otherwise                       */
-/*  returns 0 if DECLITEND is correct                                 */
-/*          1 if DECLITEND is incorrect and should be 1               */
-/*         -1 if DECLITEND is incorrect and should be 0               */
-/*                                                                    */
-/* A message is displayed if the return value is not 0 and quiet==0.  */
-/*                                                                    */
-/* No error is possible.                                              */
-/* ------------------------------------------------------------------ */
-#if 0  /* ICU: Unused function. Anyway, do not call printf(). */
-U_CAPI Int  U_EXPORT2 uprv_decContextTestEndian(Flag quiet) {
-  Int res=0;                  /* optimist  */
-  uInt dle=(uInt)DECLITEND;   /* unsign  */
-  if (dle>1) dle=1;           /* ensure 0 or 1  */
-
-  if (LITEND!=DECLITEND) {
-    const char *adj;
-    if (!quiet) {
-      if (LITEND) adj="little";
-             else adj="big";
-      printf("Warning: DECLITEND is set to %d, but this computer appears to be %s-endian\n",
-             DECLITEND, adj);
-      }
-    res=(Int)LITEND-dle;
-    }
-  return res;
-  } /* decContextTestEndian  */
-#endif
-
-/* ------------------------------------------------------------------ */
-/* decContextTestSavedStatus -- test bits in saved status             */
-/*                                                                    */
-/*  oldstatus is the status word to be tested                         */
-/*  mask indicates the bits to be tested (the oldstatus bits that     */
-/*    correspond to each 1 bit in the mask are tested)                */
-/*  returns 1 if any of the tested bits are 1, or 0 otherwise         */
-/*                                                                    */
-/* No error is possible.                                              */
-/* ------------------------------------------------------------------ */
-U_CAPI  uInt U_EXPORT2 uprv_decContextTestSavedStatus(uInt oldstatus, uInt mask) {
-  return (oldstatus&mask)!=0;
-  } /* decContextTestSavedStatus  */
-
-/* ------------------------------------------------------------------ */
-/* decContextTestStatus -- test bits in current status                */
-/*                                                                    */
-/*  context is the context structure to be updated                    */
-/*  mask indicates the bits to be tested (the status bits that        */
-/*    correspond to each 1 bit in the mask are tested)                */
-/*  returns 1 if any of the tested bits are 1, or 0 otherwise         */
-/*                                                                    */
-/* No error is possible.                                              */
-/* ------------------------------------------------------------------ */
-U_CAPI uInt  U_EXPORT2 uprv_decContextTestStatus(decContext *context, uInt mask) {
-  return (context->status&mask)!=0;
-  } /* decContextTestStatus  */
-
-/* ------------------------------------------------------------------ */
-/* decContextZeroStatus -- clear all status bits                      */
-/*                                                                    */
-/*  context is the context structure to be updated                    */
-/*  returns context                                                   */
-/*                                                                    */
-/* No error is possible.                                              */
-/* ------------------------------------------------------------------ */
-U_CAPI decContext * U_EXPORT2 uprv_decContextZeroStatus(decContext *context) {
-  context->status=0;
-  return context;
-  } /* decContextZeroStatus  */
-
->>>>>>> a8a80be5
+// © 2016 and later: Unicode, Inc. and others.
+// License & terms of use: http://www.unicode.org/copyright.html
+/* ------------------------------------------------------------------ */
+/* Decimal Context module                                             */
+/* ------------------------------------------------------------------ */
+/* Copyright (c) IBM Corporation, 2000-2012.  All rights reserved.    */
+/*                                                                    */
+/* This software is made available under the terms of the             */
+/* ICU License -- ICU 1.8.1 and later.                                */
+/*                                                                    */
+/* The description and User's Guide ("The decNumber C Library") for   */
+/* this software is called decNumber.pdf.  This document is           */
+/* available, together with arithmetic and format specifications,     */
+/* testcases, and Web links, on the General Decimal Arithmetic page.  */
+/*                                                                    */
+/* Please send comments, suggestions, and corrections to the author:  */
+/*   mfc@uk.ibm.com                                                   */
+/*   Mike Cowlishaw, IBM Fellow                                       */
+/*   IBM UK, PO Box 31, Birmingham Road, Warwick CV34 5JL, UK         */
+/* ------------------------------------------------------------------ */
+/* This module comprises the routines for handling arithmetic         */
+/* context structures.                                                */
+/* ------------------------------------------------------------------ */
+
+#include <string.h>           /* for strcmp  */
+#include <stdio.h>            /* for printf if DECCHECK  */
+#include "decContext.h"       /* context and base types  */
+#include "decNumberLocal.h"   /* decNumber local types, etc.  */
+
+#if 0  /* ICU: No need to test endianness at runtime. */
+/* compile-time endian tester [assumes sizeof(Int)>1] */
+static  const  Int mfcone=1;                 /* constant 1  */
+static  const  Flag *mfctop=(Flag *)&mfcone; /* -> top byte  */
+#define LITEND *mfctop             /* named flag; 1=little-endian  */
+#endif
+
+/* ------------------------------------------------------------------ */
+/* decContextClearStatus -- clear bits in current status              */
+/*                                                                    */
+/*  context is the context structure to be queried                    */
+/*  mask indicates the bits to be cleared (the status bit that        */
+/*    corresponds to each 1 bit in the mask is cleared)               */
+/*  returns context                                                   */
+/*                                                                    */
+/* No error is possible.                                              */
+/* ------------------------------------------------------------------ */
+U_CAPI decContext * U_EXPORT2 uprv_decContextClearStatus(decContext *context, uInt mask) {
+  context->status&=~mask;
+  return context;
+  } /* decContextClearStatus  */
+
+/* ------------------------------------------------------------------ */
+/* decContextDefault -- initialize a context structure                */
+/*                                                                    */
+/*  context is the structure to be initialized                        */
+/*  kind selects the required set of default values, one of:          */
+/*      DEC_INIT_BASE       -- select ANSI X3-274 defaults            */
+/*      DEC_INIT_DECIMAL32  -- select IEEE 754 defaults, 32-bit       */
+/*      DEC_INIT_DECIMAL64  -- select IEEE 754 defaults, 64-bit       */
+/*      DEC_INIT_DECIMAL128 -- select IEEE 754 defaults, 128-bit      */
+/*      For any other value a valid context is returned, but with     */
+/*      Invalid_operation set in the status field.                    */
+/*  returns a context structure with the appropriate initial values.  */
+/* ------------------------------------------------------------------ */
+U_CAPI decContext *  U_EXPORT2 uprv_decContextDefault(decContext *context, Int kind) {
+  /* set defaults...  */
+  context->digits=9;                         /* 9 digits  */
+  context->emax=DEC_MAX_EMAX;                /* 9-digit exponents  */
+  context->emin=DEC_MIN_EMIN;                /* .. balanced  */
+  context->round=DEC_ROUND_HALF_UP;          /* 0.5 rises  */
+  context->traps=DEC_Errors;                 /* all but informational  */
+  context->status=0;                         /* cleared  */
+  context->clamp=0;                          /* no clamping  */
+  #if DECSUBSET
+  context->extended=0;                       /* cleared  */
+  #endif
+  switch (kind) {
+    case DEC_INIT_BASE:
+      /* [use defaults]  */
+      break;
+    case DEC_INIT_DECIMAL32:
+      context->digits=7;                     /* digits  */
+      context->emax=96;                      /* Emax  */
+      context->emin=-95;                     /* Emin  */
+      context->round=DEC_ROUND_HALF_EVEN;    /* 0.5 to nearest even  */
+      context->traps=0;                      /* no traps set  */
+      context->clamp=1;                      /* clamp exponents  */
+      #if DECSUBSET
+      context->extended=1;                   /* set  */
+      #endif
+      break;
+    case DEC_INIT_DECIMAL64:
+      context->digits=16;                    /* digits  */
+      context->emax=384;                     /* Emax  */
+      context->emin=-383;                    /* Emin  */
+      context->round=DEC_ROUND_HALF_EVEN;    /* 0.5 to nearest even  */
+      context->traps=0;                      /* no traps set  */
+      context->clamp=1;                      /* clamp exponents  */
+      #if DECSUBSET
+      context->extended=1;                   /* set  */
+      #endif
+      break;
+    case DEC_INIT_DECIMAL128:
+      context->digits=34;                    /* digits  */
+      context->emax=6144;                    /* Emax  */
+      context->emin=-6143;                   /* Emin  */
+      context->round=DEC_ROUND_HALF_EVEN;    /* 0.5 to nearest even  */
+      context->traps=0;                      /* no traps set  */
+      context->clamp=1;                      /* clamp exponents  */
+      #if DECSUBSET
+      context->extended=1;                   /* set  */
+      #endif
+      break;
+
+    default:                                 /* invalid Kind  */
+      /* use defaults, and ..  */
+      uprv_decContextSetStatus(context, DEC_Invalid_operation); /* trap  */
+    }
+
+  return context;} /* decContextDefault  */
+
+/* ------------------------------------------------------------------ */
+/* decContextGetRounding -- return current rounding mode              */
+/*                                                                    */
+/*  context is the context structure to be queried                    */
+/*  returns the rounding mode                                         */
+/*                                                                    */
+/* No error is possible.                                              */
+/* ------------------------------------------------------------------ */
+U_CAPI enum rounding  U_EXPORT2 uprv_decContextGetRounding(decContext *context) {
+  return context->round;
+  } /* decContextGetRounding  */
+
+/* ------------------------------------------------------------------ */
+/* decContextGetStatus -- return current status                       */
+/*                                                                    */
+/*  context is the context structure to be queried                    */
+/*  returns status                                                    */
+/*                                                                    */
+/* No error is possible.                                              */
+/* ------------------------------------------------------------------ */
+U_CAPI uInt  U_EXPORT2 uprv_decContextGetStatus(decContext *context) {
+  return context->status;
+  } /* decContextGetStatus  */
+
+/* ------------------------------------------------------------------ */
+/* decContextRestoreStatus -- restore bits in current status          */
+/*                                                                    */
+/*  context is the context structure to be updated                    */
+/*  newstatus is the source for the bits to be restored               */
+/*  mask indicates the bits to be restored (the status bit that       */
+/*    corresponds to each 1 bit in the mask is set to the value of    */
+/*    the corresponding bit in newstatus)                              */
+/*  returns context                                                   */
+/*                                                                    */
+/* No error is possible.                                              */
+/* ------------------------------------------------------------------ */
+U_CAPI decContext * U_EXPORT2 uprv_decContextRestoreStatus(decContext *context,
+                                    uInt newstatus, uInt mask) {
+  context->status&=~mask;               /* clear the selected bits  */
+  context->status|=(mask&newstatus);    /* or in the new bits  */
+  return context;
+  } /* decContextRestoreStatus  */
+
+/* ------------------------------------------------------------------ */
+/* decContextSaveStatus -- save bits in current status                */
+/*                                                                    */
+/*  context is the context structure to be queried                    */
+/*  mask indicates the bits to be saved (the status bits that         */
+/*    correspond to each 1 bit in the mask are saved)                 */
+/*  returns the AND of the mask and the current status                */
+/*                                                                    */
+/* No error is possible.                                              */
+/* ------------------------------------------------------------------ */
+U_CAPI uInt  U_EXPORT2 uprv_decContextSaveStatus(decContext *context, uInt mask) {
+  return context->status&mask;
+  } /* decContextSaveStatus  */
+
+/* ------------------------------------------------------------------ */
+/* decContextSetRounding -- set current rounding mode                 */
+/*                                                                    */
+/*  context is the context structure to be updated                    */
+/*  newround is the value which will replace the current mode         */
+/*  returns context                                                   */
+/*                                                                    */
+/* No error is possible.                                              */
+/* ------------------------------------------------------------------ */
+U_CAPI decContext * U_EXPORT2 uprv_decContextSetRounding(decContext *context,
+                                  enum rounding newround) {
+  context->round=newround;
+  return context;
+  } /* decContextSetRounding  */
+
+/* ------------------------------------------------------------------ */
+/* decContextSetStatus -- set status and raise trap if appropriate    */
+/*                                                                    */
+/*  context is the context structure to be updated                    */
+/*  status  is the DEC_ exception code                                */
+/*  returns the context structure                                     */
+/*                                                                    */
+/* Control may never return from this routine, if there is a signal   */
+/* handler and it takes a long jump.                                  */
+/* ------------------------------------------------------------------ */
+U_CAPI decContext *  U_EXPORT2 uprv_decContextSetStatus(decContext *context, uInt status) {
+  context->status|=status;
+#if 0  /* ICU: Do not raise signals. */
+  if (status & context->traps) raise(SIGFPE);
+#endif
+  return context;} /* decContextSetStatus  */
+
+/* ------------------------------------------------------------------ */
+/* decContextSetStatusFromString -- set status from a string + trap   */
+/*                                                                    */
+/*  context is the context structure to be updated                    */
+/*  string is a string exactly equal to one that might be returned    */
+/*            by decContextStatusToString                             */
+/*                                                                    */
+/*  The status bit corresponding to the string is set, and a trap     */
+/*  is raised if appropriate.                                         */
+/*                                                                    */
+/*  returns the context structure, unless the string is equal to      */
+/*    DEC_Condition_MU or is not recognized.  In these cases nullptr is  */
+/*    returned.                                                       */
+/* ------------------------------------------------------------------ */
+U_CAPI decContext *  U_EXPORT2 uprv_decContextSetStatusFromString(decContext *context,
+                                           const char *string) {
+  if (strcmp(string, DEC_Condition_CS)==0)
+    return uprv_decContextSetStatus(context, DEC_Conversion_syntax);
+  if (strcmp(string, DEC_Condition_DZ)==0)
+    return uprv_decContextSetStatus(context, DEC_Division_by_zero);
+  if (strcmp(string, DEC_Condition_DI)==0)
+    return uprv_decContextSetStatus(context, DEC_Division_impossible);
+  if (strcmp(string, DEC_Condition_DU)==0)
+    return uprv_decContextSetStatus(context, DEC_Division_undefined);
+  if (strcmp(string, DEC_Condition_IE)==0)
+    return uprv_decContextSetStatus(context, DEC_Inexact);
+  if (strcmp(string, DEC_Condition_IS)==0)
+    return uprv_decContextSetStatus(context, DEC_Insufficient_storage);
+  if (strcmp(string, DEC_Condition_IC)==0)
+    return uprv_decContextSetStatus(context, DEC_Invalid_context);
+  if (strcmp(string, DEC_Condition_IO)==0)
+    return uprv_decContextSetStatus(context, DEC_Invalid_operation);
+  #if DECSUBSET
+  if (strcmp(string, DEC_Condition_LD)==0)
+    return uprv_decContextSetStatus(context, DEC_Lost_digits);
+  #endif
+  if (strcmp(string, DEC_Condition_OV)==0)
+    return uprv_decContextSetStatus(context, DEC_Overflow);
+  if (strcmp(string, DEC_Condition_PA)==0)
+    return uprv_decContextSetStatus(context, DEC_Clamped);
+  if (strcmp(string, DEC_Condition_RO)==0)
+    return uprv_decContextSetStatus(context, DEC_Rounded);
+  if (strcmp(string, DEC_Condition_SU)==0)
+    return uprv_decContextSetStatus(context, DEC_Subnormal);
+  if (strcmp(string, DEC_Condition_UN)==0)
+    return uprv_decContextSetStatus(context, DEC_Underflow);
+  if (strcmp(string, DEC_Condition_ZE)==0)
+    return context;
+  return nullptr;  /* Multiple status, or unknown  */
+  } /* decContextSetStatusFromString  */
+
+/* ------------------------------------------------------------------ */
+/* decContextSetStatusFromStringQuiet -- set status from a string     */
+/*                                                                    */
+/*  context is the context structure to be updated                    */
+/*  string is a string exactly equal to one that might be returned    */
+/*            by decContextStatusToString                             */
+/*                                                                    */
+/*  The status bit corresponding to the string is set; no trap is     */
+/*  raised.                                                           */
+/*                                                                    */
+/*  returns the context structure, unless the string is equal to      */
+/*    DEC_Condition_MU or is not recognized.  In these cases nullptr is  */
+/*    returned.                                                       */
+/* ------------------------------------------------------------------ */
+U_CAPI decContext *  U_EXPORT2 uprv_decContextSetStatusFromStringQuiet(decContext *context,
+                                                const char *string) {
+  if (strcmp(string, DEC_Condition_CS)==0)
+    return uprv_decContextSetStatusQuiet(context, DEC_Conversion_syntax);
+  if (strcmp(string, DEC_Condition_DZ)==0)
+    return uprv_decContextSetStatusQuiet(context, DEC_Division_by_zero);
+  if (strcmp(string, DEC_Condition_DI)==0)
+    return uprv_decContextSetStatusQuiet(context, DEC_Division_impossible);
+  if (strcmp(string, DEC_Condition_DU)==0)
+    return uprv_decContextSetStatusQuiet(context, DEC_Division_undefined);
+  if (strcmp(string, DEC_Condition_IE)==0)
+    return uprv_decContextSetStatusQuiet(context, DEC_Inexact);
+  if (strcmp(string, DEC_Condition_IS)==0)
+    return uprv_decContextSetStatusQuiet(context, DEC_Insufficient_storage);
+  if (strcmp(string, DEC_Condition_IC)==0)
+    return uprv_decContextSetStatusQuiet(context, DEC_Invalid_context);
+  if (strcmp(string, DEC_Condition_IO)==0)
+    return uprv_decContextSetStatusQuiet(context, DEC_Invalid_operation);
+  #if DECSUBSET
+  if (strcmp(string, DEC_Condition_LD)==0)
+    return uprv_decContextSetStatusQuiet(context, DEC_Lost_digits);
+  #endif
+  if (strcmp(string, DEC_Condition_OV)==0)
+    return uprv_decContextSetStatusQuiet(context, DEC_Overflow);
+  if (strcmp(string, DEC_Condition_PA)==0)
+    return uprv_decContextSetStatusQuiet(context, DEC_Clamped);
+  if (strcmp(string, DEC_Condition_RO)==0)
+    return uprv_decContextSetStatusQuiet(context, DEC_Rounded);
+  if (strcmp(string, DEC_Condition_SU)==0)
+    return uprv_decContextSetStatusQuiet(context, DEC_Subnormal);
+  if (strcmp(string, DEC_Condition_UN)==0)
+    return uprv_decContextSetStatusQuiet(context, DEC_Underflow);
+  if (strcmp(string, DEC_Condition_ZE)==0)
+    return context;
+  return nullptr;  /* Multiple status, or unknown  */
+  } /* decContextSetStatusFromStringQuiet  */
+
+/* ------------------------------------------------------------------ */
+/* decContextSetStatusQuiet -- set status without trap                */
+/*                                                                    */
+/*  context is the context structure to be updated                    */
+/*  status  is the DEC_ exception code                                */
+/*  returns the context structure                                     */
+/*                                                                    */
+/* No error is possible.                                              */
+/* ------------------------------------------------------------------ */
+U_CAPI decContext *  U_EXPORT2 uprv_decContextSetStatusQuiet(decContext *context, uInt status) {
+  context->status|=status;
+  return context;} /* decContextSetStatusQuiet  */
+
+/* ------------------------------------------------------------------ */
+/* decContextStatusToString -- convert status flags to a string       */
+/*                                                                    */
+/*  context is a context with valid status field                      */
+/*                                                                    */
+/*  returns a constant string describing the condition.  If multiple  */
+/*    (or no) flags are set, a generic constant message is returned.  */
+/* ------------------------------------------------------------------ */
+U_CAPI const char * U_EXPORT2 uprv_decContextStatusToString(const decContext *context) {
+  Int status=context->status;
+
+  /* test the five IEEE first, as some of the others are ambiguous when  */
+  /* DECEXTFLAG=0  */
+  if (status==DEC_Invalid_operation    ) return DEC_Condition_IO;
+  if (status==DEC_Division_by_zero     ) return DEC_Condition_DZ;
+  if (status==DEC_Overflow             ) return DEC_Condition_OV;
+  if (status==DEC_Underflow            ) return DEC_Condition_UN;
+  if (status==DEC_Inexact              ) return DEC_Condition_IE;
+
+  if (status==DEC_Division_impossible  ) return DEC_Condition_DI;
+  if (status==DEC_Division_undefined   ) return DEC_Condition_DU;
+  if (status==DEC_Rounded              ) return DEC_Condition_RO;
+  if (status==DEC_Clamped              ) return DEC_Condition_PA;
+  if (status==DEC_Subnormal            ) return DEC_Condition_SU;
+  if (status==DEC_Conversion_syntax    ) return DEC_Condition_CS;
+  if (status==DEC_Insufficient_storage ) return DEC_Condition_IS;
+  if (status==DEC_Invalid_context      ) return DEC_Condition_IC;
+  #if DECSUBSET
+  if (status==DEC_Lost_digits          ) return DEC_Condition_LD;
+  #endif
+  if (status==0                        ) return DEC_Condition_ZE;
+  return DEC_Condition_MU;  /* Multiple errors  */
+  } /* decContextStatusToString  */
+
+/* ------------------------------------------------------------------ */
+/* decContextTestEndian -- test whether DECLITEND is set correctly    */
+/*                                                                    */
+/*  quiet is 1 to suppress message; 0 otherwise                       */
+/*  returns 0 if DECLITEND is correct                                 */
+/*          1 if DECLITEND is incorrect and should be 1               */
+/*         -1 if DECLITEND is incorrect and should be 0               */
+/*                                                                    */
+/* A message is displayed if the return value is not 0 and quiet==0.  */
+/*                                                                    */
+/* No error is possible.                                              */
+/* ------------------------------------------------------------------ */
+#if 0  /* ICU: Unused function. Anyway, do not call printf(). */
+U_CAPI Int  U_EXPORT2 uprv_decContextTestEndian(Flag quiet) {
+  Int res=0;                  /* optimist  */
+  uInt dle=(uInt)DECLITEND;   /* unsign  */
+  if (dle>1) dle=1;           /* ensure 0 or 1  */
+
+  if (LITEND!=DECLITEND) {
+    const char *adj;
+    if (!quiet) {
+      if (LITEND) adj="little";
+             else adj="big";
+      printf("Warning: DECLITEND is set to %d, but this computer appears to be %s-endian\n",
+             DECLITEND, adj);
+      }
+    res=(Int)LITEND-dle;
+    }
+  return res;
+  } /* decContextTestEndian  */
+#endif
+
+/* ------------------------------------------------------------------ */
+/* decContextTestSavedStatus -- test bits in saved status             */
+/*                                                                    */
+/*  oldstatus is the status word to be tested                         */
+/*  mask indicates the bits to be tested (the oldstatus bits that     */
+/*    correspond to each 1 bit in the mask are tested)                */
+/*  returns 1 if any of the tested bits are 1, or 0 otherwise         */
+/*                                                                    */
+/* No error is possible.                                              */
+/* ------------------------------------------------------------------ */
+U_CAPI  uInt U_EXPORT2 uprv_decContextTestSavedStatus(uInt oldstatus, uInt mask) {
+  return (oldstatus&mask)!=0;
+  } /* decContextTestSavedStatus  */
+
+/* ------------------------------------------------------------------ */
+/* decContextTestStatus -- test bits in current status                */
+/*                                                                    */
+/*  context is the context structure to be updated                    */
+/*  mask indicates the bits to be tested (the status bits that        */
+/*    correspond to each 1 bit in the mask are tested)                */
+/*  returns 1 if any of the tested bits are 1, or 0 otherwise         */
+/*                                                                    */
+/* No error is possible.                                              */
+/* ------------------------------------------------------------------ */
+U_CAPI uInt  U_EXPORT2 uprv_decContextTestStatus(decContext *context, uInt mask) {
+  return (context->status&mask)!=0;
+  } /* decContextTestStatus  */
+
+/* ------------------------------------------------------------------ */
+/* decContextZeroStatus -- clear all status bits                      */
+/*                                                                    */
+/*  context is the context structure to be updated                    */
+/*  returns context                                                   */
+/*                                                                    */
+/* No error is possible.                                              */
+/* ------------------------------------------------------------------ */
+U_CAPI decContext * U_EXPORT2 uprv_decContextZeroStatus(decContext *context) {
+  context->status=0;
+  return context;
+  } /* decContextZeroStatus  */
+