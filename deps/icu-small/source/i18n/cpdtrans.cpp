<<<<<<< HEAD
// © 2016 and later: Unicode, Inc. and others.
// License & terms of use: http://www.unicode.org/copyright.html
/*
**********************************************************************
*   Copyright (C) 1999-2011, International Business Machines
*   Corporation and others.  All Rights Reserved.
**********************************************************************
*   Date        Name        Description
*   11/17/99    aliu        Creation.
**********************************************************************
*/

#include "unicode/utypes.h"

#if !UCONFIG_NO_TRANSLITERATION

#include "unicode/unifilt.h"
#include "unicode/uniset.h"
#include "cpdtrans.h"
#include "uvector.h"
#include "tridpars.h"
#include "cmemory.h"

// keep in sync with Transliterator
//static const UChar ID_SEP   = 0x002D; /*-*/
static const UChar ID_DELIM = 0x003B; /*;*/
static const UChar NEWLINE  = 10;

static const UChar COLON_COLON[] = {0x3A, 0x3A, 0}; //"::"

U_NAMESPACE_BEGIN

const UChar CompoundTransliterator::PASS_STRING[] = { 0x0025, 0x0050, 0x0061, 0x0073, 0x0073, 0 }; // "%Pass"

UOBJECT_DEFINE_RTTI_IMPLEMENTATION(CompoundTransliterator)

/**
 * Constructs a new compound transliterator given an array of
 * transliterators.  The array of transliterators may be of any
 * length, including zero or one, however, useful compound
 * transliterators have at least two components.
 * @param transliterators array of <code>Transliterator</code>
 * objects
 * @param transliteratorCount The number of
 * <code>Transliterator</code> objects in transliterators.
 * @param filter the filter.  Any character for which
 * <tt>filter.contains()</tt> returns <tt>false</tt> will not be
 * altered by this transliterator.  If <tt>filter</tt> is
 * <tt>null</tt> then no filtering is applied.
 */
CompoundTransliterator::CompoundTransliterator(
                           Transliterator* const transliterators[],
                           int32_t transliteratorCount,
                           UnicodeFilter* adoptedFilter) :
    Transliterator(joinIDs(transliterators, transliteratorCount), adoptedFilter),
    trans(0), count(0), numAnonymousRBTs(0)  {
    setTransliterators(transliterators, transliteratorCount);
}

/**
 * Splits an ID of the form "ID;ID;..." into a compound using each
 * of the IDs.
 * @param id of above form
 * @param forward if false, does the list in reverse order, and
 * takes the inverse of each ID.
 */
CompoundTransliterator::CompoundTransliterator(const UnicodeString& id,
                              UTransDirection direction,
                              UnicodeFilter* adoptedFilter,
                              UParseError& /*parseError*/,
                              UErrorCode& status) :
    Transliterator(id, adoptedFilter),
    trans(0), numAnonymousRBTs(0) {
    // TODO add code for parseError...currently unused, but
    // later may be used by parsing code...
    init(id, direction, TRUE, status);
}

CompoundTransliterator::CompoundTransliterator(const UnicodeString& id,
                              UParseError& /*parseError*/,
                              UErrorCode& status) :
    Transliterator(id, 0), // set filter to 0 here!
    trans(0), numAnonymousRBTs(0) {
    // TODO add code for parseError...currently unused, but
    // later may be used by parsing code...
    init(id, UTRANS_FORWARD, TRUE, status);
}


/**
 * Private constructor for use of TransliteratorAlias
 */
CompoundTransliterator::CompoundTransliterator(const UnicodeString& newID,
                                              UVector& list,
                                              UnicodeFilter* adoptedFilter,
                                              int32_t anonymousRBTs,
                                              UParseError& /*parseError*/,
                                              UErrorCode& status) :
    Transliterator(newID, adoptedFilter),
    trans(0), numAnonymousRBTs(anonymousRBTs)
{
    init(list, UTRANS_FORWARD, FALSE, status);
}

/**
 * Private constructor for Transliterator from a vector of
 * transliterators.  The caller is responsible for fixing up the
 * ID.
 */
CompoundTransliterator::CompoundTransliterator(UVector& list,
                                               UParseError& /*parseError*/,
                                               UErrorCode& status) :
    Transliterator(UnicodeString(), NULL),
    trans(0), numAnonymousRBTs(0)
{
    // TODO add code for parseError...currently unused, but
    // later may be used by parsing code...
    init(list, UTRANS_FORWARD, FALSE, status);
    // assume caller will fixup ID
}

CompoundTransliterator::CompoundTransliterator(UVector& list,
                                               int32_t anonymousRBTs,
                                               UParseError& /*parseError*/,
                                               UErrorCode& status) :
    Transliterator(UnicodeString(), NULL),
    trans(0), numAnonymousRBTs(anonymousRBTs)
{
    init(list, UTRANS_FORWARD, FALSE, status);
}

/**
 * Finish constructing a transliterator: only to be called by
 * constructors.  Before calling init(), set trans and filter to NULL.
 * @param id the id containing ';'-separated entries
 * @param direction either FORWARD or REVERSE
 * @param idSplitPoint the index into id at which the
 * adoptedSplitTransliterator should be inserted, if there is one, or
 * -1 if there is none.
 * @param adoptedSplitTransliterator a transliterator to be inserted
 * before the entry at offset idSplitPoint in the id string.  May be
 * NULL to insert no entry.
 * @param fixReverseID if TRUE, then reconstruct the ID of reverse
 * entries by calling getID() of component entries.  Some constructors
 * do not require this because they apply a facade ID anyway.
 * @param status the error code indicating success or failure
 */
void CompoundTransliterator::init(const UnicodeString& id,
                                  UTransDirection direction,
                                  UBool fixReverseID,
                                  UErrorCode& status) {
    // assert(trans == 0);

    if (U_FAILURE(status)) {
        return;
    }

    UVector list(status);
    UnicodeSet* compoundFilter = NULL;
    UnicodeString regenID;
    if (!TransliteratorIDParser::parseCompoundID(id, direction,
                                      regenID, list, compoundFilter)) {
        status = U_INVALID_ID;
        delete compoundFilter;
        return;
    }

    TransliteratorIDParser::instantiateList(list, status);

    init(list, direction, fixReverseID, status);

    if (compoundFilter != NULL) {
        adoptFilter(compoundFilter);
    }
}

/**
 * Finish constructing a transliterator: only to be called by
 * constructors.  Before calling init(), set trans and filter to NULL.
 * @param list a vector of transliterator objects to be adopted.  It
 * should NOT be empty.  The list should be in declared order.  That
 * is, it should be in the FORWARD order; if direction is REVERSE then
 * the list order will be reversed.
 * @param direction either FORWARD or REVERSE
 * @param fixReverseID if TRUE, then reconstruct the ID of reverse
 * entries by calling getID() of component entries.  Some constructors
 * do not require this because they apply a facade ID anyway.
 * @param status the error code indicating success or failure
 */
void CompoundTransliterator::init(UVector& list,
                                  UTransDirection direction,
                                  UBool fixReverseID,
                                  UErrorCode& status) {
    // assert(trans == 0);

    // Allocate array
    if (U_SUCCESS(status)) {
        count = list.size();
        trans = (Transliterator **)uprv_malloc(count * sizeof(Transliterator *));
        /* test for NULL */
        if (trans == 0) {
            status = U_MEMORY_ALLOCATION_ERROR;
            return;
        }
    }

    if (U_FAILURE(status) || trans == 0) {
         // assert(trans == 0);
        return;
    }

    // Move the transliterators from the vector into an array.
    // Reverse the order if necessary.
    int32_t i;
    for (i=0; i<count; ++i) {
        int32_t j = (direction == UTRANS_FORWARD) ? i : count - 1 - i;
        trans[i] = (Transliterator*) list.elementAt(j);
    }

    // If the direction is UTRANS_REVERSE then we may need to fix the
    // ID.
    if (direction == UTRANS_REVERSE && fixReverseID) {
        UnicodeString newID;
        for (i=0; i<count; ++i) {
            if (i > 0) {
                newID.append(ID_DELIM);
            }
            newID.append(trans[i]->getID());
        }
        setID(newID);
    }

    computeMaximumContextLength();
}

/**
 * Return the IDs of the given list of transliterators, concatenated
 * with ID_DELIM delimiting them.  Equivalent to the perlish expression
 * join(ID_DELIM, map($_.getID(), transliterators).
 */
UnicodeString CompoundTransliterator::joinIDs(Transliterator* const transliterators[],
                                              int32_t transCount) {
    UnicodeString id;
    for (int32_t i=0; i<transCount; ++i) {
        if (i > 0) {
            id.append(ID_DELIM);
        }
        id.append(transliterators[i]->getID());
    }
    return id; // Return temporary
}

/**
 * Copy constructor.
 */
CompoundTransliterator::CompoundTransliterator(const CompoundTransliterator& t) :
    Transliterator(t), trans(0), count(0), numAnonymousRBTs(-1) {
    *this = t;
}

/**
 * Destructor
 */
CompoundTransliterator::~CompoundTransliterator() {
    freeTransliterators();
}

void CompoundTransliterator::freeTransliterators(void) {
    if (trans != 0) {
        for (int32_t i=0; i<count; ++i) {
            delete trans[i];
        }
        uprv_free(trans);
    }
    trans = 0;
    count = 0;
}

/**
 * Assignment operator.
 */
CompoundTransliterator& CompoundTransliterator::operator=(
                                             const CompoundTransliterator& t)
{
    if (this == &t) { return *this; }  // self-assignment: no-op
    Transliterator::operator=(t);
    int32_t i = 0;
    UBool failed = FALSE;
    if (trans != NULL) {
        for (i=0; i<count; ++i) {
            delete trans[i];
            trans[i] = 0;
        }
    }
    if (t.count > count) {
        if (trans != NULL) {
            uprv_free(trans);
        }
        trans = (Transliterator **)uprv_malloc(t.count * sizeof(Transliterator *));
    }
    count = t.count;
    if (trans != NULL) {
        for (i=0; i<count; ++i) {
            trans[i] = t.trans[i]->clone();
            if (trans[i] == NULL) {
                failed = TRUE;
                break;
            }
        }
    }

    // if memory allocation failed delete backwards trans array
    if (failed && i > 0) {
        int32_t n;
        for (n = i-1; n >= 0; n--) {
            uprv_free(trans[n]);
            trans[n] = NULL;
        }
    }
    numAnonymousRBTs = t.numAnonymousRBTs;
    return *this;
}

/**
 * Transliterator API.
 */
CompoundTransliterator* CompoundTransliterator::clone() const {
    return new CompoundTransliterator(*this);
}

/**
 * Returns the number of transliterators in this chain.
 * @return number of transliterators in this chain.
 */
int32_t CompoundTransliterator::getCount(void) const {
    return count;
}

/**
 * Returns the transliterator at the given index in this chain.
 * @param index index into chain, from 0 to <code>getCount() - 1</code>
 * @return transliterator at the given index
 */
const Transliterator& CompoundTransliterator::getTransliterator(int32_t index) const {
    return *trans[index];
}

void CompoundTransliterator::setTransliterators(Transliterator* const transliterators[],
                                                int32_t transCount) {
    Transliterator** a = (Transliterator **)uprv_malloc(transCount * sizeof(Transliterator *));
    if (a == NULL) {
        return;
    }
    int32_t i = 0;
    UBool failed = FALSE;
    for (i=0; i<transCount; ++i) {
        a[i] = transliterators[i]->clone();
        if (a[i] == NULL) {
            failed = TRUE;
            break;
        }
    }
    if (failed && i > 0) {
        int32_t n;
        for (n = i-1; n >= 0; n--) {
            uprv_free(a[n]);
            a[n] = NULL;
        }
        return;
    }
    adoptTransliterators(a, transCount);
}

void CompoundTransliterator::adoptTransliterators(Transliterator* adoptedTransliterators[],
                                                  int32_t transCount) {
    // First free trans[] and set count to zero.  Once this is done,
    // orphan the filter.  Set up the new trans[].
    freeTransliterators();
    trans = adoptedTransliterators;
    count = transCount;
    computeMaximumContextLength();
    setID(joinIDs(trans, count));
}

/**
 * Append c to buf, unless buf is empty or buf already ends in c.
 */
static void _smartAppend(UnicodeString& buf, UChar c) {
    if (buf.length() != 0 &&
        buf.charAt(buf.length() - 1) != c) {
        buf.append(c);
    }
}

UnicodeString& CompoundTransliterator::toRules(UnicodeString& rulesSource,
                                               UBool escapeUnprintable) const {
    // We do NOT call toRules() on our component transliterators, in
    // general.  If we have several rule-based transliterators, this
    // yields a concatenation of the rules -- not what we want.  We do
    // handle compound RBT transliterators specially -- those for which
    // compoundRBTIndex >= 0.  For the transliterator at compoundRBTIndex,
    // we do call toRules() recursively.
    rulesSource.truncate(0);
    if (numAnonymousRBTs >= 1 && getFilter() != NULL) {
        // If we are a compound RBT and if we have a global
        // filter, then emit it at the top.
        UnicodeString pat;
        rulesSource.append(COLON_COLON, 2).append(getFilter()->toPattern(pat, escapeUnprintable)).append(ID_DELIM);
    }
    for (int32_t i=0; i<count; ++i) {
        UnicodeString rule;

        // Anonymous RuleBasedTransliterators (inline rules and
        // ::BEGIN/::END blocks) are given IDs that begin with
        // "%Pass": use toRules() to write all the rules to the output
        // (and insert "::Null;" if we have two in a row)
        if (trans[i]->getID().startsWith(PASS_STRING, 5)) {
            trans[i]->toRules(rule, escapeUnprintable);
            if (numAnonymousRBTs > 1 && i > 0 && trans[i - 1]->getID().startsWith(PASS_STRING, 5))
                rule = UNICODE_STRING_SIMPLE("::Null;") + rule;

        // we also use toRules() on CompoundTransliterators (which we
        // check for by looking for a semicolon in the ID)-- this gets
        // the list of their child transliterators output in the right
        // format
        } else if (trans[i]->getID().indexOf(ID_DELIM) >= 0) {
            trans[i]->toRules(rule, escapeUnprintable);

        // for everything else, use Transliterator::toRules()
        } else {
            trans[i]->Transliterator::toRules(rule, escapeUnprintable);
        }
        _smartAppend(rulesSource, NEWLINE);
        rulesSource.append(rule);
        _smartAppend(rulesSource, ID_DELIM);
    }
    return rulesSource;
}

/**
 * Implement Transliterator framework
 */
void CompoundTransliterator::handleGetSourceSet(UnicodeSet& result) const {
    UnicodeSet set;
    result.clear();
    for (int32_t i=0; i<count; ++i) {
    result.addAll(trans[i]->getSourceSet(set));
    // Take the example of Hiragana-Latin.  This is really
    // Hiragana-Katakana; Katakana-Latin.  The source set of
    // these two is roughly [:Hiragana:] and [:Katakana:].
    // But the source set for the entire transliterator is
    // actually [:Hiragana:] ONLY -- that is, the first
    // non-empty source set.

    // This is a heuristic, and not 100% reliable.
    if (!result.isEmpty()) {
        break;
    }
    }
}

/**
 * Override Transliterator framework
 */
UnicodeSet& CompoundTransliterator::getTargetSet(UnicodeSet& result) const {
    UnicodeSet set;
    result.clear();
    for (int32_t i=0; i<count; ++i) {
    // This is a heuristic, and not 100% reliable.
    result.addAll(trans[i]->getTargetSet(set));
    }
    return result;
}

/**
 * Implements {@link Transliterator#handleTransliterate}.
 */
void CompoundTransliterator::handleTransliterate(Replaceable& text, UTransPosition& index,
                                                 UBool incremental) const {
    /* Call each transliterator with the same contextStart and
     * start, but with the limit as modified
     * by preceding transliterators.  The start index must be
     * reset for each transliterator to give each a chance to
     * transliterate the text.  The initial contextStart index is known
     * to still point to the same place after each transliterator
     * is called because each transliterator will not change the
     * text between contextStart and the initial start index.
     *
     * IMPORTANT: After the first transliterator, each subsequent
     * transliterator only gets to transliterate text committed by
     * preceding transliterators; that is, the start (output
     * value) of transliterator i becomes the limit (input value)
     * of transliterator i+1.  Finally, the overall limit is fixed
     * up before we return.
     *
     * Assumptions we make here:
     * (1) contextStart <= start <= limit <= contextLimit <= text.length()
     * (2) start <= start' <= limit'  ;cursor doesn't move back
     * (3) start <= limit'            ;text before cursor unchanged
     * - start' is the value of start after calling handleKT
     * - limit' is the value of limit after calling handleKT
     */

    /**
     * Example: 3 transliterators.  This example illustrates the
     * mechanics we need to implement.  C, S, and L are the contextStart,
     * start, and limit.  gl is the globalLimit.  contextLimit is
     * equal to limit throughout.
     *
     * 1. h-u, changes hex to Unicode
     *
     *    4  7  a  d  0      4  7  a
     *    abc/u0061/u    =>  abca/u
     *    C  S       L       C   S L   gl=f->a
     *
     * 2. upup, changes "x" to "XX"
     *
     *    4  7  a       4  7  a
     *    abca/u    =>  abcAA/u
     *    C  SL         C    S
     *                       L    gl=a->b
     * 3. u-h, changes Unicode to hex
     *
     *    4  7  a        4  7  a  d  0  3
     *    abcAA/u    =>  abc/u0041/u0041/u
     *    C  S L         C              S
     *                                  L   gl=b->15
     * 4. return
     *
     *    4  7  a  d  0  3
     *    abc/u0041/u0041/u
     *    C S L
     */

    if (count < 1) {
        index.start = index.limit;
        return; // Short circuit for empty compound transliterators
    }

    // compoundLimit is the limit value for the entire compound
    // operation.  We overwrite index.limit with the previous
    // index.start.  After each transliteration, we update
    // compoundLimit for insertions or deletions that have happened.
    int32_t compoundLimit = index.limit;

    // compoundStart is the start for the entire compound
    // operation.
    int32_t compoundStart = index.start;

    int32_t delta = 0; // delta in length

    // Give each transliterator a crack at the run of characters.
    // See comments at the top of the method for more detail.
    for (int32_t i=0; i<count; ++i) {
        index.start = compoundStart; // Reset start
        int32_t limit = index.limit;

        if (index.start == index.limit) {
            // Short circuit for empty range
            break;
        }

        trans[i]->filteredTransliterate(text, index, incremental);

        // In a properly written transliterator, start == limit after
        // handleTransliterate() returns when incremental is false.
        // Catch cases where the subclass doesn't do this, and throw
        // an exception.  (Just pinning start to limit is a bad idea,
        // because what's probably happening is that the subclass
        // isn't transliterating all the way to the end, and it should
        // in non-incremental mode.)
        if (!incremental && index.start != index.limit) {
            // We can't throw an exception, so just fudge things
            index.start = index.limit;
        }

        // Cumulative delta for insertions/deletions
        delta += index.limit - limit;

        if (incremental) {
            // In the incremental case, only allow subsequent
            // transliterators to modify what has already been
            // completely processed by prior transliterators.  In the
            // non-incrmental case, allow each transliterator to
            // process the entire text.
            index.limit = index.start;
        }
    }

    compoundLimit += delta;

    // Start is good where it is -- where the last transliterator left
    // it.  Limit needs to be put back where it was, modulo
    // adjustments for deletions/insertions.
    index.limit = compoundLimit;
}

/**
 * Sets the length of the longest context required by this transliterator.
 * This is <em>preceding</em> context.
 */
void CompoundTransliterator::computeMaximumContextLength(void) {
    int32_t max = 0;
    for (int32_t i=0; i<count; ++i) {
        int32_t len = trans[i]->getMaximumContextLength();
        if (len > max) {
            max = len;
        }
    }
    setMaximumContextLength(max);
}

U_NAMESPACE_END

#endif /* #if !UCONFIG_NO_TRANSLITERATION */

/* eof */
=======
// © 2016 and later: Unicode, Inc. and others.
// License & terms of use: http://www.unicode.org/copyright.html
/*
**********************************************************************
*   Copyright (C) 1999-2011, International Business Machines
*   Corporation and others.  All Rights Reserved.
**********************************************************************
*   Date        Name        Description
*   11/17/99    aliu        Creation.
**********************************************************************
*/

#include "unicode/utypes.h"

#if !UCONFIG_NO_TRANSLITERATION

#include "unicode/unifilt.h"
#include "unicode/uniset.h"
#include "cpdtrans.h"
#include "uvector.h"
#include "tridpars.h"
#include "cmemory.h"

// keep in sync with Transliterator
//static const char16_t ID_SEP   = 0x002D; /*-*/
static const char16_t ID_DELIM = 0x003B; /*;*/
static const char16_t NEWLINE  = 10;

static const char16_t COLON_COLON[] = {0x3A, 0x3A, 0}; //"::"

U_NAMESPACE_BEGIN

const char16_t CompoundTransliterator::PASS_STRING[] = { 0x0025, 0x0050, 0x0061, 0x0073, 0x0073, 0 }; // "%Pass"

UOBJECT_DEFINE_RTTI_IMPLEMENTATION(CompoundTransliterator)

/**
 * Constructs a new compound transliterator given an array of
 * transliterators.  The array of transliterators may be of any
 * length, including zero or one, however, useful compound
 * transliterators have at least two components.
 * @param transliterators array of <code>Transliterator</code>
 * objects
 * @param transliteratorCount The number of
 * <code>Transliterator</code> objects in transliterators.
 * @param filter the filter.  Any character for which
 * <tt>filter.contains()</tt> returns <tt>false</tt> will not be
 * altered by this transliterator.  If <tt>filter</tt> is
 * <tt>null</tt> then no filtering is applied.
 */
CompoundTransliterator::CompoundTransliterator(
                           Transliterator* const transliterators[],
                           int32_t transliteratorCount,
                           UnicodeFilter* adoptedFilter) :
    Transliterator(joinIDs(transliterators, transliteratorCount), adoptedFilter),
    trans(0), count(0), numAnonymousRBTs(0)  {
    setTransliterators(transliterators, transliteratorCount);
}

/**
 * Splits an ID of the form "ID;ID;..." into a compound using each
 * of the IDs. 
 * @param id of above form
 * @param forward if false, does the list in reverse order, and
 * takes the inverse of each ID.
 */
CompoundTransliterator::CompoundTransliterator(const UnicodeString& id,
                              UTransDirection direction,
                              UnicodeFilter* adoptedFilter,
                              UParseError& /*parseError*/,
                              UErrorCode& status) :
    Transliterator(id, adoptedFilter),
    trans(0), numAnonymousRBTs(0) {
    // TODO add code for parseError...currently unused, but
    // later may be used by parsing code...
    init(id, direction, true, status);
}

CompoundTransliterator::CompoundTransliterator(const UnicodeString& id,
                              UParseError& /*parseError*/,
                              UErrorCode& status) :
    Transliterator(id, 0), // set filter to 0 here!
    trans(0), numAnonymousRBTs(0) {
    // TODO add code for parseError...currently unused, but
    // later may be used by parsing code...
    init(id, UTRANS_FORWARD, true, status);
}


/**
 * Private constructor for use of TransliteratorAlias
 */
CompoundTransliterator::CompoundTransliterator(const UnicodeString& newID,
                                              UVector& list,
                                              UnicodeFilter* adoptedFilter,
                                              int32_t anonymousRBTs,
                                              UParseError& /*parseError*/,
                                              UErrorCode& status) :
    Transliterator(newID, adoptedFilter),
    trans(0), numAnonymousRBTs(anonymousRBTs)
{
    init(list, UTRANS_FORWARD, false, status);
}

/**
 * Private constructor for Transliterator from a vector of
 * transliterators.  The caller is responsible for fixing up the
 * ID.
 */
CompoundTransliterator::CompoundTransliterator(UVector& list,
                                               UParseError& /*parseError*/,
                                               UErrorCode& status) :
    Transliterator(UnicodeString(), nullptr),
    trans(0), numAnonymousRBTs(0)
{
    // TODO add code for parseError...currently unused, but
    // later may be used by parsing code...
    init(list, UTRANS_FORWARD, false, status);
    // assume caller will fixup ID
}

CompoundTransliterator::CompoundTransliterator(UVector& list,
                                               int32_t anonymousRBTs,
                                               UParseError& /*parseError*/,
                                               UErrorCode& status) :
    Transliterator(UnicodeString(), nullptr),
    trans(0), numAnonymousRBTs(anonymousRBTs)
{
    init(list, UTRANS_FORWARD, false, status);
}

/**
 * Finish constructing a transliterator: only to be called by
 * constructors.  Before calling init(), set trans and filter to nullptr.
 * @param id the id containing ';'-separated entries
 * @param direction either FORWARD or REVERSE
 * @param idSplitPoint the index into id at which the
 * adoptedSplitTransliterator should be inserted, if there is one, or
 * -1 if there is none.
 * @param adoptedSplitTransliterator a transliterator to be inserted
 * before the entry at offset idSplitPoint in the id string.  May be
 * nullptr to insert no entry.
 * @param fixReverseID if true, then reconstruct the ID of reverse
 * entries by calling getID() of component entries.  Some constructors
 * do not require this because they apply a facade ID anyway.
 * @param status the error code indicating success or failure
 */
void CompoundTransliterator::init(const UnicodeString& id,
                                  UTransDirection direction,
                                  UBool fixReverseID,
                                  UErrorCode& status) {
    // assert(trans == 0);

    if (U_FAILURE(status)) {
        return;
    }

    UVector list(status);
    UnicodeSet* compoundFilter = nullptr;
    UnicodeString regenID;
    if (!TransliteratorIDParser::parseCompoundID(id, direction,
                                      regenID, list, compoundFilter)) {
        status = U_INVALID_ID;
        delete compoundFilter;
        return;
    }

    TransliteratorIDParser::instantiateList(list, status);

    init(list, direction, fixReverseID, status);

    if (compoundFilter != nullptr) {
        adoptFilter(compoundFilter);
    }
}

/**
 * Finish constructing a transliterator: only to be called by
 * constructors.  Before calling init(), set trans and filter to nullptr.
 * @param list a vector of transliterator objects to be adopted.  It
 * should NOT be empty.  The list should be in declared order.  That
 * is, it should be in the FORWARD order; if direction is REVERSE then
 * the list order will be reversed.
 * @param direction either FORWARD or REVERSE
 * @param fixReverseID if true, then reconstruct the ID of reverse
 * entries by calling getID() of component entries.  Some constructors
 * do not require this because they apply a facade ID anyway.
 * @param status the error code indicating success or failure
 */
void CompoundTransliterator::init(UVector& list,
                                  UTransDirection direction,
                                  UBool fixReverseID,
                                  UErrorCode& status) {
    // assert(trans == 0);

    // Allocate array
    if (U_SUCCESS(status)) {
        count = list.size();
        trans = (Transliterator **)uprv_malloc(count * sizeof(Transliterator *));
        /* test for nullptr */
        if (trans == 0) {
            status = U_MEMORY_ALLOCATION_ERROR;
            return;
        }
    }

    if (U_FAILURE(status) || trans == 0) {
         // assert(trans == 0);
        return;
    }

    // Move the transliterators from the vector into an array.
    // Reverse the order if necessary.
    int32_t i;
    for (i=0; i<count; ++i) {
        int32_t j = (direction == UTRANS_FORWARD) ? i : count - 1 - i;
        trans[i] = (Transliterator*) list.elementAt(j);
    }

    // If the direction is UTRANS_REVERSE then we may need to fix the
    // ID.
    if (direction == UTRANS_REVERSE && fixReverseID) {
        UnicodeString newID;
        for (i=0; i<count; ++i) {
            if (i > 0) {
                newID.append(ID_DELIM);
            }
            newID.append(trans[i]->getID());
        }
        setID(newID);
    }

    computeMaximumContextLength();
}

/**
 * Return the IDs of the given list of transliterators, concatenated
 * with ID_DELIM delimiting them.  Equivalent to the perlish expression
 * join(ID_DELIM, map($_.getID(), transliterators).
 */
UnicodeString CompoundTransliterator::joinIDs(Transliterator* const transliterators[],
                                              int32_t transCount) {
    UnicodeString id;
    for (int32_t i=0; i<transCount; ++i) {
        if (i > 0) {
            id.append(ID_DELIM);
        }
        id.append(transliterators[i]->getID());
    }
    return id; // Return temporary
}

/**
 * Copy constructor.
 */
CompoundTransliterator::CompoundTransliterator(const CompoundTransliterator& t) :
    Transliterator(t), trans(0), count(0), numAnonymousRBTs(-1) {
    *this = t;
}

/**
 * Destructor
 */
CompoundTransliterator::~CompoundTransliterator() {
    freeTransliterators();
}

void CompoundTransliterator::freeTransliterators() {
    if (trans != 0) {
        for (int32_t i=0; i<count; ++i) {
            delete trans[i];
        }
        uprv_free(trans);
    }
    trans = 0;
    count = 0;
}

/**
 * Assignment operator.
 */
CompoundTransliterator& CompoundTransliterator::operator=(
                                             const CompoundTransliterator& t)
{
    if (this == &t) { return *this; }  // self-assignment: no-op
    Transliterator::operator=(t);
    int32_t i = 0;
    UBool failed = false;
    if (trans != nullptr) {
        for (i=0; i<count; ++i) {
            delete trans[i];
            trans[i] = 0;
        }
    }
    if (t.count > count) {
        if (trans != nullptr) {
            uprv_free(trans);
        }
        trans = (Transliterator **)uprv_malloc(t.count * sizeof(Transliterator *));
    }
    count = t.count;
    if (trans != nullptr) {
        for (i=0; i<count; ++i) {
            trans[i] = t.trans[i]->clone();
            if (trans[i] == nullptr) {
                failed = true;
                break;
            }
        }
    }

    // if memory allocation failed delete backwards trans array
    if (failed && i > 0) {
        int32_t n;
        for (n = i-1; n >= 0; n--) {
            uprv_free(trans[n]);
            trans[n] = nullptr;
        }
    }
    numAnonymousRBTs = t.numAnonymousRBTs;
    return *this;
}

/**
 * Transliterator API.
 */
CompoundTransliterator* CompoundTransliterator::clone() const {
    return new CompoundTransliterator(*this);
}

/**
 * Returns the number of transliterators in this chain.
 * @return number of transliterators in this chain.
 */
int32_t CompoundTransliterator::getCount() const {
    return count;
}

/**
 * Returns the transliterator at the given index in this chain.
 * @param index index into chain, from 0 to <code>getCount() - 1</code>
 * @return transliterator at the given index
 */
const Transliterator& CompoundTransliterator::getTransliterator(int32_t index) const {
    return *trans[index];
}

void CompoundTransliterator::setTransliterators(Transliterator* const transliterators[],
                                                int32_t transCount) {
    Transliterator** a = (Transliterator **)uprv_malloc(transCount * sizeof(Transliterator *));
    if (a == nullptr) {
        return;
    }
    int32_t i = 0;
    UBool failed = false;
    for (i=0; i<transCount; ++i) {
        a[i] = transliterators[i]->clone();
        if (a[i] == nullptr) {
            failed = true;
            break;
        }
    }
    if (failed && i > 0) {
        int32_t n;
        for (n = i-1; n >= 0; n--) {
            uprv_free(a[n]);
            a[n] = nullptr;
        }
        return;
    }
    adoptTransliterators(a, transCount);
}

void CompoundTransliterator::adoptTransliterators(Transliterator* adoptedTransliterators[],
                                                  int32_t transCount) {
    // First free trans[] and set count to zero.  Once this is done,
    // orphan the filter.  Set up the new trans[].
    freeTransliterators();
    trans = adoptedTransliterators;
    count = transCount;
    computeMaximumContextLength();
    setID(joinIDs(trans, count));
}

/**
 * Append c to buf, unless buf is empty or buf already ends in c.
 */
static void _smartAppend(UnicodeString& buf, char16_t c) {
    if (buf.length() != 0 &&
        buf.charAt(buf.length() - 1) != c) {
        buf.append(c);
    }
}

UnicodeString& CompoundTransliterator::toRules(UnicodeString& rulesSource,
                                               UBool escapeUnprintable) const {
    // We do NOT call toRules() on our component transliterators, in
    // general.  If we have several rule-based transliterators, this
    // yields a concatenation of the rules -- not what we want.  We do
    // handle compound RBT transliterators specially -- those for which
    // compoundRBTIndex >= 0.  For the transliterator at compoundRBTIndex,
    // we do call toRules() recursively.
    rulesSource.truncate(0);
    if (numAnonymousRBTs >= 1 && getFilter() != nullptr) {
        // If we are a compound RBT and if we have a global
        // filter, then emit it at the top.
        UnicodeString pat;
        rulesSource.append(COLON_COLON, 2).append(getFilter()->toPattern(pat, escapeUnprintable)).append(ID_DELIM);
    }
    for (int32_t i=0; i<count; ++i) {
        UnicodeString rule;

        // Anonymous RuleBasedTransliterators (inline rules and
        // ::BEGIN/::END blocks) are given IDs that begin with
        // "%Pass": use toRules() to write all the rules to the output
        // (and insert "::Null;" if we have two in a row)
        if (trans[i]->getID().startsWith(PASS_STRING, 5)) {
            trans[i]->toRules(rule, escapeUnprintable);
            if (numAnonymousRBTs > 1 && i > 0 && trans[i - 1]->getID().startsWith(PASS_STRING, 5))
                rule = UNICODE_STRING_SIMPLE("::Null;") + rule;

        // we also use toRules() on CompoundTransliterators (which we
        // check for by looking for a semicolon in the ID)-- this gets
        // the list of their child transliterators output in the right
        // format
        } else if (trans[i]->getID().indexOf(ID_DELIM) >= 0) {
            trans[i]->toRules(rule, escapeUnprintable);

        // for everything else, use Transliterator::toRules()
        } else {
            trans[i]->Transliterator::toRules(rule, escapeUnprintable);
        }
        _smartAppend(rulesSource, NEWLINE);
        rulesSource.append(rule);
        _smartAppend(rulesSource, ID_DELIM);
    }
    return rulesSource;
}

/**
 * Implement Transliterator framework
 */
void CompoundTransliterator::handleGetSourceSet(UnicodeSet& result) const {
    UnicodeSet set;
    result.clear();
    for (int32_t i=0; i<count; ++i) {
    result.addAll(trans[i]->getSourceSet(set));
    // Take the example of Hiragana-Latin.  This is really
    // Hiragana-Katakana; Katakana-Latin.  The source set of
    // these two is roughly [:Hiragana:] and [:Katakana:].
    // But the source set for the entire transliterator is
    // actually [:Hiragana:] ONLY -- that is, the first
    // non-empty source set.

    // This is a heuristic, and not 100% reliable.
    if (!result.isEmpty()) {
        break;
    }
    }
}

/**
 * Override Transliterator framework
 */
UnicodeSet& CompoundTransliterator::getTargetSet(UnicodeSet& result) const {
    UnicodeSet set;
    result.clear();
    for (int32_t i=0; i<count; ++i) {
    // This is a heuristic, and not 100% reliable.
    result.addAll(trans[i]->getTargetSet(set));
    }
    return result;
}

/**
 * Implements {@link Transliterator#handleTransliterate}.
 */
void CompoundTransliterator::handleTransliterate(Replaceable& text, UTransPosition& index,
                                                 UBool incremental) const {
    /* Call each transliterator with the same contextStart and
     * start, but with the limit as modified
     * by preceding transliterators.  The start index must be
     * reset for each transliterator to give each a chance to
     * transliterate the text.  The initial contextStart index is known
     * to still point to the same place after each transliterator
     * is called because each transliterator will not change the
     * text between contextStart and the initial start index.
     *
     * IMPORTANT: After the first transliterator, each subsequent
     * transliterator only gets to transliterate text committed by
     * preceding transliterators; that is, the start (output
     * value) of transliterator i becomes the limit (input value)
     * of transliterator i+1.  Finally, the overall limit is fixed
     * up before we return.
     *
     * Assumptions we make here:
     * (1) contextStart <= start <= limit <= contextLimit <= text.length()
     * (2) start <= start' <= limit'  ;cursor doesn't move back
     * (3) start <= limit'            ;text before cursor unchanged
     * - start' is the value of start after calling handleKT
     * - limit' is the value of limit after calling handleKT
     */
    
    /**
     * Example: 3 transliterators.  This example illustrates the
     * mechanics we need to implement.  C, S, and L are the contextStart,
     * start, and limit.  gl is the globalLimit.  contextLimit is
     * equal to limit throughout.
     *
     * 1. h-u, changes hex to Unicode
     *
     *    4  7  a  d  0      4  7  a
     *    abc/u0061/u    =>  abca/u    
     *    C  S       L       C   S L   gl=f->a
     *
     * 2. upup, changes "x" to "XX"
     *
     *    4  7  a       4  7  a
     *    abca/u    =>  abcAA/u    
     *    C  SL         C    S   
     *                       L    gl=a->b
     * 3. u-h, changes Unicode to hex
     *
     *    4  7  a        4  7  a  d  0  3
     *    abcAA/u    =>  abc/u0041/u0041/u    
     *    C  S L         C              S
     *                                  L   gl=b->15
     * 4. return
     *
     *    4  7  a  d  0  3
     *    abc/u0041/u0041/u    
     *    C S L
     */

    if (count < 1) {
        index.start = index.limit;
        return; // Short circuit for empty compound transliterators
    }

    // compoundLimit is the limit value for the entire compound
    // operation.  We overwrite index.limit with the previous
    // index.start.  After each transliteration, we update
    // compoundLimit for insertions or deletions that have happened.
    int32_t compoundLimit = index.limit;

    // compoundStart is the start for the entire compound
    // operation.
    int32_t compoundStart = index.start;
    
    int32_t delta = 0; // delta in length

    // Give each transliterator a crack at the run of characters.
    // See comments at the top of the method for more detail.
    for (int32_t i=0; i<count; ++i) {
        index.start = compoundStart; // Reset start
        int32_t limit = index.limit;
        
        if (index.start == index.limit) {
            // Short circuit for empty range
            break;
        }

        trans[i]->filteredTransliterate(text, index, incremental);
        
        // In a properly written transliterator, start == limit after
        // handleTransliterate() returns when incremental is false.
        // Catch cases where the subclass doesn't do this, and throw
        // an exception.  (Just pinning start to limit is a bad idea,
        // because what's probably happening is that the subclass
        // isn't transliterating all the way to the end, and it should
        // in non-incremental mode.)
        if (!incremental && index.start != index.limit) {
            // We can't throw an exception, so just fudge things
            index.start = index.limit;
        }

        // Cumulative delta for insertions/deletions
        delta += index.limit - limit;
        
        if (incremental) {
            // In the incremental case, only allow subsequent
            // transliterators to modify what has already been
            // completely processed by prior transliterators.  In the
            // non-incrmental case, allow each transliterator to
            // process the entire text.
            index.limit = index.start;
        }
    }

    compoundLimit += delta;

    // Start is good where it is -- where the last transliterator left
    // it.  Limit needs to be put back where it was, modulo
    // adjustments for deletions/insertions.
    index.limit = compoundLimit;
}

/**
 * Sets the length of the longest context required by this transliterator.
 * This is <em>preceding</em> context.
 */
void CompoundTransliterator::computeMaximumContextLength() {
    int32_t max = 0;
    for (int32_t i=0; i<count; ++i) {
        int32_t len = trans[i]->getMaximumContextLength();
        if (len > max) {
            max = len;
        }
    }
    setMaximumContextLength(max);
}

U_NAMESPACE_END

#endif /* #if !UCONFIG_NO_TRANSLITERATION */

/* eof */
>>>>>>> a8a80be5
<|MERGE_RESOLUTION|>--- conflicted
+++ resolved
@@ -1,1237 +1,617 @@
-<<<<<<< HEAD
-// © 2016 and later: Unicode, Inc. and others.
-// License & terms of use: http://www.unicode.org/copyright.html
-/*
-**********************************************************************
-*   Copyright (C) 1999-2011, International Business Machines
-*   Corporation and others.  All Rights Reserved.
-**********************************************************************
-*   Date        Name        Description
-*   11/17/99    aliu        Creation.
-**********************************************************************
-*/
-
-#include "unicode/utypes.h"
-
-#if !UCONFIG_NO_TRANSLITERATION
-
-#include "unicode/unifilt.h"
-#include "unicode/uniset.h"
-#include "cpdtrans.h"
-#include "uvector.h"
-#include "tridpars.h"
-#include "cmemory.h"
-
-// keep in sync with Transliterator
-//static const UChar ID_SEP   = 0x002D; /*-*/
-static const UChar ID_DELIM = 0x003B; /*;*/
-static const UChar NEWLINE  = 10;
-
-static const UChar COLON_COLON[] = {0x3A, 0x3A, 0}; //"::"
-
-U_NAMESPACE_BEGIN
-
-const UChar CompoundTransliterator::PASS_STRING[] = { 0x0025, 0x0050, 0x0061, 0x0073, 0x0073, 0 }; // "%Pass"
-
-UOBJECT_DEFINE_RTTI_IMPLEMENTATION(CompoundTransliterator)
-
-/**
- * Constructs a new compound transliterator given an array of
- * transliterators.  The array of transliterators may be of any
- * length, including zero or one, however, useful compound
- * transliterators have at least two components.
- * @param transliterators array of <code>Transliterator</code>
- * objects
- * @param transliteratorCount The number of
- * <code>Transliterator</code> objects in transliterators.
- * @param filter the filter.  Any character for which
- * <tt>filter.contains()</tt> returns <tt>false</tt> will not be
- * altered by this transliterator.  If <tt>filter</tt> is
- * <tt>null</tt> then no filtering is applied.
- */
-CompoundTransliterator::CompoundTransliterator(
-                           Transliterator* const transliterators[],
-                           int32_t transliteratorCount,
-                           UnicodeFilter* adoptedFilter) :
-    Transliterator(joinIDs(transliterators, transliteratorCount), adoptedFilter),
-    trans(0), count(0), numAnonymousRBTs(0)  {
-    setTransliterators(transliterators, transliteratorCount);
-}
-
-/**
- * Splits an ID of the form "ID;ID;..." into a compound using each
- * of the IDs.
- * @param id of above form
- * @param forward if false, does the list in reverse order, and
- * takes the inverse of each ID.
- */
-CompoundTransliterator::CompoundTransliterator(const UnicodeString& id,
-                              UTransDirection direction,
-                              UnicodeFilter* adoptedFilter,
-                              UParseError& /*parseError*/,
-                              UErrorCode& status) :
-    Transliterator(id, adoptedFilter),
-    trans(0), numAnonymousRBTs(0) {
-    // TODO add code for parseError...currently unused, but
-    // later may be used by parsing code...
-    init(id, direction, TRUE, status);
-}
-
-CompoundTransliterator::CompoundTransliterator(const UnicodeString& id,
-                              UParseError& /*parseError*/,
-                              UErrorCode& status) :
-    Transliterator(id, 0), // set filter to 0 here!
-    trans(0), numAnonymousRBTs(0) {
-    // TODO add code for parseError...currently unused, but
-    // later may be used by parsing code...
-    init(id, UTRANS_FORWARD, TRUE, status);
-}
-
-
-/**
- * Private constructor for use of TransliteratorAlias
- */
-CompoundTransliterator::CompoundTransliterator(const UnicodeString& newID,
-                                              UVector& list,
-                                              UnicodeFilter* adoptedFilter,
-                                              int32_t anonymousRBTs,
-                                              UParseError& /*parseError*/,
-                                              UErrorCode& status) :
-    Transliterator(newID, adoptedFilter),
-    trans(0), numAnonymousRBTs(anonymousRBTs)
-{
-    init(list, UTRANS_FORWARD, FALSE, status);
-}
-
-/**
- * Private constructor for Transliterator from a vector of
- * transliterators.  The caller is responsible for fixing up the
- * ID.
- */
-CompoundTransliterator::CompoundTransliterator(UVector& list,
-                                               UParseError& /*parseError*/,
-                                               UErrorCode& status) :
-    Transliterator(UnicodeString(), NULL),
-    trans(0), numAnonymousRBTs(0)
-{
-    // TODO add code for parseError...currently unused, but
-    // later may be used by parsing code...
-    init(list, UTRANS_FORWARD, FALSE, status);
-    // assume caller will fixup ID
-}
-
-CompoundTransliterator::CompoundTransliterator(UVector& list,
-                                               int32_t anonymousRBTs,
-                                               UParseError& /*parseError*/,
-                                               UErrorCode& status) :
-    Transliterator(UnicodeString(), NULL),
-    trans(0), numAnonymousRBTs(anonymousRBTs)
-{
-    init(list, UTRANS_FORWARD, FALSE, status);
-}
-
-/**
- * Finish constructing a transliterator: only to be called by
- * constructors.  Before calling init(), set trans and filter to NULL.
- * @param id the id containing ';'-separated entries
- * @param direction either FORWARD or REVERSE
- * @param idSplitPoint the index into id at which the
- * adoptedSplitTransliterator should be inserted, if there is one, or
- * -1 if there is none.
- * @param adoptedSplitTransliterator a transliterator to be inserted
- * before the entry at offset idSplitPoint in the id string.  May be
- * NULL to insert no entry.
- * @param fixReverseID if TRUE, then reconstruct the ID of reverse
- * entries by calling getID() of component entries.  Some constructors
- * do not require this because they apply a facade ID anyway.
- * @param status the error code indicating success or failure
- */
-void CompoundTransliterator::init(const UnicodeString& id,
-                                  UTransDirection direction,
-                                  UBool fixReverseID,
-                                  UErrorCode& status) {
-    // assert(trans == 0);
-
-    if (U_FAILURE(status)) {
-        return;
-    }
-
-    UVector list(status);
-    UnicodeSet* compoundFilter = NULL;
-    UnicodeString regenID;
-    if (!TransliteratorIDParser::parseCompoundID(id, direction,
-                                      regenID, list, compoundFilter)) {
-        status = U_INVALID_ID;
-        delete compoundFilter;
-        return;
-    }
-
-    TransliteratorIDParser::instantiateList(list, status);
-
-    init(list, direction, fixReverseID, status);
-
-    if (compoundFilter != NULL) {
-        adoptFilter(compoundFilter);
-    }
-}
-
-/**
- * Finish constructing a transliterator: only to be called by
- * constructors.  Before calling init(), set trans and filter to NULL.
- * @param list a vector of transliterator objects to be adopted.  It
- * should NOT be empty.  The list should be in declared order.  That
- * is, it should be in the FORWARD order; if direction is REVERSE then
- * the list order will be reversed.
- * @param direction either FORWARD or REVERSE
- * @param fixReverseID if TRUE, then reconstruct the ID of reverse
- * entries by calling getID() of component entries.  Some constructors
- * do not require this because they apply a facade ID anyway.
- * @param status the error code indicating success or failure
- */
-void CompoundTransliterator::init(UVector& list,
-                                  UTransDirection direction,
-                                  UBool fixReverseID,
-                                  UErrorCode& status) {
-    // assert(trans == 0);
-
-    // Allocate array
-    if (U_SUCCESS(status)) {
-        count = list.size();
-        trans = (Transliterator **)uprv_malloc(count * sizeof(Transliterator *));
-        /* test for NULL */
-        if (trans == 0) {
-            status = U_MEMORY_ALLOCATION_ERROR;
-            return;
-        }
-    }
-
-    if (U_FAILURE(status) || trans == 0) {
-         // assert(trans == 0);
-        return;
-    }
-
-    // Move the transliterators from the vector into an array.
-    // Reverse the order if necessary.
-    int32_t i;
-    for (i=0; i<count; ++i) {
-        int32_t j = (direction == UTRANS_FORWARD) ? i : count - 1 - i;
-        trans[i] = (Transliterator*) list.elementAt(j);
-    }
-
-    // If the direction is UTRANS_REVERSE then we may need to fix the
-    // ID.
-    if (direction == UTRANS_REVERSE && fixReverseID) {
-        UnicodeString newID;
-        for (i=0; i<count; ++i) {
-            if (i > 0) {
-                newID.append(ID_DELIM);
-            }
-            newID.append(trans[i]->getID());
-        }
-        setID(newID);
-    }
-
-    computeMaximumContextLength();
-}
-
-/**
- * Return the IDs of the given list of transliterators, concatenated
- * with ID_DELIM delimiting them.  Equivalent to the perlish expression
- * join(ID_DELIM, map($_.getID(), transliterators).
- */
-UnicodeString CompoundTransliterator::joinIDs(Transliterator* const transliterators[],
-                                              int32_t transCount) {
-    UnicodeString id;
-    for (int32_t i=0; i<transCount; ++i) {
-        if (i > 0) {
-            id.append(ID_DELIM);
-        }
-        id.append(transliterators[i]->getID());
-    }
-    return id; // Return temporary
-}
-
-/**
- * Copy constructor.
- */
-CompoundTransliterator::CompoundTransliterator(const CompoundTransliterator& t) :
-    Transliterator(t), trans(0), count(0), numAnonymousRBTs(-1) {
-    *this = t;
-}
-
-/**
- * Destructor
- */
-CompoundTransliterator::~CompoundTransliterator() {
-    freeTransliterators();
-}
-
-void CompoundTransliterator::freeTransliterators(void) {
-    if (trans != 0) {
-        for (int32_t i=0; i<count; ++i) {
-            delete trans[i];
-        }
-        uprv_free(trans);
-    }
-    trans = 0;
-    count = 0;
-}
-
-/**
- * Assignment operator.
- */
-CompoundTransliterator& CompoundTransliterator::operator=(
-                                             const CompoundTransliterator& t)
-{
-    if (this == &t) { return *this; }  // self-assignment: no-op
-    Transliterator::operator=(t);
-    int32_t i = 0;
-    UBool failed = FALSE;
-    if (trans != NULL) {
-        for (i=0; i<count; ++i) {
-            delete trans[i];
-            trans[i] = 0;
-        }
-    }
-    if (t.count > count) {
-        if (trans != NULL) {
-            uprv_free(trans);
-        }
-        trans = (Transliterator **)uprv_malloc(t.count * sizeof(Transliterator *));
-    }
-    count = t.count;
-    if (trans != NULL) {
-        for (i=0; i<count; ++i) {
-            trans[i] = t.trans[i]->clone();
-            if (trans[i] == NULL) {
-                failed = TRUE;
-                break;
-            }
-        }
-    }
-
-    // if memory allocation failed delete backwards trans array
-    if (failed && i > 0) {
-        int32_t n;
-        for (n = i-1; n >= 0; n--) {
-            uprv_free(trans[n]);
-            trans[n] = NULL;
-        }
-    }
-    numAnonymousRBTs = t.numAnonymousRBTs;
-    return *this;
-}
-
-/**
- * Transliterator API.
- */
-CompoundTransliterator* CompoundTransliterator::clone() const {
-    return new CompoundTransliterator(*this);
-}
-
-/**
- * Returns the number of transliterators in this chain.
- * @return number of transliterators in this chain.
- */
-int32_t CompoundTransliterator::getCount(void) const {
-    return count;
-}
-
-/**
- * Returns the transliterator at the given index in this chain.
- * @param index index into chain, from 0 to <code>getCount() - 1</code>
- * @return transliterator at the given index
- */
-const Transliterator& CompoundTransliterator::getTransliterator(int32_t index) const {
-    return *trans[index];
-}
-
-void CompoundTransliterator::setTransliterators(Transliterator* const transliterators[],
-                                                int32_t transCount) {
-    Transliterator** a = (Transliterator **)uprv_malloc(transCount * sizeof(Transliterator *));
-    if (a == NULL) {
-        return;
-    }
-    int32_t i = 0;
-    UBool failed = FALSE;
-    for (i=0; i<transCount; ++i) {
-        a[i] = transliterators[i]->clone();
-        if (a[i] == NULL) {
-            failed = TRUE;
-            break;
-        }
-    }
-    if (failed && i > 0) {
-        int32_t n;
-        for (n = i-1; n >= 0; n--) {
-            uprv_free(a[n]);
-            a[n] = NULL;
-        }
-        return;
-    }
-    adoptTransliterators(a, transCount);
-}
-
-void CompoundTransliterator::adoptTransliterators(Transliterator* adoptedTransliterators[],
-                                                  int32_t transCount) {
-    // First free trans[] and set count to zero.  Once this is done,
-    // orphan the filter.  Set up the new trans[].
-    freeTransliterators();
-    trans = adoptedTransliterators;
-    count = transCount;
-    computeMaximumContextLength();
-    setID(joinIDs(trans, count));
-}
-
-/**
- * Append c to buf, unless buf is empty or buf already ends in c.
- */
-static void _smartAppend(UnicodeString& buf, UChar c) {
-    if (buf.length() != 0 &&
-        buf.charAt(buf.length() - 1) != c) {
-        buf.append(c);
-    }
-}
-
-UnicodeString& CompoundTransliterator::toRules(UnicodeString& rulesSource,
-                                               UBool escapeUnprintable) const {
-    // We do NOT call toRules() on our component transliterators, in
-    // general.  If we have several rule-based transliterators, this
-    // yields a concatenation of the rules -- not what we want.  We do
-    // handle compound RBT transliterators specially -- those for which
-    // compoundRBTIndex >= 0.  For the transliterator at compoundRBTIndex,
-    // we do call toRules() recursively.
-    rulesSource.truncate(0);
-    if (numAnonymousRBTs >= 1 && getFilter() != NULL) {
-        // If we are a compound RBT and if we have a global
-        // filter, then emit it at the top.
-        UnicodeString pat;
-        rulesSource.append(COLON_COLON, 2).append(getFilter()->toPattern(pat, escapeUnprintable)).append(ID_DELIM);
-    }
-    for (int32_t i=0; i<count; ++i) {
-        UnicodeString rule;
-
-        // Anonymous RuleBasedTransliterators (inline rules and
-        // ::BEGIN/::END blocks) are given IDs that begin with
-        // "%Pass": use toRules() to write all the rules to the output
-        // (and insert "::Null;" if we have two in a row)
-        if (trans[i]->getID().startsWith(PASS_STRING, 5)) {
-            trans[i]->toRules(rule, escapeUnprintable);
-            if (numAnonymousRBTs > 1 && i > 0 && trans[i - 1]->getID().startsWith(PASS_STRING, 5))
-                rule = UNICODE_STRING_SIMPLE("::Null;") + rule;
-
-        // we also use toRules() on CompoundTransliterators (which we
-        // check for by looking for a semicolon in the ID)-- this gets
-        // the list of their child transliterators output in the right
-        // format
-        } else if (trans[i]->getID().indexOf(ID_DELIM) >= 0) {
-            trans[i]->toRules(rule, escapeUnprintable);
-
-        // for everything else, use Transliterator::toRules()
-        } else {
-            trans[i]->Transliterator::toRules(rule, escapeUnprintable);
-        }
-        _smartAppend(rulesSource, NEWLINE);
-        rulesSource.append(rule);
-        _smartAppend(rulesSource, ID_DELIM);
-    }
-    return rulesSource;
-}
-
-/**
- * Implement Transliterator framework
- */
-void CompoundTransliterator::handleGetSourceSet(UnicodeSet& result) const {
-    UnicodeSet set;
-    result.clear();
-    for (int32_t i=0; i<count; ++i) {
-    result.addAll(trans[i]->getSourceSet(set));
-    // Take the example of Hiragana-Latin.  This is really
-    // Hiragana-Katakana; Katakana-Latin.  The source set of
-    // these two is roughly [:Hiragana:] and [:Katakana:].
-    // But the source set for the entire transliterator is
-    // actually [:Hiragana:] ONLY -- that is, the first
-    // non-empty source set.
-
-    // This is a heuristic, and not 100% reliable.
-    if (!result.isEmpty()) {
-        break;
-    }
-    }
-}
-
-/**
- * Override Transliterator framework
- */
-UnicodeSet& CompoundTransliterator::getTargetSet(UnicodeSet& result) const {
-    UnicodeSet set;
-    result.clear();
-    for (int32_t i=0; i<count; ++i) {
-    // This is a heuristic, and not 100% reliable.
-    result.addAll(trans[i]->getTargetSet(set));
-    }
-    return result;
-}
-
-/**
- * Implements {@link Transliterator#handleTransliterate}.
- */
-void CompoundTransliterator::handleTransliterate(Replaceable& text, UTransPosition& index,
-                                                 UBool incremental) const {
-    /* Call each transliterator with the same contextStart and
-     * start, but with the limit as modified
-     * by preceding transliterators.  The start index must be
-     * reset for each transliterator to give each a chance to
-     * transliterate the text.  The initial contextStart index is known
-     * to still point to the same place after each transliterator
-     * is called because each transliterator will not change the
-     * text between contextStart and the initial start index.
-     *
-     * IMPORTANT: After the first transliterator, each subsequent
-     * transliterator only gets to transliterate text committed by
-     * preceding transliterators; that is, the start (output
-     * value) of transliterator i becomes the limit (input value)
-     * of transliterator i+1.  Finally, the overall limit is fixed
-     * up before we return.
-     *
-     * Assumptions we make here:
-     * (1) contextStart <= start <= limit <= contextLimit <= text.length()
-     * (2) start <= start' <= limit'  ;cursor doesn't move back
-     * (3) start <= limit'            ;text before cursor unchanged
-     * - start' is the value of start after calling handleKT
-     * - limit' is the value of limit after calling handleKT
-     */
-
-    /**
-     * Example: 3 transliterators.  This example illustrates the
-     * mechanics we need to implement.  C, S, and L are the contextStart,
-     * start, and limit.  gl is the globalLimit.  contextLimit is
-     * equal to limit throughout.
-     *
-     * 1. h-u, changes hex to Unicode
-     *
-     *    4  7  a  d  0      4  7  a
-     *    abc/u0061/u    =>  abca/u
-     *    C  S       L       C   S L   gl=f->a
-     *
-     * 2. upup, changes "x" to "XX"
-     *
-     *    4  7  a       4  7  a
-     *    abca/u    =>  abcAA/u
-     *    C  SL         C    S
-     *                       L    gl=a->b
-     * 3. u-h, changes Unicode to hex
-     *
-     *    4  7  a        4  7  a  d  0  3
-     *    abcAA/u    =>  abc/u0041/u0041/u
-     *    C  S L         C              S
-     *                                  L   gl=b->15
-     * 4. return
-     *
-     *    4  7  a  d  0  3
-     *    abc/u0041/u0041/u
-     *    C S L
-     */
-
-    if (count < 1) {
-        index.start = index.limit;
-        return; // Short circuit for empty compound transliterators
-    }
-
-    // compoundLimit is the limit value for the entire compound
-    // operation.  We overwrite index.limit with the previous
-    // index.start.  After each transliteration, we update
-    // compoundLimit for insertions or deletions that have happened.
-    int32_t compoundLimit = index.limit;
-
-    // compoundStart is the start for the entire compound
-    // operation.
-    int32_t compoundStart = index.start;
-
-    int32_t delta = 0; // delta in length
-
-    // Give each transliterator a crack at the run of characters.
-    // See comments at the top of the method for more detail.
-    for (int32_t i=0; i<count; ++i) {
-        index.start = compoundStart; // Reset start
-        int32_t limit = index.limit;
-
-        if (index.start == index.limit) {
-            // Short circuit for empty range
-            break;
-        }
-
-        trans[i]->filteredTransliterate(text, index, incremental);
-
-        // In a properly written transliterator, start == limit after
-        // handleTransliterate() returns when incremental is false.
-        // Catch cases where the subclass doesn't do this, and throw
-        // an exception.  (Just pinning start to limit is a bad idea,
-        // because what's probably happening is that the subclass
-        // isn't transliterating all the way to the end, and it should
-        // in non-incremental mode.)
-        if (!incremental && index.start != index.limit) {
-            // We can't throw an exception, so just fudge things
-            index.start = index.limit;
-        }
-
-        // Cumulative delta for insertions/deletions
-        delta += index.limit - limit;
-
-        if (incremental) {
-            // In the incremental case, only allow subsequent
-            // transliterators to modify what has already been
-            // completely processed by prior transliterators.  In the
-            // non-incrmental case, allow each transliterator to
-            // process the entire text.
-            index.limit = index.start;
-        }
-    }
-
-    compoundLimit += delta;
-
-    // Start is good where it is -- where the last transliterator left
-    // it.  Limit needs to be put back where it was, modulo
-    // adjustments for deletions/insertions.
-    index.limit = compoundLimit;
-}
-
-/**
- * Sets the length of the longest context required by this transliterator.
- * This is <em>preceding</em> context.
- */
-void CompoundTransliterator::computeMaximumContextLength(void) {
-    int32_t max = 0;
-    for (int32_t i=0; i<count; ++i) {
-        int32_t len = trans[i]->getMaximumContextLength();
-        if (len > max) {
-            max = len;
-        }
-    }
-    setMaximumContextLength(max);
-}
-
-U_NAMESPACE_END
-
-#endif /* #if !UCONFIG_NO_TRANSLITERATION */
-
-/* eof */
-=======
-// © 2016 and later: Unicode, Inc. and others.
-// License & terms of use: http://www.unicode.org/copyright.html
-/*
-**********************************************************************
-*   Copyright (C) 1999-2011, International Business Machines
-*   Corporation and others.  All Rights Reserved.
-**********************************************************************
-*   Date        Name        Description
-*   11/17/99    aliu        Creation.
-**********************************************************************
-*/
-
-#include "unicode/utypes.h"
-
-#if !UCONFIG_NO_TRANSLITERATION
-
-#include "unicode/unifilt.h"
-#include "unicode/uniset.h"
-#include "cpdtrans.h"
-#include "uvector.h"
-#include "tridpars.h"
-#include "cmemory.h"
-
-// keep in sync with Transliterator
-//static const char16_t ID_SEP   = 0x002D; /*-*/
-static const char16_t ID_DELIM = 0x003B; /*;*/
-static const char16_t NEWLINE  = 10;
-
-static const char16_t COLON_COLON[] = {0x3A, 0x3A, 0}; //"::"
-
-U_NAMESPACE_BEGIN
-
-const char16_t CompoundTransliterator::PASS_STRING[] = { 0x0025, 0x0050, 0x0061, 0x0073, 0x0073, 0 }; // "%Pass"
-
-UOBJECT_DEFINE_RTTI_IMPLEMENTATION(CompoundTransliterator)
-
-/**
- * Constructs a new compound transliterator given an array of
- * transliterators.  The array of transliterators may be of any
- * length, including zero or one, however, useful compound
- * transliterators have at least two components.
- * @param transliterators array of <code>Transliterator</code>
- * objects
- * @param transliteratorCount The number of
- * <code>Transliterator</code> objects in transliterators.
- * @param filter the filter.  Any character for which
- * <tt>filter.contains()</tt> returns <tt>false</tt> will not be
- * altered by this transliterator.  If <tt>filter</tt> is
- * <tt>null</tt> then no filtering is applied.
- */
-CompoundTransliterator::CompoundTransliterator(
-                           Transliterator* const transliterators[],
-                           int32_t transliteratorCount,
-                           UnicodeFilter* adoptedFilter) :
-    Transliterator(joinIDs(transliterators, transliteratorCount), adoptedFilter),
-    trans(0), count(0), numAnonymousRBTs(0)  {
-    setTransliterators(transliterators, transliteratorCount);
-}
-
-/**
- * Splits an ID of the form "ID;ID;..." into a compound using each
- * of the IDs. 
- * @param id of above form
- * @param forward if false, does the list in reverse order, and
- * takes the inverse of each ID.
- */
-CompoundTransliterator::CompoundTransliterator(const UnicodeString& id,
-                              UTransDirection direction,
-                              UnicodeFilter* adoptedFilter,
-                              UParseError& /*parseError*/,
-                              UErrorCode& status) :
-    Transliterator(id, adoptedFilter),
-    trans(0), numAnonymousRBTs(0) {
-    // TODO add code for parseError...currently unused, but
-    // later may be used by parsing code...
-    init(id, direction, true, status);
-}
-
-CompoundTransliterator::CompoundTransliterator(const UnicodeString& id,
-                              UParseError& /*parseError*/,
-                              UErrorCode& status) :
-    Transliterator(id, 0), // set filter to 0 here!
-    trans(0), numAnonymousRBTs(0) {
-    // TODO add code for parseError...currently unused, but
-    // later may be used by parsing code...
-    init(id, UTRANS_FORWARD, true, status);
-}
-
-
-/**
- * Private constructor for use of TransliteratorAlias
- */
-CompoundTransliterator::CompoundTransliterator(const UnicodeString& newID,
-                                              UVector& list,
-                                              UnicodeFilter* adoptedFilter,
-                                              int32_t anonymousRBTs,
-                                              UParseError& /*parseError*/,
-                                              UErrorCode& status) :
-    Transliterator(newID, adoptedFilter),
-    trans(0), numAnonymousRBTs(anonymousRBTs)
-{
-    init(list, UTRANS_FORWARD, false, status);
-}
-
-/**
- * Private constructor for Transliterator from a vector of
- * transliterators.  The caller is responsible for fixing up the
- * ID.
- */
-CompoundTransliterator::CompoundTransliterator(UVector& list,
-                                               UParseError& /*parseError*/,
-                                               UErrorCode& status) :
-    Transliterator(UnicodeString(), nullptr),
-    trans(0), numAnonymousRBTs(0)
-{
-    // TODO add code for parseError...currently unused, but
-    // later may be used by parsing code...
-    init(list, UTRANS_FORWARD, false, status);
-    // assume caller will fixup ID
-}
-
-CompoundTransliterator::CompoundTransliterator(UVector& list,
-                                               int32_t anonymousRBTs,
-                                               UParseError& /*parseError*/,
-                                               UErrorCode& status) :
-    Transliterator(UnicodeString(), nullptr),
-    trans(0), numAnonymousRBTs(anonymousRBTs)
-{
-    init(list, UTRANS_FORWARD, false, status);
-}
-
-/**
- * Finish constructing a transliterator: only to be called by
- * constructors.  Before calling init(), set trans and filter to nullptr.
- * @param id the id containing ';'-separated entries
- * @param direction either FORWARD or REVERSE
- * @param idSplitPoint the index into id at which the
- * adoptedSplitTransliterator should be inserted, if there is one, or
- * -1 if there is none.
- * @param adoptedSplitTransliterator a transliterator to be inserted
- * before the entry at offset idSplitPoint in the id string.  May be
- * nullptr to insert no entry.
- * @param fixReverseID if true, then reconstruct the ID of reverse
- * entries by calling getID() of component entries.  Some constructors
- * do not require this because they apply a facade ID anyway.
- * @param status the error code indicating success or failure
- */
-void CompoundTransliterator::init(const UnicodeString& id,
-                                  UTransDirection direction,
-                                  UBool fixReverseID,
-                                  UErrorCode& status) {
-    // assert(trans == 0);
-
-    if (U_FAILURE(status)) {
-        return;
-    }
-
-    UVector list(status);
-    UnicodeSet* compoundFilter = nullptr;
-    UnicodeString regenID;
-    if (!TransliteratorIDParser::parseCompoundID(id, direction,
-                                      regenID, list, compoundFilter)) {
-        status = U_INVALID_ID;
-        delete compoundFilter;
-        return;
-    }
-
-    TransliteratorIDParser::instantiateList(list, status);
-
-    init(list, direction, fixReverseID, status);
-
-    if (compoundFilter != nullptr) {
-        adoptFilter(compoundFilter);
-    }
-}
-
-/**
- * Finish constructing a transliterator: only to be called by
- * constructors.  Before calling init(), set trans and filter to nullptr.
- * @param list a vector of transliterator objects to be adopted.  It
- * should NOT be empty.  The list should be in declared order.  That
- * is, it should be in the FORWARD order; if direction is REVERSE then
- * the list order will be reversed.
- * @param direction either FORWARD or REVERSE
- * @param fixReverseID if true, then reconstruct the ID of reverse
- * entries by calling getID() of component entries.  Some constructors
- * do not require this because they apply a facade ID anyway.
- * @param status the error code indicating success or failure
- */
-void CompoundTransliterator::init(UVector& list,
-                                  UTransDirection direction,
-                                  UBool fixReverseID,
-                                  UErrorCode& status) {
-    // assert(trans == 0);
-
-    // Allocate array
-    if (U_SUCCESS(status)) {
-        count = list.size();
-        trans = (Transliterator **)uprv_malloc(count * sizeof(Transliterator *));
-        /* test for nullptr */
-        if (trans == 0) {
-            status = U_MEMORY_ALLOCATION_ERROR;
-            return;
-        }
-    }
-
-    if (U_FAILURE(status) || trans == 0) {
-         // assert(trans == 0);
-        return;
-    }
-
-    // Move the transliterators from the vector into an array.
-    // Reverse the order if necessary.
-    int32_t i;
-    for (i=0; i<count; ++i) {
-        int32_t j = (direction == UTRANS_FORWARD) ? i : count - 1 - i;
-        trans[i] = (Transliterator*) list.elementAt(j);
-    }
-
-    // If the direction is UTRANS_REVERSE then we may need to fix the
-    // ID.
-    if (direction == UTRANS_REVERSE && fixReverseID) {
-        UnicodeString newID;
-        for (i=0; i<count; ++i) {
-            if (i > 0) {
-                newID.append(ID_DELIM);
-            }
-            newID.append(trans[i]->getID());
-        }
-        setID(newID);
-    }
-
-    computeMaximumContextLength();
-}
-
-/**
- * Return the IDs of the given list of transliterators, concatenated
- * with ID_DELIM delimiting them.  Equivalent to the perlish expression
- * join(ID_DELIM, map($_.getID(), transliterators).
- */
-UnicodeString CompoundTransliterator::joinIDs(Transliterator* const transliterators[],
-                                              int32_t transCount) {
-    UnicodeString id;
-    for (int32_t i=0; i<transCount; ++i) {
-        if (i > 0) {
-            id.append(ID_DELIM);
-        }
-        id.append(transliterators[i]->getID());
-    }
-    return id; // Return temporary
-}
-
-/**
- * Copy constructor.
- */
-CompoundTransliterator::CompoundTransliterator(const CompoundTransliterator& t) :
-    Transliterator(t), trans(0), count(0), numAnonymousRBTs(-1) {
-    *this = t;
-}
-
-/**
- * Destructor
- */
-CompoundTransliterator::~CompoundTransliterator() {
-    freeTransliterators();
-}
-
-void CompoundTransliterator::freeTransliterators() {
-    if (trans != 0) {
-        for (int32_t i=0; i<count; ++i) {
-            delete trans[i];
-        }
-        uprv_free(trans);
-    }
-    trans = 0;
-    count = 0;
-}
-
-/**
- * Assignment operator.
- */
-CompoundTransliterator& CompoundTransliterator::operator=(
-                                             const CompoundTransliterator& t)
-{
-    if (this == &t) { return *this; }  // self-assignment: no-op
-    Transliterator::operator=(t);
-    int32_t i = 0;
-    UBool failed = false;
-    if (trans != nullptr) {
-        for (i=0; i<count; ++i) {
-            delete trans[i];
-            trans[i] = 0;
-        }
-    }
-    if (t.count > count) {
-        if (trans != nullptr) {
-            uprv_free(trans);
-        }
-        trans = (Transliterator **)uprv_malloc(t.count * sizeof(Transliterator *));
-    }
-    count = t.count;
-    if (trans != nullptr) {
-        for (i=0; i<count; ++i) {
-            trans[i] = t.trans[i]->clone();
-            if (trans[i] == nullptr) {
-                failed = true;
-                break;
-            }
-        }
-    }
-
-    // if memory allocation failed delete backwards trans array
-    if (failed && i > 0) {
-        int32_t n;
-        for (n = i-1; n >= 0; n--) {
-            uprv_free(trans[n]);
-            trans[n] = nullptr;
-        }
-    }
-    numAnonymousRBTs = t.numAnonymousRBTs;
-    return *this;
-}
-
-/**
- * Transliterator API.
- */
-CompoundTransliterator* CompoundTransliterator::clone() const {
-    return new CompoundTransliterator(*this);
-}
-
-/**
- * Returns the number of transliterators in this chain.
- * @return number of transliterators in this chain.
- */
-int32_t CompoundTransliterator::getCount() const {
-    return count;
-}
-
-/**
- * Returns the transliterator at the given index in this chain.
- * @param index index into chain, from 0 to <code>getCount() - 1</code>
- * @return transliterator at the given index
- */
-const Transliterator& CompoundTransliterator::getTransliterator(int32_t index) const {
-    return *trans[index];
-}
-
-void CompoundTransliterator::setTransliterators(Transliterator* const transliterators[],
-                                                int32_t transCount) {
-    Transliterator** a = (Transliterator **)uprv_malloc(transCount * sizeof(Transliterator *));
-    if (a == nullptr) {
-        return;
-    }
-    int32_t i = 0;
-    UBool failed = false;
-    for (i=0; i<transCount; ++i) {
-        a[i] = transliterators[i]->clone();
-        if (a[i] == nullptr) {
-            failed = true;
-            break;
-        }
-    }
-    if (failed && i > 0) {
-        int32_t n;
-        for (n = i-1; n >= 0; n--) {
-            uprv_free(a[n]);
-            a[n] = nullptr;
-        }
-        return;
-    }
-    adoptTransliterators(a, transCount);
-}
-
-void CompoundTransliterator::adoptTransliterators(Transliterator* adoptedTransliterators[],
-                                                  int32_t transCount) {
-    // First free trans[] and set count to zero.  Once this is done,
-    // orphan the filter.  Set up the new trans[].
-    freeTransliterators();
-    trans = adoptedTransliterators;
-    count = transCount;
-    computeMaximumContextLength();
-    setID(joinIDs(trans, count));
-}
-
-/**
- * Append c to buf, unless buf is empty or buf already ends in c.
- */
-static void _smartAppend(UnicodeString& buf, char16_t c) {
-    if (buf.length() != 0 &&
-        buf.charAt(buf.length() - 1) != c) {
-        buf.append(c);
-    }
-}
-
-UnicodeString& CompoundTransliterator::toRules(UnicodeString& rulesSource,
-                                               UBool escapeUnprintable) const {
-    // We do NOT call toRules() on our component transliterators, in
-    // general.  If we have several rule-based transliterators, this
-    // yields a concatenation of the rules -- not what we want.  We do
-    // handle compound RBT transliterators specially -- those for which
-    // compoundRBTIndex >= 0.  For the transliterator at compoundRBTIndex,
-    // we do call toRules() recursively.
-    rulesSource.truncate(0);
-    if (numAnonymousRBTs >= 1 && getFilter() != nullptr) {
-        // If we are a compound RBT and if we have a global
-        // filter, then emit it at the top.
-        UnicodeString pat;
-        rulesSource.append(COLON_COLON, 2).append(getFilter()->toPattern(pat, escapeUnprintable)).append(ID_DELIM);
-    }
-    for (int32_t i=0; i<count; ++i) {
-        UnicodeString rule;
-
-        // Anonymous RuleBasedTransliterators (inline rules and
-        // ::BEGIN/::END blocks) are given IDs that begin with
-        // "%Pass": use toRules() to write all the rules to the output
-        // (and insert "::Null;" if we have two in a row)
-        if (trans[i]->getID().startsWith(PASS_STRING, 5)) {
-            trans[i]->toRules(rule, escapeUnprintable);
-            if (numAnonymousRBTs > 1 && i > 0 && trans[i - 1]->getID().startsWith(PASS_STRING, 5))
-                rule = UNICODE_STRING_SIMPLE("::Null;") + rule;
-
-        // we also use toRules() on CompoundTransliterators (which we
-        // check for by looking for a semicolon in the ID)-- this gets
-        // the list of their child transliterators output in the right
-        // format
-        } else if (trans[i]->getID().indexOf(ID_DELIM) >= 0) {
-            trans[i]->toRules(rule, escapeUnprintable);
-
-        // for everything else, use Transliterator::toRules()
-        } else {
-            trans[i]->Transliterator::toRules(rule, escapeUnprintable);
-        }
-        _smartAppend(rulesSource, NEWLINE);
-        rulesSource.append(rule);
-        _smartAppend(rulesSource, ID_DELIM);
-    }
-    return rulesSource;
-}
-
-/**
- * Implement Transliterator framework
- */
-void CompoundTransliterator::handleGetSourceSet(UnicodeSet& result) const {
-    UnicodeSet set;
-    result.clear();
-    for (int32_t i=0; i<count; ++i) {
-    result.addAll(trans[i]->getSourceSet(set));
-    // Take the example of Hiragana-Latin.  This is really
-    // Hiragana-Katakana; Katakana-Latin.  The source set of
-    // these two is roughly [:Hiragana:] and [:Katakana:].
-    // But the source set for the entire transliterator is
-    // actually [:Hiragana:] ONLY -- that is, the first
-    // non-empty source set.
-
-    // This is a heuristic, and not 100% reliable.
-    if (!result.isEmpty()) {
-        break;
-    }
-    }
-}
-
-/**
- * Override Transliterator framework
- */
-UnicodeSet& CompoundTransliterator::getTargetSet(UnicodeSet& result) const {
-    UnicodeSet set;
-    result.clear();
-    for (int32_t i=0; i<count; ++i) {
-    // This is a heuristic, and not 100% reliable.
-    result.addAll(trans[i]->getTargetSet(set));
-    }
-    return result;
-}
-
-/**
- * Implements {@link Transliterator#handleTransliterate}.
- */
-void CompoundTransliterator::handleTransliterate(Replaceable& text, UTransPosition& index,
-                                                 UBool incremental) const {
-    /* Call each transliterator with the same contextStart and
-     * start, but with the limit as modified
-     * by preceding transliterators.  The start index must be
-     * reset for each transliterator to give each a chance to
-     * transliterate the text.  The initial contextStart index is known
-     * to still point to the same place after each transliterator
-     * is called because each transliterator will not change the
-     * text between contextStart and the initial start index.
-     *
-     * IMPORTANT: After the first transliterator, each subsequent
-     * transliterator only gets to transliterate text committed by
-     * preceding transliterators; that is, the start (output
-     * value) of transliterator i becomes the limit (input value)
-     * of transliterator i+1.  Finally, the overall limit is fixed
-     * up before we return.
-     *
-     * Assumptions we make here:
-     * (1) contextStart <= start <= limit <= contextLimit <= text.length()
-     * (2) start <= start' <= limit'  ;cursor doesn't move back
-     * (3) start <= limit'            ;text before cursor unchanged
-     * - start' is the value of start after calling handleKT
-     * - limit' is the value of limit after calling handleKT
-     */
-    
-    /**
-     * Example: 3 transliterators.  This example illustrates the
-     * mechanics we need to implement.  C, S, and L are the contextStart,
-     * start, and limit.  gl is the globalLimit.  contextLimit is
-     * equal to limit throughout.
-     *
-     * 1. h-u, changes hex to Unicode
-     *
-     *    4  7  a  d  0      4  7  a
-     *    abc/u0061/u    =>  abca/u    
-     *    C  S       L       C   S L   gl=f->a
-     *
-     * 2. upup, changes "x" to "XX"
-     *
-     *    4  7  a       4  7  a
-     *    abca/u    =>  abcAA/u    
-     *    C  SL         C    S   
-     *                       L    gl=a->b
-     * 3. u-h, changes Unicode to hex
-     *
-     *    4  7  a        4  7  a  d  0  3
-     *    abcAA/u    =>  abc/u0041/u0041/u    
-     *    C  S L         C              S
-     *                                  L   gl=b->15
-     * 4. return
-     *
-     *    4  7  a  d  0  3
-     *    abc/u0041/u0041/u    
-     *    C S L
-     */
-
-    if (count < 1) {
-        index.start = index.limit;
-        return; // Short circuit for empty compound transliterators
-    }
-
-    // compoundLimit is the limit value for the entire compound
-    // operation.  We overwrite index.limit with the previous
-    // index.start.  After each transliteration, we update
-    // compoundLimit for insertions or deletions that have happened.
-    int32_t compoundLimit = index.limit;
-
-    // compoundStart is the start for the entire compound
-    // operation.
-    int32_t compoundStart = index.start;
-    
-    int32_t delta = 0; // delta in length
-
-    // Give each transliterator a crack at the run of characters.
-    // See comments at the top of the method for more detail.
-    for (int32_t i=0; i<count; ++i) {
-        index.start = compoundStart; // Reset start
-        int32_t limit = index.limit;
-        
-        if (index.start == index.limit) {
-            // Short circuit for empty range
-            break;
-        }
-
-        trans[i]->filteredTransliterate(text, index, incremental);
-        
-        // In a properly written transliterator, start == limit after
-        // handleTransliterate() returns when incremental is false.
-        // Catch cases where the subclass doesn't do this, and throw
-        // an exception.  (Just pinning start to limit is a bad idea,
-        // because what's probably happening is that the subclass
-        // isn't transliterating all the way to the end, and it should
-        // in non-incremental mode.)
-        if (!incremental && index.start != index.limit) {
-            // We can't throw an exception, so just fudge things
-            index.start = index.limit;
-        }
-
-        // Cumulative delta for insertions/deletions
-        delta += index.limit - limit;
-        
-        if (incremental) {
-            // In the incremental case, only allow subsequent
-            // transliterators to modify what has already been
-            // completely processed by prior transliterators.  In the
-            // non-incrmental case, allow each transliterator to
-            // process the entire text.
-            index.limit = index.start;
-        }
-    }
-
-    compoundLimit += delta;
-
-    // Start is good where it is -- where the last transliterator left
-    // it.  Limit needs to be put back where it was, modulo
-    // adjustments for deletions/insertions.
-    index.limit = compoundLimit;
-}
-
-/**
- * Sets the length of the longest context required by this transliterator.
- * This is <em>preceding</em> context.
- */
-void CompoundTransliterator::computeMaximumContextLength() {
-    int32_t max = 0;
-    for (int32_t i=0; i<count; ++i) {
-        int32_t len = trans[i]->getMaximumContextLength();
-        if (len > max) {
-            max = len;
-        }
-    }
-    setMaximumContextLength(max);
-}
-
-U_NAMESPACE_END
-
-#endif /* #if !UCONFIG_NO_TRANSLITERATION */
-
-/* eof */
->>>>>>> a8a80be5
+// © 2016 and later: Unicode, Inc. and others.
+// License & terms of use: http://www.unicode.org/copyright.html
+/*
+**********************************************************************
+*   Copyright (C) 1999-2011, International Business Machines
+*   Corporation and others.  All Rights Reserved.
+**********************************************************************
+*   Date        Name        Description
+*   11/17/99    aliu        Creation.
+**********************************************************************
+*/
+
+#include "unicode/utypes.h"
+
+#if !UCONFIG_NO_TRANSLITERATION
+
+#include "unicode/unifilt.h"
+#include "unicode/uniset.h"
+#include "cpdtrans.h"
+#include "uvector.h"
+#include "tridpars.h"
+#include "cmemory.h"
+
+// keep in sync with Transliterator
+//static const char16_t ID_SEP   = 0x002D; /*-*/
+static const char16_t ID_DELIM = 0x003B; /*;*/
+static const char16_t NEWLINE  = 10;
+
+static const char16_t COLON_COLON[] = {0x3A, 0x3A, 0}; //"::"
+
+U_NAMESPACE_BEGIN
+
+const char16_t CompoundTransliterator::PASS_STRING[] = { 0x0025, 0x0050, 0x0061, 0x0073, 0x0073, 0 }; // "%Pass"
+
+UOBJECT_DEFINE_RTTI_IMPLEMENTATION(CompoundTransliterator)
+
+/**
+ * Constructs a new compound transliterator given an array of
+ * transliterators.  The array of transliterators may be of any
+ * length, including zero or one, however, useful compound
+ * transliterators have at least two components.
+ * @param transliterators array of <code>Transliterator</code>
+ * objects
+ * @param transliteratorCount The number of
+ * <code>Transliterator</code> objects in transliterators.
+ * @param filter the filter.  Any character for which
+ * <tt>filter.contains()</tt> returns <tt>false</tt> will not be
+ * altered by this transliterator.  If <tt>filter</tt> is
+ * <tt>null</tt> then no filtering is applied.
+ */
+CompoundTransliterator::CompoundTransliterator(
+                           Transliterator* const transliterators[],
+                           int32_t transliteratorCount,
+                           UnicodeFilter* adoptedFilter) :
+    Transliterator(joinIDs(transliterators, transliteratorCount), adoptedFilter),
+    trans(0), count(0), numAnonymousRBTs(0)  {
+    setTransliterators(transliterators, transliteratorCount);
+}
+
+/**
+ * Splits an ID of the form "ID;ID;..." into a compound using each
+ * of the IDs. 
+ * @param id of above form
+ * @param forward if false, does the list in reverse order, and
+ * takes the inverse of each ID.
+ */
+CompoundTransliterator::CompoundTransliterator(const UnicodeString& id,
+                              UTransDirection direction,
+                              UnicodeFilter* adoptedFilter,
+                              UParseError& /*parseError*/,
+                              UErrorCode& status) :
+    Transliterator(id, adoptedFilter),
+    trans(0), numAnonymousRBTs(0) {
+    // TODO add code for parseError...currently unused, but
+    // later may be used by parsing code...
+    init(id, direction, true, status);
+}
+
+CompoundTransliterator::CompoundTransliterator(const UnicodeString& id,
+                              UParseError& /*parseError*/,
+                              UErrorCode& status) :
+    Transliterator(id, 0), // set filter to 0 here!
+    trans(0), numAnonymousRBTs(0) {
+    // TODO add code for parseError...currently unused, but
+    // later may be used by parsing code...
+    init(id, UTRANS_FORWARD, true, status);
+}
+
+
+/**
+ * Private constructor for use of TransliteratorAlias
+ */
+CompoundTransliterator::CompoundTransliterator(const UnicodeString& newID,
+                                              UVector& list,
+                                              UnicodeFilter* adoptedFilter,
+                                              int32_t anonymousRBTs,
+                                              UParseError& /*parseError*/,
+                                              UErrorCode& status) :
+    Transliterator(newID, adoptedFilter),
+    trans(0), numAnonymousRBTs(anonymousRBTs)
+{
+    init(list, UTRANS_FORWARD, false, status);
+}
+
+/**
+ * Private constructor for Transliterator from a vector of
+ * transliterators.  The caller is responsible for fixing up the
+ * ID.
+ */
+CompoundTransliterator::CompoundTransliterator(UVector& list,
+                                               UParseError& /*parseError*/,
+                                               UErrorCode& status) :
+    Transliterator(UnicodeString(), nullptr),
+    trans(0), numAnonymousRBTs(0)
+{
+    // TODO add code for parseError...currently unused, but
+    // later may be used by parsing code...
+    init(list, UTRANS_FORWARD, false, status);
+    // assume caller will fixup ID
+}
+
+CompoundTransliterator::CompoundTransliterator(UVector& list,
+                                               int32_t anonymousRBTs,
+                                               UParseError& /*parseError*/,
+                                               UErrorCode& status) :
+    Transliterator(UnicodeString(), nullptr),
+    trans(0), numAnonymousRBTs(anonymousRBTs)
+{
+    init(list, UTRANS_FORWARD, false, status);
+}
+
+/**
+ * Finish constructing a transliterator: only to be called by
+ * constructors.  Before calling init(), set trans and filter to nullptr.
+ * @param id the id containing ';'-separated entries
+ * @param direction either FORWARD or REVERSE
+ * @param idSplitPoint the index into id at which the
+ * adoptedSplitTransliterator should be inserted, if there is one, or
+ * -1 if there is none.
+ * @param adoptedSplitTransliterator a transliterator to be inserted
+ * before the entry at offset idSplitPoint in the id string.  May be
+ * nullptr to insert no entry.
+ * @param fixReverseID if true, then reconstruct the ID of reverse
+ * entries by calling getID() of component entries.  Some constructors
+ * do not require this because they apply a facade ID anyway.
+ * @param status the error code indicating success or failure
+ */
+void CompoundTransliterator::init(const UnicodeString& id,
+                                  UTransDirection direction,
+                                  UBool fixReverseID,
+                                  UErrorCode& status) {
+    // assert(trans == 0);
+
+    if (U_FAILURE(status)) {
+        return;
+    }
+
+    UVector list(status);
+    UnicodeSet* compoundFilter = nullptr;
+    UnicodeString regenID;
+    if (!TransliteratorIDParser::parseCompoundID(id, direction,
+                                      regenID, list, compoundFilter)) {
+        status = U_INVALID_ID;
+        delete compoundFilter;
+        return;
+    }
+
+    TransliteratorIDParser::instantiateList(list, status);
+
+    init(list, direction, fixReverseID, status);
+
+    if (compoundFilter != nullptr) {
+        adoptFilter(compoundFilter);
+    }
+}
+
+/**
+ * Finish constructing a transliterator: only to be called by
+ * constructors.  Before calling init(), set trans and filter to nullptr.
+ * @param list a vector of transliterator objects to be adopted.  It
+ * should NOT be empty.  The list should be in declared order.  That
+ * is, it should be in the FORWARD order; if direction is REVERSE then
+ * the list order will be reversed.
+ * @param direction either FORWARD or REVERSE
+ * @param fixReverseID if true, then reconstruct the ID of reverse
+ * entries by calling getID() of component entries.  Some constructors
+ * do not require this because they apply a facade ID anyway.
+ * @param status the error code indicating success or failure
+ */
+void CompoundTransliterator::init(UVector& list,
+                                  UTransDirection direction,
+                                  UBool fixReverseID,
+                                  UErrorCode& status) {
+    // assert(trans == 0);
+
+    // Allocate array
+    if (U_SUCCESS(status)) {
+        count = list.size();
+        trans = (Transliterator **)uprv_malloc(count * sizeof(Transliterator *));
+        /* test for nullptr */
+        if (trans == 0) {
+            status = U_MEMORY_ALLOCATION_ERROR;
+            return;
+        }
+    }
+
+    if (U_FAILURE(status) || trans == 0) {
+         // assert(trans == 0);
+        return;
+    }
+
+    // Move the transliterators from the vector into an array.
+    // Reverse the order if necessary.
+    int32_t i;
+    for (i=0; i<count; ++i) {
+        int32_t j = (direction == UTRANS_FORWARD) ? i : count - 1 - i;
+        trans[i] = (Transliterator*) list.elementAt(j);
+    }
+
+    // If the direction is UTRANS_REVERSE then we may need to fix the
+    // ID.
+    if (direction == UTRANS_REVERSE && fixReverseID) {
+        UnicodeString newID;
+        for (i=0; i<count; ++i) {
+            if (i > 0) {
+                newID.append(ID_DELIM);
+            }
+            newID.append(trans[i]->getID());
+        }
+        setID(newID);
+    }
+
+    computeMaximumContextLength();
+}
+
+/**
+ * Return the IDs of the given list of transliterators, concatenated
+ * with ID_DELIM delimiting them.  Equivalent to the perlish expression
+ * join(ID_DELIM, map($_.getID(), transliterators).
+ */
+UnicodeString CompoundTransliterator::joinIDs(Transliterator* const transliterators[],
+                                              int32_t transCount) {
+    UnicodeString id;
+    for (int32_t i=0; i<transCount; ++i) {
+        if (i > 0) {
+            id.append(ID_DELIM);
+        }
+        id.append(transliterators[i]->getID());
+    }
+    return id; // Return temporary
+}
+
+/**
+ * Copy constructor.
+ */
+CompoundTransliterator::CompoundTransliterator(const CompoundTransliterator& t) :
+    Transliterator(t), trans(0), count(0), numAnonymousRBTs(-1) {
+    *this = t;
+}
+
+/**
+ * Destructor
+ */
+CompoundTransliterator::~CompoundTransliterator() {
+    freeTransliterators();
+}
+
+void CompoundTransliterator::freeTransliterators() {
+    if (trans != 0) {
+        for (int32_t i=0; i<count; ++i) {
+            delete trans[i];
+        }
+        uprv_free(trans);
+    }
+    trans = 0;
+    count = 0;
+}
+
+/**
+ * Assignment operator.
+ */
+CompoundTransliterator& CompoundTransliterator::operator=(
+                                             const CompoundTransliterator& t)
+{
+    if (this == &t) { return *this; }  // self-assignment: no-op
+    Transliterator::operator=(t);
+    int32_t i = 0;
+    UBool failed = false;
+    if (trans != nullptr) {
+        for (i=0; i<count; ++i) {
+            delete trans[i];
+            trans[i] = 0;
+        }
+    }
+    if (t.count > count) {
+        if (trans != nullptr) {
+            uprv_free(trans);
+        }
+        trans = (Transliterator **)uprv_malloc(t.count * sizeof(Transliterator *));
+    }
+    count = t.count;
+    if (trans != nullptr) {
+        for (i=0; i<count; ++i) {
+            trans[i] = t.trans[i]->clone();
+            if (trans[i] == nullptr) {
+                failed = true;
+                break;
+            }
+        }
+    }
+
+    // if memory allocation failed delete backwards trans array
+    if (failed && i > 0) {
+        int32_t n;
+        for (n = i-1; n >= 0; n--) {
+            uprv_free(trans[n]);
+            trans[n] = nullptr;
+        }
+    }
+    numAnonymousRBTs = t.numAnonymousRBTs;
+    return *this;
+}
+
+/**
+ * Transliterator API.
+ */
+CompoundTransliterator* CompoundTransliterator::clone() const {
+    return new CompoundTransliterator(*this);
+}
+
+/**
+ * Returns the number of transliterators in this chain.
+ * @return number of transliterators in this chain.
+ */
+int32_t CompoundTransliterator::getCount() const {
+    return count;
+}
+
+/**
+ * Returns the transliterator at the given index in this chain.
+ * @param index index into chain, from 0 to <code>getCount() - 1</code>
+ * @return transliterator at the given index
+ */
+const Transliterator& CompoundTransliterator::getTransliterator(int32_t index) const {
+    return *trans[index];
+}
+
+void CompoundTransliterator::setTransliterators(Transliterator* const transliterators[],
+                                                int32_t transCount) {
+    Transliterator** a = (Transliterator **)uprv_malloc(transCount * sizeof(Transliterator *));
+    if (a == nullptr) {
+        return;
+    }
+    int32_t i = 0;
+    UBool failed = false;
+    for (i=0; i<transCount; ++i) {
+        a[i] = transliterators[i]->clone();
+        if (a[i] == nullptr) {
+            failed = true;
+            break;
+        }
+    }
+    if (failed && i > 0) {
+        int32_t n;
+        for (n = i-1; n >= 0; n--) {
+            uprv_free(a[n]);
+            a[n] = nullptr;
+        }
+        return;
+    }
+    adoptTransliterators(a, transCount);
+}
+
+void CompoundTransliterator::adoptTransliterators(Transliterator* adoptedTransliterators[],
+                                                  int32_t transCount) {
+    // First free trans[] and set count to zero.  Once this is done,
+    // orphan the filter.  Set up the new trans[].
+    freeTransliterators();
+    trans = adoptedTransliterators;
+    count = transCount;
+    computeMaximumContextLength();
+    setID(joinIDs(trans, count));
+}
+
+/**
+ * Append c to buf, unless buf is empty or buf already ends in c.
+ */
+static void _smartAppend(UnicodeString& buf, char16_t c) {
+    if (buf.length() != 0 &&
+        buf.charAt(buf.length() - 1) != c) {
+        buf.append(c);
+    }
+}
+
+UnicodeString& CompoundTransliterator::toRules(UnicodeString& rulesSource,
+                                               UBool escapeUnprintable) const {
+    // We do NOT call toRules() on our component transliterators, in
+    // general.  If we have several rule-based transliterators, this
+    // yields a concatenation of the rules -- not what we want.  We do
+    // handle compound RBT transliterators specially -- those for which
+    // compoundRBTIndex >= 0.  For the transliterator at compoundRBTIndex,
+    // we do call toRules() recursively.
+    rulesSource.truncate(0);
+    if (numAnonymousRBTs >= 1 && getFilter() != nullptr) {
+        // If we are a compound RBT and if we have a global
+        // filter, then emit it at the top.
+        UnicodeString pat;
+        rulesSource.append(COLON_COLON, 2).append(getFilter()->toPattern(pat, escapeUnprintable)).append(ID_DELIM);
+    }
+    for (int32_t i=0; i<count; ++i) {
+        UnicodeString rule;
+
+        // Anonymous RuleBasedTransliterators (inline rules and
+        // ::BEGIN/::END blocks) are given IDs that begin with
+        // "%Pass": use toRules() to write all the rules to the output
+        // (and insert "::Null;" if we have two in a row)
+        if (trans[i]->getID().startsWith(PASS_STRING, 5)) {
+            trans[i]->toRules(rule, escapeUnprintable);
+            if (numAnonymousRBTs > 1 && i > 0 && trans[i - 1]->getID().startsWith(PASS_STRING, 5))
+                rule = UNICODE_STRING_SIMPLE("::Null;") + rule;
+
+        // we also use toRules() on CompoundTransliterators (which we
+        // check for by looking for a semicolon in the ID)-- this gets
+        // the list of their child transliterators output in the right
+        // format
+        } else if (trans[i]->getID().indexOf(ID_DELIM) >= 0) {
+            trans[i]->toRules(rule, escapeUnprintable);
+
+        // for everything else, use Transliterator::toRules()
+        } else {
+            trans[i]->Transliterator::toRules(rule, escapeUnprintable);
+        }
+        _smartAppend(rulesSource, NEWLINE);
+        rulesSource.append(rule);
+        _smartAppend(rulesSource, ID_DELIM);
+    }
+    return rulesSource;
+}
+
+/**
+ * Implement Transliterator framework
+ */
+void CompoundTransliterator::handleGetSourceSet(UnicodeSet& result) const {
+    UnicodeSet set;
+    result.clear();
+    for (int32_t i=0; i<count; ++i) {
+    result.addAll(trans[i]->getSourceSet(set));
+    // Take the example of Hiragana-Latin.  This is really
+    // Hiragana-Katakana; Katakana-Latin.  The source set of
+    // these two is roughly [:Hiragana:] and [:Katakana:].
+    // But the source set for the entire transliterator is
+    // actually [:Hiragana:] ONLY -- that is, the first
+    // non-empty source set.
+
+    // This is a heuristic, and not 100% reliable.
+    if (!result.isEmpty()) {
+        break;
+    }
+    }
+}
+
+/**
+ * Override Transliterator framework
+ */
+UnicodeSet& CompoundTransliterator::getTargetSet(UnicodeSet& result) const {
+    UnicodeSet set;
+    result.clear();
+    for (int32_t i=0; i<count; ++i) {
+    // This is a heuristic, and not 100% reliable.
+    result.addAll(trans[i]->getTargetSet(set));
+    }
+    return result;
+}
+
+/**
+ * Implements {@link Transliterator#handleTransliterate}.
+ */
+void CompoundTransliterator::handleTransliterate(Replaceable& text, UTransPosition& index,
+                                                 UBool incremental) const {
+    /* Call each transliterator with the same contextStart and
+     * start, but with the limit as modified
+     * by preceding transliterators.  The start index must be
+     * reset for each transliterator to give each a chance to
+     * transliterate the text.  The initial contextStart index is known
+     * to still point to the same place after each transliterator
+     * is called because each transliterator will not change the
+     * text between contextStart and the initial start index.
+     *
+     * IMPORTANT: After the first transliterator, each subsequent
+     * transliterator only gets to transliterate text committed by
+     * preceding transliterators; that is, the start (output
+     * value) of transliterator i becomes the limit (input value)
+     * of transliterator i+1.  Finally, the overall limit is fixed
+     * up before we return.
+     *
+     * Assumptions we make here:
+     * (1) contextStart <= start <= limit <= contextLimit <= text.length()
+     * (2) start <= start' <= limit'  ;cursor doesn't move back
+     * (3) start <= limit'            ;text before cursor unchanged
+     * - start' is the value of start after calling handleKT
+     * - limit' is the value of limit after calling handleKT
+     */
+    
+    /**
+     * Example: 3 transliterators.  This example illustrates the
+     * mechanics we need to implement.  C, S, and L are the contextStart,
+     * start, and limit.  gl is the globalLimit.  contextLimit is
+     * equal to limit throughout.
+     *
+     * 1. h-u, changes hex to Unicode
+     *
+     *    4  7  a  d  0      4  7  a
+     *    abc/u0061/u    =>  abca/u    
+     *    C  S       L       C   S L   gl=f->a
+     *
+     * 2. upup, changes "x" to "XX"
+     *
+     *    4  7  a       4  7  a
+     *    abca/u    =>  abcAA/u    
+     *    C  SL         C    S   
+     *                       L    gl=a->b
+     * 3. u-h, changes Unicode to hex
+     *
+     *    4  7  a        4  7  a  d  0  3
+     *    abcAA/u    =>  abc/u0041/u0041/u    
+     *    C  S L         C              S
+     *                                  L   gl=b->15
+     * 4. return
+     *
+     *    4  7  a  d  0  3
+     *    abc/u0041/u0041/u    
+     *    C S L
+     */
+
+    if (count < 1) {
+        index.start = index.limit;
+        return; // Short circuit for empty compound transliterators
+    }
+
+    // compoundLimit is the limit value for the entire compound
+    // operation.  We overwrite index.limit with the previous
+    // index.start.  After each transliteration, we update
+    // compoundLimit for insertions or deletions that have happened.
+    int32_t compoundLimit = index.limit;
+
+    // compoundStart is the start for the entire compound
+    // operation.
+    int32_t compoundStart = index.start;
+    
+    int32_t delta = 0; // delta in length
+
+    // Give each transliterator a crack at the run of characters.
+    // See comments at the top of the method for more detail.
+    for (int32_t i=0; i<count; ++i) {
+        index.start = compoundStart; // Reset start
+        int32_t limit = index.limit;
+        
+        if (index.start == index.limit) {
+            // Short circuit for empty range
+            break;
+        }
+
+        trans[i]->filteredTransliterate(text, index, incremental);
+        
+        // In a properly written transliterator, start == limit after
+        // handleTransliterate() returns when incremental is false.
+        // Catch cases where the subclass doesn't do this, and throw
+        // an exception.  (Just pinning start to limit is a bad idea,
+        // because what's probably happening is that the subclass
+        // isn't transliterating all the way to the end, and it should
+        // in non-incremental mode.)
+        if (!incremental && index.start != index.limit) {
+            // We can't throw an exception, so just fudge things
+            index.start = index.limit;
+        }
+
+        // Cumulative delta for insertions/deletions
+        delta += index.limit - limit;
+        
+        if (incremental) {
+            // In the incremental case, only allow subsequent
+            // transliterators to modify what has already been
+            // completely processed by prior transliterators.  In the
+            // non-incrmental case, allow each transliterator to
+            // process the entire text.
+            index.limit = index.start;
+        }
+    }
+
+    compoundLimit += delta;
+
+    // Start is good where it is -- where the last transliterator left
+    // it.  Limit needs to be put back where it was, modulo
+    // adjustments for deletions/insertions.
+    index.limit = compoundLimit;
+}
+
+/**
+ * Sets the length of the longest context required by this transliterator.
+ * This is <em>preceding</em> context.
+ */
+void CompoundTransliterator::computeMaximumContextLength() {
+    int32_t max = 0;
+    for (int32_t i=0; i<count; ++i) {
+        int32_t len = trans[i]->getMaximumContextLength();
+        if (len > max) {
+            max = len;
+        }
+    }
+    setMaximumContextLength(max);
+}
+
+U_NAMESPACE_END
+
+#endif /* #if !UCONFIG_NO_TRANSLITERATION */
+
+/* eof */