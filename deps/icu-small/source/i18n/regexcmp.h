--- conflicted
+++ resolved
@@ -1,485 +1,234 @@
-<<<<<<< HEAD
-// © 2016 and later: Unicode, Inc. and others.
-// License & terms of use: http://www.unicode.org/copyright.html
-//
-//  regexcmp.h
-//
-//  Copyright (C) 2002-2016, International Business Machines Corporation and others.
-//  All Rights Reserved.
-//
-//  This file contains declarations for the class RegexCompile
-//
-//  This class is internal to the regular expression implementation.
-//  For the public Regular Expression API, see the file "unicode/regex.h"
-//
-
-
-#ifndef RBBISCAN_H
-#define RBBISCAN_H
-
-#include "unicode/utypes.h"
-#if !UCONFIG_NO_REGULAR_EXPRESSIONS
-
-#include "unicode/parseerr.h"
-#include "unicode/uniset.h"
-#include "unicode/uobject.h"
-#include "unicode/utext.h"
-#include "uhash.h"
-#include "uvector.h"
-#include "uvectr32.h"
-
-
-
-U_NAMESPACE_BEGIN
-
-
-//--------------------------------------------------------------------------------
-//
-//  class RegexCompile    Contains the regular expression compiler.
-//
-//--------------------------------------------------------------------------------
-struct  RegexTableEl;
-class   RegexPattern;
-
-
-class U_I18N_API RegexCompile : public UMemory {
-public:
-
-    enum {
-        kStackSize = 100            // The size of the state stack for
-    };                              //   pattern parsing.  Corresponds roughly
-                                    //   to the depth of parentheses nesting
-                                    //   that is allowed in the rules.
-
-    struct RegexPatternChar {
-        UChar32             fChar;
-        UBool               fQuoted;
-    };
-
-    RegexCompile(RegexPattern *rp, UErrorCode &e);
-
-    void       compile(const UnicodeString &pat, UParseError &pp, UErrorCode &e);
-    void       compile(UText *pat, UParseError &pp, UErrorCode &e);
-
-
-    virtual    ~RegexCompile();
-
-    void        nextChar(RegexPatternChar &c);      // Get the next char from the input stream.
-
-    static void cleanup();                       // Memory cleanup
-
-
-
-    // Categories of parentheses in pattern.
-    //   The category is saved in the compile-time parentheses stack frame, and
-    //   determines the code to be generated when the matching close ) is encountered.
-    enum EParenClass {
-        plain        = -1,               // No special handling
-        capturing    = -2,
-        atomic       = -3,
-        lookAhead    = -4,
-        negLookAhead = -5,
-        flags        = -6,
-        lookBehind   = -7,
-        lookBehindN  = -8
-    };
-
-private:
-
-
-    UBool       doParseActions(int32_t a);
-    void        error(UErrorCode e);                   // error reporting convenience function.
-
-    UChar32     nextCharLL();
-    UChar32     peekCharLL();
-    UnicodeSet  *scanProp();
-    UnicodeSet  *scanPosixProp();
-    void        handleCloseParen();
-    int32_t     blockTopLoc(UBool reserve);          // Locate a position in the compiled pattern
-                                                     //  at the top of the just completed block
-                                                     //  or operation, and optionally ensure that
-                                                     //  there is space to add an opcode there.
-    void        compileSet(UnicodeSet *theSet);      // Generate the compiled pattern for
-                                                     //   a reference to a UnicodeSet.
-    void        compileInterval(int32_t InitOp,      // Generate the code for a {min,max} quantifier.
-                               int32_t LoopOp);
-    UBool       compileInlineInterval();             // Generate inline code for a {min,max} quantifier
-    void        literalChar(UChar32 c);              // Compile a literal char
-    void        fixLiterals(UBool split=false);      // Generate code for pending literal characters.
-    void        insertOp(int32_t where);             // Open up a slot for a new op in the
-                                                     //   generated code at the specified location.
-    void        appendOp(int32_t op);                // Append a new op to the compiled pattern.
-    void        appendOp(int32_t type, int32_t val); // Build & append a new op to the compiled pattern.
-    int32_t     buildOp(int32_t type, int32_t val);  // Construct a new pcode instruction.
-    int32_t     allocateData(int32_t size);          // Allocate space in the matcher data area.
-                                                     //   Return index of the newly allocated data.
-    int32_t     allocateStackData(int32_t size);     // Allocate space in the match back-track stack frame.
-                                                     //   Return offset index in the frame.
-    int32_t     minMatchLength(int32_t start,
-                               int32_t end);
-    int32_t     maxMatchLength(int32_t start,
-                               int32_t end);
-    void        matchStartType();
-    void        stripNOPs();
-
-    void        setEval(int32_t op);
-    void        setPushOp(int32_t op);
-    UChar32     scanNamedChar();
-    UnicodeSet *createSetForProperty(const UnicodeString &propName, UBool negated);
-
-public:   // Public for testing only.
-    static void U_EXPORT2 findCaseInsensitiveStarters(UChar32 c, UnicodeSet *starterChars);
-private:
-
-
-    UErrorCode                    *fStatus;
-    RegexPattern                  *fRXPat;
-    UParseError                   *fParseErr;
-
-    //
-    //  Data associated with low level character scanning
-    //
-    int64_t                       fScanIndex;        // Index of current character being processed
-                                                     //   in the rule input string.
-    UBool                         fQuoteMode;        // Scan is in a \Q...\E quoted region
-    UBool                         fInBackslashQuote; // Scan is between a '\' and the following char.
-    UBool                         fEOLComments;      // When scan is just after '(?',  inhibit #... to
-                                                     //   end of line comments, in favor of (?#...) comments.
-    int64_t                       fLineNum;          // Line number in input file.
-    int64_t                       fCharNum;          // Char position within the line.
-    UChar32                       fLastChar;         // Previous char, needed to count CR-LF
-                                                     //   as a single line, not two.
-    UChar32                       fPeekChar;         // Saved char, if we've scanned ahead.
-
-
-    RegexPatternChar              fC;                // Current char for parse state machine
-                                                     //   processing.
-
-    //
-    //   Data for the state machine that parses the regular expression.
-    //
-    RegexTableEl                  **fStateTable;     // State Transition Table for regex Rule
-                                                     //   parsing.  index by p[state][char-class]
-
-    uint16_t                      fStack[kStackSize];  // State stack, holds state pushes
-    int32_t                       fStackPtr;           //  and pops as specified in the state
-                                                       //  transition rules.
-
-    //
-    //  Data associated with the generation of the pcode for the match engine
-    //
-    int32_t                       fModeFlags;        // Match Flags.  (Case Insensitive, etc.)
-                                                     //   Always has high bit (31) set so that flag values
-                                                     //   on the paren stack are distinguished from relocatable
-                                                     //   pcode addresses.
-    int32_t                       fNewModeFlags;     // New flags, while compiling (?i, holds state
-                                                     //   until last flag is scanned.
-    UBool                         fSetModeFlag;      // true for (?ismx, false for (?-ismx
-
-    UnicodeString                 fLiteralChars;     // Literal chars or strings from the pattern are accumulated here.
-                                                     //   Once completed, meaning that some non-literal pattern
-                                                     //   construct is encountered, the appropriate opcodes
-                                                     //   to match the literal will be generated, and this
-                                                     //   string will be cleared.
-
-    int64_t                       fPatternLength;    // Length of the input pattern string.
-
-    UVector32                     fParenStack;       // parentheses stack.  Each frame consists of
-                                                     //   the positions of compiled pattern operations
-                                                     //   needing fixup, followed by negative value.  The
-                                                     //   first entry in each frame is the position of the
-                                                     //   spot reserved for use when a quantifier
-                                                     //   needs to add a SAVE at the start of a (block)
-                                                     //   The negative value (-1, -2,...) indicates
-                                                     //   the kind of paren that opened the frame.  Some
-                                                     //   need special handling on close.
-
-
-    int32_t                       fMatchOpenParen;   // The position in the compiled pattern
-                                                     //   of the slot reserved for a state save
-                                                     //   at the start of the most recently processed
-                                                     //   parenthesized block. Updated when processing
-                                                     //   a close to the location for the corresponding open.
-
-    int32_t                       fMatchCloseParen;  // The position in the pattern of the first
-                                                     //   location after the most recently processed
-                                                     //   parenthesized block.
-
-    int32_t                       fIntervalLow;      // {lower, upper} interval quantifier values.
-    int32_t                       fIntervalUpper;    // Placed here temporarily, when pattern is
-                                                     //   initially scanned.  Each new interval
-                                                     //   encountered overwrites these values.
-                                                     //   -1 for the upper interval value means none
-                                                     //   was specified (unlimited occurences.)
-
-    int64_t                       fNameStartPos;     // Starting position of a \N{NAME} name in a
-                                                     //   pattern, valid while remainder of name is
-                                                     //   scanned.
-
-    UStack                        fSetStack;         // Stack of UnicodeSets, used while evaluating
-                                                     //   (at compile time) set expressions within
-                                                     //   the pattern.
-    UStack                        fSetOpStack;       // Stack of pending set operators (&&, --, union)
-
-    UChar32                       fLastSetLiteral;   // The last single code point added to a set.
-                                                     //   needed when "-y" is scanned, and we need
-                                                     //   to turn "x-y" into a range.
-
-    UnicodeString                *fCaptureName;      // Named Capture, the group name is built up
-                                                     //   in this string while being scanned.
-};
-
-// Constant values to be pushed onto fSetOpStack while scanning & evalueating [set expressions]
-//   The high 16 bits are the operator precedence, and the low 16 are a code for the operation itself.
-
-enum SetOperations {
-    setStart         = 0 << 16 | 1,
-    setEnd           = 1 << 16 | 2,
-    setNegation      = 2 << 16 | 3,
-    setCaseClose     = 2 << 16 | 9,
-    setDifference2   = 3 << 16 | 4,    // '--' set difference operator
-    setIntersection2 = 3 << 16 | 5,    // '&&' set intersection operator
-    setUnion         = 4 << 16 | 6,    // implicit union of adjacent items
-    setDifference1   = 4 << 16 | 7,    // '-', single dash difference op, for compatibility with old UnicodeSet.
-    setIntersection1 = 4 << 16 | 8     // '&', single amp intersection op, for compatibility with old UnicodeSet.
-    };
-
-U_NAMESPACE_END
-#endif   // !UCONFIG_NO_REGULAR_EXPRESSIONS
-#endif   // RBBISCAN_H
-=======
-// © 2016 and later: Unicode, Inc. and others.
-// License & terms of use: http://www.unicode.org/copyright.html
-//
-//  regexcmp.h
-//
-//  Copyright (C) 2002-2016, International Business Machines Corporation and others.
-//  All Rights Reserved.
-//
-//  This file contains declarations for the class RegexCompile
-//
-//  This class is internal to the regular expression implementation.
-//  For the public Regular Expression API, see the file "unicode/regex.h"
-//
-
-
-#ifndef RBBISCAN_H
-#define RBBISCAN_H
-
-#include "unicode/utypes.h"
-#if !UCONFIG_NO_REGULAR_EXPRESSIONS
-
-#include "unicode/parseerr.h"
-#include "unicode/uniset.h"
-#include "unicode/uobject.h"
-#include "unicode/utext.h"
-#include "uhash.h"
-#include "uvector.h"
-#include "uvectr32.h"
-
-
-
-U_NAMESPACE_BEGIN
-
-
-//--------------------------------------------------------------------------------
-//
-//  class RegexCompile    Contains the regular expression compiler.
-//
-//--------------------------------------------------------------------------------
-class   RegexPattern;
-
-
-class U_I18N_API RegexCompile : public UMemory {
-public:
-
-    enum {
-        kStackSize = 100            // The size of the state stack for
-    };                              //   pattern parsing.  Corresponds roughly
-                                    //   to the depth of parentheses nesting
-                                    //   that is allowed in the rules.
-
-    struct RegexPatternChar {
-        UChar32             fChar;
-        UBool               fQuoted;
-    };
-
-    RegexCompile(RegexPattern *rp, UErrorCode &e);
-
-    void       compile(const UnicodeString &pat, UParseError &pp, UErrorCode &e);
-    void       compile(UText *pat, UParseError &pp, UErrorCode &e);
-    
-
-    virtual    ~RegexCompile();
-
-    void        nextChar(RegexPatternChar &c);      // Get the next char from the input stream.
-
-
-    // Categories of parentheses in pattern.
-    //   The category is saved in the compile-time parentheses stack frame, and
-    //   determines the code to be generated when the matching close ) is encountered.
-    enum EParenClass {
-        plain        = -1,               // No special handling
-        capturing    = -2,
-        atomic       = -3,
-        lookAhead    = -4,
-        negLookAhead = -5,
-        flags        = -6,
-        lookBehind   = -7,
-        lookBehindN  = -8
-    };
-
-private:
-
-
-    UBool       doParseActions(int32_t a);
-    void        error(UErrorCode e);                   // error reporting convenience function.
-
-    UChar32     nextCharLL();
-    UChar32     peekCharLL();
-    UnicodeSet  *scanProp();
-    UnicodeSet  *scanPosixProp();
-    void        handleCloseParen();
-    int32_t     blockTopLoc(UBool reserve);          // Locate a position in the compiled pattern
-                                                     //  at the top of the just completed block
-                                                     //  or operation, and optionally ensure that
-                                                     //  there is space to add an opcode there.
-    void        compileSet(UnicodeSet *theSet);      // Generate the compiled pattern for
-                                                     //   a reference to a UnicodeSet.
-    void        compileInterval(int32_t InitOp,      // Generate the code for a {min,max} quantifier.
-                               int32_t LoopOp);
-    UBool       compileInlineInterval();             // Generate inline code for a {min,max} quantifier
-    void        literalChar(UChar32 c);              // Compile a literal char
-    void        fixLiterals(UBool split=false);      // Generate code for pending literal characters.
-    void        insertOp(int32_t where);             // Open up a slot for a new op in the
-                                                     //   generated code at the specified location.
-    void        appendOp(int32_t op);                // Append a new op to the compiled pattern.
-    void        appendOp(int32_t type, int32_t val); // Build & append a new op to the compiled pattern.
-    int32_t     buildOp(int32_t type, int32_t val);  // Construct a new pcode instruction.
-    int32_t     allocateData(int32_t size);          // Allocate space in the matcher data area.
-                                                     //   Return index of the newly allocated data.
-    int32_t     allocateStackData(int32_t size);     // Allocate space in the match back-track stack frame.
-                                                     //   Return offset index in the frame.
-    int32_t     minMatchLength(int32_t start,
-                               int32_t end);
-    int32_t     maxMatchLength(int32_t start,
-                               int32_t end);
-    void        matchStartType();
-    void        stripNOPs();
-
-    void        setEval(int32_t op);
-    void        setPushOp(int32_t op);
-    UChar32     scanNamedChar();
-    UnicodeSet *createSetForProperty(const UnicodeString &propName, UBool negated);
-
-public:   // Public for testing only.
-    static void U_EXPORT2 findCaseInsensitiveStarters(UChar32 c, UnicodeSet *starterChars);
-private:
-
-
-    UErrorCode                    *fStatus;
-    RegexPattern                  *fRXPat;
-    UParseError                   *fParseErr;
-
-    //
-    //  Data associated with low level character scanning
-    //
-    int64_t                       fScanIndex;        // Index of current character being processed
-                                                     //   in the rule input string.
-    UBool                         fQuoteMode;        // Scan is in a \Q...\E quoted region
-    UBool                         fInBackslashQuote; // Scan is between a '\' and the following char.
-    UBool                         fEOLComments;      // When scan is just after '(?',  inhibit #... to
-                                                     //   end of line comments, in favor of (?#...) comments.
-    int64_t                       fLineNum;          // Line number in input file.
-    int64_t                       fCharNum;          // Char position within the line.
-    UChar32                       fLastChar;         // Previous char, needed to count CR-LF
-                                                     //   as a single line, not two.
-    UChar32                       fPeekChar;         // Saved char, if we've scanned ahead.
-
-
-    RegexPatternChar              fC;                // Current char for parse state machine
-                                                     //   processing.
-
-    uint16_t                      fStack[kStackSize];  // State stack, holds state pushes
-    int32_t                       fStackPtr;           //  and pops as specified in the state
-                                                       //  transition rules.
-
-    //
-    //  Data associated with the generation of the pcode for the match engine
-    //
-    int32_t                       fModeFlags;        // Match Flags.  (Case Insensitive, etc.)
-                                                     //   Always has high bit (31) set so that flag values
-                                                     //   on the paren stack are distinguished from relocatable
-                                                     //   pcode addresses.
-    int32_t                       fNewModeFlags;     // New flags, while compiling (?i, holds state
-                                                     //   until last flag is scanned.
-    UBool                         fSetModeFlag;      // true for (?ismx, false for (?-ismx
-
-    UnicodeString                 fLiteralChars;     // Literal chars or strings from the pattern are accumulated here.
-                                                     //   Once completed, meaning that some non-literal pattern
-                                                     //   construct is encountered, the appropriate opcodes
-                                                     //   to match the literal will be generated, and this
-                                                     //   string will be cleared.
-
-    int64_t                       fPatternLength;    // Length of the input pattern string.
-    
-    UVector32                     fParenStack;       // parentheses stack.  Each frame consists of
-                                                     //   the positions of compiled pattern operations
-                                                     //   needing fixup, followed by negative value.  The
-                                                     //   first entry in each frame is the position of the
-                                                     //   spot reserved for use when a quantifier
-                                                     //   needs to add a SAVE at the start of a (block)
-                                                     //   The negative value (-1, -2,...) indicates
-                                                     //   the kind of paren that opened the frame.  Some
-                                                     //   need special handling on close.
-
-
-    int32_t                       fMatchOpenParen;   // The position in the compiled pattern
-                                                     //   of the slot reserved for a state save
-                                                     //   at the start of the most recently processed
-                                                     //   parenthesized block. Updated when processing
-                                                     //   a close to the location for the corresponding open.
-
-    int32_t                       fMatchCloseParen;  // The position in the pattern of the first
-                                                     //   location after the most recently processed
-                                                     //   parenthesized block.
-
-    int32_t                       fIntervalLow;      // {lower, upper} interval quantifier values.
-    int32_t                       fIntervalUpper;    // Placed here temporarily, when pattern is
-                                                     //   initially scanned.  Each new interval
-                                                     //   encountered overwrites these values.
-                                                     //   -1 for the upper interval value means none
-                                                     //   was specified (unlimited occurrences.)
-
-    UStack                        fSetStack;         // Stack of UnicodeSets, used while evaluating
-                                                     //   (at compile time) set expressions within
-                                                     //   the pattern.
-    UStack                        fSetOpStack;       // Stack of pending set operators (&&, --, union)
-
-    UChar32                       fLastSetLiteral;   // The last single code point added to a set.
-                                                     //   needed when "-y" is scanned, and we need
-                                                     //   to turn "x-y" into a range.
-
-    UnicodeString                *fCaptureName;      // Named Capture, the group name is built up
-                                                     //   in this string while being scanned.
-};
-
-// Constant values to be pushed onto fSetOpStack while scanning & evaluating [set expressions]
-//   The high 16 bits are the operator precedence, and the low 16 are a code for the operation itself.
-
-enum SetOperations {
-    setStart         = 0 << 16 | 1,
-    setEnd           = 1 << 16 | 2,
-    setNegation      = 2 << 16 | 3,
-    setCaseClose     = 2 << 16 | 9,
-    setDifference2   = 3 << 16 | 4,    // '--' set difference operator
-    setIntersection2 = 3 << 16 | 5,    // '&&' set intersection operator
-    setUnion         = 4 << 16 | 6,    // implicit union of adjacent items
-    setDifference1   = 4 << 16 | 7,    // '-', single dash difference op, for compatibility with old UnicodeSet.
-    setIntersection1 = 4 << 16 | 8     // '&', single amp intersection op, for compatibility with old UnicodeSet.
-    };
-
-U_NAMESPACE_END
-#endif   // !UCONFIG_NO_REGULAR_EXPRESSIONS
-#endif   // RBBISCAN_H
->>>>>>> a8a80be5
+// © 2016 and later: Unicode, Inc. and others.
+// License & terms of use: http://www.unicode.org/copyright.html
+//
+//  regexcmp.h
+//
+//  Copyright (C) 2002-2016, International Business Machines Corporation and others.
+//  All Rights Reserved.
+//
+//  This file contains declarations for the class RegexCompile
+//
+//  This class is internal to the regular expression implementation.
+//  For the public Regular Expression API, see the file "unicode/regex.h"
+//
+
+
+#ifndef RBBISCAN_H
+#define RBBISCAN_H
+
+#include "unicode/utypes.h"
+#if !UCONFIG_NO_REGULAR_EXPRESSIONS
+
+#include "unicode/parseerr.h"
+#include "unicode/uniset.h"
+#include "unicode/uobject.h"
+#include "unicode/utext.h"
+#include "uhash.h"
+#include "uvector.h"
+#include "uvectr32.h"
+
+
+
+U_NAMESPACE_BEGIN
+
+
+//--------------------------------------------------------------------------------
+//
+//  class RegexCompile    Contains the regular expression compiler.
+//
+//--------------------------------------------------------------------------------
+class   RegexPattern;
+
+
+class U_I18N_API RegexCompile : public UMemory {
+public:
+
+    enum {
+        kStackSize = 100            // The size of the state stack for
+    };                              //   pattern parsing.  Corresponds roughly
+                                    //   to the depth of parentheses nesting
+                                    //   that is allowed in the rules.
+
+    struct RegexPatternChar {
+        UChar32             fChar;
+        UBool               fQuoted;
+    };
+
+    RegexCompile(RegexPattern *rp, UErrorCode &e);
+
+    void       compile(const UnicodeString &pat, UParseError &pp, UErrorCode &e);
+    void       compile(UText *pat, UParseError &pp, UErrorCode &e);
+    
+
+    virtual    ~RegexCompile();
+
+    void        nextChar(RegexPatternChar &c);      // Get the next char from the input stream.
+
+
+    // Categories of parentheses in pattern.
+    //   The category is saved in the compile-time parentheses stack frame, and
+    //   determines the code to be generated when the matching close ) is encountered.
+    enum EParenClass {
+        plain        = -1,               // No special handling
+        capturing    = -2,
+        atomic       = -3,
+        lookAhead    = -4,
+        negLookAhead = -5,
+        flags        = -6,
+        lookBehind   = -7,
+        lookBehindN  = -8
+    };
+
+private:
+
+
+    UBool       doParseActions(int32_t a);
+    void        error(UErrorCode e);                   // error reporting convenience function.
+
+    UChar32     nextCharLL();
+    UChar32     peekCharLL();
+    UnicodeSet  *scanProp();
+    UnicodeSet  *scanPosixProp();
+    void        handleCloseParen();
+    int32_t     blockTopLoc(UBool reserve);          // Locate a position in the compiled pattern
+                                                     //  at the top of the just completed block
+                                                     //  or operation, and optionally ensure that
+                                                     //  there is space to add an opcode there.
+    void        compileSet(UnicodeSet *theSet);      // Generate the compiled pattern for
+                                                     //   a reference to a UnicodeSet.
+    void        compileInterval(int32_t InitOp,      // Generate the code for a {min,max} quantifier.
+                               int32_t LoopOp);
+    UBool       compileInlineInterval();             // Generate inline code for a {min,max} quantifier
+    void        literalChar(UChar32 c);              // Compile a literal char
+    void        fixLiterals(UBool split=false);      // Generate code for pending literal characters.
+    void        insertOp(int32_t where);             // Open up a slot for a new op in the
+                                                     //   generated code at the specified location.
+    void        appendOp(int32_t op);                // Append a new op to the compiled pattern.
+    void        appendOp(int32_t type, int32_t val); // Build & append a new op to the compiled pattern.
+    int32_t     buildOp(int32_t type, int32_t val);  // Construct a new pcode instruction.
+    int32_t     allocateData(int32_t size);          // Allocate space in the matcher data area.
+                                                     //   Return index of the newly allocated data.
+    int32_t     allocateStackData(int32_t size);     // Allocate space in the match back-track stack frame.
+                                                     //   Return offset index in the frame.
+    int32_t     minMatchLength(int32_t start,
+                               int32_t end);
+    int32_t     maxMatchLength(int32_t start,
+                               int32_t end);
+    void        matchStartType();
+    void        stripNOPs();
+
+    void        setEval(int32_t op);
+    void        setPushOp(int32_t op);
+    UChar32     scanNamedChar();
+    UnicodeSet *createSetForProperty(const UnicodeString &propName, UBool negated);
+
+public:   // Public for testing only.
+    static void U_EXPORT2 findCaseInsensitiveStarters(UChar32 c, UnicodeSet *starterChars);
+private:
+
+
+    UErrorCode                    *fStatus;
+    RegexPattern                  *fRXPat;
+    UParseError                   *fParseErr;
+
+    //
+    //  Data associated with low level character scanning
+    //
+    int64_t                       fScanIndex;        // Index of current character being processed
+                                                     //   in the rule input string.
+    UBool                         fQuoteMode;        // Scan is in a \Q...\E quoted region
+    UBool                         fInBackslashQuote; // Scan is between a '\' and the following char.
+    UBool                         fEOLComments;      // When scan is just after '(?',  inhibit #... to
+                                                     //   end of line comments, in favor of (?#...) comments.
+    int64_t                       fLineNum;          // Line number in input file.
+    int64_t                       fCharNum;          // Char position within the line.
+    UChar32                       fLastChar;         // Previous char, needed to count CR-LF
+                                                     //   as a single line, not two.
+    UChar32                       fPeekChar;         // Saved char, if we've scanned ahead.
+
+
+    RegexPatternChar              fC;                // Current char for parse state machine
+                                                     //   processing.
+
+    uint16_t                      fStack[kStackSize];  // State stack, holds state pushes
+    int32_t                       fStackPtr;           //  and pops as specified in the state
+                                                       //  transition rules.
+
+    //
+    //  Data associated with the generation of the pcode for the match engine
+    //
+    int32_t                       fModeFlags;        // Match Flags.  (Case Insensitive, etc.)
+                                                     //   Always has high bit (31) set so that flag values
+                                                     //   on the paren stack are distinguished from relocatable
+                                                     //   pcode addresses.
+    int32_t                       fNewModeFlags;     // New flags, while compiling (?i, holds state
+                                                     //   until last flag is scanned.
+    UBool                         fSetModeFlag;      // true for (?ismx, false for (?-ismx
+
+    UnicodeString                 fLiteralChars;     // Literal chars or strings from the pattern are accumulated here.
+                                                     //   Once completed, meaning that some non-literal pattern
+                                                     //   construct is encountered, the appropriate opcodes
+                                                     //   to match the literal will be generated, and this
+                                                     //   string will be cleared.
+
+    int64_t                       fPatternLength;    // Length of the input pattern string.
+    
+    UVector32                     fParenStack;       // parentheses stack.  Each frame consists of
+                                                     //   the positions of compiled pattern operations
+                                                     //   needing fixup, followed by negative value.  The
+                                                     //   first entry in each frame is the position of the
+                                                     //   spot reserved for use when a quantifier
+                                                     //   needs to add a SAVE at the start of a (block)
+                                                     //   The negative value (-1, -2,...) indicates
+                                                     //   the kind of paren that opened the frame.  Some
+                                                     //   need special handling on close.
+
+
+    int32_t                       fMatchOpenParen;   // The position in the compiled pattern
+                                                     //   of the slot reserved for a state save
+                                                     //   at the start of the most recently processed
+                                                     //   parenthesized block. Updated when processing
+                                                     //   a close to the location for the corresponding open.
+
+    int32_t                       fMatchCloseParen;  // The position in the pattern of the first
+                                                     //   location after the most recently processed
+                                                     //   parenthesized block.
+
+    int32_t                       fIntervalLow;      // {lower, upper} interval quantifier values.
+    int32_t                       fIntervalUpper;    // Placed here temporarily, when pattern is
+                                                     //   initially scanned.  Each new interval
+                                                     //   encountered overwrites these values.
+                                                     //   -1 for the upper interval value means none
+                                                     //   was specified (unlimited occurrences.)
+
+    UStack                        fSetStack;         // Stack of UnicodeSets, used while evaluating
+                                                     //   (at compile time) set expressions within
+                                                     //   the pattern.
+    UStack                        fSetOpStack;       // Stack of pending set operators (&&, --, union)
+
+    UChar32                       fLastSetLiteral;   // The last single code point added to a set.
+                                                     //   needed when "-y" is scanned, and we need
+                                                     //   to turn "x-y" into a range.
+
+    UnicodeString                *fCaptureName;      // Named Capture, the group name is built up
+                                                     //   in this string while being scanned.
+};
+
+// Constant values to be pushed onto fSetOpStack while scanning & evaluating [set expressions]
+//   The high 16 bits are the operator precedence, and the low 16 are a code for the operation itself.
+
+enum SetOperations {
+    setStart         = 0 << 16 | 1,
+    setEnd           = 1 << 16 | 2,
+    setNegation      = 2 << 16 | 3,
+    setCaseClose     = 2 << 16 | 9,
+    setDifference2   = 3 << 16 | 4,    // '--' set difference operator
+    setIntersection2 = 3 << 16 | 5,    // '&&' set intersection operator
+    setUnion         = 4 << 16 | 6,    // implicit union of adjacent items
+    setDifference1   = 4 << 16 | 7,    // '-', single dash difference op, for compatibility with old UnicodeSet.
+    setIntersection1 = 4 << 16 | 8     // '&', single amp intersection op, for compatibility with old UnicodeSet.
+    };
+
+U_NAMESPACE_END
+#endif   // !UCONFIG_NO_REGULAR_EXPRESSIONS
+#endif   // RBBISCAN_H