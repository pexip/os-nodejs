--- conflicted
+++ resolved
@@ -1,982 +1,494 @@
-<<<<<<< HEAD
-// © 2017 and later: Unicode, Inc. and others.
-// License & terms of use: http://www.unicode.org/copyright.html
-
-#include "unicode/utypes.h"
-
-#if !UCONFIG_NO_FORMATTING
-
-#include "umutex.h"
-#include "ucln_cmn.h"
-#include "ucln_in.h"
-#include "number_modifiers.h"
-
-using namespace icu;
-using namespace icu::number;
-using namespace icu::number::impl;
-
-namespace {
-
-// TODO: This is copied from simpleformatter.cpp
-const int32_t ARG_NUM_LIMIT = 0x100;
-
-// These are the default currency spacing UnicodeSets in CLDR.
-// Pre-compute them for performance.
-// The Java unit test testCurrencySpacingPatternStability() will start failing if these change in CLDR.
-icu::UInitOnce gDefaultCurrencySpacingInitOnce = U_INITONCE_INITIALIZER;
-
-UnicodeSet *UNISET_DIGIT = nullptr;
-UnicodeSet *UNISET_NOTSZ = nullptr;
-
-UBool U_CALLCONV cleanupDefaultCurrencySpacing() {
-    delete UNISET_DIGIT;
-    UNISET_DIGIT = nullptr;
-    delete UNISET_NOTSZ;
-    UNISET_NOTSZ = nullptr;
-    gDefaultCurrencySpacingInitOnce.reset();
-    return TRUE;
-}
-
-void U_CALLCONV initDefaultCurrencySpacing(UErrorCode &status) {
-    ucln_i18n_registerCleanup(UCLN_I18N_CURRENCY_SPACING, cleanupDefaultCurrencySpacing);
-    UNISET_DIGIT = new UnicodeSet(UnicodeString(u"[:digit:]"), status);
-    UNISET_NOTSZ = new UnicodeSet(UnicodeString(u"[[:^S:]&[:^Z:]]"), status);
-    if (UNISET_DIGIT == nullptr || UNISET_NOTSZ == nullptr) {
-        status = U_MEMORY_ALLOCATION_ERROR;
-        return;
-    }
-    UNISET_DIGIT->freeze();
-    UNISET_NOTSZ->freeze();
-}
-
-}  // namespace
-
-
-Modifier::~Modifier() = default;
-
-Modifier::Parameters::Parameters()
-        : obj(nullptr) {}
-
-Modifier::Parameters::Parameters(
-    const ModifierStore* _obj, Signum _signum, StandardPlural::Form _plural)
-        : obj(_obj), signum(_signum), plural(_plural) {}
-
-ModifierStore::~ModifierStore() = default;
-
-AdoptingModifierStore::~AdoptingModifierStore()  {
-    for (const Modifier *mod : mods) {
-        delete mod;
-    }
-}
-
-
-int32_t ConstantAffixModifier::apply(FormattedStringBuilder &output, int leftIndex, int rightIndex,
-                                     UErrorCode &status) const {
-    // Insert the suffix first since inserting the prefix will change the rightIndex
-    int length = output.insert(rightIndex, fSuffix, fField, status);
-    length += output.insert(leftIndex, fPrefix, fField, status);
-    return length;
-}
-
-int32_t ConstantAffixModifier::getPrefixLength() const {
-    return fPrefix.length();
-}
-
-int32_t ConstantAffixModifier::getCodePointCount() const {
-    return fPrefix.countChar32() + fSuffix.countChar32();
-}
-
-bool ConstantAffixModifier::isStrong() const {
-    return fStrong;
-}
-
-bool ConstantAffixModifier::containsField(Field field) const {
-    (void)field;
-    // This method is not currently used.
-    UPRV_UNREACHABLE;
-}
-
-void ConstantAffixModifier::getParameters(Parameters& output) const {
-    (void)output;
-    // This method is not currently used.
-    UPRV_UNREACHABLE;
-}
-
-bool ConstantAffixModifier::semanticallyEquivalent(const Modifier& other) const {
-    auto* _other = dynamic_cast<const ConstantAffixModifier*>(&other);
-    if (_other == nullptr) {
-        return false;
-    }
-    return fPrefix == _other->fPrefix
-        && fSuffix == _other->fSuffix
-        && fField == _other->fField
-        && fStrong == _other->fStrong;
-}
-
-
-SimpleModifier::SimpleModifier(const SimpleFormatter &simpleFormatter, Field field, bool strong)
-        : SimpleModifier(simpleFormatter, field, strong, {}) {}
-
-SimpleModifier::SimpleModifier(const SimpleFormatter &simpleFormatter, Field field, bool strong,
-                               const Modifier::Parameters parameters)
-        : fCompiledPattern(simpleFormatter.compiledPattern), fField(field), fStrong(strong),
-          fParameters(parameters) {
-    int32_t argLimit = SimpleFormatter::getArgumentLimit(
-            fCompiledPattern.getBuffer(), fCompiledPattern.length());
-    if (argLimit == 0) {
-        // No arguments in compiled pattern
-        fPrefixLength = fCompiledPattern.charAt(1) - ARG_NUM_LIMIT;
-        U_ASSERT(2 + fPrefixLength == fCompiledPattern.length());
-        // Set suffixOffset = -1 to indicate no arguments in compiled pattern.
-        fSuffixOffset = -1;
-        fSuffixLength = 0;
-    } else {
-        U_ASSERT(argLimit == 1);
-        if (fCompiledPattern.charAt(1) != 0) {
-            // Found prefix
-            fPrefixLength = fCompiledPattern.charAt(1) - ARG_NUM_LIMIT;
-            fSuffixOffset = 3 + fPrefixLength;
-        } else {
-            // No prefix
-            fPrefixLength = 0;
-            fSuffixOffset = 2;
-        }
-        if (3 + fPrefixLength < fCompiledPattern.length()) {
-            // Found suffix
-            fSuffixLength = fCompiledPattern.charAt(fSuffixOffset) - ARG_NUM_LIMIT;
-        } else {
-            // No suffix
-            fSuffixLength = 0;
-        }
-    }
-}
-
-SimpleModifier::SimpleModifier()
-        : fField(kUndefinedField), fStrong(false), fPrefixLength(0), fSuffixLength(0) {
-}
-
-int32_t SimpleModifier::apply(FormattedStringBuilder &output, int leftIndex, int rightIndex,
-                              UErrorCode &status) const {
-    return formatAsPrefixSuffix(output, leftIndex, rightIndex, status);
-}
-
-int32_t SimpleModifier::getPrefixLength() const {
-    return fPrefixLength;
-}
-
-int32_t SimpleModifier::getCodePointCount() const {
-    int32_t count = 0;
-    if (fPrefixLength > 0) {
-        count += fCompiledPattern.countChar32(2, fPrefixLength);
-    }
-    if (fSuffixLength > 0) {
-        count += fCompiledPattern.countChar32(1 + fSuffixOffset, fSuffixLength);
-    }
-    return count;
-}
-
-bool SimpleModifier::isStrong() const {
-    return fStrong;
-}
-
-bool SimpleModifier::containsField(Field field) const {
-    (void)field;
-    // This method is not currently used.
-    UPRV_UNREACHABLE;
-}
-
-void SimpleModifier::getParameters(Parameters& output) const {
-    output = fParameters;
-}
-
-bool SimpleModifier::semanticallyEquivalent(const Modifier& other) const {
-    auto* _other = dynamic_cast<const SimpleModifier*>(&other);
-    if (_other == nullptr) {
-        return false;
-    }
-    if (fParameters.obj != nullptr) {
-        return fParameters.obj == _other->fParameters.obj;
-    }
-    return fCompiledPattern == _other->fCompiledPattern
-        && fField == _other->fField
-        && fStrong == _other->fStrong;
-}
-
-
-int32_t
-SimpleModifier::formatAsPrefixSuffix(FormattedStringBuilder &result, int32_t startIndex, int32_t endIndex,
-                                     UErrorCode &status) const {
-    if (fSuffixOffset == -1 && fPrefixLength + fSuffixLength > 0) {
-        // There is no argument for the inner number; overwrite the entire segment with our string.
-        return result.splice(startIndex, endIndex, fCompiledPattern, 2, 2 + fPrefixLength, fField, status);
-    } else {
-        if (fPrefixLength > 0) {
-            result.insert(startIndex, fCompiledPattern, 2, 2 + fPrefixLength, fField, status);
-        }
-        if (fSuffixLength > 0) {
-            result.insert(
-                    endIndex + fPrefixLength,
-                    fCompiledPattern,
-                    1 + fSuffixOffset,
-                    1 + fSuffixOffset + fSuffixLength,
-                    fField,
-                    status);
-        }
-        return fPrefixLength + fSuffixLength;
-    }
-}
-
-
-int32_t
-SimpleModifier::formatTwoArgPattern(const SimpleFormatter& compiled, FormattedStringBuilder& result,
-                                    int32_t index, int32_t* outPrefixLength, int32_t* outSuffixLength,
-                                    Field field, UErrorCode& status) {
-    const UnicodeString& compiledPattern = compiled.compiledPattern;
-    int32_t argLimit = SimpleFormatter::getArgumentLimit(
-            compiledPattern.getBuffer(), compiledPattern.length());
-    if (argLimit != 2) {
-        status = U_INTERNAL_PROGRAM_ERROR;
-        return 0;
-    }
-    int32_t offset = 1; // offset into compiledPattern
-    int32_t length = 0; // chars added to result
-
-    int32_t prefixLength = compiledPattern.charAt(offset);
-    offset++;
-    if (prefixLength < ARG_NUM_LIMIT) {
-        // No prefix
-        prefixLength = 0;
-    } else {
-        prefixLength -= ARG_NUM_LIMIT;
-        result.insert(index + length, compiledPattern, offset, offset + prefixLength, field, status);
-        offset += prefixLength;
-        length += prefixLength;
-        offset++;
-    }
-
-    int32_t infixLength = compiledPattern.charAt(offset);
-    offset++;
-    if (infixLength < ARG_NUM_LIMIT) {
-        // No infix
-        infixLength = 0;
-    } else {
-        infixLength -= ARG_NUM_LIMIT;
-        result.insert(index + length, compiledPattern, offset, offset + infixLength, field, status);
-        offset += infixLength;
-        length += infixLength;
-        offset++;
-    }
-
-    int32_t suffixLength;
-    if (offset == compiledPattern.length()) {
-        // No suffix
-        suffixLength = 0;
-    } else {
-        suffixLength = compiledPattern.charAt(offset) -  ARG_NUM_LIMIT;
-        offset++;
-        result.insert(index + length, compiledPattern, offset, offset + suffixLength, field, status);
-        length += suffixLength;
-    }
-
-    *outPrefixLength = prefixLength;
-    *outSuffixLength = suffixLength;
-
-    return length;
-}
-
-
-int32_t ConstantMultiFieldModifier::apply(FormattedStringBuilder &output, int leftIndex, int rightIndex,
-                                          UErrorCode &status) const {
-    int32_t length = output.insert(leftIndex, fPrefix, status);
-    if (fOverwrite) {
-        length += output.splice(
-            leftIndex + length,
-            rightIndex + length,
-            UnicodeString(), 0, 0,
-            kUndefinedField, status);
-    }
-    length += output.insert(rightIndex + length, fSuffix, status);
-    return length;
-}
-
-int32_t ConstantMultiFieldModifier::getPrefixLength() const {
-    return fPrefix.length();
-}
-
-int32_t ConstantMultiFieldModifier::getCodePointCount() const {
-    return fPrefix.codePointCount() + fSuffix.codePointCount();
-}
-
-bool ConstantMultiFieldModifier::isStrong() const {
-    return fStrong;
-}
-
-bool ConstantMultiFieldModifier::containsField(Field field) const {
-    return fPrefix.containsField(field) || fSuffix.containsField(field);
-}
-
-void ConstantMultiFieldModifier::getParameters(Parameters& output) const {
-    output = fParameters;
-}
-
-bool ConstantMultiFieldModifier::semanticallyEquivalent(const Modifier& other) const {
-    auto* _other = dynamic_cast<const ConstantMultiFieldModifier*>(&other);
-    if (_other == nullptr) {
-        return false;
-    }
-    if (fParameters.obj != nullptr) {
-        return fParameters.obj == _other->fParameters.obj;
-    }
-    return fPrefix.contentEquals(_other->fPrefix)
-        && fSuffix.contentEquals(_other->fSuffix)
-        && fOverwrite == _other->fOverwrite
-        && fStrong == _other->fStrong;
-}
-
-
-CurrencySpacingEnabledModifier::CurrencySpacingEnabledModifier(const FormattedStringBuilder &prefix,
-                                                               const FormattedStringBuilder &suffix,
-                                                               bool overwrite,
-                                                               bool strong,
-                                                               const DecimalFormatSymbols &symbols,
-                                                               UErrorCode &status)
-        : ConstantMultiFieldModifier(prefix, suffix, overwrite, strong) {
-    // Check for currency spacing. Do not build the UnicodeSets unless there is
-    // a currency code point at a boundary.
-    if (prefix.length() > 0 && prefix.fieldAt(prefix.length() - 1) == Field(UFIELD_CATEGORY_NUMBER, UNUM_CURRENCY_FIELD)) {
-        int prefixCp = prefix.getLastCodePoint();
-        UnicodeSet prefixUnicodeSet = getUnicodeSet(symbols, IN_CURRENCY, PREFIX, status);
-        if (prefixUnicodeSet.contains(prefixCp)) {
-            fAfterPrefixUnicodeSet = getUnicodeSet(symbols, IN_NUMBER, PREFIX, status);
-            fAfterPrefixUnicodeSet.freeze();
-            fAfterPrefixInsert = getInsertString(symbols, PREFIX, status);
-        } else {
-            fAfterPrefixUnicodeSet.setToBogus();
-            fAfterPrefixInsert.setToBogus();
-        }
-    } else {
-        fAfterPrefixUnicodeSet.setToBogus();
-        fAfterPrefixInsert.setToBogus();
-    }
-    if (suffix.length() > 0 && suffix.fieldAt(0) == Field(UFIELD_CATEGORY_NUMBER, UNUM_CURRENCY_FIELD)) {
-        int suffixCp = suffix.getFirstCodePoint();
-        UnicodeSet suffixUnicodeSet = getUnicodeSet(symbols, IN_CURRENCY, SUFFIX, status);
-        if (suffixUnicodeSet.contains(suffixCp)) {
-            fBeforeSuffixUnicodeSet = getUnicodeSet(symbols, IN_NUMBER, SUFFIX, status);
-            fBeforeSuffixUnicodeSet.freeze();
-            fBeforeSuffixInsert = getInsertString(symbols, SUFFIX, status);
-        } else {
-            fBeforeSuffixUnicodeSet.setToBogus();
-            fBeforeSuffixInsert.setToBogus();
-        }
-    } else {
-        fBeforeSuffixUnicodeSet.setToBogus();
-        fBeforeSuffixInsert.setToBogus();
-    }
-}
-
-int32_t CurrencySpacingEnabledModifier::apply(FormattedStringBuilder &output, int leftIndex, int rightIndex,
-                                              UErrorCode &status) const {
-    // Currency spacing logic
-    int length = 0;
-    if (rightIndex - leftIndex > 0 && !fAfterPrefixUnicodeSet.isBogus() &&
-        fAfterPrefixUnicodeSet.contains(output.codePointAt(leftIndex))) {
-        // TODO: Should we use the CURRENCY field here?
-        length += output.insert(
-            leftIndex,
-            fAfterPrefixInsert,
-            kUndefinedField,
-            status);
-    }
-    if (rightIndex - leftIndex > 0 && !fBeforeSuffixUnicodeSet.isBogus() &&
-        fBeforeSuffixUnicodeSet.contains(output.codePointBefore(rightIndex))) {
-        // TODO: Should we use the CURRENCY field here?
-        length += output.insert(
-            rightIndex + length,
-            fBeforeSuffixInsert,
-            kUndefinedField,
-            status);
-    }
-
-    // Call super for the remaining logic
-    length += ConstantMultiFieldModifier::apply(output, leftIndex, rightIndex + length, status);
-    return length;
-}
-
-int32_t
-CurrencySpacingEnabledModifier::applyCurrencySpacing(FormattedStringBuilder &output, int32_t prefixStart,
-                                                     int32_t prefixLen, int32_t suffixStart,
-                                                     int32_t suffixLen,
-                                                     const DecimalFormatSymbols &symbols,
-                                                     UErrorCode &status) {
-    int length = 0;
-    bool hasPrefix = (prefixLen > 0);
-    bool hasSuffix = (suffixLen > 0);
-    bool hasNumber = (suffixStart - prefixStart - prefixLen > 0); // could be empty string
-    if (hasPrefix && hasNumber) {
-        length += applyCurrencySpacingAffix(output, prefixStart + prefixLen, PREFIX, symbols, status);
-    }
-    if (hasSuffix && hasNumber) {
-        length += applyCurrencySpacingAffix(output, suffixStart + length, SUFFIX, symbols, status);
-    }
-    return length;
-}
-
-int32_t
-CurrencySpacingEnabledModifier::applyCurrencySpacingAffix(FormattedStringBuilder &output, int32_t index,
-                                                          EAffix affix,
-                                                          const DecimalFormatSymbols &symbols,
-                                                          UErrorCode &status) {
-    // NOTE: For prefix, output.fieldAt(index-1) gets the last field type in the prefix.
-    // This works even if the last code point in the prefix is 2 code units because the
-    // field value gets populated to both indices in the field array.
-    Field affixField = (affix == PREFIX) ? output.fieldAt(index - 1) : output.fieldAt(index);
-    if (affixField != Field(UFIELD_CATEGORY_NUMBER, UNUM_CURRENCY_FIELD)) {
-        return 0;
-    }
-    int affixCp = (affix == PREFIX) ? output.codePointBefore(index) : output.codePointAt(index);
-    UnicodeSet affixUniset = getUnicodeSet(symbols, IN_CURRENCY, affix, status);
-    if (!affixUniset.contains(affixCp)) {
-        return 0;
-    }
-    int numberCp = (affix == PREFIX) ? output.codePointAt(index) : output.codePointBefore(index);
-    UnicodeSet numberUniset = getUnicodeSet(symbols, IN_NUMBER, affix, status);
-    if (!numberUniset.contains(numberCp)) {
-        return 0;
-    }
-    UnicodeString spacingString = getInsertString(symbols, affix, status);
-
-    // NOTE: This next line *inserts* the spacing string, triggering an arraycopy.
-    // It would be more efficient if this could be done before affixes were attached,
-    // so that it could be prepended/appended instead of inserted.
-    // However, the build code path is more efficient, and this is the most natural
-    // place to put currency spacing in the non-build code path.
-    // TODO: Should we use the CURRENCY field here?
-    return output.insert(index, spacingString, kUndefinedField, status);
-}
-
-UnicodeSet
-CurrencySpacingEnabledModifier::getUnicodeSet(const DecimalFormatSymbols &symbols, EPosition position,
-                                              EAffix affix, UErrorCode &status) {
-    // Ensure the static defaults are initialized:
-    umtx_initOnce(gDefaultCurrencySpacingInitOnce, &initDefaultCurrencySpacing, status);
-    if (U_FAILURE(status)) {
-        return UnicodeSet();
-    }
-
-    const UnicodeString& pattern = symbols.getPatternForCurrencySpacing(
-            position == IN_CURRENCY ? UNUM_CURRENCY_MATCH : UNUM_CURRENCY_SURROUNDING_MATCH,
-            affix == SUFFIX,
-            status);
-    if (pattern.compare(u"[:digit:]", -1) == 0) {
-        return *UNISET_DIGIT;
-    } else if (pattern.compare(u"[[:^S:]&[:^Z:]]", -1) == 0) {
-        return *UNISET_NOTSZ;
-    } else {
-        return UnicodeSet(pattern, status);
-    }
-}
-
-UnicodeString
-CurrencySpacingEnabledModifier::getInsertString(const DecimalFormatSymbols &symbols, EAffix affix,
-                                                UErrorCode &status) {
-    return symbols.getPatternForCurrencySpacing(UNUM_CURRENCY_INSERT, affix == SUFFIX, status);
-}
-
-#endif /* #if !UCONFIG_NO_FORMATTING */
-=======
-// © 2017 and later: Unicode, Inc. and others.
-// License & terms of use: http://www.unicode.org/copyright.html
-
-#include "unicode/utypes.h"
-
-#if !UCONFIG_NO_FORMATTING
-
-#include "umutex.h"
-#include "ucln_cmn.h"
-#include "ucln_in.h"
-#include "number_modifiers.h"
-
-using namespace icu;
-using namespace icu::number;
-using namespace icu::number::impl;
-
-namespace {
-
-// TODO: This is copied from simpleformatter.cpp
-const int32_t ARG_NUM_LIMIT = 0x100;
-
-// These are the default currency spacing UnicodeSets in CLDR.
-// Pre-compute them for performance.
-// The Java unit test testCurrencySpacingPatternStability() will start failing if these change in CLDR.
-icu::UInitOnce gDefaultCurrencySpacingInitOnce {};
-
-UnicodeSet *UNISET_DIGIT = nullptr;
-UnicodeSet *UNISET_NOTSZ = nullptr;
-
-UBool U_CALLCONV cleanupDefaultCurrencySpacing() {
-    delete UNISET_DIGIT;
-    UNISET_DIGIT = nullptr;
-    delete UNISET_NOTSZ;
-    UNISET_NOTSZ = nullptr;
-    gDefaultCurrencySpacingInitOnce.reset();
-    return true;
-}
-
-void U_CALLCONV initDefaultCurrencySpacing(UErrorCode &status) {
-    ucln_i18n_registerCleanup(UCLN_I18N_CURRENCY_SPACING, cleanupDefaultCurrencySpacing);
-    UNISET_DIGIT = new UnicodeSet(UnicodeString(u"[:digit:]"), status);
-    UNISET_NOTSZ = new UnicodeSet(UnicodeString(u"[[:^S:]&[:^Z:]]"), status);
-    if (UNISET_DIGIT == nullptr || UNISET_NOTSZ == nullptr) {
-        status = U_MEMORY_ALLOCATION_ERROR;
-        return;
-    }
-    UNISET_DIGIT->freeze();
-    UNISET_NOTSZ->freeze();
-}
-
-}  // namespace
-
-
-Modifier::~Modifier() = default;
-
-Modifier::Parameters::Parameters()
-        : obj(nullptr) {}
-
-Modifier::Parameters::Parameters(
-    const ModifierStore* _obj, Signum _signum, StandardPlural::Form _plural)
-        : obj(_obj), signum(_signum), plural(_plural) {}
-
-ModifierStore::~ModifierStore() = default;
-
-AdoptingSignumModifierStore::~AdoptingSignumModifierStore()  {
-    for (const Modifier *mod : mods) {
-        delete mod;
-    }
-}
-
-AdoptingSignumModifierStore&
-AdoptingSignumModifierStore::operator=(AdoptingSignumModifierStore&& other) noexcept {
-    for (size_t i=0; i<SIGNUM_COUNT; i++) {
-        this->mods[i] = other.mods[i];
-        other.mods[i] = nullptr;
-    }
-    return *this;
-}
-
-
-int32_t ConstantAffixModifier::apply(FormattedStringBuilder &output, int leftIndex, int rightIndex,
-                                     UErrorCode &status) const {
-    // Insert the suffix first since inserting the prefix will change the rightIndex
-    int length = output.insert(rightIndex, fSuffix, fField, status);
-    length += output.insert(leftIndex, fPrefix, fField, status);
-    return length;
-}
-
-int32_t ConstantAffixModifier::getPrefixLength() const {
-    return fPrefix.length();
-}
-
-int32_t ConstantAffixModifier::getCodePointCount() const {
-    return fPrefix.countChar32() + fSuffix.countChar32();
-}
-
-bool ConstantAffixModifier::isStrong() const {
-    return fStrong;
-}
-
-bool ConstantAffixModifier::containsField(Field field) const {
-    (void)field;
-    // This method is not currently used.
-    UPRV_UNREACHABLE_EXIT;
-}
-
-void ConstantAffixModifier::getParameters(Parameters& output) const {
-    (void)output;
-    // This method is not currently used.
-    UPRV_UNREACHABLE_EXIT;
-}
-
-bool ConstantAffixModifier::semanticallyEquivalent(const Modifier& other) const {
-    auto* _other = dynamic_cast<const ConstantAffixModifier*>(&other);
-    if (_other == nullptr) {
-        return false;
-    }
-    return fPrefix == _other->fPrefix
-        && fSuffix == _other->fSuffix
-        && fField == _other->fField
-        && fStrong == _other->fStrong;
-}
-
-
-SimpleModifier::SimpleModifier(const SimpleFormatter &simpleFormatter, Field field, bool strong)
-        : SimpleModifier(simpleFormatter, field, strong, {}) {}
-
-SimpleModifier::SimpleModifier(const SimpleFormatter &simpleFormatter, Field field, bool strong,
-                               const Modifier::Parameters parameters)
-        : fCompiledPattern(simpleFormatter.compiledPattern), fField(field), fStrong(strong),
-          fParameters(parameters) {
-    int32_t argLimit = SimpleFormatter::getArgumentLimit(
-            fCompiledPattern.getBuffer(), fCompiledPattern.length());
-    if (argLimit == 0) {
-        // No arguments in compiled pattern
-        fPrefixLength = fCompiledPattern.charAt(1) - ARG_NUM_LIMIT;
-        U_ASSERT(2 + fPrefixLength == fCompiledPattern.length());
-        // Set suffixOffset = -1 to indicate no arguments in compiled pattern.
-        fSuffixOffset = -1;
-        fSuffixLength = 0;
-    } else {
-        U_ASSERT(argLimit == 1);
-        if (fCompiledPattern.charAt(1) != 0) {
-            // Found prefix
-            fPrefixLength = fCompiledPattern.charAt(1) - ARG_NUM_LIMIT;
-            fSuffixOffset = 3 + fPrefixLength;
-        } else {
-            // No prefix
-            fPrefixLength = 0;
-            fSuffixOffset = 2;
-        }
-        if (3 + fPrefixLength < fCompiledPattern.length()) {
-            // Found suffix
-            fSuffixLength = fCompiledPattern.charAt(fSuffixOffset) - ARG_NUM_LIMIT;
-        } else {
-            // No suffix
-            fSuffixLength = 0;
-        }
-    }
-}
-
-SimpleModifier::SimpleModifier()
-        : fField(kUndefinedField), fStrong(false), fPrefixLength(0), fSuffixLength(0) {
-}
-
-int32_t SimpleModifier::apply(FormattedStringBuilder &output, int leftIndex, int rightIndex,
-                              UErrorCode &status) const {
-    return formatAsPrefixSuffix(output, leftIndex, rightIndex, status);
-}
-
-int32_t SimpleModifier::getPrefixLength() const {
-    return fPrefixLength;
-}
-
-int32_t SimpleModifier::getCodePointCount() const {
-    int32_t count = 0;
-    if (fPrefixLength > 0) {
-        count += fCompiledPattern.countChar32(2, fPrefixLength);
-    }
-    if (fSuffixLength > 0) {
-        count += fCompiledPattern.countChar32(1 + fSuffixOffset, fSuffixLength);
-    }
-    return count;
-}
-
-bool SimpleModifier::isStrong() const {
-    return fStrong;
-}
-
-bool SimpleModifier::containsField(Field field) const {
-    (void)field;
-    // This method is not currently used.
-    UPRV_UNREACHABLE_EXIT;
-}
-
-void SimpleModifier::getParameters(Parameters& output) const {
-    output = fParameters;
-}
-
-bool SimpleModifier::semanticallyEquivalent(const Modifier& other) const {
-    auto* _other = dynamic_cast<const SimpleModifier*>(&other);
-    if (_other == nullptr) {
-        return false;
-    }
-    if (fParameters.obj != nullptr) {
-        return fParameters.obj == _other->fParameters.obj;
-    }
-    return fCompiledPattern == _other->fCompiledPattern
-        && fField == _other->fField
-        && fStrong == _other->fStrong;
-}
-
-
-int32_t
-SimpleModifier::formatAsPrefixSuffix(FormattedStringBuilder &result, int32_t startIndex, int32_t endIndex,
-                                     UErrorCode &status) const {
-    if (fSuffixOffset == -1 && fPrefixLength + fSuffixLength > 0) {
-        // There is no argument for the inner number; overwrite the entire segment with our string.
-        return result.splice(startIndex, endIndex, fCompiledPattern, 2, 2 + fPrefixLength, fField, status);
-    } else {
-        if (fPrefixLength > 0) {
-            result.insert(startIndex, fCompiledPattern, 2, 2 + fPrefixLength, fField, status);
-        }
-        if (fSuffixLength > 0) {
-            result.insert(
-                    endIndex + fPrefixLength,
-                    fCompiledPattern,
-                    1 + fSuffixOffset,
-                    1 + fSuffixOffset + fSuffixLength,
-                    fField,
-                    status);
-        }
-        return fPrefixLength + fSuffixLength;
-    }
-}
-
-
-int32_t
-SimpleModifier::formatTwoArgPattern(const SimpleFormatter& compiled, FormattedStringBuilder& result,
-                                    int32_t index, int32_t* outPrefixLength, int32_t* outSuffixLength,
-                                    Field field, UErrorCode& status) {
-    const UnicodeString& compiledPattern = compiled.compiledPattern;
-    int32_t argLimit = SimpleFormatter::getArgumentLimit(
-            compiledPattern.getBuffer(), compiledPattern.length());
-    if (argLimit != 2) {
-        status = U_INTERNAL_PROGRAM_ERROR;
-        return 0;
-    }
-    int32_t offset = 1; // offset into compiledPattern
-    int32_t length = 0; // chars added to result
-
-    int32_t prefixLength = compiledPattern.charAt(offset);
-    offset++;
-    if (prefixLength < ARG_NUM_LIMIT) {
-        // No prefix
-        prefixLength = 0;
-    } else {
-        prefixLength -= ARG_NUM_LIMIT;
-        result.insert(index + length, compiledPattern, offset, offset + prefixLength, field, status);
-        offset += prefixLength;
-        length += prefixLength;
-        offset++;
-    }
-
-    int32_t infixLength = compiledPattern.charAt(offset);
-    offset++;
-    if (infixLength < ARG_NUM_LIMIT) {
-        // No infix
-        infixLength = 0;
-    } else {
-        infixLength -= ARG_NUM_LIMIT;
-        result.insert(index + length, compiledPattern, offset, offset + infixLength, field, status);
-        offset += infixLength;
-        length += infixLength;
-        offset++;
-    }
-
-    int32_t suffixLength;
-    if (offset == compiledPattern.length()) {
-        // No suffix
-        suffixLength = 0;
-    } else {
-        suffixLength = compiledPattern.charAt(offset) -  ARG_NUM_LIMIT;
-        offset++;
-        result.insert(index + length, compiledPattern, offset, offset + suffixLength, field, status);
-        length += suffixLength;
-    }
-
-    *outPrefixLength = prefixLength;
-    *outSuffixLength = suffixLength;
-
-    return length;
-}
-
-
-int32_t ConstantMultiFieldModifier::apply(FormattedStringBuilder &output, int leftIndex, int rightIndex,
-                                          UErrorCode &status) const {
-    int32_t length = output.insert(leftIndex, fPrefix, status);
-    if (fOverwrite) {
-        length += output.splice(
-            leftIndex + length,
-            rightIndex + length,
-            UnicodeString(), 0, 0,
-            kUndefinedField, status);
-    }
-    length += output.insert(rightIndex + length, fSuffix, status);
-    return length;
-}
-
-int32_t ConstantMultiFieldModifier::getPrefixLength() const {
-    return fPrefix.length();
-}
-
-int32_t ConstantMultiFieldModifier::getCodePointCount() const {
-    return fPrefix.codePointCount() + fSuffix.codePointCount();
-}
-
-bool ConstantMultiFieldModifier::isStrong() const {
-    return fStrong;
-}
-
-bool ConstantMultiFieldModifier::containsField(Field field) const {
-    return fPrefix.containsField(field) || fSuffix.containsField(field);
-}
-
-void ConstantMultiFieldModifier::getParameters(Parameters& output) const {
-    output = fParameters;
-}
-
-bool ConstantMultiFieldModifier::semanticallyEquivalent(const Modifier& other) const {
-    auto* _other = dynamic_cast<const ConstantMultiFieldModifier*>(&other);
-    if (_other == nullptr) {
-        return false;
-    }
-    if (fParameters.obj != nullptr) {
-        return fParameters.obj == _other->fParameters.obj;
-    }
-    return fPrefix.contentEquals(_other->fPrefix)
-        && fSuffix.contentEquals(_other->fSuffix)
-        && fOverwrite == _other->fOverwrite
-        && fStrong == _other->fStrong;
-}
-
-
-CurrencySpacingEnabledModifier::CurrencySpacingEnabledModifier(const FormattedStringBuilder &prefix,
-                                                               const FormattedStringBuilder &suffix,
-                                                               bool overwrite,
-                                                               bool strong,
-                                                               const DecimalFormatSymbols &symbols,
-                                                               UErrorCode &status)
-        : ConstantMultiFieldModifier(prefix, suffix, overwrite, strong) {
-    // Check for currency spacing. Do not build the UnicodeSets unless there is
-    // a currency code point at a boundary.
-    if (prefix.length() > 0 && prefix.fieldAt(prefix.length() - 1) == Field(UFIELD_CATEGORY_NUMBER, UNUM_CURRENCY_FIELD)) {
-        int prefixCp = prefix.getLastCodePoint();
-        UnicodeSet prefixUnicodeSet = getUnicodeSet(symbols, IN_CURRENCY, PREFIX, status);
-        if (prefixUnicodeSet.contains(prefixCp)) {
-            fAfterPrefixUnicodeSet = getUnicodeSet(symbols, IN_NUMBER, PREFIX, status);
-            fAfterPrefixUnicodeSet.freeze();
-            fAfterPrefixInsert = getInsertString(symbols, PREFIX, status);
-        } else {
-            fAfterPrefixUnicodeSet.setToBogus();
-            fAfterPrefixInsert.setToBogus();
-        }
-    } else {
-        fAfterPrefixUnicodeSet.setToBogus();
-        fAfterPrefixInsert.setToBogus();
-    }
-    if (suffix.length() > 0 && suffix.fieldAt(0) == Field(UFIELD_CATEGORY_NUMBER, UNUM_CURRENCY_FIELD)) {
-        int suffixCp = suffix.getFirstCodePoint();
-        UnicodeSet suffixUnicodeSet = getUnicodeSet(symbols, IN_CURRENCY, SUFFIX, status);
-        if (suffixUnicodeSet.contains(suffixCp)) {
-            fBeforeSuffixUnicodeSet = getUnicodeSet(symbols, IN_NUMBER, SUFFIX, status);
-            fBeforeSuffixUnicodeSet.freeze();
-            fBeforeSuffixInsert = getInsertString(symbols, SUFFIX, status);
-        } else {
-            fBeforeSuffixUnicodeSet.setToBogus();
-            fBeforeSuffixInsert.setToBogus();
-        }
-    } else {
-        fBeforeSuffixUnicodeSet.setToBogus();
-        fBeforeSuffixInsert.setToBogus();
-    }
-}
-
-int32_t CurrencySpacingEnabledModifier::apply(FormattedStringBuilder &output, int leftIndex, int rightIndex,
-                                              UErrorCode &status) const {
-    // Currency spacing logic
-    int length = 0;
-    if (rightIndex - leftIndex > 0 && !fAfterPrefixUnicodeSet.isBogus() &&
-        fAfterPrefixUnicodeSet.contains(output.codePointAt(leftIndex))) {
-        // TODO: Should we use the CURRENCY field here?
-        length += output.insert(
-            leftIndex,
-            fAfterPrefixInsert,
-            kUndefinedField,
-            status);
-    }
-    if (rightIndex - leftIndex > 0 && !fBeforeSuffixUnicodeSet.isBogus() &&
-        fBeforeSuffixUnicodeSet.contains(output.codePointBefore(rightIndex))) {
-        // TODO: Should we use the CURRENCY field here?
-        length += output.insert(
-            rightIndex + length,
-            fBeforeSuffixInsert,
-            kUndefinedField,
-            status);
-    }
-
-    // Call super for the remaining logic
-    length += ConstantMultiFieldModifier::apply(output, leftIndex, rightIndex + length, status);
-    return length;
-}
-
-int32_t
-CurrencySpacingEnabledModifier::applyCurrencySpacing(FormattedStringBuilder &output, int32_t prefixStart,
-                                                     int32_t prefixLen, int32_t suffixStart,
-                                                     int32_t suffixLen,
-                                                     const DecimalFormatSymbols &symbols,
-                                                     UErrorCode &status) {
-    int length = 0;
-    bool hasPrefix = (prefixLen > 0);
-    bool hasSuffix = (suffixLen > 0);
-    bool hasNumber = (suffixStart - prefixStart - prefixLen > 0); // could be empty string
-    if (hasPrefix && hasNumber) {
-        length += applyCurrencySpacingAffix(output, prefixStart + prefixLen, PREFIX, symbols, status);
-    }
-    if (hasSuffix && hasNumber) {
-        length += applyCurrencySpacingAffix(output, suffixStart + length, SUFFIX, symbols, status);
-    }
-    return length;
-}
-
-int32_t
-CurrencySpacingEnabledModifier::applyCurrencySpacingAffix(FormattedStringBuilder &output, int32_t index,
-                                                          EAffix affix,
-                                                          const DecimalFormatSymbols &symbols,
-                                                          UErrorCode &status) {
-    // NOTE: For prefix, output.fieldAt(index-1) gets the last field type in the prefix.
-    // This works even if the last code point in the prefix is 2 code units because the
-    // field value gets populated to both indices in the field array.
-    Field affixField = (affix == PREFIX) ? output.fieldAt(index - 1) : output.fieldAt(index);
-    if (affixField != Field(UFIELD_CATEGORY_NUMBER, UNUM_CURRENCY_FIELD)) {
-        return 0;
-    }
-    int affixCp = (affix == PREFIX) ? output.codePointBefore(index) : output.codePointAt(index);
-    UnicodeSet affixUniset = getUnicodeSet(symbols, IN_CURRENCY, affix, status);
-    if (!affixUniset.contains(affixCp)) {
-        return 0;
-    }
-    int numberCp = (affix == PREFIX) ? output.codePointAt(index) : output.codePointBefore(index);
-    UnicodeSet numberUniset = getUnicodeSet(symbols, IN_NUMBER, affix, status);
-    if (!numberUniset.contains(numberCp)) {
-        return 0;
-    }
-    UnicodeString spacingString = getInsertString(symbols, affix, status);
-
-    // NOTE: This next line *inserts* the spacing string, triggering an arraycopy.
-    // It would be more efficient if this could be done before affixes were attached,
-    // so that it could be prepended/appended instead of inserted.
-    // However, the build code path is more efficient, and this is the most natural
-    // place to put currency spacing in the non-build code path.
-    // TODO: Should we use the CURRENCY field here?
-    return output.insert(index, spacingString, kUndefinedField, status);
-}
-
-UnicodeSet
-CurrencySpacingEnabledModifier::getUnicodeSet(const DecimalFormatSymbols &symbols, EPosition position,
-                                              EAffix affix, UErrorCode &status) {
-    // Ensure the static defaults are initialized:
-    umtx_initOnce(gDefaultCurrencySpacingInitOnce, &initDefaultCurrencySpacing, status);
-    if (U_FAILURE(status)) {
-        return UnicodeSet();
-    }
-
-    const UnicodeString& pattern = symbols.getPatternForCurrencySpacing(
-            position == IN_CURRENCY ? UNUM_CURRENCY_MATCH : UNUM_CURRENCY_SURROUNDING_MATCH,
-            affix == SUFFIX,
-            status);
-    if (pattern.compare(u"[:digit:]", -1) == 0) {
-        return *UNISET_DIGIT;
-    } else if (pattern.compare(u"[[:^S:]&[:^Z:]]", -1) == 0) {
-        return *UNISET_NOTSZ;
-    } else {
-        return UnicodeSet(pattern, status);
-    }
-}
-
-UnicodeString
-CurrencySpacingEnabledModifier::getInsertString(const DecimalFormatSymbols &symbols, EAffix affix,
-                                                UErrorCode &status) {
-    return symbols.getPatternForCurrencySpacing(UNUM_CURRENCY_INSERT, affix == SUFFIX, status);
-}
-
-#endif /* #if !UCONFIG_NO_FORMATTING */
->>>>>>> a8a80be5
+// © 2017 and later: Unicode, Inc. and others.
+// License & terms of use: http://www.unicode.org/copyright.html
+
+#include "unicode/utypes.h"
+
+#if !UCONFIG_NO_FORMATTING
+
+#include "umutex.h"
+#include "ucln_cmn.h"
+#include "ucln_in.h"
+#include "number_modifiers.h"
+
+using namespace icu;
+using namespace icu::number;
+using namespace icu::number::impl;
+
+namespace {
+
+// TODO: This is copied from simpleformatter.cpp
+const int32_t ARG_NUM_LIMIT = 0x100;
+
+// These are the default currency spacing UnicodeSets in CLDR.
+// Pre-compute them for performance.
+// The Java unit test testCurrencySpacingPatternStability() will start failing if these change in CLDR.
+icu::UInitOnce gDefaultCurrencySpacingInitOnce {};
+
+UnicodeSet *UNISET_DIGIT = nullptr;
+UnicodeSet *UNISET_NOTSZ = nullptr;
+
+UBool U_CALLCONV cleanupDefaultCurrencySpacing() {
+    delete UNISET_DIGIT;
+    UNISET_DIGIT = nullptr;
+    delete UNISET_NOTSZ;
+    UNISET_NOTSZ = nullptr;
+    gDefaultCurrencySpacingInitOnce.reset();
+    return true;
+}
+
+void U_CALLCONV initDefaultCurrencySpacing(UErrorCode &status) {
+    ucln_i18n_registerCleanup(UCLN_I18N_CURRENCY_SPACING, cleanupDefaultCurrencySpacing);
+    UNISET_DIGIT = new UnicodeSet(UnicodeString(u"[:digit:]"), status);
+    UNISET_NOTSZ = new UnicodeSet(UnicodeString(u"[[:^S:]&[:^Z:]]"), status);
+    if (UNISET_DIGIT == nullptr || UNISET_NOTSZ == nullptr) {
+        status = U_MEMORY_ALLOCATION_ERROR;
+        return;
+    }
+    UNISET_DIGIT->freeze();
+    UNISET_NOTSZ->freeze();
+}
+
+}  // namespace
+
+
+Modifier::~Modifier() = default;
+
+Modifier::Parameters::Parameters()
+        : obj(nullptr) {}
+
+Modifier::Parameters::Parameters(
+    const ModifierStore* _obj, Signum _signum, StandardPlural::Form _plural)
+        : obj(_obj), signum(_signum), plural(_plural) {}
+
+ModifierStore::~ModifierStore() = default;
+
+AdoptingSignumModifierStore::~AdoptingSignumModifierStore()  {
+    for (const Modifier *mod : mods) {
+        delete mod;
+    }
+}
+
+AdoptingSignumModifierStore&
+AdoptingSignumModifierStore::operator=(AdoptingSignumModifierStore&& other) noexcept {
+    for (size_t i=0; i<SIGNUM_COUNT; i++) {
+        this->mods[i] = other.mods[i];
+        other.mods[i] = nullptr;
+    }
+    return *this;
+}
+
+
+int32_t ConstantAffixModifier::apply(FormattedStringBuilder &output, int leftIndex, int rightIndex,
+                                     UErrorCode &status) const {
+    // Insert the suffix first since inserting the prefix will change the rightIndex
+    int length = output.insert(rightIndex, fSuffix, fField, status);
+    length += output.insert(leftIndex, fPrefix, fField, status);
+    return length;
+}
+
+int32_t ConstantAffixModifier::getPrefixLength() const {
+    return fPrefix.length();
+}
+
+int32_t ConstantAffixModifier::getCodePointCount() const {
+    return fPrefix.countChar32() + fSuffix.countChar32();
+}
+
+bool ConstantAffixModifier::isStrong() const {
+    return fStrong;
+}
+
+bool ConstantAffixModifier::containsField(Field field) const {
+    (void)field;
+    // This method is not currently used.
+    UPRV_UNREACHABLE_EXIT;
+}
+
+void ConstantAffixModifier::getParameters(Parameters& output) const {
+    (void)output;
+    // This method is not currently used.
+    UPRV_UNREACHABLE_EXIT;
+}
+
+bool ConstantAffixModifier::semanticallyEquivalent(const Modifier& other) const {
+    auto* _other = dynamic_cast<const ConstantAffixModifier*>(&other);
+    if (_other == nullptr) {
+        return false;
+    }
+    return fPrefix == _other->fPrefix
+        && fSuffix == _other->fSuffix
+        && fField == _other->fField
+        && fStrong == _other->fStrong;
+}
+
+
+SimpleModifier::SimpleModifier(const SimpleFormatter &simpleFormatter, Field field, bool strong)
+        : SimpleModifier(simpleFormatter, field, strong, {}) {}
+
+SimpleModifier::SimpleModifier(const SimpleFormatter &simpleFormatter, Field field, bool strong,
+                               const Modifier::Parameters parameters)
+        : fCompiledPattern(simpleFormatter.compiledPattern), fField(field), fStrong(strong),
+          fParameters(parameters) {
+    int32_t argLimit = SimpleFormatter::getArgumentLimit(
+            fCompiledPattern.getBuffer(), fCompiledPattern.length());
+    if (argLimit == 0) {
+        // No arguments in compiled pattern
+        fPrefixLength = fCompiledPattern.charAt(1) - ARG_NUM_LIMIT;
+        U_ASSERT(2 + fPrefixLength == fCompiledPattern.length());
+        // Set suffixOffset = -1 to indicate no arguments in compiled pattern.
+        fSuffixOffset = -1;
+        fSuffixLength = 0;
+    } else {
+        U_ASSERT(argLimit == 1);
+        if (fCompiledPattern.charAt(1) != 0) {
+            // Found prefix
+            fPrefixLength = fCompiledPattern.charAt(1) - ARG_NUM_LIMIT;
+            fSuffixOffset = 3 + fPrefixLength;
+        } else {
+            // No prefix
+            fPrefixLength = 0;
+            fSuffixOffset = 2;
+        }
+        if (3 + fPrefixLength < fCompiledPattern.length()) {
+            // Found suffix
+            fSuffixLength = fCompiledPattern.charAt(fSuffixOffset) - ARG_NUM_LIMIT;
+        } else {
+            // No suffix
+            fSuffixLength = 0;
+        }
+    }
+}
+
+SimpleModifier::SimpleModifier()
+        : fField(kUndefinedField), fStrong(false), fPrefixLength(0), fSuffixLength(0) {
+}
+
+int32_t SimpleModifier::apply(FormattedStringBuilder &output, int leftIndex, int rightIndex,
+                              UErrorCode &status) const {
+    return formatAsPrefixSuffix(output, leftIndex, rightIndex, status);
+}
+
+int32_t SimpleModifier::getPrefixLength() const {
+    return fPrefixLength;
+}
+
+int32_t SimpleModifier::getCodePointCount() const {
+    int32_t count = 0;
+    if (fPrefixLength > 0) {
+        count += fCompiledPattern.countChar32(2, fPrefixLength);
+    }
+    if (fSuffixLength > 0) {
+        count += fCompiledPattern.countChar32(1 + fSuffixOffset, fSuffixLength);
+    }
+    return count;
+}
+
+bool SimpleModifier::isStrong() const {
+    return fStrong;
+}
+
+bool SimpleModifier::containsField(Field field) const {
+    (void)field;
+    // This method is not currently used.
+    UPRV_UNREACHABLE_EXIT;
+}
+
+void SimpleModifier::getParameters(Parameters& output) const {
+    output = fParameters;
+}
+
+bool SimpleModifier::semanticallyEquivalent(const Modifier& other) const {
+    auto* _other = dynamic_cast<const SimpleModifier*>(&other);
+    if (_other == nullptr) {
+        return false;
+    }
+    if (fParameters.obj != nullptr) {
+        return fParameters.obj == _other->fParameters.obj;
+    }
+    return fCompiledPattern == _other->fCompiledPattern
+        && fField == _other->fField
+        && fStrong == _other->fStrong;
+}
+
+
+int32_t
+SimpleModifier::formatAsPrefixSuffix(FormattedStringBuilder &result, int32_t startIndex, int32_t endIndex,
+                                     UErrorCode &status) const {
+    if (fSuffixOffset == -1 && fPrefixLength + fSuffixLength > 0) {
+        // There is no argument for the inner number; overwrite the entire segment with our string.
+        return result.splice(startIndex, endIndex, fCompiledPattern, 2, 2 + fPrefixLength, fField, status);
+    } else {
+        if (fPrefixLength > 0) {
+            result.insert(startIndex, fCompiledPattern, 2, 2 + fPrefixLength, fField, status);
+        }
+        if (fSuffixLength > 0) {
+            result.insert(
+                    endIndex + fPrefixLength,
+                    fCompiledPattern,
+                    1 + fSuffixOffset,
+                    1 + fSuffixOffset + fSuffixLength,
+                    fField,
+                    status);
+        }
+        return fPrefixLength + fSuffixLength;
+    }
+}
+
+
+int32_t
+SimpleModifier::formatTwoArgPattern(const SimpleFormatter& compiled, FormattedStringBuilder& result,
+                                    int32_t index, int32_t* outPrefixLength, int32_t* outSuffixLength,
+                                    Field field, UErrorCode& status) {
+    const UnicodeString& compiledPattern = compiled.compiledPattern;
+    int32_t argLimit = SimpleFormatter::getArgumentLimit(
+            compiledPattern.getBuffer(), compiledPattern.length());
+    if (argLimit != 2) {
+        status = U_INTERNAL_PROGRAM_ERROR;
+        return 0;
+    }
+    int32_t offset = 1; // offset into compiledPattern
+    int32_t length = 0; // chars added to result
+
+    int32_t prefixLength = compiledPattern.charAt(offset);
+    offset++;
+    if (prefixLength < ARG_NUM_LIMIT) {
+        // No prefix
+        prefixLength = 0;
+    } else {
+        prefixLength -= ARG_NUM_LIMIT;
+        result.insert(index + length, compiledPattern, offset, offset + prefixLength, field, status);
+        offset += prefixLength;
+        length += prefixLength;
+        offset++;
+    }
+
+    int32_t infixLength = compiledPattern.charAt(offset);
+    offset++;
+    if (infixLength < ARG_NUM_LIMIT) {
+        // No infix
+        infixLength = 0;
+    } else {
+        infixLength -= ARG_NUM_LIMIT;
+        result.insert(index + length, compiledPattern, offset, offset + infixLength, field, status);
+        offset += infixLength;
+        length += infixLength;
+        offset++;
+    }
+
+    int32_t suffixLength;
+    if (offset == compiledPattern.length()) {
+        // No suffix
+        suffixLength = 0;
+    } else {
+        suffixLength = compiledPattern.charAt(offset) -  ARG_NUM_LIMIT;
+        offset++;
+        result.insert(index + length, compiledPattern, offset, offset + suffixLength, field, status);
+        length += suffixLength;
+    }
+
+    *outPrefixLength = prefixLength;
+    *outSuffixLength = suffixLength;
+
+    return length;
+}
+
+
+int32_t ConstantMultiFieldModifier::apply(FormattedStringBuilder &output, int leftIndex, int rightIndex,
+                                          UErrorCode &status) const {
+    int32_t length = output.insert(leftIndex, fPrefix, status);
+    if (fOverwrite) {
+        length += output.splice(
+            leftIndex + length,
+            rightIndex + length,
+            UnicodeString(), 0, 0,
+            kUndefinedField, status);
+    }
+    length += output.insert(rightIndex + length, fSuffix, status);
+    return length;
+}
+
+int32_t ConstantMultiFieldModifier::getPrefixLength() const {
+    return fPrefix.length();
+}
+
+int32_t ConstantMultiFieldModifier::getCodePointCount() const {
+    return fPrefix.codePointCount() + fSuffix.codePointCount();
+}
+
+bool ConstantMultiFieldModifier::isStrong() const {
+    return fStrong;
+}
+
+bool ConstantMultiFieldModifier::containsField(Field field) const {
+    return fPrefix.containsField(field) || fSuffix.containsField(field);
+}
+
+void ConstantMultiFieldModifier::getParameters(Parameters& output) const {
+    output = fParameters;
+}
+
+bool ConstantMultiFieldModifier::semanticallyEquivalent(const Modifier& other) const {
+    auto* _other = dynamic_cast<const ConstantMultiFieldModifier*>(&other);
+    if (_other == nullptr) {
+        return false;
+    }
+    if (fParameters.obj != nullptr) {
+        return fParameters.obj == _other->fParameters.obj;
+    }
+    return fPrefix.contentEquals(_other->fPrefix)
+        && fSuffix.contentEquals(_other->fSuffix)
+        && fOverwrite == _other->fOverwrite
+        && fStrong == _other->fStrong;
+}
+
+
+CurrencySpacingEnabledModifier::CurrencySpacingEnabledModifier(const FormattedStringBuilder &prefix,
+                                                               const FormattedStringBuilder &suffix,
+                                                               bool overwrite,
+                                                               bool strong,
+                                                               const DecimalFormatSymbols &symbols,
+                                                               UErrorCode &status)
+        : ConstantMultiFieldModifier(prefix, suffix, overwrite, strong) {
+    // Check for currency spacing. Do not build the UnicodeSets unless there is
+    // a currency code point at a boundary.
+    if (prefix.length() > 0 && prefix.fieldAt(prefix.length() - 1) == Field(UFIELD_CATEGORY_NUMBER, UNUM_CURRENCY_FIELD)) {
+        int prefixCp = prefix.getLastCodePoint();
+        UnicodeSet prefixUnicodeSet = getUnicodeSet(symbols, IN_CURRENCY, PREFIX, status);
+        if (prefixUnicodeSet.contains(prefixCp)) {
+            fAfterPrefixUnicodeSet = getUnicodeSet(symbols, IN_NUMBER, PREFIX, status);
+            fAfterPrefixUnicodeSet.freeze();
+            fAfterPrefixInsert = getInsertString(symbols, PREFIX, status);
+        } else {
+            fAfterPrefixUnicodeSet.setToBogus();
+            fAfterPrefixInsert.setToBogus();
+        }
+    } else {
+        fAfterPrefixUnicodeSet.setToBogus();
+        fAfterPrefixInsert.setToBogus();
+    }
+    if (suffix.length() > 0 && suffix.fieldAt(0) == Field(UFIELD_CATEGORY_NUMBER, UNUM_CURRENCY_FIELD)) {
+        int suffixCp = suffix.getFirstCodePoint();
+        UnicodeSet suffixUnicodeSet = getUnicodeSet(symbols, IN_CURRENCY, SUFFIX, status);
+        if (suffixUnicodeSet.contains(suffixCp)) {
+            fBeforeSuffixUnicodeSet = getUnicodeSet(symbols, IN_NUMBER, SUFFIX, status);
+            fBeforeSuffixUnicodeSet.freeze();
+            fBeforeSuffixInsert = getInsertString(symbols, SUFFIX, status);
+        } else {
+            fBeforeSuffixUnicodeSet.setToBogus();
+            fBeforeSuffixInsert.setToBogus();
+        }
+    } else {
+        fBeforeSuffixUnicodeSet.setToBogus();
+        fBeforeSuffixInsert.setToBogus();
+    }
+}
+
+int32_t CurrencySpacingEnabledModifier::apply(FormattedStringBuilder &output, int leftIndex, int rightIndex,
+                                              UErrorCode &status) const {
+    // Currency spacing logic
+    int length = 0;
+    if (rightIndex - leftIndex > 0 && !fAfterPrefixUnicodeSet.isBogus() &&
+        fAfterPrefixUnicodeSet.contains(output.codePointAt(leftIndex))) {
+        // TODO: Should we use the CURRENCY field here?
+        length += output.insert(
+            leftIndex,
+            fAfterPrefixInsert,
+            kUndefinedField,
+            status);
+    }
+    if (rightIndex - leftIndex > 0 && !fBeforeSuffixUnicodeSet.isBogus() &&
+        fBeforeSuffixUnicodeSet.contains(output.codePointBefore(rightIndex))) {
+        // TODO: Should we use the CURRENCY field here?
+        length += output.insert(
+            rightIndex + length,
+            fBeforeSuffixInsert,
+            kUndefinedField,
+            status);
+    }
+
+    // Call super for the remaining logic
+    length += ConstantMultiFieldModifier::apply(output, leftIndex, rightIndex + length, status);
+    return length;
+}
+
+int32_t
+CurrencySpacingEnabledModifier::applyCurrencySpacing(FormattedStringBuilder &output, int32_t prefixStart,
+                                                     int32_t prefixLen, int32_t suffixStart,
+                                                     int32_t suffixLen,
+                                                     const DecimalFormatSymbols &symbols,
+                                                     UErrorCode &status) {
+    int length = 0;
+    bool hasPrefix = (prefixLen > 0);
+    bool hasSuffix = (suffixLen > 0);
+    bool hasNumber = (suffixStart - prefixStart - prefixLen > 0); // could be empty string
+    if (hasPrefix && hasNumber) {
+        length += applyCurrencySpacingAffix(output, prefixStart + prefixLen, PREFIX, symbols, status);
+    }
+    if (hasSuffix && hasNumber) {
+        length += applyCurrencySpacingAffix(output, suffixStart + length, SUFFIX, symbols, status);
+    }
+    return length;
+}
+
+int32_t
+CurrencySpacingEnabledModifier::applyCurrencySpacingAffix(FormattedStringBuilder &output, int32_t index,
+                                                          EAffix affix,
+                                                          const DecimalFormatSymbols &symbols,
+                                                          UErrorCode &status) {
+    // NOTE: For prefix, output.fieldAt(index-1) gets the last field type in the prefix.
+    // This works even if the last code point in the prefix is 2 code units because the
+    // field value gets populated to both indices in the field array.
+    Field affixField = (affix == PREFIX) ? output.fieldAt(index - 1) : output.fieldAt(index);
+    if (affixField != Field(UFIELD_CATEGORY_NUMBER, UNUM_CURRENCY_FIELD)) {
+        return 0;
+    }
+    int affixCp = (affix == PREFIX) ? output.codePointBefore(index) : output.codePointAt(index);
+    UnicodeSet affixUniset = getUnicodeSet(symbols, IN_CURRENCY, affix, status);
+    if (!affixUniset.contains(affixCp)) {
+        return 0;
+    }
+    int numberCp = (affix == PREFIX) ? output.codePointAt(index) : output.codePointBefore(index);
+    UnicodeSet numberUniset = getUnicodeSet(symbols, IN_NUMBER, affix, status);
+    if (!numberUniset.contains(numberCp)) {
+        return 0;
+    }
+    UnicodeString spacingString = getInsertString(symbols, affix, status);
+
+    // NOTE: This next line *inserts* the spacing string, triggering an arraycopy.
+    // It would be more efficient if this could be done before affixes were attached,
+    // so that it could be prepended/appended instead of inserted.
+    // However, the build code path is more efficient, and this is the most natural
+    // place to put currency spacing in the non-build code path.
+    // TODO: Should we use the CURRENCY field here?
+    return output.insert(index, spacingString, kUndefinedField, status);
+}
+
+UnicodeSet
+CurrencySpacingEnabledModifier::getUnicodeSet(const DecimalFormatSymbols &symbols, EPosition position,
+                                              EAffix affix, UErrorCode &status) {
+    // Ensure the static defaults are initialized:
+    umtx_initOnce(gDefaultCurrencySpacingInitOnce, &initDefaultCurrencySpacing, status);
+    if (U_FAILURE(status)) {
+        return UnicodeSet();
+    }
+
+    const UnicodeString& pattern = symbols.getPatternForCurrencySpacing(
+            position == IN_CURRENCY ? UNUM_CURRENCY_MATCH : UNUM_CURRENCY_SURROUNDING_MATCH,
+            affix == SUFFIX,
+            status);
+    if (pattern.compare(u"[:digit:]", -1) == 0) {
+        return *UNISET_DIGIT;
+    } else if (pattern.compare(u"[[:^S:]&[:^Z:]]", -1) == 0) {
+        return *UNISET_NOTSZ;
+    } else {
+        return UnicodeSet(pattern, status);
+    }
+}
+
+UnicodeString
+CurrencySpacingEnabledModifier::getInsertString(const DecimalFormatSymbols &symbols, EAffix affix,
+                                                UErrorCode &status) {
+    return symbols.getPatternForCurrencySpacing(UNUM_CURRENCY_INSERT, affix == SUFFIX, status);
+}
+
+#endif /* #if !UCONFIG_NO_FORMATTING */