--- conflicted
+++ resolved
@@ -1,118 +1,59 @@
-<<<<<<< HEAD
-// © 2018 and later: Unicode, Inc. and others.
-// License & terms of use: http://www.unicode.org/copyright.html
-
-#include "unicode/utypes.h"
-
-#if !UCONFIG_NO_FORMATTING
-#ifndef __SOURCE_NUMBER_UTYPES_H__
-#define __SOURCE_NUMBER_UTYPES_H__
-
-#include "unicode/numberformatter.h"
-#include "number_types.h"
-#include "number_decimalquantity.h"
-#include "formatted_string_builder.h"
-#include "formattedval_impl.h"
-
-U_NAMESPACE_BEGIN namespace number {
-namespace impl {
-
-
-/** Helper function used in upluralrules.cpp */
-const DecimalQuantity* validateUFormattedNumberToDecimalQuantity(
-    const UFormattedNumber* uresult, UErrorCode& status);
-
-
-/**
- * Struct for data used by FormattedNumber.
- *
- * This struct is held internally by the C++ version FormattedNumber since the member types are not
- * declared in the public header file.
- *
- * Exported as U_I18N_API for tests
- */
-class U_I18N_API UFormattedNumberData : public FormattedValueStringBuilderImpl {
-public:
-    UFormattedNumberData() : FormattedValueStringBuilderImpl(kUndefinedField) {}
-    virtual ~UFormattedNumberData();
-
-    // The formatted quantity.
-    DecimalQuantity quantity;
-
-    // The output unit for the formatted quantity.
-    // TODO(units,hugovdm): populate this correctly for the general case - it's
-    // currently only implemented for the .usage() use case.
-    MeasureUnit outputUnit;
-
-    // The gender of the formatted output.
-    const char *gender = "";
-};
-
-
-} // namespace impl
-} // namespace number
-U_NAMESPACE_END
-
-#endif //__SOURCE_NUMBER_UTYPES_H__
-#endif /* #if !UCONFIG_NO_FORMATTING */
-=======
-// © 2018 and later: Unicode, Inc. and others.
-// License & terms of use: http://www.unicode.org/copyright.html
-
-#include "unicode/utypes.h"
-
-#if !UCONFIG_NO_FORMATTING
-#ifndef __SOURCE_NUMBER_UTYPES_H__
-#define __SOURCE_NUMBER_UTYPES_H__
-
-#include "unicode/numberformatter.h"
-#include "number_types.h"
-#include "number_decimalquantity.h"
-#include "formatted_string_builder.h"
-#include "formattedval_impl.h"
-
-U_NAMESPACE_BEGIN namespace number {
-namespace impl {
-
-
-/** Helper function used in upluralrules.cpp */
-const DecimalQuantity* validateUFormattedNumberToDecimalQuantity(
-    const UFormattedNumber* uresult, UErrorCode& status);
-
-
-/**
- * Struct for data used by FormattedNumber.
- *
- * This struct is held internally by the C++ version FormattedNumber since the member types are not
- * declared in the public header file.
- *
- * Exported as U_I18N_API for tests
- */
-class U_I18N_API UFormattedNumberData : public FormattedValueStringBuilderImpl {
-public:
-    UFormattedNumberData() : FormattedValueStringBuilderImpl(kUndefinedField) {}
-    virtual ~UFormattedNumberData();
-
-    UFormattedNumberData(UFormattedNumberData&&) = default;
-    UFormattedNumberData& operator=(UFormattedNumberData&&) = default;
-
-    // The formatted quantity.
-    DecimalQuantity quantity;
-
-    // The output unit for the formatted quantity.
-    // TODO(units,hugovdm): populate this correctly for the general case - it's
-    // currently only implemented for the .usage() use case.
-    MeasureUnit outputUnit;
-
-    // The gender of the formatted output.
-    const char *gender = "";
-};
-
-
-} // namespace impl
-} // namespace number
-U_NAMESPACE_END
-
-#endif //__SOURCE_NUMBER_UTYPES_H__
-#endif /* #if !UCONFIG_NO_FORMATTING */
->>>>>>> a8a80be5
+// © 2018 and later: Unicode, Inc. and others.
+// License & terms of use: http://www.unicode.org/copyright.html
+
+#include "unicode/utypes.h"
+
+#if !UCONFIG_NO_FORMATTING
+#ifndef __SOURCE_NUMBER_UTYPES_H__
+#define __SOURCE_NUMBER_UTYPES_H__
+
+#include "unicode/numberformatter.h"
+#include "number_types.h"
+#include "number_decimalquantity.h"
+#include "formatted_string_builder.h"
+#include "formattedval_impl.h"
+
+U_NAMESPACE_BEGIN namespace number {
+namespace impl {
+
+
+/** Helper function used in upluralrules.cpp */
+const DecimalQuantity* validateUFormattedNumberToDecimalQuantity(
+    const UFormattedNumber* uresult, UErrorCode& status);
+
+
+/**
+ * Struct for data used by FormattedNumber.
+ *
+ * This struct is held internally by the C++ version FormattedNumber since the member types are not
+ * declared in the public header file.
+ *
+ * Exported as U_I18N_API for tests
+ */
+class U_I18N_API UFormattedNumberData : public FormattedValueStringBuilderImpl {
+public:
+    UFormattedNumberData() : FormattedValueStringBuilderImpl(kUndefinedField) {}
+    virtual ~UFormattedNumberData();
+
+    UFormattedNumberData(UFormattedNumberData&&) = default;
+    UFormattedNumberData& operator=(UFormattedNumberData&&) = default;
+
+    // The formatted quantity.
+    DecimalQuantity quantity;
+
+    // The output unit for the formatted quantity.
+    // TODO(units,hugovdm): populate this correctly for the general case - it's
+    // currently only implemented for the .usage() use case.
+    MeasureUnit outputUnit;
+
+    // The gender of the formatted output.
+    const char *gender = "";
+};
+
+
+} // namespace impl
+} // namespace number
+U_NAMESPACE_END
+
+#endif //__SOURCE_NUMBER_UTYPES_H__
+#endif /* #if !UCONFIG_NO_FORMATTING */