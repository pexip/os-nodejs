<<<<<<< HEAD
// © 2016 and later: Unicode, Inc. and others.
// License & terms of use: http://www.unicode.org/copyright.html
/*
 ******************************************************************************
 * Copyright (C) 2003-2013, International Business Machines Corporation
 * and others. All Rights Reserved.
 ******************************************************************************
 *
 * File PERSNCAL.H
 *
 * Modification History:
 *
 *   Date        Name        Description
 *   9/23/2003 mehran        posted to icu-design
 *****************************************************************************
 */

#ifndef PERSNCAL_H
#define PERSNCAL_H

#include "unicode/utypes.h"

#if !UCONFIG_NO_FORMATTING

#include "unicode/calendar.h"

U_NAMESPACE_BEGIN

/**
 * <code>PersianCalendar</code> is a subclass of <code>Calendar</code>
 * that implements the Persian calendar.  It is used as the official
 * calendar in Iran.  This calendar is also known as the "Hijri Shamsi"
 * calendar, since it starts at the time of Mohammed's emigration (or
 * "hijra") to Medinah on Thursday, July 15, 622 AD (Julian) and is a
 * solar calendar system (or "shamsi").
 * <p>
 * The Persian calendar is strictly solar, and thus a Persian year has twelve
 * solar months. A Persian year is about 365 days long, except in leap years
 * which is 366 days long.
 * <p>
 * The six first months of Persian Calendar are 31 days long. The next five
 * months are 30 days long. The last month is 29 days long in normal years,
 * and 30 days long in leap years.
 *
 * @see GregorianCalendar
 *
 * @author Mehran Mehr
 * @internal
 */
class PersianCalendar : public Calendar {
 public:
  //-------------------------------------------------------------------------
  // Constants...
  //-------------------------------------------------------------------------
  /**
   * Constants for the months
   * @internal
   */
  enum EMonths {
    /**
     * Constant for Farvardin, the 1st month of the Persian year.
     * @internal
     */
    FARVARDIN = 0,

    /**
     * Constant for Ordibehesht, the 2nd month of the Persian year.
     * @internal
     */
    ORDIBEHESHT = 1,

    /**
     * Constant for Khordad, the 3rd month of the Persian year.
     * @internal
     */
    KHORDAD = 2,

    /**
     * Constant for Tir, the 4th month of the Persian year.
     * @internal
     */
    TIR = 3,

    /**
     * Constant for Mordad, the 5th month of the Persian year.
     * @internal
     */
    MORDAD = 4,

    /**
     * Constant for Shahrivar, the 6th month of the Persian year.
     * @internal
     */
    SHAHRIVAR = 5,

    /**
     * Constant for Mehr, the 7th month of the Persian year.
     * @internal
     */
    MEHR = 6,

    /**
     * Constant for Aban, the 8th month of the Persian year.
     * @internal
     */
    ABAN = 7,

    /**
     * Constant for Azar, the 9th month of the Persian year.
     * @internal
     */
    AZAR = 8,

    /**
     * Constant for Dei, the 10th month of the Persian year.
     * @internal
     */
    DEI = 9,

    /**
     * Constant for Bahman, the 11th month of the Persian year.
     * @internal
     */
    BAHMAN = 10,

    /**
     * Constant for Esfand, the 12th month of the Persian year.
     * @internal
     */
    ESFAND = 11,

    PERSIAN_MONTH_MAX
  };



  //-------------------------------------------------------------------------
  // Constructors...
  //-------------------------------------------------------------------------

  /**
   * Constructs a PersianCalendar based on the current time in the default time zone
   * with the given locale.
   *
   * @param aLocale  The given locale.
   * @param success  Indicates the status of PersianCalendar object construction.
   *                 Returns U_ZERO_ERROR if constructed successfully.
   * @internal
   */
  PersianCalendar(const Locale& aLocale, UErrorCode &success);

  /**
   * Copy Constructor
   * @internal
   */
  PersianCalendar(const PersianCalendar& other);

  /**
   * Destructor.
   * @internal
   */
  virtual ~PersianCalendar();

  // TODO: copy c'tor, etc

  // clone
  virtual PersianCalendar* clone() const;

 private:
  /**
   * Determine whether a year is a leap year in the Persian calendar
   */
  static UBool isLeapYear(int32_t year);

  /**
   * Return the day # on which the given year starts.  Days are counted
   * from the Hijri epoch, origin 0.
   */
  int32_t yearStart(int32_t year);

  /**
   * Return the day # on which the given month starts.  Days are counted
   * from the Hijri epoch, origin 0.
   *
   * @param year  The hijri shamsi year
   * @param year  The hijri shamsi month, 0-based
   */
  int32_t monthStart(int32_t year, int32_t month) const;

  //----------------------------------------------------------------------
  // Calendar framework
  //----------------------------------------------------------------------
 protected:
  /**
   * @internal
   */
  virtual int32_t handleGetLimit(UCalendarDateFields field, ELimitType limitType) const;

  /**
   * Return the length (in days) of the given month.
   *
   * @param year  The hijri shamsi year
   * @param year  The hijri shamsi month, 0-based
   * @internal
   */
  virtual int32_t handleGetMonthLength(int32_t extendedYear, int32_t month) const;

  /**
   * Return the number of days in the given Persian year
   * @internal
   */
  virtual int32_t handleGetYearLength(int32_t extendedYear) const;

  //-------------------------------------------------------------------------
  // Functions for converting from field values to milliseconds....
  //-------------------------------------------------------------------------

  // Return JD of start of given month/year
  /**
   * @internal
   */
  virtual int32_t handleComputeMonthStart(int32_t eyear, int32_t month, UBool useMonth) const;

  //-------------------------------------------------------------------------
  // Functions for converting from milliseconds to field values
  //-------------------------------------------------------------------------

  /**
   * @internal
   */
  virtual int32_t handleGetExtendedYear();

  /**
   * Override Calendar to compute several fields specific to the Persian
   * calendar system.  These are:
   *
   * <ul><li>ERA
   * <li>YEAR
   * <li>MONTH
   * <li>DAY_OF_MONTH
   * <li>DAY_OF_YEAR
   * <li>EXTENDED_YEAR</ul>
   *
   * The DAY_OF_WEEK and DOW_LOCAL fields are already set when this
   * method is called. The getGregorianXxx() methods return Gregorian
   * calendar equivalents for the given Julian day.
   * @internal
   */
  virtual void handleComputeFields(int32_t julianDay, UErrorCode &status);

  // UObject stuff
 public:
  /**
   * @return   The class ID for this object. All objects of a given class have the
   *           same class ID. Objects of other classes have different class IDs.
   * @internal
   */
  virtual UClassID getDynamicClassID(void) const;

  /**
   * Return the class ID for this class. This is useful only for comparing to a return
   * value from getDynamicClassID(). For example:
   *
   *      Base* polymorphic_pointer = createPolymorphicObject();
   *      if (polymorphic_pointer->getDynamicClassID() ==
   *          Derived::getStaticClassID()) ...
   *
   * @return   The class ID for all objects of this class.
   * @internal
   */
  U_I18N_API static UClassID U_EXPORT2 getStaticClassID(void);

  /**
   * return the calendar type, "persian".
   *
   * @return calendar type
   * @internal
   */
  virtual const char * getType() const;

 private:
  PersianCalendar(); // default constructor not implemented

 protected:

  /**
   * (Overrides Calendar) Return true if the current date for this Calendar is in
   * Daylight Savings Time. Recognizes DST_OFFSET, if it is set.
   *
   * @param status Fill-in parameter which receives the status of this operation.
   * @return   True if the current date for this Calendar is in Daylight Savings Time,
   *           false, otherwise.
   * @internal
   */
  virtual UBool inDaylightTime(UErrorCode& status) const;

  /**
   * Returns true because the Persian Calendar does have a default century
   * @internal
   */
  virtual UBool haveDefaultCentury() const;

  /**
   * Returns the date of the start of the default century
   * @return start of century - in milliseconds since epoch, 1970
   * @internal
   */
  virtual UDate defaultCenturyStart() const;

  /**
   * Returns the year in which the default century begins
   * @internal
   */
  virtual int32_t defaultCenturyStartYear() const;
};

U_NAMESPACE_END

#endif
#endif
=======
// © 2016 and later: Unicode, Inc. and others.
// License & terms of use: http://www.unicode.org/copyright.html
/*
 ******************************************************************************
 * Copyright (C) 2003-2013, International Business Machines Corporation
 * and others. All Rights Reserved.
 ******************************************************************************
 *
 * File PERSNCAL.H
 *
 * Modification History:
 *
 *   Date        Name        Description
 *   9/23/2003 mehran        posted to icu-design
 *****************************************************************************
 */

#ifndef PERSNCAL_H
#define PERSNCAL_H

#include "unicode/utypes.h"

#if !UCONFIG_NO_FORMATTING

#include "unicode/calendar.h"

U_NAMESPACE_BEGIN

/**
 * <code>PersianCalendar</code> is a subclass of <code>Calendar</code>
 * that implements the Persian calendar.  It is used as the official
 * calendar in Iran.  This calendar is also known as the "Hijri Shamsi"
 * calendar, since it starts at the time of Mohammed's emigration (or
 * "hijra") to Medinah on Thursday, July 15, 622 AD (Julian) and is a
 * solar calendar system (or "shamsi").
 * <p>
 * The Persian calendar is strictly solar, and thus a Persian year has twelve
 * solar months. A Persian year is about 365 days long, except in leap years
 * which is 366 days long.
 * <p>
 * The six first months of Persian Calendar are 31 days long. The next five
 * months are 30 days long. The last month is 29 days long in normal years,
 * and 30 days long in leap years.
 *
 * @see GregorianCalendar
 *
 * @author Mehran Mehr
 * @internal
 */
class PersianCalendar : public Calendar {
 public:
  //-------------------------------------------------------------------------
  // Constants...
  //-------------------------------------------------------------------------
  /**
   * Constants for the months
   * @internal
   */
  enum EMonths {
    /**
     * Constant for Farvardin, the 1st month of the Persian year. 
     * @internal
     */
    FARVARDIN = 0,

    /**
     * Constant for Ordibehesht, the 2nd month of the Persian year. 
     * @internal
     */
    ORDIBEHESHT = 1,

    /**
     * Constant for Khordad, the 3rd month of the Persian year. 
     * @internal 
     */
    KHORDAD = 2,

    /**
     * Constant for Tir, the 4th month of the Persian year. 
     * @internal 
     */
    TIR = 3,

    /**
     * Constant for Mordad, the 5th month of the Persian year. 
     * @internal 
     */
    MORDAD = 4,

    /**
     * Constant for Shahrivar, the 6th month of the Persian year. 
     * @internal 
     */
    SHAHRIVAR = 5,

    /**
     * Constant for Mehr, the 7th month of the Persian year. 
     * @internal 
     */
    MEHR = 6,

    /**
     * Constant for Aban, the 8th month of the Persian year. 
     * @internal 
     */
    ABAN = 7,

    /**
     * Constant for Azar, the 9th month of the Persian year. 
     * @internal 
     */
    AZAR = 8,

    /**
     * Constant for Dei, the 10th month of the Persian year. 
     * @internal 
     */
    DEI = 9,

    /**
     * Constant for Bahman, the 11th month of the Persian year. 
     * @internal 
     */
    BAHMAN = 10,

    /**
     * Constant for Esfand, the 12th month of the Persian year. 
     * @internal 
     */
    ESFAND = 11,
    
    PERSIAN_MONTH_MAX
  }; 



  //-------------------------------------------------------------------------
  // Constructors...
  //-------------------------------------------------------------------------

  /**
   * Constructs a PersianCalendar based on the current time in the default time zone
   * with the given locale.
   *
   * @param aLocale  The given locale.
   * @param success  Indicates the status of PersianCalendar object construction.
   *                 Returns U_ZERO_ERROR if constructed successfully.
   * @internal
   */
  PersianCalendar(const Locale& aLocale, UErrorCode &success);

  /**
   * Copy Constructor
   * @internal
   */
  PersianCalendar(const PersianCalendar& other);

  /**
   * Destructor.
   * @internal
   */
  virtual ~PersianCalendar();

  // TODO: copy c'tor, etc

  // clone
  virtual PersianCalendar* clone() const override;

 private:
  /**
   * Determine whether a year is a leap year in the Persian calendar
   */
  static UBool isLeapYear(int32_t year);
    
  /**
   * Return the day # on which the given year starts.  Days are counted
   * from the Hijri epoch, origin 0.
   */
  int32_t yearStart(int32_t year);

  /**
   * Return the day # on which the given month starts.  Days are counted
   * from the Hijri epoch, origin 0.
   *
   * @param year  The hijri shamsi year
   * @param year  The hijri shamsi month, 0-based
   */
  int32_t monthStart(int32_t year, int32_t month) const;
    
  //----------------------------------------------------------------------
  // Calendar framework
  //----------------------------------------------------------------------
 protected:
  /**
   * @internal
   */
  virtual int32_t handleGetLimit(UCalendarDateFields field, ELimitType limitType) const override;
  
  /**
   * Return the length (in days) of the given month.
   *
   * @param year  The hijri shamsi year
   * @param year  The hijri shamsi month, 0-based
   * @internal
   */
  virtual int32_t handleGetMonthLength(int32_t extendedYear, int32_t month) const override;
  
  /**
   * Return the number of days in the given Persian year
   * @internal
   */
  virtual int32_t handleGetYearLength(int32_t extendedYear) const override;
    
  //-------------------------------------------------------------------------
  // Functions for converting from field values to milliseconds....
  //-------------------------------------------------------------------------

  // Return JD of start of given month/year
  /**
   * @internal
   */
  virtual int32_t handleComputeMonthStart(int32_t eyear, int32_t month, UBool useMonth) const override;

  //-------------------------------------------------------------------------
  // Functions for converting from milliseconds to field values
  //-------------------------------------------------------------------------

  /**
   * @internal
   */
  virtual int32_t handleGetExtendedYear() override;

  /**
   * Override Calendar to compute several fields specific to the Persian
   * calendar system.  These are:
   *
   * <ul><li>ERA
   * <li>YEAR
   * <li>MONTH
   * <li>DAY_OF_MONTH
   * <li>DAY_OF_YEAR
   * <li>EXTENDED_YEAR</ul>
   * 
   * The DAY_OF_WEEK and DOW_LOCAL fields are already set when this
   * method is called. The getGregorianXxx() methods return Gregorian
   * calendar equivalents for the given Julian day.
   * @internal
   */
  virtual void handleComputeFields(int32_t julianDay, UErrorCode &status) override;

  // UObject stuff
 public: 
  /**
   * @return   The class ID for this object. All objects of a given class have the
   *           same class ID. Objects of other classes have different class IDs.
   * @internal
   */
  virtual UClassID getDynamicClassID() const override;

  /**
   * Return the class ID for this class. This is useful only for comparing to a return
   * value from getDynamicClassID(). For example:
   *
   *      Base* polymorphic_pointer = createPolymorphicObject();
   *      if (polymorphic_pointer->getDynamicClassID() ==
   *          Derived::getStaticClassID()) ...
   *
   * @return   The class ID for all objects of this class.
   * @internal
   */
  U_I18N_API static UClassID U_EXPORT2 getStaticClassID();

  /**
   * return the calendar type, "persian".
   *
   * @return calendar type
   * @internal
   */
  virtual const char * getType() const override;

  /**
   * @return      The related Gregorian year; will be obtained by modifying the value
   *              obtained by get from UCAL_EXTENDED_YEAR field
   * @internal
   */
  virtual int32_t getRelatedYear(UErrorCode &status) const override;

  /**
   * @param year  The related Gregorian year to set; will be modified as necessary then
   *              set in UCAL_EXTENDED_YEAR field
   * @internal
   */
  virtual void setRelatedYear(int32_t year) override;

 private:
  PersianCalendar(); // default constructor not implemented

 protected:
  /**
   * Returns true because the Persian Calendar does have a default century
   * @internal
   */
  virtual UBool haveDefaultCentury() const override;

  /**
   * Returns the date of the start of the default century
   * @return start of century - in milliseconds since epoch, 1970
   * @internal
   */
  virtual UDate defaultCenturyStart() const override;

  /**
   * Returns the year in which the default century begins
   * @internal
   */
  virtual int32_t defaultCenturyStartYear() const override;
};

U_NAMESPACE_END

#endif
#endif



>>>>>>> a8a80be5
<|MERGE_RESOLUTION|>--- conflicted
+++ resolved
@@ -1,648 +1,325 @@
-<<<<<<< HEAD
-// © 2016 and later: Unicode, Inc. and others.
-// License & terms of use: http://www.unicode.org/copyright.html
-/*
- ******************************************************************************
- * Copyright (C) 2003-2013, International Business Machines Corporation
- * and others. All Rights Reserved.
- ******************************************************************************
- *
- * File PERSNCAL.H
- *
- * Modification History:
- *
- *   Date        Name        Description
- *   9/23/2003 mehran        posted to icu-design
- *****************************************************************************
- */
-
-#ifndef PERSNCAL_H
-#define PERSNCAL_H
-
-#include "unicode/utypes.h"
-
-#if !UCONFIG_NO_FORMATTING
-
-#include "unicode/calendar.h"
-
-U_NAMESPACE_BEGIN
-
-/**
- * <code>PersianCalendar</code> is a subclass of <code>Calendar</code>
- * that implements the Persian calendar.  It is used as the official
- * calendar in Iran.  This calendar is also known as the "Hijri Shamsi"
- * calendar, since it starts at the time of Mohammed's emigration (or
- * "hijra") to Medinah on Thursday, July 15, 622 AD (Julian) and is a
- * solar calendar system (or "shamsi").
- * <p>
- * The Persian calendar is strictly solar, and thus a Persian year has twelve
- * solar months. A Persian year is about 365 days long, except in leap years
- * which is 366 days long.
- * <p>
- * The six first months of Persian Calendar are 31 days long. The next five
- * months are 30 days long. The last month is 29 days long in normal years,
- * and 30 days long in leap years.
- *
- * @see GregorianCalendar
- *
- * @author Mehran Mehr
- * @internal
- */
-class PersianCalendar : public Calendar {
- public:
-  //-------------------------------------------------------------------------
-  // Constants...
-  //-------------------------------------------------------------------------
-  /**
-   * Constants for the months
-   * @internal
-   */
-  enum EMonths {
-    /**
-     * Constant for Farvardin, the 1st month of the Persian year.
-     * @internal
-     */
-    FARVARDIN = 0,
-
-    /**
-     * Constant for Ordibehesht, the 2nd month of the Persian year.
-     * @internal
-     */
-    ORDIBEHESHT = 1,
-
-    /**
-     * Constant for Khordad, the 3rd month of the Persian year.
-     * @internal
-     */
-    KHORDAD = 2,
-
-    /**
-     * Constant for Tir, the 4th month of the Persian year.
-     * @internal
-     */
-    TIR = 3,
-
-    /**
-     * Constant for Mordad, the 5th month of the Persian year.
-     * @internal
-     */
-    MORDAD = 4,
-
-    /**
-     * Constant for Shahrivar, the 6th month of the Persian year.
-     * @internal
-     */
-    SHAHRIVAR = 5,
-
-    /**
-     * Constant for Mehr, the 7th month of the Persian year.
-     * @internal
-     */
-    MEHR = 6,
-
-    /**
-     * Constant for Aban, the 8th month of the Persian year.
-     * @internal
-     */
-    ABAN = 7,
-
-    /**
-     * Constant for Azar, the 9th month of the Persian year.
-     * @internal
-     */
-    AZAR = 8,
-
-    /**
-     * Constant for Dei, the 10th month of the Persian year.
-     * @internal
-     */
-    DEI = 9,
-
-    /**
-     * Constant for Bahman, the 11th month of the Persian year.
-     * @internal
-     */
-    BAHMAN = 10,
-
-    /**
-     * Constant for Esfand, the 12th month of the Persian year.
-     * @internal
-     */
-    ESFAND = 11,
-
-    PERSIAN_MONTH_MAX
-  };
-
-
-
-  //-------------------------------------------------------------------------
-  // Constructors...
-  //-------------------------------------------------------------------------
-
-  /**
-   * Constructs a PersianCalendar based on the current time in the default time zone
-   * with the given locale.
-   *
-   * @param aLocale  The given locale.
-   * @param success  Indicates the status of PersianCalendar object construction.
-   *                 Returns U_ZERO_ERROR if constructed successfully.
-   * @internal
-   */
-  PersianCalendar(const Locale& aLocale, UErrorCode &success);
-
-  /**
-   * Copy Constructor
-   * @internal
-   */
-  PersianCalendar(const PersianCalendar& other);
-
-  /**
-   * Destructor.
-   * @internal
-   */
-  virtual ~PersianCalendar();
-
-  // TODO: copy c'tor, etc
-
-  // clone
-  virtual PersianCalendar* clone() const;
-
- private:
-  /**
-   * Determine whether a year is a leap year in the Persian calendar
-   */
-  static UBool isLeapYear(int32_t year);
-
-  /**
-   * Return the day # on which the given year starts.  Days are counted
-   * from the Hijri epoch, origin 0.
-   */
-  int32_t yearStart(int32_t year);
-
-  /**
-   * Return the day # on which the given month starts.  Days are counted
-   * from the Hijri epoch, origin 0.
-   *
-   * @param year  The hijri shamsi year
-   * @param year  The hijri shamsi month, 0-based
-   */
-  int32_t monthStart(int32_t year, int32_t month) const;
-
-  //----------------------------------------------------------------------
-  // Calendar framework
-  //----------------------------------------------------------------------
- protected:
-  /**
-   * @internal
-   */
-  virtual int32_t handleGetLimit(UCalendarDateFields field, ELimitType limitType) const;
-
-  /**
-   * Return the length (in days) of the given month.
-   *
-   * @param year  The hijri shamsi year
-   * @param year  The hijri shamsi month, 0-based
-   * @internal
-   */
-  virtual int32_t handleGetMonthLength(int32_t extendedYear, int32_t month) const;
-
-  /**
-   * Return the number of days in the given Persian year
-   * @internal
-   */
-  virtual int32_t handleGetYearLength(int32_t extendedYear) const;
-
-  //-------------------------------------------------------------------------
-  // Functions for converting from field values to milliseconds....
-  //-------------------------------------------------------------------------
-
-  // Return JD of start of given month/year
-  /**
-   * @internal
-   */
-  virtual int32_t handleComputeMonthStart(int32_t eyear, int32_t month, UBool useMonth) const;
-
-  //-------------------------------------------------------------------------
-  // Functions for converting from milliseconds to field values
-  //-------------------------------------------------------------------------
-
-  /**
-   * @internal
-   */
-  virtual int32_t handleGetExtendedYear();
-
-  /**
-   * Override Calendar to compute several fields specific to the Persian
-   * calendar system.  These are:
-   *
-   * <ul><li>ERA
-   * <li>YEAR
-   * <li>MONTH
-   * <li>DAY_OF_MONTH
-   * <li>DAY_OF_YEAR
-   * <li>EXTENDED_YEAR</ul>
-   *
-   * The DAY_OF_WEEK and DOW_LOCAL fields are already set when this
-   * method is called. The getGregorianXxx() methods return Gregorian
-   * calendar equivalents for the given Julian day.
-   * @internal
-   */
-  virtual void handleComputeFields(int32_t julianDay, UErrorCode &status);
-
-  // UObject stuff
- public:
-  /**
-   * @return   The class ID for this object. All objects of a given class have the
-   *           same class ID. Objects of other classes have different class IDs.
-   * @internal
-   */
-  virtual UClassID getDynamicClassID(void) const;
-
-  /**
-   * Return the class ID for this class. This is useful only for comparing to a return
-   * value from getDynamicClassID(). For example:
-   *
-   *      Base* polymorphic_pointer = createPolymorphicObject();
-   *      if (polymorphic_pointer->getDynamicClassID() ==
-   *          Derived::getStaticClassID()) ...
-   *
-   * @return   The class ID for all objects of this class.
-   * @internal
-   */
-  U_I18N_API static UClassID U_EXPORT2 getStaticClassID(void);
-
-  /**
-   * return the calendar type, "persian".
-   *
-   * @return calendar type
-   * @internal
-   */
-  virtual const char * getType() const;
-
- private:
-  PersianCalendar(); // default constructor not implemented
-
- protected:
-
-  /**
-   * (Overrides Calendar) Return true if the current date for this Calendar is in
-   * Daylight Savings Time. Recognizes DST_OFFSET, if it is set.
-   *
-   * @param status Fill-in parameter which receives the status of this operation.
-   * @return   True if the current date for this Calendar is in Daylight Savings Time,
-   *           false, otherwise.
-   * @internal
-   */
-  virtual UBool inDaylightTime(UErrorCode& status) const;
-
-  /**
-   * Returns true because the Persian Calendar does have a default century
-   * @internal
-   */
-  virtual UBool haveDefaultCentury() const;
-
-  /**
-   * Returns the date of the start of the default century
-   * @return start of century - in milliseconds since epoch, 1970
-   * @internal
-   */
-  virtual UDate defaultCenturyStart() const;
-
-  /**
-   * Returns the year in which the default century begins
-   * @internal
-   */
-  virtual int32_t defaultCenturyStartYear() const;
-};
-
-U_NAMESPACE_END
-
-#endif
-#endif
-=======
-// © 2016 and later: Unicode, Inc. and others.
-// License & terms of use: http://www.unicode.org/copyright.html
-/*
- ******************************************************************************
- * Copyright (C) 2003-2013, International Business Machines Corporation
- * and others. All Rights Reserved.
- ******************************************************************************
- *
- * File PERSNCAL.H
- *
- * Modification History:
- *
- *   Date        Name        Description
- *   9/23/2003 mehran        posted to icu-design
- *****************************************************************************
- */
-
-#ifndef PERSNCAL_H
-#define PERSNCAL_H
-
-#include "unicode/utypes.h"
-
-#if !UCONFIG_NO_FORMATTING
-
-#include "unicode/calendar.h"
-
-U_NAMESPACE_BEGIN
-
-/**
- * <code>PersianCalendar</code> is a subclass of <code>Calendar</code>
- * that implements the Persian calendar.  It is used as the official
- * calendar in Iran.  This calendar is also known as the "Hijri Shamsi"
- * calendar, since it starts at the time of Mohammed's emigration (or
- * "hijra") to Medinah on Thursday, July 15, 622 AD (Julian) and is a
- * solar calendar system (or "shamsi").
- * <p>
- * The Persian calendar is strictly solar, and thus a Persian year has twelve
- * solar months. A Persian year is about 365 days long, except in leap years
- * which is 366 days long.
- * <p>
- * The six first months of Persian Calendar are 31 days long. The next five
- * months are 30 days long. The last month is 29 days long in normal years,
- * and 30 days long in leap years.
- *
- * @see GregorianCalendar
- *
- * @author Mehran Mehr
- * @internal
- */
-class PersianCalendar : public Calendar {
- public:
-  //-------------------------------------------------------------------------
-  // Constants...
-  //-------------------------------------------------------------------------
-  /**
-   * Constants for the months
-   * @internal
-   */
-  enum EMonths {
-    /**
-     * Constant for Farvardin, the 1st month of the Persian year. 
-     * @internal
-     */
-    FARVARDIN = 0,
-
-    /**
-     * Constant for Ordibehesht, the 2nd month of the Persian year. 
-     * @internal
-     */
-    ORDIBEHESHT = 1,
-
-    /**
-     * Constant for Khordad, the 3rd month of the Persian year. 
-     * @internal 
-     */
-    KHORDAD = 2,
-
-    /**
-     * Constant for Tir, the 4th month of the Persian year. 
-     * @internal 
-     */
-    TIR = 3,
-
-    /**
-     * Constant for Mordad, the 5th month of the Persian year. 
-     * @internal 
-     */
-    MORDAD = 4,
-
-    /**
-     * Constant for Shahrivar, the 6th month of the Persian year. 
-     * @internal 
-     */
-    SHAHRIVAR = 5,
-
-    /**
-     * Constant for Mehr, the 7th month of the Persian year. 
-     * @internal 
-     */
-    MEHR = 6,
-
-    /**
-     * Constant for Aban, the 8th month of the Persian year. 
-     * @internal 
-     */
-    ABAN = 7,
-
-    /**
-     * Constant for Azar, the 9th month of the Persian year. 
-     * @internal 
-     */
-    AZAR = 8,
-
-    /**
-     * Constant for Dei, the 10th month of the Persian year. 
-     * @internal 
-     */
-    DEI = 9,
-
-    /**
-     * Constant for Bahman, the 11th month of the Persian year. 
-     * @internal 
-     */
-    BAHMAN = 10,
-
-    /**
-     * Constant for Esfand, the 12th month of the Persian year. 
-     * @internal 
-     */
-    ESFAND = 11,
-    
-    PERSIAN_MONTH_MAX
-  }; 
-
-
-
-  //-------------------------------------------------------------------------
-  // Constructors...
-  //-------------------------------------------------------------------------
-
-  /**
-   * Constructs a PersianCalendar based on the current time in the default time zone
-   * with the given locale.
-   *
-   * @param aLocale  The given locale.
-   * @param success  Indicates the status of PersianCalendar object construction.
-   *                 Returns U_ZERO_ERROR if constructed successfully.
-   * @internal
-   */
-  PersianCalendar(const Locale& aLocale, UErrorCode &success);
-
-  /**
-   * Copy Constructor
-   * @internal
-   */
-  PersianCalendar(const PersianCalendar& other);
-
-  /**
-   * Destructor.
-   * @internal
-   */
-  virtual ~PersianCalendar();
-
-  // TODO: copy c'tor, etc
-
-  // clone
-  virtual PersianCalendar* clone() const override;
-
- private:
-  /**
-   * Determine whether a year is a leap year in the Persian calendar
-   */
-  static UBool isLeapYear(int32_t year);
-    
-  /**
-   * Return the day # on which the given year starts.  Days are counted
-   * from the Hijri epoch, origin 0.
-   */
-  int32_t yearStart(int32_t year);
-
-  /**
-   * Return the day # on which the given month starts.  Days are counted
-   * from the Hijri epoch, origin 0.
-   *
-   * @param year  The hijri shamsi year
-   * @param year  The hijri shamsi month, 0-based
-   */
-  int32_t monthStart(int32_t year, int32_t month) const;
-    
-  //----------------------------------------------------------------------
-  // Calendar framework
-  //----------------------------------------------------------------------
- protected:
-  /**
-   * @internal
-   */
-  virtual int32_t handleGetLimit(UCalendarDateFields field, ELimitType limitType) const override;
-  
-  /**
-   * Return the length (in days) of the given month.
-   *
-   * @param year  The hijri shamsi year
-   * @param year  The hijri shamsi month, 0-based
-   * @internal
-   */
-  virtual int32_t handleGetMonthLength(int32_t extendedYear, int32_t month) const override;
-  
-  /**
-   * Return the number of days in the given Persian year
-   * @internal
-   */
-  virtual int32_t handleGetYearLength(int32_t extendedYear) const override;
-    
-  //-------------------------------------------------------------------------
-  // Functions for converting from field values to milliseconds....
-  //-------------------------------------------------------------------------
-
-  // Return JD of start of given month/year
-  /**
-   * @internal
-   */
-  virtual int32_t handleComputeMonthStart(int32_t eyear, int32_t month, UBool useMonth) const override;
-
-  //-------------------------------------------------------------------------
-  // Functions for converting from milliseconds to field values
-  //-------------------------------------------------------------------------
-
-  /**
-   * @internal
-   */
-  virtual int32_t handleGetExtendedYear() override;
-
-  /**
-   * Override Calendar to compute several fields specific to the Persian
-   * calendar system.  These are:
-   *
-   * <ul><li>ERA
-   * <li>YEAR
-   * <li>MONTH
-   * <li>DAY_OF_MONTH
-   * <li>DAY_OF_YEAR
-   * <li>EXTENDED_YEAR</ul>
-   * 
-   * The DAY_OF_WEEK and DOW_LOCAL fields are already set when this
-   * method is called. The getGregorianXxx() methods return Gregorian
-   * calendar equivalents for the given Julian day.
-   * @internal
-   */
-  virtual void handleComputeFields(int32_t julianDay, UErrorCode &status) override;
-
-  // UObject stuff
- public: 
-  /**
-   * @return   The class ID for this object. All objects of a given class have the
-   *           same class ID. Objects of other classes have different class IDs.
-   * @internal
-   */
-  virtual UClassID getDynamicClassID() const override;
-
-  /**
-   * Return the class ID for this class. This is useful only for comparing to a return
-   * value from getDynamicClassID(). For example:
-   *
-   *      Base* polymorphic_pointer = createPolymorphicObject();
-   *      if (polymorphic_pointer->getDynamicClassID() ==
-   *          Derived::getStaticClassID()) ...
-   *
-   * @return   The class ID for all objects of this class.
-   * @internal
-   */
-  U_I18N_API static UClassID U_EXPORT2 getStaticClassID();
-
-  /**
-   * return the calendar type, "persian".
-   *
-   * @return calendar type
-   * @internal
-   */
-  virtual const char * getType() const override;
-
-  /**
-   * @return      The related Gregorian year; will be obtained by modifying the value
-   *              obtained by get from UCAL_EXTENDED_YEAR field
-   * @internal
-   */
-  virtual int32_t getRelatedYear(UErrorCode &status) const override;
-
-  /**
-   * @param year  The related Gregorian year to set; will be modified as necessary then
-   *              set in UCAL_EXTENDED_YEAR field
-   * @internal
-   */
-  virtual void setRelatedYear(int32_t year) override;
-
- private:
-  PersianCalendar(); // default constructor not implemented
-
- protected:
-  /**
-   * Returns true because the Persian Calendar does have a default century
-   * @internal
-   */
-  virtual UBool haveDefaultCentury() const override;
-
-  /**
-   * Returns the date of the start of the default century
-   * @return start of century - in milliseconds since epoch, 1970
-   * @internal
-   */
-  virtual UDate defaultCenturyStart() const override;
-
-  /**
-   * Returns the year in which the default century begins
-   * @internal
-   */
-  virtual int32_t defaultCenturyStartYear() const override;
-};
-
-U_NAMESPACE_END
-
-#endif
-#endif
-
-
-
->>>>>>> a8a80be5
+// © 2016 and later: Unicode, Inc. and others.
+// License & terms of use: http://www.unicode.org/copyright.html
+/*
+ ******************************************************************************
+ * Copyright (C) 2003-2013, International Business Machines Corporation
+ * and others. All Rights Reserved.
+ ******************************************************************************
+ *
+ * File PERSNCAL.H
+ *
+ * Modification History:
+ *
+ *   Date        Name        Description
+ *   9/23/2003 mehran        posted to icu-design
+ *****************************************************************************
+ */
+
+#ifndef PERSNCAL_H
+#define PERSNCAL_H
+
+#include "unicode/utypes.h"
+
+#if !UCONFIG_NO_FORMATTING
+
+#include "unicode/calendar.h"
+
+U_NAMESPACE_BEGIN
+
+/**
+ * <code>PersianCalendar</code> is a subclass of <code>Calendar</code>
+ * that implements the Persian calendar.  It is used as the official
+ * calendar in Iran.  This calendar is also known as the "Hijri Shamsi"
+ * calendar, since it starts at the time of Mohammed's emigration (or
+ * "hijra") to Medinah on Thursday, July 15, 622 AD (Julian) and is a
+ * solar calendar system (or "shamsi").
+ * <p>
+ * The Persian calendar is strictly solar, and thus a Persian year has twelve
+ * solar months. A Persian year is about 365 days long, except in leap years
+ * which is 366 days long.
+ * <p>
+ * The six first months of Persian Calendar are 31 days long. The next five
+ * months are 30 days long. The last month is 29 days long in normal years,
+ * and 30 days long in leap years.
+ *
+ * @see GregorianCalendar
+ *
+ * @author Mehran Mehr
+ * @internal
+ */
+class PersianCalendar : public Calendar {
+ public:
+  //-------------------------------------------------------------------------
+  // Constants...
+  //-------------------------------------------------------------------------
+  /**
+   * Constants for the months
+   * @internal
+   */
+  enum EMonths {
+    /**
+     * Constant for Farvardin, the 1st month of the Persian year. 
+     * @internal
+     */
+    FARVARDIN = 0,
+
+    /**
+     * Constant for Ordibehesht, the 2nd month of the Persian year. 
+     * @internal
+     */
+    ORDIBEHESHT = 1,
+
+    /**
+     * Constant for Khordad, the 3rd month of the Persian year. 
+     * @internal 
+     */
+    KHORDAD = 2,
+
+    /**
+     * Constant for Tir, the 4th month of the Persian year. 
+     * @internal 
+     */
+    TIR = 3,
+
+    /**
+     * Constant for Mordad, the 5th month of the Persian year. 
+     * @internal 
+     */
+    MORDAD = 4,
+
+    /**
+     * Constant for Shahrivar, the 6th month of the Persian year. 
+     * @internal 
+     */
+    SHAHRIVAR = 5,
+
+    /**
+     * Constant for Mehr, the 7th month of the Persian year. 
+     * @internal 
+     */
+    MEHR = 6,
+
+    /**
+     * Constant for Aban, the 8th month of the Persian year. 
+     * @internal 
+     */
+    ABAN = 7,
+
+    /**
+     * Constant for Azar, the 9th month of the Persian year. 
+     * @internal 
+     */
+    AZAR = 8,
+
+    /**
+     * Constant for Dei, the 10th month of the Persian year. 
+     * @internal 
+     */
+    DEI = 9,
+
+    /**
+     * Constant for Bahman, the 11th month of the Persian year. 
+     * @internal 
+     */
+    BAHMAN = 10,
+
+    /**
+     * Constant for Esfand, the 12th month of the Persian year. 
+     * @internal 
+     */
+    ESFAND = 11,
+    
+    PERSIAN_MONTH_MAX
+  }; 
+
+
+
+  //-------------------------------------------------------------------------
+  // Constructors...
+  //-------------------------------------------------------------------------
+
+  /**
+   * Constructs a PersianCalendar based on the current time in the default time zone
+   * with the given locale.
+   *
+   * @param aLocale  The given locale.
+   * @param success  Indicates the status of PersianCalendar object construction.
+   *                 Returns U_ZERO_ERROR if constructed successfully.
+   * @internal
+   */
+  PersianCalendar(const Locale& aLocale, UErrorCode &success);
+
+  /**
+   * Copy Constructor
+   * @internal
+   */
+  PersianCalendar(const PersianCalendar& other);
+
+  /**
+   * Destructor.
+   * @internal
+   */
+  virtual ~PersianCalendar();
+
+  // TODO: copy c'tor, etc
+
+  // clone
+  virtual PersianCalendar* clone() const override;
+
+ private:
+  /**
+   * Determine whether a year is a leap year in the Persian calendar
+   */
+  static UBool isLeapYear(int32_t year);
+    
+  /**
+   * Return the day # on which the given year starts.  Days are counted
+   * from the Hijri epoch, origin 0.
+   */
+  int32_t yearStart(int32_t year);
+
+  /**
+   * Return the day # on which the given month starts.  Days are counted
+   * from the Hijri epoch, origin 0.
+   *
+   * @param year  The hijri shamsi year
+   * @param year  The hijri shamsi month, 0-based
+   */
+  int32_t monthStart(int32_t year, int32_t month) const;
+    
+  //----------------------------------------------------------------------
+  // Calendar framework
+  //----------------------------------------------------------------------
+ protected:
+  /**
+   * @internal
+   */
+  virtual int32_t handleGetLimit(UCalendarDateFields field, ELimitType limitType) const override;
+  
+  /**
+   * Return the length (in days) of the given month.
+   *
+   * @param year  The hijri shamsi year
+   * @param year  The hijri shamsi month, 0-based
+   * @internal
+   */
+  virtual int32_t handleGetMonthLength(int32_t extendedYear, int32_t month) const override;
+  
+  /**
+   * Return the number of days in the given Persian year
+   * @internal
+   */
+  virtual int32_t handleGetYearLength(int32_t extendedYear) const override;
+    
+  //-------------------------------------------------------------------------
+  // Functions for converting from field values to milliseconds....
+  //-------------------------------------------------------------------------
+
+  // Return JD of start of given month/year
+  /**
+   * @internal
+   */
+  virtual int32_t handleComputeMonthStart(int32_t eyear, int32_t month, UBool useMonth) const override;
+
+  //-------------------------------------------------------------------------
+  // Functions for converting from milliseconds to field values
+  //-------------------------------------------------------------------------
+
+  /**
+   * @internal
+   */
+  virtual int32_t handleGetExtendedYear() override;
+
+  /**
+   * Override Calendar to compute several fields specific to the Persian
+   * calendar system.  These are:
+   *
+   * <ul><li>ERA
+   * <li>YEAR
+   * <li>MONTH
+   * <li>DAY_OF_MONTH
+   * <li>DAY_OF_YEAR
+   * <li>EXTENDED_YEAR</ul>
+   * 
+   * The DAY_OF_WEEK and DOW_LOCAL fields are already set when this
+   * method is called. The getGregorianXxx() methods return Gregorian
+   * calendar equivalents for the given Julian day.
+   * @internal
+   */
+  virtual void handleComputeFields(int32_t julianDay, UErrorCode &status) override;
+
+  // UObject stuff
+ public: 
+  /**
+   * @return   The class ID for this object. All objects of a given class have the
+   *           same class ID. Objects of other classes have different class IDs.
+   * @internal
+   */
+  virtual UClassID getDynamicClassID() const override;
+
+  /**
+   * Return the class ID for this class. This is useful only for comparing to a return
+   * value from getDynamicClassID(). For example:
+   *
+   *      Base* polymorphic_pointer = createPolymorphicObject();
+   *      if (polymorphic_pointer->getDynamicClassID() ==
+   *          Derived::getStaticClassID()) ...
+   *
+   * @return   The class ID for all objects of this class.
+   * @internal
+   */
+  U_I18N_API static UClassID U_EXPORT2 getStaticClassID();
+
+  /**
+   * return the calendar type, "persian".
+   *
+   * @return calendar type
+   * @internal
+   */
+  virtual const char * getType() const override;
+
+  /**
+   * @return      The related Gregorian year; will be obtained by modifying the value
+   *              obtained by get from UCAL_EXTENDED_YEAR field
+   * @internal
+   */
+  virtual int32_t getRelatedYear(UErrorCode &status) const override;
+
+  /**
+   * @param year  The related Gregorian year to set; will be modified as necessary then
+   *              set in UCAL_EXTENDED_YEAR field
+   * @internal
+   */
+  virtual void setRelatedYear(int32_t year) override;
+
+ private:
+  PersianCalendar(); // default constructor not implemented
+
+ protected:
+  /**
+   * Returns true because the Persian Calendar does have a default century
+   * @internal
+   */
+  virtual UBool haveDefaultCentury() const override;
+
+  /**
+   * Returns the date of the start of the default century
+   * @return start of century - in milliseconds since epoch, 1970
+   * @internal
+   */
+  virtual UDate defaultCenturyStart() const override;
+
+  /**
+   * Returns the year in which the default century begins
+   * @internal
+   */
+  virtual int32_t defaultCenturyStartYear() const override;
+};
+
+U_NAMESPACE_END
+
+#endif
+#endif
+
+
+