<<<<<<< HEAD
// © 2016 and later: Unicode, Inc. and others.
// License & terms of use: http://www.unicode.org/copyright.html
/*
**********************************************************************
* Copyright (C) 1999-2011, International Business Machines Corporation
* and others. All Rights Reserved.
**********************************************************************
*   Date        Name        Description
*   11/17/99    aliu        Creation.
**********************************************************************
*/
#ifndef RBT_PARS_H
#define RBT_PARS_H

#include "unicode/utypes.h"

#if !UCONFIG_NO_TRANSLITERATION
#ifdef __cplusplus

#include "unicode/uobject.h"
#include "unicode/parseerr.h"
#include "unicode/unorm.h"
#include "rbt.h"
#include "hash.h"
#include "uvector.h"

U_NAMESPACE_BEGIN

class TransliterationRuleData;
class UnicodeFunctor;
class ParseData;
class RuleHalf;
class ParsePosition;
class StringMatcher;

class TransliteratorParser : public UMemory {

 public:

    /**
     * A Vector of TransliterationRuleData objects, one for each discrete group
     * of rules in the rule set
     */
    UVector dataVector;

    /**
     * PUBLIC data member.
     * A Vector of UnicodeStrings containing all of the ID blocks in the rule set
     */
    UVector idBlockVector;

    /**
     * PUBLIC data member containing the parsed compound filter, if any.
     */
    UnicodeSet* compoundFilter;

 private:

    /**
     * The current data object for which we are parsing rules
     */
    TransliterationRuleData* curData;

    UTransDirection direction;

    /**
     * Parse error information.
     */
    UParseError parseError;

    /**
     * Temporary symbol table used during parsing.
     */
    ParseData* parseData;

    /**
     * Temporary vector of matcher variables.  When parsing is complete, this
     * is copied into the array data.variables.  As with data.variables,
     * element 0 corresponds to character data.variablesBase.
     */
    UVector variablesVector;

    /**
     * Temporary table of variable names.  When parsing is complete, this is
     * copied into data.variableNames.
     */
    Hashtable variableNames;

    /**
     * String of standins for segments.  Used during the parsing of a single
     * rule.  segmentStandins.charAt(0) is the standin for "$1" and corresponds
     * to StringMatcher object segmentObjects.elementAt(0), etc.
     */
    UnicodeString segmentStandins;

    /**
     * Vector of StringMatcher objects for segments.  Used during the
     * parsing of a single rule.
     * segmentStandins.charAt(0) is the standin for "$1" and corresponds
     * to StringMatcher object segmentObjects.elementAt(0), etc.
     */
    UVector segmentObjects;

    /**
     * The next available stand-in for variables.  This starts at some point in
     * the private use area (discovered dynamically) and increments up toward
     * <code>variableLimit</code>.  At any point during parsing, available
     * variables are <code>variableNext..variableLimit-1</code>.
     */
    UChar variableNext;

    /**
     * The last available stand-in for variables.  This is discovered
     * dynamically.  At any point during parsing, available variables are
     * <code>variableNext..variableLimit-1</code>.
     */
    UChar variableLimit;

    /**
     * When we encounter an undefined variable, we do not immediately signal
     * an error, in case we are defining this variable, e.g., "$a = [a-z];".
     * Instead, we save the name of the undefined variable, and substitute
     * in the placeholder char variableLimit - 1, and decrement
     * variableLimit.
     */
    UnicodeString undefinedVariableName;

    /**
     * The stand-in character for the 'dot' set, represented by '.' in
     * patterns.  This is allocated the first time it is needed, and
     * reused thereafter.
     */
    UChar dotStandIn;

public:

    /**
     * Constructor.
     */
    TransliteratorParser(UErrorCode &statusReturn);

    /**
     * Destructor.
     */
    ~TransliteratorParser();

    /**
     * Parse the given string as a sequence of rules, separated by newline
     * characters ('\n'), and cause this object to implement those rules.  Any
     * previous rules are discarded.  Typically this method is called exactly
     * once after construction.
     *
     * Parse the given rules, in the given direction.  After this call
     * returns, query the public data members for results.  The caller
     * owns the 'data' and 'compoundFilter' data members after this
     * call returns.
     * @param rules      rules, separated by ';'
     * @param direction  either FORWARD or REVERSE.
     * @param pe         Struct to recieve information on position
     *                   of error if an error is encountered
     * @param ec         Output param set to success/failure code.
     */
    void parse(const UnicodeString& rules,
               UTransDirection direction,
               UParseError& pe,
               UErrorCode& ec);

    /**
     * Return the compound filter parsed by parse().  Caller owns result.
     * @return the compound filter parsed by parse().
     */
    UnicodeSet* orphanCompoundFilter();

private:

    /**
     * Return a representation of this transliterator as source rules.
     * @param rules      Output param to receive the rules.
     * @param direction  either FORWARD or REVERSE.
     */
    void parseRules(const UnicodeString& rules,
                    UTransDirection direction,
                    UErrorCode& status);

    /**
     * MAIN PARSER.  Parse the next rule in the given rule string, starting
     * at pos.  Return the index after the last character parsed.  Do not
     * parse characters at or after limit.
     *
     * Important:  The character at pos must be a non-whitespace character
     * that is not the comment character.
     *
     * This method handles quoting, escaping, and whitespace removal.  It
     * parses the end-of-rule character.  It recognizes context and cursor
     * indicators.  Once it does a lexical breakdown of the rule at pos, it
     * creates a rule object and adds it to our rule list.
     * @param rules      Output param to receive the rules.
     * @param pos        the starting position.
     * @param limit      pointer past the last character of the rule.
     * @return           the index after the last character parsed.
     */
    int32_t parseRule(const UnicodeString& rule, int32_t pos, int32_t limit, UErrorCode& status);

    /**
     * Set the variable range to [start, end] (inclusive).
     * @param start    the start value of the range.
     * @param end      the end value of the range.
     */
    void setVariableRange(int32_t start, int32_t end, UErrorCode& status);

    /**
     * Assert that the given character is NOT within the variable range.
     * If it is, return false.  This is necessary to ensure that the
     * variable range does not overlap characters used in a rule.
     * @param ch     the given character.
     * @return       True, if the given character is NOT within the variable range.
     */
    UBool checkVariableRange(UChar32 ch) const;

    /**
     * Set the maximum backup to 'backup', in response to a pragma
     * statement.
     * @param backup    the new value to be set.
     */
    void pragmaMaximumBackup(int32_t backup);

    /**
     * Begin normalizing all rules using the given mode, in response
     * to a pragma statement.
     * @param mode    the given mode.
     */
    void pragmaNormalizeRules(UNormalizationMode mode);

    /**
     * Return true if the given rule looks like a pragma.
     * @param pos offset to the first non-whitespace character
     * of the rule.
     * @param limit pointer past the last character of the rule.
     * @return true if the given rule looks like a pragma.
     */
    static UBool resemblesPragma(const UnicodeString& rule, int32_t pos, int32_t limit);

    /**
     * Parse a pragma.  This method assumes resemblesPragma() has
     * already returned true.
     * @param pos offset to the first non-whitespace character
     * of the rule.
     * @param limit pointer past the last character of the rule.
     * @return the position index after the final ';' of the pragma,
     * or -1 on failure.
     */
    int32_t parsePragma(const UnicodeString& rule, int32_t pos, int32_t limit, UErrorCode& status);

    /**
     * Called by main parser upon syntax error.  Search the rule string
     * for the probable end of the rule.  Of course, if the error is that
     * the end of rule marker is missing, then the rule end will not be found.
     * In any case the rule start will be correctly reported.
     * @param parseErrorCode error code.
     * @param msg error description.
     * @param start position of first character of current rule.
     * @return start position of first character of current rule.
     */
    int32_t syntaxError(UErrorCode parseErrorCode, const UnicodeString&, int32_t start,
                        UErrorCode& status);

    /**
     * Parse a UnicodeSet out, store it, and return the stand-in character
     * used to represent it.
     *
     * @param rule    the rule for UnicodeSet.
     * @param pos     the position in pattern at which to start parsing.
     * @return        the stand-in character used to represent it.
     */
    UChar parseSet(const UnicodeString& rule,
                   ParsePosition& pos,
                   UErrorCode& status);

    /**
     * Generate and return a stand-in for a new UnicodeFunctor.  Store
     * the matcher (adopt it).
     * @param adopted the UnicodeFunctor to be adopted.
     * @return        a stand-in for a new UnicodeFunctor.
     */
    UChar generateStandInFor(UnicodeFunctor* adopted, UErrorCode& status);

    /**
     * Return the standin for segment seg (1-based).
     * @param seg    the given segment.
     * @return       the standIn character for the given segment.
     */
    UChar getSegmentStandin(int32_t seg, UErrorCode& status);

    /**
     * Set the object for segment seg (1-based).
     * @param seg      the given segment.
     * @param adopted  the StringMatcher to be adopted.
     */
    void setSegmentObject(int32_t seg, StringMatcher* adopted, UErrorCode& status);

    /**
     * Return the stand-in for the dot set.  It is allocated the first
     * time and reused thereafter.
     * @return    the stand-in for the dot set.
     */
    UChar getDotStandIn(UErrorCode& status);

    /**
     * Append the value of the given variable name to the given
     * UnicodeString.
     * @param name    the variable name to be appended.
     * @param buf     the given UnicodeString to append to.
     */
    void appendVariableDef(const UnicodeString& name,
                           UnicodeString& buf,
                           UErrorCode& status);

    /**
     * Glue method to get around access restrictions in C++.
     */
    /*static Transliterator* createBasicInstance(const UnicodeString& id,
                                               const UnicodeString* canonID);*/

    friend class RuleHalf;

    // Disallowed methods; no impl.
    /**
     * Copy constructor
     */
    TransliteratorParser(const TransliteratorParser&);

    /**
     * Assignment operator
     */
    TransliteratorParser& operator=(const TransliteratorParser&);
};

U_NAMESPACE_END

#endif /* #ifdef __cplusplus */

/**
 * Strip/convert the following from the transliterator rules:
 * comments
 * newlines
 * white space at the beginning and end of a line
 * unescape \u notation
 *
 * The target must be equal in size as the source.
 * @internal
 */
U_CAPI int32_t
utrans_stripRules(const UChar *source, int32_t sourceLen, UChar *target, UErrorCode *status);

#endif /* #if !UCONFIG_NO_TRANSLITERATION */

#endif
=======
// © 2016 and later: Unicode, Inc. and others.
// License & terms of use: http://www.unicode.org/copyright.html
/*
**********************************************************************
* Copyright (C) 1999-2011, International Business Machines Corporation
* and others. All Rights Reserved.
**********************************************************************
*   Date        Name        Description
*   11/17/99    aliu        Creation.
**********************************************************************
*/
#ifndef RBT_PARS_H
#define RBT_PARS_H

#include "unicode/utypes.h"

#if !UCONFIG_NO_TRANSLITERATION
#ifdef __cplusplus

#include "unicode/uobject.h"
#include "unicode/parseerr.h"
#include "unicode/unorm.h"
#include "rbt.h"
#include "hash.h"
#include "uvector.h"

U_NAMESPACE_BEGIN

class TransliterationRuleData;
class UnicodeFunctor;
class ParseData;
class RuleHalf;
class ParsePosition;
class StringMatcher;

class TransliteratorParser : public UMemory {

 public:

    /**
     * A Vector of TransliterationRuleData objects, one for each discrete group
     * of rules in the rule set
     */
    UVector dataVector;

    /**
     * PUBLIC data member.
     * A Vector of UnicodeStrings containing all of the ID blocks in the rule set
     */
    UVector idBlockVector;

    /**
     * PUBLIC data member containing the parsed compound filter, if any.
     */
    UnicodeSet* compoundFilter;

 private:

    /**
     * The current data object for which we are parsing rules
     */
    TransliterationRuleData* curData;

    UTransDirection direction;

    /**
     * Parse error information.
     */
    UParseError parseError;

    /**
     * Temporary symbol table used during parsing.
     */
    ParseData* parseData;

    /**
     * Temporary vector of matcher variables.  When parsing is complete, this
     * is copied into the array data.variables.  As with data.variables,
     * element 0 corresponds to character data.variablesBase.
     */
    UVector variablesVector;

    /**
     * Temporary table of variable names.  When parsing is complete, this is
     * copied into data.variableNames.
     */
    Hashtable variableNames;    
    
    /**
     * String of standins for segments.  Used during the parsing of a single
     * rule.  segmentStandins.charAt(0) is the standin for "$1" and corresponds
     * to StringMatcher object segmentObjects.elementAt(0), etc.
     */
    UnicodeString segmentStandins;

    /**
     * Vector of StringMatcher objects for segments.  Used during the
     * parsing of a single rule.  
     * segmentStandins.charAt(0) is the standin for "$1" and corresponds
     * to StringMatcher object segmentObjects.elementAt(0), etc.
     */
    UVector segmentObjects;

    /**
     * The next available stand-in for variables.  This starts at some point in
     * the private use area (discovered dynamically) and increments up toward
     * <code>variableLimit</code>.  At any point during parsing, available
     * variables are <code>variableNext..variableLimit-1</code>.
     */
    char16_t variableNext;

    /**
     * The last available stand-in for variables.  This is discovered
     * dynamically.  At any point during parsing, available variables are
     * <code>variableNext..variableLimit-1</code>.
     */
    char16_t variableLimit;

    /**
     * When we encounter an undefined variable, we do not immediately signal
     * an error, in case we are defining this variable, e.g., "$a = [a-z];".
     * Instead, we save the name of the undefined variable, and substitute
     * in the placeholder char variableLimit - 1, and decrement
     * variableLimit.
     */
    UnicodeString undefinedVariableName;

    /**
     * The stand-in character for the 'dot' set, represented by '.' in
     * patterns.  This is allocated the first time it is needed, and
     * reused thereafter.
     */
    char16_t dotStandIn;

public:

    /**
     * Constructor.
     */
    TransliteratorParser(UErrorCode &statusReturn);

    /**
     * Destructor.
     */
    ~TransliteratorParser();

    /**
     * Parse the given string as a sequence of rules, separated by newline
     * characters ('\n'), and cause this object to implement those rules.  Any
     * previous rules are discarded.  Typically this method is called exactly
     * once after construction.
     *
     * Parse the given rules, in the given direction.  After this call
     * returns, query the public data members for results.  The caller
     * owns the 'data' and 'compoundFilter' data members after this
     * call returns.
     * @param rules      rules, separated by ';'
     * @param direction  either FORWARD or REVERSE.
     * @param pe         Struct to receive information on position 
     *                   of error if an error is encountered
     * @param ec         Output param set to success/failure code.
     */
    void parse(const UnicodeString& rules,
               UTransDirection direction,
               UParseError& pe,
               UErrorCode& ec);

    /**
     * Return the compound filter parsed by parse().  Caller owns result.
     * @return the compound filter parsed by parse().
     */ 
    UnicodeSet* orphanCompoundFilter();

private:

    /**
     * Return a representation of this transliterator as source rules.
     * @param rules      Output param to receive the rules.
     * @param direction  either FORWARD or REVERSE.
     */
    void parseRules(const UnicodeString& rules,
                    UTransDirection direction,
                    UErrorCode& status);

    /**
     * MAIN PARSER.  Parse the next rule in the given rule string, starting
     * at pos.  Return the index after the last character parsed.  Do not
     * parse characters at or after limit.
     *
     * Important:  The character at pos must be a non-whitespace character
     * that is not the comment character.
     *
     * This method handles quoting, escaping, and whitespace removal.  It
     * parses the end-of-rule character.  It recognizes context and cursor
     * indicators.  Once it does a lexical breakdown of the rule at pos, it
     * creates a rule object and adds it to our rule list.
     * @param rules      Output param to receive the rules.
     * @param pos        the starting position.
     * @param limit      pointer past the last character of the rule.
     * @return           the index after the last character parsed.
     */
    int32_t parseRule(const UnicodeString& rule, int32_t pos, int32_t limit, UErrorCode& status);

    /**
     * Set the variable range to [start, end] (inclusive).
     * @param start    the start value of the range.
     * @param end      the end value of the range.
     */
    void setVariableRange(int32_t start, int32_t end, UErrorCode& status);

    /**
     * Assert that the given character is NOT within the variable range.
     * If it is, return false.  This is necessary to ensure that the
     * variable range does not overlap characters used in a rule.
     * @param ch     the given character.
     * @return       True, if the given character is NOT within the variable range.
     */
    UBool checkVariableRange(UChar32 ch) const;

    /**
     * Set the maximum backup to 'backup', in response to a pragma
     * statement.
     * @param backup    the new value to be set.
     */
    void pragmaMaximumBackup(int32_t backup);

    /**
     * Begin normalizing all rules using the given mode, in response
     * to a pragma statement.
     * @param mode    the given mode.
     */
    void pragmaNormalizeRules(UNormalizationMode mode);

    /**
     * Return true if the given rule looks like a pragma.
     * @param pos offset to the first non-whitespace character
     * of the rule.
     * @param limit pointer past the last character of the rule.
     * @return true if the given rule looks like a pragma.
     */
    static UBool resemblesPragma(const UnicodeString& rule, int32_t pos, int32_t limit);

    /**
     * Parse a pragma.  This method assumes resemblesPragma() has
     * already returned true.
     * @param pos offset to the first non-whitespace character
     * of the rule.
     * @param limit pointer past the last character of the rule.
     * @return the position index after the final ';' of the pragma,
     * or -1 on failure.
     */
    int32_t parsePragma(const UnicodeString& rule, int32_t pos, int32_t limit, UErrorCode& status);

    /**
     * Called by main parser upon syntax error.  Search the rule string
     * for the probable end of the rule.  Of course, if the error is that
     * the end of rule marker is missing, then the rule end will not be found.
     * In any case the rule start will be correctly reported.
     * @param parseErrorCode error code.
     * @param msg error description.
     * @param start position of first character of current rule.
     * @return start position of first character of current rule.
     */
    int32_t syntaxError(UErrorCode parseErrorCode, const UnicodeString&, int32_t start,
                        UErrorCode& status);

    /**
     * Parse a UnicodeSet out, store it, and return the stand-in character
     * used to represent it.
     *
     * @param rule    the rule for UnicodeSet.
     * @param pos     the position in pattern at which to start parsing.
     * @return        the stand-in character used to represent it.
     */
    char16_t parseSet(const UnicodeString& rule,
                      ParsePosition& pos,
                      UErrorCode& status);

    /**
     * Generate and return a stand-in for a new UnicodeFunctor.  Store
     * the matcher (adopt it).
     * @param adopted the UnicodeFunctor to be adopted.
     * @return        a stand-in for a new UnicodeFunctor.
     */
    char16_t generateStandInFor(UnicodeFunctor* adopted, UErrorCode& status);

    /**
     * Return the standin for segment seg (1-based).
     * @param seg    the given segment.
     * @return       the standIn character for the given segment.
     */
    char16_t getSegmentStandin(int32_t seg, UErrorCode& status);

    /**
     * Set the object for segment seg (1-based).
     * @param seg      the given segment.
     * @param adopted  the StringMatcher to be adopted.
     */
    void setSegmentObject(int32_t seg, StringMatcher* adopted, UErrorCode& status);

    /**
     * Return the stand-in for the dot set.  It is allocated the first
     * time and reused thereafter.
     * @return    the stand-in for the dot set.
     */
    char16_t getDotStandIn(UErrorCode& status);

    /**
     * Append the value of the given variable name to the given
     * UnicodeString.
     * @param name    the variable name to be appended.
     * @param buf     the given UnicodeString to append to.
     */
    void appendVariableDef(const UnicodeString& name,
                           UnicodeString& buf,
                           UErrorCode& status);

    /**
     * Glue method to get around access restrictions in C++.
     */
    /*static Transliterator* createBasicInstance(const UnicodeString& id,
                                               const UnicodeString* canonID);*/

    friend class RuleHalf;

    // Disallowed methods; no impl.
    /**
     * Copy constructor
     */
    TransliteratorParser(const TransliteratorParser&);
    
    /**
     * Assignment operator
     */
    TransliteratorParser& operator=(const TransliteratorParser&);
};

U_NAMESPACE_END

#endif /* #ifdef __cplusplus */

/**
 * Strip/convert the following from the transliterator rules:
 * comments
 * newlines
 * white space at the beginning and end of a line
 * unescape \u notation
 *
 * The target must be equal in size as the source.
 * @internal
 */
U_CAPI int32_t
utrans_stripRules(const UChar *source, int32_t sourceLen, UChar *target, UErrorCode *status);

#endif /* #if !UCONFIG_NO_TRANSLITERATION */

#endif
>>>>>>> a8a80be5
<|MERGE_RESOLUTION|>--- conflicted
+++ resolved
@@ -1,717 +1,357 @@
-<<<<<<< HEAD
-// © 2016 and later: Unicode, Inc. and others.
-// License & terms of use: http://www.unicode.org/copyright.html
-/*
-**********************************************************************
-* Copyright (C) 1999-2011, International Business Machines Corporation
-* and others. All Rights Reserved.
-**********************************************************************
-*   Date        Name        Description
-*   11/17/99    aliu        Creation.
-**********************************************************************
-*/
-#ifndef RBT_PARS_H
-#define RBT_PARS_H
-
-#include "unicode/utypes.h"
-
-#if !UCONFIG_NO_TRANSLITERATION
-#ifdef __cplusplus
-
-#include "unicode/uobject.h"
-#include "unicode/parseerr.h"
-#include "unicode/unorm.h"
-#include "rbt.h"
-#include "hash.h"
-#include "uvector.h"
-
-U_NAMESPACE_BEGIN
-
-class TransliterationRuleData;
-class UnicodeFunctor;
-class ParseData;
-class RuleHalf;
-class ParsePosition;
-class StringMatcher;
-
-class TransliteratorParser : public UMemory {
-
- public:
-
-    /**
-     * A Vector of TransliterationRuleData objects, one for each discrete group
-     * of rules in the rule set
-     */
-    UVector dataVector;
-
-    /**
-     * PUBLIC data member.
-     * A Vector of UnicodeStrings containing all of the ID blocks in the rule set
-     */
-    UVector idBlockVector;
-
-    /**
-     * PUBLIC data member containing the parsed compound filter, if any.
-     */
-    UnicodeSet* compoundFilter;
-
- private:
-
-    /**
-     * The current data object for which we are parsing rules
-     */
-    TransliterationRuleData* curData;
-
-    UTransDirection direction;
-
-    /**
-     * Parse error information.
-     */
-    UParseError parseError;
-
-    /**
-     * Temporary symbol table used during parsing.
-     */
-    ParseData* parseData;
-
-    /**
-     * Temporary vector of matcher variables.  When parsing is complete, this
-     * is copied into the array data.variables.  As with data.variables,
-     * element 0 corresponds to character data.variablesBase.
-     */
-    UVector variablesVector;
-
-    /**
-     * Temporary table of variable names.  When parsing is complete, this is
-     * copied into data.variableNames.
-     */
-    Hashtable variableNames;
-
-    /**
-     * String of standins for segments.  Used during the parsing of a single
-     * rule.  segmentStandins.charAt(0) is the standin for "$1" and corresponds
-     * to StringMatcher object segmentObjects.elementAt(0), etc.
-     */
-    UnicodeString segmentStandins;
-
-    /**
-     * Vector of StringMatcher objects for segments.  Used during the
-     * parsing of a single rule.
-     * segmentStandins.charAt(0) is the standin for "$1" and corresponds
-     * to StringMatcher object segmentObjects.elementAt(0), etc.
-     */
-    UVector segmentObjects;
-
-    /**
-     * The next available stand-in for variables.  This starts at some point in
-     * the private use area (discovered dynamically) and increments up toward
-     * <code>variableLimit</code>.  At any point during parsing, available
-     * variables are <code>variableNext..variableLimit-1</code>.
-     */
-    UChar variableNext;
-
-    /**
-     * The last available stand-in for variables.  This is discovered
-     * dynamically.  At any point during parsing, available variables are
-     * <code>variableNext..variableLimit-1</code>.
-     */
-    UChar variableLimit;
-
-    /**
-     * When we encounter an undefined variable, we do not immediately signal
-     * an error, in case we are defining this variable, e.g., "$a = [a-z];".
-     * Instead, we save the name of the undefined variable, and substitute
-     * in the placeholder char variableLimit - 1, and decrement
-     * variableLimit.
-     */
-    UnicodeString undefinedVariableName;
-
-    /**
-     * The stand-in character for the 'dot' set, represented by '.' in
-     * patterns.  This is allocated the first time it is needed, and
-     * reused thereafter.
-     */
-    UChar dotStandIn;
-
-public:
-
-    /**
-     * Constructor.
-     */
-    TransliteratorParser(UErrorCode &statusReturn);
-
-    /**
-     * Destructor.
-     */
-    ~TransliteratorParser();
-
-    /**
-     * Parse the given string as a sequence of rules, separated by newline
-     * characters ('\n'), and cause this object to implement those rules.  Any
-     * previous rules are discarded.  Typically this method is called exactly
-     * once after construction.
-     *
-     * Parse the given rules, in the given direction.  After this call
-     * returns, query the public data members for results.  The caller
-     * owns the 'data' and 'compoundFilter' data members after this
-     * call returns.
-     * @param rules      rules, separated by ';'
-     * @param direction  either FORWARD or REVERSE.
-     * @param pe         Struct to recieve information on position
-     *                   of error if an error is encountered
-     * @param ec         Output param set to success/failure code.
-     */
-    void parse(const UnicodeString& rules,
-               UTransDirection direction,
-               UParseError& pe,
-               UErrorCode& ec);
-
-    /**
-     * Return the compound filter parsed by parse().  Caller owns result.
-     * @return the compound filter parsed by parse().
-     */
-    UnicodeSet* orphanCompoundFilter();
-
-private:
-
-    /**
-     * Return a representation of this transliterator as source rules.
-     * @param rules      Output param to receive the rules.
-     * @param direction  either FORWARD or REVERSE.
-     */
-    void parseRules(const UnicodeString& rules,
-                    UTransDirection direction,
-                    UErrorCode& status);
-
-    /**
-     * MAIN PARSER.  Parse the next rule in the given rule string, starting
-     * at pos.  Return the index after the last character parsed.  Do not
-     * parse characters at or after limit.
-     *
-     * Important:  The character at pos must be a non-whitespace character
-     * that is not the comment character.
-     *
-     * This method handles quoting, escaping, and whitespace removal.  It
-     * parses the end-of-rule character.  It recognizes context and cursor
-     * indicators.  Once it does a lexical breakdown of the rule at pos, it
-     * creates a rule object and adds it to our rule list.
-     * @param rules      Output param to receive the rules.
-     * @param pos        the starting position.
-     * @param limit      pointer past the last character of the rule.
-     * @return           the index after the last character parsed.
-     */
-    int32_t parseRule(const UnicodeString& rule, int32_t pos, int32_t limit, UErrorCode& status);
-
-    /**
-     * Set the variable range to [start, end] (inclusive).
-     * @param start    the start value of the range.
-     * @param end      the end value of the range.
-     */
-    void setVariableRange(int32_t start, int32_t end, UErrorCode& status);
-
-    /**
-     * Assert that the given character is NOT within the variable range.
-     * If it is, return false.  This is necessary to ensure that the
-     * variable range does not overlap characters used in a rule.
-     * @param ch     the given character.
-     * @return       True, if the given character is NOT within the variable range.
-     */
-    UBool checkVariableRange(UChar32 ch) const;
-
-    /**
-     * Set the maximum backup to 'backup', in response to a pragma
-     * statement.
-     * @param backup    the new value to be set.
-     */
-    void pragmaMaximumBackup(int32_t backup);
-
-    /**
-     * Begin normalizing all rules using the given mode, in response
-     * to a pragma statement.
-     * @param mode    the given mode.
-     */
-    void pragmaNormalizeRules(UNormalizationMode mode);
-
-    /**
-     * Return true if the given rule looks like a pragma.
-     * @param pos offset to the first non-whitespace character
-     * of the rule.
-     * @param limit pointer past the last character of the rule.
-     * @return true if the given rule looks like a pragma.
-     */
-    static UBool resemblesPragma(const UnicodeString& rule, int32_t pos, int32_t limit);
-
-    /**
-     * Parse a pragma.  This method assumes resemblesPragma() has
-     * already returned true.
-     * @param pos offset to the first non-whitespace character
-     * of the rule.
-     * @param limit pointer past the last character of the rule.
-     * @return the position index after the final ';' of the pragma,
-     * or -1 on failure.
-     */
-    int32_t parsePragma(const UnicodeString& rule, int32_t pos, int32_t limit, UErrorCode& status);
-
-    /**
-     * Called by main parser upon syntax error.  Search the rule string
-     * for the probable end of the rule.  Of course, if the error is that
-     * the end of rule marker is missing, then the rule end will not be found.
-     * In any case the rule start will be correctly reported.
-     * @param parseErrorCode error code.
-     * @param msg error description.
-     * @param start position of first character of current rule.
-     * @return start position of first character of current rule.
-     */
-    int32_t syntaxError(UErrorCode parseErrorCode, const UnicodeString&, int32_t start,
-                        UErrorCode& status);
-
-    /**
-     * Parse a UnicodeSet out, store it, and return the stand-in character
-     * used to represent it.
-     *
-     * @param rule    the rule for UnicodeSet.
-     * @param pos     the position in pattern at which to start parsing.
-     * @return        the stand-in character used to represent it.
-     */
-    UChar parseSet(const UnicodeString& rule,
-                   ParsePosition& pos,
-                   UErrorCode& status);
-
-    /**
-     * Generate and return a stand-in for a new UnicodeFunctor.  Store
-     * the matcher (adopt it).
-     * @param adopted the UnicodeFunctor to be adopted.
-     * @return        a stand-in for a new UnicodeFunctor.
-     */
-    UChar generateStandInFor(UnicodeFunctor* adopted, UErrorCode& status);
-
-    /**
-     * Return the standin for segment seg (1-based).
-     * @param seg    the given segment.
-     * @return       the standIn character for the given segment.
-     */
-    UChar getSegmentStandin(int32_t seg, UErrorCode& status);
-
-    /**
-     * Set the object for segment seg (1-based).
-     * @param seg      the given segment.
-     * @param adopted  the StringMatcher to be adopted.
-     */
-    void setSegmentObject(int32_t seg, StringMatcher* adopted, UErrorCode& status);
-
-    /**
-     * Return the stand-in for the dot set.  It is allocated the first
-     * time and reused thereafter.
-     * @return    the stand-in for the dot set.
-     */
-    UChar getDotStandIn(UErrorCode& status);
-
-    /**
-     * Append the value of the given variable name to the given
-     * UnicodeString.
-     * @param name    the variable name to be appended.
-     * @param buf     the given UnicodeString to append to.
-     */
-    void appendVariableDef(const UnicodeString& name,
-                           UnicodeString& buf,
-                           UErrorCode& status);
-
-    /**
-     * Glue method to get around access restrictions in C++.
-     */
-    /*static Transliterator* createBasicInstance(const UnicodeString& id,
-                                               const UnicodeString* canonID);*/
-
-    friend class RuleHalf;
-
-    // Disallowed methods; no impl.
-    /**
-     * Copy constructor
-     */
-    TransliteratorParser(const TransliteratorParser&);
-
-    /**
-     * Assignment operator
-     */
-    TransliteratorParser& operator=(const TransliteratorParser&);
-};
-
-U_NAMESPACE_END
-
-#endif /* #ifdef __cplusplus */
-
-/**
- * Strip/convert the following from the transliterator rules:
- * comments
- * newlines
- * white space at the beginning and end of a line
- * unescape \u notation
- *
- * The target must be equal in size as the source.
- * @internal
- */
-U_CAPI int32_t
-utrans_stripRules(const UChar *source, int32_t sourceLen, UChar *target, UErrorCode *status);
-
-#endif /* #if !UCONFIG_NO_TRANSLITERATION */
-
-#endif
-=======
-// © 2016 and later: Unicode, Inc. and others.
-// License & terms of use: http://www.unicode.org/copyright.html
-/*
-**********************************************************************
-* Copyright (C) 1999-2011, International Business Machines Corporation
-* and others. All Rights Reserved.
-**********************************************************************
-*   Date        Name        Description
-*   11/17/99    aliu        Creation.
-**********************************************************************
-*/
-#ifndef RBT_PARS_H
-#define RBT_PARS_H
-
-#include "unicode/utypes.h"
-
-#if !UCONFIG_NO_TRANSLITERATION
-#ifdef __cplusplus
-
-#include "unicode/uobject.h"
-#include "unicode/parseerr.h"
-#include "unicode/unorm.h"
-#include "rbt.h"
-#include "hash.h"
-#include "uvector.h"
-
-U_NAMESPACE_BEGIN
-
-class TransliterationRuleData;
-class UnicodeFunctor;
-class ParseData;
-class RuleHalf;
-class ParsePosition;
-class StringMatcher;
-
-class TransliteratorParser : public UMemory {
-
- public:
-
-    /**
-     * A Vector of TransliterationRuleData objects, one for each discrete group
-     * of rules in the rule set
-     */
-    UVector dataVector;
-
-    /**
-     * PUBLIC data member.
-     * A Vector of UnicodeStrings containing all of the ID blocks in the rule set
-     */
-    UVector idBlockVector;
-
-    /**
-     * PUBLIC data member containing the parsed compound filter, if any.
-     */
-    UnicodeSet* compoundFilter;
-
- private:
-
-    /**
-     * The current data object for which we are parsing rules
-     */
-    TransliterationRuleData* curData;
-
-    UTransDirection direction;
-
-    /**
-     * Parse error information.
-     */
-    UParseError parseError;
-
-    /**
-     * Temporary symbol table used during parsing.
-     */
-    ParseData* parseData;
-
-    /**
-     * Temporary vector of matcher variables.  When parsing is complete, this
-     * is copied into the array data.variables.  As with data.variables,
-     * element 0 corresponds to character data.variablesBase.
-     */
-    UVector variablesVector;
-
-    /**
-     * Temporary table of variable names.  When parsing is complete, this is
-     * copied into data.variableNames.
-     */
-    Hashtable variableNames;    
-    
-    /**
-     * String of standins for segments.  Used during the parsing of a single
-     * rule.  segmentStandins.charAt(0) is the standin for "$1" and corresponds
-     * to StringMatcher object segmentObjects.elementAt(0), etc.
-     */
-    UnicodeString segmentStandins;
-
-    /**
-     * Vector of StringMatcher objects for segments.  Used during the
-     * parsing of a single rule.  
-     * segmentStandins.charAt(0) is the standin for "$1" and corresponds
-     * to StringMatcher object segmentObjects.elementAt(0), etc.
-     */
-    UVector segmentObjects;
-
-    /**
-     * The next available stand-in for variables.  This starts at some point in
-     * the private use area (discovered dynamically) and increments up toward
-     * <code>variableLimit</code>.  At any point during parsing, available
-     * variables are <code>variableNext..variableLimit-1</code>.
-     */
-    char16_t variableNext;
-
-    /**
-     * The last available stand-in for variables.  This is discovered
-     * dynamically.  At any point during parsing, available variables are
-     * <code>variableNext..variableLimit-1</code>.
-     */
-    char16_t variableLimit;
-
-    /**
-     * When we encounter an undefined variable, we do not immediately signal
-     * an error, in case we are defining this variable, e.g., "$a = [a-z];".
-     * Instead, we save the name of the undefined variable, and substitute
-     * in the placeholder char variableLimit - 1, and decrement
-     * variableLimit.
-     */
-    UnicodeString undefinedVariableName;
-
-    /**
-     * The stand-in character for the 'dot' set, represented by '.' in
-     * patterns.  This is allocated the first time it is needed, and
-     * reused thereafter.
-     */
-    char16_t dotStandIn;
-
-public:
-
-    /**
-     * Constructor.
-     */
-    TransliteratorParser(UErrorCode &statusReturn);
-
-    /**
-     * Destructor.
-     */
-    ~TransliteratorParser();
-
-    /**
-     * Parse the given string as a sequence of rules, separated by newline
-     * characters ('\n'), and cause this object to implement those rules.  Any
-     * previous rules are discarded.  Typically this method is called exactly
-     * once after construction.
-     *
-     * Parse the given rules, in the given direction.  After this call
-     * returns, query the public data members for results.  The caller
-     * owns the 'data' and 'compoundFilter' data members after this
-     * call returns.
-     * @param rules      rules, separated by ';'
-     * @param direction  either FORWARD or REVERSE.
-     * @param pe         Struct to receive information on position 
-     *                   of error if an error is encountered
-     * @param ec         Output param set to success/failure code.
-     */
-    void parse(const UnicodeString& rules,
-               UTransDirection direction,
-               UParseError& pe,
-               UErrorCode& ec);
-
-    /**
-     * Return the compound filter parsed by parse().  Caller owns result.
-     * @return the compound filter parsed by parse().
-     */ 
-    UnicodeSet* orphanCompoundFilter();
-
-private:
-
-    /**
-     * Return a representation of this transliterator as source rules.
-     * @param rules      Output param to receive the rules.
-     * @param direction  either FORWARD or REVERSE.
-     */
-    void parseRules(const UnicodeString& rules,
-                    UTransDirection direction,
-                    UErrorCode& status);
-
-    /**
-     * MAIN PARSER.  Parse the next rule in the given rule string, starting
-     * at pos.  Return the index after the last character parsed.  Do not
-     * parse characters at or after limit.
-     *
-     * Important:  The character at pos must be a non-whitespace character
-     * that is not the comment character.
-     *
-     * This method handles quoting, escaping, and whitespace removal.  It
-     * parses the end-of-rule character.  It recognizes context and cursor
-     * indicators.  Once it does a lexical breakdown of the rule at pos, it
-     * creates a rule object and adds it to our rule list.
-     * @param rules      Output param to receive the rules.
-     * @param pos        the starting position.
-     * @param limit      pointer past the last character of the rule.
-     * @return           the index after the last character parsed.
-     */
-    int32_t parseRule(const UnicodeString& rule, int32_t pos, int32_t limit, UErrorCode& status);
-
-    /**
-     * Set the variable range to [start, end] (inclusive).
-     * @param start    the start value of the range.
-     * @param end      the end value of the range.
-     */
-    void setVariableRange(int32_t start, int32_t end, UErrorCode& status);
-
-    /**
-     * Assert that the given character is NOT within the variable range.
-     * If it is, return false.  This is necessary to ensure that the
-     * variable range does not overlap characters used in a rule.
-     * @param ch     the given character.
-     * @return       True, if the given character is NOT within the variable range.
-     */
-    UBool checkVariableRange(UChar32 ch) const;
-
-    /**
-     * Set the maximum backup to 'backup', in response to a pragma
-     * statement.
-     * @param backup    the new value to be set.
-     */
-    void pragmaMaximumBackup(int32_t backup);
-
-    /**
-     * Begin normalizing all rules using the given mode, in response
-     * to a pragma statement.
-     * @param mode    the given mode.
-     */
-    void pragmaNormalizeRules(UNormalizationMode mode);
-
-    /**
-     * Return true if the given rule looks like a pragma.
-     * @param pos offset to the first non-whitespace character
-     * of the rule.
-     * @param limit pointer past the last character of the rule.
-     * @return true if the given rule looks like a pragma.
-     */
-    static UBool resemblesPragma(const UnicodeString& rule, int32_t pos, int32_t limit);
-
-    /**
-     * Parse a pragma.  This method assumes resemblesPragma() has
-     * already returned true.
-     * @param pos offset to the first non-whitespace character
-     * of the rule.
-     * @param limit pointer past the last character of the rule.
-     * @return the position index after the final ';' of the pragma,
-     * or -1 on failure.
-     */
-    int32_t parsePragma(const UnicodeString& rule, int32_t pos, int32_t limit, UErrorCode& status);
-
-    /**
-     * Called by main parser upon syntax error.  Search the rule string
-     * for the probable end of the rule.  Of course, if the error is that
-     * the end of rule marker is missing, then the rule end will not be found.
-     * In any case the rule start will be correctly reported.
-     * @param parseErrorCode error code.
-     * @param msg error description.
-     * @param start position of first character of current rule.
-     * @return start position of first character of current rule.
-     */
-    int32_t syntaxError(UErrorCode parseErrorCode, const UnicodeString&, int32_t start,
-                        UErrorCode& status);
-
-    /**
-     * Parse a UnicodeSet out, store it, and return the stand-in character
-     * used to represent it.
-     *
-     * @param rule    the rule for UnicodeSet.
-     * @param pos     the position in pattern at which to start parsing.
-     * @return        the stand-in character used to represent it.
-     */
-    char16_t parseSet(const UnicodeString& rule,
-                      ParsePosition& pos,
-                      UErrorCode& status);
-
-    /**
-     * Generate and return a stand-in for a new UnicodeFunctor.  Store
-     * the matcher (adopt it).
-     * @param adopted the UnicodeFunctor to be adopted.
-     * @return        a stand-in for a new UnicodeFunctor.
-     */
-    char16_t generateStandInFor(UnicodeFunctor* adopted, UErrorCode& status);
-
-    /**
-     * Return the standin for segment seg (1-based).
-     * @param seg    the given segment.
-     * @return       the standIn character for the given segment.
-     */
-    char16_t getSegmentStandin(int32_t seg, UErrorCode& status);
-
-    /**
-     * Set the object for segment seg (1-based).
-     * @param seg      the given segment.
-     * @param adopted  the StringMatcher to be adopted.
-     */
-    void setSegmentObject(int32_t seg, StringMatcher* adopted, UErrorCode& status);
-
-    /**
-     * Return the stand-in for the dot set.  It is allocated the first
-     * time and reused thereafter.
-     * @return    the stand-in for the dot set.
-     */
-    char16_t getDotStandIn(UErrorCode& status);
-
-    /**
-     * Append the value of the given variable name to the given
-     * UnicodeString.
-     * @param name    the variable name to be appended.
-     * @param buf     the given UnicodeString to append to.
-     */
-    void appendVariableDef(const UnicodeString& name,
-                           UnicodeString& buf,
-                           UErrorCode& status);
-
-    /**
-     * Glue method to get around access restrictions in C++.
-     */
-    /*static Transliterator* createBasicInstance(const UnicodeString& id,
-                                               const UnicodeString* canonID);*/
-
-    friend class RuleHalf;
-
-    // Disallowed methods; no impl.
-    /**
-     * Copy constructor
-     */
-    TransliteratorParser(const TransliteratorParser&);
-    
-    /**
-     * Assignment operator
-     */
-    TransliteratorParser& operator=(const TransliteratorParser&);
-};
-
-U_NAMESPACE_END
-
-#endif /* #ifdef __cplusplus */
-
-/**
- * Strip/convert the following from the transliterator rules:
- * comments
- * newlines
- * white space at the beginning and end of a line
- * unescape \u notation
- *
- * The target must be equal in size as the source.
- * @internal
- */
-U_CAPI int32_t
-utrans_stripRules(const UChar *source, int32_t sourceLen, UChar *target, UErrorCode *status);
-
-#endif /* #if !UCONFIG_NO_TRANSLITERATION */
-
-#endif
->>>>>>> a8a80be5
+// © 2016 and later: Unicode, Inc. and others.
+// License & terms of use: http://www.unicode.org/copyright.html
+/*
+**********************************************************************
+* Copyright (C) 1999-2011, International Business Machines Corporation
+* and others. All Rights Reserved.
+**********************************************************************
+*   Date        Name        Description
+*   11/17/99    aliu        Creation.
+**********************************************************************
+*/
+#ifndef RBT_PARS_H
+#define RBT_PARS_H
+
+#include "unicode/utypes.h"
+
+#if !UCONFIG_NO_TRANSLITERATION
+#ifdef __cplusplus
+
+#include "unicode/uobject.h"
+#include "unicode/parseerr.h"
+#include "unicode/unorm.h"
+#include "rbt.h"
+#include "hash.h"
+#include "uvector.h"
+
+U_NAMESPACE_BEGIN
+
+class TransliterationRuleData;
+class UnicodeFunctor;
+class ParseData;
+class RuleHalf;
+class ParsePosition;
+class StringMatcher;
+
+class TransliteratorParser : public UMemory {
+
+ public:
+
+    /**
+     * A Vector of TransliterationRuleData objects, one for each discrete group
+     * of rules in the rule set
+     */
+    UVector dataVector;
+
+    /**
+     * PUBLIC data member.
+     * A Vector of UnicodeStrings containing all of the ID blocks in the rule set
+     */
+    UVector idBlockVector;
+
+    /**
+     * PUBLIC data member containing the parsed compound filter, if any.
+     */
+    UnicodeSet* compoundFilter;
+
+ private:
+
+    /**
+     * The current data object for which we are parsing rules
+     */
+    TransliterationRuleData* curData;
+
+    UTransDirection direction;
+
+    /**
+     * Parse error information.
+     */
+    UParseError parseError;
+
+    /**
+     * Temporary symbol table used during parsing.
+     */
+    ParseData* parseData;
+
+    /**
+     * Temporary vector of matcher variables.  When parsing is complete, this
+     * is copied into the array data.variables.  As with data.variables,
+     * element 0 corresponds to character data.variablesBase.
+     */
+    UVector variablesVector;
+
+    /**
+     * Temporary table of variable names.  When parsing is complete, this is
+     * copied into data.variableNames.
+     */
+    Hashtable variableNames;    
+    
+    /**
+     * String of standins for segments.  Used during the parsing of a single
+     * rule.  segmentStandins.charAt(0) is the standin for "$1" and corresponds
+     * to StringMatcher object segmentObjects.elementAt(0), etc.
+     */
+    UnicodeString segmentStandins;
+
+    /**
+     * Vector of StringMatcher objects for segments.  Used during the
+     * parsing of a single rule.  
+     * segmentStandins.charAt(0) is the standin for "$1" and corresponds
+     * to StringMatcher object segmentObjects.elementAt(0), etc.
+     */
+    UVector segmentObjects;
+
+    /**
+     * The next available stand-in for variables.  This starts at some point in
+     * the private use area (discovered dynamically) and increments up toward
+     * <code>variableLimit</code>.  At any point during parsing, available
+     * variables are <code>variableNext..variableLimit-1</code>.
+     */
+    char16_t variableNext;
+
+    /**
+     * The last available stand-in for variables.  This is discovered
+     * dynamically.  At any point during parsing, available variables are
+     * <code>variableNext..variableLimit-1</code>.
+     */
+    char16_t variableLimit;
+
+    /**
+     * When we encounter an undefined variable, we do not immediately signal
+     * an error, in case we are defining this variable, e.g., "$a = [a-z];".
+     * Instead, we save the name of the undefined variable, and substitute
+     * in the placeholder char variableLimit - 1, and decrement
+     * variableLimit.
+     */
+    UnicodeString undefinedVariableName;
+
+    /**
+     * The stand-in character for the 'dot' set, represented by '.' in
+     * patterns.  This is allocated the first time it is needed, and
+     * reused thereafter.
+     */
+    char16_t dotStandIn;
+
+public:
+
+    /**
+     * Constructor.
+     */
+    TransliteratorParser(UErrorCode &statusReturn);
+
+    /**
+     * Destructor.
+     */
+    ~TransliteratorParser();
+
+    /**
+     * Parse the given string as a sequence of rules, separated by newline
+     * characters ('\n'), and cause this object to implement those rules.  Any
+     * previous rules are discarded.  Typically this method is called exactly
+     * once after construction.
+     *
+     * Parse the given rules, in the given direction.  After this call
+     * returns, query the public data members for results.  The caller
+     * owns the 'data' and 'compoundFilter' data members after this
+     * call returns.
+     * @param rules      rules, separated by ';'
+     * @param direction  either FORWARD or REVERSE.
+     * @param pe         Struct to receive information on position 
+     *                   of error if an error is encountered
+     * @param ec         Output param set to success/failure code.
+     */
+    void parse(const UnicodeString& rules,
+               UTransDirection direction,
+               UParseError& pe,
+               UErrorCode& ec);
+
+    /**
+     * Return the compound filter parsed by parse().  Caller owns result.
+     * @return the compound filter parsed by parse().
+     */ 
+    UnicodeSet* orphanCompoundFilter();
+
+private:
+
+    /**
+     * Return a representation of this transliterator as source rules.
+     * @param rules      Output param to receive the rules.
+     * @param direction  either FORWARD or REVERSE.
+     */
+    void parseRules(const UnicodeString& rules,
+                    UTransDirection direction,
+                    UErrorCode& status);
+
+    /**
+     * MAIN PARSER.  Parse the next rule in the given rule string, starting
+     * at pos.  Return the index after the last character parsed.  Do not
+     * parse characters at or after limit.
+     *
+     * Important:  The character at pos must be a non-whitespace character
+     * that is not the comment character.
+     *
+     * This method handles quoting, escaping, and whitespace removal.  It
+     * parses the end-of-rule character.  It recognizes context and cursor
+     * indicators.  Once it does a lexical breakdown of the rule at pos, it
+     * creates a rule object and adds it to our rule list.
+     * @param rules      Output param to receive the rules.
+     * @param pos        the starting position.
+     * @param limit      pointer past the last character of the rule.
+     * @return           the index after the last character parsed.
+     */
+    int32_t parseRule(const UnicodeString& rule, int32_t pos, int32_t limit, UErrorCode& status);
+
+    /**
+     * Set the variable range to [start, end] (inclusive).
+     * @param start    the start value of the range.
+     * @param end      the end value of the range.
+     */
+    void setVariableRange(int32_t start, int32_t end, UErrorCode& status);
+
+    /**
+     * Assert that the given character is NOT within the variable range.
+     * If it is, return false.  This is necessary to ensure that the
+     * variable range does not overlap characters used in a rule.
+     * @param ch     the given character.
+     * @return       True, if the given character is NOT within the variable range.
+     */
+    UBool checkVariableRange(UChar32 ch) const;
+
+    /**
+     * Set the maximum backup to 'backup', in response to a pragma
+     * statement.
+     * @param backup    the new value to be set.
+     */
+    void pragmaMaximumBackup(int32_t backup);
+
+    /**
+     * Begin normalizing all rules using the given mode, in response
+     * to a pragma statement.
+     * @param mode    the given mode.
+     */
+    void pragmaNormalizeRules(UNormalizationMode mode);
+
+    /**
+     * Return true if the given rule looks like a pragma.
+     * @param pos offset to the first non-whitespace character
+     * of the rule.
+     * @param limit pointer past the last character of the rule.
+     * @return true if the given rule looks like a pragma.
+     */
+    static UBool resemblesPragma(const UnicodeString& rule, int32_t pos, int32_t limit);
+
+    /**
+     * Parse a pragma.  This method assumes resemblesPragma() has
+     * already returned true.
+     * @param pos offset to the first non-whitespace character
+     * of the rule.
+     * @param limit pointer past the last character of the rule.
+     * @return the position index after the final ';' of the pragma,
+     * or -1 on failure.
+     */
+    int32_t parsePragma(const UnicodeString& rule, int32_t pos, int32_t limit, UErrorCode& status);
+
+    /**
+     * Called by main parser upon syntax error.  Search the rule string
+     * for the probable end of the rule.  Of course, if the error is that
+     * the end of rule marker is missing, then the rule end will not be found.
+     * In any case the rule start will be correctly reported.
+     * @param parseErrorCode error code.
+     * @param msg error description.
+     * @param start position of first character of current rule.
+     * @return start position of first character of current rule.
+     */
+    int32_t syntaxError(UErrorCode parseErrorCode, const UnicodeString&, int32_t start,
+                        UErrorCode& status);
+
+    /**
+     * Parse a UnicodeSet out, store it, and return the stand-in character
+     * used to represent it.
+     *
+     * @param rule    the rule for UnicodeSet.
+     * @param pos     the position in pattern at which to start parsing.
+     * @return        the stand-in character used to represent it.
+     */
+    char16_t parseSet(const UnicodeString& rule,
+                      ParsePosition& pos,
+                      UErrorCode& status);
+
+    /**
+     * Generate and return a stand-in for a new UnicodeFunctor.  Store
+     * the matcher (adopt it).
+     * @param adopted the UnicodeFunctor to be adopted.
+     * @return        a stand-in for a new UnicodeFunctor.
+     */
+    char16_t generateStandInFor(UnicodeFunctor* adopted, UErrorCode& status);
+
+    /**
+     * Return the standin for segment seg (1-based).
+     * @param seg    the given segment.
+     * @return       the standIn character for the given segment.
+     */
+    char16_t getSegmentStandin(int32_t seg, UErrorCode& status);
+
+    /**
+     * Set the object for segment seg (1-based).
+     * @param seg      the given segment.
+     * @param adopted  the StringMatcher to be adopted.
+     */
+    void setSegmentObject(int32_t seg, StringMatcher* adopted, UErrorCode& status);
+
+    /**
+     * Return the stand-in for the dot set.  It is allocated the first
+     * time and reused thereafter.
+     * @return    the stand-in for the dot set.
+     */
+    char16_t getDotStandIn(UErrorCode& status);
+
+    /**
+     * Append the value of the given variable name to the given
+     * UnicodeString.
+     * @param name    the variable name to be appended.
+     * @param buf     the given UnicodeString to append to.
+     */
+    void appendVariableDef(const UnicodeString& name,
+                           UnicodeString& buf,
+                           UErrorCode& status);
+
+    /**
+     * Glue method to get around access restrictions in C++.
+     */
+    /*static Transliterator* createBasicInstance(const UnicodeString& id,
+                                               const UnicodeString* canonID);*/
+
+    friend class RuleHalf;
+
+    // Disallowed methods; no impl.
+    /**
+     * Copy constructor
+     */
+    TransliteratorParser(const TransliteratorParser&);
+    
+    /**
+     * Assignment operator
+     */
+    TransliteratorParser& operator=(const TransliteratorParser&);
+};
+
+U_NAMESPACE_END
+
+#endif /* #ifdef __cplusplus */
+
+/**
+ * Strip/convert the following from the transliterator rules:
+ * comments
+ * newlines
+ * white space at the beginning and end of a line
+ * unescape \u notation
+ *
+ * The target must be equal in size as the source.
+ * @internal
+ */
+U_CAPI int32_t
+utrans_stripRules(const UChar *source, int32_t sourceLen, UChar *target, UErrorCode *status);
+
+#endif /* #if !UCONFIG_NO_TRANSLITERATION */
+
+#endif