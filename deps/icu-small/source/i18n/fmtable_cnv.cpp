<<<<<<< HEAD
// © 2016 and later: Unicode, Inc. and others.
// License & terms of use: http://www.unicode.org/copyright.html
/*
*******************************************************************************
* Copyright (C) 1997-2010, International Business Machines Corporation and    *
* others. All Rights Reserved.                                                *
*******************************************************************************
*
* File FMTABLE.CPP
*
* Modification History:
*
*   Date        Name        Description
*   03/25/97    clhuang     Initial Implementation.
********************************************************************************
*/

#include "unicode/utypes.h"

#if !UCONFIG_NO_FORMATTING && !UCONFIG_NO_CONVERSION

#include "unicode/fmtable.h"

// *****************************************************************************
// class Formattable
// *****************************************************************************

U_NAMESPACE_BEGIN

// -------------------------------------
// Creates a formattable object with a char* string.
// This API is useless. The API that takes a UnicodeString is actually just as good.
Formattable::Formattable(const char* stringToCopy)
{
    init();
    fType = kString;
    fValue.fString = new UnicodeString(stringToCopy);
}

U_NAMESPACE_END

#endif /* #if !UCONFIG_NO_FORMATTING || !UCONFIG_NO_CONVERSION */

//eof
=======
// © 2016 and later: Unicode, Inc. and others.
// License & terms of use: http://www.unicode.org/copyright.html
/*
*******************************************************************************
* Copyright (C) 1997-2010, International Business Machines Corporation and    *
* others. All Rights Reserved.                                                *
*******************************************************************************
*
* File FMTABLE.CPP
*
* Modification History:
*
*   Date        Name        Description
*   03/25/97    clhuang     Initial Implementation.
********************************************************************************
*/

#include "unicode/utypes.h"

#if !UCONFIG_NO_FORMATTING && !UCONFIG_NO_CONVERSION

#include "unicode/fmtable.h"

// *****************************************************************************
// class Formattable
// *****************************************************************************

U_NAMESPACE_BEGIN

// -------------------------------------
// Creates a formattable object with a char* string.
// This API is useless. The API that takes a UnicodeString is actually just as good.
Formattable::Formattable(const char* stringToCopy)
{
    init();
    fType = kString;
    fValue.fString = new UnicodeString(stringToCopy);
}

U_NAMESPACE_END

#endif /* #if !UCONFIG_NO_FORMATTING || !UCONFIG_NO_CONVERSION */

//eof
>>>>>>> a8a80be5
<|MERGE_RESOLUTION|>--- conflicted
+++ resolved
@@ -1,91 +1,44 @@
-<<<<<<< HEAD
-// © 2016 and later: Unicode, Inc. and others.
-// License & terms of use: http://www.unicode.org/copyright.html
-/*
-*******************************************************************************
-* Copyright (C) 1997-2010, International Business Machines Corporation and    *
-* others. All Rights Reserved.                                                *
-*******************************************************************************
-*
-* File FMTABLE.CPP
-*
-* Modification History:
-*
-*   Date        Name        Description
-*   03/25/97    clhuang     Initial Implementation.
-********************************************************************************
-*/
-
-#include "unicode/utypes.h"
-
-#if !UCONFIG_NO_FORMATTING && !UCONFIG_NO_CONVERSION
-
-#include "unicode/fmtable.h"
-
-// *****************************************************************************
-// class Formattable
-// *****************************************************************************
-
-U_NAMESPACE_BEGIN
-
-// -------------------------------------
-// Creates a formattable object with a char* string.
-// This API is useless. The API that takes a UnicodeString is actually just as good.
-Formattable::Formattable(const char* stringToCopy)
-{
-    init();
-    fType = kString;
-    fValue.fString = new UnicodeString(stringToCopy);
-}
-
-U_NAMESPACE_END
-
-#endif /* #if !UCONFIG_NO_FORMATTING || !UCONFIG_NO_CONVERSION */
-
-//eof
-=======
-// © 2016 and later: Unicode, Inc. and others.
-// License & terms of use: http://www.unicode.org/copyright.html
-/*
-*******************************************************************************
-* Copyright (C) 1997-2010, International Business Machines Corporation and    *
-* others. All Rights Reserved.                                                *
-*******************************************************************************
-*
-* File FMTABLE.CPP
-*
-* Modification History:
-*
-*   Date        Name        Description
-*   03/25/97    clhuang     Initial Implementation.
-********************************************************************************
-*/
-
-#include "unicode/utypes.h"
-
-#if !UCONFIG_NO_FORMATTING && !UCONFIG_NO_CONVERSION
-
-#include "unicode/fmtable.h"
-
-// *****************************************************************************
-// class Formattable
-// *****************************************************************************
-
-U_NAMESPACE_BEGIN
-
-// -------------------------------------
-// Creates a formattable object with a char* string.
-// This API is useless. The API that takes a UnicodeString is actually just as good.
-Formattable::Formattable(const char* stringToCopy)
-{
-    init();
-    fType = kString;
-    fValue.fString = new UnicodeString(stringToCopy);
-}
-
-U_NAMESPACE_END
-
-#endif /* #if !UCONFIG_NO_FORMATTING || !UCONFIG_NO_CONVERSION */
-
-//eof
->>>>>>> a8a80be5
+// © 2016 and later: Unicode, Inc. and others.
+// License & terms of use: http://www.unicode.org/copyright.html
+/*
+*******************************************************************************
+* Copyright (C) 1997-2010, International Business Machines Corporation and    *
+* others. All Rights Reserved.                                                *
+*******************************************************************************
+*
+* File FMTABLE.CPP
+*
+* Modification History:
+*
+*   Date        Name        Description
+*   03/25/97    clhuang     Initial Implementation.
+********************************************************************************
+*/
+
+#include "unicode/utypes.h"
+
+#if !UCONFIG_NO_FORMATTING && !UCONFIG_NO_CONVERSION
+
+#include "unicode/fmtable.h"
+
+// *****************************************************************************
+// class Formattable
+// *****************************************************************************
+
+U_NAMESPACE_BEGIN
+
+// -------------------------------------
+// Creates a formattable object with a char* string.
+// This API is useless. The API that takes a UnicodeString is actually just as good.
+Formattable::Formattable(const char* stringToCopy)
+{
+    init();
+    fType = kString;
+    fValue.fString = new UnicodeString(stringToCopy);
+}
+
+U_NAMESPACE_END
+
+#endif /* #if !UCONFIG_NO_FORMATTING || !UCONFIG_NO_CONVERSION */
+
+//eof