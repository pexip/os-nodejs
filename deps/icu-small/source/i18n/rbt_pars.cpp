<<<<<<< HEAD
// © 2016 and later: Unicode, Inc. and others.
// License & terms of use: http://www.unicode.org/copyright.html
/*
 **********************************************************************
 *   Copyright (C) 1999-2016, International Business Machines
 *   Corporation and others.  All Rights Reserved.
 **********************************************************************
 *   Date        Name        Description
 *   11/17/99    aliu        Creation.
 **********************************************************************
 */

#include "unicode/utypes.h"

#if !UCONFIG_NO_TRANSLITERATION

#include "unicode/uobject.h"
#include "unicode/parseerr.h"
#include "unicode/parsepos.h"
#include "unicode/putil.h"
#include "unicode/uchar.h"
#include "unicode/ustring.h"
#include "unicode/uniset.h"
#include "unicode/utf16.h"
#include "cstring.h"
#include "funcrepl.h"
#include "hash.h"
#include "quant.h"
#include "rbt.h"
#include "rbt_data.h"
#include "rbt_pars.h"
#include "rbt_rule.h"
#include "strmatch.h"
#include "strrepl.h"
#include "unicode/symtable.h"
#include "tridpars.h"
#include "uvector.h"
#include "hash.h"
#include "patternprops.h"
#include "util.h"
#include "cmemory.h"
#include "uprops.h"
#include "putilimp.h"

// Operators
#define VARIABLE_DEF_OP ((UChar)0x003D) /*=*/
#define FORWARD_RULE_OP ((UChar)0x003E) /*>*/
#define REVERSE_RULE_OP ((UChar)0x003C) /*<*/
#define FWDREV_RULE_OP  ((UChar)0x007E) /*~*/ // internal rep of <> op

// Other special characters
#define QUOTE             ((UChar)0x0027) /*'*/
#define ESCAPE            ((UChar)0x005C) /*\*/
#define END_OF_RULE       ((UChar)0x003B) /*;*/
#define RULE_COMMENT_CHAR ((UChar)0x0023) /*#*/

#define SEGMENT_OPEN       ((UChar)0x0028) /*(*/
#define SEGMENT_CLOSE      ((UChar)0x0029) /*)*/
#define CONTEXT_ANTE       ((UChar)0x007B) /*{*/
#define CONTEXT_POST       ((UChar)0x007D) /*}*/
#define CURSOR_POS         ((UChar)0x007C) /*|*/
#define CURSOR_OFFSET      ((UChar)0x0040) /*@*/
#define ANCHOR_START       ((UChar)0x005E) /*^*/
#define KLEENE_STAR        ((UChar)0x002A) /***/
#define ONE_OR_MORE        ((UChar)0x002B) /*+*/
#define ZERO_OR_ONE        ((UChar)0x003F) /*?*/

#define DOT                ((UChar)46)     /*.*/

static const UChar DOT_SET[] = { // "[^[:Zp:][:Zl:]\r\n$]";
    91, 94, 91, 58, 90, 112, 58, 93, 91, 58, 90,
    108, 58, 93, 92, 114, 92, 110, 36, 93, 0
};

// A function is denoted &Source-Target/Variant(text)
#define FUNCTION           ((UChar)38)     /*&*/

// Aliases for some of the syntax characters. These are provided so
// transliteration rules can be expressed in XML without clashing with
// XML syntax characters '<', '>', and '&'.
#define ALT_REVERSE_RULE_OP ((UChar)0x2190) // Left Arrow
#define ALT_FORWARD_RULE_OP ((UChar)0x2192) // Right Arrow
#define ALT_FWDREV_RULE_OP  ((UChar)0x2194) // Left Right Arrow
#define ALT_FUNCTION        ((UChar)0x2206) // Increment (~Greek Capital Delta)

// Special characters disallowed at the top level
static const UChar ILLEGAL_TOP[] = {41,0}; // ")"

// Special characters disallowed within a segment
static const UChar ILLEGAL_SEG[] = {123,125,124,64,0}; // "{}|@"

// Special characters disallowed within a function argument
static const UChar ILLEGAL_FUNC[] = {94,40,46,42,43,63,123,125,124,64,0}; // "^(.*+?{}|@"

// By definition, the ANCHOR_END special character is a
// trailing SymbolTable.SYMBOL_REF character.
// private static final char ANCHOR_END       = '$';

static const UChar gOPERATORS[] = { // "=><"
    VARIABLE_DEF_OP, FORWARD_RULE_OP, REVERSE_RULE_OP,
    ALT_FORWARD_RULE_OP, ALT_REVERSE_RULE_OP, ALT_FWDREV_RULE_OP,
    0
};

static const UChar HALF_ENDERS[] = { // "=><;"
    VARIABLE_DEF_OP, FORWARD_RULE_OP, REVERSE_RULE_OP,
    ALT_FORWARD_RULE_OP, ALT_REVERSE_RULE_OP, ALT_FWDREV_RULE_OP,
    END_OF_RULE,
    0
};

// These are also used in Transliterator::toRules()
static const int32_t ID_TOKEN_LEN = 2;
static const UChar   ID_TOKEN[]   = { 0x3A, 0x3A }; // ':', ':'

/*
commented out until we do real ::BEGIN/::END functionality
static const int32_t BEGIN_TOKEN_LEN = 5;
static const UChar BEGIN_TOKEN[] = { 0x42, 0x45, 0x47, 0x49, 0x4e }; // 'BEGIN'

static const int32_t END_TOKEN_LEN = 3;
static const UChar END_TOKEN[] = { 0x45, 0x4e, 0x44 }; // 'END'
*/

U_NAMESPACE_BEGIN

//----------------------------------------------------------------------
// BEGIN ParseData
//----------------------------------------------------------------------

/**
 * This class implements the SymbolTable interface.  It is used
 * during parsing to give UnicodeSet access to variables that
 * have been defined so far.  Note that it uses variablesVector,
 * _not_ data.setVariables.
 */
class ParseData : public UMemory, public SymbolTable {
public:
    const TransliterationRuleData* data; // alias

    const UVector* variablesVector; // alias

    const Hashtable* variableNames; // alias

    ParseData(const TransliterationRuleData* data = 0,
              const UVector* variablesVector = 0,
              const Hashtable* variableNames = 0);

    virtual ~ParseData();

    virtual const UnicodeString* lookup(const UnicodeString& s) const;

    virtual const UnicodeFunctor* lookupMatcher(UChar32 ch) const;

    virtual UnicodeString parseReference(const UnicodeString& text,
                                         ParsePosition& pos, int32_t limit) const;
    /**
     * Return true if the given character is a matcher standin or a plain
     * character (non standin).
     */
    UBool isMatcher(UChar32 ch);

    /**
     * Return true if the given character is a replacer standin or a plain
     * character (non standin).
     */
    UBool isReplacer(UChar32 ch);

private:
    ParseData(const ParseData &other); // forbid copying of this class
    ParseData &operator=(const ParseData &other); // forbid copying of this class
};

ParseData::ParseData(const TransliterationRuleData* d,
                     const UVector* sets,
                     const Hashtable* vNames) :
    data(d), variablesVector(sets), variableNames(vNames) {}

ParseData::~ParseData() {}

/**
 * Implement SymbolTable API.
 */
const UnicodeString* ParseData::lookup(const UnicodeString& name) const {
    return (const UnicodeString*) variableNames->get(name);
}

/**
 * Implement SymbolTable API.
 */
const UnicodeFunctor* ParseData::lookupMatcher(UChar32 ch) const {
    // Note that we cannot use data.lookupSet() because the
    // set array has not been constructed yet.
    const UnicodeFunctor* set = NULL;
    int32_t i = ch - data->variablesBase;
    if (i >= 0 && i < variablesVector->size()) {
        int32_t j = ch - data->variablesBase;
        set = (j < variablesVector->size()) ?
            (UnicodeFunctor*) variablesVector->elementAt(j) : 0;
    }
    return set;
}

/**
 * Implement SymbolTable API.  Parse out a symbol reference
 * name.
 */
UnicodeString ParseData::parseReference(const UnicodeString& text,
                                        ParsePosition& pos, int32_t limit) const {
    int32_t start = pos.getIndex();
    int32_t i = start;
    UnicodeString result;
    while (i < limit) {
        UChar c = text.charAt(i);
        if ((i==start && !u_isIDStart(c)) || !u_isIDPart(c)) {
            break;
        }
        ++i;
    }
    if (i == start) { // No valid name chars
        return result; // Indicate failure with empty string
    }
    pos.setIndex(i);
    text.extractBetween(start, i, result);
    return result;
}

UBool ParseData::isMatcher(UChar32 ch) {
    // Note that we cannot use data.lookup() because the
    // set array has not been constructed yet.
    int32_t i = ch - data->variablesBase;
    if (i >= 0 && i < variablesVector->size()) {
        UnicodeFunctor *f = (UnicodeFunctor*) variablesVector->elementAt(i);
        return f != NULL && f->toMatcher() != NULL;
    }
    return TRUE;
}

/**
 * Return true if the given character is a replacer standin or a plain
 * character (non standin).
 */
UBool ParseData::isReplacer(UChar32 ch) {
    // Note that we cannot use data.lookup() because the
    // set array has not been constructed yet.
    int i = ch - data->variablesBase;
    if (i >= 0 && i < variablesVector->size()) {
        UnicodeFunctor *f = (UnicodeFunctor*) variablesVector->elementAt(i);
        return f != NULL && f->toReplacer() != NULL;
    }
    return TRUE;
}

//----------------------------------------------------------------------
// BEGIN RuleHalf
//----------------------------------------------------------------------

/**
 * A class representing one side of a rule.  This class knows how to
 * parse half of a rule.  It is tightly coupled to the method
 * RuleBasedTransliterator.Parser.parseRule().
 */
class RuleHalf : public UMemory {

public:

    UnicodeString text;

    int32_t cursor; // position of cursor in text
    int32_t ante;   // position of ante context marker '{' in text
    int32_t post;   // position of post context marker '}' in text

    // Record the offset to the cursor either to the left or to the
    // right of the key.  This is indicated by characters on the output
    // side that allow the cursor to be positioned arbitrarily within
    // the matching text.  For example, abc{def} > | @@@ xyz; changes
    // def to xyz and moves the cursor to before abc.  Offset characters
    // must be at the start or end, and they cannot move the cursor past
    // the ante- or postcontext text.  Placeholders are only valid in
    // output text.  The length of the ante and post context is
    // determined at runtime, because of supplementals and quantifiers.
    int32_t cursorOffset; // only nonzero on output side

    // Position of first CURSOR_OFFSET on _right_.  This will be -1
    // for |@, -2 for |@@, etc., and 1 for @|, 2 for @@|, etc.
    int32_t cursorOffsetPos;

    UBool anchorStart;
    UBool anchorEnd;

    /**
     * The segment number from 1..n of the next '(' we see
     * during parsing; 1-based.
     */
    int32_t nextSegmentNumber;

    TransliteratorParser& parser;

    //--------------------------------------------------
    // Methods

    RuleHalf(TransliteratorParser& parser);
    ~RuleHalf();

    int32_t parse(const UnicodeString& rule, int32_t pos, int32_t limit, UErrorCode& status);

    int32_t parseSection(const UnicodeString& rule, int32_t pos, int32_t limit,
                         UnicodeString& buf,
                         const UnicodeString& illegal,
                         UBool isSegment,
                         UErrorCode& status);

    /**
     * Remove context.
     */
    void removeContext();

    /**
     * Return true if this half looks like valid output, that is, does not
     * contain quantifiers or other special input-only elements.
     */
    UBool isValidOutput(TransliteratorParser& parser);

    /**
     * Return true if this half looks like valid input, that is, does not
     * contain functions or other special output-only elements.
     */
    UBool isValidInput(TransliteratorParser& parser);

    int syntaxError(UErrorCode code,
                    const UnicodeString& rule,
                    int32_t start,
                    UErrorCode& status) {
        return parser.syntaxError(code, rule, start, status);
    }

private:
    // Disallowed methods; no impl.
    RuleHalf(const RuleHalf&);
    RuleHalf& operator=(const RuleHalf&);
};

RuleHalf::RuleHalf(TransliteratorParser& p) :
    parser(p)
{
    cursor = -1;
    ante = -1;
    post = -1;
    cursorOffset = 0;
    cursorOffsetPos = 0;
    anchorStart = anchorEnd = FALSE;
    nextSegmentNumber = 1;
}

RuleHalf::~RuleHalf() {
}

/**
 * Parse one side of a rule, stopping at either the limit,
 * the END_OF_RULE character, or an operator.
 * @return the index after the terminating character, or
 * if limit was reached, limit
 */
int32_t RuleHalf::parse(const UnicodeString& rule, int32_t pos, int32_t limit, UErrorCode& status) {
    int32_t start = pos;
    text.truncate(0);
    pos = parseSection(rule, pos, limit, text, UnicodeString(TRUE, ILLEGAL_TOP, -1), FALSE, status);

    if (cursorOffset > 0 && cursor != cursorOffsetPos) {
        return syntaxError(U_MISPLACED_CURSOR_OFFSET, rule, start, status);
    }

    return pos;
}

/**
 * Parse a section of one side of a rule, stopping at either
 * the limit, the END_OF_RULE character, an operator, or a
 * segment close character.  This method parses both a
 * top-level rule half and a segment within such a rule half.
 * It calls itself recursively to parse segments and nested
 * segments.
 * @param buf buffer into which to accumulate the rule pattern
 * characters, either literal characters from the rule or
 * standins for UnicodeMatcher objects including segments.
 * @param illegal the set of special characters that is illegal during
 * this parse.
 * @param isSegment if true, then we've already seen a '(' and
 * pos on entry points right after it.  Accumulate everything
 * up to the closing ')', put it in a segment matcher object,
 * generate a standin for it, and add the standin to buf.  As
 * a side effect, update the segments vector with a reference
 * to the segment matcher.  This works recursively for nested
 * segments.  If isSegment is false, just accumulate
 * characters into buf.
 * @return the index after the terminating character, or
 * if limit was reached, limit
 */
int32_t RuleHalf::parseSection(const UnicodeString& rule, int32_t pos, int32_t limit,
                               UnicodeString& buf,
                               const UnicodeString& illegal,
                               UBool isSegment, UErrorCode& status) {
    int32_t start = pos;
    ParsePosition pp;
    UnicodeString scratch;
    UBool done = FALSE;
    int32_t quoteStart = -1; // Most recent 'single quoted string'
    int32_t quoteLimit = -1;
    int32_t varStart = -1; // Most recent $variableReference
    int32_t varLimit = -1;
    int32_t bufStart = buf.length();

    while (pos < limit && !done) {
        // Since all syntax characters are in the BMP, fetching
        // 16-bit code units suffices here.
        UChar c = rule.charAt(pos++);
        if (PatternProps::isWhiteSpace(c)) {
            // Ignore whitespace.  Note that this is not Unicode
            // spaces, but Java spaces -- a subset, representing
            // whitespace likely to be seen in code.
            continue;
        }
        if (u_strchr(HALF_ENDERS, c) != NULL) {
            if (isSegment) {
                // Unclosed segment
                return syntaxError(U_UNCLOSED_SEGMENT, rule, start, status);
            }
            break;
        }
        if (anchorEnd) {
            // Text after a presumed end anchor is a syntax err
            return syntaxError(U_MALFORMED_VARIABLE_REFERENCE, rule, start, status);
        }
        if (UnicodeSet::resemblesPattern(rule, pos-1)) {
            pp.setIndex(pos-1); // Backup to opening '['
            buf.append(parser.parseSet(rule, pp, status));
            if (U_FAILURE(status)) {
                return syntaxError(U_MALFORMED_SET, rule, start, status);
            }
            pos = pp.getIndex();
            continue;
        }
        // Handle escapes
        if (c == ESCAPE) {
            if (pos == limit) {
                return syntaxError(U_TRAILING_BACKSLASH, rule, start, status);
            }
            UChar32 escaped = rule.unescapeAt(pos); // pos is already past '\\'
            if (escaped == (UChar32) -1) {
                return syntaxError(U_MALFORMED_UNICODE_ESCAPE, rule, start, status);
            }
            if (!parser.checkVariableRange(escaped)) {
                return syntaxError(U_VARIABLE_RANGE_OVERLAP, rule, start, status);
            }
            buf.append(escaped);
            continue;
        }
        // Handle quoted matter
        if (c == QUOTE) {
            int32_t iq = rule.indexOf(QUOTE, pos);
            if (iq == pos) {
                buf.append(c); // Parse [''] outside quotes as [']
                ++pos;
            } else {
                /* This loop picks up a run of quoted text of the
                 * form 'aaaa' each time through.  If this run
                 * hasn't really ended ('aaaa''bbbb') then it keeps
                 * looping, each time adding on a new run.  When it
                 * reaches the final quote it breaks.
                 */
                quoteStart = buf.length();
                for (;;) {
                    if (iq < 0) {
                        return syntaxError(U_UNTERMINATED_QUOTE, rule, start, status);
                    }
                    scratch.truncate(0);
                    rule.extractBetween(pos, iq, scratch);
                    buf.append(scratch);
                    pos = iq+1;
                    if (pos < limit && rule.charAt(pos) == QUOTE) {
                        // Parse [''] inside quotes as [']
                        iq = rule.indexOf(QUOTE, pos+1);
                        // Continue looping
                    } else {
                        break;
                    }
                }
                quoteLimit = buf.length();

                for (iq=quoteStart; iq<quoteLimit; ++iq) {
                    if (!parser.checkVariableRange(buf.charAt(iq))) {
                        return syntaxError(U_VARIABLE_RANGE_OVERLAP, rule, start, status);
                    }
                }
            }
            continue;
        }

        if (!parser.checkVariableRange(c)) {
            return syntaxError(U_VARIABLE_RANGE_OVERLAP, rule, start, status);
        }

        if (illegal.indexOf(c) >= 0) {
            syntaxError(U_ILLEGAL_CHARACTER, rule, start, status);
        }

        switch (c) {

        //------------------------------------------------------
        // Elements allowed within and out of segments
        //------------------------------------------------------
        case ANCHOR_START:
            if (buf.length() == 0 && !anchorStart) {
                anchorStart = TRUE;
            } else {
              return syntaxError(U_MISPLACED_ANCHOR_START,
                                 rule, start, status);
            }
          break;
        case SEGMENT_OPEN:
            {
                // bufSegStart is the offset in buf to the first
                // character of the segment we are parsing.
                int32_t bufSegStart = buf.length();

                // Record segment number now, since nextSegmentNumber
                // will be incremented during the call to parseSection
                // if there are nested segments.
                int32_t segmentNumber = nextSegmentNumber++; // 1-based

                // Parse the segment
                pos = parseSection(rule, pos, limit, buf, UnicodeString(TRUE, ILLEGAL_SEG, -1), TRUE, status);

                // After parsing a segment, the relevant characters are
                // in buf, starting at offset bufSegStart.  Extract them
                // into a string matcher, and replace them with a
                // standin for that matcher.
                StringMatcher* m =
                    new StringMatcher(buf, bufSegStart, buf.length(),
                                      segmentNumber, *parser.curData);
                if (m == NULL) {
                    return syntaxError(U_MEMORY_ALLOCATION_ERROR, rule, start, status);
                }

                // Record and associate object and segment number
                parser.setSegmentObject(segmentNumber, m, status);
                buf.truncate(bufSegStart);
                buf.append(parser.getSegmentStandin(segmentNumber, status));
            }
            break;
        case FUNCTION:
        case ALT_FUNCTION:
            {
                int32_t iref = pos;
                TransliteratorIDParser::SingleID* single =
                    TransliteratorIDParser::parseFilterID(rule, iref);
                // The next character MUST be a segment open
                if (single == NULL ||
                    !ICU_Utility::parseChar(rule, iref, SEGMENT_OPEN)) {
                    return syntaxError(U_INVALID_FUNCTION, rule, start, status);
                }

                Transliterator *t = single->createInstance();
                delete single;
                if (t == NULL) {
                    return syntaxError(U_INVALID_FUNCTION, rule, start, status);
                }

                // bufSegStart is the offset in buf to the first
                // character of the segment we are parsing.
                int32_t bufSegStart = buf.length();

                // Parse the segment
                pos = parseSection(rule, iref, limit, buf, UnicodeString(TRUE, ILLEGAL_FUNC, -1), TRUE, status);

                // After parsing a segment, the relevant characters are
                // in buf, starting at offset bufSegStart.
                UnicodeString output;
                buf.extractBetween(bufSegStart, buf.length(), output);
                FunctionReplacer *r =
                    new FunctionReplacer(t, new StringReplacer(output, parser.curData));
                if (r == NULL) {
                    return syntaxError(U_MEMORY_ALLOCATION_ERROR, rule, start, status);
                }

                // Replace the buffer contents with a stand-in
                buf.truncate(bufSegStart);
                buf.append(parser.generateStandInFor(r, status));
            }
            break;
        case SymbolTable::SYMBOL_REF:
            // Handle variable references and segment references "$1" .. "$9"
            {
                // A variable reference must be followed immediately
                // by a Unicode identifier start and zero or more
                // Unicode identifier part characters, or by a digit
                // 1..9 if it is a segment reference.
                if (pos == limit) {
                    // A variable ref character at the end acts as
                    // an anchor to the context limit, as in perl.
                    anchorEnd = TRUE;
                    break;
                }
                // Parse "$1" "$2" .. "$9" .. (no upper limit)
                c = rule.charAt(pos);
                int32_t r = u_digit(c, 10);
                if (r >= 1 && r <= 9) {
                    r = ICU_Utility::parseNumber(rule, pos, 10);
                    if (r < 0) {
                        return syntaxError(U_UNDEFINED_SEGMENT_REFERENCE,
                                           rule, start, status);
                    }
                    buf.append(parser.getSegmentStandin(r, status));
                } else {
                    pp.setIndex(pos);
                    UnicodeString name = parser.parseData->
                                    parseReference(rule, pp, limit);
                    if (name.length() == 0) {
                        // This means the '$' was not followed by a
                        // valid name.  Try to interpret it as an
                        // end anchor then.  If this also doesn't work
                        // (if we see a following character) then signal
                        // an error.
                        anchorEnd = TRUE;
                        break;
                    }
                    pos = pp.getIndex();
                    // If this is a variable definition statement,
                    // then the LHS variable will be undefined.  In
                    // that case appendVariableDef() will append the
                    // special placeholder char variableLimit-1.
                    varStart = buf.length();
                    parser.appendVariableDef(name, buf, status);
                    varLimit = buf.length();
                }
            }
            break;
        case DOT:
            buf.append(parser.getDotStandIn(status));
            break;
        case KLEENE_STAR:
        case ONE_OR_MORE:
        case ZERO_OR_ONE:
            // Quantifiers.  We handle single characters, quoted strings,
            // variable references, and segments.
            //  a+      matches  aaa
            //  'foo'+  matches  foofoofoo
            //  $v+     matches  xyxyxy if $v == xy
            //  (seg)+  matches  segsegseg
            {
                if (isSegment && buf.length() == bufStart) {
                    // The */+ immediately follows '('
                    return syntaxError(U_MISPLACED_QUANTIFIER, rule, start, status);
                }

                int32_t qstart, qlimit;
                // The */+ follows an isolated character or quote
                // or variable reference
                if (buf.length() == quoteLimit) {
                    // The */+ follows a 'quoted string'
                    qstart = quoteStart;
                    qlimit = quoteLimit;
                } else if (buf.length() == varLimit) {
                    // The */+ follows a $variableReference
                    qstart = varStart;
                    qlimit = varLimit;
                } else {
                    // The */+ follows a single character, possibly
                    // a segment standin
                    qstart = buf.length() - 1;
                    qlimit = qstart + 1;
                }

                UnicodeFunctor *m =
                    new StringMatcher(buf, qstart, qlimit, 0, *parser.curData);
                if (m == NULL) {
                    return syntaxError(U_MEMORY_ALLOCATION_ERROR, rule, start, status);
                }
                int32_t min = 0;
                int32_t max = Quantifier::MAX;
                switch (c) {
                case ONE_OR_MORE:
                    min = 1;
                    break;
                case ZERO_OR_ONE:
                    min = 0;
                    max = 1;
                    break;
                // case KLEENE_STAR:
                //    do nothing -- min, max already set
                }
                m = new Quantifier(m, min, max);
                if (m == NULL) {
                    return syntaxError(U_MEMORY_ALLOCATION_ERROR, rule, start, status);
                }
                buf.truncate(qstart);
                buf.append(parser.generateStandInFor(m, status));
            }
            break;

        //------------------------------------------------------
        // Elements allowed ONLY WITHIN segments
        //------------------------------------------------------
        case SEGMENT_CLOSE:
            // assert(isSegment);
            // We're done parsing a segment.
            done = TRUE;
            break;

        //------------------------------------------------------
        // Elements allowed ONLY OUTSIDE segments
        //------------------------------------------------------
        case CONTEXT_ANTE:
            if (ante >= 0) {
                return syntaxError(U_MULTIPLE_ANTE_CONTEXTS, rule, start, status);
            }
            ante = buf.length();
            break;
        case CONTEXT_POST:
            if (post >= 0) {
                return syntaxError(U_MULTIPLE_POST_CONTEXTS, rule, start, status);
            }
            post = buf.length();
            break;
        case CURSOR_POS:
            if (cursor >= 0) {
                return syntaxError(U_MULTIPLE_CURSORS, rule, start, status);
            }
            cursor = buf.length();
            break;
        case CURSOR_OFFSET:
            if (cursorOffset < 0) {
                if (buf.length() > 0) {
                    return syntaxError(U_MISPLACED_CURSOR_OFFSET, rule, start, status);
                }
                --cursorOffset;
            } else if (cursorOffset > 0) {
                if (buf.length() != cursorOffsetPos || cursor >= 0) {
                    return syntaxError(U_MISPLACED_CURSOR_OFFSET, rule, start, status);
                }
                ++cursorOffset;
            } else {
                if (cursor == 0 && buf.length() == 0) {
                    cursorOffset = -1;
                } else if (cursor < 0) {
                    cursorOffsetPos = buf.length();
                    cursorOffset = 1;
                } else {
                    return syntaxError(U_MISPLACED_CURSOR_OFFSET, rule, start, status);
                }
            }
            break;


        //------------------------------------------------------
        // Non-special characters
        //------------------------------------------------------
        default:
            // Disallow unquoted characters other than [0-9A-Za-z]
            // in the printable ASCII range.  These characters are
            // reserved for possible future use.
            if (c >= 0x0021 && c <= 0x007E &&
                !((c >= 0x0030/*'0'*/ && c <= 0x0039/*'9'*/) ||
                  (c >= 0x0041/*'A'*/ && c <= 0x005A/*'Z'*/) ||
                  (c >= 0x0061/*'a'*/ && c <= 0x007A/*'z'*/))) {
                return syntaxError(U_UNQUOTED_SPECIAL, rule, start, status);
            }
            buf.append(c);
            break;
        }
    }

    return pos;
}

/**
 * Remove context.
 */
void RuleHalf::removeContext() {
    //text = text.substring(ante < 0 ? 0 : ante,
    //                      post < 0 ? text.length() : post);
    if (post >= 0) {
        text.remove(post);
    }
    if (ante >= 0) {
        text.removeBetween(0, ante);
    }
    ante = post = -1;
    anchorStart = anchorEnd = FALSE;
}

/**
 * Return true if this half looks like valid output, that is, does not
 * contain quantifiers or other special input-only elements.
 */
UBool RuleHalf::isValidOutput(TransliteratorParser& transParser) {
    for (int32_t i=0; i<text.length(); ) {
        UChar32 c = text.char32At(i);
        i += U16_LENGTH(c);
        if (!transParser.parseData->isReplacer(c)) {
            return FALSE;
        }
    }
    return TRUE;
}

/**
 * Return true if this half looks like valid input, that is, does not
 * contain functions or other special output-only elements.
 */
UBool RuleHalf::isValidInput(TransliteratorParser& transParser) {
    for (int32_t i=0; i<text.length(); ) {
        UChar32 c = text.char32At(i);
        i += U16_LENGTH(c);
        if (!transParser.parseData->isMatcher(c)) {
            return FALSE;
        }
    }
    return TRUE;
}

//----------------------------------------------------------------------
// PUBLIC API
//----------------------------------------------------------------------

/**
 * Constructor.
 */
TransliteratorParser::TransliteratorParser(UErrorCode &statusReturn) :
dataVector(statusReturn),
idBlockVector(statusReturn),
variablesVector(statusReturn),
segmentObjects(statusReturn)
{
    idBlockVector.setDeleter(uprv_deleteUObject);
    curData = NULL;
    compoundFilter = NULL;
    parseData = NULL;
    variableNames.setValueDeleter(uprv_deleteUObject);
}

/**
 * Destructor.
 */
TransliteratorParser::~TransliteratorParser() {
    while (!dataVector.isEmpty())
        delete (TransliterationRuleData*)(dataVector.orphanElementAt(0));
    delete compoundFilter;
    delete parseData;
    while (!variablesVector.isEmpty())
        delete (UnicodeFunctor*)variablesVector.orphanElementAt(0);
}

void
TransliteratorParser::parse(const UnicodeString& rules,
                            UTransDirection transDirection,
                            UParseError& pe,
                            UErrorCode& ec) {
    if (U_SUCCESS(ec)) {
        parseRules(rules, transDirection, ec);
        pe = parseError;
    }
}

/**
 * Return the compound filter parsed by parse().  Caller owns result.
 */
UnicodeSet* TransliteratorParser::orphanCompoundFilter() {
    UnicodeSet* f = compoundFilter;
    compoundFilter = NULL;
    return f;
}

//----------------------------------------------------------------------
// Private implementation
//----------------------------------------------------------------------

/**
 * Parse the given string as a sequence of rules, separated by newline
 * characters ('\n'), and cause this object to implement those rules.  Any
 * previous rules are discarded.  Typically this method is called exactly
 * once, during construction.
 * @exception IllegalArgumentException if there is a syntax error in the
 * rules
 */
void TransliteratorParser::parseRules(const UnicodeString& rule,
                                      UTransDirection theDirection,
                                      UErrorCode& status)
{
    // Clear error struct
    uprv_memset(&parseError, 0, sizeof(parseError));
    parseError.line = parseError.offset = -1;

    UBool parsingIDs = TRUE;
    int32_t ruleCount = 0;

    while (!dataVector.isEmpty()) {
        delete (TransliterationRuleData*)(dataVector.orphanElementAt(0));
    }
    if (U_FAILURE(status)) {
        return;
    }

    idBlockVector.removeAllElements();
    curData = NULL;
    direction = theDirection;
    ruleCount = 0;

    delete compoundFilter;
    compoundFilter = NULL;

    while (!variablesVector.isEmpty()) {
        delete (UnicodeFunctor*)variablesVector.orphanElementAt(0);
    }
    variableNames.removeAll();
    parseData = new ParseData(0, &variablesVector, &variableNames);
    if (parseData == NULL) {
        status = U_MEMORY_ALLOCATION_ERROR;
        return;
    }

    dotStandIn = (UChar) -1;

    UnicodeString *tempstr = NULL; // used for memory allocation error checking
    UnicodeString str; // scratch
    UnicodeString idBlockResult;
    int32_t pos = 0;
    int32_t limit = rule.length();

    // The compound filter offset is an index into idBlockResult.
    // If it is 0, then the compound filter occurred at the start,
    // and it is the offset to the _start_ of the compound filter
    // pattern.  Otherwise it is the offset to the _limit_ of the
    // compound filter pattern within idBlockResult.
    compoundFilter = NULL;
    int32_t compoundFilterOffset = -1;

    while (pos < limit && U_SUCCESS(status)) {
        UChar c = rule.charAt(pos++);
        if (PatternProps::isWhiteSpace(c)) {
            // Ignore leading whitespace.
            continue;
        }
        // Skip lines starting with the comment character
        if (c == RULE_COMMENT_CHAR) {
            pos = rule.indexOf((UChar)0x000A /*\n*/, pos) + 1;
            if (pos == 0) {
                break; // No "\n" found; rest of rule is a comment
            }
            continue; // Either fall out or restart with next line
        }

        // skip empty rules
        if (c == END_OF_RULE)
            continue;

        // keep track of how many rules we've seen
        ++ruleCount;

        // We've found the start of a rule or ID.  c is its first
        // character, and pos points past c.
        --pos;
        // Look for an ID token.  Must have at least ID_TOKEN_LEN + 1
        // chars left.
        if ((pos + ID_TOKEN_LEN + 1) <= limit &&
                rule.compare(pos, ID_TOKEN_LEN, ID_TOKEN) == 0) {
            pos += ID_TOKEN_LEN;
            c = rule.charAt(pos);
            while (PatternProps::isWhiteSpace(c) && pos < limit) {
                ++pos;
                c = rule.charAt(pos);
            }

            int32_t p = pos;

            if (!parsingIDs) {
                if (curData != NULL) {
                    if (direction == UTRANS_FORWARD)
                        dataVector.addElement(curData, status);
                    else
                        dataVector.insertElementAt(curData, 0, status);
                    curData = NULL;
                }
                parsingIDs = TRUE;
            }

            TransliteratorIDParser::SingleID* id =
                TransliteratorIDParser::parseSingleID(rule, p, direction, status);
            if (p != pos && ICU_Utility::parseChar(rule, p, END_OF_RULE)) {
                // Successful ::ID parse.

                if (direction == UTRANS_FORWARD) {
                    idBlockResult.append(id->canonID).append(END_OF_RULE);
                } else {
                    idBlockResult.insert(0, END_OF_RULE);
                    idBlockResult.insert(0, id->canonID);
                }

            } else {
                // Couldn't parse an ID.  Try to parse a global filter
                int32_t withParens = -1;
                UnicodeSet* f = TransliteratorIDParser::parseGlobalFilter(rule, p, direction, withParens, NULL);
                if (f != NULL) {
                    if (ICU_Utility::parseChar(rule, p, END_OF_RULE)
                        && (direction == UTRANS_FORWARD) == (withParens == 0))
                    {
                        if (compoundFilter != NULL) {
                            // Multiple compound filters
                            syntaxError(U_MULTIPLE_COMPOUND_FILTERS, rule, pos, status);
                            delete f;
                        } else {
                            compoundFilter = f;
                            compoundFilterOffset = ruleCount;
                        }
                    } else {
                        delete f;
                    }
                } else {
                    // Invalid ::id
                    // Can be parsed as neither an ID nor a global filter
                    syntaxError(U_INVALID_ID, rule, pos, status);
                }
            }
            delete id;
            pos = p;
        } else {
            if (parsingIDs) {
                tempstr = new UnicodeString(idBlockResult);
                // NULL pointer check
                if (tempstr == NULL) {
                    status = U_MEMORY_ALLOCATION_ERROR;
                    return;
                }
                if (direction == UTRANS_FORWARD)
                    idBlockVector.addElement(tempstr, status);
                else
                    idBlockVector.insertElementAt(tempstr, 0, status);
                idBlockResult.remove();
                parsingIDs = FALSE;
                curData = new TransliterationRuleData(status);
                // NULL pointer check
                if (curData == NULL) {
                    status = U_MEMORY_ALLOCATION_ERROR;
                    return;
                }
                parseData->data = curData;

                // By default, rules use part of the private use area
                // E000..F8FF for variables and other stand-ins.  Currently
                // the range F000..F8FF is typically sufficient.  The 'use
                // variable range' pragma allows rule sets to modify this.
                setVariableRange(0xF000, 0xF8FF, status);
            }

            if (resemblesPragma(rule, pos, limit)) {
                int32_t ppp = parsePragma(rule, pos, limit, status);
                if (ppp < 0) {
                    syntaxError(U_MALFORMED_PRAGMA, rule, pos, status);
                }
                pos = ppp;
            // Parse a rule
            } else {
                pos = parseRule(rule, pos, limit, status);
            }
        }
    }

    if (parsingIDs && idBlockResult.length() > 0) {
        tempstr = new UnicodeString(idBlockResult);
        // NULL pointer check
        if (tempstr == NULL) {
            status = U_MEMORY_ALLOCATION_ERROR;
            return;
        }
        if (direction == UTRANS_FORWARD)
            idBlockVector.addElement(tempstr, status);
        else
            idBlockVector.insertElementAt(tempstr, 0, status);
    }
    else if (!parsingIDs && curData != NULL) {
        if (direction == UTRANS_FORWARD)
            dataVector.addElement(curData, status);
        else
            dataVector.insertElementAt(curData, 0, status);
    }

    if (U_SUCCESS(status)) {
        // Convert the set vector to an array
        int32_t i, dataVectorSize = dataVector.size();
        for (i = 0; i < dataVectorSize; i++) {
            TransliterationRuleData* data = (TransliterationRuleData*)dataVector.elementAt(i);
            data->variablesLength = variablesVector.size();
            if (data->variablesLength == 0) {
                data->variables = 0;
            } else {
                data->variables = (UnicodeFunctor**)uprv_malloc(data->variablesLength * sizeof(UnicodeFunctor*));
                // NULL pointer check
                if (data->variables == NULL) {
                    status = U_MEMORY_ALLOCATION_ERROR;
                    return;
                }
                data->variablesAreOwned = (i == 0);
            }

            for (int32_t j = 0; j < data->variablesLength; j++) {
                data->variables[j] =
                    static_cast<UnicodeFunctor *>(variablesVector.elementAt(j));
            }

            data->variableNames.removeAll();
            int32_t p = UHASH_FIRST;
            const UHashElement* he = variableNames.nextElement(p);
            while (he != NULL) {
                UnicodeString* tempus = ((UnicodeString*)(he->value.pointer))->clone();
                if (tempus == NULL) {
                    status = U_MEMORY_ALLOCATION_ERROR;
                    return;
                }
                data->variableNames.put(*((UnicodeString*)(he->key.pointer)),
                    tempus, status);
                he = variableNames.nextElement(p);
            }
        }
        variablesVector.removeAllElements();   // keeps them from getting deleted when we succeed

        // Index the rules
        if (compoundFilter != NULL) {
            if ((direction == UTRANS_FORWARD && compoundFilterOffset != 1) ||
                (direction == UTRANS_REVERSE && compoundFilterOffset != ruleCount)) {
                status = U_MISPLACED_COMPOUND_FILTER;
            }
        }

        for (i = 0; i < dataVectorSize; i++) {
            TransliterationRuleData* data = (TransliterationRuleData*)dataVector.elementAt(i);
            data->ruleSet.freeze(parseError, status);
        }
        if (idBlockVector.size() == 1 && ((UnicodeString*)idBlockVector.elementAt(0))->isEmpty()) {
            idBlockVector.removeElementAt(0);
        }
    }
}

/**
 * Set the variable range to [start, end] (inclusive).
 */
void TransliteratorParser::setVariableRange(int32_t start, int32_t end, UErrorCode& status) {
    if (start > end || start < 0 || end > 0xFFFF) {
        status = U_MALFORMED_PRAGMA;
        return;
    }

    curData->variablesBase = (UChar) start;
    if (dataVector.size() == 0) {
        variableNext = (UChar) start;
        variableLimit = (UChar) (end + 1);
    }
}

/**
 * Assert that the given character is NOT within the variable range.
 * If it is, return FALSE.  This is necessary to ensure that the
 * variable range does not overlap characters used in a rule.
 */
UBool TransliteratorParser::checkVariableRange(UChar32 ch) const {
    return !(ch >= curData->variablesBase && ch < variableLimit);
}

/**
 * Set the maximum backup to 'backup', in response to a pragma
 * statement.
 */
void TransliteratorParser::pragmaMaximumBackup(int32_t /*backup*/) {
    //TODO Finish
}

/**
 * Begin normalizing all rules using the given mode, in response
 * to a pragma statement.
 */
void TransliteratorParser::pragmaNormalizeRules(UNormalizationMode /*mode*/) {
    //TODO Finish
}

static const UChar PRAGMA_USE[] = {0x75,0x73,0x65,0x20,0}; // "use "

static const UChar PRAGMA_VARIABLE_RANGE[] = {0x7E,0x76,0x61,0x72,0x69,0x61,0x62,0x6C,0x65,0x20,0x72,0x61,0x6E,0x67,0x65,0x20,0x23,0x20,0x23,0x7E,0x3B,0}; // "~variable range # #~;"

static const UChar PRAGMA_MAXIMUM_BACKUP[] = {0x7E,0x6D,0x61,0x78,0x69,0x6D,0x75,0x6D,0x20,0x62,0x61,0x63,0x6B,0x75,0x70,0x20,0x23,0x7E,0x3B,0}; // "~maximum backup #~;"

static const UChar PRAGMA_NFD_RULES[] = {0x7E,0x6E,0x66,0x64,0x20,0x72,0x75,0x6C,0x65,0x73,0x7E,0x3B,0}; // "~nfd rules~;"

static const UChar PRAGMA_NFC_RULES[] = {0x7E,0x6E,0x66,0x63,0x20,0x72,0x75,0x6C,0x65,0x73,0x7E,0x3B,0}; // "~nfc rules~;"

/**
 * Return true if the given rule looks like a pragma.
 * @param pos offset to the first non-whitespace character
 * of the rule.
 * @param limit pointer past the last character of the rule.
 */
UBool TransliteratorParser::resemblesPragma(const UnicodeString& rule, int32_t pos, int32_t limit) {
    // Must start with /use\s/i
    return ICU_Utility::parsePattern(rule, pos, limit, UnicodeString(TRUE, PRAGMA_USE, 4), NULL) >= 0;
}

/**
 * Parse a pragma.  This method assumes resemblesPragma() has
 * already returned true.
 * @param pos offset to the first non-whitespace character
 * of the rule.
 * @param limit pointer past the last character of the rule.
 * @return the position index after the final ';' of the pragma,
 * or -1 on failure.
 */
int32_t TransliteratorParser::parsePragma(const UnicodeString& rule, int32_t pos, int32_t limit, UErrorCode& status) {
    int32_t array[2];

    // resemblesPragma() has already returned true, so we
    // know that pos points to /use\s/i; we can skip 4 characters
    // immediately
    pos += 4;

    // Here are the pragmas we recognize:
    // use variable range 0xE000 0xEFFF;
    // use maximum backup 16;
    // use nfd rules;
    // use nfc rules;
    int p = ICU_Utility::parsePattern(rule, pos, limit, UnicodeString(TRUE, PRAGMA_VARIABLE_RANGE, -1), array);
    if (p >= 0) {
        setVariableRange(array[0], array[1], status);
        return p;
    }

    p = ICU_Utility::parsePattern(rule, pos, limit, UnicodeString(TRUE, PRAGMA_MAXIMUM_BACKUP, -1), array);
    if (p >= 0) {
        pragmaMaximumBackup(array[0]);
        return p;
    }

    p = ICU_Utility::parsePattern(rule, pos, limit, UnicodeString(TRUE, PRAGMA_NFD_RULES, -1), NULL);
    if (p >= 0) {
        pragmaNormalizeRules(UNORM_NFD);
        return p;
    }

    p = ICU_Utility::parsePattern(rule, pos, limit, UnicodeString(TRUE, PRAGMA_NFC_RULES, -1), NULL);
    if (p >= 0) {
        pragmaNormalizeRules(UNORM_NFC);
        return p;
    }

    // Syntax error: unable to parse pragma
    return -1;
}

/**
 * MAIN PARSER.  Parse the next rule in the given rule string, starting
 * at pos.  Return the index after the last character parsed.  Do not
 * parse characters at or after limit.
 *
 * Important:  The character at pos must be a non-whitespace character
 * that is not the comment character.
 *
 * This method handles quoting, escaping, and whitespace removal.  It
 * parses the end-of-rule character.  It recognizes context and cursor
 * indicators.  Once it does a lexical breakdown of the rule at pos, it
 * creates a rule object and adds it to our rule list.
 */
int32_t TransliteratorParser::parseRule(const UnicodeString& rule, int32_t pos, int32_t limit, UErrorCode& status) {
    // Locate the left side, operator, and right side
    int32_t start = pos;
    UChar op = 0;
    int32_t i;

    // Set up segments data
    segmentStandins.truncate(0);
    segmentObjects.removeAllElements();

    // Use pointers to automatics to make swapping possible.
    RuleHalf _left(*this), _right(*this);
    RuleHalf* left = &_left;
    RuleHalf* right = &_right;

    undefinedVariableName.remove();
    pos = left->parse(rule, pos, limit, status);
    if (U_FAILURE(status)) {
        return start;
    }

    if (pos == limit || u_strchr(gOPERATORS, (op = rule.charAt(--pos))) == NULL) {
        return syntaxError(U_MISSING_OPERATOR, rule, start, status);
    }
    ++pos;

    // Found an operator char.  Check for forward-reverse operator.
    if (op == REVERSE_RULE_OP &&
        (pos < limit && rule.charAt(pos) == FORWARD_RULE_OP)) {
        ++pos;
        op = FWDREV_RULE_OP;
    }

    // Translate alternate op characters.
    switch (op) {
    case ALT_FORWARD_RULE_OP:
        op = FORWARD_RULE_OP;
        break;
    case ALT_REVERSE_RULE_OP:
        op = REVERSE_RULE_OP;
        break;
    case ALT_FWDREV_RULE_OP:
        op = FWDREV_RULE_OP;
        break;
    }

    pos = right->parse(rule, pos, limit, status);
    if (U_FAILURE(status)) {
        return start;
    }

    if (pos < limit) {
        if (rule.charAt(--pos) == END_OF_RULE) {
            ++pos;
        } else {
            // RuleHalf parser must have terminated at an operator
            return syntaxError(U_UNQUOTED_SPECIAL, rule, start, status);
        }
    }

    if (op == VARIABLE_DEF_OP) {
        // LHS is the name.  RHS is a single character, either a literal
        // or a set (already parsed).  If RHS is longer than one
        // character, it is either a multi-character string, or multiple
        // sets, or a mixture of chars and sets -- syntax error.

        // We expect to see a single undefined variable (the one being
        // defined).
        if (undefinedVariableName.length() == 0) {
            // "Missing '$' or duplicate definition"
            return syntaxError(U_BAD_VARIABLE_DEFINITION, rule, start, status);
        }
        if (left->text.length() != 1 || left->text.charAt(0) != variableLimit) {
            // "Malformed LHS"
            return syntaxError(U_MALFORMED_VARIABLE_DEFINITION, rule, start, status);
        }
        if (left->anchorStart || left->anchorEnd ||
            right->anchorStart || right->anchorEnd) {
            return syntaxError(U_MALFORMED_VARIABLE_DEFINITION, rule, start, status);
        }
        // We allow anything on the right, including an empty string.
        UnicodeString* value = new UnicodeString(right->text);
        // NULL pointer check
        if (value == NULL) {
            return syntaxError(U_MEMORY_ALLOCATION_ERROR, rule, start, status);
        }
        variableNames.put(undefinedVariableName, value, status);
        ++variableLimit;
        return pos;
    }

    // If this is not a variable definition rule, we shouldn't have
    // any undefined variable names.
    if (undefinedVariableName.length() != 0) {
        return syntaxError(// "Undefined variable $" + undefinedVariableName,
                    U_UNDEFINED_VARIABLE,
                    rule, start, status);
    }

    // Verify segments
    if (segmentStandins.length() > segmentObjects.size()) {
        syntaxError(U_UNDEFINED_SEGMENT_REFERENCE, rule, start, status);
    }
    for (i=0; i<segmentStandins.length(); ++i) {
        if (segmentStandins.charAt(i) == 0) {
            syntaxError(U_INTERNAL_TRANSLITERATOR_ERROR, rule, start, status); // will never happen
        }
    }
    for (i=0; i<segmentObjects.size(); ++i) {
        if (segmentObjects.elementAt(i) == NULL) {
            syntaxError(U_INTERNAL_TRANSLITERATOR_ERROR, rule, start, status); // will never happen
        }
    }

    // If the direction we want doesn't match the rule
    // direction, do nothing.
    if (op != FWDREV_RULE_OP &&
        ((direction == UTRANS_FORWARD) != (op == FORWARD_RULE_OP))) {
        return pos;
    }

    // Transform the rule into a forward rule by swapping the
    // sides if necessary.
    if (direction == UTRANS_REVERSE) {
        left = &_right;
        right = &_left;
    }

    // Remove non-applicable elements in forward-reverse
    // rules.  Bidirectional rules ignore elements that do not
    // apply.
    if (op == FWDREV_RULE_OP) {
        right->removeContext();
        left->cursor = -1;
        left->cursorOffset = 0;
    }

    // Normalize context
    if (left->ante < 0) {
        left->ante = 0;
    }
    if (left->post < 0) {
        left->post = left->text.length();
    }

    // Context is only allowed on the input side.  Cursors are only
    // allowed on the output side.  Segment delimiters can only appear
    // on the left, and references on the right.  Cursor offset
    // cannot appear without an explicit cursor.  Cursor offset
    // cannot place the cursor outside the limits of the context.
    // Anchors are only allowed on the input side.
    if (right->ante >= 0 || right->post >= 0 || left->cursor >= 0 ||
        (right->cursorOffset != 0 && right->cursor < 0) ||
        // - The following two checks were used to ensure that the
        // - the cursor offset stayed within the ante- or postcontext.
        // - However, with the addition of quantifiers, we have to
        // - allow arbitrary cursor offsets and do runtime checking.
        //(right->cursorOffset > (left->text.length() - left->post)) ||
        //(-right->cursorOffset > left->ante) ||
        right->anchorStart || right->anchorEnd ||
        !left->isValidInput(*this) || !right->isValidOutput(*this) ||
        left->ante > left->post) {

        return syntaxError(U_MALFORMED_RULE, rule, start, status);
    }

    // Flatten segment objects vector to an array
    UnicodeFunctor** segmentsArray = NULL;
    if (segmentObjects.size() > 0) {
        segmentsArray = (UnicodeFunctor **)uprv_malloc(segmentObjects.size() * sizeof(UnicodeFunctor *));
        // Null pointer check
        if (segmentsArray == NULL) {
            return syntaxError(U_MEMORY_ALLOCATION_ERROR, rule, start, status);
        }
        segmentObjects.toArray((void**) segmentsArray);
    }
    TransliterationRule* temptr = new TransliterationRule(
            left->text, left->ante, left->post,
            right->text, right->cursor, right->cursorOffset,
            segmentsArray,
            segmentObjects.size(),
            left->anchorStart, left->anchorEnd,
            curData,
            status);
    //Null pointer check
    if (temptr == NULL) {
        uprv_free(segmentsArray);
        return syntaxError(U_MEMORY_ALLOCATION_ERROR, rule, start, status);
    }

    curData->ruleSet.addRule(temptr, status);

    return pos;
}

/**
 * Called by main parser upon syntax error.  Search the rule string
 * for the probable end of the rule.  Of course, if the error is that
 * the end of rule marker is missing, then the rule end will not be found.
 * In any case the rule start will be correctly reported.
 * @param msg error description
 * @param rule pattern string
 * @param start position of first character of current rule
 */
int32_t TransliteratorParser::syntaxError(UErrorCode parseErrorCode,
                                          const UnicodeString& rule,
                                          int32_t pos,
                                          UErrorCode& status)
{
    parseError.offset = pos;
    parseError.line = 0 ; /* we are not using line numbers */

    // for pre-context
    const int32_t LEN = U_PARSE_CONTEXT_LEN - 1;
    int32_t start = uprv_max(pos - LEN, 0);
    int32_t stop  = pos;

    rule.extract(start,stop-start,parseError.preContext);
    //null terminate the buffer
    parseError.preContext[stop-start] = 0;

    //for post-context
    start = pos;
    stop  = uprv_min(pos + LEN, rule.length());

    rule.extract(start,stop-start,parseError.postContext);
    //null terminate the buffer
    parseError.postContext[stop-start]= 0;

    status = (UErrorCode)parseErrorCode;
    return pos;

}

/**
 * Parse a UnicodeSet out, store it, and return the stand-in character
 * used to represent it.
 */
UChar TransliteratorParser::parseSet(const UnicodeString& rule,
                                          ParsePosition& pos,
                                          UErrorCode& status) {
    UnicodeSet* set = new UnicodeSet(rule, pos, USET_IGNORE_SPACE, parseData, status);
    // Null pointer check
    if (set == NULL) {
        status = U_MEMORY_ALLOCATION_ERROR;
        return (UChar)0x0000; // Return empty character with error.
    }
    set->compact();
    return generateStandInFor(set, status);
}

/**
 * Generate and return a stand-in for a new UnicodeFunctor.  Store
 * the matcher (adopt it).
 */
UChar TransliteratorParser::generateStandInFor(UnicodeFunctor* adopted, UErrorCode& status) {
    // assert(obj != null);

    // Look up previous stand-in, if any.  This is a short list
    // (typical n is 0, 1, or 2); linear search is optimal.
    for (int32_t i=0; i<variablesVector.size(); ++i) {
        if (variablesVector.elementAt(i) == adopted) { // [sic] pointer comparison
            return (UChar) (curData->variablesBase + i);
        }
    }

    if (variableNext >= variableLimit) {
        delete adopted;
        status = U_VARIABLE_RANGE_EXHAUSTED;
        return 0;
    }
    variablesVector.addElement(adopted, status);
    return variableNext++;
}

/**
 * Return the standin for segment seg (1-based).
 */
UChar TransliteratorParser::getSegmentStandin(int32_t seg, UErrorCode& status) {
    // Special character used to indicate an empty spot
    UChar empty = curData->variablesBase - 1;
    while (segmentStandins.length() < seg) {
        segmentStandins.append(empty);
    }
    UChar c = segmentStandins.charAt(seg-1);
    if (c == empty) {
        if (variableNext >= variableLimit) {
            status = U_VARIABLE_RANGE_EXHAUSTED;
            return 0;
        }
        c = variableNext++;
        // Set a placeholder in the primary variables vector that will be
        // filled in later by setSegmentObject().  We know that we will get
        // called first because setSegmentObject() will call us.
        variablesVector.addElement((void*) NULL, status);
        segmentStandins.setCharAt(seg-1, c);
    }
    return c;
}

/**
 * Set the object for segment seg (1-based).
 */
void TransliteratorParser::setSegmentObject(int32_t seg, StringMatcher* adopted, UErrorCode& status) {
    // Since we call parseSection() recursively, nested
    // segments will result in segment i+1 getting parsed
    // and stored before segment i; be careful with the
    // vector handling here.
    if (segmentObjects.size() < seg) {
        segmentObjects.setSize(seg, status);
    }
    int32_t index = getSegmentStandin(seg, status) - curData->variablesBase;
    if (segmentObjects.elementAt(seg-1) != NULL ||
        variablesVector.elementAt(index) != NULL) {
        // should never happen
        status = U_INTERNAL_TRANSLITERATOR_ERROR;
        return;
    }
    segmentObjects.setElementAt(adopted, seg-1);
    variablesVector.setElementAt(adopted, index);
}

/**
 * Return the stand-in for the dot set.  It is allocated the first
 * time and reused thereafter.
 */
UChar TransliteratorParser::getDotStandIn(UErrorCode& status) {
    if (dotStandIn == (UChar) -1) {
        UnicodeSet* tempus = new UnicodeSet(UnicodeString(TRUE, DOT_SET, -1), status);
        // Null pointer check.
        if (tempus == NULL) {
            status = U_MEMORY_ALLOCATION_ERROR;
            return (UChar)0x0000;
        }
        dotStandIn = generateStandInFor(tempus, status);
    }
    return dotStandIn;
}

/**
 * Append the value of the given variable name to the given
 * UnicodeString.
 */
void TransliteratorParser::appendVariableDef(const UnicodeString& name,
                                                  UnicodeString& buf,
                                                  UErrorCode& status) {
    const UnicodeString* s = (const UnicodeString*) variableNames.get(name);
    if (s == NULL) {
        // We allow one undefined variable so that variable definition
        // statements work.  For the first undefined variable we return
        // the special placeholder variableLimit-1, and save the variable
        // name.
        if (undefinedVariableName.length() == 0) {
            undefinedVariableName = name;
            if (variableNext >= variableLimit) {
                // throw new RuntimeException("Private use variables exhausted");
                status = U_ILLEGAL_ARGUMENT_ERROR;
                return;
            }
            buf.append((UChar) --variableLimit);
        } else {
            //throw new IllegalArgumentException("Undefined variable $"
            //                                   + name);
            status = U_ILLEGAL_ARGUMENT_ERROR;
            return;
        }
    } else {
        buf.append(*s);
    }
}

/**
 * Glue method to get around access restrictions in C++.
 */
/*Transliterator* TransliteratorParser::createBasicInstance(const UnicodeString& id, const UnicodeString* canonID) {
    return Transliterator::createBasicInstance(id, canonID);
}*/

U_NAMESPACE_END

U_CAPI int32_t
utrans_stripRules(const UChar *source, int32_t sourceLen, UChar *target, UErrorCode *status) {
    U_NAMESPACE_USE

    //const UChar *sourceStart = source;
    const UChar *targetStart = target;
    const UChar *sourceLimit = source+sourceLen;
    UChar *targetLimit = target+sourceLen;
    UChar32 c = 0;
    UBool quoted = FALSE;
    int32_t index;

    uprv_memset(target, 0, sourceLen*U_SIZEOF_UCHAR);

    /* read the rules into the buffer */
    while (source < sourceLimit)
    {
        index=0;
        U16_NEXT_UNSAFE(source, index, c);
        source+=index;
        if(c == QUOTE) {
            quoted = (UBool)!quoted;
        }
        else if (!quoted) {
            if (c == RULE_COMMENT_CHAR) {
                /* skip comments and all preceding spaces */
                while (targetStart < target && *(target - 1) == 0x0020) {
                    target--;
                }
                do {
                    if (source == sourceLimit) {
                        c = U_SENTINEL;
                        break;
                    }
                    c = *(source++);
                }
                while (c != CR && c != LF);
                if (c < 0) {
                    break;
                }
            }
            else if (c == ESCAPE && source < sourceLimit) {
                UChar32   c2 = *source;
                if (c2 == CR || c2 == LF) {
                    /* A backslash at the end of a line. */
                    /* Since we're stripping lines, ignore the backslash. */
                    source++;
                    continue;
                }
                if (c2 == 0x0075 && source+5 < sourceLimit) { /* \u seen. \U isn't unescaped. */
                    int32_t escapeOffset = 0;
                    UnicodeString escapedStr(source, 5);
                    c2 = escapedStr.unescapeAt(escapeOffset);

                    if (c2 == (UChar32)0xFFFFFFFF || escapeOffset == 0)
                    {
                        *status = U_PARSE_ERROR;
                        return 0;
                    }
                    if (!PatternProps::isWhiteSpace(c2) && !u_iscntrl(c2) && !u_ispunct(c2)) {
                        /* It was escaped for a reason. Write what it was suppose to be. */
                        source+=5;
                        c = c2;
                    }
                }
                else if (c2 == QUOTE) {
                    /* \' seen. Make sure we don't do anything when we see it again. */
                    quoted = (UBool)!quoted;
                }
            }
        }
        if (c == CR || c == LF)
        {
            /* ignore spaces carriage returns, and all leading spaces on the next line.
            * and line feed unless in the form \uXXXX
            */
            quoted = FALSE;
            while (source < sourceLimit) {
                c = *(source);
                if (c != CR && c != LF && c != 0x0020) {
                    break;
                }
                source++;
            }
            continue;
        }

        /* Append UChar * after dissembling if c > 0xffff*/
        index=0;
        U16_APPEND_UNSAFE(target, index, c);
        target+=index;
    }
    if (target < targetLimit) {
        *target = 0;
    }
    return (int32_t)(target-targetStart);
}

#endif /* #if !UCONFIG_NO_TRANSLITERATION */
=======
// © 2016 and later: Unicode, Inc. and others.
// License & terms of use: http://www.unicode.org/copyright.html
/*
 **********************************************************************
 *   Copyright (C) 1999-2016, International Business Machines
 *   Corporation and others.  All Rights Reserved.
 **********************************************************************
 *   Date        Name        Description
 *   11/17/99    aliu        Creation.
 **********************************************************************
 */

#include "unicode/utypes.h"

#if !UCONFIG_NO_TRANSLITERATION

#include "unicode/uobject.h"
#include "unicode/parseerr.h"
#include "unicode/parsepos.h"
#include "unicode/putil.h"
#include "unicode/uchar.h"
#include "unicode/ustring.h"
#include "unicode/uniset.h"
#include "unicode/utf16.h"
#include "cstring.h"
#include "funcrepl.h"
#include "hash.h"
#include "quant.h"
#include "rbt.h"
#include "rbt_data.h"
#include "rbt_pars.h"
#include "rbt_rule.h"
#include "strmatch.h"
#include "strrepl.h"
#include "unicode/symtable.h"
#include "tridpars.h"
#include "uvector.h"
#include "hash.h"
#include "patternprops.h"
#include "util.h"
#include "cmemory.h"
#include "uprops.h"
#include "putilimp.h"

// Operators
#define VARIABLE_DEF_OP ((char16_t)0x003D) /*=*/
#define FORWARD_RULE_OP ((char16_t)0x003E) /*>*/
#define REVERSE_RULE_OP ((char16_t)0x003C) /*<*/
#define FWDREV_RULE_OP  ((char16_t)0x007E) /*~*/ // internal rep of <> op

// Other special characters
#define QUOTE             ((char16_t)0x0027) /*'*/
#define ESCAPE            ((char16_t)0x005C) /*\*/
#define END_OF_RULE       ((char16_t)0x003B) /*;*/
#define RULE_COMMENT_CHAR ((char16_t)0x0023) /*#*/

#define SEGMENT_OPEN       ((char16_t)0x0028) /*(*/
#define SEGMENT_CLOSE      ((char16_t)0x0029) /*)*/
#define CONTEXT_ANTE       ((char16_t)0x007B) /*{*/
#define CONTEXT_POST       ((char16_t)0x007D) /*}*/
#define CURSOR_POS         ((char16_t)0x007C) /*|*/
#define CURSOR_OFFSET      ((char16_t)0x0040) /*@*/
#define ANCHOR_START       ((char16_t)0x005E) /*^*/
#define KLEENE_STAR        ((char16_t)0x002A) /***/
#define ONE_OR_MORE        ((char16_t)0x002B) /*+*/
#define ZERO_OR_ONE        ((char16_t)0x003F) /*?*/

#define DOT                ((char16_t)46)     /*.*/

static const char16_t DOT_SET[] = { // "[^[:Zp:][:Zl:]\r\n$]";
    91, 94, 91, 58, 90, 112, 58, 93, 91, 58, 90,
    108, 58, 93, 92, 114, 92, 110, 36, 93, 0
};

// A function is denoted &Source-Target/Variant(text)
#define FUNCTION           ((char16_t)38)     /*&*/

// Aliases for some of the syntax characters. These are provided so
// transliteration rules can be expressed in XML without clashing with
// XML syntax characters '<', '>', and '&'.
#define ALT_REVERSE_RULE_OP ((char16_t)0x2190) // Left Arrow
#define ALT_FORWARD_RULE_OP ((char16_t)0x2192) // Right Arrow
#define ALT_FWDREV_RULE_OP  ((char16_t)0x2194) // Left Right Arrow
#define ALT_FUNCTION        ((char16_t)0x2206) // Increment (~Greek Capital Delta)

// Special characters disallowed at the top level
static const char16_t ILLEGAL_TOP[] = {41,0}; // ")"

// Special characters disallowed within a segment
static const char16_t ILLEGAL_SEG[] = {123,125,124,64,0}; // "{}|@"

// Special characters disallowed within a function argument
static const char16_t ILLEGAL_FUNC[] = {94,40,46,42,43,63,123,125,124,64,0}; // "^(.*+?{}|@"

// By definition, the ANCHOR_END special character is a
// trailing SymbolTable.SYMBOL_REF character.
// private static final char ANCHOR_END       = '$';

static const char16_t gOPERATORS[] = { // "=><"
    VARIABLE_DEF_OP, FORWARD_RULE_OP, REVERSE_RULE_OP,
    ALT_FORWARD_RULE_OP, ALT_REVERSE_RULE_OP, ALT_FWDREV_RULE_OP,
    0
};

static const char16_t HALF_ENDERS[] = { // "=><;"
    VARIABLE_DEF_OP, FORWARD_RULE_OP, REVERSE_RULE_OP,
    ALT_FORWARD_RULE_OP, ALT_REVERSE_RULE_OP, ALT_FWDREV_RULE_OP,
    END_OF_RULE,
    0
};

// These are also used in Transliterator::toRules()
static const int32_t ID_TOKEN_LEN = 2;
static const char16_t   ID_TOKEN[]   = { 0x3A, 0x3A }; // ':', ':'

/*
commented out until we do real ::BEGIN/::END functionality
static const int32_t BEGIN_TOKEN_LEN = 5;
static const char16_t BEGIN_TOKEN[] = { 0x42, 0x45, 0x47, 0x49, 0x4e }; // 'BEGIN'

static const int32_t END_TOKEN_LEN = 3;
static const char16_t END_TOKEN[] = { 0x45, 0x4e, 0x44 }; // 'END'
*/

U_NAMESPACE_BEGIN

//----------------------------------------------------------------------
// BEGIN ParseData
//----------------------------------------------------------------------

/**
 * This class implements the SymbolTable interface.  It is used
 * during parsing to give UnicodeSet access to variables that
 * have been defined so far.  Note that it uses variablesVector,
 * _not_ data.setVariables.
 */
class ParseData : public UMemory, public SymbolTable {
public:
    const TransliterationRuleData* data; // alias

    const UVector* variablesVector; // alias

    const Hashtable* variableNames; // alias

    ParseData(const TransliterationRuleData* data = 0,
              const UVector* variablesVector = 0,
              const Hashtable* variableNames = 0);

    virtual ~ParseData();

    virtual const UnicodeString* lookup(const UnicodeString& s) const override;

    virtual const UnicodeFunctor* lookupMatcher(UChar32 ch) const override;

    virtual UnicodeString parseReference(const UnicodeString& text,
                                         ParsePosition& pos, int32_t limit) const override;
    /**
     * Return true if the given character is a matcher standin or a plain
     * character (non standin).
     */
    UBool isMatcher(UChar32 ch);

    /**
     * Return true if the given character is a replacer standin or a plain
     * character (non standin).
     */
    UBool isReplacer(UChar32 ch);

private:
    ParseData(const ParseData &other); // forbid copying of this class
    ParseData &operator=(const ParseData &other); // forbid copying of this class
};

ParseData::ParseData(const TransliterationRuleData* d,
                     const UVector* sets,
                     const Hashtable* vNames) :
    data(d), variablesVector(sets), variableNames(vNames) {}

ParseData::~ParseData() {}

/**
 * Implement SymbolTable API.
 */
const UnicodeString* ParseData::lookup(const UnicodeString& name) const {
    return (const UnicodeString*) variableNames->get(name);
}

/**
 * Implement SymbolTable API.
 */
const UnicodeFunctor* ParseData::lookupMatcher(UChar32 ch) const {
    // Note that we cannot use data.lookupSet() because the
    // set array has not been constructed yet.
    const UnicodeFunctor* set = nullptr;
    int32_t i = ch - data->variablesBase;
    if (i >= 0 && i < variablesVector->size()) {
        int32_t j = ch - data->variablesBase;
        set = (j < variablesVector->size()) ?
            (UnicodeFunctor*) variablesVector->elementAt(j) : 0;
    }
    return set;
}

/**
 * Implement SymbolTable API.  Parse out a symbol reference
 * name.
 */
UnicodeString ParseData::parseReference(const UnicodeString& text,
                                        ParsePosition& pos, int32_t limit) const {
    int32_t start = pos.getIndex();
    int32_t i = start;
    UnicodeString result;
    while (i < limit) {
        char16_t c = text.charAt(i);
        if ((i==start && !u_isIDStart(c)) || !u_isIDPart(c)) {
            break;
        }
        ++i;
    }
    if (i == start) { // No valid name chars
        return result; // Indicate failure with empty string
    }
    pos.setIndex(i);
    text.extractBetween(start, i, result);
    return result;
}

UBool ParseData::isMatcher(UChar32 ch) {
    // Note that we cannot use data.lookup() because the
    // set array has not been constructed yet.
    int32_t i = ch - data->variablesBase;
    if (i >= 0 && i < variablesVector->size()) {
        UnicodeFunctor *f = (UnicodeFunctor*) variablesVector->elementAt(i);
        return f != nullptr && f->toMatcher() != nullptr;
    }
    return true;
}

/**
 * Return true if the given character is a replacer standin or a plain
 * character (non standin).
 */
UBool ParseData::isReplacer(UChar32 ch) {
    // Note that we cannot use data.lookup() because the
    // set array has not been constructed yet.
    int i = ch - data->variablesBase;
    if (i >= 0 && i < variablesVector->size()) {
        UnicodeFunctor *f = (UnicodeFunctor*) variablesVector->elementAt(i);
        return f != nullptr && f->toReplacer() != nullptr;
    }
    return true;
}

//----------------------------------------------------------------------
// BEGIN RuleHalf
//----------------------------------------------------------------------

/**
 * A class representing one side of a rule.  This class knows how to
 * parse half of a rule.  It is tightly coupled to the method
 * RuleBasedTransliterator.Parser.parseRule().
 */
class RuleHalf : public UMemory {

public:

    UnicodeString text;

    int32_t cursor; // position of cursor in text
    int32_t ante;   // position of ante context marker '{' in text
    int32_t post;   // position of post context marker '}' in text

    // Record the offset to the cursor either to the left or to the
    // right of the key.  This is indicated by characters on the output
    // side that allow the cursor to be positioned arbitrarily within
    // the matching text.  For example, abc{def} > | @@@ xyz; changes
    // def to xyz and moves the cursor to before abc.  Offset characters
    // must be at the start or end, and they cannot move the cursor past
    // the ante- or postcontext text.  Placeholders are only valid in
    // output text.  The length of the ante and post context is
    // determined at runtime, because of supplementals and quantifiers.
    int32_t cursorOffset; // only nonzero on output side

    // Position of first CURSOR_OFFSET on _right_.  This will be -1
    // for |@, -2 for |@@, etc., and 1 for @|, 2 for @@|, etc.
    int32_t cursorOffsetPos;

    UBool anchorStart;
    UBool anchorEnd;

    /**
     * The segment number from 1..n of the next '(' we see
     * during parsing; 1-based.
     */
    int32_t nextSegmentNumber;

    TransliteratorParser& parser;

    //--------------------------------------------------
    // Methods

    RuleHalf(TransliteratorParser& parser);
    ~RuleHalf();

    int32_t parse(const UnicodeString& rule, int32_t pos, int32_t limit, UErrorCode& status);

    int32_t parseSection(const UnicodeString& rule, int32_t pos, int32_t limit,
                         UnicodeString& buf,
                         const UnicodeString& illegal,
                         UBool isSegment,
                         UErrorCode& status);

    /**
     * Remove context.
     */
    void removeContext();

    /**
     * Return true if this half looks like valid output, that is, does not
     * contain quantifiers or other special input-only elements.
     */
    UBool isValidOutput(TransliteratorParser& parser);

    /**
     * Return true if this half looks like valid input, that is, does not
     * contain functions or other special output-only elements.
     */
    UBool isValidInput(TransliteratorParser& parser);

    int syntaxError(UErrorCode code,
                    const UnicodeString& rule,
                    int32_t start,
                    UErrorCode& status) {
        return parser.syntaxError(code, rule, start, status);
    }

private:
    // Disallowed methods; no impl.
    RuleHalf(const RuleHalf&);
    RuleHalf& operator=(const RuleHalf&);
};

RuleHalf::RuleHalf(TransliteratorParser& p) :
    parser(p)
{
    cursor = -1;
    ante = -1;
    post = -1;
    cursorOffset = 0;
    cursorOffsetPos = 0;
    anchorStart = anchorEnd = false;
    nextSegmentNumber = 1;
}

RuleHalf::~RuleHalf() {
}

/**
 * Parse one side of a rule, stopping at either the limit,
 * the END_OF_RULE character, or an operator.
 * @return the index after the terminating character, or
 * if limit was reached, limit
 */
int32_t RuleHalf::parse(const UnicodeString& rule, int32_t pos, int32_t limit, UErrorCode& status) {
    int32_t start = pos;
    text.truncate(0);
    pos = parseSection(rule, pos, limit, text, UnicodeString(true, ILLEGAL_TOP, -1), false, status);

    if (cursorOffset > 0 && cursor != cursorOffsetPos) {
        return syntaxError(U_MISPLACED_CURSOR_OFFSET, rule, start, status);
    }
    
    return pos;
}
 
/**
 * Parse a section of one side of a rule, stopping at either
 * the limit, the END_OF_RULE character, an operator, or a
 * segment close character.  This method parses both a
 * top-level rule half and a segment within such a rule half.
 * It calls itself recursively to parse segments and nested
 * segments.
 * @param buf buffer into which to accumulate the rule pattern
 * characters, either literal characters from the rule or
 * standins for UnicodeMatcher objects including segments.
 * @param illegal the set of special characters that is illegal during
 * this parse.
 * @param isSegment if true, then we've already seen a '(' and
 * pos on entry points right after it.  Accumulate everything
 * up to the closing ')', put it in a segment matcher object,
 * generate a standin for it, and add the standin to buf.  As
 * a side effect, update the segments vector with a reference
 * to the segment matcher.  This works recursively for nested
 * segments.  If isSegment is false, just accumulate
 * characters into buf.
 * @return the index after the terminating character, or
 * if limit was reached, limit
 */
int32_t RuleHalf::parseSection(const UnicodeString& rule, int32_t pos, int32_t limit,
                               UnicodeString& buf,
                               const UnicodeString& illegal,
                               UBool isSegment, UErrorCode& status) {
    int32_t start = pos;
    ParsePosition pp;
    UnicodeString scratch;
    UBool done = false;
    int32_t quoteStart = -1; // Most recent 'single quoted string'
    int32_t quoteLimit = -1;
    int32_t varStart = -1; // Most recent $variableReference
    int32_t varLimit = -1;
    int32_t bufStart = buf.length();
    
    while (pos < limit && !done) {
        // Since all syntax characters are in the BMP, fetching
        // 16-bit code units suffices here.
        char16_t c = rule.charAt(pos++);
        if (PatternProps::isWhiteSpace(c)) {
            // Ignore whitespace.  Note that this is not Unicode
            // spaces, but Java spaces -- a subset, representing
            // whitespace likely to be seen in code.
            continue;
        }
        if (u_strchr(HALF_ENDERS, c) != nullptr) {
            if (isSegment) {
                // Unclosed segment
                return syntaxError(U_UNCLOSED_SEGMENT, rule, start, status);
            }
            break;
        }
        if (anchorEnd) {
            // Text after a presumed end anchor is a syntax err
            return syntaxError(U_MALFORMED_VARIABLE_REFERENCE, rule, start, status);
        }
        if (UnicodeSet::resemblesPattern(rule, pos-1)) {
            pp.setIndex(pos-1); // Backup to opening '['
            buf.append(parser.parseSet(rule, pp, status));
            if (U_FAILURE(status)) {
                return syntaxError(U_MALFORMED_SET, rule, start, status);
            }
            pos = pp.getIndex();                    
            continue;
        }
        // Handle escapes
        if (c == ESCAPE) {
            if (pos == limit) {
                return syntaxError(U_TRAILING_BACKSLASH, rule, start, status);
            }
            UChar32 escaped = rule.unescapeAt(pos); // pos is already past '\\'
            if (escaped == (UChar32) -1) {
                return syntaxError(U_MALFORMED_UNICODE_ESCAPE, rule, start, status);
            }
            if (!parser.checkVariableRange(escaped)) {
                return syntaxError(U_VARIABLE_RANGE_OVERLAP, rule, start, status);
            }
            buf.append(escaped);
            continue;
        }
        // Handle quoted matter
        if (c == QUOTE) {
            int32_t iq = rule.indexOf(QUOTE, pos);
            if (iq == pos) {
                buf.append(c); // Parse [''] outside quotes as [']
                ++pos;
            } else {
                /* This loop picks up a run of quoted text of the
                 * form 'aaaa' each time through.  If this run
                 * hasn't really ended ('aaaa''bbbb') then it keeps
                 * looping, each time adding on a new run.  When it
                 * reaches the final quote it breaks.
                 */
                quoteStart = buf.length();
                for (;;) {
                    if (iq < 0) {
                        return syntaxError(U_UNTERMINATED_QUOTE, rule, start, status);
                    }
                    scratch.truncate(0);
                    rule.extractBetween(pos, iq, scratch);
                    buf.append(scratch);
                    pos = iq+1;
                    if (pos < limit && rule.charAt(pos) == QUOTE) {
                        // Parse [''] inside quotes as [']
                        iq = rule.indexOf(QUOTE, pos+1);
                        // Continue looping
                    } else {
                        break;
                    }
                }
                quoteLimit = buf.length();

                for (iq=quoteStart; iq<quoteLimit; ++iq) {
                    if (!parser.checkVariableRange(buf.charAt(iq))) {
                        return syntaxError(U_VARIABLE_RANGE_OVERLAP, rule, start, status);
                    }
                }
            }
            continue;
        }

        if (!parser.checkVariableRange(c)) {
            return syntaxError(U_VARIABLE_RANGE_OVERLAP, rule, start, status);
        }

        if (illegal.indexOf(c) >= 0) {
            syntaxError(U_ILLEGAL_CHARACTER, rule, start, status);
        }

        switch (c) {
                    
        //------------------------------------------------------
        // Elements allowed within and out of segments
        //------------------------------------------------------
        case ANCHOR_START:
            if (buf.length() == 0 && !anchorStart) {
                anchorStart = true;
            } else {
              return syntaxError(U_MISPLACED_ANCHOR_START,
                                 rule, start, status);
            }
          break;
        case SEGMENT_OPEN:
            {
                // bufSegStart is the offset in buf to the first
                // character of the segment we are parsing.
                int32_t bufSegStart = buf.length();
                
                // Record segment number now, since nextSegmentNumber
                // will be incremented during the call to parseSection
                // if there are nested segments.
                int32_t segmentNumber = nextSegmentNumber++; // 1-based
                
                // Parse the segment
                pos = parseSection(rule, pos, limit, buf, UnicodeString(true, ILLEGAL_SEG, -1), true, status);
                
                // After parsing a segment, the relevant characters are
                // in buf, starting at offset bufSegStart.  Extract them
                // into a string matcher, and replace them with a
                // standin for that matcher.
                StringMatcher* m =
                    new StringMatcher(buf, bufSegStart, buf.length(),
                                      segmentNumber, *parser.curData);
                if (m == nullptr) {
                    return syntaxError(U_MEMORY_ALLOCATION_ERROR, rule, start, status);
                }
                
                // Record and associate object and segment number
                parser.setSegmentObject(segmentNumber, m, status);
                buf.truncate(bufSegStart);
                buf.append(parser.getSegmentStandin(segmentNumber, status));
            }
            break;
        case FUNCTION:
        case ALT_FUNCTION:
            {
                int32_t iref = pos;
                TransliteratorIDParser::SingleID* single =
                    TransliteratorIDParser::parseFilterID(rule, iref);
                // The next character MUST be a segment open
                if (single == nullptr ||
                    !ICU_Utility::parseChar(rule, iref, SEGMENT_OPEN)) {
                    return syntaxError(U_INVALID_FUNCTION, rule, start, status);
                }
                
                Transliterator *t = single->createInstance();
                delete single;
                if (t == nullptr) {
                    return syntaxError(U_INVALID_FUNCTION, rule, start, status);
                }
                
                // bufSegStart is the offset in buf to the first
                // character of the segment we are parsing.
                int32_t bufSegStart = buf.length();
                
                // Parse the segment
                pos = parseSection(rule, iref, limit, buf, UnicodeString(true, ILLEGAL_FUNC, -1), true, status);
                
                // After parsing a segment, the relevant characters are
                // in buf, starting at offset bufSegStart.
                UnicodeString output;
                buf.extractBetween(bufSegStart, buf.length(), output);
                FunctionReplacer *r =
                    new FunctionReplacer(t, new StringReplacer(output, parser.curData));
                if (r == nullptr) {
                    return syntaxError(U_MEMORY_ALLOCATION_ERROR, rule, start, status);
                }
                
                // Replace the buffer contents with a stand-in
                buf.truncate(bufSegStart);
                buf.append(parser.generateStandInFor(r, status));
            }
            break;
        case SymbolTable::SYMBOL_REF:
            // Handle variable references and segment references "$1" .. "$9"
            {
                // A variable reference must be followed immediately
                // by a Unicode identifier start and zero or more
                // Unicode identifier part characters, or by a digit
                // 1..9 if it is a segment reference.
                if (pos == limit) {
                    // A variable ref character at the end acts as
                    // an anchor to the context limit, as in perl.
                    anchorEnd = true;
                    break;
                }
                // Parse "$1" "$2" .. "$9" .. (no upper limit)
                c = rule.charAt(pos);
                int32_t r = u_digit(c, 10);
                if (r >= 1 && r <= 9) {
                    r = ICU_Utility::parseNumber(rule, pos, 10);
                    if (r < 0) {
                        return syntaxError(U_UNDEFINED_SEGMENT_REFERENCE,
                                           rule, start, status);
                    }
                    buf.append(parser.getSegmentStandin(r, status));
                } else {
                    pp.setIndex(pos);
                    UnicodeString name = parser.parseData->
                                    parseReference(rule, pp, limit);
                    if (name.length() == 0) {
                        // This means the '$' was not followed by a
                        // valid name.  Try to interpret it as an
                        // end anchor then.  If this also doesn't work
                        // (if we see a following character) then signal
                        // an error.
                        anchorEnd = true;
                        break;
                    }
                    pos = pp.getIndex();
                    // If this is a variable definition statement,
                    // then the LHS variable will be undefined.  In
                    // that case appendVariableDef() will append the
                    // special placeholder char variableLimit-1.
                    varStart = buf.length();
                    parser.appendVariableDef(name, buf, status);
                    varLimit = buf.length();
                }
            }
            break;
        case DOT:
            buf.append(parser.getDotStandIn(status));
            break;
        case KLEENE_STAR:
        case ONE_OR_MORE:
        case ZERO_OR_ONE:
            // Quantifiers.  We handle single characters, quoted strings,
            // variable references, and segments.
            //  a+      matches  aaa
            //  'foo'+  matches  foofoofoo
            //  $v+     matches  xyxyxy if $v == xy
            //  (seg)+  matches  segsegseg
            {
                if (isSegment && buf.length() == bufStart) {
                    // The */+ immediately follows '('
                    return syntaxError(U_MISPLACED_QUANTIFIER, rule, start, status);
                }

                int32_t qstart, qlimit;
                // The */+ follows an isolated character or quote
                // or variable reference
                if (buf.length() == quoteLimit) {
                    // The */+ follows a 'quoted string'
                    qstart = quoteStart;
                    qlimit = quoteLimit;
                } else if (buf.length() == varLimit) {
                    // The */+ follows a $variableReference
                    qstart = varStart;
                    qlimit = varLimit;
                } else {
                    // The */+ follows a single character, possibly
                    // a segment standin
                    qstart = buf.length() - 1;
                    qlimit = qstart + 1;
                }

                UnicodeFunctor *m =
                    new StringMatcher(buf, qstart, qlimit, 0, *parser.curData);
                if (m == nullptr) {
                    return syntaxError(U_MEMORY_ALLOCATION_ERROR, rule, start, status);
                }
                int32_t min = 0;
                int32_t max = Quantifier::MAX;
                switch (c) {
                case ONE_OR_MORE:
                    min = 1;
                    break;
                case ZERO_OR_ONE:
                    min = 0;
                    max = 1;
                    break;
                // case KLEENE_STAR:
                //    do nothing -- min, max already set
                }
                m = new Quantifier(m, min, max);
                if (m == nullptr) {
                    return syntaxError(U_MEMORY_ALLOCATION_ERROR, rule, start, status);
                }
                buf.truncate(qstart);
                buf.append(parser.generateStandInFor(m, status));
            }
            break;

        //------------------------------------------------------
        // Elements allowed ONLY WITHIN segments
        //------------------------------------------------------
        case SEGMENT_CLOSE:
            // assert(isSegment);
            // We're done parsing a segment.
            done = true;
            break;

        //------------------------------------------------------
        // Elements allowed ONLY OUTSIDE segments
        //------------------------------------------------------
        case CONTEXT_ANTE:
            if (ante >= 0) {
                return syntaxError(U_MULTIPLE_ANTE_CONTEXTS, rule, start, status);
            }
            ante = buf.length();
            break;
        case CONTEXT_POST:
            if (post >= 0) {
                return syntaxError(U_MULTIPLE_POST_CONTEXTS, rule, start, status);
            }
            post = buf.length();
            break;
        case CURSOR_POS:
            if (cursor >= 0) {
                return syntaxError(U_MULTIPLE_CURSORS, rule, start, status);
            }
            cursor = buf.length();
            break;
        case CURSOR_OFFSET:
            if (cursorOffset < 0) {
                if (buf.length() > 0) {
                    return syntaxError(U_MISPLACED_CURSOR_OFFSET, rule, start, status);
                }
                --cursorOffset;
            } else if (cursorOffset > 0) {
                if (buf.length() != cursorOffsetPos || cursor >= 0) {
                    return syntaxError(U_MISPLACED_CURSOR_OFFSET, rule, start, status);
                }
                ++cursorOffset;
            } else {
                if (cursor == 0 && buf.length() == 0) {
                    cursorOffset = -1;
                } else if (cursor < 0) {
                    cursorOffsetPos = buf.length();
                    cursorOffset = 1;
                } else {
                    return syntaxError(U_MISPLACED_CURSOR_OFFSET, rule, start, status);
                }
            }
            break;


        //------------------------------------------------------
        // Non-special characters
        //------------------------------------------------------
        default:
            // Disallow unquoted characters other than [0-9A-Za-z]
            // in the printable ASCII range.  These characters are
            // reserved for possible future use.
            if (c >= 0x0021 && c <= 0x007E &&
                !((c >= 0x0030/*'0'*/ && c <= 0x0039/*'9'*/) ||
                  (c >= 0x0041/*'A'*/ && c <= 0x005A/*'Z'*/) ||
                  (c >= 0x0061/*'a'*/ && c <= 0x007A/*'z'*/))) {
                return syntaxError(U_UNQUOTED_SPECIAL, rule, start, status);
            }
            buf.append(c);
            break;
        }
    }

    return pos;
}

/**
 * Remove context.
 */
void RuleHalf::removeContext() {
    //text = text.substring(ante < 0 ? 0 : ante,
    //                      post < 0 ? text.length() : post);
    if (post >= 0) {
        text.remove(post);
    }
    if (ante >= 0) {
        text.removeBetween(0, ante);
    }
    ante = post = -1;
    anchorStart = anchorEnd = false;
}

/**
 * Return true if this half looks like valid output, that is, does not
 * contain quantifiers or other special input-only elements.
 */
UBool RuleHalf::isValidOutput(TransliteratorParser& transParser) {
    for (int32_t i=0; i<text.length(); ) {
        UChar32 c = text.char32At(i);
        i += U16_LENGTH(c);
        if (!transParser.parseData->isReplacer(c)) {
            return false;
        }
    }
    return true;
}

/**
 * Return true if this half looks like valid input, that is, does not
 * contain functions or other special output-only elements.
 */
UBool RuleHalf::isValidInput(TransliteratorParser& transParser) {
    for (int32_t i=0; i<text.length(); ) {
        UChar32 c = text.char32At(i);
        i += U16_LENGTH(c);
        if (!transParser.parseData->isMatcher(c)) {
            return false;
        }
    }
    return true;
}

//----------------------------------------------------------------------
// PUBLIC API
//----------------------------------------------------------------------

/**
 * Constructor.
 */
TransliteratorParser::TransliteratorParser(UErrorCode &statusReturn) :
dataVector(statusReturn),
idBlockVector(statusReturn),
variablesVector(statusReturn),
segmentObjects(statusReturn)
{
    idBlockVector.setDeleter(uprv_deleteUObject);
    curData = nullptr;
    compoundFilter = nullptr;
    parseData = nullptr;
    variableNames.setValueDeleter(uprv_deleteUObject);
}

/**
 * Destructor.
 */
TransliteratorParser::~TransliteratorParser() {
    while (!dataVector.isEmpty())
        delete (TransliterationRuleData*)(dataVector.orphanElementAt(0));
    delete compoundFilter;
    delete parseData;
    while (!variablesVector.isEmpty())
        delete (UnicodeFunctor*)variablesVector.orphanElementAt(0);
}

void
TransliteratorParser::parse(const UnicodeString& rules,
                            UTransDirection transDirection,
                            UParseError& pe,
                            UErrorCode& ec) {
    if (U_SUCCESS(ec)) {
        parseRules(rules, transDirection, ec);
        pe = parseError;
    }
}

/**
 * Return the compound filter parsed by parse().  Caller owns result.
 */ 
UnicodeSet* TransliteratorParser::orphanCompoundFilter() {
    UnicodeSet* f = compoundFilter;
    compoundFilter = nullptr;
    return f;
}

//----------------------------------------------------------------------
// Private implementation
//----------------------------------------------------------------------

/**
 * Parse the given string as a sequence of rules, separated by newline
 * characters ('\n'), and cause this object to implement those rules.  Any
 * previous rules are discarded.  Typically this method is called exactly
 * once, during construction.
 * @exception IllegalArgumentException if there is a syntax error in the
 * rules
 */
void TransliteratorParser::parseRules(const UnicodeString& rule,
                                      UTransDirection theDirection,
                                      UErrorCode& status)
{
    // Clear error struct
    uprv_memset(&parseError, 0, sizeof(parseError));
    parseError.line = parseError.offset = -1;

    UBool parsingIDs = true;
    int32_t ruleCount = 0;
    
    while (!dataVector.isEmpty()) {
        delete (TransliterationRuleData*)(dataVector.orphanElementAt(0));
    }
    if (U_FAILURE(status)) {
        return;
    }

    idBlockVector.removeAllElements();
    curData = nullptr;
    direction = theDirection;
    ruleCount = 0;

    delete compoundFilter;
    compoundFilter = nullptr;

    while (!variablesVector.isEmpty()) {
        delete (UnicodeFunctor*)variablesVector.orphanElementAt(0);
    }
    variableNames.removeAll();
    parseData = new ParseData(0, &variablesVector, &variableNames);
    if (parseData == nullptr) {
        status = U_MEMORY_ALLOCATION_ERROR;
        return;
    }

    dotStandIn = (char16_t) -1;

    UnicodeString *tempstr = nullptr; // used for memory allocation error checking
    UnicodeString str; // scratch
    UnicodeString idBlockResult;
    int32_t pos = 0;
    int32_t limit = rule.length();

    // The compound filter offset is an index into idBlockResult.
    // If it is 0, then the compound filter occurred at the start,
    // and it is the offset to the _start_ of the compound filter
    // pattern.  Otherwise it is the offset to the _limit_ of the
    // compound filter pattern within idBlockResult.
    compoundFilter = nullptr;
    int32_t compoundFilterOffset = -1;

    while (pos < limit && U_SUCCESS(status)) {
        char16_t c = rule.charAt(pos++);
        if (PatternProps::isWhiteSpace(c)) {
            // Ignore leading whitespace.
            continue;
        }
        // Skip lines starting with the comment character
        if (c == RULE_COMMENT_CHAR) {
            pos = rule.indexOf((char16_t)0x000A /*\n*/, pos) + 1;
            if (pos == 0) {
                break; // No "\n" found; rest of rule is a comment
            }
            continue; // Either fall out or restart with next line
        }

        // skip empty rules
        if (c == END_OF_RULE)
            continue;

        // keep track of how many rules we've seen
        ++ruleCount;
        
        // We've found the start of a rule or ID.  c is its first
        // character, and pos points past c.
        --pos;
        // Look for an ID token.  Must have at least ID_TOKEN_LEN + 1
        // chars left.
        if ((pos + ID_TOKEN_LEN + 1) <= limit &&
                rule.compare(pos, ID_TOKEN_LEN, ID_TOKEN) == 0) {
            pos += ID_TOKEN_LEN;
            c = rule.charAt(pos);
            while (PatternProps::isWhiteSpace(c) && pos < limit) {
                ++pos;
                c = rule.charAt(pos);
            }

            int32_t p = pos;
            
            if (!parsingIDs) {
                if (curData != nullptr) {
                    U_ASSERT(!dataVector.hasDeleter());
                    if (direction == UTRANS_FORWARD)
                        dataVector.addElement(curData, status);
                    else
                        dataVector.insertElementAt(curData, 0, status);
                    if (U_FAILURE(status)) {
                        delete curData;
                    }
                    curData = nullptr;
                }
                parsingIDs = true;
            }

            TransliteratorIDParser::SingleID* id =
                TransliteratorIDParser::parseSingleID(rule, p, direction, status);
            if (p != pos && ICU_Utility::parseChar(rule, p, END_OF_RULE)) {
                // Successful ::ID parse.

                if (direction == UTRANS_FORWARD) {
                    idBlockResult.append(id->canonID).append(END_OF_RULE);
                } else {
                    idBlockResult.insert(0, END_OF_RULE);
                    idBlockResult.insert(0, id->canonID);
                }

            } else {
                // Couldn't parse an ID.  Try to parse a global filter
                int32_t withParens = -1;
                UnicodeSet* f = TransliteratorIDParser::parseGlobalFilter(rule, p, direction, withParens, nullptr);
                if (f != nullptr) {
                    if (ICU_Utility::parseChar(rule, p, END_OF_RULE)
                        && (direction == UTRANS_FORWARD) == (withParens == 0))
                    {
                        if (compoundFilter != nullptr) {
                            // Multiple compound filters
                            syntaxError(U_MULTIPLE_COMPOUND_FILTERS, rule, pos, status);
                            delete f;
                        } else {
                            compoundFilter = f;
                            compoundFilterOffset = ruleCount;
                        }
                    } else {
                        delete f;
                    }
                } else {
                    // Invalid ::id
                    // Can be parsed as neither an ID nor a global filter
                    syntaxError(U_INVALID_ID, rule, pos, status);
                }
            }
            delete id;
            pos = p;
        } else {
            if (parsingIDs) {
                tempstr = new UnicodeString(idBlockResult);
                // nullptr pointer check
                if (tempstr == nullptr) {
                    status = U_MEMORY_ALLOCATION_ERROR;
                    return;
                }
                U_ASSERT(idBlockVector.hasDeleter());
                if (direction == UTRANS_FORWARD)
                    idBlockVector.adoptElement(tempstr, status);
                else
                    idBlockVector.insertElementAt(tempstr, 0, status);
                if (U_FAILURE(status)) {
                    return;
                }
                idBlockResult.remove();
                parsingIDs = false;
                curData = new TransliterationRuleData(status);
                // nullptr pointer check
                if (curData == nullptr) {
                    status = U_MEMORY_ALLOCATION_ERROR;
                    return;
                }
                parseData->data = curData;

                // By default, rules use part of the private use area
                // E000..F8FF for variables and other stand-ins.  Currently
                // the range F000..F8FF is typically sufficient.  The 'use
                // variable range' pragma allows rule sets to modify this.
                setVariableRange(0xF000, 0xF8FF, status);
            }

            if (resemblesPragma(rule, pos, limit)) {
                int32_t ppp = parsePragma(rule, pos, limit, status);
                if (ppp < 0) {
                    syntaxError(U_MALFORMED_PRAGMA, rule, pos, status);
                }
                pos = ppp;
            // Parse a rule
            } else {
                pos = parseRule(rule, pos, limit, status);
            }
        }
    }

    if (parsingIDs && idBlockResult.length() > 0) {
        tempstr = new UnicodeString(idBlockResult);
        // nullptr pointer check
        if (tempstr == nullptr) {
            // TODO: Testing, forcing this path, shows many memory leaks. ICU-21701
            //       intltest translit/TransliteratorTest/TestInstantiation
            status = U_MEMORY_ALLOCATION_ERROR;
            return;
        }
        if (direction == UTRANS_FORWARD)
            idBlockVector.adoptElement(tempstr, status);
        else
            idBlockVector.insertElementAt(tempstr, 0, status);
        if (U_FAILURE(status)) {
            return;
        }
    }
    else if (!parsingIDs && curData != nullptr) {
        if (direction == UTRANS_FORWARD) {
            dataVector.addElement(curData, status);
        } else {
            dataVector.insertElementAt(curData, 0, status);
        }
        if (U_FAILURE(status)) {
            delete curData;
            curData = nullptr;
        }
    }
    
    if (U_SUCCESS(status)) {
        // Convert the set vector to an array
        int32_t i, dataVectorSize = dataVector.size();
        for (i = 0; i < dataVectorSize; i++) {
            TransliterationRuleData* data = (TransliterationRuleData*)dataVector.elementAt(i);
            data->variablesLength = variablesVector.size();
            if (data->variablesLength == 0) {
                data->variables = 0;
            } else {
                data->variables = (UnicodeFunctor**)uprv_malloc(data->variablesLength * sizeof(UnicodeFunctor*));
                // nullptr pointer check
                if (data->variables == nullptr) {
                    status = U_MEMORY_ALLOCATION_ERROR;
                    return;
                }
                data->variablesAreOwned = (i == 0);
            }

            for (int32_t j = 0; j < data->variablesLength; j++) {
                data->variables[j] =
                    static_cast<UnicodeFunctor *>(variablesVector.elementAt(j));
            }
            
            data->variableNames.removeAll();
            int32_t p = UHASH_FIRST;
            const UHashElement* he = variableNames.nextElement(p);
            while (he != nullptr) {
                UnicodeString* tempus = ((UnicodeString*)(he->value.pointer))->clone();
                if (tempus == nullptr) {
                    status = U_MEMORY_ALLOCATION_ERROR;
                    return;
                }
                data->variableNames.put(*((UnicodeString*)(he->key.pointer)),
                    tempus, status);
                he = variableNames.nextElement(p);
            }
        }
        variablesVector.removeAllElements();   // keeps them from getting deleted when we succeed

        // Index the rules
        if (compoundFilter != nullptr) {
            if ((direction == UTRANS_FORWARD && compoundFilterOffset != 1) ||
                (direction == UTRANS_REVERSE && compoundFilterOffset != ruleCount)) {
                status = U_MISPLACED_COMPOUND_FILTER;
            }
        }        

        for (i = 0; i < dataVectorSize; i++) {
            TransliterationRuleData* data = (TransliterationRuleData*)dataVector.elementAt(i);
            data->ruleSet.freeze(parseError, status);
        }
        if (idBlockVector.size() == 1 && ((UnicodeString*)idBlockVector.elementAt(0))->isEmpty()) {
            idBlockVector.removeElementAt(0);
        }
    }
}

/**
 * Set the variable range to [start, end] (inclusive).
 */
void TransliteratorParser::setVariableRange(int32_t start, int32_t end, UErrorCode& status) {
    if (start > end || start < 0 || end > 0xFFFF) {
        status = U_MALFORMED_PRAGMA;
        return;
    }
    
    curData->variablesBase = (char16_t) start;
    if (dataVector.size() == 0) {
        variableNext = (char16_t) start;
        variableLimit = (char16_t) (end + 1);
    }
}

/**
 * Assert that the given character is NOT within the variable range.
 * If it is, return false.  This is necessary to ensure that the
 * variable range does not overlap characters used in a rule.
 */
UBool TransliteratorParser::checkVariableRange(UChar32 ch) const {
    return !(ch >= curData->variablesBase && ch < variableLimit);
}

/**
 * Set the maximum backup to 'backup', in response to a pragma
 * statement.
 */
void TransliteratorParser::pragmaMaximumBackup(int32_t /*backup*/) {
    //TODO Finish
}

/**
 * Begin normalizing all rules using the given mode, in response
 * to a pragma statement.
 */
void TransliteratorParser::pragmaNormalizeRules(UNormalizationMode /*mode*/) {
    //TODO Finish
}

static const char16_t PRAGMA_USE[] = {0x75,0x73,0x65,0x20,0}; // "use "

static const char16_t PRAGMA_VARIABLE_RANGE[] = {0x7E,0x76,0x61,0x72,0x69,0x61,0x62,0x6C,0x65,0x20,0x72,0x61,0x6E,0x67,0x65,0x20,0x23,0x20,0x23,0x7E,0x3B,0}; // "~variable range # #~;"

static const char16_t PRAGMA_MAXIMUM_BACKUP[] = {0x7E,0x6D,0x61,0x78,0x69,0x6D,0x75,0x6D,0x20,0x62,0x61,0x63,0x6B,0x75,0x70,0x20,0x23,0x7E,0x3B,0}; // "~maximum backup #~;"

static const char16_t PRAGMA_NFD_RULES[] = {0x7E,0x6E,0x66,0x64,0x20,0x72,0x75,0x6C,0x65,0x73,0x7E,0x3B,0}; // "~nfd rules~;"

static const char16_t PRAGMA_NFC_RULES[] = {0x7E,0x6E,0x66,0x63,0x20,0x72,0x75,0x6C,0x65,0x73,0x7E,0x3B,0}; // "~nfc rules~;"

/**
 * Return true if the given rule looks like a pragma.
 * @param pos offset to the first non-whitespace character
 * of the rule.
 * @param limit pointer past the last character of the rule.
 */
UBool TransliteratorParser::resemblesPragma(const UnicodeString& rule, int32_t pos, int32_t limit) {
    // Must start with /use\s/i
    return ICU_Utility::parsePattern(rule, pos, limit, UnicodeString(true, PRAGMA_USE, 4), nullptr) >= 0;
}

/**
 * Parse a pragma.  This method assumes resemblesPragma() has
 * already returned true.
 * @param pos offset to the first non-whitespace character
 * of the rule.
 * @param limit pointer past the last character of the rule.
 * @return the position index after the final ';' of the pragma,
 * or -1 on failure.
 */
int32_t TransliteratorParser::parsePragma(const UnicodeString& rule, int32_t pos, int32_t limit, UErrorCode& status) {
    int32_t array[2];
    
    // resemblesPragma() has already returned true, so we
    // know that pos points to /use\s/i; we can skip 4 characters
    // immediately
    pos += 4;
    
    // Here are the pragmas we recognize:
    // use variable range 0xE000 0xEFFF;
    // use maximum backup 16;
    // use nfd rules;
    // use nfc rules;
    int p = ICU_Utility::parsePattern(rule, pos, limit, UnicodeString(true, PRAGMA_VARIABLE_RANGE, -1), array);
    if (p >= 0) {
        setVariableRange(array[0], array[1], status);
        return p;
    }
    
    p = ICU_Utility::parsePattern(rule, pos, limit, UnicodeString(true, PRAGMA_MAXIMUM_BACKUP, -1), array);
    if (p >= 0) {
        pragmaMaximumBackup(array[0]);
        return p;
    }
    
    p = ICU_Utility::parsePattern(rule, pos, limit, UnicodeString(true, PRAGMA_NFD_RULES, -1), nullptr);
    if (p >= 0) {
        pragmaNormalizeRules(UNORM_NFD);
        return p;
    }
    
    p = ICU_Utility::parsePattern(rule, pos, limit, UnicodeString(true, PRAGMA_NFC_RULES, -1), nullptr);
    if (p >= 0) {
        pragmaNormalizeRules(UNORM_NFC);
        return p;
    }
    
    // Syntax error: unable to parse pragma
    return -1;
}

/**
 * MAIN PARSER.  Parse the next rule in the given rule string, starting
 * at pos.  Return the index after the last character parsed.  Do not
 * parse characters at or after limit.
 *
 * Important:  The character at pos must be a non-whitespace character
 * that is not the comment character.
 *
 * This method handles quoting, escaping, and whitespace removal.  It
 * parses the end-of-rule character.  It recognizes context and cursor
 * indicators.  Once it does a lexical breakdown of the rule at pos, it
 * creates a rule object and adds it to our rule list.
 */
int32_t TransliteratorParser::parseRule(const UnicodeString& rule, int32_t pos, int32_t limit, UErrorCode& status) {
    // Locate the left side, operator, and right side
    int32_t start = pos;
    char16_t op = 0;
    int32_t i;

    // Set up segments data
    segmentStandins.truncate(0);
    segmentObjects.removeAllElements();

    // Use pointers to automatics to make swapping possible.
    RuleHalf _left(*this), _right(*this);
    RuleHalf* left = &_left;
    RuleHalf* right = &_right;

    undefinedVariableName.remove();
    pos = left->parse(rule, pos, limit, status);
    if (U_FAILURE(status)) {
        return start;
    }

    if (pos == limit || u_strchr(gOPERATORS, (op = rule.charAt(--pos))) == nullptr) {
        return syntaxError(U_MISSING_OPERATOR, rule, start, status);
    }
    ++pos;

    // Found an operator char.  Check for forward-reverse operator.
    if (op == REVERSE_RULE_OP &&
        (pos < limit && rule.charAt(pos) == FORWARD_RULE_OP)) {
        ++pos;
        op = FWDREV_RULE_OP;
    }

    // Translate alternate op characters.
    switch (op) {
    case ALT_FORWARD_RULE_OP:
        op = FORWARD_RULE_OP;
        break;
    case ALT_REVERSE_RULE_OP:
        op = REVERSE_RULE_OP;
        break;
    case ALT_FWDREV_RULE_OP:
        op = FWDREV_RULE_OP;
        break;
    }

    pos = right->parse(rule, pos, limit, status);
    if (U_FAILURE(status)) {
        return start;
    }

    if (pos < limit) {
        if (rule.charAt(--pos) == END_OF_RULE) {
            ++pos;
        } else {
            // RuleHalf parser must have terminated at an operator
            return syntaxError(U_UNQUOTED_SPECIAL, rule, start, status);
        }
    }

    if (op == VARIABLE_DEF_OP) {
        // LHS is the name.  RHS is a single character, either a literal
        // or a set (already parsed).  If RHS is longer than one
        // character, it is either a multi-character string, or multiple
        // sets, or a mixture of chars and sets -- syntax error.

        // We expect to see a single undefined variable (the one being
        // defined).
        if (undefinedVariableName.length() == 0) {
            // "Missing '$' or duplicate definition"
            return syntaxError(U_BAD_VARIABLE_DEFINITION, rule, start, status);
        }
        if (left->text.length() != 1 || left->text.charAt(0) != variableLimit) {
            // "Malformed LHS"
            return syntaxError(U_MALFORMED_VARIABLE_DEFINITION, rule, start, status);
        }
        if (left->anchorStart || left->anchorEnd ||
            right->anchorStart || right->anchorEnd) {
            return syntaxError(U_MALFORMED_VARIABLE_DEFINITION, rule, start, status);
        } 
        // We allow anything on the right, including an empty string.
        UnicodeString* value = new UnicodeString(right->text);
        // nullptr pointer check
        if (value == nullptr) {
            return syntaxError(U_MEMORY_ALLOCATION_ERROR, rule, start, status);
        }
        variableNames.put(undefinedVariableName, value, status);
        ++variableLimit;
        return pos;
    }

    // If this is not a variable definition rule, we shouldn't have
    // any undefined variable names.
    if (undefinedVariableName.length() != 0) {
        return syntaxError(// "Undefined variable $" + undefinedVariableName,
                    U_UNDEFINED_VARIABLE,
                    rule, start, status);
    }

    // Verify segments
    if (segmentStandins.length() > segmentObjects.size()) {
        syntaxError(U_UNDEFINED_SEGMENT_REFERENCE, rule, start, status);
    }
    for (i=0; i<segmentStandins.length(); ++i) {
        if (segmentStandins.charAt(i) == 0) {
            syntaxError(U_INTERNAL_TRANSLITERATOR_ERROR, rule, start, status); // will never happen
        }
    }
    for (i=0; i<segmentObjects.size(); ++i) {
        if (segmentObjects.elementAt(i) == nullptr) {
            syntaxError(U_INTERNAL_TRANSLITERATOR_ERROR, rule, start, status); // will never happen
        }
    }
    
    // If the direction we want doesn't match the rule
    // direction, do nothing.
    if (op != FWDREV_RULE_OP &&
        ((direction == UTRANS_FORWARD) != (op == FORWARD_RULE_OP))) {
        return pos;
    }

    // Transform the rule into a forward rule by swapping the
    // sides if necessary.
    if (direction == UTRANS_REVERSE) {
        left = &_right;
        right = &_left;
    }

    // Remove non-applicable elements in forward-reverse
    // rules.  Bidirectional rules ignore elements that do not
    // apply.
    if (op == FWDREV_RULE_OP) {
        right->removeContext();
        left->cursor = -1;
        left->cursorOffset = 0;
    }

    // Normalize context
    if (left->ante < 0) {
        left->ante = 0;
    }
    if (left->post < 0) {
        left->post = left->text.length();
    }

    // Context is only allowed on the input side.  Cursors are only
    // allowed on the output side.  Segment delimiters can only appear
    // on the left, and references on the right.  Cursor offset
    // cannot appear without an explicit cursor.  Cursor offset
    // cannot place the cursor outside the limits of the context.
    // Anchors are only allowed on the input side.
    if (right->ante >= 0 || right->post >= 0 || left->cursor >= 0 ||
        (right->cursorOffset != 0 && right->cursor < 0) ||
        // - The following two checks were used to ensure that the
        // - the cursor offset stayed within the ante- or postcontext.
        // - However, with the addition of quantifiers, we have to
        // - allow arbitrary cursor offsets and do runtime checking.
        //(right->cursorOffset > (left->text.length() - left->post)) ||
        //(-right->cursorOffset > left->ante) ||
        right->anchorStart || right->anchorEnd ||
        !left->isValidInput(*this) || !right->isValidOutput(*this) ||
        left->ante > left->post) {

        return syntaxError(U_MALFORMED_RULE, rule, start, status);
    }

    // Flatten segment objects vector to an array
    UnicodeFunctor** segmentsArray = nullptr;
    if (segmentObjects.size() > 0) {
        segmentsArray = (UnicodeFunctor **)uprv_malloc(segmentObjects.size() * sizeof(UnicodeFunctor *));
        // Null pointer check
        if (segmentsArray == nullptr) {
            return syntaxError(U_MEMORY_ALLOCATION_ERROR, rule, start, status);
        }
        segmentObjects.toArray((void**) segmentsArray);
    }
    TransliterationRule* temptr = new TransliterationRule(
            left->text, left->ante, left->post,
            right->text, right->cursor, right->cursorOffset,
            segmentsArray,
            segmentObjects.size(),
            left->anchorStart, left->anchorEnd,
            curData,
            status);
    //Null pointer check
    if (temptr == nullptr) {
        uprv_free(segmentsArray);
        return syntaxError(U_MEMORY_ALLOCATION_ERROR, rule, start, status);
    }

    curData->ruleSet.addRule(temptr, status);

    return pos;
}

/**
 * Called by main parser upon syntax error.  Search the rule string
 * for the probable end of the rule.  Of course, if the error is that
 * the end of rule marker is missing, then the rule end will not be found.
 * In any case the rule start will be correctly reported.
 * @param msg error description
 * @param rule pattern string
 * @param start position of first character of current rule
 */
int32_t TransliteratorParser::syntaxError(UErrorCode parseErrorCode,
                                          const UnicodeString& rule,
                                          int32_t pos,
                                          UErrorCode& status)
{
    parseError.offset = pos;
    parseError.line = 0 ; /* we are not using line numbers */
    
    // for pre-context
    const int32_t LEN = U_PARSE_CONTEXT_LEN - 1;
    int32_t start = uprv_max(pos - LEN, 0);
    int32_t stop  = pos;
    
    rule.extract(start,stop-start,parseError.preContext);
    //null terminate the buffer
    parseError.preContext[stop-start] = 0;
    
    //for post-context
    start = pos;
    stop  = uprv_min(pos + LEN, rule.length());
    
    rule.extract(start,stop-start,parseError.postContext);
    //null terminate the buffer
    parseError.postContext[stop-start]= 0;

    status = (UErrorCode)parseErrorCode;
    return pos;

}

/**
 * Parse a UnicodeSet out, store it, and return the stand-in character
 * used to represent it.
 */
char16_t TransliteratorParser::parseSet(const UnicodeString& rule,
                                          ParsePosition& pos,
                                          UErrorCode& status) {
    UnicodeSet* set = new UnicodeSet(rule, pos, USET_IGNORE_SPACE, parseData, status);
    // Null pointer check
    if (set == nullptr) {
        status = U_MEMORY_ALLOCATION_ERROR;
        return (char16_t)0x0000; // Return empty character with error.
    }
    set->compact();
    return generateStandInFor(set, status);
}

/**
 * Generate and return a stand-in for a new UnicodeFunctor.  Store
 * the matcher (adopt it).
 */
char16_t TransliteratorParser::generateStandInFor(UnicodeFunctor* adopted, UErrorCode& status) {
    // assert(obj != null);
    
    // Look up previous stand-in, if any.  This is a short list
    // (typical n is 0, 1, or 2); linear search is optimal.
    for (int32_t i=0; i<variablesVector.size(); ++i) {
        if (variablesVector.elementAt(i) == adopted) { // [sic] pointer comparison
            return (char16_t) (curData->variablesBase + i);
        }
    }
    
    if (variableNext >= variableLimit) {
        delete adopted;
        status = U_VARIABLE_RANGE_EXHAUSTED;
        return 0;
    }
    variablesVector.addElement(adopted, status);
    if (U_FAILURE(status)) {
        delete adopted;
        return 0;
    }
    return variableNext++;
}

/**
 * Return the standin for segment seg (1-based).
 */
char16_t TransliteratorParser::getSegmentStandin(int32_t seg, UErrorCode& status) {
    // Special character used to indicate an empty spot
    char16_t empty = curData->variablesBase - 1;
    while (segmentStandins.length() < seg) {
        segmentStandins.append(empty);
    }
    char16_t c = segmentStandins.charAt(seg-1);
    if (c == empty) {
        if (variableNext >= variableLimit) {
            status = U_VARIABLE_RANGE_EXHAUSTED;
            return 0;
        }
        c = variableNext++;
        // Set a placeholder in the primary variables vector that will be
        // filled in later by setSegmentObject().  We know that we will get
        // called first because setSegmentObject() will call us.
        variablesVector.addElement((void*) nullptr, status);
        segmentStandins.setCharAt(seg-1, c);
    }
    return c;
}

/**
 * Set the object for segment seg (1-based).
 */
void TransliteratorParser::setSegmentObject(int32_t seg, StringMatcher* adopted, UErrorCode& status) {
    // Since we call parseSection() recursively, nested
    // segments will result in segment i+1 getting parsed
    // and stored before segment i; be careful with the
    // vector handling here.
    if (segmentObjects.size() < seg) {
        segmentObjects.setSize(seg, status);
    }
    if (U_FAILURE(status)) {
        return;
    }
    int32_t index = getSegmentStandin(seg, status) - curData->variablesBase;
    if (segmentObjects.elementAt(seg-1) != nullptr ||
        variablesVector.elementAt(index) != nullptr) {
        // should never happen
        if (U_SUCCESS(status)) {status = U_INTERNAL_TRANSLITERATOR_ERROR;}
        return;
    }
    // Note: neither segmentObjects or variablesVector has an object deleter function.
    segmentObjects.setElementAt(adopted, seg-1);
    variablesVector.setElementAt(adopted, index);
}

/**
 * Return the stand-in for the dot set.  It is allocated the first
 * time and reused thereafter.
 */
char16_t TransliteratorParser::getDotStandIn(UErrorCode& status) {
    if (dotStandIn == (char16_t) -1) {
        UnicodeSet* tempus = new UnicodeSet(UnicodeString(true, DOT_SET, -1), status);
        // Null pointer check.
        if (tempus == nullptr) {
            status = U_MEMORY_ALLOCATION_ERROR;
            return (char16_t)0x0000;
        }
        dotStandIn = generateStandInFor(tempus, status);
    }
    return dotStandIn;
}

/**
 * Append the value of the given variable name to the given
 * UnicodeString.
 */
void TransliteratorParser::appendVariableDef(const UnicodeString& name,
                                                  UnicodeString& buf,
                                                  UErrorCode& status) {
    const UnicodeString* s = (const UnicodeString*) variableNames.get(name);
    if (s == nullptr) {
        // We allow one undefined variable so that variable definition
        // statements work.  For the first undefined variable we return
        // the special placeholder variableLimit-1, and save the variable
        // name.
        if (undefinedVariableName.length() == 0) {
            undefinedVariableName = name;
            if (variableNext >= variableLimit) {
                // throw new RuntimeException("Private use variables exhausted");
                status = U_ILLEGAL_ARGUMENT_ERROR;
                return;
            }
            buf.append((char16_t) --variableLimit);
        } else {
            //throw new IllegalArgumentException("Undefined variable $"
            //                                   + name);
            status = U_ILLEGAL_ARGUMENT_ERROR;
            return;
        }
    } else {
        buf.append(*s);
    }
}

/**
 * Glue method to get around access restrictions in C++.
 */
/*Transliterator* TransliteratorParser::createBasicInstance(const UnicodeString& id, const UnicodeString* canonID) {
    return Transliterator::createBasicInstance(id, canonID);
}*/

U_NAMESPACE_END

U_CAPI int32_t
utrans_stripRules(const char16_t *source, int32_t sourceLen, char16_t *target, UErrorCode *status) {
    U_NAMESPACE_USE

    //const char16_t *sourceStart = source;
    const char16_t *targetStart = target;
    const char16_t *sourceLimit = source+sourceLen;
    char16_t *targetLimit = target+sourceLen;
    UChar32 c = 0;
    UBool quoted = false;
    int32_t index;

    uprv_memset(target, 0, sourceLen*U_SIZEOF_UCHAR);

    /* read the rules into the buffer */
    while (source < sourceLimit)
    {
        index=0;
        U16_NEXT_UNSAFE(source, index, c);
        source+=index;
        if(c == QUOTE) {
            quoted = (UBool)!quoted;
        }
        else if (!quoted) {
            if (c == RULE_COMMENT_CHAR) {
                /* skip comments and all preceding spaces */
                while (targetStart < target && *(target - 1) == 0x0020) {
                    target--;
                }
                do {
                    if (source == sourceLimit) {
                        c = U_SENTINEL;
                        break;
                    }
                    c = *(source++);
                }
                while (c != CR && c != LF);
                if (c < 0) {
                    break;
                }
            }
            else if (c == ESCAPE && source < sourceLimit) {
                UChar32   c2 = *source;
                if (c2 == CR || c2 == LF) {
                    /* A backslash at the end of a line. */
                    /* Since we're stripping lines, ignore the backslash. */
                    source++;
                    continue;
                }
                if (c2 == 0x0075 && source+5 < sourceLimit) { /* \u seen. \U isn't unescaped. */
                    int32_t escapeOffset = 0;
                    UnicodeString escapedStr(source, 5);
                    c2 = escapedStr.unescapeAt(escapeOffset);

                    if (c2 == (UChar32)0xFFFFFFFF || escapeOffset == 0)
                    {
                        *status = U_PARSE_ERROR;
                        return 0;
                    }
                    if (!PatternProps::isWhiteSpace(c2) && !u_iscntrl(c2) && !u_ispunct(c2)) {
                        /* It was escaped for a reason. Write what it was suppose to be. */
                        source+=5;
                        c = c2;
                    }
                }
                else if (c2 == QUOTE) {
                    /* \' seen. Make sure we don't do anything when we see it again. */
                    quoted = (UBool)!quoted;
                }
            }
        }
        if (c == CR || c == LF)
        {
            /* ignore spaces carriage returns, and all leading spaces on the next line.
            * and line feed unless in the form \uXXXX
            */
            quoted = false;
            while (source < sourceLimit) {
                c = *(source);
                if (c != CR && c != LF && c != 0x0020) {
                    break;
                }
                source++;
            }
            continue;
        }

        /* Append char16_t * after dissembling if c > 0xffff*/
        index=0;
        U16_APPEND_UNSAFE(target, index, c);
        target+=index;
    }
    if (target < targetLimit) {
        *target = 0;
    }
    return (int32_t)(target-targetStart);
}

#endif /* #if !UCONFIG_NO_TRANSLITERATION */
>>>>>>> a8a80be5
<|MERGE_RESOLUTION|>--- conflicted
+++ resolved
@@ -1,3523 +1,1773 @@
-<<<<<<< HEAD
-// © 2016 and later: Unicode, Inc. and others.
-// License & terms of use: http://www.unicode.org/copyright.html
-/*
- **********************************************************************
- *   Copyright (C) 1999-2016, International Business Machines
- *   Corporation and others.  All Rights Reserved.
- **********************************************************************
- *   Date        Name        Description
- *   11/17/99    aliu        Creation.
- **********************************************************************
- */
-
-#include "unicode/utypes.h"
-
-#if !UCONFIG_NO_TRANSLITERATION
-
-#include "unicode/uobject.h"
-#include "unicode/parseerr.h"
-#include "unicode/parsepos.h"
-#include "unicode/putil.h"
-#include "unicode/uchar.h"
-#include "unicode/ustring.h"
-#include "unicode/uniset.h"
-#include "unicode/utf16.h"
-#include "cstring.h"
-#include "funcrepl.h"
-#include "hash.h"
-#include "quant.h"
-#include "rbt.h"
-#include "rbt_data.h"
-#include "rbt_pars.h"
-#include "rbt_rule.h"
-#include "strmatch.h"
-#include "strrepl.h"
-#include "unicode/symtable.h"
-#include "tridpars.h"
-#include "uvector.h"
-#include "hash.h"
-#include "patternprops.h"
-#include "util.h"
-#include "cmemory.h"
-#include "uprops.h"
-#include "putilimp.h"
-
-// Operators
-#define VARIABLE_DEF_OP ((UChar)0x003D) /*=*/
-#define FORWARD_RULE_OP ((UChar)0x003E) /*>*/
-#define REVERSE_RULE_OP ((UChar)0x003C) /*<*/
-#define FWDREV_RULE_OP  ((UChar)0x007E) /*~*/ // internal rep of <> op
-
-// Other special characters
-#define QUOTE             ((UChar)0x0027) /*'*/
-#define ESCAPE            ((UChar)0x005C) /*\*/
-#define END_OF_RULE       ((UChar)0x003B) /*;*/
-#define RULE_COMMENT_CHAR ((UChar)0x0023) /*#*/
-
-#define SEGMENT_OPEN       ((UChar)0x0028) /*(*/
-#define SEGMENT_CLOSE      ((UChar)0x0029) /*)*/
-#define CONTEXT_ANTE       ((UChar)0x007B) /*{*/
-#define CONTEXT_POST       ((UChar)0x007D) /*}*/
-#define CURSOR_POS         ((UChar)0x007C) /*|*/
-#define CURSOR_OFFSET      ((UChar)0x0040) /*@*/
-#define ANCHOR_START       ((UChar)0x005E) /*^*/
-#define KLEENE_STAR        ((UChar)0x002A) /***/
-#define ONE_OR_MORE        ((UChar)0x002B) /*+*/
-#define ZERO_OR_ONE        ((UChar)0x003F) /*?*/
-
-#define DOT                ((UChar)46)     /*.*/
-
-static const UChar DOT_SET[] = { // "[^[:Zp:][:Zl:]\r\n$]";
-    91, 94, 91, 58, 90, 112, 58, 93, 91, 58, 90,
-    108, 58, 93, 92, 114, 92, 110, 36, 93, 0
-};
-
-// A function is denoted &Source-Target/Variant(text)
-#define FUNCTION           ((UChar)38)     /*&*/
-
-// Aliases for some of the syntax characters. These are provided so
-// transliteration rules can be expressed in XML without clashing with
-// XML syntax characters '<', '>', and '&'.
-#define ALT_REVERSE_RULE_OP ((UChar)0x2190) // Left Arrow
-#define ALT_FORWARD_RULE_OP ((UChar)0x2192) // Right Arrow
-#define ALT_FWDREV_RULE_OP  ((UChar)0x2194) // Left Right Arrow
-#define ALT_FUNCTION        ((UChar)0x2206) // Increment (~Greek Capital Delta)
-
-// Special characters disallowed at the top level
-static const UChar ILLEGAL_TOP[] = {41,0}; // ")"
-
-// Special characters disallowed within a segment
-static const UChar ILLEGAL_SEG[] = {123,125,124,64,0}; // "{}|@"
-
-// Special characters disallowed within a function argument
-static const UChar ILLEGAL_FUNC[] = {94,40,46,42,43,63,123,125,124,64,0}; // "^(.*+?{}|@"
-
-// By definition, the ANCHOR_END special character is a
-// trailing SymbolTable.SYMBOL_REF character.
-// private static final char ANCHOR_END       = '$';
-
-static const UChar gOPERATORS[] = { // "=><"
-    VARIABLE_DEF_OP, FORWARD_RULE_OP, REVERSE_RULE_OP,
-    ALT_FORWARD_RULE_OP, ALT_REVERSE_RULE_OP, ALT_FWDREV_RULE_OP,
-    0
-};
-
-static const UChar HALF_ENDERS[] = { // "=><;"
-    VARIABLE_DEF_OP, FORWARD_RULE_OP, REVERSE_RULE_OP,
-    ALT_FORWARD_RULE_OP, ALT_REVERSE_RULE_OP, ALT_FWDREV_RULE_OP,
-    END_OF_RULE,
-    0
-};
-
-// These are also used in Transliterator::toRules()
-static const int32_t ID_TOKEN_LEN = 2;
-static const UChar   ID_TOKEN[]   = { 0x3A, 0x3A }; // ':', ':'
-
-/*
-commented out until we do real ::BEGIN/::END functionality
-static const int32_t BEGIN_TOKEN_LEN = 5;
-static const UChar BEGIN_TOKEN[] = { 0x42, 0x45, 0x47, 0x49, 0x4e }; // 'BEGIN'
-
-static const int32_t END_TOKEN_LEN = 3;
-static const UChar END_TOKEN[] = { 0x45, 0x4e, 0x44 }; // 'END'
-*/
-
-U_NAMESPACE_BEGIN
-
-//----------------------------------------------------------------------
-// BEGIN ParseData
-//----------------------------------------------------------------------
-
-/**
- * This class implements the SymbolTable interface.  It is used
- * during parsing to give UnicodeSet access to variables that
- * have been defined so far.  Note that it uses variablesVector,
- * _not_ data.setVariables.
- */
-class ParseData : public UMemory, public SymbolTable {
-public:
-    const TransliterationRuleData* data; // alias
-
-    const UVector* variablesVector; // alias
-
-    const Hashtable* variableNames; // alias
-
-    ParseData(const TransliterationRuleData* data = 0,
-              const UVector* variablesVector = 0,
-              const Hashtable* variableNames = 0);
-
-    virtual ~ParseData();
-
-    virtual const UnicodeString* lookup(const UnicodeString& s) const;
-
-    virtual const UnicodeFunctor* lookupMatcher(UChar32 ch) const;
-
-    virtual UnicodeString parseReference(const UnicodeString& text,
-                                         ParsePosition& pos, int32_t limit) const;
-    /**
-     * Return true if the given character is a matcher standin or a plain
-     * character (non standin).
-     */
-    UBool isMatcher(UChar32 ch);
-
-    /**
-     * Return true if the given character is a replacer standin or a plain
-     * character (non standin).
-     */
-    UBool isReplacer(UChar32 ch);
-
-private:
-    ParseData(const ParseData &other); // forbid copying of this class
-    ParseData &operator=(const ParseData &other); // forbid copying of this class
-};
-
-ParseData::ParseData(const TransliterationRuleData* d,
-                     const UVector* sets,
-                     const Hashtable* vNames) :
-    data(d), variablesVector(sets), variableNames(vNames) {}
-
-ParseData::~ParseData() {}
-
-/**
- * Implement SymbolTable API.
- */
-const UnicodeString* ParseData::lookup(const UnicodeString& name) const {
-    return (const UnicodeString*) variableNames->get(name);
-}
-
-/**
- * Implement SymbolTable API.
- */
-const UnicodeFunctor* ParseData::lookupMatcher(UChar32 ch) const {
-    // Note that we cannot use data.lookupSet() because the
-    // set array has not been constructed yet.
-    const UnicodeFunctor* set = NULL;
-    int32_t i = ch - data->variablesBase;
-    if (i >= 0 && i < variablesVector->size()) {
-        int32_t j = ch - data->variablesBase;
-        set = (j < variablesVector->size()) ?
-            (UnicodeFunctor*) variablesVector->elementAt(j) : 0;
-    }
-    return set;
-}
-
-/**
- * Implement SymbolTable API.  Parse out a symbol reference
- * name.
- */
-UnicodeString ParseData::parseReference(const UnicodeString& text,
-                                        ParsePosition& pos, int32_t limit) const {
-    int32_t start = pos.getIndex();
-    int32_t i = start;
-    UnicodeString result;
-    while (i < limit) {
-        UChar c = text.charAt(i);
-        if ((i==start && !u_isIDStart(c)) || !u_isIDPart(c)) {
-            break;
-        }
-        ++i;
-    }
-    if (i == start) { // No valid name chars
-        return result; // Indicate failure with empty string
-    }
-    pos.setIndex(i);
-    text.extractBetween(start, i, result);
-    return result;
-}
-
-UBool ParseData::isMatcher(UChar32 ch) {
-    // Note that we cannot use data.lookup() because the
-    // set array has not been constructed yet.
-    int32_t i = ch - data->variablesBase;
-    if (i >= 0 && i < variablesVector->size()) {
-        UnicodeFunctor *f = (UnicodeFunctor*) variablesVector->elementAt(i);
-        return f != NULL && f->toMatcher() != NULL;
-    }
-    return TRUE;
-}
-
-/**
- * Return true if the given character is a replacer standin or a plain
- * character (non standin).
- */
-UBool ParseData::isReplacer(UChar32 ch) {
-    // Note that we cannot use data.lookup() because the
-    // set array has not been constructed yet.
-    int i = ch - data->variablesBase;
-    if (i >= 0 && i < variablesVector->size()) {
-        UnicodeFunctor *f = (UnicodeFunctor*) variablesVector->elementAt(i);
-        return f != NULL && f->toReplacer() != NULL;
-    }
-    return TRUE;
-}
-
-//----------------------------------------------------------------------
-// BEGIN RuleHalf
-//----------------------------------------------------------------------
-
-/**
- * A class representing one side of a rule.  This class knows how to
- * parse half of a rule.  It is tightly coupled to the method
- * RuleBasedTransliterator.Parser.parseRule().
- */
-class RuleHalf : public UMemory {
-
-public:
-
-    UnicodeString text;
-
-    int32_t cursor; // position of cursor in text
-    int32_t ante;   // position of ante context marker '{' in text
-    int32_t post;   // position of post context marker '}' in text
-
-    // Record the offset to the cursor either to the left or to the
-    // right of the key.  This is indicated by characters on the output
-    // side that allow the cursor to be positioned arbitrarily within
-    // the matching text.  For example, abc{def} > | @@@ xyz; changes
-    // def to xyz and moves the cursor to before abc.  Offset characters
-    // must be at the start or end, and they cannot move the cursor past
-    // the ante- or postcontext text.  Placeholders are only valid in
-    // output text.  The length of the ante and post context is
-    // determined at runtime, because of supplementals and quantifiers.
-    int32_t cursorOffset; // only nonzero on output side
-
-    // Position of first CURSOR_OFFSET on _right_.  This will be -1
-    // for |@, -2 for |@@, etc., and 1 for @|, 2 for @@|, etc.
-    int32_t cursorOffsetPos;
-
-    UBool anchorStart;
-    UBool anchorEnd;
-
-    /**
-     * The segment number from 1..n of the next '(' we see
-     * during parsing; 1-based.
-     */
-    int32_t nextSegmentNumber;
-
-    TransliteratorParser& parser;
-
-    //--------------------------------------------------
-    // Methods
-
-    RuleHalf(TransliteratorParser& parser);
-    ~RuleHalf();
-
-    int32_t parse(const UnicodeString& rule, int32_t pos, int32_t limit, UErrorCode& status);
-
-    int32_t parseSection(const UnicodeString& rule, int32_t pos, int32_t limit,
-                         UnicodeString& buf,
-                         const UnicodeString& illegal,
-                         UBool isSegment,
-                         UErrorCode& status);
-
-    /**
-     * Remove context.
-     */
-    void removeContext();
-
-    /**
-     * Return true if this half looks like valid output, that is, does not
-     * contain quantifiers or other special input-only elements.
-     */
-    UBool isValidOutput(TransliteratorParser& parser);
-
-    /**
-     * Return true if this half looks like valid input, that is, does not
-     * contain functions or other special output-only elements.
-     */
-    UBool isValidInput(TransliteratorParser& parser);
-
-    int syntaxError(UErrorCode code,
-                    const UnicodeString& rule,
-                    int32_t start,
-                    UErrorCode& status) {
-        return parser.syntaxError(code, rule, start, status);
-    }
-
-private:
-    // Disallowed methods; no impl.
-    RuleHalf(const RuleHalf&);
-    RuleHalf& operator=(const RuleHalf&);
-};
-
-RuleHalf::RuleHalf(TransliteratorParser& p) :
-    parser(p)
-{
-    cursor = -1;
-    ante = -1;
-    post = -1;
-    cursorOffset = 0;
-    cursorOffsetPos = 0;
-    anchorStart = anchorEnd = FALSE;
-    nextSegmentNumber = 1;
-}
-
-RuleHalf::~RuleHalf() {
-}
-
-/**
- * Parse one side of a rule, stopping at either the limit,
- * the END_OF_RULE character, or an operator.
- * @return the index after the terminating character, or
- * if limit was reached, limit
- */
-int32_t RuleHalf::parse(const UnicodeString& rule, int32_t pos, int32_t limit, UErrorCode& status) {
-    int32_t start = pos;
-    text.truncate(0);
-    pos = parseSection(rule, pos, limit, text, UnicodeString(TRUE, ILLEGAL_TOP, -1), FALSE, status);
-
-    if (cursorOffset > 0 && cursor != cursorOffsetPos) {
-        return syntaxError(U_MISPLACED_CURSOR_OFFSET, rule, start, status);
-    }
-
-    return pos;
-}
-
-/**
- * Parse a section of one side of a rule, stopping at either
- * the limit, the END_OF_RULE character, an operator, or a
- * segment close character.  This method parses both a
- * top-level rule half and a segment within such a rule half.
- * It calls itself recursively to parse segments and nested
- * segments.
- * @param buf buffer into which to accumulate the rule pattern
- * characters, either literal characters from the rule or
- * standins for UnicodeMatcher objects including segments.
- * @param illegal the set of special characters that is illegal during
- * this parse.
- * @param isSegment if true, then we've already seen a '(' and
- * pos on entry points right after it.  Accumulate everything
- * up to the closing ')', put it in a segment matcher object,
- * generate a standin for it, and add the standin to buf.  As
- * a side effect, update the segments vector with a reference
- * to the segment matcher.  This works recursively for nested
- * segments.  If isSegment is false, just accumulate
- * characters into buf.
- * @return the index after the terminating character, or
- * if limit was reached, limit
- */
-int32_t RuleHalf::parseSection(const UnicodeString& rule, int32_t pos, int32_t limit,
-                               UnicodeString& buf,
-                               const UnicodeString& illegal,
-                               UBool isSegment, UErrorCode& status) {
-    int32_t start = pos;
-    ParsePosition pp;
-    UnicodeString scratch;
-    UBool done = FALSE;
-    int32_t quoteStart = -1; // Most recent 'single quoted string'
-    int32_t quoteLimit = -1;
-    int32_t varStart = -1; // Most recent $variableReference
-    int32_t varLimit = -1;
-    int32_t bufStart = buf.length();
-
-    while (pos < limit && !done) {
-        // Since all syntax characters are in the BMP, fetching
-        // 16-bit code units suffices here.
-        UChar c = rule.charAt(pos++);
-        if (PatternProps::isWhiteSpace(c)) {
-            // Ignore whitespace.  Note that this is not Unicode
-            // spaces, but Java spaces -- a subset, representing
-            // whitespace likely to be seen in code.
-            continue;
-        }
-        if (u_strchr(HALF_ENDERS, c) != NULL) {
-            if (isSegment) {
-                // Unclosed segment
-                return syntaxError(U_UNCLOSED_SEGMENT, rule, start, status);
-            }
-            break;
-        }
-        if (anchorEnd) {
-            // Text after a presumed end anchor is a syntax err
-            return syntaxError(U_MALFORMED_VARIABLE_REFERENCE, rule, start, status);
-        }
-        if (UnicodeSet::resemblesPattern(rule, pos-1)) {
-            pp.setIndex(pos-1); // Backup to opening '['
-            buf.append(parser.parseSet(rule, pp, status));
-            if (U_FAILURE(status)) {
-                return syntaxError(U_MALFORMED_SET, rule, start, status);
-            }
-            pos = pp.getIndex();
-            continue;
-        }
-        // Handle escapes
-        if (c == ESCAPE) {
-            if (pos == limit) {
-                return syntaxError(U_TRAILING_BACKSLASH, rule, start, status);
-            }
-            UChar32 escaped = rule.unescapeAt(pos); // pos is already past '\\'
-            if (escaped == (UChar32) -1) {
-                return syntaxError(U_MALFORMED_UNICODE_ESCAPE, rule, start, status);
-            }
-            if (!parser.checkVariableRange(escaped)) {
-                return syntaxError(U_VARIABLE_RANGE_OVERLAP, rule, start, status);
-            }
-            buf.append(escaped);
-            continue;
-        }
-        // Handle quoted matter
-        if (c == QUOTE) {
-            int32_t iq = rule.indexOf(QUOTE, pos);
-            if (iq == pos) {
-                buf.append(c); // Parse [''] outside quotes as [']
-                ++pos;
-            } else {
-                /* This loop picks up a run of quoted text of the
-                 * form 'aaaa' each time through.  If this run
-                 * hasn't really ended ('aaaa''bbbb') then it keeps
-                 * looping, each time adding on a new run.  When it
-                 * reaches the final quote it breaks.
-                 */
-                quoteStart = buf.length();
-                for (;;) {
-                    if (iq < 0) {
-                        return syntaxError(U_UNTERMINATED_QUOTE, rule, start, status);
-                    }
-                    scratch.truncate(0);
-                    rule.extractBetween(pos, iq, scratch);
-                    buf.append(scratch);
-                    pos = iq+1;
-                    if (pos < limit && rule.charAt(pos) == QUOTE) {
-                        // Parse [''] inside quotes as [']
-                        iq = rule.indexOf(QUOTE, pos+1);
-                        // Continue looping
-                    } else {
-                        break;
-                    }
-                }
-                quoteLimit = buf.length();
-
-                for (iq=quoteStart; iq<quoteLimit; ++iq) {
-                    if (!parser.checkVariableRange(buf.charAt(iq))) {
-                        return syntaxError(U_VARIABLE_RANGE_OVERLAP, rule, start, status);
-                    }
-                }
-            }
-            continue;
-        }
-
-        if (!parser.checkVariableRange(c)) {
-            return syntaxError(U_VARIABLE_RANGE_OVERLAP, rule, start, status);
-        }
-
-        if (illegal.indexOf(c) >= 0) {
-            syntaxError(U_ILLEGAL_CHARACTER, rule, start, status);
-        }
-
-        switch (c) {
-
-        //------------------------------------------------------
-        // Elements allowed within and out of segments
-        //------------------------------------------------------
-        case ANCHOR_START:
-            if (buf.length() == 0 && !anchorStart) {
-                anchorStart = TRUE;
-            } else {
-              return syntaxError(U_MISPLACED_ANCHOR_START,
-                                 rule, start, status);
-            }
-          break;
-        case SEGMENT_OPEN:
-            {
-                // bufSegStart is the offset in buf to the first
-                // character of the segment we are parsing.
-                int32_t bufSegStart = buf.length();
-
-                // Record segment number now, since nextSegmentNumber
-                // will be incremented during the call to parseSection
-                // if there are nested segments.
-                int32_t segmentNumber = nextSegmentNumber++; // 1-based
-
-                // Parse the segment
-                pos = parseSection(rule, pos, limit, buf, UnicodeString(TRUE, ILLEGAL_SEG, -1), TRUE, status);
-
-                // After parsing a segment, the relevant characters are
-                // in buf, starting at offset bufSegStart.  Extract them
-                // into a string matcher, and replace them with a
-                // standin for that matcher.
-                StringMatcher* m =
-                    new StringMatcher(buf, bufSegStart, buf.length(),
-                                      segmentNumber, *parser.curData);
-                if (m == NULL) {
-                    return syntaxError(U_MEMORY_ALLOCATION_ERROR, rule, start, status);
-                }
-
-                // Record and associate object and segment number
-                parser.setSegmentObject(segmentNumber, m, status);
-                buf.truncate(bufSegStart);
-                buf.append(parser.getSegmentStandin(segmentNumber, status));
-            }
-            break;
-        case FUNCTION:
-        case ALT_FUNCTION:
-            {
-                int32_t iref = pos;
-                TransliteratorIDParser::SingleID* single =
-                    TransliteratorIDParser::parseFilterID(rule, iref);
-                // The next character MUST be a segment open
-                if (single == NULL ||
-                    !ICU_Utility::parseChar(rule, iref, SEGMENT_OPEN)) {
-                    return syntaxError(U_INVALID_FUNCTION, rule, start, status);
-                }
-
-                Transliterator *t = single->createInstance();
-                delete single;
-                if (t == NULL) {
-                    return syntaxError(U_INVALID_FUNCTION, rule, start, status);
-                }
-
-                // bufSegStart is the offset in buf to the first
-                // character of the segment we are parsing.
-                int32_t bufSegStart = buf.length();
-
-                // Parse the segment
-                pos = parseSection(rule, iref, limit, buf, UnicodeString(TRUE, ILLEGAL_FUNC, -1), TRUE, status);
-
-                // After parsing a segment, the relevant characters are
-                // in buf, starting at offset bufSegStart.
-                UnicodeString output;
-                buf.extractBetween(bufSegStart, buf.length(), output);
-                FunctionReplacer *r =
-                    new FunctionReplacer(t, new StringReplacer(output, parser.curData));
-                if (r == NULL) {
-                    return syntaxError(U_MEMORY_ALLOCATION_ERROR, rule, start, status);
-                }
-
-                // Replace the buffer contents with a stand-in
-                buf.truncate(bufSegStart);
-                buf.append(parser.generateStandInFor(r, status));
-            }
-            break;
-        case SymbolTable::SYMBOL_REF:
-            // Handle variable references and segment references "$1" .. "$9"
-            {
-                // A variable reference must be followed immediately
-                // by a Unicode identifier start and zero or more
-                // Unicode identifier part characters, or by a digit
-                // 1..9 if it is a segment reference.
-                if (pos == limit) {
-                    // A variable ref character at the end acts as
-                    // an anchor to the context limit, as in perl.
-                    anchorEnd = TRUE;
-                    break;
-                }
-                // Parse "$1" "$2" .. "$9" .. (no upper limit)
-                c = rule.charAt(pos);
-                int32_t r = u_digit(c, 10);
-                if (r >= 1 && r <= 9) {
-                    r = ICU_Utility::parseNumber(rule, pos, 10);
-                    if (r < 0) {
-                        return syntaxError(U_UNDEFINED_SEGMENT_REFERENCE,
-                                           rule, start, status);
-                    }
-                    buf.append(parser.getSegmentStandin(r, status));
-                } else {
-                    pp.setIndex(pos);
-                    UnicodeString name = parser.parseData->
-                                    parseReference(rule, pp, limit);
-                    if (name.length() == 0) {
-                        // This means the '$' was not followed by a
-                        // valid name.  Try to interpret it as an
-                        // end anchor then.  If this also doesn't work
-                        // (if we see a following character) then signal
-                        // an error.
-                        anchorEnd = TRUE;
-                        break;
-                    }
-                    pos = pp.getIndex();
-                    // If this is a variable definition statement,
-                    // then the LHS variable will be undefined.  In
-                    // that case appendVariableDef() will append the
-                    // special placeholder char variableLimit-1.
-                    varStart = buf.length();
-                    parser.appendVariableDef(name, buf, status);
-                    varLimit = buf.length();
-                }
-            }
-            break;
-        case DOT:
-            buf.append(parser.getDotStandIn(status));
-            break;
-        case KLEENE_STAR:
-        case ONE_OR_MORE:
-        case ZERO_OR_ONE:
-            // Quantifiers.  We handle single characters, quoted strings,
-            // variable references, and segments.
-            //  a+      matches  aaa
-            //  'foo'+  matches  foofoofoo
-            //  $v+     matches  xyxyxy if $v == xy
-            //  (seg)+  matches  segsegseg
-            {
-                if (isSegment && buf.length() == bufStart) {
-                    // The */+ immediately follows '('
-                    return syntaxError(U_MISPLACED_QUANTIFIER, rule, start, status);
-                }
-
-                int32_t qstart, qlimit;
-                // The */+ follows an isolated character or quote
-                // or variable reference
-                if (buf.length() == quoteLimit) {
-                    // The */+ follows a 'quoted string'
-                    qstart = quoteStart;
-                    qlimit = quoteLimit;
-                } else if (buf.length() == varLimit) {
-                    // The */+ follows a $variableReference
-                    qstart = varStart;
-                    qlimit = varLimit;
-                } else {
-                    // The */+ follows a single character, possibly
-                    // a segment standin
-                    qstart = buf.length() - 1;
-                    qlimit = qstart + 1;
-                }
-
-                UnicodeFunctor *m =
-                    new StringMatcher(buf, qstart, qlimit, 0, *parser.curData);
-                if (m == NULL) {
-                    return syntaxError(U_MEMORY_ALLOCATION_ERROR, rule, start, status);
-                }
-                int32_t min = 0;
-                int32_t max = Quantifier::MAX;
-                switch (c) {
-                case ONE_OR_MORE:
-                    min = 1;
-                    break;
-                case ZERO_OR_ONE:
-                    min = 0;
-                    max = 1;
-                    break;
-                // case KLEENE_STAR:
-                //    do nothing -- min, max already set
-                }
-                m = new Quantifier(m, min, max);
-                if (m == NULL) {
-                    return syntaxError(U_MEMORY_ALLOCATION_ERROR, rule, start, status);
-                }
-                buf.truncate(qstart);
-                buf.append(parser.generateStandInFor(m, status));
-            }
-            break;
-
-        //------------------------------------------------------
-        // Elements allowed ONLY WITHIN segments
-        //------------------------------------------------------
-        case SEGMENT_CLOSE:
-            // assert(isSegment);
-            // We're done parsing a segment.
-            done = TRUE;
-            break;
-
-        //------------------------------------------------------
-        // Elements allowed ONLY OUTSIDE segments
-        //------------------------------------------------------
-        case CONTEXT_ANTE:
-            if (ante >= 0) {
-                return syntaxError(U_MULTIPLE_ANTE_CONTEXTS, rule, start, status);
-            }
-            ante = buf.length();
-            break;
-        case CONTEXT_POST:
-            if (post >= 0) {
-                return syntaxError(U_MULTIPLE_POST_CONTEXTS, rule, start, status);
-            }
-            post = buf.length();
-            break;
-        case CURSOR_POS:
-            if (cursor >= 0) {
-                return syntaxError(U_MULTIPLE_CURSORS, rule, start, status);
-            }
-            cursor = buf.length();
-            break;
-        case CURSOR_OFFSET:
-            if (cursorOffset < 0) {
-                if (buf.length() > 0) {
-                    return syntaxError(U_MISPLACED_CURSOR_OFFSET, rule, start, status);
-                }
-                --cursorOffset;
-            } else if (cursorOffset > 0) {
-                if (buf.length() != cursorOffsetPos || cursor >= 0) {
-                    return syntaxError(U_MISPLACED_CURSOR_OFFSET, rule, start, status);
-                }
-                ++cursorOffset;
-            } else {
-                if (cursor == 0 && buf.length() == 0) {
-                    cursorOffset = -1;
-                } else if (cursor < 0) {
-                    cursorOffsetPos = buf.length();
-                    cursorOffset = 1;
-                } else {
-                    return syntaxError(U_MISPLACED_CURSOR_OFFSET, rule, start, status);
-                }
-            }
-            break;
-
-
-        //------------------------------------------------------
-        // Non-special characters
-        //------------------------------------------------------
-        default:
-            // Disallow unquoted characters other than [0-9A-Za-z]
-            // in the printable ASCII range.  These characters are
-            // reserved for possible future use.
-            if (c >= 0x0021 && c <= 0x007E &&
-                !((c >= 0x0030/*'0'*/ && c <= 0x0039/*'9'*/) ||
-                  (c >= 0x0041/*'A'*/ && c <= 0x005A/*'Z'*/) ||
-                  (c >= 0x0061/*'a'*/ && c <= 0x007A/*'z'*/))) {
-                return syntaxError(U_UNQUOTED_SPECIAL, rule, start, status);
-            }
-            buf.append(c);
-            break;
-        }
-    }
-
-    return pos;
-}
-
-/**
- * Remove context.
- */
-void RuleHalf::removeContext() {
-    //text = text.substring(ante < 0 ? 0 : ante,
-    //                      post < 0 ? text.length() : post);
-    if (post >= 0) {
-        text.remove(post);
-    }
-    if (ante >= 0) {
-        text.removeBetween(0, ante);
-    }
-    ante = post = -1;
-    anchorStart = anchorEnd = FALSE;
-}
-
-/**
- * Return true if this half looks like valid output, that is, does not
- * contain quantifiers or other special input-only elements.
- */
-UBool RuleHalf::isValidOutput(TransliteratorParser& transParser) {
-    for (int32_t i=0; i<text.length(); ) {
-        UChar32 c = text.char32At(i);
-        i += U16_LENGTH(c);
-        if (!transParser.parseData->isReplacer(c)) {
-            return FALSE;
-        }
-    }
-    return TRUE;
-}
-
-/**
- * Return true if this half looks like valid input, that is, does not
- * contain functions or other special output-only elements.
- */
-UBool RuleHalf::isValidInput(TransliteratorParser& transParser) {
-    for (int32_t i=0; i<text.length(); ) {
-        UChar32 c = text.char32At(i);
-        i += U16_LENGTH(c);
-        if (!transParser.parseData->isMatcher(c)) {
-            return FALSE;
-        }
-    }
-    return TRUE;
-}
-
-//----------------------------------------------------------------------
-// PUBLIC API
-//----------------------------------------------------------------------
-
-/**
- * Constructor.
- */
-TransliteratorParser::TransliteratorParser(UErrorCode &statusReturn) :
-dataVector(statusReturn),
-idBlockVector(statusReturn),
-variablesVector(statusReturn),
-segmentObjects(statusReturn)
-{
-    idBlockVector.setDeleter(uprv_deleteUObject);
-    curData = NULL;
-    compoundFilter = NULL;
-    parseData = NULL;
-    variableNames.setValueDeleter(uprv_deleteUObject);
-}
-
-/**
- * Destructor.
- */
-TransliteratorParser::~TransliteratorParser() {
-    while (!dataVector.isEmpty())
-        delete (TransliterationRuleData*)(dataVector.orphanElementAt(0));
-    delete compoundFilter;
-    delete parseData;
-    while (!variablesVector.isEmpty())
-        delete (UnicodeFunctor*)variablesVector.orphanElementAt(0);
-}
-
-void
-TransliteratorParser::parse(const UnicodeString& rules,
-                            UTransDirection transDirection,
-                            UParseError& pe,
-                            UErrorCode& ec) {
-    if (U_SUCCESS(ec)) {
-        parseRules(rules, transDirection, ec);
-        pe = parseError;
-    }
-}
-
-/**
- * Return the compound filter parsed by parse().  Caller owns result.
- */
-UnicodeSet* TransliteratorParser::orphanCompoundFilter() {
-    UnicodeSet* f = compoundFilter;
-    compoundFilter = NULL;
-    return f;
-}
-
-//----------------------------------------------------------------------
-// Private implementation
-//----------------------------------------------------------------------
-
-/**
- * Parse the given string as a sequence of rules, separated by newline
- * characters ('\n'), and cause this object to implement those rules.  Any
- * previous rules are discarded.  Typically this method is called exactly
- * once, during construction.
- * @exception IllegalArgumentException if there is a syntax error in the
- * rules
- */
-void TransliteratorParser::parseRules(const UnicodeString& rule,
-                                      UTransDirection theDirection,
-                                      UErrorCode& status)
-{
-    // Clear error struct
-    uprv_memset(&parseError, 0, sizeof(parseError));
-    parseError.line = parseError.offset = -1;
-
-    UBool parsingIDs = TRUE;
-    int32_t ruleCount = 0;
-
-    while (!dataVector.isEmpty()) {
-        delete (TransliterationRuleData*)(dataVector.orphanElementAt(0));
-    }
-    if (U_FAILURE(status)) {
-        return;
-    }
-
-    idBlockVector.removeAllElements();
-    curData = NULL;
-    direction = theDirection;
-    ruleCount = 0;
-
-    delete compoundFilter;
-    compoundFilter = NULL;
-
-    while (!variablesVector.isEmpty()) {
-        delete (UnicodeFunctor*)variablesVector.orphanElementAt(0);
-    }
-    variableNames.removeAll();
-    parseData = new ParseData(0, &variablesVector, &variableNames);
-    if (parseData == NULL) {
-        status = U_MEMORY_ALLOCATION_ERROR;
-        return;
-    }
-
-    dotStandIn = (UChar) -1;
-
-    UnicodeString *tempstr = NULL; // used for memory allocation error checking
-    UnicodeString str; // scratch
-    UnicodeString idBlockResult;
-    int32_t pos = 0;
-    int32_t limit = rule.length();
-
-    // The compound filter offset is an index into idBlockResult.
-    // If it is 0, then the compound filter occurred at the start,
-    // and it is the offset to the _start_ of the compound filter
-    // pattern.  Otherwise it is the offset to the _limit_ of the
-    // compound filter pattern within idBlockResult.
-    compoundFilter = NULL;
-    int32_t compoundFilterOffset = -1;
-
-    while (pos < limit && U_SUCCESS(status)) {
-        UChar c = rule.charAt(pos++);
-        if (PatternProps::isWhiteSpace(c)) {
-            // Ignore leading whitespace.
-            continue;
-        }
-        // Skip lines starting with the comment character
-        if (c == RULE_COMMENT_CHAR) {
-            pos = rule.indexOf((UChar)0x000A /*\n*/, pos) + 1;
-            if (pos == 0) {
-                break; // No "\n" found; rest of rule is a comment
-            }
-            continue; // Either fall out or restart with next line
-        }
-
-        // skip empty rules
-        if (c == END_OF_RULE)
-            continue;
-
-        // keep track of how many rules we've seen
-        ++ruleCount;
-
-        // We've found the start of a rule or ID.  c is its first
-        // character, and pos points past c.
-        --pos;
-        // Look for an ID token.  Must have at least ID_TOKEN_LEN + 1
-        // chars left.
-        if ((pos + ID_TOKEN_LEN + 1) <= limit &&
-                rule.compare(pos, ID_TOKEN_LEN, ID_TOKEN) == 0) {
-            pos += ID_TOKEN_LEN;
-            c = rule.charAt(pos);
-            while (PatternProps::isWhiteSpace(c) && pos < limit) {
-                ++pos;
-                c = rule.charAt(pos);
-            }
-
-            int32_t p = pos;
-
-            if (!parsingIDs) {
-                if (curData != NULL) {
-                    if (direction == UTRANS_FORWARD)
-                        dataVector.addElement(curData, status);
-                    else
-                        dataVector.insertElementAt(curData, 0, status);
-                    curData = NULL;
-                }
-                parsingIDs = TRUE;
-            }
-
-            TransliteratorIDParser::SingleID* id =
-                TransliteratorIDParser::parseSingleID(rule, p, direction, status);
-            if (p != pos && ICU_Utility::parseChar(rule, p, END_OF_RULE)) {
-                // Successful ::ID parse.
-
-                if (direction == UTRANS_FORWARD) {
-                    idBlockResult.append(id->canonID).append(END_OF_RULE);
-                } else {
-                    idBlockResult.insert(0, END_OF_RULE);
-                    idBlockResult.insert(0, id->canonID);
-                }
-
-            } else {
-                // Couldn't parse an ID.  Try to parse a global filter
-                int32_t withParens = -1;
-                UnicodeSet* f = TransliteratorIDParser::parseGlobalFilter(rule, p, direction, withParens, NULL);
-                if (f != NULL) {
-                    if (ICU_Utility::parseChar(rule, p, END_OF_RULE)
-                        && (direction == UTRANS_FORWARD) == (withParens == 0))
-                    {
-                        if (compoundFilter != NULL) {
-                            // Multiple compound filters
-                            syntaxError(U_MULTIPLE_COMPOUND_FILTERS, rule, pos, status);
-                            delete f;
-                        } else {
-                            compoundFilter = f;
-                            compoundFilterOffset = ruleCount;
-                        }
-                    } else {
-                        delete f;
-                    }
-                } else {
-                    // Invalid ::id
-                    // Can be parsed as neither an ID nor a global filter
-                    syntaxError(U_INVALID_ID, rule, pos, status);
-                }
-            }
-            delete id;
-            pos = p;
-        } else {
-            if (parsingIDs) {
-                tempstr = new UnicodeString(idBlockResult);
-                // NULL pointer check
-                if (tempstr == NULL) {
-                    status = U_MEMORY_ALLOCATION_ERROR;
-                    return;
-                }
-                if (direction == UTRANS_FORWARD)
-                    idBlockVector.addElement(tempstr, status);
-                else
-                    idBlockVector.insertElementAt(tempstr, 0, status);
-                idBlockResult.remove();
-                parsingIDs = FALSE;
-                curData = new TransliterationRuleData(status);
-                // NULL pointer check
-                if (curData == NULL) {
-                    status = U_MEMORY_ALLOCATION_ERROR;
-                    return;
-                }
-                parseData->data = curData;
-
-                // By default, rules use part of the private use area
-                // E000..F8FF for variables and other stand-ins.  Currently
-                // the range F000..F8FF is typically sufficient.  The 'use
-                // variable range' pragma allows rule sets to modify this.
-                setVariableRange(0xF000, 0xF8FF, status);
-            }
-
-            if (resemblesPragma(rule, pos, limit)) {
-                int32_t ppp = parsePragma(rule, pos, limit, status);
-                if (ppp < 0) {
-                    syntaxError(U_MALFORMED_PRAGMA, rule, pos, status);
-                }
-                pos = ppp;
-            // Parse a rule
-            } else {
-                pos = parseRule(rule, pos, limit, status);
-            }
-        }
-    }
-
-    if (parsingIDs && idBlockResult.length() > 0) {
-        tempstr = new UnicodeString(idBlockResult);
-        // NULL pointer check
-        if (tempstr == NULL) {
-            status = U_MEMORY_ALLOCATION_ERROR;
-            return;
-        }
-        if (direction == UTRANS_FORWARD)
-            idBlockVector.addElement(tempstr, status);
-        else
-            idBlockVector.insertElementAt(tempstr, 0, status);
-    }
-    else if (!parsingIDs && curData != NULL) {
-        if (direction == UTRANS_FORWARD)
-            dataVector.addElement(curData, status);
-        else
-            dataVector.insertElementAt(curData, 0, status);
-    }
-
-    if (U_SUCCESS(status)) {
-        // Convert the set vector to an array
-        int32_t i, dataVectorSize = dataVector.size();
-        for (i = 0; i < dataVectorSize; i++) {
-            TransliterationRuleData* data = (TransliterationRuleData*)dataVector.elementAt(i);
-            data->variablesLength = variablesVector.size();
-            if (data->variablesLength == 0) {
-                data->variables = 0;
-            } else {
-                data->variables = (UnicodeFunctor**)uprv_malloc(data->variablesLength * sizeof(UnicodeFunctor*));
-                // NULL pointer check
-                if (data->variables == NULL) {
-                    status = U_MEMORY_ALLOCATION_ERROR;
-                    return;
-                }
-                data->variablesAreOwned = (i == 0);
-            }
-
-            for (int32_t j = 0; j < data->variablesLength; j++) {
-                data->variables[j] =
-                    static_cast<UnicodeFunctor *>(variablesVector.elementAt(j));
-            }
-
-            data->variableNames.removeAll();
-            int32_t p = UHASH_FIRST;
-            const UHashElement* he = variableNames.nextElement(p);
-            while (he != NULL) {
-                UnicodeString* tempus = ((UnicodeString*)(he->value.pointer))->clone();
-                if (tempus == NULL) {
-                    status = U_MEMORY_ALLOCATION_ERROR;
-                    return;
-                }
-                data->variableNames.put(*((UnicodeString*)(he->key.pointer)),
-                    tempus, status);
-                he = variableNames.nextElement(p);
-            }
-        }
-        variablesVector.removeAllElements();   // keeps them from getting deleted when we succeed
-
-        // Index the rules
-        if (compoundFilter != NULL) {
-            if ((direction == UTRANS_FORWARD && compoundFilterOffset != 1) ||
-                (direction == UTRANS_REVERSE && compoundFilterOffset != ruleCount)) {
-                status = U_MISPLACED_COMPOUND_FILTER;
-            }
-        }
-
-        for (i = 0; i < dataVectorSize; i++) {
-            TransliterationRuleData* data = (TransliterationRuleData*)dataVector.elementAt(i);
-            data->ruleSet.freeze(parseError, status);
-        }
-        if (idBlockVector.size() == 1 && ((UnicodeString*)idBlockVector.elementAt(0))->isEmpty()) {
-            idBlockVector.removeElementAt(0);
-        }
-    }
-}
-
-/**
- * Set the variable range to [start, end] (inclusive).
- */
-void TransliteratorParser::setVariableRange(int32_t start, int32_t end, UErrorCode& status) {
-    if (start > end || start < 0 || end > 0xFFFF) {
-        status = U_MALFORMED_PRAGMA;
-        return;
-    }
-
-    curData->variablesBase = (UChar) start;
-    if (dataVector.size() == 0) {
-        variableNext = (UChar) start;
-        variableLimit = (UChar) (end + 1);
-    }
-}
-
-/**
- * Assert that the given character is NOT within the variable range.
- * If it is, return FALSE.  This is necessary to ensure that the
- * variable range does not overlap characters used in a rule.
- */
-UBool TransliteratorParser::checkVariableRange(UChar32 ch) const {
-    return !(ch >= curData->variablesBase && ch < variableLimit);
-}
-
-/**
- * Set the maximum backup to 'backup', in response to a pragma
- * statement.
- */
-void TransliteratorParser::pragmaMaximumBackup(int32_t /*backup*/) {
-    //TODO Finish
-}
-
-/**
- * Begin normalizing all rules using the given mode, in response
- * to a pragma statement.
- */
-void TransliteratorParser::pragmaNormalizeRules(UNormalizationMode /*mode*/) {
-    //TODO Finish
-}
-
-static const UChar PRAGMA_USE[] = {0x75,0x73,0x65,0x20,0}; // "use "
-
-static const UChar PRAGMA_VARIABLE_RANGE[] = {0x7E,0x76,0x61,0x72,0x69,0x61,0x62,0x6C,0x65,0x20,0x72,0x61,0x6E,0x67,0x65,0x20,0x23,0x20,0x23,0x7E,0x3B,0}; // "~variable range # #~;"
-
-static const UChar PRAGMA_MAXIMUM_BACKUP[] = {0x7E,0x6D,0x61,0x78,0x69,0x6D,0x75,0x6D,0x20,0x62,0x61,0x63,0x6B,0x75,0x70,0x20,0x23,0x7E,0x3B,0}; // "~maximum backup #~;"
-
-static const UChar PRAGMA_NFD_RULES[] = {0x7E,0x6E,0x66,0x64,0x20,0x72,0x75,0x6C,0x65,0x73,0x7E,0x3B,0}; // "~nfd rules~;"
-
-static const UChar PRAGMA_NFC_RULES[] = {0x7E,0x6E,0x66,0x63,0x20,0x72,0x75,0x6C,0x65,0x73,0x7E,0x3B,0}; // "~nfc rules~;"
-
-/**
- * Return true if the given rule looks like a pragma.
- * @param pos offset to the first non-whitespace character
- * of the rule.
- * @param limit pointer past the last character of the rule.
- */
-UBool TransliteratorParser::resemblesPragma(const UnicodeString& rule, int32_t pos, int32_t limit) {
-    // Must start with /use\s/i
-    return ICU_Utility::parsePattern(rule, pos, limit, UnicodeString(TRUE, PRAGMA_USE, 4), NULL) >= 0;
-}
-
-/**
- * Parse a pragma.  This method assumes resemblesPragma() has
- * already returned true.
- * @param pos offset to the first non-whitespace character
- * of the rule.
- * @param limit pointer past the last character of the rule.
- * @return the position index after the final ';' of the pragma,
- * or -1 on failure.
- */
-int32_t TransliteratorParser::parsePragma(const UnicodeString& rule, int32_t pos, int32_t limit, UErrorCode& status) {
-    int32_t array[2];
-
-    // resemblesPragma() has already returned true, so we
-    // know that pos points to /use\s/i; we can skip 4 characters
-    // immediately
-    pos += 4;
-
-    // Here are the pragmas we recognize:
-    // use variable range 0xE000 0xEFFF;
-    // use maximum backup 16;
-    // use nfd rules;
-    // use nfc rules;
-    int p = ICU_Utility::parsePattern(rule, pos, limit, UnicodeString(TRUE, PRAGMA_VARIABLE_RANGE, -1), array);
-    if (p >= 0) {
-        setVariableRange(array[0], array[1], status);
-        return p;
-    }
-
-    p = ICU_Utility::parsePattern(rule, pos, limit, UnicodeString(TRUE, PRAGMA_MAXIMUM_BACKUP, -1), array);
-    if (p >= 0) {
-        pragmaMaximumBackup(array[0]);
-        return p;
-    }
-
-    p = ICU_Utility::parsePattern(rule, pos, limit, UnicodeString(TRUE, PRAGMA_NFD_RULES, -1), NULL);
-    if (p >= 0) {
-        pragmaNormalizeRules(UNORM_NFD);
-        return p;
-    }
-
-    p = ICU_Utility::parsePattern(rule, pos, limit, UnicodeString(TRUE, PRAGMA_NFC_RULES, -1), NULL);
-    if (p >= 0) {
-        pragmaNormalizeRules(UNORM_NFC);
-        return p;
-    }
-
-    // Syntax error: unable to parse pragma
-    return -1;
-}
-
-/**
- * MAIN PARSER.  Parse the next rule in the given rule string, starting
- * at pos.  Return the index after the last character parsed.  Do not
- * parse characters at or after limit.
- *
- * Important:  The character at pos must be a non-whitespace character
- * that is not the comment character.
- *
- * This method handles quoting, escaping, and whitespace removal.  It
- * parses the end-of-rule character.  It recognizes context and cursor
- * indicators.  Once it does a lexical breakdown of the rule at pos, it
- * creates a rule object and adds it to our rule list.
- */
-int32_t TransliteratorParser::parseRule(const UnicodeString& rule, int32_t pos, int32_t limit, UErrorCode& status) {
-    // Locate the left side, operator, and right side
-    int32_t start = pos;
-    UChar op = 0;
-    int32_t i;
-
-    // Set up segments data
-    segmentStandins.truncate(0);
-    segmentObjects.removeAllElements();
-
-    // Use pointers to automatics to make swapping possible.
-    RuleHalf _left(*this), _right(*this);
-    RuleHalf* left = &_left;
-    RuleHalf* right = &_right;
-
-    undefinedVariableName.remove();
-    pos = left->parse(rule, pos, limit, status);
-    if (U_FAILURE(status)) {
-        return start;
-    }
-
-    if (pos == limit || u_strchr(gOPERATORS, (op = rule.charAt(--pos))) == NULL) {
-        return syntaxError(U_MISSING_OPERATOR, rule, start, status);
-    }
-    ++pos;
-
-    // Found an operator char.  Check for forward-reverse operator.
-    if (op == REVERSE_RULE_OP &&
-        (pos < limit && rule.charAt(pos) == FORWARD_RULE_OP)) {
-        ++pos;
-        op = FWDREV_RULE_OP;
-    }
-
-    // Translate alternate op characters.
-    switch (op) {
-    case ALT_FORWARD_RULE_OP:
-        op = FORWARD_RULE_OP;
-        break;
-    case ALT_REVERSE_RULE_OP:
-        op = REVERSE_RULE_OP;
-        break;
-    case ALT_FWDREV_RULE_OP:
-        op = FWDREV_RULE_OP;
-        break;
-    }
-
-    pos = right->parse(rule, pos, limit, status);
-    if (U_FAILURE(status)) {
-        return start;
-    }
-
-    if (pos < limit) {
-        if (rule.charAt(--pos) == END_OF_RULE) {
-            ++pos;
-        } else {
-            // RuleHalf parser must have terminated at an operator
-            return syntaxError(U_UNQUOTED_SPECIAL, rule, start, status);
-        }
-    }
-
-    if (op == VARIABLE_DEF_OP) {
-        // LHS is the name.  RHS is a single character, either a literal
-        // or a set (already parsed).  If RHS is longer than one
-        // character, it is either a multi-character string, or multiple
-        // sets, or a mixture of chars and sets -- syntax error.
-
-        // We expect to see a single undefined variable (the one being
-        // defined).
-        if (undefinedVariableName.length() == 0) {
-            // "Missing '$' or duplicate definition"
-            return syntaxError(U_BAD_VARIABLE_DEFINITION, rule, start, status);
-        }
-        if (left->text.length() != 1 || left->text.charAt(0) != variableLimit) {
-            // "Malformed LHS"
-            return syntaxError(U_MALFORMED_VARIABLE_DEFINITION, rule, start, status);
-        }
-        if (left->anchorStart || left->anchorEnd ||
-            right->anchorStart || right->anchorEnd) {
-            return syntaxError(U_MALFORMED_VARIABLE_DEFINITION, rule, start, status);
-        }
-        // We allow anything on the right, including an empty string.
-        UnicodeString* value = new UnicodeString(right->text);
-        // NULL pointer check
-        if (value == NULL) {
-            return syntaxError(U_MEMORY_ALLOCATION_ERROR, rule, start, status);
-        }
-        variableNames.put(undefinedVariableName, value, status);
-        ++variableLimit;
-        return pos;
-    }
-
-    // If this is not a variable definition rule, we shouldn't have
-    // any undefined variable names.
-    if (undefinedVariableName.length() != 0) {
-        return syntaxError(// "Undefined variable $" + undefinedVariableName,
-                    U_UNDEFINED_VARIABLE,
-                    rule, start, status);
-    }
-
-    // Verify segments
-    if (segmentStandins.length() > segmentObjects.size()) {
-        syntaxError(U_UNDEFINED_SEGMENT_REFERENCE, rule, start, status);
-    }
-    for (i=0; i<segmentStandins.length(); ++i) {
-        if (segmentStandins.charAt(i) == 0) {
-            syntaxError(U_INTERNAL_TRANSLITERATOR_ERROR, rule, start, status); // will never happen
-        }
-    }
-    for (i=0; i<segmentObjects.size(); ++i) {
-        if (segmentObjects.elementAt(i) == NULL) {
-            syntaxError(U_INTERNAL_TRANSLITERATOR_ERROR, rule, start, status); // will never happen
-        }
-    }
-
-    // If the direction we want doesn't match the rule
-    // direction, do nothing.
-    if (op != FWDREV_RULE_OP &&
-        ((direction == UTRANS_FORWARD) != (op == FORWARD_RULE_OP))) {
-        return pos;
-    }
-
-    // Transform the rule into a forward rule by swapping the
-    // sides if necessary.
-    if (direction == UTRANS_REVERSE) {
-        left = &_right;
-        right = &_left;
-    }
-
-    // Remove non-applicable elements in forward-reverse
-    // rules.  Bidirectional rules ignore elements that do not
-    // apply.
-    if (op == FWDREV_RULE_OP) {
-        right->removeContext();
-        left->cursor = -1;
-        left->cursorOffset = 0;
-    }
-
-    // Normalize context
-    if (left->ante < 0) {
-        left->ante = 0;
-    }
-    if (left->post < 0) {
-        left->post = left->text.length();
-    }
-
-    // Context is only allowed on the input side.  Cursors are only
-    // allowed on the output side.  Segment delimiters can only appear
-    // on the left, and references on the right.  Cursor offset
-    // cannot appear without an explicit cursor.  Cursor offset
-    // cannot place the cursor outside the limits of the context.
-    // Anchors are only allowed on the input side.
-    if (right->ante >= 0 || right->post >= 0 || left->cursor >= 0 ||
-        (right->cursorOffset != 0 && right->cursor < 0) ||
-        // - The following two checks were used to ensure that the
-        // - the cursor offset stayed within the ante- or postcontext.
-        // - However, with the addition of quantifiers, we have to
-        // - allow arbitrary cursor offsets and do runtime checking.
-        //(right->cursorOffset > (left->text.length() - left->post)) ||
-        //(-right->cursorOffset > left->ante) ||
-        right->anchorStart || right->anchorEnd ||
-        !left->isValidInput(*this) || !right->isValidOutput(*this) ||
-        left->ante > left->post) {
-
-        return syntaxError(U_MALFORMED_RULE, rule, start, status);
-    }
-
-    // Flatten segment objects vector to an array
-    UnicodeFunctor** segmentsArray = NULL;
-    if (segmentObjects.size() > 0) {
-        segmentsArray = (UnicodeFunctor **)uprv_malloc(segmentObjects.size() * sizeof(UnicodeFunctor *));
-        // Null pointer check
-        if (segmentsArray == NULL) {
-            return syntaxError(U_MEMORY_ALLOCATION_ERROR, rule, start, status);
-        }
-        segmentObjects.toArray((void**) segmentsArray);
-    }
-    TransliterationRule* temptr = new TransliterationRule(
-            left->text, left->ante, left->post,
-            right->text, right->cursor, right->cursorOffset,
-            segmentsArray,
-            segmentObjects.size(),
-            left->anchorStart, left->anchorEnd,
-            curData,
-            status);
-    //Null pointer check
-    if (temptr == NULL) {
-        uprv_free(segmentsArray);
-        return syntaxError(U_MEMORY_ALLOCATION_ERROR, rule, start, status);
-    }
-
-    curData->ruleSet.addRule(temptr, status);
-
-    return pos;
-}
-
-/**
- * Called by main parser upon syntax error.  Search the rule string
- * for the probable end of the rule.  Of course, if the error is that
- * the end of rule marker is missing, then the rule end will not be found.
- * In any case the rule start will be correctly reported.
- * @param msg error description
- * @param rule pattern string
- * @param start position of first character of current rule
- */
-int32_t TransliteratorParser::syntaxError(UErrorCode parseErrorCode,
-                                          const UnicodeString& rule,
-                                          int32_t pos,
-                                          UErrorCode& status)
-{
-    parseError.offset = pos;
-    parseError.line = 0 ; /* we are not using line numbers */
-
-    // for pre-context
-    const int32_t LEN = U_PARSE_CONTEXT_LEN - 1;
-    int32_t start = uprv_max(pos - LEN, 0);
-    int32_t stop  = pos;
-
-    rule.extract(start,stop-start,parseError.preContext);
-    //null terminate the buffer
-    parseError.preContext[stop-start] = 0;
-
-    //for post-context
-    start = pos;
-    stop  = uprv_min(pos + LEN, rule.length());
-
-    rule.extract(start,stop-start,parseError.postContext);
-    //null terminate the buffer
-    parseError.postContext[stop-start]= 0;
-
-    status = (UErrorCode)parseErrorCode;
-    return pos;
-
-}
-
-/**
- * Parse a UnicodeSet out, store it, and return the stand-in character
- * used to represent it.
- */
-UChar TransliteratorParser::parseSet(const UnicodeString& rule,
-                                          ParsePosition& pos,
-                                          UErrorCode& status) {
-    UnicodeSet* set = new UnicodeSet(rule, pos, USET_IGNORE_SPACE, parseData, status);
-    // Null pointer check
-    if (set == NULL) {
-        status = U_MEMORY_ALLOCATION_ERROR;
-        return (UChar)0x0000; // Return empty character with error.
-    }
-    set->compact();
-    return generateStandInFor(set, status);
-}
-
-/**
- * Generate and return a stand-in for a new UnicodeFunctor.  Store
- * the matcher (adopt it).
- */
-UChar TransliteratorParser::generateStandInFor(UnicodeFunctor* adopted, UErrorCode& status) {
-    // assert(obj != null);
-
-    // Look up previous stand-in, if any.  This is a short list
-    // (typical n is 0, 1, or 2); linear search is optimal.
-    for (int32_t i=0; i<variablesVector.size(); ++i) {
-        if (variablesVector.elementAt(i) == adopted) { // [sic] pointer comparison
-            return (UChar) (curData->variablesBase + i);
-        }
-    }
-
-    if (variableNext >= variableLimit) {
-        delete adopted;
-        status = U_VARIABLE_RANGE_EXHAUSTED;
-        return 0;
-    }
-    variablesVector.addElement(adopted, status);
-    return variableNext++;
-}
-
-/**
- * Return the standin for segment seg (1-based).
- */
-UChar TransliteratorParser::getSegmentStandin(int32_t seg, UErrorCode& status) {
-    // Special character used to indicate an empty spot
-    UChar empty = curData->variablesBase - 1;
-    while (segmentStandins.length() < seg) {
-        segmentStandins.append(empty);
-    }
-    UChar c = segmentStandins.charAt(seg-1);
-    if (c == empty) {
-        if (variableNext >= variableLimit) {
-            status = U_VARIABLE_RANGE_EXHAUSTED;
-            return 0;
-        }
-        c = variableNext++;
-        // Set a placeholder in the primary variables vector that will be
-        // filled in later by setSegmentObject().  We know that we will get
-        // called first because setSegmentObject() will call us.
-        variablesVector.addElement((void*) NULL, status);
-        segmentStandins.setCharAt(seg-1, c);
-    }
-    return c;
-}
-
-/**
- * Set the object for segment seg (1-based).
- */
-void TransliteratorParser::setSegmentObject(int32_t seg, StringMatcher* adopted, UErrorCode& status) {
-    // Since we call parseSection() recursively, nested
-    // segments will result in segment i+1 getting parsed
-    // and stored before segment i; be careful with the
-    // vector handling here.
-    if (segmentObjects.size() < seg) {
-        segmentObjects.setSize(seg, status);
-    }
-    int32_t index = getSegmentStandin(seg, status) - curData->variablesBase;
-    if (segmentObjects.elementAt(seg-1) != NULL ||
-        variablesVector.elementAt(index) != NULL) {
-        // should never happen
-        status = U_INTERNAL_TRANSLITERATOR_ERROR;
-        return;
-    }
-    segmentObjects.setElementAt(adopted, seg-1);
-    variablesVector.setElementAt(adopted, index);
-}
-
-/**
- * Return the stand-in for the dot set.  It is allocated the first
- * time and reused thereafter.
- */
-UChar TransliteratorParser::getDotStandIn(UErrorCode& status) {
-    if (dotStandIn == (UChar) -1) {
-        UnicodeSet* tempus = new UnicodeSet(UnicodeString(TRUE, DOT_SET, -1), status);
-        // Null pointer check.
-        if (tempus == NULL) {
-            status = U_MEMORY_ALLOCATION_ERROR;
-            return (UChar)0x0000;
-        }
-        dotStandIn = generateStandInFor(tempus, status);
-    }
-    return dotStandIn;
-}
-
-/**
- * Append the value of the given variable name to the given
- * UnicodeString.
- */
-void TransliteratorParser::appendVariableDef(const UnicodeString& name,
-                                                  UnicodeString& buf,
-                                                  UErrorCode& status) {
-    const UnicodeString* s = (const UnicodeString*) variableNames.get(name);
-    if (s == NULL) {
-        // We allow one undefined variable so that variable definition
-        // statements work.  For the first undefined variable we return
-        // the special placeholder variableLimit-1, and save the variable
-        // name.
-        if (undefinedVariableName.length() == 0) {
-            undefinedVariableName = name;
-            if (variableNext >= variableLimit) {
-                // throw new RuntimeException("Private use variables exhausted");
-                status = U_ILLEGAL_ARGUMENT_ERROR;
-                return;
-            }
-            buf.append((UChar) --variableLimit);
-        } else {
-            //throw new IllegalArgumentException("Undefined variable $"
-            //                                   + name);
-            status = U_ILLEGAL_ARGUMENT_ERROR;
-            return;
-        }
-    } else {
-        buf.append(*s);
-    }
-}
-
-/**
- * Glue method to get around access restrictions in C++.
- */
-/*Transliterator* TransliteratorParser::createBasicInstance(const UnicodeString& id, const UnicodeString* canonID) {
-    return Transliterator::createBasicInstance(id, canonID);
-}*/
-
-U_NAMESPACE_END
-
-U_CAPI int32_t
-utrans_stripRules(const UChar *source, int32_t sourceLen, UChar *target, UErrorCode *status) {
-    U_NAMESPACE_USE
-
-    //const UChar *sourceStart = source;
-    const UChar *targetStart = target;
-    const UChar *sourceLimit = source+sourceLen;
-    UChar *targetLimit = target+sourceLen;
-    UChar32 c = 0;
-    UBool quoted = FALSE;
-    int32_t index;
-
-    uprv_memset(target, 0, sourceLen*U_SIZEOF_UCHAR);
-
-    /* read the rules into the buffer */
-    while (source < sourceLimit)
-    {
-        index=0;
-        U16_NEXT_UNSAFE(source, index, c);
-        source+=index;
-        if(c == QUOTE) {
-            quoted = (UBool)!quoted;
-        }
-        else if (!quoted) {
-            if (c == RULE_COMMENT_CHAR) {
-                /* skip comments and all preceding spaces */
-                while (targetStart < target && *(target - 1) == 0x0020) {
-                    target--;
-                }
-                do {
-                    if (source == sourceLimit) {
-                        c = U_SENTINEL;
-                        break;
-                    }
-                    c = *(source++);
-                }
-                while (c != CR && c != LF);
-                if (c < 0) {
-                    break;
-                }
-            }
-            else if (c == ESCAPE && source < sourceLimit) {
-                UChar32   c2 = *source;
-                if (c2 == CR || c2 == LF) {
-                    /* A backslash at the end of a line. */
-                    /* Since we're stripping lines, ignore the backslash. */
-                    source++;
-                    continue;
-                }
-                if (c2 == 0x0075 && source+5 < sourceLimit) { /* \u seen. \U isn't unescaped. */
-                    int32_t escapeOffset = 0;
-                    UnicodeString escapedStr(source, 5);
-                    c2 = escapedStr.unescapeAt(escapeOffset);
-
-                    if (c2 == (UChar32)0xFFFFFFFF || escapeOffset == 0)
-                    {
-                        *status = U_PARSE_ERROR;
-                        return 0;
-                    }
-                    if (!PatternProps::isWhiteSpace(c2) && !u_iscntrl(c2) && !u_ispunct(c2)) {
-                        /* It was escaped for a reason. Write what it was suppose to be. */
-                        source+=5;
-                        c = c2;
-                    }
-                }
-                else if (c2 == QUOTE) {
-                    /* \' seen. Make sure we don't do anything when we see it again. */
-                    quoted = (UBool)!quoted;
-                }
-            }
-        }
-        if (c == CR || c == LF)
-        {
-            /* ignore spaces carriage returns, and all leading spaces on the next line.
-            * and line feed unless in the form \uXXXX
-            */
-            quoted = FALSE;
-            while (source < sourceLimit) {
-                c = *(source);
-                if (c != CR && c != LF && c != 0x0020) {
-                    break;
-                }
-                source++;
-            }
-            continue;
-        }
-
-        /* Append UChar * after dissembling if c > 0xffff*/
-        index=0;
-        U16_APPEND_UNSAFE(target, index, c);
-        target+=index;
-    }
-    if (target < targetLimit) {
-        *target = 0;
-    }
-    return (int32_t)(target-targetStart);
-}
-
-#endif /* #if !UCONFIG_NO_TRANSLITERATION */
-=======
-// © 2016 and later: Unicode, Inc. and others.
-// License & terms of use: http://www.unicode.org/copyright.html
-/*
- **********************************************************************
- *   Copyright (C) 1999-2016, International Business Machines
- *   Corporation and others.  All Rights Reserved.
- **********************************************************************
- *   Date        Name        Description
- *   11/17/99    aliu        Creation.
- **********************************************************************
- */
-
-#include "unicode/utypes.h"
-
-#if !UCONFIG_NO_TRANSLITERATION
-
-#include "unicode/uobject.h"
-#include "unicode/parseerr.h"
-#include "unicode/parsepos.h"
-#include "unicode/putil.h"
-#include "unicode/uchar.h"
-#include "unicode/ustring.h"
-#include "unicode/uniset.h"
-#include "unicode/utf16.h"
-#include "cstring.h"
-#include "funcrepl.h"
-#include "hash.h"
-#include "quant.h"
-#include "rbt.h"
-#include "rbt_data.h"
-#include "rbt_pars.h"
-#include "rbt_rule.h"
-#include "strmatch.h"
-#include "strrepl.h"
-#include "unicode/symtable.h"
-#include "tridpars.h"
-#include "uvector.h"
-#include "hash.h"
-#include "patternprops.h"
-#include "util.h"
-#include "cmemory.h"
-#include "uprops.h"
-#include "putilimp.h"
-
-// Operators
-#define VARIABLE_DEF_OP ((char16_t)0x003D) /*=*/
-#define FORWARD_RULE_OP ((char16_t)0x003E) /*>*/
-#define REVERSE_RULE_OP ((char16_t)0x003C) /*<*/
-#define FWDREV_RULE_OP  ((char16_t)0x007E) /*~*/ // internal rep of <> op
-
-// Other special characters
-#define QUOTE             ((char16_t)0x0027) /*'*/
-#define ESCAPE            ((char16_t)0x005C) /*\*/
-#define END_OF_RULE       ((char16_t)0x003B) /*;*/
-#define RULE_COMMENT_CHAR ((char16_t)0x0023) /*#*/
-
-#define SEGMENT_OPEN       ((char16_t)0x0028) /*(*/
-#define SEGMENT_CLOSE      ((char16_t)0x0029) /*)*/
-#define CONTEXT_ANTE       ((char16_t)0x007B) /*{*/
-#define CONTEXT_POST       ((char16_t)0x007D) /*}*/
-#define CURSOR_POS         ((char16_t)0x007C) /*|*/
-#define CURSOR_OFFSET      ((char16_t)0x0040) /*@*/
-#define ANCHOR_START       ((char16_t)0x005E) /*^*/
-#define KLEENE_STAR        ((char16_t)0x002A) /***/
-#define ONE_OR_MORE        ((char16_t)0x002B) /*+*/
-#define ZERO_OR_ONE        ((char16_t)0x003F) /*?*/
-
-#define DOT                ((char16_t)46)     /*.*/
-
-static const char16_t DOT_SET[] = { // "[^[:Zp:][:Zl:]\r\n$]";
-    91, 94, 91, 58, 90, 112, 58, 93, 91, 58, 90,
-    108, 58, 93, 92, 114, 92, 110, 36, 93, 0
-};
-
-// A function is denoted &Source-Target/Variant(text)
-#define FUNCTION           ((char16_t)38)     /*&*/
-
-// Aliases for some of the syntax characters. These are provided so
-// transliteration rules can be expressed in XML without clashing with
-// XML syntax characters '<', '>', and '&'.
-#define ALT_REVERSE_RULE_OP ((char16_t)0x2190) // Left Arrow
-#define ALT_FORWARD_RULE_OP ((char16_t)0x2192) // Right Arrow
-#define ALT_FWDREV_RULE_OP  ((char16_t)0x2194) // Left Right Arrow
-#define ALT_FUNCTION        ((char16_t)0x2206) // Increment (~Greek Capital Delta)
-
-// Special characters disallowed at the top level
-static const char16_t ILLEGAL_TOP[] = {41,0}; // ")"
-
-// Special characters disallowed within a segment
-static const char16_t ILLEGAL_SEG[] = {123,125,124,64,0}; // "{}|@"
-
-// Special characters disallowed within a function argument
-static const char16_t ILLEGAL_FUNC[] = {94,40,46,42,43,63,123,125,124,64,0}; // "^(.*+?{}|@"
-
-// By definition, the ANCHOR_END special character is a
-// trailing SymbolTable.SYMBOL_REF character.
-// private static final char ANCHOR_END       = '$';
-
-static const char16_t gOPERATORS[] = { // "=><"
-    VARIABLE_DEF_OP, FORWARD_RULE_OP, REVERSE_RULE_OP,
-    ALT_FORWARD_RULE_OP, ALT_REVERSE_RULE_OP, ALT_FWDREV_RULE_OP,
-    0
-};
-
-static const char16_t HALF_ENDERS[] = { // "=><;"
-    VARIABLE_DEF_OP, FORWARD_RULE_OP, REVERSE_RULE_OP,
-    ALT_FORWARD_RULE_OP, ALT_REVERSE_RULE_OP, ALT_FWDREV_RULE_OP,
-    END_OF_RULE,
-    0
-};
-
-// These are also used in Transliterator::toRules()
-static const int32_t ID_TOKEN_LEN = 2;
-static const char16_t   ID_TOKEN[]   = { 0x3A, 0x3A }; // ':', ':'
-
-/*
-commented out until we do real ::BEGIN/::END functionality
-static const int32_t BEGIN_TOKEN_LEN = 5;
-static const char16_t BEGIN_TOKEN[] = { 0x42, 0x45, 0x47, 0x49, 0x4e }; // 'BEGIN'
-
-static const int32_t END_TOKEN_LEN = 3;
-static const char16_t END_TOKEN[] = { 0x45, 0x4e, 0x44 }; // 'END'
-*/
-
-U_NAMESPACE_BEGIN
-
-//----------------------------------------------------------------------
-// BEGIN ParseData
-//----------------------------------------------------------------------
-
-/**
- * This class implements the SymbolTable interface.  It is used
- * during parsing to give UnicodeSet access to variables that
- * have been defined so far.  Note that it uses variablesVector,
- * _not_ data.setVariables.
- */
-class ParseData : public UMemory, public SymbolTable {
-public:
-    const TransliterationRuleData* data; // alias
-
-    const UVector* variablesVector; // alias
-
-    const Hashtable* variableNames; // alias
-
-    ParseData(const TransliterationRuleData* data = 0,
-              const UVector* variablesVector = 0,
-              const Hashtable* variableNames = 0);
-
-    virtual ~ParseData();
-
-    virtual const UnicodeString* lookup(const UnicodeString& s) const override;
-
-    virtual const UnicodeFunctor* lookupMatcher(UChar32 ch) const override;
-
-    virtual UnicodeString parseReference(const UnicodeString& text,
-                                         ParsePosition& pos, int32_t limit) const override;
-    /**
-     * Return true if the given character is a matcher standin or a plain
-     * character (non standin).
-     */
-    UBool isMatcher(UChar32 ch);
-
-    /**
-     * Return true if the given character is a replacer standin or a plain
-     * character (non standin).
-     */
-    UBool isReplacer(UChar32 ch);
-
-private:
-    ParseData(const ParseData &other); // forbid copying of this class
-    ParseData &operator=(const ParseData &other); // forbid copying of this class
-};
-
-ParseData::ParseData(const TransliterationRuleData* d,
-                     const UVector* sets,
-                     const Hashtable* vNames) :
-    data(d), variablesVector(sets), variableNames(vNames) {}
-
-ParseData::~ParseData() {}
-
-/**
- * Implement SymbolTable API.
- */
-const UnicodeString* ParseData::lookup(const UnicodeString& name) const {
-    return (const UnicodeString*) variableNames->get(name);
-}
-
-/**
- * Implement SymbolTable API.
- */
-const UnicodeFunctor* ParseData::lookupMatcher(UChar32 ch) const {
-    // Note that we cannot use data.lookupSet() because the
-    // set array has not been constructed yet.
-    const UnicodeFunctor* set = nullptr;
-    int32_t i = ch - data->variablesBase;
-    if (i >= 0 && i < variablesVector->size()) {
-        int32_t j = ch - data->variablesBase;
-        set = (j < variablesVector->size()) ?
-            (UnicodeFunctor*) variablesVector->elementAt(j) : 0;
-    }
-    return set;
-}
-
-/**
- * Implement SymbolTable API.  Parse out a symbol reference
- * name.
- */
-UnicodeString ParseData::parseReference(const UnicodeString& text,
-                                        ParsePosition& pos, int32_t limit) const {
-    int32_t start = pos.getIndex();
-    int32_t i = start;
-    UnicodeString result;
-    while (i < limit) {
-        char16_t c = text.charAt(i);
-        if ((i==start && !u_isIDStart(c)) || !u_isIDPart(c)) {
-            break;
-        }
-        ++i;
-    }
-    if (i == start) { // No valid name chars
-        return result; // Indicate failure with empty string
-    }
-    pos.setIndex(i);
-    text.extractBetween(start, i, result);
-    return result;
-}
-
-UBool ParseData::isMatcher(UChar32 ch) {
-    // Note that we cannot use data.lookup() because the
-    // set array has not been constructed yet.
-    int32_t i = ch - data->variablesBase;
-    if (i >= 0 && i < variablesVector->size()) {
-        UnicodeFunctor *f = (UnicodeFunctor*) variablesVector->elementAt(i);
-        return f != nullptr && f->toMatcher() != nullptr;
-    }
-    return true;
-}
-
-/**
- * Return true if the given character is a replacer standin or a plain
- * character (non standin).
- */
-UBool ParseData::isReplacer(UChar32 ch) {
-    // Note that we cannot use data.lookup() because the
-    // set array has not been constructed yet.
-    int i = ch - data->variablesBase;
-    if (i >= 0 && i < variablesVector->size()) {
-        UnicodeFunctor *f = (UnicodeFunctor*) variablesVector->elementAt(i);
-        return f != nullptr && f->toReplacer() != nullptr;
-    }
-    return true;
-}
-
-//----------------------------------------------------------------------
-// BEGIN RuleHalf
-//----------------------------------------------------------------------
-
-/**
- * A class representing one side of a rule.  This class knows how to
- * parse half of a rule.  It is tightly coupled to the method
- * RuleBasedTransliterator.Parser.parseRule().
- */
-class RuleHalf : public UMemory {
-
-public:
-
-    UnicodeString text;
-
-    int32_t cursor; // position of cursor in text
-    int32_t ante;   // position of ante context marker '{' in text
-    int32_t post;   // position of post context marker '}' in text
-
-    // Record the offset to the cursor either to the left or to the
-    // right of the key.  This is indicated by characters on the output
-    // side that allow the cursor to be positioned arbitrarily within
-    // the matching text.  For example, abc{def} > | @@@ xyz; changes
-    // def to xyz and moves the cursor to before abc.  Offset characters
-    // must be at the start or end, and they cannot move the cursor past
-    // the ante- or postcontext text.  Placeholders are only valid in
-    // output text.  The length of the ante and post context is
-    // determined at runtime, because of supplementals and quantifiers.
-    int32_t cursorOffset; // only nonzero on output side
-
-    // Position of first CURSOR_OFFSET on _right_.  This will be -1
-    // for |@, -2 for |@@, etc., and 1 for @|, 2 for @@|, etc.
-    int32_t cursorOffsetPos;
-
-    UBool anchorStart;
-    UBool anchorEnd;
-
-    /**
-     * The segment number from 1..n of the next '(' we see
-     * during parsing; 1-based.
-     */
-    int32_t nextSegmentNumber;
-
-    TransliteratorParser& parser;
-
-    //--------------------------------------------------
-    // Methods
-
-    RuleHalf(TransliteratorParser& parser);
-    ~RuleHalf();
-
-    int32_t parse(const UnicodeString& rule, int32_t pos, int32_t limit, UErrorCode& status);
-
-    int32_t parseSection(const UnicodeString& rule, int32_t pos, int32_t limit,
-                         UnicodeString& buf,
-                         const UnicodeString& illegal,
-                         UBool isSegment,
-                         UErrorCode& status);
-
-    /**
-     * Remove context.
-     */
-    void removeContext();
-
-    /**
-     * Return true if this half looks like valid output, that is, does not
-     * contain quantifiers or other special input-only elements.
-     */
-    UBool isValidOutput(TransliteratorParser& parser);
-
-    /**
-     * Return true if this half looks like valid input, that is, does not
-     * contain functions or other special output-only elements.
-     */
-    UBool isValidInput(TransliteratorParser& parser);
-
-    int syntaxError(UErrorCode code,
-                    const UnicodeString& rule,
-                    int32_t start,
-                    UErrorCode& status) {
-        return parser.syntaxError(code, rule, start, status);
-    }
-
-private:
-    // Disallowed methods; no impl.
-    RuleHalf(const RuleHalf&);
-    RuleHalf& operator=(const RuleHalf&);
-};
-
-RuleHalf::RuleHalf(TransliteratorParser& p) :
-    parser(p)
-{
-    cursor = -1;
-    ante = -1;
-    post = -1;
-    cursorOffset = 0;
-    cursorOffsetPos = 0;
-    anchorStart = anchorEnd = false;
-    nextSegmentNumber = 1;
-}
-
-RuleHalf::~RuleHalf() {
-}
-
-/**
- * Parse one side of a rule, stopping at either the limit,
- * the END_OF_RULE character, or an operator.
- * @return the index after the terminating character, or
- * if limit was reached, limit
- */
-int32_t RuleHalf::parse(const UnicodeString& rule, int32_t pos, int32_t limit, UErrorCode& status) {
-    int32_t start = pos;
-    text.truncate(0);
-    pos = parseSection(rule, pos, limit, text, UnicodeString(true, ILLEGAL_TOP, -1), false, status);
-
-    if (cursorOffset > 0 && cursor != cursorOffsetPos) {
-        return syntaxError(U_MISPLACED_CURSOR_OFFSET, rule, start, status);
-    }
-    
-    return pos;
-}
- 
-/**
- * Parse a section of one side of a rule, stopping at either
- * the limit, the END_OF_RULE character, an operator, or a
- * segment close character.  This method parses both a
- * top-level rule half and a segment within such a rule half.
- * It calls itself recursively to parse segments and nested
- * segments.
- * @param buf buffer into which to accumulate the rule pattern
- * characters, either literal characters from the rule or
- * standins for UnicodeMatcher objects including segments.
- * @param illegal the set of special characters that is illegal during
- * this parse.
- * @param isSegment if true, then we've already seen a '(' and
- * pos on entry points right after it.  Accumulate everything
- * up to the closing ')', put it in a segment matcher object,
- * generate a standin for it, and add the standin to buf.  As
- * a side effect, update the segments vector with a reference
- * to the segment matcher.  This works recursively for nested
- * segments.  If isSegment is false, just accumulate
- * characters into buf.
- * @return the index after the terminating character, or
- * if limit was reached, limit
- */
-int32_t RuleHalf::parseSection(const UnicodeString& rule, int32_t pos, int32_t limit,
-                               UnicodeString& buf,
-                               const UnicodeString& illegal,
-                               UBool isSegment, UErrorCode& status) {
-    int32_t start = pos;
-    ParsePosition pp;
-    UnicodeString scratch;
-    UBool done = false;
-    int32_t quoteStart = -1; // Most recent 'single quoted string'
-    int32_t quoteLimit = -1;
-    int32_t varStart = -1; // Most recent $variableReference
-    int32_t varLimit = -1;
-    int32_t bufStart = buf.length();
-    
-    while (pos < limit && !done) {
-        // Since all syntax characters are in the BMP, fetching
-        // 16-bit code units suffices here.
-        char16_t c = rule.charAt(pos++);
-        if (PatternProps::isWhiteSpace(c)) {
-            // Ignore whitespace.  Note that this is not Unicode
-            // spaces, but Java spaces -- a subset, representing
-            // whitespace likely to be seen in code.
-            continue;
-        }
-        if (u_strchr(HALF_ENDERS, c) != nullptr) {
-            if (isSegment) {
-                // Unclosed segment
-                return syntaxError(U_UNCLOSED_SEGMENT, rule, start, status);
-            }
-            break;
-        }
-        if (anchorEnd) {
-            // Text after a presumed end anchor is a syntax err
-            return syntaxError(U_MALFORMED_VARIABLE_REFERENCE, rule, start, status);
-        }
-        if (UnicodeSet::resemblesPattern(rule, pos-1)) {
-            pp.setIndex(pos-1); // Backup to opening '['
-            buf.append(parser.parseSet(rule, pp, status));
-            if (U_FAILURE(status)) {
-                return syntaxError(U_MALFORMED_SET, rule, start, status);
-            }
-            pos = pp.getIndex();                    
-            continue;
-        }
-        // Handle escapes
-        if (c == ESCAPE) {
-            if (pos == limit) {
-                return syntaxError(U_TRAILING_BACKSLASH, rule, start, status);
-            }
-            UChar32 escaped = rule.unescapeAt(pos); // pos is already past '\\'
-            if (escaped == (UChar32) -1) {
-                return syntaxError(U_MALFORMED_UNICODE_ESCAPE, rule, start, status);
-            }
-            if (!parser.checkVariableRange(escaped)) {
-                return syntaxError(U_VARIABLE_RANGE_OVERLAP, rule, start, status);
-            }
-            buf.append(escaped);
-            continue;
-        }
-        // Handle quoted matter
-        if (c == QUOTE) {
-            int32_t iq = rule.indexOf(QUOTE, pos);
-            if (iq == pos) {
-                buf.append(c); // Parse [''] outside quotes as [']
-                ++pos;
-            } else {
-                /* This loop picks up a run of quoted text of the
-                 * form 'aaaa' each time through.  If this run
-                 * hasn't really ended ('aaaa''bbbb') then it keeps
-                 * looping, each time adding on a new run.  When it
-                 * reaches the final quote it breaks.
-                 */
-                quoteStart = buf.length();
-                for (;;) {
-                    if (iq < 0) {
-                        return syntaxError(U_UNTERMINATED_QUOTE, rule, start, status);
-                    }
-                    scratch.truncate(0);
-                    rule.extractBetween(pos, iq, scratch);
-                    buf.append(scratch);
-                    pos = iq+1;
-                    if (pos < limit && rule.charAt(pos) == QUOTE) {
-                        // Parse [''] inside quotes as [']
-                        iq = rule.indexOf(QUOTE, pos+1);
-                        // Continue looping
-                    } else {
-                        break;
-                    }
-                }
-                quoteLimit = buf.length();
-
-                for (iq=quoteStart; iq<quoteLimit; ++iq) {
-                    if (!parser.checkVariableRange(buf.charAt(iq))) {
-                        return syntaxError(U_VARIABLE_RANGE_OVERLAP, rule, start, status);
-                    }
-                }
-            }
-            continue;
-        }
-
-        if (!parser.checkVariableRange(c)) {
-            return syntaxError(U_VARIABLE_RANGE_OVERLAP, rule, start, status);
-        }
-
-        if (illegal.indexOf(c) >= 0) {
-            syntaxError(U_ILLEGAL_CHARACTER, rule, start, status);
-        }
-
-        switch (c) {
-                    
-        //------------------------------------------------------
-        // Elements allowed within and out of segments
-        //------------------------------------------------------
-        case ANCHOR_START:
-            if (buf.length() == 0 && !anchorStart) {
-                anchorStart = true;
-            } else {
-              return syntaxError(U_MISPLACED_ANCHOR_START,
-                                 rule, start, status);
-            }
-          break;
-        case SEGMENT_OPEN:
-            {
-                // bufSegStart is the offset in buf to the first
-                // character of the segment we are parsing.
-                int32_t bufSegStart = buf.length();
-                
-                // Record segment number now, since nextSegmentNumber
-                // will be incremented during the call to parseSection
-                // if there are nested segments.
-                int32_t segmentNumber = nextSegmentNumber++; // 1-based
-                
-                // Parse the segment
-                pos = parseSection(rule, pos, limit, buf, UnicodeString(true, ILLEGAL_SEG, -1), true, status);
-                
-                // After parsing a segment, the relevant characters are
-                // in buf, starting at offset bufSegStart.  Extract them
-                // into a string matcher, and replace them with a
-                // standin for that matcher.
-                StringMatcher* m =
-                    new StringMatcher(buf, bufSegStart, buf.length(),
-                                      segmentNumber, *parser.curData);
-                if (m == nullptr) {
-                    return syntaxError(U_MEMORY_ALLOCATION_ERROR, rule, start, status);
-                }
-                
-                // Record and associate object and segment number
-                parser.setSegmentObject(segmentNumber, m, status);
-                buf.truncate(bufSegStart);
-                buf.append(parser.getSegmentStandin(segmentNumber, status));
-            }
-            break;
-        case FUNCTION:
-        case ALT_FUNCTION:
-            {
-                int32_t iref = pos;
-                TransliteratorIDParser::SingleID* single =
-                    TransliteratorIDParser::parseFilterID(rule, iref);
-                // The next character MUST be a segment open
-                if (single == nullptr ||
-                    !ICU_Utility::parseChar(rule, iref, SEGMENT_OPEN)) {
-                    return syntaxError(U_INVALID_FUNCTION, rule, start, status);
-                }
-                
-                Transliterator *t = single->createInstance();
-                delete single;
-                if (t == nullptr) {
-                    return syntaxError(U_INVALID_FUNCTION, rule, start, status);
-                }
-                
-                // bufSegStart is the offset in buf to the first
-                // character of the segment we are parsing.
-                int32_t bufSegStart = buf.length();
-                
-                // Parse the segment
-                pos = parseSection(rule, iref, limit, buf, UnicodeString(true, ILLEGAL_FUNC, -1), true, status);
-                
-                // After parsing a segment, the relevant characters are
-                // in buf, starting at offset bufSegStart.
-                UnicodeString output;
-                buf.extractBetween(bufSegStart, buf.length(), output);
-                FunctionReplacer *r =
-                    new FunctionReplacer(t, new StringReplacer(output, parser.curData));
-                if (r == nullptr) {
-                    return syntaxError(U_MEMORY_ALLOCATION_ERROR, rule, start, status);
-                }
-                
-                // Replace the buffer contents with a stand-in
-                buf.truncate(bufSegStart);
-                buf.append(parser.generateStandInFor(r, status));
-            }
-            break;
-        case SymbolTable::SYMBOL_REF:
-            // Handle variable references and segment references "$1" .. "$9"
-            {
-                // A variable reference must be followed immediately
-                // by a Unicode identifier start and zero or more
-                // Unicode identifier part characters, or by a digit
-                // 1..9 if it is a segment reference.
-                if (pos == limit) {
-                    // A variable ref character at the end acts as
-                    // an anchor to the context limit, as in perl.
-                    anchorEnd = true;
-                    break;
-                }
-                // Parse "$1" "$2" .. "$9" .. (no upper limit)
-                c = rule.charAt(pos);
-                int32_t r = u_digit(c, 10);
-                if (r >= 1 && r <= 9) {
-                    r = ICU_Utility::parseNumber(rule, pos, 10);
-                    if (r < 0) {
-                        return syntaxError(U_UNDEFINED_SEGMENT_REFERENCE,
-                                           rule, start, status);
-                    }
-                    buf.append(parser.getSegmentStandin(r, status));
-                } else {
-                    pp.setIndex(pos);
-                    UnicodeString name = parser.parseData->
-                                    parseReference(rule, pp, limit);
-                    if (name.length() == 0) {
-                        // This means the '$' was not followed by a
-                        // valid name.  Try to interpret it as an
-                        // end anchor then.  If this also doesn't work
-                        // (if we see a following character) then signal
-                        // an error.
-                        anchorEnd = true;
-                        break;
-                    }
-                    pos = pp.getIndex();
-                    // If this is a variable definition statement,
-                    // then the LHS variable will be undefined.  In
-                    // that case appendVariableDef() will append the
-                    // special placeholder char variableLimit-1.
-                    varStart = buf.length();
-                    parser.appendVariableDef(name, buf, status);
-                    varLimit = buf.length();
-                }
-            }
-            break;
-        case DOT:
-            buf.append(parser.getDotStandIn(status));
-            break;
-        case KLEENE_STAR:
-        case ONE_OR_MORE:
-        case ZERO_OR_ONE:
-            // Quantifiers.  We handle single characters, quoted strings,
-            // variable references, and segments.
-            //  a+      matches  aaa
-            //  'foo'+  matches  foofoofoo
-            //  $v+     matches  xyxyxy if $v == xy
-            //  (seg)+  matches  segsegseg
-            {
-                if (isSegment && buf.length() == bufStart) {
-                    // The */+ immediately follows '('
-                    return syntaxError(U_MISPLACED_QUANTIFIER, rule, start, status);
-                }
-
-                int32_t qstart, qlimit;
-                // The */+ follows an isolated character or quote
-                // or variable reference
-                if (buf.length() == quoteLimit) {
-                    // The */+ follows a 'quoted string'
-                    qstart = quoteStart;
-                    qlimit = quoteLimit;
-                } else if (buf.length() == varLimit) {
-                    // The */+ follows a $variableReference
-                    qstart = varStart;
-                    qlimit = varLimit;
-                } else {
-                    // The */+ follows a single character, possibly
-                    // a segment standin
-                    qstart = buf.length() - 1;
-                    qlimit = qstart + 1;
-                }
-
-                UnicodeFunctor *m =
-                    new StringMatcher(buf, qstart, qlimit, 0, *parser.curData);
-                if (m == nullptr) {
-                    return syntaxError(U_MEMORY_ALLOCATION_ERROR, rule, start, status);
-                }
-                int32_t min = 0;
-                int32_t max = Quantifier::MAX;
-                switch (c) {
-                case ONE_OR_MORE:
-                    min = 1;
-                    break;
-                case ZERO_OR_ONE:
-                    min = 0;
-                    max = 1;
-                    break;
-                // case KLEENE_STAR:
-                //    do nothing -- min, max already set
-                }
-                m = new Quantifier(m, min, max);
-                if (m == nullptr) {
-                    return syntaxError(U_MEMORY_ALLOCATION_ERROR, rule, start, status);
-                }
-                buf.truncate(qstart);
-                buf.append(parser.generateStandInFor(m, status));
-            }
-            break;
-
-        //------------------------------------------------------
-        // Elements allowed ONLY WITHIN segments
-        //------------------------------------------------------
-        case SEGMENT_CLOSE:
-            // assert(isSegment);
-            // We're done parsing a segment.
-            done = true;
-            break;
-
-        //------------------------------------------------------
-        // Elements allowed ONLY OUTSIDE segments
-        //------------------------------------------------------
-        case CONTEXT_ANTE:
-            if (ante >= 0) {
-                return syntaxError(U_MULTIPLE_ANTE_CONTEXTS, rule, start, status);
-            }
-            ante = buf.length();
-            break;
-        case CONTEXT_POST:
-            if (post >= 0) {
-                return syntaxError(U_MULTIPLE_POST_CONTEXTS, rule, start, status);
-            }
-            post = buf.length();
-            break;
-        case CURSOR_POS:
-            if (cursor >= 0) {
-                return syntaxError(U_MULTIPLE_CURSORS, rule, start, status);
-            }
-            cursor = buf.length();
-            break;
-        case CURSOR_OFFSET:
-            if (cursorOffset < 0) {
-                if (buf.length() > 0) {
-                    return syntaxError(U_MISPLACED_CURSOR_OFFSET, rule, start, status);
-                }
-                --cursorOffset;
-            } else if (cursorOffset > 0) {
-                if (buf.length() != cursorOffsetPos || cursor >= 0) {
-                    return syntaxError(U_MISPLACED_CURSOR_OFFSET, rule, start, status);
-                }
-                ++cursorOffset;
-            } else {
-                if (cursor == 0 && buf.length() == 0) {
-                    cursorOffset = -1;
-                } else if (cursor < 0) {
-                    cursorOffsetPos = buf.length();
-                    cursorOffset = 1;
-                } else {
-                    return syntaxError(U_MISPLACED_CURSOR_OFFSET, rule, start, status);
-                }
-            }
-            break;
-
-
-        //------------------------------------------------------
-        // Non-special characters
-        //------------------------------------------------------
-        default:
-            // Disallow unquoted characters other than [0-9A-Za-z]
-            // in the printable ASCII range.  These characters are
-            // reserved for possible future use.
-            if (c >= 0x0021 && c <= 0x007E &&
-                !((c >= 0x0030/*'0'*/ && c <= 0x0039/*'9'*/) ||
-                  (c >= 0x0041/*'A'*/ && c <= 0x005A/*'Z'*/) ||
-                  (c >= 0x0061/*'a'*/ && c <= 0x007A/*'z'*/))) {
-                return syntaxError(U_UNQUOTED_SPECIAL, rule, start, status);
-            }
-            buf.append(c);
-            break;
-        }
-    }
-
-    return pos;
-}
-
-/**
- * Remove context.
- */
-void RuleHalf::removeContext() {
-    //text = text.substring(ante < 0 ? 0 : ante,
-    //                      post < 0 ? text.length() : post);
-    if (post >= 0) {
-        text.remove(post);
-    }
-    if (ante >= 0) {
-        text.removeBetween(0, ante);
-    }
-    ante = post = -1;
-    anchorStart = anchorEnd = false;
-}
-
-/**
- * Return true if this half looks like valid output, that is, does not
- * contain quantifiers or other special input-only elements.
- */
-UBool RuleHalf::isValidOutput(TransliteratorParser& transParser) {
-    for (int32_t i=0; i<text.length(); ) {
-        UChar32 c = text.char32At(i);
-        i += U16_LENGTH(c);
-        if (!transParser.parseData->isReplacer(c)) {
-            return false;
-        }
-    }
-    return true;
-}
-
-/**
- * Return true if this half looks like valid input, that is, does not
- * contain functions or other special output-only elements.
- */
-UBool RuleHalf::isValidInput(TransliteratorParser& transParser) {
-    for (int32_t i=0; i<text.length(); ) {
-        UChar32 c = text.char32At(i);
-        i += U16_LENGTH(c);
-        if (!transParser.parseData->isMatcher(c)) {
-            return false;
-        }
-    }
-    return true;
-}
-
-//----------------------------------------------------------------------
-// PUBLIC API
-//----------------------------------------------------------------------
-
-/**
- * Constructor.
- */
-TransliteratorParser::TransliteratorParser(UErrorCode &statusReturn) :
-dataVector(statusReturn),
-idBlockVector(statusReturn),
-variablesVector(statusReturn),
-segmentObjects(statusReturn)
-{
-    idBlockVector.setDeleter(uprv_deleteUObject);
-    curData = nullptr;
-    compoundFilter = nullptr;
-    parseData = nullptr;
-    variableNames.setValueDeleter(uprv_deleteUObject);
-}
-
-/**
- * Destructor.
- */
-TransliteratorParser::~TransliteratorParser() {
-    while (!dataVector.isEmpty())
-        delete (TransliterationRuleData*)(dataVector.orphanElementAt(0));
-    delete compoundFilter;
-    delete parseData;
-    while (!variablesVector.isEmpty())
-        delete (UnicodeFunctor*)variablesVector.orphanElementAt(0);
-}
-
-void
-TransliteratorParser::parse(const UnicodeString& rules,
-                            UTransDirection transDirection,
-                            UParseError& pe,
-                            UErrorCode& ec) {
-    if (U_SUCCESS(ec)) {
-        parseRules(rules, transDirection, ec);
-        pe = parseError;
-    }
-}
-
-/**
- * Return the compound filter parsed by parse().  Caller owns result.
- */ 
-UnicodeSet* TransliteratorParser::orphanCompoundFilter() {
-    UnicodeSet* f = compoundFilter;
-    compoundFilter = nullptr;
-    return f;
-}
-
-//----------------------------------------------------------------------
-// Private implementation
-//----------------------------------------------------------------------
-
-/**
- * Parse the given string as a sequence of rules, separated by newline
- * characters ('\n'), and cause this object to implement those rules.  Any
- * previous rules are discarded.  Typically this method is called exactly
- * once, during construction.
- * @exception IllegalArgumentException if there is a syntax error in the
- * rules
- */
-void TransliteratorParser::parseRules(const UnicodeString& rule,
-                                      UTransDirection theDirection,
-                                      UErrorCode& status)
-{
-    // Clear error struct
-    uprv_memset(&parseError, 0, sizeof(parseError));
-    parseError.line = parseError.offset = -1;
-
-    UBool parsingIDs = true;
-    int32_t ruleCount = 0;
-    
-    while (!dataVector.isEmpty()) {
-        delete (TransliterationRuleData*)(dataVector.orphanElementAt(0));
-    }
-    if (U_FAILURE(status)) {
-        return;
-    }
-
-    idBlockVector.removeAllElements();
-    curData = nullptr;
-    direction = theDirection;
-    ruleCount = 0;
-
-    delete compoundFilter;
-    compoundFilter = nullptr;
-
-    while (!variablesVector.isEmpty()) {
-        delete (UnicodeFunctor*)variablesVector.orphanElementAt(0);
-    }
-    variableNames.removeAll();
-    parseData = new ParseData(0, &variablesVector, &variableNames);
-    if (parseData == nullptr) {
-        status = U_MEMORY_ALLOCATION_ERROR;
-        return;
-    }
-
-    dotStandIn = (char16_t) -1;
-
-    UnicodeString *tempstr = nullptr; // used for memory allocation error checking
-    UnicodeString str; // scratch
-    UnicodeString idBlockResult;
-    int32_t pos = 0;
-    int32_t limit = rule.length();
-
-    // The compound filter offset is an index into idBlockResult.
-    // If it is 0, then the compound filter occurred at the start,
-    // and it is the offset to the _start_ of the compound filter
-    // pattern.  Otherwise it is the offset to the _limit_ of the
-    // compound filter pattern within idBlockResult.
-    compoundFilter = nullptr;
-    int32_t compoundFilterOffset = -1;
-
-    while (pos < limit && U_SUCCESS(status)) {
-        char16_t c = rule.charAt(pos++);
-        if (PatternProps::isWhiteSpace(c)) {
-            // Ignore leading whitespace.
-            continue;
-        }
-        // Skip lines starting with the comment character
-        if (c == RULE_COMMENT_CHAR) {
-            pos = rule.indexOf((char16_t)0x000A /*\n*/, pos) + 1;
-            if (pos == 0) {
-                break; // No "\n" found; rest of rule is a comment
-            }
-            continue; // Either fall out or restart with next line
-        }
-
-        // skip empty rules
-        if (c == END_OF_RULE)
-            continue;
-
-        // keep track of how many rules we've seen
-        ++ruleCount;
-        
-        // We've found the start of a rule or ID.  c is its first
-        // character, and pos points past c.
-        --pos;
-        // Look for an ID token.  Must have at least ID_TOKEN_LEN + 1
-        // chars left.
-        if ((pos + ID_TOKEN_LEN + 1) <= limit &&
-                rule.compare(pos, ID_TOKEN_LEN, ID_TOKEN) == 0) {
-            pos += ID_TOKEN_LEN;
-            c = rule.charAt(pos);
-            while (PatternProps::isWhiteSpace(c) && pos < limit) {
-                ++pos;
-                c = rule.charAt(pos);
-            }
-
-            int32_t p = pos;
-            
-            if (!parsingIDs) {
-                if (curData != nullptr) {
-                    U_ASSERT(!dataVector.hasDeleter());
-                    if (direction == UTRANS_FORWARD)
-                        dataVector.addElement(curData, status);
-                    else
-                        dataVector.insertElementAt(curData, 0, status);
-                    if (U_FAILURE(status)) {
-                        delete curData;
-                    }
-                    curData = nullptr;
-                }
-                parsingIDs = true;
-            }
-
-            TransliteratorIDParser::SingleID* id =
-                TransliteratorIDParser::parseSingleID(rule, p, direction, status);
-            if (p != pos && ICU_Utility::parseChar(rule, p, END_OF_RULE)) {
-                // Successful ::ID parse.
-
-                if (direction == UTRANS_FORWARD) {
-                    idBlockResult.append(id->canonID).append(END_OF_RULE);
-                } else {
-                    idBlockResult.insert(0, END_OF_RULE);
-                    idBlockResult.insert(0, id->canonID);
-                }
-
-            } else {
-                // Couldn't parse an ID.  Try to parse a global filter
-                int32_t withParens = -1;
-                UnicodeSet* f = TransliteratorIDParser::parseGlobalFilter(rule, p, direction, withParens, nullptr);
-                if (f != nullptr) {
-                    if (ICU_Utility::parseChar(rule, p, END_OF_RULE)
-                        && (direction == UTRANS_FORWARD) == (withParens == 0))
-                    {
-                        if (compoundFilter != nullptr) {
-                            // Multiple compound filters
-                            syntaxError(U_MULTIPLE_COMPOUND_FILTERS, rule, pos, status);
-                            delete f;
-                        } else {
-                            compoundFilter = f;
-                            compoundFilterOffset = ruleCount;
-                        }
-                    } else {
-                        delete f;
-                    }
-                } else {
-                    // Invalid ::id
-                    // Can be parsed as neither an ID nor a global filter
-                    syntaxError(U_INVALID_ID, rule, pos, status);
-                }
-            }
-            delete id;
-            pos = p;
-        } else {
-            if (parsingIDs) {
-                tempstr = new UnicodeString(idBlockResult);
-                // nullptr pointer check
-                if (tempstr == nullptr) {
-                    status = U_MEMORY_ALLOCATION_ERROR;
-                    return;
-                }
-                U_ASSERT(idBlockVector.hasDeleter());
-                if (direction == UTRANS_FORWARD)
-                    idBlockVector.adoptElement(tempstr, status);
-                else
-                    idBlockVector.insertElementAt(tempstr, 0, status);
-                if (U_FAILURE(status)) {
-                    return;
-                }
-                idBlockResult.remove();
-                parsingIDs = false;
-                curData = new TransliterationRuleData(status);
-                // nullptr pointer check
-                if (curData == nullptr) {
-                    status = U_MEMORY_ALLOCATION_ERROR;
-                    return;
-                }
-                parseData->data = curData;
-
-                // By default, rules use part of the private use area
-                // E000..F8FF for variables and other stand-ins.  Currently
-                // the range F000..F8FF is typically sufficient.  The 'use
-                // variable range' pragma allows rule sets to modify this.
-                setVariableRange(0xF000, 0xF8FF, status);
-            }
-
-            if (resemblesPragma(rule, pos, limit)) {
-                int32_t ppp = parsePragma(rule, pos, limit, status);
-                if (ppp < 0) {
-                    syntaxError(U_MALFORMED_PRAGMA, rule, pos, status);
-                }
-                pos = ppp;
-            // Parse a rule
-            } else {
-                pos = parseRule(rule, pos, limit, status);
-            }
-        }
-    }
-
-    if (parsingIDs && idBlockResult.length() > 0) {
-        tempstr = new UnicodeString(idBlockResult);
-        // nullptr pointer check
-        if (tempstr == nullptr) {
-            // TODO: Testing, forcing this path, shows many memory leaks. ICU-21701
-            //       intltest translit/TransliteratorTest/TestInstantiation
-            status = U_MEMORY_ALLOCATION_ERROR;
-            return;
-        }
-        if (direction == UTRANS_FORWARD)
-            idBlockVector.adoptElement(tempstr, status);
-        else
-            idBlockVector.insertElementAt(tempstr, 0, status);
-        if (U_FAILURE(status)) {
-            return;
-        }
-    }
-    else if (!parsingIDs && curData != nullptr) {
-        if (direction == UTRANS_FORWARD) {
-            dataVector.addElement(curData, status);
-        } else {
-            dataVector.insertElementAt(curData, 0, status);
-        }
-        if (U_FAILURE(status)) {
-            delete curData;
-            curData = nullptr;
-        }
-    }
-    
-    if (U_SUCCESS(status)) {
-        // Convert the set vector to an array
-        int32_t i, dataVectorSize = dataVector.size();
-        for (i = 0; i < dataVectorSize; i++) {
-            TransliterationRuleData* data = (TransliterationRuleData*)dataVector.elementAt(i);
-            data->variablesLength = variablesVector.size();
-            if (data->variablesLength == 0) {
-                data->variables = 0;
-            } else {
-                data->variables = (UnicodeFunctor**)uprv_malloc(data->variablesLength * sizeof(UnicodeFunctor*));
-                // nullptr pointer check
-                if (data->variables == nullptr) {
-                    status = U_MEMORY_ALLOCATION_ERROR;
-                    return;
-                }
-                data->variablesAreOwned = (i == 0);
-            }
-
-            for (int32_t j = 0; j < data->variablesLength; j++) {
-                data->variables[j] =
-                    static_cast<UnicodeFunctor *>(variablesVector.elementAt(j));
-            }
-            
-            data->variableNames.removeAll();
-            int32_t p = UHASH_FIRST;
-            const UHashElement* he = variableNames.nextElement(p);
-            while (he != nullptr) {
-                UnicodeString* tempus = ((UnicodeString*)(he->value.pointer))->clone();
-                if (tempus == nullptr) {
-                    status = U_MEMORY_ALLOCATION_ERROR;
-                    return;
-                }
-                data->variableNames.put(*((UnicodeString*)(he->key.pointer)),
-                    tempus, status);
-                he = variableNames.nextElement(p);
-            }
-        }
-        variablesVector.removeAllElements();   // keeps them from getting deleted when we succeed
-
-        // Index the rules
-        if (compoundFilter != nullptr) {
-            if ((direction == UTRANS_FORWARD && compoundFilterOffset != 1) ||
-                (direction == UTRANS_REVERSE && compoundFilterOffset != ruleCount)) {
-                status = U_MISPLACED_COMPOUND_FILTER;
-            }
-        }        
-
-        for (i = 0; i < dataVectorSize; i++) {
-            TransliterationRuleData* data = (TransliterationRuleData*)dataVector.elementAt(i);
-            data->ruleSet.freeze(parseError, status);
-        }
-        if (idBlockVector.size() == 1 && ((UnicodeString*)idBlockVector.elementAt(0))->isEmpty()) {
-            idBlockVector.removeElementAt(0);
-        }
-    }
-}
-
-/**
- * Set the variable range to [start, end] (inclusive).
- */
-void TransliteratorParser::setVariableRange(int32_t start, int32_t end, UErrorCode& status) {
-    if (start > end || start < 0 || end > 0xFFFF) {
-        status = U_MALFORMED_PRAGMA;
-        return;
-    }
-    
-    curData->variablesBase = (char16_t) start;
-    if (dataVector.size() == 0) {
-        variableNext = (char16_t) start;
-        variableLimit = (char16_t) (end + 1);
-    }
-}
-
-/**
- * Assert that the given character is NOT within the variable range.
- * If it is, return false.  This is necessary to ensure that the
- * variable range does not overlap characters used in a rule.
- */
-UBool TransliteratorParser::checkVariableRange(UChar32 ch) const {
-    return !(ch >= curData->variablesBase && ch < variableLimit);
-}
-
-/**
- * Set the maximum backup to 'backup', in response to a pragma
- * statement.
- */
-void TransliteratorParser::pragmaMaximumBackup(int32_t /*backup*/) {
-    //TODO Finish
-}
-
-/**
- * Begin normalizing all rules using the given mode, in response
- * to a pragma statement.
- */
-void TransliteratorParser::pragmaNormalizeRules(UNormalizationMode /*mode*/) {
-    //TODO Finish
-}
-
-static const char16_t PRAGMA_USE[] = {0x75,0x73,0x65,0x20,0}; // "use "
-
-static const char16_t PRAGMA_VARIABLE_RANGE[] = {0x7E,0x76,0x61,0x72,0x69,0x61,0x62,0x6C,0x65,0x20,0x72,0x61,0x6E,0x67,0x65,0x20,0x23,0x20,0x23,0x7E,0x3B,0}; // "~variable range # #~;"
-
-static const char16_t PRAGMA_MAXIMUM_BACKUP[] = {0x7E,0x6D,0x61,0x78,0x69,0x6D,0x75,0x6D,0x20,0x62,0x61,0x63,0x6B,0x75,0x70,0x20,0x23,0x7E,0x3B,0}; // "~maximum backup #~;"
-
-static const char16_t PRAGMA_NFD_RULES[] = {0x7E,0x6E,0x66,0x64,0x20,0x72,0x75,0x6C,0x65,0x73,0x7E,0x3B,0}; // "~nfd rules~;"
-
-static const char16_t PRAGMA_NFC_RULES[] = {0x7E,0x6E,0x66,0x63,0x20,0x72,0x75,0x6C,0x65,0x73,0x7E,0x3B,0}; // "~nfc rules~;"
-
-/**
- * Return true if the given rule looks like a pragma.
- * @param pos offset to the first non-whitespace character
- * of the rule.
- * @param limit pointer past the last character of the rule.
- */
-UBool TransliteratorParser::resemblesPragma(const UnicodeString& rule, int32_t pos, int32_t limit) {
-    // Must start with /use\s/i
-    return ICU_Utility::parsePattern(rule, pos, limit, UnicodeString(true, PRAGMA_USE, 4), nullptr) >= 0;
-}
-
-/**
- * Parse a pragma.  This method assumes resemblesPragma() has
- * already returned true.
- * @param pos offset to the first non-whitespace character
- * of the rule.
- * @param limit pointer past the last character of the rule.
- * @return the position index after the final ';' of the pragma,
- * or -1 on failure.
- */
-int32_t TransliteratorParser::parsePragma(const UnicodeString& rule, int32_t pos, int32_t limit, UErrorCode& status) {
-    int32_t array[2];
-    
-    // resemblesPragma() has already returned true, so we
-    // know that pos points to /use\s/i; we can skip 4 characters
-    // immediately
-    pos += 4;
-    
-    // Here are the pragmas we recognize:
-    // use variable range 0xE000 0xEFFF;
-    // use maximum backup 16;
-    // use nfd rules;
-    // use nfc rules;
-    int p = ICU_Utility::parsePattern(rule, pos, limit, UnicodeString(true, PRAGMA_VARIABLE_RANGE, -1), array);
-    if (p >= 0) {
-        setVariableRange(array[0], array[1], status);
-        return p;
-    }
-    
-    p = ICU_Utility::parsePattern(rule, pos, limit, UnicodeString(true, PRAGMA_MAXIMUM_BACKUP, -1), array);
-    if (p >= 0) {
-        pragmaMaximumBackup(array[0]);
-        return p;
-    }
-    
-    p = ICU_Utility::parsePattern(rule, pos, limit, UnicodeString(true, PRAGMA_NFD_RULES, -1), nullptr);
-    if (p >= 0) {
-        pragmaNormalizeRules(UNORM_NFD);
-        return p;
-    }
-    
-    p = ICU_Utility::parsePattern(rule, pos, limit, UnicodeString(true, PRAGMA_NFC_RULES, -1), nullptr);
-    if (p >= 0) {
-        pragmaNormalizeRules(UNORM_NFC);
-        return p;
-    }
-    
-    // Syntax error: unable to parse pragma
-    return -1;
-}
-
-/**
- * MAIN PARSER.  Parse the next rule in the given rule string, starting
- * at pos.  Return the index after the last character parsed.  Do not
- * parse characters at or after limit.
- *
- * Important:  The character at pos must be a non-whitespace character
- * that is not the comment character.
- *
- * This method handles quoting, escaping, and whitespace removal.  It
- * parses the end-of-rule character.  It recognizes context and cursor
- * indicators.  Once it does a lexical breakdown of the rule at pos, it
- * creates a rule object and adds it to our rule list.
- */
-int32_t TransliteratorParser::parseRule(const UnicodeString& rule, int32_t pos, int32_t limit, UErrorCode& status) {
-    // Locate the left side, operator, and right side
-    int32_t start = pos;
-    char16_t op = 0;
-    int32_t i;
-
-    // Set up segments data
-    segmentStandins.truncate(0);
-    segmentObjects.removeAllElements();
-
-    // Use pointers to automatics to make swapping possible.
-    RuleHalf _left(*this), _right(*this);
-    RuleHalf* left = &_left;
-    RuleHalf* right = &_right;
-
-    undefinedVariableName.remove();
-    pos = left->parse(rule, pos, limit, status);
-    if (U_FAILURE(status)) {
-        return start;
-    }
-
-    if (pos == limit || u_strchr(gOPERATORS, (op = rule.charAt(--pos))) == nullptr) {
-        return syntaxError(U_MISSING_OPERATOR, rule, start, status);
-    }
-    ++pos;
-
-    // Found an operator char.  Check for forward-reverse operator.
-    if (op == REVERSE_RULE_OP &&
-        (pos < limit && rule.charAt(pos) == FORWARD_RULE_OP)) {
-        ++pos;
-        op = FWDREV_RULE_OP;
-    }
-
-    // Translate alternate op characters.
-    switch (op) {
-    case ALT_FORWARD_RULE_OP:
-        op = FORWARD_RULE_OP;
-        break;
-    case ALT_REVERSE_RULE_OP:
-        op = REVERSE_RULE_OP;
-        break;
-    case ALT_FWDREV_RULE_OP:
-        op = FWDREV_RULE_OP;
-        break;
-    }
-
-    pos = right->parse(rule, pos, limit, status);
-    if (U_FAILURE(status)) {
-        return start;
-    }
-
-    if (pos < limit) {
-        if (rule.charAt(--pos) == END_OF_RULE) {
-            ++pos;
-        } else {
-            // RuleHalf parser must have terminated at an operator
-            return syntaxError(U_UNQUOTED_SPECIAL, rule, start, status);
-        }
-    }
-
-    if (op == VARIABLE_DEF_OP) {
-        // LHS is the name.  RHS is a single character, either a literal
-        // or a set (already parsed).  If RHS is longer than one
-        // character, it is either a multi-character string, or multiple
-        // sets, or a mixture of chars and sets -- syntax error.
-
-        // We expect to see a single undefined variable (the one being
-        // defined).
-        if (undefinedVariableName.length() == 0) {
-            // "Missing '$' or duplicate definition"
-            return syntaxError(U_BAD_VARIABLE_DEFINITION, rule, start, status);
-        }
-        if (left->text.length() != 1 || left->text.charAt(0) != variableLimit) {
-            // "Malformed LHS"
-            return syntaxError(U_MALFORMED_VARIABLE_DEFINITION, rule, start, status);
-        }
-        if (left->anchorStart || left->anchorEnd ||
-            right->anchorStart || right->anchorEnd) {
-            return syntaxError(U_MALFORMED_VARIABLE_DEFINITION, rule, start, status);
-        } 
-        // We allow anything on the right, including an empty string.
-        UnicodeString* value = new UnicodeString(right->text);
-        // nullptr pointer check
-        if (value == nullptr) {
-            return syntaxError(U_MEMORY_ALLOCATION_ERROR, rule, start, status);
-        }
-        variableNames.put(undefinedVariableName, value, status);
-        ++variableLimit;
-        return pos;
-    }
-
-    // If this is not a variable definition rule, we shouldn't have
-    // any undefined variable names.
-    if (undefinedVariableName.length() != 0) {
-        return syntaxError(// "Undefined variable $" + undefinedVariableName,
-                    U_UNDEFINED_VARIABLE,
-                    rule, start, status);
-    }
-
-    // Verify segments
-    if (segmentStandins.length() > segmentObjects.size()) {
-        syntaxError(U_UNDEFINED_SEGMENT_REFERENCE, rule, start, status);
-    }
-    for (i=0; i<segmentStandins.length(); ++i) {
-        if (segmentStandins.charAt(i) == 0) {
-            syntaxError(U_INTERNAL_TRANSLITERATOR_ERROR, rule, start, status); // will never happen
-        }
-    }
-    for (i=0; i<segmentObjects.size(); ++i) {
-        if (segmentObjects.elementAt(i) == nullptr) {
-            syntaxError(U_INTERNAL_TRANSLITERATOR_ERROR, rule, start, status); // will never happen
-        }
-    }
-    
-    // If the direction we want doesn't match the rule
-    // direction, do nothing.
-    if (op != FWDREV_RULE_OP &&
-        ((direction == UTRANS_FORWARD) != (op == FORWARD_RULE_OP))) {
-        return pos;
-    }
-
-    // Transform the rule into a forward rule by swapping the
-    // sides if necessary.
-    if (direction == UTRANS_REVERSE) {
-        left = &_right;
-        right = &_left;
-    }
-
-    // Remove non-applicable elements in forward-reverse
-    // rules.  Bidirectional rules ignore elements that do not
-    // apply.
-    if (op == FWDREV_RULE_OP) {
-        right->removeContext();
-        left->cursor = -1;
-        left->cursorOffset = 0;
-    }
-
-    // Normalize context
-    if (left->ante < 0) {
-        left->ante = 0;
-    }
-    if (left->post < 0) {
-        left->post = left->text.length();
-    }
-
-    // Context is only allowed on the input side.  Cursors are only
-    // allowed on the output side.  Segment delimiters can only appear
-    // on the left, and references on the right.  Cursor offset
-    // cannot appear without an explicit cursor.  Cursor offset
-    // cannot place the cursor outside the limits of the context.
-    // Anchors are only allowed on the input side.
-    if (right->ante >= 0 || right->post >= 0 || left->cursor >= 0 ||
-        (right->cursorOffset != 0 && right->cursor < 0) ||
-        // - The following two checks were used to ensure that the
-        // - the cursor offset stayed within the ante- or postcontext.
-        // - However, with the addition of quantifiers, we have to
-        // - allow arbitrary cursor offsets and do runtime checking.
-        //(right->cursorOffset > (left->text.length() - left->post)) ||
-        //(-right->cursorOffset > left->ante) ||
-        right->anchorStart || right->anchorEnd ||
-        !left->isValidInput(*this) || !right->isValidOutput(*this) ||
-        left->ante > left->post) {
-
-        return syntaxError(U_MALFORMED_RULE, rule, start, status);
-    }
-
-    // Flatten segment objects vector to an array
-    UnicodeFunctor** segmentsArray = nullptr;
-    if (segmentObjects.size() > 0) {
-        segmentsArray = (UnicodeFunctor **)uprv_malloc(segmentObjects.size() * sizeof(UnicodeFunctor *));
-        // Null pointer check
-        if (segmentsArray == nullptr) {
-            return syntaxError(U_MEMORY_ALLOCATION_ERROR, rule, start, status);
-        }
-        segmentObjects.toArray((void**) segmentsArray);
-    }
-    TransliterationRule* temptr = new TransliterationRule(
-            left->text, left->ante, left->post,
-            right->text, right->cursor, right->cursorOffset,
-            segmentsArray,
-            segmentObjects.size(),
-            left->anchorStart, left->anchorEnd,
-            curData,
-            status);
-    //Null pointer check
-    if (temptr == nullptr) {
-        uprv_free(segmentsArray);
-        return syntaxError(U_MEMORY_ALLOCATION_ERROR, rule, start, status);
-    }
-
-    curData->ruleSet.addRule(temptr, status);
-
-    return pos;
-}
-
-/**
- * Called by main parser upon syntax error.  Search the rule string
- * for the probable end of the rule.  Of course, if the error is that
- * the end of rule marker is missing, then the rule end will not be found.
- * In any case the rule start will be correctly reported.
- * @param msg error description
- * @param rule pattern string
- * @param start position of first character of current rule
- */
-int32_t TransliteratorParser::syntaxError(UErrorCode parseErrorCode,
-                                          const UnicodeString& rule,
-                                          int32_t pos,
-                                          UErrorCode& status)
-{
-    parseError.offset = pos;
-    parseError.line = 0 ; /* we are not using line numbers */
-    
-    // for pre-context
-    const int32_t LEN = U_PARSE_CONTEXT_LEN - 1;
-    int32_t start = uprv_max(pos - LEN, 0);
-    int32_t stop  = pos;
-    
-    rule.extract(start,stop-start,parseError.preContext);
-    //null terminate the buffer
-    parseError.preContext[stop-start] = 0;
-    
-    //for post-context
-    start = pos;
-    stop  = uprv_min(pos + LEN, rule.length());
-    
-    rule.extract(start,stop-start,parseError.postContext);
-    //null terminate the buffer
-    parseError.postContext[stop-start]= 0;
-
-    status = (UErrorCode)parseErrorCode;
-    return pos;
-
-}
-
-/**
- * Parse a UnicodeSet out, store it, and return the stand-in character
- * used to represent it.
- */
-char16_t TransliteratorParser::parseSet(const UnicodeString& rule,
-                                          ParsePosition& pos,
-                                          UErrorCode& status) {
-    UnicodeSet* set = new UnicodeSet(rule, pos, USET_IGNORE_SPACE, parseData, status);
-    // Null pointer check
-    if (set == nullptr) {
-        status = U_MEMORY_ALLOCATION_ERROR;
-        return (char16_t)0x0000; // Return empty character with error.
-    }
-    set->compact();
-    return generateStandInFor(set, status);
-}
-
-/**
- * Generate and return a stand-in for a new UnicodeFunctor.  Store
- * the matcher (adopt it).
- */
-char16_t TransliteratorParser::generateStandInFor(UnicodeFunctor* adopted, UErrorCode& status) {
-    // assert(obj != null);
-    
-    // Look up previous stand-in, if any.  This is a short list
-    // (typical n is 0, 1, or 2); linear search is optimal.
-    for (int32_t i=0; i<variablesVector.size(); ++i) {
-        if (variablesVector.elementAt(i) == adopted) { // [sic] pointer comparison
-            return (char16_t) (curData->variablesBase + i);
-        }
-    }
-    
-    if (variableNext >= variableLimit) {
-        delete adopted;
-        status = U_VARIABLE_RANGE_EXHAUSTED;
-        return 0;
-    }
-    variablesVector.addElement(adopted, status);
-    if (U_FAILURE(status)) {
-        delete adopted;
-        return 0;
-    }
-    return variableNext++;
-}
-
-/**
- * Return the standin for segment seg (1-based).
- */
-char16_t TransliteratorParser::getSegmentStandin(int32_t seg, UErrorCode& status) {
-    // Special character used to indicate an empty spot
-    char16_t empty = curData->variablesBase - 1;
-    while (segmentStandins.length() < seg) {
-        segmentStandins.append(empty);
-    }
-    char16_t c = segmentStandins.charAt(seg-1);
-    if (c == empty) {
-        if (variableNext >= variableLimit) {
-            status = U_VARIABLE_RANGE_EXHAUSTED;
-            return 0;
-        }
-        c = variableNext++;
-        // Set a placeholder in the primary variables vector that will be
-        // filled in later by setSegmentObject().  We know that we will get
-        // called first because setSegmentObject() will call us.
-        variablesVector.addElement((void*) nullptr, status);
-        segmentStandins.setCharAt(seg-1, c);
-    }
-    return c;
-}
-
-/**
- * Set the object for segment seg (1-based).
- */
-void TransliteratorParser::setSegmentObject(int32_t seg, StringMatcher* adopted, UErrorCode& status) {
-    // Since we call parseSection() recursively, nested
-    // segments will result in segment i+1 getting parsed
-    // and stored before segment i; be careful with the
-    // vector handling here.
-    if (segmentObjects.size() < seg) {
-        segmentObjects.setSize(seg, status);
-    }
-    if (U_FAILURE(status)) {
-        return;
-    }
-    int32_t index = getSegmentStandin(seg, status) - curData->variablesBase;
-    if (segmentObjects.elementAt(seg-1) != nullptr ||
-        variablesVector.elementAt(index) != nullptr) {
-        // should never happen
-        if (U_SUCCESS(status)) {status = U_INTERNAL_TRANSLITERATOR_ERROR;}
-        return;
-    }
-    // Note: neither segmentObjects or variablesVector has an object deleter function.
-    segmentObjects.setElementAt(adopted, seg-1);
-    variablesVector.setElementAt(adopted, index);
-}
-
-/**
- * Return the stand-in for the dot set.  It is allocated the first
- * time and reused thereafter.
- */
-char16_t TransliteratorParser::getDotStandIn(UErrorCode& status) {
-    if (dotStandIn == (char16_t) -1) {
-        UnicodeSet* tempus = new UnicodeSet(UnicodeString(true, DOT_SET, -1), status);
-        // Null pointer check.
-        if (tempus == nullptr) {
-            status = U_MEMORY_ALLOCATION_ERROR;
-            return (char16_t)0x0000;
-        }
-        dotStandIn = generateStandInFor(tempus, status);
-    }
-    return dotStandIn;
-}
-
-/**
- * Append the value of the given variable name to the given
- * UnicodeString.
- */
-void TransliteratorParser::appendVariableDef(const UnicodeString& name,
-                                                  UnicodeString& buf,
-                                                  UErrorCode& status) {
-    const UnicodeString* s = (const UnicodeString*) variableNames.get(name);
-    if (s == nullptr) {
-        // We allow one undefined variable so that variable definition
-        // statements work.  For the first undefined variable we return
-        // the special placeholder variableLimit-1, and save the variable
-        // name.
-        if (undefinedVariableName.length() == 0) {
-            undefinedVariableName = name;
-            if (variableNext >= variableLimit) {
-                // throw new RuntimeException("Private use variables exhausted");
-                status = U_ILLEGAL_ARGUMENT_ERROR;
-                return;
-            }
-            buf.append((char16_t) --variableLimit);
-        } else {
-            //throw new IllegalArgumentException("Undefined variable $"
-            //                                   + name);
-            status = U_ILLEGAL_ARGUMENT_ERROR;
-            return;
-        }
-    } else {
-        buf.append(*s);
-    }
-}
-
-/**
- * Glue method to get around access restrictions in C++.
- */
-/*Transliterator* TransliteratorParser::createBasicInstance(const UnicodeString& id, const UnicodeString* canonID) {
-    return Transliterator::createBasicInstance(id, canonID);
-}*/
-
-U_NAMESPACE_END
-
-U_CAPI int32_t
-utrans_stripRules(const char16_t *source, int32_t sourceLen, char16_t *target, UErrorCode *status) {
-    U_NAMESPACE_USE
-
-    //const char16_t *sourceStart = source;
-    const char16_t *targetStart = target;
-    const char16_t *sourceLimit = source+sourceLen;
-    char16_t *targetLimit = target+sourceLen;
-    UChar32 c = 0;
-    UBool quoted = false;
-    int32_t index;
-
-    uprv_memset(target, 0, sourceLen*U_SIZEOF_UCHAR);
-
-    /* read the rules into the buffer */
-    while (source < sourceLimit)
-    {
-        index=0;
-        U16_NEXT_UNSAFE(source, index, c);
-        source+=index;
-        if(c == QUOTE) {
-            quoted = (UBool)!quoted;
-        }
-        else if (!quoted) {
-            if (c == RULE_COMMENT_CHAR) {
-                /* skip comments and all preceding spaces */
-                while (targetStart < target && *(target - 1) == 0x0020) {
-                    target--;
-                }
-                do {
-                    if (source == sourceLimit) {
-                        c = U_SENTINEL;
-                        break;
-                    }
-                    c = *(source++);
-                }
-                while (c != CR && c != LF);
-                if (c < 0) {
-                    break;
-                }
-            }
-            else if (c == ESCAPE && source < sourceLimit) {
-                UChar32   c2 = *source;
-                if (c2 == CR || c2 == LF) {
-                    /* A backslash at the end of a line. */
-                    /* Since we're stripping lines, ignore the backslash. */
-                    source++;
-                    continue;
-                }
-                if (c2 == 0x0075 && source+5 < sourceLimit) { /* \u seen. \U isn't unescaped. */
-                    int32_t escapeOffset = 0;
-                    UnicodeString escapedStr(source, 5);
-                    c2 = escapedStr.unescapeAt(escapeOffset);
-
-                    if (c2 == (UChar32)0xFFFFFFFF || escapeOffset == 0)
-                    {
-                        *status = U_PARSE_ERROR;
-                        return 0;
-                    }
-                    if (!PatternProps::isWhiteSpace(c2) && !u_iscntrl(c2) && !u_ispunct(c2)) {
-                        /* It was escaped for a reason. Write what it was suppose to be. */
-                        source+=5;
-                        c = c2;
-                    }
-                }
-                else if (c2 == QUOTE) {
-                    /* \' seen. Make sure we don't do anything when we see it again. */
-                    quoted = (UBool)!quoted;
-                }
-            }
-        }
-        if (c == CR || c == LF)
-        {
-            /* ignore spaces carriage returns, and all leading spaces on the next line.
-            * and line feed unless in the form \uXXXX
-            */
-            quoted = false;
-            while (source < sourceLimit) {
-                c = *(source);
-                if (c != CR && c != LF && c != 0x0020) {
-                    break;
-                }
-                source++;
-            }
-            continue;
-        }
-
-        /* Append char16_t * after dissembling if c > 0xffff*/
-        index=0;
-        U16_APPEND_UNSAFE(target, index, c);
-        target+=index;
-    }
-    if (target < targetLimit) {
-        *target = 0;
-    }
-    return (int32_t)(target-targetStart);
-}
-
-#endif /* #if !UCONFIG_NO_TRANSLITERATION */
->>>>>>> a8a80be5
+// © 2016 and later: Unicode, Inc. and others.
+// License & terms of use: http://www.unicode.org/copyright.html
+/*
+ **********************************************************************
+ *   Copyright (C) 1999-2016, International Business Machines
+ *   Corporation and others.  All Rights Reserved.
+ **********************************************************************
+ *   Date        Name        Description
+ *   11/17/99    aliu        Creation.
+ **********************************************************************
+ */
+
+#include "unicode/utypes.h"
+
+#if !UCONFIG_NO_TRANSLITERATION
+
+#include "unicode/uobject.h"
+#include "unicode/parseerr.h"
+#include "unicode/parsepos.h"
+#include "unicode/putil.h"
+#include "unicode/uchar.h"
+#include "unicode/ustring.h"
+#include "unicode/uniset.h"
+#include "unicode/utf16.h"
+#include "cstring.h"
+#include "funcrepl.h"
+#include "hash.h"
+#include "quant.h"
+#include "rbt.h"
+#include "rbt_data.h"
+#include "rbt_pars.h"
+#include "rbt_rule.h"
+#include "strmatch.h"
+#include "strrepl.h"
+#include "unicode/symtable.h"
+#include "tridpars.h"
+#include "uvector.h"
+#include "hash.h"
+#include "patternprops.h"
+#include "util.h"
+#include "cmemory.h"
+#include "uprops.h"
+#include "putilimp.h"
+
+// Operators
+#define VARIABLE_DEF_OP ((char16_t)0x003D) /*=*/
+#define FORWARD_RULE_OP ((char16_t)0x003E) /*>*/
+#define REVERSE_RULE_OP ((char16_t)0x003C) /*<*/
+#define FWDREV_RULE_OP  ((char16_t)0x007E) /*~*/ // internal rep of <> op
+
+// Other special characters
+#define QUOTE             ((char16_t)0x0027) /*'*/
+#define ESCAPE            ((char16_t)0x005C) /*\*/
+#define END_OF_RULE       ((char16_t)0x003B) /*;*/
+#define RULE_COMMENT_CHAR ((char16_t)0x0023) /*#*/
+
+#define SEGMENT_OPEN       ((char16_t)0x0028) /*(*/
+#define SEGMENT_CLOSE      ((char16_t)0x0029) /*)*/
+#define CONTEXT_ANTE       ((char16_t)0x007B) /*{*/
+#define CONTEXT_POST       ((char16_t)0x007D) /*}*/
+#define CURSOR_POS         ((char16_t)0x007C) /*|*/
+#define CURSOR_OFFSET      ((char16_t)0x0040) /*@*/
+#define ANCHOR_START       ((char16_t)0x005E) /*^*/
+#define KLEENE_STAR        ((char16_t)0x002A) /***/
+#define ONE_OR_MORE        ((char16_t)0x002B) /*+*/
+#define ZERO_OR_ONE        ((char16_t)0x003F) /*?*/
+
+#define DOT                ((char16_t)46)     /*.*/
+
+static const char16_t DOT_SET[] = { // "[^[:Zp:][:Zl:]\r\n$]";
+    91, 94, 91, 58, 90, 112, 58, 93, 91, 58, 90,
+    108, 58, 93, 92, 114, 92, 110, 36, 93, 0
+};
+
+// A function is denoted &Source-Target/Variant(text)
+#define FUNCTION           ((char16_t)38)     /*&*/
+
+// Aliases for some of the syntax characters. These are provided so
+// transliteration rules can be expressed in XML without clashing with
+// XML syntax characters '<', '>', and '&'.
+#define ALT_REVERSE_RULE_OP ((char16_t)0x2190) // Left Arrow
+#define ALT_FORWARD_RULE_OP ((char16_t)0x2192) // Right Arrow
+#define ALT_FWDREV_RULE_OP  ((char16_t)0x2194) // Left Right Arrow
+#define ALT_FUNCTION        ((char16_t)0x2206) // Increment (~Greek Capital Delta)
+
+// Special characters disallowed at the top level
+static const char16_t ILLEGAL_TOP[] = {41,0}; // ")"
+
+// Special characters disallowed within a segment
+static const char16_t ILLEGAL_SEG[] = {123,125,124,64,0}; // "{}|@"
+
+// Special characters disallowed within a function argument
+static const char16_t ILLEGAL_FUNC[] = {94,40,46,42,43,63,123,125,124,64,0}; // "^(.*+?{}|@"
+
+// By definition, the ANCHOR_END special character is a
+// trailing SymbolTable.SYMBOL_REF character.
+// private static final char ANCHOR_END       = '$';
+
+static const char16_t gOPERATORS[] = { // "=><"
+    VARIABLE_DEF_OP, FORWARD_RULE_OP, REVERSE_RULE_OP,
+    ALT_FORWARD_RULE_OP, ALT_REVERSE_RULE_OP, ALT_FWDREV_RULE_OP,
+    0
+};
+
+static const char16_t HALF_ENDERS[] = { // "=><;"
+    VARIABLE_DEF_OP, FORWARD_RULE_OP, REVERSE_RULE_OP,
+    ALT_FORWARD_RULE_OP, ALT_REVERSE_RULE_OP, ALT_FWDREV_RULE_OP,
+    END_OF_RULE,
+    0
+};
+
+// These are also used in Transliterator::toRules()
+static const int32_t ID_TOKEN_LEN = 2;
+static const char16_t   ID_TOKEN[]   = { 0x3A, 0x3A }; // ':', ':'
+
+/*
+commented out until we do real ::BEGIN/::END functionality
+static const int32_t BEGIN_TOKEN_LEN = 5;
+static const char16_t BEGIN_TOKEN[] = { 0x42, 0x45, 0x47, 0x49, 0x4e }; // 'BEGIN'
+
+static const int32_t END_TOKEN_LEN = 3;
+static const char16_t END_TOKEN[] = { 0x45, 0x4e, 0x44 }; // 'END'
+*/
+
+U_NAMESPACE_BEGIN
+
+//----------------------------------------------------------------------
+// BEGIN ParseData
+//----------------------------------------------------------------------
+
+/**
+ * This class implements the SymbolTable interface.  It is used
+ * during parsing to give UnicodeSet access to variables that
+ * have been defined so far.  Note that it uses variablesVector,
+ * _not_ data.setVariables.
+ */
+class ParseData : public UMemory, public SymbolTable {
+public:
+    const TransliterationRuleData* data; // alias
+
+    const UVector* variablesVector; // alias
+
+    const Hashtable* variableNames; // alias
+
+    ParseData(const TransliterationRuleData* data = 0,
+              const UVector* variablesVector = 0,
+              const Hashtable* variableNames = 0);
+
+    virtual ~ParseData();
+
+    virtual const UnicodeString* lookup(const UnicodeString& s) const override;
+
+    virtual const UnicodeFunctor* lookupMatcher(UChar32 ch) const override;
+
+    virtual UnicodeString parseReference(const UnicodeString& text,
+                                         ParsePosition& pos, int32_t limit) const override;
+    /**
+     * Return true if the given character is a matcher standin or a plain
+     * character (non standin).
+     */
+    UBool isMatcher(UChar32 ch);
+
+    /**
+     * Return true if the given character is a replacer standin or a plain
+     * character (non standin).
+     */
+    UBool isReplacer(UChar32 ch);
+
+private:
+    ParseData(const ParseData &other); // forbid copying of this class
+    ParseData &operator=(const ParseData &other); // forbid copying of this class
+};
+
+ParseData::ParseData(const TransliterationRuleData* d,
+                     const UVector* sets,
+                     const Hashtable* vNames) :
+    data(d), variablesVector(sets), variableNames(vNames) {}
+
+ParseData::~ParseData() {}
+
+/**
+ * Implement SymbolTable API.
+ */
+const UnicodeString* ParseData::lookup(const UnicodeString& name) const {
+    return (const UnicodeString*) variableNames->get(name);
+}
+
+/**
+ * Implement SymbolTable API.
+ */
+const UnicodeFunctor* ParseData::lookupMatcher(UChar32 ch) const {
+    // Note that we cannot use data.lookupSet() because the
+    // set array has not been constructed yet.
+    const UnicodeFunctor* set = nullptr;
+    int32_t i = ch - data->variablesBase;
+    if (i >= 0 && i < variablesVector->size()) {
+        int32_t j = ch - data->variablesBase;
+        set = (j < variablesVector->size()) ?
+            (UnicodeFunctor*) variablesVector->elementAt(j) : 0;
+    }
+    return set;
+}
+
+/**
+ * Implement SymbolTable API.  Parse out a symbol reference
+ * name.
+ */
+UnicodeString ParseData::parseReference(const UnicodeString& text,
+                                        ParsePosition& pos, int32_t limit) const {
+    int32_t start = pos.getIndex();
+    int32_t i = start;
+    UnicodeString result;
+    while (i < limit) {
+        char16_t c = text.charAt(i);
+        if ((i==start && !u_isIDStart(c)) || !u_isIDPart(c)) {
+            break;
+        }
+        ++i;
+    }
+    if (i == start) { // No valid name chars
+        return result; // Indicate failure with empty string
+    }
+    pos.setIndex(i);
+    text.extractBetween(start, i, result);
+    return result;
+}
+
+UBool ParseData::isMatcher(UChar32 ch) {
+    // Note that we cannot use data.lookup() because the
+    // set array has not been constructed yet.
+    int32_t i = ch - data->variablesBase;
+    if (i >= 0 && i < variablesVector->size()) {
+        UnicodeFunctor *f = (UnicodeFunctor*) variablesVector->elementAt(i);
+        return f != nullptr && f->toMatcher() != nullptr;
+    }
+    return true;
+}
+
+/**
+ * Return true if the given character is a replacer standin or a plain
+ * character (non standin).
+ */
+UBool ParseData::isReplacer(UChar32 ch) {
+    // Note that we cannot use data.lookup() because the
+    // set array has not been constructed yet.
+    int i = ch - data->variablesBase;
+    if (i >= 0 && i < variablesVector->size()) {
+        UnicodeFunctor *f = (UnicodeFunctor*) variablesVector->elementAt(i);
+        return f != nullptr && f->toReplacer() != nullptr;
+    }
+    return true;
+}
+
+//----------------------------------------------------------------------
+// BEGIN RuleHalf
+//----------------------------------------------------------------------
+
+/**
+ * A class representing one side of a rule.  This class knows how to
+ * parse half of a rule.  It is tightly coupled to the method
+ * RuleBasedTransliterator.Parser.parseRule().
+ */
+class RuleHalf : public UMemory {
+
+public:
+
+    UnicodeString text;
+
+    int32_t cursor; // position of cursor in text
+    int32_t ante;   // position of ante context marker '{' in text
+    int32_t post;   // position of post context marker '}' in text
+
+    // Record the offset to the cursor either to the left or to the
+    // right of the key.  This is indicated by characters on the output
+    // side that allow the cursor to be positioned arbitrarily within
+    // the matching text.  For example, abc{def} > | @@@ xyz; changes
+    // def to xyz and moves the cursor to before abc.  Offset characters
+    // must be at the start or end, and they cannot move the cursor past
+    // the ante- or postcontext text.  Placeholders are only valid in
+    // output text.  The length of the ante and post context is
+    // determined at runtime, because of supplementals and quantifiers.
+    int32_t cursorOffset; // only nonzero on output side
+
+    // Position of first CURSOR_OFFSET on _right_.  This will be -1
+    // for |@, -2 for |@@, etc., and 1 for @|, 2 for @@|, etc.
+    int32_t cursorOffsetPos;
+
+    UBool anchorStart;
+    UBool anchorEnd;
+
+    /**
+     * The segment number from 1..n of the next '(' we see
+     * during parsing; 1-based.
+     */
+    int32_t nextSegmentNumber;
+
+    TransliteratorParser& parser;
+
+    //--------------------------------------------------
+    // Methods
+
+    RuleHalf(TransliteratorParser& parser);
+    ~RuleHalf();
+
+    int32_t parse(const UnicodeString& rule, int32_t pos, int32_t limit, UErrorCode& status);
+
+    int32_t parseSection(const UnicodeString& rule, int32_t pos, int32_t limit,
+                         UnicodeString& buf,
+                         const UnicodeString& illegal,
+                         UBool isSegment,
+                         UErrorCode& status);
+
+    /**
+     * Remove context.
+     */
+    void removeContext();
+
+    /**
+     * Return true if this half looks like valid output, that is, does not
+     * contain quantifiers or other special input-only elements.
+     */
+    UBool isValidOutput(TransliteratorParser& parser);
+
+    /**
+     * Return true if this half looks like valid input, that is, does not
+     * contain functions or other special output-only elements.
+     */
+    UBool isValidInput(TransliteratorParser& parser);
+
+    int syntaxError(UErrorCode code,
+                    const UnicodeString& rule,
+                    int32_t start,
+                    UErrorCode& status) {
+        return parser.syntaxError(code, rule, start, status);
+    }
+
+private:
+    // Disallowed methods; no impl.
+    RuleHalf(const RuleHalf&);
+    RuleHalf& operator=(const RuleHalf&);
+};
+
+RuleHalf::RuleHalf(TransliteratorParser& p) :
+    parser(p)
+{
+    cursor = -1;
+    ante = -1;
+    post = -1;
+    cursorOffset = 0;
+    cursorOffsetPos = 0;
+    anchorStart = anchorEnd = false;
+    nextSegmentNumber = 1;
+}
+
+RuleHalf::~RuleHalf() {
+}
+
+/**
+ * Parse one side of a rule, stopping at either the limit,
+ * the END_OF_RULE character, or an operator.
+ * @return the index after the terminating character, or
+ * if limit was reached, limit
+ */
+int32_t RuleHalf::parse(const UnicodeString& rule, int32_t pos, int32_t limit, UErrorCode& status) {
+    int32_t start = pos;
+    text.truncate(0);
+    pos = parseSection(rule, pos, limit, text, UnicodeString(true, ILLEGAL_TOP, -1), false, status);
+
+    if (cursorOffset > 0 && cursor != cursorOffsetPos) {
+        return syntaxError(U_MISPLACED_CURSOR_OFFSET, rule, start, status);
+    }
+    
+    return pos;
+}
+ 
+/**
+ * Parse a section of one side of a rule, stopping at either
+ * the limit, the END_OF_RULE character, an operator, or a
+ * segment close character.  This method parses both a
+ * top-level rule half and a segment within such a rule half.
+ * It calls itself recursively to parse segments and nested
+ * segments.
+ * @param buf buffer into which to accumulate the rule pattern
+ * characters, either literal characters from the rule or
+ * standins for UnicodeMatcher objects including segments.
+ * @param illegal the set of special characters that is illegal during
+ * this parse.
+ * @param isSegment if true, then we've already seen a '(' and
+ * pos on entry points right after it.  Accumulate everything
+ * up to the closing ')', put it in a segment matcher object,
+ * generate a standin for it, and add the standin to buf.  As
+ * a side effect, update the segments vector with a reference
+ * to the segment matcher.  This works recursively for nested
+ * segments.  If isSegment is false, just accumulate
+ * characters into buf.
+ * @return the index after the terminating character, or
+ * if limit was reached, limit
+ */
+int32_t RuleHalf::parseSection(const UnicodeString& rule, int32_t pos, int32_t limit,
+                               UnicodeString& buf,
+                               const UnicodeString& illegal,
+                               UBool isSegment, UErrorCode& status) {
+    int32_t start = pos;
+    ParsePosition pp;
+    UnicodeString scratch;
+    UBool done = false;
+    int32_t quoteStart = -1; // Most recent 'single quoted string'
+    int32_t quoteLimit = -1;
+    int32_t varStart = -1; // Most recent $variableReference
+    int32_t varLimit = -1;
+    int32_t bufStart = buf.length();
+    
+    while (pos < limit && !done) {
+        // Since all syntax characters are in the BMP, fetching
+        // 16-bit code units suffices here.
+        char16_t c = rule.charAt(pos++);
+        if (PatternProps::isWhiteSpace(c)) {
+            // Ignore whitespace.  Note that this is not Unicode
+            // spaces, but Java spaces -- a subset, representing
+            // whitespace likely to be seen in code.
+            continue;
+        }
+        if (u_strchr(HALF_ENDERS, c) != nullptr) {
+            if (isSegment) {
+                // Unclosed segment
+                return syntaxError(U_UNCLOSED_SEGMENT, rule, start, status);
+            }
+            break;
+        }
+        if (anchorEnd) {
+            // Text after a presumed end anchor is a syntax err
+            return syntaxError(U_MALFORMED_VARIABLE_REFERENCE, rule, start, status);
+        }
+        if (UnicodeSet::resemblesPattern(rule, pos-1)) {
+            pp.setIndex(pos-1); // Backup to opening '['
+            buf.append(parser.parseSet(rule, pp, status));
+            if (U_FAILURE(status)) {
+                return syntaxError(U_MALFORMED_SET, rule, start, status);
+            }
+            pos = pp.getIndex();                    
+            continue;
+        }
+        // Handle escapes
+        if (c == ESCAPE) {
+            if (pos == limit) {
+                return syntaxError(U_TRAILING_BACKSLASH, rule, start, status);
+            }
+            UChar32 escaped = rule.unescapeAt(pos); // pos is already past '\\'
+            if (escaped == (UChar32) -1) {
+                return syntaxError(U_MALFORMED_UNICODE_ESCAPE, rule, start, status);
+            }
+            if (!parser.checkVariableRange(escaped)) {
+                return syntaxError(U_VARIABLE_RANGE_OVERLAP, rule, start, status);
+            }
+            buf.append(escaped);
+            continue;
+        }
+        // Handle quoted matter
+        if (c == QUOTE) {
+            int32_t iq = rule.indexOf(QUOTE, pos);
+            if (iq == pos) {
+                buf.append(c); // Parse [''] outside quotes as [']
+                ++pos;
+            } else {
+                /* This loop picks up a run of quoted text of the
+                 * form 'aaaa' each time through.  If this run
+                 * hasn't really ended ('aaaa''bbbb') then it keeps
+                 * looping, each time adding on a new run.  When it
+                 * reaches the final quote it breaks.
+                 */
+                quoteStart = buf.length();
+                for (;;) {
+                    if (iq < 0) {
+                        return syntaxError(U_UNTERMINATED_QUOTE, rule, start, status);
+                    }
+                    scratch.truncate(0);
+                    rule.extractBetween(pos, iq, scratch);
+                    buf.append(scratch);
+                    pos = iq+1;
+                    if (pos < limit && rule.charAt(pos) == QUOTE) {
+                        // Parse [''] inside quotes as [']
+                        iq = rule.indexOf(QUOTE, pos+1);
+                        // Continue looping
+                    } else {
+                        break;
+                    }
+                }
+                quoteLimit = buf.length();
+
+                for (iq=quoteStart; iq<quoteLimit; ++iq) {
+                    if (!parser.checkVariableRange(buf.charAt(iq))) {
+                        return syntaxError(U_VARIABLE_RANGE_OVERLAP, rule, start, status);
+                    }
+                }
+            }
+            continue;
+        }
+
+        if (!parser.checkVariableRange(c)) {
+            return syntaxError(U_VARIABLE_RANGE_OVERLAP, rule, start, status);
+        }
+
+        if (illegal.indexOf(c) >= 0) {
+            syntaxError(U_ILLEGAL_CHARACTER, rule, start, status);
+        }
+
+        switch (c) {
+                    
+        //------------------------------------------------------
+        // Elements allowed within and out of segments
+        //------------------------------------------------------
+        case ANCHOR_START:
+            if (buf.length() == 0 && !anchorStart) {
+                anchorStart = true;
+            } else {
+              return syntaxError(U_MISPLACED_ANCHOR_START,
+                                 rule, start, status);
+            }
+          break;
+        case SEGMENT_OPEN:
+            {
+                // bufSegStart is the offset in buf to the first
+                // character of the segment we are parsing.
+                int32_t bufSegStart = buf.length();
+                
+                // Record segment number now, since nextSegmentNumber
+                // will be incremented during the call to parseSection
+                // if there are nested segments.
+                int32_t segmentNumber = nextSegmentNumber++; // 1-based
+                
+                // Parse the segment
+                pos = parseSection(rule, pos, limit, buf, UnicodeString(true, ILLEGAL_SEG, -1), true, status);
+                
+                // After parsing a segment, the relevant characters are
+                // in buf, starting at offset bufSegStart.  Extract them
+                // into a string matcher, and replace them with a
+                // standin for that matcher.
+                StringMatcher* m =
+                    new StringMatcher(buf, bufSegStart, buf.length(),
+                                      segmentNumber, *parser.curData);
+                if (m == nullptr) {
+                    return syntaxError(U_MEMORY_ALLOCATION_ERROR, rule, start, status);
+                }
+                
+                // Record and associate object and segment number
+                parser.setSegmentObject(segmentNumber, m, status);
+                buf.truncate(bufSegStart);
+                buf.append(parser.getSegmentStandin(segmentNumber, status));
+            }
+            break;
+        case FUNCTION:
+        case ALT_FUNCTION:
+            {
+                int32_t iref = pos;
+                TransliteratorIDParser::SingleID* single =
+                    TransliteratorIDParser::parseFilterID(rule, iref);
+                // The next character MUST be a segment open
+                if (single == nullptr ||
+                    !ICU_Utility::parseChar(rule, iref, SEGMENT_OPEN)) {
+                    return syntaxError(U_INVALID_FUNCTION, rule, start, status);
+                }
+                
+                Transliterator *t = single->createInstance();
+                delete single;
+                if (t == nullptr) {
+                    return syntaxError(U_INVALID_FUNCTION, rule, start, status);
+                }
+                
+                // bufSegStart is the offset in buf to the first
+                // character of the segment we are parsing.
+                int32_t bufSegStart = buf.length();
+                
+                // Parse the segment
+                pos = parseSection(rule, iref, limit, buf, UnicodeString(true, ILLEGAL_FUNC, -1), true, status);
+                
+                // After parsing a segment, the relevant characters are
+                // in buf, starting at offset bufSegStart.
+                UnicodeString output;
+                buf.extractBetween(bufSegStart, buf.length(), output);
+                FunctionReplacer *r =
+                    new FunctionReplacer(t, new StringReplacer(output, parser.curData));
+                if (r == nullptr) {
+                    return syntaxError(U_MEMORY_ALLOCATION_ERROR, rule, start, status);
+                }
+                
+                // Replace the buffer contents with a stand-in
+                buf.truncate(bufSegStart);
+                buf.append(parser.generateStandInFor(r, status));
+            }
+            break;
+        case SymbolTable::SYMBOL_REF:
+            // Handle variable references and segment references "$1" .. "$9"
+            {
+                // A variable reference must be followed immediately
+                // by a Unicode identifier start and zero or more
+                // Unicode identifier part characters, or by a digit
+                // 1..9 if it is a segment reference.
+                if (pos == limit) {
+                    // A variable ref character at the end acts as
+                    // an anchor to the context limit, as in perl.
+                    anchorEnd = true;
+                    break;
+                }
+                // Parse "$1" "$2" .. "$9" .. (no upper limit)
+                c = rule.charAt(pos);
+                int32_t r = u_digit(c, 10);
+                if (r >= 1 && r <= 9) {
+                    r = ICU_Utility::parseNumber(rule, pos, 10);
+                    if (r < 0) {
+                        return syntaxError(U_UNDEFINED_SEGMENT_REFERENCE,
+                                           rule, start, status);
+                    }
+                    buf.append(parser.getSegmentStandin(r, status));
+                } else {
+                    pp.setIndex(pos);
+                    UnicodeString name = parser.parseData->
+                                    parseReference(rule, pp, limit);
+                    if (name.length() == 0) {
+                        // This means the '$' was not followed by a
+                        // valid name.  Try to interpret it as an
+                        // end anchor then.  If this also doesn't work
+                        // (if we see a following character) then signal
+                        // an error.
+                        anchorEnd = true;
+                        break;
+                    }
+                    pos = pp.getIndex();
+                    // If this is a variable definition statement,
+                    // then the LHS variable will be undefined.  In
+                    // that case appendVariableDef() will append the
+                    // special placeholder char variableLimit-1.
+                    varStart = buf.length();
+                    parser.appendVariableDef(name, buf, status);
+                    varLimit = buf.length();
+                }
+            }
+            break;
+        case DOT:
+            buf.append(parser.getDotStandIn(status));
+            break;
+        case KLEENE_STAR:
+        case ONE_OR_MORE:
+        case ZERO_OR_ONE:
+            // Quantifiers.  We handle single characters, quoted strings,
+            // variable references, and segments.
+            //  a+      matches  aaa
+            //  'foo'+  matches  foofoofoo
+            //  $v+     matches  xyxyxy if $v == xy
+            //  (seg)+  matches  segsegseg
+            {
+                if (isSegment && buf.length() == bufStart) {
+                    // The */+ immediately follows '('
+                    return syntaxError(U_MISPLACED_QUANTIFIER, rule, start, status);
+                }
+
+                int32_t qstart, qlimit;
+                // The */+ follows an isolated character or quote
+                // or variable reference
+                if (buf.length() == quoteLimit) {
+                    // The */+ follows a 'quoted string'
+                    qstart = quoteStart;
+                    qlimit = quoteLimit;
+                } else if (buf.length() == varLimit) {
+                    // The */+ follows a $variableReference
+                    qstart = varStart;
+                    qlimit = varLimit;
+                } else {
+                    // The */+ follows a single character, possibly
+                    // a segment standin
+                    qstart = buf.length() - 1;
+                    qlimit = qstart + 1;
+                }
+
+                UnicodeFunctor *m =
+                    new StringMatcher(buf, qstart, qlimit, 0, *parser.curData);
+                if (m == nullptr) {
+                    return syntaxError(U_MEMORY_ALLOCATION_ERROR, rule, start, status);
+                }
+                int32_t min = 0;
+                int32_t max = Quantifier::MAX;
+                switch (c) {
+                case ONE_OR_MORE:
+                    min = 1;
+                    break;
+                case ZERO_OR_ONE:
+                    min = 0;
+                    max = 1;
+                    break;
+                // case KLEENE_STAR:
+                //    do nothing -- min, max already set
+                }
+                m = new Quantifier(m, min, max);
+                if (m == nullptr) {
+                    return syntaxError(U_MEMORY_ALLOCATION_ERROR, rule, start, status);
+                }
+                buf.truncate(qstart);
+                buf.append(parser.generateStandInFor(m, status));
+            }
+            break;
+
+        //------------------------------------------------------
+        // Elements allowed ONLY WITHIN segments
+        //------------------------------------------------------
+        case SEGMENT_CLOSE:
+            // assert(isSegment);
+            // We're done parsing a segment.
+            done = true;
+            break;
+
+        //------------------------------------------------------
+        // Elements allowed ONLY OUTSIDE segments
+        //------------------------------------------------------
+        case CONTEXT_ANTE:
+            if (ante >= 0) {
+                return syntaxError(U_MULTIPLE_ANTE_CONTEXTS, rule, start, status);
+            }
+            ante = buf.length();
+            break;
+        case CONTEXT_POST:
+            if (post >= 0) {
+                return syntaxError(U_MULTIPLE_POST_CONTEXTS, rule, start, status);
+            }
+            post = buf.length();
+            break;
+        case CURSOR_POS:
+            if (cursor >= 0) {
+                return syntaxError(U_MULTIPLE_CURSORS, rule, start, status);
+            }
+            cursor = buf.length();
+            break;
+        case CURSOR_OFFSET:
+            if (cursorOffset < 0) {
+                if (buf.length() > 0) {
+                    return syntaxError(U_MISPLACED_CURSOR_OFFSET, rule, start, status);
+                }
+                --cursorOffset;
+            } else if (cursorOffset > 0) {
+                if (buf.length() != cursorOffsetPos || cursor >= 0) {
+                    return syntaxError(U_MISPLACED_CURSOR_OFFSET, rule, start, status);
+                }
+                ++cursorOffset;
+            } else {
+                if (cursor == 0 && buf.length() == 0) {
+                    cursorOffset = -1;
+                } else if (cursor < 0) {
+                    cursorOffsetPos = buf.length();
+                    cursorOffset = 1;
+                } else {
+                    return syntaxError(U_MISPLACED_CURSOR_OFFSET, rule, start, status);
+                }
+            }
+            break;
+
+
+        //------------------------------------------------------
+        // Non-special characters
+        //------------------------------------------------------
+        default:
+            // Disallow unquoted characters other than [0-9A-Za-z]
+            // in the printable ASCII range.  These characters are
+            // reserved for possible future use.
+            if (c >= 0x0021 && c <= 0x007E &&
+                !((c >= 0x0030/*'0'*/ && c <= 0x0039/*'9'*/) ||
+                  (c >= 0x0041/*'A'*/ && c <= 0x005A/*'Z'*/) ||
+                  (c >= 0x0061/*'a'*/ && c <= 0x007A/*'z'*/))) {
+                return syntaxError(U_UNQUOTED_SPECIAL, rule, start, status);
+            }
+            buf.append(c);
+            break;
+        }
+    }
+
+    return pos;
+}
+
+/**
+ * Remove context.
+ */
+void RuleHalf::removeContext() {
+    //text = text.substring(ante < 0 ? 0 : ante,
+    //                      post < 0 ? text.length() : post);
+    if (post >= 0) {
+        text.remove(post);
+    }
+    if (ante >= 0) {
+        text.removeBetween(0, ante);
+    }
+    ante = post = -1;
+    anchorStart = anchorEnd = false;
+}
+
+/**
+ * Return true if this half looks like valid output, that is, does not
+ * contain quantifiers or other special input-only elements.
+ */
+UBool RuleHalf::isValidOutput(TransliteratorParser& transParser) {
+    for (int32_t i=0; i<text.length(); ) {
+        UChar32 c = text.char32At(i);
+        i += U16_LENGTH(c);
+        if (!transParser.parseData->isReplacer(c)) {
+            return false;
+        }
+    }
+    return true;
+}
+
+/**
+ * Return true if this half looks like valid input, that is, does not
+ * contain functions or other special output-only elements.
+ */
+UBool RuleHalf::isValidInput(TransliteratorParser& transParser) {
+    for (int32_t i=0; i<text.length(); ) {
+        UChar32 c = text.char32At(i);
+        i += U16_LENGTH(c);
+        if (!transParser.parseData->isMatcher(c)) {
+            return false;
+        }
+    }
+    return true;
+}
+
+//----------------------------------------------------------------------
+// PUBLIC API
+//----------------------------------------------------------------------
+
+/**
+ * Constructor.
+ */
+TransliteratorParser::TransliteratorParser(UErrorCode &statusReturn) :
+dataVector(statusReturn),
+idBlockVector(statusReturn),
+variablesVector(statusReturn),
+segmentObjects(statusReturn)
+{
+    idBlockVector.setDeleter(uprv_deleteUObject);
+    curData = nullptr;
+    compoundFilter = nullptr;
+    parseData = nullptr;
+    variableNames.setValueDeleter(uprv_deleteUObject);
+}
+
+/**
+ * Destructor.
+ */
+TransliteratorParser::~TransliteratorParser() {
+    while (!dataVector.isEmpty())
+        delete (TransliterationRuleData*)(dataVector.orphanElementAt(0));
+    delete compoundFilter;
+    delete parseData;
+    while (!variablesVector.isEmpty())
+        delete (UnicodeFunctor*)variablesVector.orphanElementAt(0);
+}
+
+void
+TransliteratorParser::parse(const UnicodeString& rules,
+                            UTransDirection transDirection,
+                            UParseError& pe,
+                            UErrorCode& ec) {
+    if (U_SUCCESS(ec)) {
+        parseRules(rules, transDirection, ec);
+        pe = parseError;
+    }
+}
+
+/**
+ * Return the compound filter parsed by parse().  Caller owns result.
+ */ 
+UnicodeSet* TransliteratorParser::orphanCompoundFilter() {
+    UnicodeSet* f = compoundFilter;
+    compoundFilter = nullptr;
+    return f;
+}
+
+//----------------------------------------------------------------------
+// Private implementation
+//----------------------------------------------------------------------
+
+/**
+ * Parse the given string as a sequence of rules, separated by newline
+ * characters ('\n'), and cause this object to implement those rules.  Any
+ * previous rules are discarded.  Typically this method is called exactly
+ * once, during construction.
+ * @exception IllegalArgumentException if there is a syntax error in the
+ * rules
+ */
+void TransliteratorParser::parseRules(const UnicodeString& rule,
+                                      UTransDirection theDirection,
+                                      UErrorCode& status)
+{
+    // Clear error struct
+    uprv_memset(&parseError, 0, sizeof(parseError));
+    parseError.line = parseError.offset = -1;
+
+    UBool parsingIDs = true;
+    int32_t ruleCount = 0;
+    
+    while (!dataVector.isEmpty()) {
+        delete (TransliterationRuleData*)(dataVector.orphanElementAt(0));
+    }
+    if (U_FAILURE(status)) {
+        return;
+    }
+
+    idBlockVector.removeAllElements();
+    curData = nullptr;
+    direction = theDirection;
+    ruleCount = 0;
+
+    delete compoundFilter;
+    compoundFilter = nullptr;
+
+    while (!variablesVector.isEmpty()) {
+        delete (UnicodeFunctor*)variablesVector.orphanElementAt(0);
+    }
+    variableNames.removeAll();
+    parseData = new ParseData(0, &variablesVector, &variableNames);
+    if (parseData == nullptr) {
+        status = U_MEMORY_ALLOCATION_ERROR;
+        return;
+    }
+
+    dotStandIn = (char16_t) -1;
+
+    UnicodeString *tempstr = nullptr; // used for memory allocation error checking
+    UnicodeString str; // scratch
+    UnicodeString idBlockResult;
+    int32_t pos = 0;
+    int32_t limit = rule.length();
+
+    // The compound filter offset is an index into idBlockResult.
+    // If it is 0, then the compound filter occurred at the start,
+    // and it is the offset to the _start_ of the compound filter
+    // pattern.  Otherwise it is the offset to the _limit_ of the
+    // compound filter pattern within idBlockResult.
+    compoundFilter = nullptr;
+    int32_t compoundFilterOffset = -1;
+
+    while (pos < limit && U_SUCCESS(status)) {
+        char16_t c = rule.charAt(pos++);
+        if (PatternProps::isWhiteSpace(c)) {
+            // Ignore leading whitespace.
+            continue;
+        }
+        // Skip lines starting with the comment character
+        if (c == RULE_COMMENT_CHAR) {
+            pos = rule.indexOf((char16_t)0x000A /*\n*/, pos) + 1;
+            if (pos == 0) {
+                break; // No "\n" found; rest of rule is a comment
+            }
+            continue; // Either fall out or restart with next line
+        }
+
+        // skip empty rules
+        if (c == END_OF_RULE)
+            continue;
+
+        // keep track of how many rules we've seen
+        ++ruleCount;
+        
+        // We've found the start of a rule or ID.  c is its first
+        // character, and pos points past c.
+        --pos;
+        // Look for an ID token.  Must have at least ID_TOKEN_LEN + 1
+        // chars left.
+        if ((pos + ID_TOKEN_LEN + 1) <= limit &&
+                rule.compare(pos, ID_TOKEN_LEN, ID_TOKEN) == 0) {
+            pos += ID_TOKEN_LEN;
+            c = rule.charAt(pos);
+            while (PatternProps::isWhiteSpace(c) && pos < limit) {
+                ++pos;
+                c = rule.charAt(pos);
+            }
+
+            int32_t p = pos;
+            
+            if (!parsingIDs) {
+                if (curData != nullptr) {
+                    U_ASSERT(!dataVector.hasDeleter());
+                    if (direction == UTRANS_FORWARD)
+                        dataVector.addElement(curData, status);
+                    else
+                        dataVector.insertElementAt(curData, 0, status);
+                    if (U_FAILURE(status)) {
+                        delete curData;
+                    }
+                    curData = nullptr;
+                }
+                parsingIDs = true;
+            }
+
+            TransliteratorIDParser::SingleID* id =
+                TransliteratorIDParser::parseSingleID(rule, p, direction, status);
+            if (p != pos && ICU_Utility::parseChar(rule, p, END_OF_RULE)) {
+                // Successful ::ID parse.
+
+                if (direction == UTRANS_FORWARD) {
+                    idBlockResult.append(id->canonID).append(END_OF_RULE);
+                } else {
+                    idBlockResult.insert(0, END_OF_RULE);
+                    idBlockResult.insert(0, id->canonID);
+                }
+
+            } else {
+                // Couldn't parse an ID.  Try to parse a global filter
+                int32_t withParens = -1;
+                UnicodeSet* f = TransliteratorIDParser::parseGlobalFilter(rule, p, direction, withParens, nullptr);
+                if (f != nullptr) {
+                    if (ICU_Utility::parseChar(rule, p, END_OF_RULE)
+                        && (direction == UTRANS_FORWARD) == (withParens == 0))
+                    {
+                        if (compoundFilter != nullptr) {
+                            // Multiple compound filters
+                            syntaxError(U_MULTIPLE_COMPOUND_FILTERS, rule, pos, status);
+                            delete f;
+                        } else {
+                            compoundFilter = f;
+                            compoundFilterOffset = ruleCount;
+                        }
+                    } else {
+                        delete f;
+                    }
+                } else {
+                    // Invalid ::id
+                    // Can be parsed as neither an ID nor a global filter
+                    syntaxError(U_INVALID_ID, rule, pos, status);
+                }
+            }
+            delete id;
+            pos = p;
+        } else {
+            if (parsingIDs) {
+                tempstr = new UnicodeString(idBlockResult);
+                // nullptr pointer check
+                if (tempstr == nullptr) {
+                    status = U_MEMORY_ALLOCATION_ERROR;
+                    return;
+                }
+                U_ASSERT(idBlockVector.hasDeleter());
+                if (direction == UTRANS_FORWARD)
+                    idBlockVector.adoptElement(tempstr, status);
+                else
+                    idBlockVector.insertElementAt(tempstr, 0, status);
+                if (U_FAILURE(status)) {
+                    return;
+                }
+                idBlockResult.remove();
+                parsingIDs = false;
+                curData = new TransliterationRuleData(status);
+                // nullptr pointer check
+                if (curData == nullptr) {
+                    status = U_MEMORY_ALLOCATION_ERROR;
+                    return;
+                }
+                parseData->data = curData;
+
+                // By default, rules use part of the private use area
+                // E000..F8FF for variables and other stand-ins.  Currently
+                // the range F000..F8FF is typically sufficient.  The 'use
+                // variable range' pragma allows rule sets to modify this.
+                setVariableRange(0xF000, 0xF8FF, status);
+            }
+
+            if (resemblesPragma(rule, pos, limit)) {
+                int32_t ppp = parsePragma(rule, pos, limit, status);
+                if (ppp < 0) {
+                    syntaxError(U_MALFORMED_PRAGMA, rule, pos, status);
+                }
+                pos = ppp;
+            // Parse a rule
+            } else {
+                pos = parseRule(rule, pos, limit, status);
+            }
+        }
+    }
+
+    if (parsingIDs && idBlockResult.length() > 0) {
+        tempstr = new UnicodeString(idBlockResult);
+        // nullptr pointer check
+        if (tempstr == nullptr) {
+            // TODO: Testing, forcing this path, shows many memory leaks. ICU-21701
+            //       intltest translit/TransliteratorTest/TestInstantiation
+            status = U_MEMORY_ALLOCATION_ERROR;
+            return;
+        }
+        if (direction == UTRANS_FORWARD)
+            idBlockVector.adoptElement(tempstr, status);
+        else
+            idBlockVector.insertElementAt(tempstr, 0, status);
+        if (U_FAILURE(status)) {
+            return;
+        }
+    }
+    else if (!parsingIDs && curData != nullptr) {
+        if (direction == UTRANS_FORWARD) {
+            dataVector.addElement(curData, status);
+        } else {
+            dataVector.insertElementAt(curData, 0, status);
+        }
+        if (U_FAILURE(status)) {
+            delete curData;
+            curData = nullptr;
+        }
+    }
+    
+    if (U_SUCCESS(status)) {
+        // Convert the set vector to an array
+        int32_t i, dataVectorSize = dataVector.size();
+        for (i = 0; i < dataVectorSize; i++) {
+            TransliterationRuleData* data = (TransliterationRuleData*)dataVector.elementAt(i);
+            data->variablesLength = variablesVector.size();
+            if (data->variablesLength == 0) {
+                data->variables = 0;
+            } else {
+                data->variables = (UnicodeFunctor**)uprv_malloc(data->variablesLength * sizeof(UnicodeFunctor*));
+                // nullptr pointer check
+                if (data->variables == nullptr) {
+                    status = U_MEMORY_ALLOCATION_ERROR;
+                    return;
+                }
+                data->variablesAreOwned = (i == 0);
+            }
+
+            for (int32_t j = 0; j < data->variablesLength; j++) {
+                data->variables[j] =
+                    static_cast<UnicodeFunctor *>(variablesVector.elementAt(j));
+            }
+            
+            data->variableNames.removeAll();
+            int32_t p = UHASH_FIRST;
+            const UHashElement* he = variableNames.nextElement(p);
+            while (he != nullptr) {
+                UnicodeString* tempus = ((UnicodeString*)(he->value.pointer))->clone();
+                if (tempus == nullptr) {
+                    status = U_MEMORY_ALLOCATION_ERROR;
+                    return;
+                }
+                data->variableNames.put(*((UnicodeString*)(he->key.pointer)),
+                    tempus, status);
+                he = variableNames.nextElement(p);
+            }
+        }
+        variablesVector.removeAllElements();   // keeps them from getting deleted when we succeed
+
+        // Index the rules
+        if (compoundFilter != nullptr) {
+            if ((direction == UTRANS_FORWARD && compoundFilterOffset != 1) ||
+                (direction == UTRANS_REVERSE && compoundFilterOffset != ruleCount)) {
+                status = U_MISPLACED_COMPOUND_FILTER;
+            }
+        }        
+
+        for (i = 0; i < dataVectorSize; i++) {
+            TransliterationRuleData* data = (TransliterationRuleData*)dataVector.elementAt(i);
+            data->ruleSet.freeze(parseError, status);
+        }
+        if (idBlockVector.size() == 1 && ((UnicodeString*)idBlockVector.elementAt(0))->isEmpty()) {
+            idBlockVector.removeElementAt(0);
+        }
+    }
+}
+
+/**
+ * Set the variable range to [start, end] (inclusive).
+ */
+void TransliteratorParser::setVariableRange(int32_t start, int32_t end, UErrorCode& status) {
+    if (start > end || start < 0 || end > 0xFFFF) {
+        status = U_MALFORMED_PRAGMA;
+        return;
+    }
+    
+    curData->variablesBase = (char16_t) start;
+    if (dataVector.size() == 0) {
+        variableNext = (char16_t) start;
+        variableLimit = (char16_t) (end + 1);
+    }
+}
+
+/**
+ * Assert that the given character is NOT within the variable range.
+ * If it is, return false.  This is necessary to ensure that the
+ * variable range does not overlap characters used in a rule.
+ */
+UBool TransliteratorParser::checkVariableRange(UChar32 ch) const {
+    return !(ch >= curData->variablesBase && ch < variableLimit);
+}
+
+/**
+ * Set the maximum backup to 'backup', in response to a pragma
+ * statement.
+ */
+void TransliteratorParser::pragmaMaximumBackup(int32_t /*backup*/) {
+    //TODO Finish
+}
+
+/**
+ * Begin normalizing all rules using the given mode, in response
+ * to a pragma statement.
+ */
+void TransliteratorParser::pragmaNormalizeRules(UNormalizationMode /*mode*/) {
+    //TODO Finish
+}
+
+static const char16_t PRAGMA_USE[] = {0x75,0x73,0x65,0x20,0}; // "use "
+
+static const char16_t PRAGMA_VARIABLE_RANGE[] = {0x7E,0x76,0x61,0x72,0x69,0x61,0x62,0x6C,0x65,0x20,0x72,0x61,0x6E,0x67,0x65,0x20,0x23,0x20,0x23,0x7E,0x3B,0}; // "~variable range # #~;"
+
+static const char16_t PRAGMA_MAXIMUM_BACKUP[] = {0x7E,0x6D,0x61,0x78,0x69,0x6D,0x75,0x6D,0x20,0x62,0x61,0x63,0x6B,0x75,0x70,0x20,0x23,0x7E,0x3B,0}; // "~maximum backup #~;"
+
+static const char16_t PRAGMA_NFD_RULES[] = {0x7E,0x6E,0x66,0x64,0x20,0x72,0x75,0x6C,0x65,0x73,0x7E,0x3B,0}; // "~nfd rules~;"
+
+static const char16_t PRAGMA_NFC_RULES[] = {0x7E,0x6E,0x66,0x63,0x20,0x72,0x75,0x6C,0x65,0x73,0x7E,0x3B,0}; // "~nfc rules~;"
+
+/**
+ * Return true if the given rule looks like a pragma.
+ * @param pos offset to the first non-whitespace character
+ * of the rule.
+ * @param limit pointer past the last character of the rule.
+ */
+UBool TransliteratorParser::resemblesPragma(const UnicodeString& rule, int32_t pos, int32_t limit) {
+    // Must start with /use\s/i
+    return ICU_Utility::parsePattern(rule, pos, limit, UnicodeString(true, PRAGMA_USE, 4), nullptr) >= 0;
+}
+
+/**
+ * Parse a pragma.  This method assumes resemblesPragma() has
+ * already returned true.
+ * @param pos offset to the first non-whitespace character
+ * of the rule.
+ * @param limit pointer past the last character of the rule.
+ * @return the position index after the final ';' of the pragma,
+ * or -1 on failure.
+ */
+int32_t TransliteratorParser::parsePragma(const UnicodeString& rule, int32_t pos, int32_t limit, UErrorCode& status) {
+    int32_t array[2];
+    
+    // resemblesPragma() has already returned true, so we
+    // know that pos points to /use\s/i; we can skip 4 characters
+    // immediately
+    pos += 4;
+    
+    // Here are the pragmas we recognize:
+    // use variable range 0xE000 0xEFFF;
+    // use maximum backup 16;
+    // use nfd rules;
+    // use nfc rules;
+    int p = ICU_Utility::parsePattern(rule, pos, limit, UnicodeString(true, PRAGMA_VARIABLE_RANGE, -1), array);
+    if (p >= 0) {
+        setVariableRange(array[0], array[1], status);
+        return p;
+    }
+    
+    p = ICU_Utility::parsePattern(rule, pos, limit, UnicodeString(true, PRAGMA_MAXIMUM_BACKUP, -1), array);
+    if (p >= 0) {
+        pragmaMaximumBackup(array[0]);
+        return p;
+    }
+    
+    p = ICU_Utility::parsePattern(rule, pos, limit, UnicodeString(true, PRAGMA_NFD_RULES, -1), nullptr);
+    if (p >= 0) {
+        pragmaNormalizeRules(UNORM_NFD);
+        return p;
+    }
+    
+    p = ICU_Utility::parsePattern(rule, pos, limit, UnicodeString(true, PRAGMA_NFC_RULES, -1), nullptr);
+    if (p >= 0) {
+        pragmaNormalizeRules(UNORM_NFC);
+        return p;
+    }
+    
+    // Syntax error: unable to parse pragma
+    return -1;
+}
+
+/**
+ * MAIN PARSER.  Parse the next rule in the given rule string, starting
+ * at pos.  Return the index after the last character parsed.  Do not
+ * parse characters at or after limit.
+ *
+ * Important:  The character at pos must be a non-whitespace character
+ * that is not the comment character.
+ *
+ * This method handles quoting, escaping, and whitespace removal.  It
+ * parses the end-of-rule character.  It recognizes context and cursor
+ * indicators.  Once it does a lexical breakdown of the rule at pos, it
+ * creates a rule object and adds it to our rule list.
+ */
+int32_t TransliteratorParser::parseRule(const UnicodeString& rule, int32_t pos, int32_t limit, UErrorCode& status) {
+    // Locate the left side, operator, and right side
+    int32_t start = pos;
+    char16_t op = 0;
+    int32_t i;
+
+    // Set up segments data
+    segmentStandins.truncate(0);
+    segmentObjects.removeAllElements();
+
+    // Use pointers to automatics to make swapping possible.
+    RuleHalf _left(*this), _right(*this);
+    RuleHalf* left = &_left;
+    RuleHalf* right = &_right;
+
+    undefinedVariableName.remove();
+    pos = left->parse(rule, pos, limit, status);
+    if (U_FAILURE(status)) {
+        return start;
+    }
+
+    if (pos == limit || u_strchr(gOPERATORS, (op = rule.charAt(--pos))) == nullptr) {
+        return syntaxError(U_MISSING_OPERATOR, rule, start, status);
+    }
+    ++pos;
+
+    // Found an operator char.  Check for forward-reverse operator.
+    if (op == REVERSE_RULE_OP &&
+        (pos < limit && rule.charAt(pos) == FORWARD_RULE_OP)) {
+        ++pos;
+        op = FWDREV_RULE_OP;
+    }
+
+    // Translate alternate op characters.
+    switch (op) {
+    case ALT_FORWARD_RULE_OP:
+        op = FORWARD_RULE_OP;
+        break;
+    case ALT_REVERSE_RULE_OP:
+        op = REVERSE_RULE_OP;
+        break;
+    case ALT_FWDREV_RULE_OP:
+        op = FWDREV_RULE_OP;
+        break;
+    }
+
+    pos = right->parse(rule, pos, limit, status);
+    if (U_FAILURE(status)) {
+        return start;
+    }
+
+    if (pos < limit) {
+        if (rule.charAt(--pos) == END_OF_RULE) {
+            ++pos;
+        } else {
+            // RuleHalf parser must have terminated at an operator
+            return syntaxError(U_UNQUOTED_SPECIAL, rule, start, status);
+        }
+    }
+
+    if (op == VARIABLE_DEF_OP) {
+        // LHS is the name.  RHS is a single character, either a literal
+        // or a set (already parsed).  If RHS is longer than one
+        // character, it is either a multi-character string, or multiple
+        // sets, or a mixture of chars and sets -- syntax error.
+
+        // We expect to see a single undefined variable (the one being
+        // defined).
+        if (undefinedVariableName.length() == 0) {
+            // "Missing '$' or duplicate definition"
+            return syntaxError(U_BAD_VARIABLE_DEFINITION, rule, start, status);
+        }
+        if (left->text.length() != 1 || left->text.charAt(0) != variableLimit) {
+            // "Malformed LHS"
+            return syntaxError(U_MALFORMED_VARIABLE_DEFINITION, rule, start, status);
+        }
+        if (left->anchorStart || left->anchorEnd ||
+            right->anchorStart || right->anchorEnd) {
+            return syntaxError(U_MALFORMED_VARIABLE_DEFINITION, rule, start, status);
+        } 
+        // We allow anything on the right, including an empty string.
+        UnicodeString* value = new UnicodeString(right->text);
+        // nullptr pointer check
+        if (value == nullptr) {
+            return syntaxError(U_MEMORY_ALLOCATION_ERROR, rule, start, status);
+        }
+        variableNames.put(undefinedVariableName, value, status);
+        ++variableLimit;
+        return pos;
+    }
+
+    // If this is not a variable definition rule, we shouldn't have
+    // any undefined variable names.
+    if (undefinedVariableName.length() != 0) {
+        return syntaxError(// "Undefined variable $" + undefinedVariableName,
+                    U_UNDEFINED_VARIABLE,
+                    rule, start, status);
+    }
+
+    // Verify segments
+    if (segmentStandins.length() > segmentObjects.size()) {
+        syntaxError(U_UNDEFINED_SEGMENT_REFERENCE, rule, start, status);
+    }
+    for (i=0; i<segmentStandins.length(); ++i) {
+        if (segmentStandins.charAt(i) == 0) {
+            syntaxError(U_INTERNAL_TRANSLITERATOR_ERROR, rule, start, status); // will never happen
+        }
+    }
+    for (i=0; i<segmentObjects.size(); ++i) {
+        if (segmentObjects.elementAt(i) == nullptr) {
+            syntaxError(U_INTERNAL_TRANSLITERATOR_ERROR, rule, start, status); // will never happen
+        }
+    }
+    
+    // If the direction we want doesn't match the rule
+    // direction, do nothing.
+    if (op != FWDREV_RULE_OP &&
+        ((direction == UTRANS_FORWARD) != (op == FORWARD_RULE_OP))) {
+        return pos;
+    }
+
+    // Transform the rule into a forward rule by swapping the
+    // sides if necessary.
+    if (direction == UTRANS_REVERSE) {
+        left = &_right;
+        right = &_left;
+    }
+
+    // Remove non-applicable elements in forward-reverse
+    // rules.  Bidirectional rules ignore elements that do not
+    // apply.
+    if (op == FWDREV_RULE_OP) {
+        right->removeContext();
+        left->cursor = -1;
+        left->cursorOffset = 0;
+    }
+
+    // Normalize context
+    if (left->ante < 0) {
+        left->ante = 0;
+    }
+    if (left->post < 0) {
+        left->post = left->text.length();
+    }
+
+    // Context is only allowed on the input side.  Cursors are only
+    // allowed on the output side.  Segment delimiters can only appear
+    // on the left, and references on the right.  Cursor offset
+    // cannot appear without an explicit cursor.  Cursor offset
+    // cannot place the cursor outside the limits of the context.
+    // Anchors are only allowed on the input side.
+    if (right->ante >= 0 || right->post >= 0 || left->cursor >= 0 ||
+        (right->cursorOffset != 0 && right->cursor < 0) ||
+        // - The following two checks were used to ensure that the
+        // - the cursor offset stayed within the ante- or postcontext.
+        // - However, with the addition of quantifiers, we have to
+        // - allow arbitrary cursor offsets and do runtime checking.
+        //(right->cursorOffset > (left->text.length() - left->post)) ||
+        //(-right->cursorOffset > left->ante) ||
+        right->anchorStart || right->anchorEnd ||
+        !left->isValidInput(*this) || !right->isValidOutput(*this) ||
+        left->ante > left->post) {
+
+        return syntaxError(U_MALFORMED_RULE, rule, start, status);
+    }
+
+    // Flatten segment objects vector to an array
+    UnicodeFunctor** segmentsArray = nullptr;
+    if (segmentObjects.size() > 0) {
+        segmentsArray = (UnicodeFunctor **)uprv_malloc(segmentObjects.size() * sizeof(UnicodeFunctor *));
+        // Null pointer check
+        if (segmentsArray == nullptr) {
+            return syntaxError(U_MEMORY_ALLOCATION_ERROR, rule, start, status);
+        }
+        segmentObjects.toArray((void**) segmentsArray);
+    }
+    TransliterationRule* temptr = new TransliterationRule(
+            left->text, left->ante, left->post,
+            right->text, right->cursor, right->cursorOffset,
+            segmentsArray,
+            segmentObjects.size(),
+            left->anchorStart, left->anchorEnd,
+            curData,
+            status);
+    //Null pointer check
+    if (temptr == nullptr) {
+        uprv_free(segmentsArray);
+        return syntaxError(U_MEMORY_ALLOCATION_ERROR, rule, start, status);
+    }
+
+    curData->ruleSet.addRule(temptr, status);
+
+    return pos;
+}
+
+/**
+ * Called by main parser upon syntax error.  Search the rule string
+ * for the probable end of the rule.  Of course, if the error is that
+ * the end of rule marker is missing, then the rule end will not be found.
+ * In any case the rule start will be correctly reported.
+ * @param msg error description
+ * @param rule pattern string
+ * @param start position of first character of current rule
+ */
+int32_t TransliteratorParser::syntaxError(UErrorCode parseErrorCode,
+                                          const UnicodeString& rule,
+                                          int32_t pos,
+                                          UErrorCode& status)
+{
+    parseError.offset = pos;
+    parseError.line = 0 ; /* we are not using line numbers */
+    
+    // for pre-context
+    const int32_t LEN = U_PARSE_CONTEXT_LEN - 1;
+    int32_t start = uprv_max(pos - LEN, 0);
+    int32_t stop  = pos;
+    
+    rule.extract(start,stop-start,parseError.preContext);
+    //null terminate the buffer
+    parseError.preContext[stop-start] = 0;
+    
+    //for post-context
+    start = pos;
+    stop  = uprv_min(pos + LEN, rule.length());
+    
+    rule.extract(start,stop-start,parseError.postContext);
+    //null terminate the buffer
+    parseError.postContext[stop-start]= 0;
+
+    status = (UErrorCode)parseErrorCode;
+    return pos;
+
+}
+
+/**
+ * Parse a UnicodeSet out, store it, and return the stand-in character
+ * used to represent it.
+ */
+char16_t TransliteratorParser::parseSet(const UnicodeString& rule,
+                                          ParsePosition& pos,
+                                          UErrorCode& status) {
+    UnicodeSet* set = new UnicodeSet(rule, pos, USET_IGNORE_SPACE, parseData, status);
+    // Null pointer check
+    if (set == nullptr) {
+        status = U_MEMORY_ALLOCATION_ERROR;
+        return (char16_t)0x0000; // Return empty character with error.
+    }
+    set->compact();
+    return generateStandInFor(set, status);
+}
+
+/**
+ * Generate and return a stand-in for a new UnicodeFunctor.  Store
+ * the matcher (adopt it).
+ */
+char16_t TransliteratorParser::generateStandInFor(UnicodeFunctor* adopted, UErrorCode& status) {
+    // assert(obj != null);
+    
+    // Look up previous stand-in, if any.  This is a short list
+    // (typical n is 0, 1, or 2); linear search is optimal.
+    for (int32_t i=0; i<variablesVector.size(); ++i) {
+        if (variablesVector.elementAt(i) == adopted) { // [sic] pointer comparison
+            return (char16_t) (curData->variablesBase + i);
+        }
+    }
+    
+    if (variableNext >= variableLimit) {
+        delete adopted;
+        status = U_VARIABLE_RANGE_EXHAUSTED;
+        return 0;
+    }
+    variablesVector.addElement(adopted, status);
+    if (U_FAILURE(status)) {
+        delete adopted;
+        return 0;
+    }
+    return variableNext++;
+}
+
+/**
+ * Return the standin for segment seg (1-based).
+ */
+char16_t TransliteratorParser::getSegmentStandin(int32_t seg, UErrorCode& status) {
+    // Special character used to indicate an empty spot
+    char16_t empty = curData->variablesBase - 1;
+    while (segmentStandins.length() < seg) {
+        segmentStandins.append(empty);
+    }
+    char16_t c = segmentStandins.charAt(seg-1);
+    if (c == empty) {
+        if (variableNext >= variableLimit) {
+            status = U_VARIABLE_RANGE_EXHAUSTED;
+            return 0;
+        }
+        c = variableNext++;
+        // Set a placeholder in the primary variables vector that will be
+        // filled in later by setSegmentObject().  We know that we will get
+        // called first because setSegmentObject() will call us.
+        variablesVector.addElement((void*) nullptr, status);
+        segmentStandins.setCharAt(seg-1, c);
+    }
+    return c;
+}
+
+/**
+ * Set the object for segment seg (1-based).
+ */
+void TransliteratorParser::setSegmentObject(int32_t seg, StringMatcher* adopted, UErrorCode& status) {
+    // Since we call parseSection() recursively, nested
+    // segments will result in segment i+1 getting parsed
+    // and stored before segment i; be careful with the
+    // vector handling here.
+    if (segmentObjects.size() < seg) {
+        segmentObjects.setSize(seg, status);
+    }
+    if (U_FAILURE(status)) {
+        return;
+    }
+    int32_t index = getSegmentStandin(seg, status) - curData->variablesBase;
+    if (segmentObjects.elementAt(seg-1) != nullptr ||
+        variablesVector.elementAt(index) != nullptr) {
+        // should never happen
+        if (U_SUCCESS(status)) {status = U_INTERNAL_TRANSLITERATOR_ERROR;}
+        return;
+    }
+    // Note: neither segmentObjects or variablesVector has an object deleter function.
+    segmentObjects.setElementAt(adopted, seg-1);
+    variablesVector.setElementAt(adopted, index);
+}
+
+/**
+ * Return the stand-in for the dot set.  It is allocated the first
+ * time and reused thereafter.
+ */
+char16_t TransliteratorParser::getDotStandIn(UErrorCode& status) {
+    if (dotStandIn == (char16_t) -1) {
+        UnicodeSet* tempus = new UnicodeSet(UnicodeString(true, DOT_SET, -1), status);
+        // Null pointer check.
+        if (tempus == nullptr) {
+            status = U_MEMORY_ALLOCATION_ERROR;
+            return (char16_t)0x0000;
+        }
+        dotStandIn = generateStandInFor(tempus, status);
+    }
+    return dotStandIn;
+}
+
+/**
+ * Append the value of the given variable name to the given
+ * UnicodeString.
+ */
+void TransliteratorParser::appendVariableDef(const UnicodeString& name,
+                                                  UnicodeString& buf,
+                                                  UErrorCode& status) {
+    const UnicodeString* s = (const UnicodeString*) variableNames.get(name);
+    if (s == nullptr) {
+        // We allow one undefined variable so that variable definition
+        // statements work.  For the first undefined variable we return
+        // the special placeholder variableLimit-1, and save the variable
+        // name.
+        if (undefinedVariableName.length() == 0) {
+            undefinedVariableName = name;
+            if (variableNext >= variableLimit) {
+                // throw new RuntimeException("Private use variables exhausted");
+                status = U_ILLEGAL_ARGUMENT_ERROR;
+                return;
+            }
+            buf.append((char16_t) --variableLimit);
+        } else {
+            //throw new IllegalArgumentException("Undefined variable $"
+            //                                   + name);
+            status = U_ILLEGAL_ARGUMENT_ERROR;
+            return;
+        }
+    } else {
+        buf.append(*s);
+    }
+}
+
+/**
+ * Glue method to get around access restrictions in C++.
+ */
+/*Transliterator* TransliteratorParser::createBasicInstance(const UnicodeString& id, const UnicodeString* canonID) {
+    return Transliterator::createBasicInstance(id, canonID);
+}*/
+
+U_NAMESPACE_END
+
+U_CAPI int32_t
+utrans_stripRules(const char16_t *source, int32_t sourceLen, char16_t *target, UErrorCode *status) {
+    U_NAMESPACE_USE
+
+    //const char16_t *sourceStart = source;
+    const char16_t *targetStart = target;
+    const char16_t *sourceLimit = source+sourceLen;
+    char16_t *targetLimit = target+sourceLen;
+    UChar32 c = 0;
+    UBool quoted = false;
+    int32_t index;
+
+    uprv_memset(target, 0, sourceLen*U_SIZEOF_UCHAR);
+
+    /* read the rules into the buffer */
+    while (source < sourceLimit)
+    {
+        index=0;
+        U16_NEXT_UNSAFE(source, index, c);
+        source+=index;
+        if(c == QUOTE) {
+            quoted = (UBool)!quoted;
+        }
+        else if (!quoted) {
+            if (c == RULE_COMMENT_CHAR) {
+                /* skip comments and all preceding spaces */
+                while (targetStart < target && *(target - 1) == 0x0020) {
+                    target--;
+                }
+                do {
+                    if (source == sourceLimit) {
+                        c = U_SENTINEL;
+                        break;
+                    }
+                    c = *(source++);
+                }
+                while (c != CR && c != LF);
+                if (c < 0) {
+                    break;
+                }
+            }
+            else if (c == ESCAPE && source < sourceLimit) {
+                UChar32   c2 = *source;
+                if (c2 == CR || c2 == LF) {
+                    /* A backslash at the end of a line. */
+                    /* Since we're stripping lines, ignore the backslash. */
+                    source++;
+                    continue;
+                }
+                if (c2 == 0x0075 && source+5 < sourceLimit) { /* \u seen. \U isn't unescaped. */
+                    int32_t escapeOffset = 0;
+                    UnicodeString escapedStr(source, 5);
+                    c2 = escapedStr.unescapeAt(escapeOffset);
+
+                    if (c2 == (UChar32)0xFFFFFFFF || escapeOffset == 0)
+                    {
+                        *status = U_PARSE_ERROR;
+                        return 0;
+                    }
+                    if (!PatternProps::isWhiteSpace(c2) && !u_iscntrl(c2) && !u_ispunct(c2)) {
+                        /* It was escaped for a reason. Write what it was suppose to be. */
+                        source+=5;
+                        c = c2;
+                    }
+                }
+                else if (c2 == QUOTE) {
+                    /* \' seen. Make sure we don't do anything when we see it again. */
+                    quoted = (UBool)!quoted;
+                }
+            }
+        }
+        if (c == CR || c == LF)
+        {
+            /* ignore spaces carriage returns, and all leading spaces on the next line.
+            * and line feed unless in the form \uXXXX
+            */
+            quoted = false;
+            while (source < sourceLimit) {
+                c = *(source);
+                if (c != CR && c != LF && c != 0x0020) {
+                    break;
+                }
+                source++;
+            }
+            continue;
+        }
+
+        /* Append char16_t * after dissembling if c > 0xffff*/
+        index=0;
+        U16_APPEND_UNSAFE(target, index, c);
+        target+=index;
+    }
+    if (target < targetLimit) {
+        *target = 0;
+    }
+    return (int32_t)(target-targetStart);
+}
+
+#endif /* #if !UCONFIG_NO_TRANSLITERATION */