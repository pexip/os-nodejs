--- conflicted
+++ resolved
@@ -1,531 +1,269 @@
-<<<<<<< HEAD
-// © 2016 and later: Unicode, Inc. and others.
-// License & terms of use: http://www.unicode.org/copyright.html
-/*
-*******************************************************************************
-* Copyright (C) 2012-2014, International Business Machines
-* Corporation and others.  All Rights Reserved.
-*******************************************************************************
-* collationdatabuilder.h
-*
-* created on: 2012apr01
-* created by: Markus W. Scherer
-*/
-
-#ifndef __COLLATIONDATABUILDER_H__
-#define __COLLATIONDATABUILDER_H__
-
-#include "unicode/utypes.h"
-
-#if !UCONFIG_NO_COLLATION
-
-#include "unicode/uniset.h"
-#include "unicode/unistr.h"
-#include "unicode/uversion.h"
-#include "collation.h"
-#include "collationdata.h"
-#include "collationsettings.h"
-#include "normalizer2impl.h"
-#include "utrie2.h"
-#include "uvectr32.h"
-#include "uvectr64.h"
-#include "uvector.h"
-
-U_NAMESPACE_BEGIN
-
-struct ConditionalCE32;
-
-class CollationFastLatinBuilder;
-class CopyHelper;
-class DataBuilderCollationIterator;
-class UCharsTrieBuilder;
-
-/**
- * Low-level CollationData builder.
- * Takes (character, CE) pairs and builds them into runtime data structures.
- * Supports characters with context prefixes and contraction suffixes.
- */
-class U_I18N_API CollationDataBuilder : public UObject {
-public:
-    /**
-     * Collation element modifier. Interface class for a modifier
-     * that changes a tailoring builder's temporary CEs to final CEs.
-     * Called for every non-special CE32 and every expansion CE.
-     */
-    class CEModifier : public UObject {
-    public:
-        virtual ~CEModifier();
-        /** Returns a new CE to replace the non-special input CE32, or else Collation::NO_CE. */
-        virtual int64_t modifyCE32(uint32_t ce32) const = 0;
-        /** Returns a new CE to replace the input CE, or else Collation::NO_CE. */
-        virtual int64_t modifyCE(int64_t ce) const = 0;
-    };
-
-    CollationDataBuilder(UErrorCode &errorCode);
-
-    virtual ~CollationDataBuilder();
-
-    void initForTailoring(const CollationData *b, UErrorCode &errorCode);
-
-    virtual UBool isCompressibleLeadByte(uint32_t b) const;
-
-    inline UBool isCompressiblePrimary(uint32_t p) const {
-        return isCompressibleLeadByte(p >> 24);
-    }
-
-    /**
-     * @return true if this builder has mappings (e.g., add() has been called)
-     */
-    UBool hasMappings() const { return modified; }
-
-    /**
-     * @return true if c has CEs in this builder
-     */
-    UBool isAssigned(UChar32 c) const;
-
-    /**
-     * @return the three-byte primary if c maps to a single such CE and has no context data,
-     * otherwise returns 0.
-     */
-    uint32_t getLongPrimaryIfSingleCE(UChar32 c) const;
-
-    /**
-     * @return the single CE for c.
-     * Sets an error code if c does not have a single CE.
-     */
-    int64_t getSingleCE(UChar32 c, UErrorCode &errorCode) const;
-
-    void add(const UnicodeString &prefix, const UnicodeString &s,
-             const int64_t ces[], int32_t cesLength,
-             UErrorCode &errorCode);
-
-    /**
-     * Encodes the ces as either the returned ce32 by itself,
-     * or by storing an expansion, with the returned ce32 referring to that.
-     *
-     * add(p, s, ces, cesLength) = addCE32(p, s, encodeCEs(ces, cesLength))
-     */
-    virtual uint32_t encodeCEs(const int64_t ces[], int32_t cesLength, UErrorCode &errorCode);
-    void addCE32(const UnicodeString &prefix, const UnicodeString &s,
-                 uint32_t ce32, UErrorCode &errorCode);
-
-    /**
-     * Sets three-byte-primary CEs for a range of code points in code point order,
-     * if it is worth doing; otherwise no change is made.
-     * None of the code points in the range should have complex mappings so far
-     * (expansions/contractions/prefixes).
-     * @param start first code point
-     * @param end last code point (inclusive)
-     * @param primary primary weight for 'start'
-     * @param step per-code point primary-weight increment
-     * @param errorCode ICU in/out error code
-     * @return true if an OFFSET_TAG range was used for start..end
-     */
-    UBool maybeSetPrimaryRange(UChar32 start, UChar32 end,
-                               uint32_t primary, int32_t step,
-                               UErrorCode &errorCode);
-
-    /**
-     * Sets three-byte-primary CEs for a range of code points in code point order.
-     * Sets range values if that is worth doing, or else individual values.
-     * None of the code points in the range should have complex mappings so far
-     * (expansions/contractions/prefixes).
-     * @param start first code point
-     * @param end last code point (inclusive)
-     * @param primary primary weight for 'start'
-     * @param step per-code point primary-weight increment
-     * @param errorCode ICU in/out error code
-     * @return the next primary after 'end': start primary incremented by ((end-start)+1)*step
-     */
-    uint32_t setPrimaryRangeAndReturnNext(UChar32 start, UChar32 end,
-                                          uint32_t primary, int32_t step,
-                                          UErrorCode &errorCode);
-
-    /**
-     * Copies all mappings from the src builder, with modifications.
-     * This builder here must not be built yet, and should be empty.
-     */
-    void copyFrom(const CollationDataBuilder &src, const CEModifier &modifier,
-                  UErrorCode &errorCode);
-
-    void optimize(const UnicodeSet &set, UErrorCode &errorCode);
-    void suppressContractions(const UnicodeSet &set, UErrorCode &errorCode);
-
-    void enableFastLatin() { fastLatinEnabled = true; }
-    virtual void build(CollationData &data, UErrorCode &errorCode);
-
-    /**
-     * Looks up CEs for s and appends them to the ces array.
-     * Does not handle normalization: s should be in FCD form.
-     *
-     * Does not write completely ignorable CEs.
-     * Does not write beyond Collation::MAX_EXPANSION_LENGTH.
-     *
-     * @return incremented cesLength
-     */
-    int32_t getCEs(const UnicodeString &s, int64_t ces[], int32_t cesLength);
-    int32_t getCEs(const UnicodeString &prefix, const UnicodeString &s,
-                   int64_t ces[], int32_t cesLength);
-
-protected:
-    friend class CopyHelper;
-    friend class DataBuilderCollationIterator;
-
-    uint32_t getCE32FromOffsetCE32(UBool fromBase, UChar32 c, uint32_t ce32) const;
-
-    int32_t addCE(int64_t ce, UErrorCode &errorCode);
-    int32_t addCE32(uint32_t ce32, UErrorCode &errorCode);
-    int32_t addConditionalCE32(const UnicodeString &context, uint32_t ce32, UErrorCode &errorCode);
-
-    inline ConditionalCE32 *getConditionalCE32(int32_t index) const {
-        return static_cast<ConditionalCE32 *>(conditionalCE32s[index]);
-    }
-    inline ConditionalCE32 *getConditionalCE32ForCE32(uint32_t ce32) const {
-        return getConditionalCE32(Collation::indexFromCE32(ce32));
-    }
-
-    static uint32_t makeBuilderContextCE32(int32_t index) {
-        return Collation::makeCE32FromTagAndIndex(Collation::BUILDER_DATA_TAG, index);
-    }
-    static inline UBool isBuilderContextCE32(uint32_t ce32) {
-        return Collation::hasCE32Tag(ce32, Collation::BUILDER_DATA_TAG);
-    }
-
-    static uint32_t encodeOneCEAsCE32(int64_t ce);
-    uint32_t encodeOneCE(int64_t ce, UErrorCode &errorCode);
-    uint32_t encodeExpansion(const int64_t ces[], int32_t length, UErrorCode &errorCode);
-    uint32_t encodeExpansion32(const int32_t newCE32s[], int32_t length, UErrorCode &errorCode);
-
-    uint32_t copyFromBaseCE32(UChar32 c, uint32_t ce32, UBool withContext, UErrorCode &errorCode);
-    /**
-     * Copies base contractions to a list of ConditionalCE32.
-     * Sets cond->next to the index of the first new item
-     * and returns the index of the last new item.
-     */
-    int32_t copyContractionsFromBaseCE32(UnicodeString &context, UChar32 c, uint32_t ce32,
-                                         ConditionalCE32 *cond, UErrorCode &errorCode);
-
-    UBool getJamoCE32s(uint32_t jamoCE32s[], UErrorCode &errorCode);
-    void setDigitTags(UErrorCode &errorCode);
-    void setLeadSurrogates(UErrorCode &errorCode);
-
-    void buildMappings(CollationData &data, UErrorCode &errorCode);
-
-    void clearContexts();
-    void buildContexts(UErrorCode &errorCode);
-    uint32_t buildContext(ConditionalCE32 *head, UErrorCode &errorCode);
-    int32_t addContextTrie(uint32_t defaultCE32, UCharsTrieBuilder &trieBuilder,
-                           UErrorCode &errorCode);
-
-    void buildFastLatinTable(CollationData &data, UErrorCode &errorCode);
-
-    int32_t getCEs(const UnicodeString &s, int32_t start, int64_t ces[], int32_t cesLength);
-
-    static UChar32 jamoCpFromIndex(int32_t i) {
-        // 0 <= i < CollationData::JAMO_CE32S_LENGTH = 19 + 21 + 27
-        if(i < Hangul::JAMO_L_COUNT) { return Hangul::JAMO_L_BASE + i; }
-        i -= Hangul::JAMO_L_COUNT;
-        if(i < Hangul::JAMO_V_COUNT) { return Hangul::JAMO_V_BASE + i; }
-        i -= Hangul::JAMO_V_COUNT;
-        // i < 27
-        return Hangul::JAMO_T_BASE + 1 + i;
-    }
-
-    /** @see Collation::BUILDER_DATA_TAG */
-    static const uint32_t IS_BUILDER_JAMO_CE32 = 0x100;
-
-    const Normalizer2Impl &nfcImpl;
-    const CollationData *base;
-    const CollationSettings *baseSettings;
-    UTrie2 *trie;
-    UVector32 ce32s;
-    UVector64 ce64s;
-    UVector conditionalCE32s;  // vector of ConditionalCE32
-    // Characters that have context (prefixes or contraction suffixes).
-    UnicodeSet contextChars;
-    // Serialized UCharsTrie structures for finalized contexts.
-    UnicodeString contexts;
-    UnicodeSet unsafeBackwardSet;
-    UBool modified;
-
-    UBool fastLatinEnabled;
-    CollationFastLatinBuilder *fastLatinBuilder;
-
-    DataBuilderCollationIterator *collIter;
-};
-
-U_NAMESPACE_END
-
-#endif  // !UCONFIG_NO_COLLATION
-#endif  // __COLLATIONDATABUILDER_H__
-=======
-// © 2016 and later: Unicode, Inc. and others.
-// License & terms of use: http://www.unicode.org/copyright.html
-/*
-*******************************************************************************
-* Copyright (C) 2012-2014, International Business Machines
-* Corporation and others.  All Rights Reserved.
-*******************************************************************************
-* collationdatabuilder.h
-*
-* created on: 2012apr01
-* created by: Markus W. Scherer
-*/
-
-#ifndef __COLLATIONDATABUILDER_H__
-#define __COLLATIONDATABUILDER_H__
-
-#include "unicode/utypes.h"
-
-#if !UCONFIG_NO_COLLATION
-
-#include "unicode/uniset.h"
-#include "unicode/unistr.h"
-#include "unicode/uversion.h"
-#include "collation.h"
-#include "collationdata.h"
-#include "collationsettings.h"
-#include "normalizer2impl.h"
-#include "utrie2.h"
-#include "uvectr32.h"
-#include "uvectr64.h"
-#include "uvector.h"
-
-U_NAMESPACE_BEGIN
-
-struct ConditionalCE32;
-
-class CollationFastLatinBuilder;
-class CopyHelper;
-class DataBuilderCollationIterator;
-class UCharsTrieBuilder;
-
-/**
- * Low-level CollationData builder.
- * Takes (character, CE) pairs and builds them into runtime data structures.
- * Supports characters with context prefixes and contraction suffixes.
- */
-class U_I18N_API CollationDataBuilder : public UObject {
-public:
-    /**
-     * Collation element modifier. Interface class for a modifier
-     * that changes a tailoring builder's temporary CEs to final CEs.
-     * Called for every non-special CE32 and every expansion CE.
-     */
-    class CEModifier : public UObject {
-    public:
-        virtual ~CEModifier();
-        /** Returns a new CE to replace the non-special input CE32, or else Collation::NO_CE. */
-        virtual int64_t modifyCE32(uint32_t ce32) const = 0;
-        /** Returns a new CE to replace the input CE, or else Collation::NO_CE. */
-        virtual int64_t modifyCE(int64_t ce) const = 0;
-    };
-
-    CollationDataBuilder(UBool icu4xMode, UErrorCode &errorCode);
-
-    virtual ~CollationDataBuilder();
-
-    void initForTailoring(const CollationData *b, UErrorCode &errorCode);
-
-    virtual UBool isCompressibleLeadByte(uint32_t b) const;
-
-    inline UBool isCompressiblePrimary(uint32_t p) const {
-        return isCompressibleLeadByte(p >> 24);
-    }
-
-    /**
-     * @return true if this builder has mappings (e.g., add() has been called)
-     */
-    UBool hasMappings() const { return modified; }
-
-    /**
-     * @return true if c has CEs in this builder
-     */
-    UBool isAssigned(UChar32 c) const;
-
-    /**
-     * @return the three-byte primary if c maps to a single such CE and has no context data,
-     * otherwise returns 0.
-     */
-    uint32_t getLongPrimaryIfSingleCE(UChar32 c) const;
-
-    /**
-     * @return the single CE for c.
-     * Sets an error code if c does not have a single CE.
-     */
-    int64_t getSingleCE(UChar32 c, UErrorCode &errorCode) const;
-
-    void add(const UnicodeString &prefix, const UnicodeString &s,
-             const int64_t ces[], int32_t cesLength,
-             UErrorCode &errorCode);
-
-    /**
-     * Encodes the ces as either the returned ce32 by itself,
-     * or by storing an expansion, with the returned ce32 referring to that.
-     *
-     * add(p, s, ces, cesLength) = addCE32(p, s, encodeCEs(ces, cesLength))
-     */
-    virtual uint32_t encodeCEs(const int64_t ces[], int32_t cesLength, UErrorCode &errorCode);
-    void addCE32(const UnicodeString &prefix, const UnicodeString &s,
-                 uint32_t ce32, UErrorCode &errorCode);
-
-    /**
-     * Sets three-byte-primary CEs for a range of code points in code point order,
-     * if it is worth doing; otherwise no change is made.
-     * None of the code points in the range should have complex mappings so far
-     * (expansions/contractions/prefixes).
-     * @param start first code point
-     * @param end last code point (inclusive)
-     * @param primary primary weight for 'start'
-     * @param step per-code point primary-weight increment
-     * @param errorCode ICU in/out error code
-     * @return true if an OFFSET_TAG range was used for start..end
-     */
-    UBool maybeSetPrimaryRange(UChar32 start, UChar32 end,
-                               uint32_t primary, int32_t step,
-                               UErrorCode &errorCode);
-
-    /**
-     * Sets three-byte-primary CEs for a range of code points in code point order.
-     * Sets range values if that is worth doing, or else individual values.
-     * None of the code points in the range should have complex mappings so far
-     * (expansions/contractions/prefixes).
-     * @param start first code point
-     * @param end last code point (inclusive)
-     * @param primary primary weight for 'start'
-     * @param step per-code point primary-weight increment
-     * @param errorCode ICU in/out error code
-     * @return the next primary after 'end': start primary incremented by ((end-start)+1)*step
-     */
-    uint32_t setPrimaryRangeAndReturnNext(UChar32 start, UChar32 end,
-                                          uint32_t primary, int32_t step,
-                                          UErrorCode &errorCode);
-
-    /**
-     * Copies all mappings from the src builder, with modifications.
-     * This builder here must not be built yet, and should be empty.
-     */
-    void copyFrom(const CollationDataBuilder &src, const CEModifier &modifier,
-                  UErrorCode &errorCode);
-
-    void optimize(const UnicodeSet &set, UErrorCode &errorCode);
-    void suppressContractions(const UnicodeSet &set, UErrorCode &errorCode);
-
-    void enableFastLatin() { fastLatinEnabled = true; }
-    virtual void build(CollationData &data, UErrorCode &errorCode);
-
-    /**
-     * Looks up CEs for s and appends them to the ces array.
-     * Does not handle normalization: s should be in FCD form.
-     *
-     * Does not write completely ignorable CEs.
-     * Does not write beyond Collation::MAX_EXPANSION_LENGTH.
-     *
-     * @return incremented cesLength
-     */
-    int32_t getCEs(const UnicodeString &s, int64_t ces[], int32_t cesLength);
-    int32_t getCEs(const UnicodeString &prefix, const UnicodeString &s,
-                   int64_t ces[], int32_t cesLength);
-
-protected:
-    friend class CopyHelper;
-    friend class DataBuilderCollationIterator;
-
-    uint32_t getCE32FromOffsetCE32(UBool fromBase, UChar32 c, uint32_t ce32) const;
-
-    int32_t addCE(int64_t ce, UErrorCode &errorCode);
-    int32_t addCE32(uint32_t ce32, UErrorCode &errorCode);
-    int32_t addConditionalCE32(const UnicodeString &context, uint32_t ce32, UErrorCode &errorCode);
-
-    inline ConditionalCE32 *getConditionalCE32(int32_t index) const {
-        return static_cast<ConditionalCE32 *>(conditionalCE32s[index]);
-    }
-    inline ConditionalCE32 *getConditionalCE32ForCE32(uint32_t ce32) const {
-        return getConditionalCE32(Collation::indexFromCE32(ce32));
-    }
-
-    static uint32_t makeBuilderContextCE32(int32_t index) {
-        return Collation::makeCE32FromTagAndIndex(Collation::BUILDER_DATA_TAG, index);
-    }
-    static inline UBool isBuilderContextCE32(uint32_t ce32) {
-        return Collation::hasCE32Tag(ce32, Collation::BUILDER_DATA_TAG);
-    }
-
-    static uint32_t encodeOneCEAsCE32(int64_t ce);
-    uint32_t encodeOneCE(int64_t ce, UErrorCode &errorCode);
-    uint32_t encodeExpansion(const int64_t ces[], int32_t length, UErrorCode &errorCode);
-    uint32_t encodeExpansion32(const int32_t newCE32s[], int32_t length, UErrorCode &errorCode);
-
-    uint32_t copyFromBaseCE32(UChar32 c, uint32_t ce32, UBool withContext, UErrorCode &errorCode);
-    /**
-     * Copies base contractions to a list of ConditionalCE32.
-     * Sets cond->next to the index of the first new item
-     * and returns the index of the last new item.
-     */
-    int32_t copyContractionsFromBaseCE32(UnicodeString &context, UChar32 c, uint32_t ce32,
-                                         ConditionalCE32 *cond, UErrorCode &errorCode);
-
-    UBool getJamoCE32s(uint32_t jamoCE32s[], UErrorCode &errorCode);
-    void setDigitTags(UErrorCode &errorCode);
-    void setLeadSurrogates(UErrorCode &errorCode);
-
-    void buildMappings(CollationData &data, UErrorCode &errorCode);
-
-    void clearContexts();
-    void buildContexts(UErrorCode &errorCode);
-    uint32_t buildContext(ConditionalCE32 *head, UErrorCode &errorCode);
-    int32_t addContextTrie(uint32_t defaultCE32, UCharsTrieBuilder &trieBuilder,
-                           UErrorCode &errorCode);
-
-    void buildFastLatinTable(CollationData &data, UErrorCode &errorCode);
-
-    int32_t getCEs(const UnicodeString &s, int32_t start, int64_t ces[], int32_t cesLength);
-
-    static UChar32 jamoCpFromIndex(int32_t i) {
-        // 0 <= i < CollationData::JAMO_CE32S_LENGTH = 19 + 21 + 27
-        if(i < Hangul::JAMO_L_COUNT) { return Hangul::JAMO_L_BASE + i; }
-        i -= Hangul::JAMO_L_COUNT;
-        if(i < Hangul::JAMO_V_COUNT) { return Hangul::JAMO_V_BASE + i; }
-        i -= Hangul::JAMO_V_COUNT;
-        // i < 27
-        return Hangul::JAMO_T_BASE + 1 + i;
-    }
-
-    /** @see Collation::BUILDER_DATA_TAG */
-    static const uint32_t IS_BUILDER_JAMO_CE32 = 0x100;
-
-    const Normalizer2Impl &nfcImpl;
-    const CollationData *base;
-    const CollationSettings *baseSettings;
-    UTrie2 *trie;
-    UVector32 ce32s;
-    UVector64 ce64s;
-    UVector conditionalCE32s;  // vector of ConditionalCE32
-    // Characters that have context (prefixes or contraction suffixes).
-    UnicodeSet contextChars;
-    // Serialized UCharsTrie structures for finalized contexts.
-    UnicodeString contexts;
-private:
-    /**
-     * The "era" of building intermediate contexts.
-     * When the array of cached, temporary contexts overflows, then clearContexts()
-     * removes them all and invalidates the builtCE32 that used to point to built tries.
-     * See ConditionalCE32::era.
-     */
-    int32_t contextsEra = 0;
-protected:
-    UnicodeSet unsafeBackwardSet;
-    UBool modified;
-    UBool icu4xMode;
-
-    UBool fastLatinEnabled;
-    CollationFastLatinBuilder *fastLatinBuilder;
-
-    DataBuilderCollationIterator *collIter;
-};
-
-U_NAMESPACE_END
-
-#endif  // !UCONFIG_NO_COLLATION
-#endif  // __COLLATIONDATABUILDER_H__
->>>>>>> a8a80be5
+// © 2016 and later: Unicode, Inc. and others.
+// License & terms of use: http://www.unicode.org/copyright.html
+/*
+*******************************************************************************
+* Copyright (C) 2012-2014, International Business Machines
+* Corporation and others.  All Rights Reserved.
+*******************************************************************************
+* collationdatabuilder.h
+*
+* created on: 2012apr01
+* created by: Markus W. Scherer
+*/
+
+#ifndef __COLLATIONDATABUILDER_H__
+#define __COLLATIONDATABUILDER_H__
+
+#include "unicode/utypes.h"
+
+#if !UCONFIG_NO_COLLATION
+
+#include "unicode/uniset.h"
+#include "unicode/unistr.h"
+#include "unicode/uversion.h"
+#include "collation.h"
+#include "collationdata.h"
+#include "collationsettings.h"
+#include "normalizer2impl.h"
+#include "utrie2.h"
+#include "uvectr32.h"
+#include "uvectr64.h"
+#include "uvector.h"
+
+U_NAMESPACE_BEGIN
+
+struct ConditionalCE32;
+
+class CollationFastLatinBuilder;
+class CopyHelper;
+class DataBuilderCollationIterator;
+class UCharsTrieBuilder;
+
+/**
+ * Low-level CollationData builder.
+ * Takes (character, CE) pairs and builds them into runtime data structures.
+ * Supports characters with context prefixes and contraction suffixes.
+ */
+class U_I18N_API CollationDataBuilder : public UObject {
+public:
+    /**
+     * Collation element modifier. Interface class for a modifier
+     * that changes a tailoring builder's temporary CEs to final CEs.
+     * Called for every non-special CE32 and every expansion CE.
+     */
+    class CEModifier : public UObject {
+    public:
+        virtual ~CEModifier();
+        /** Returns a new CE to replace the non-special input CE32, or else Collation::NO_CE. */
+        virtual int64_t modifyCE32(uint32_t ce32) const = 0;
+        /** Returns a new CE to replace the input CE, or else Collation::NO_CE. */
+        virtual int64_t modifyCE(int64_t ce) const = 0;
+    };
+
+    CollationDataBuilder(UBool icu4xMode, UErrorCode &errorCode);
+
+    virtual ~CollationDataBuilder();
+
+    void initForTailoring(const CollationData *b, UErrorCode &errorCode);
+
+    virtual UBool isCompressibleLeadByte(uint32_t b) const;
+
+    inline UBool isCompressiblePrimary(uint32_t p) const {
+        return isCompressibleLeadByte(p >> 24);
+    }
+
+    /**
+     * @return true if this builder has mappings (e.g., add() has been called)
+     */
+    UBool hasMappings() const { return modified; }
+
+    /**
+     * @return true if c has CEs in this builder
+     */
+    UBool isAssigned(UChar32 c) const;
+
+    /**
+     * @return the three-byte primary if c maps to a single such CE and has no context data,
+     * otherwise returns 0.
+     */
+    uint32_t getLongPrimaryIfSingleCE(UChar32 c) const;
+
+    /**
+     * @return the single CE for c.
+     * Sets an error code if c does not have a single CE.
+     */
+    int64_t getSingleCE(UChar32 c, UErrorCode &errorCode) const;
+
+    void add(const UnicodeString &prefix, const UnicodeString &s,
+             const int64_t ces[], int32_t cesLength,
+             UErrorCode &errorCode);
+
+    /**
+     * Encodes the ces as either the returned ce32 by itself,
+     * or by storing an expansion, with the returned ce32 referring to that.
+     *
+     * add(p, s, ces, cesLength) = addCE32(p, s, encodeCEs(ces, cesLength))
+     */
+    virtual uint32_t encodeCEs(const int64_t ces[], int32_t cesLength, UErrorCode &errorCode);
+    void addCE32(const UnicodeString &prefix, const UnicodeString &s,
+                 uint32_t ce32, UErrorCode &errorCode);
+
+    /**
+     * Sets three-byte-primary CEs for a range of code points in code point order,
+     * if it is worth doing; otherwise no change is made.
+     * None of the code points in the range should have complex mappings so far
+     * (expansions/contractions/prefixes).
+     * @param start first code point
+     * @param end last code point (inclusive)
+     * @param primary primary weight for 'start'
+     * @param step per-code point primary-weight increment
+     * @param errorCode ICU in/out error code
+     * @return true if an OFFSET_TAG range was used for start..end
+     */
+    UBool maybeSetPrimaryRange(UChar32 start, UChar32 end,
+                               uint32_t primary, int32_t step,
+                               UErrorCode &errorCode);
+
+    /**
+     * Sets three-byte-primary CEs for a range of code points in code point order.
+     * Sets range values if that is worth doing, or else individual values.
+     * None of the code points in the range should have complex mappings so far
+     * (expansions/contractions/prefixes).
+     * @param start first code point
+     * @param end last code point (inclusive)
+     * @param primary primary weight for 'start'
+     * @param step per-code point primary-weight increment
+     * @param errorCode ICU in/out error code
+     * @return the next primary after 'end': start primary incremented by ((end-start)+1)*step
+     */
+    uint32_t setPrimaryRangeAndReturnNext(UChar32 start, UChar32 end,
+                                          uint32_t primary, int32_t step,
+                                          UErrorCode &errorCode);
+
+    /**
+     * Copies all mappings from the src builder, with modifications.
+     * This builder here must not be built yet, and should be empty.
+     */
+    void copyFrom(const CollationDataBuilder &src, const CEModifier &modifier,
+                  UErrorCode &errorCode);
+
+    void optimize(const UnicodeSet &set, UErrorCode &errorCode);
+    void suppressContractions(const UnicodeSet &set, UErrorCode &errorCode);
+
+    void enableFastLatin() { fastLatinEnabled = true; }
+    virtual void build(CollationData &data, UErrorCode &errorCode);
+
+    /**
+     * Looks up CEs for s and appends them to the ces array.
+     * Does not handle normalization: s should be in FCD form.
+     *
+     * Does not write completely ignorable CEs.
+     * Does not write beyond Collation::MAX_EXPANSION_LENGTH.
+     *
+     * @return incremented cesLength
+     */
+    int32_t getCEs(const UnicodeString &s, int64_t ces[], int32_t cesLength);
+    int32_t getCEs(const UnicodeString &prefix, const UnicodeString &s,
+                   int64_t ces[], int32_t cesLength);
+
+protected:
+    friend class CopyHelper;
+    friend class DataBuilderCollationIterator;
+
+    uint32_t getCE32FromOffsetCE32(UBool fromBase, UChar32 c, uint32_t ce32) const;
+
+    int32_t addCE(int64_t ce, UErrorCode &errorCode);
+    int32_t addCE32(uint32_t ce32, UErrorCode &errorCode);
+    int32_t addConditionalCE32(const UnicodeString &context, uint32_t ce32, UErrorCode &errorCode);
+
+    inline ConditionalCE32 *getConditionalCE32(int32_t index) const {
+        return static_cast<ConditionalCE32 *>(conditionalCE32s[index]);
+    }
+    inline ConditionalCE32 *getConditionalCE32ForCE32(uint32_t ce32) const {
+        return getConditionalCE32(Collation::indexFromCE32(ce32));
+    }
+
+    static uint32_t makeBuilderContextCE32(int32_t index) {
+        return Collation::makeCE32FromTagAndIndex(Collation::BUILDER_DATA_TAG, index);
+    }
+    static inline UBool isBuilderContextCE32(uint32_t ce32) {
+        return Collation::hasCE32Tag(ce32, Collation::BUILDER_DATA_TAG);
+    }
+
+    static uint32_t encodeOneCEAsCE32(int64_t ce);
+    uint32_t encodeOneCE(int64_t ce, UErrorCode &errorCode);
+    uint32_t encodeExpansion(const int64_t ces[], int32_t length, UErrorCode &errorCode);
+    uint32_t encodeExpansion32(const int32_t newCE32s[], int32_t length, UErrorCode &errorCode);
+
+    uint32_t copyFromBaseCE32(UChar32 c, uint32_t ce32, UBool withContext, UErrorCode &errorCode);
+    /**
+     * Copies base contractions to a list of ConditionalCE32.
+     * Sets cond->next to the index of the first new item
+     * and returns the index of the last new item.
+     */
+    int32_t copyContractionsFromBaseCE32(UnicodeString &context, UChar32 c, uint32_t ce32,
+                                         ConditionalCE32 *cond, UErrorCode &errorCode);
+
+    UBool getJamoCE32s(uint32_t jamoCE32s[], UErrorCode &errorCode);
+    void setDigitTags(UErrorCode &errorCode);
+    void setLeadSurrogates(UErrorCode &errorCode);
+
+    void buildMappings(CollationData &data, UErrorCode &errorCode);
+
+    void clearContexts();
+    void buildContexts(UErrorCode &errorCode);
+    uint32_t buildContext(ConditionalCE32 *head, UErrorCode &errorCode);
+    int32_t addContextTrie(uint32_t defaultCE32, UCharsTrieBuilder &trieBuilder,
+                           UErrorCode &errorCode);
+
+    void buildFastLatinTable(CollationData &data, UErrorCode &errorCode);
+
+    int32_t getCEs(const UnicodeString &s, int32_t start, int64_t ces[], int32_t cesLength);
+
+    static UChar32 jamoCpFromIndex(int32_t i) {
+        // 0 <= i < CollationData::JAMO_CE32S_LENGTH = 19 + 21 + 27
+        if(i < Hangul::JAMO_L_COUNT) { return Hangul::JAMO_L_BASE + i; }
+        i -= Hangul::JAMO_L_COUNT;
+        if(i < Hangul::JAMO_V_COUNT) { return Hangul::JAMO_V_BASE + i; }
+        i -= Hangul::JAMO_V_COUNT;
+        // i < 27
+        return Hangul::JAMO_T_BASE + 1 + i;
+    }
+
+    /** @see Collation::BUILDER_DATA_TAG */
+    static const uint32_t IS_BUILDER_JAMO_CE32 = 0x100;
+
+    const Normalizer2Impl &nfcImpl;
+    const CollationData *base;
+    const CollationSettings *baseSettings;
+    UTrie2 *trie;
+    UVector32 ce32s;
+    UVector64 ce64s;
+    UVector conditionalCE32s;  // vector of ConditionalCE32
+    // Characters that have context (prefixes or contraction suffixes).
+    UnicodeSet contextChars;
+    // Serialized UCharsTrie structures for finalized contexts.
+    UnicodeString contexts;
+private:
+    /**
+     * The "era" of building intermediate contexts.
+     * When the array of cached, temporary contexts overflows, then clearContexts()
+     * removes them all and invalidates the builtCE32 that used to point to built tries.
+     * See ConditionalCE32::era.
+     */
+    int32_t contextsEra = 0;
+protected:
+    UnicodeSet unsafeBackwardSet;
+    UBool modified;
+    UBool icu4xMode;
+
+    UBool fastLatinEnabled;
+    CollationFastLatinBuilder *fastLatinBuilder;
+
+    DataBuilderCollationIterator *collIter;
+};
+
+U_NAMESPACE_END
+
+#endif  // !UCONFIG_NO_COLLATION
+#endif  // __COLLATIONDATABUILDER_H__