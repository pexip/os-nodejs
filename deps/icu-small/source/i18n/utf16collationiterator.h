<<<<<<< HEAD
// © 2016 and later: Unicode, Inc. and others.
// License & terms of use: http://www.unicode.org/copyright.html
/*
*******************************************************************************
* Copyright (C) 2010-2014, International Business Machines
* Corporation and others.  All Rights Reserved.
*******************************************************************************
* utf16collationiterator.h
*
* created on: 2010oct27
* created by: Markus W. Scherer
*/

#ifndef __UTF16COLLATIONITERATOR_H__
#define __UTF16COLLATIONITERATOR_H__

#include "unicode/utypes.h"

#if !UCONFIG_NO_COLLATION

#include "cmemory.h"
#include "collation.h"
#include "collationdata.h"
#include "collationiterator.h"
#include "normalizer2impl.h"

U_NAMESPACE_BEGIN

/**
 * UTF-16 collation element and character iterator.
 * Handles normalized UTF-16 text inline, with length or NUL-terminated.
 * Unnormalized text is handled by a subclass.
 */
class U_I18N_API UTF16CollationIterator : public CollationIterator {
public:
    UTF16CollationIterator(const CollationData *d, UBool numeric,
                           const UChar *s, const UChar *p, const UChar *lim)
            : CollationIterator(d, numeric),
              start(s), pos(p), limit(lim) {}

    UTF16CollationIterator(const UTF16CollationIterator &other, const UChar *newText);

    virtual ~UTF16CollationIterator();

    virtual UBool operator==(const CollationIterator &other) const;

    virtual void resetToOffset(int32_t newOffset);

    virtual int32_t getOffset() const;

    void setText(const UChar *s, const UChar *lim) {
        reset();
        start = pos = s;
        limit = lim;
    }

    virtual UChar32 nextCodePoint(UErrorCode &errorCode);

    virtual UChar32 previousCodePoint(UErrorCode &errorCode);

protected:
    // Copy constructor only for subclasses which set the pointers.
    UTF16CollationIterator(const UTF16CollationIterator &other)
            : CollationIterator(other),
              start(NULL), pos(NULL), limit(NULL) {}

    virtual uint32_t handleNextCE32(UChar32 &c, UErrorCode &errorCode);

    virtual UChar handleGetTrailSurrogate();

    virtual UBool foundNULTerminator();

    virtual void forwardNumCodePoints(int32_t num, UErrorCode &errorCode);

    virtual void backwardNumCodePoints(int32_t num, UErrorCode &errorCode);

    // UTF-16 string pointers.
    // limit can be NULL for NUL-terminated strings.
    const UChar *start, *pos, *limit;
};

/**
 * Incrementally checks the input text for FCD and normalizes where necessary.
 */
class U_I18N_API FCDUTF16CollationIterator : public UTF16CollationIterator {
public:
    FCDUTF16CollationIterator(const CollationData *data, UBool numeric,
                              const UChar *s, const UChar *p, const UChar *lim)
            : UTF16CollationIterator(data, numeric, s, p, lim),
              rawStart(s), segmentStart(p), segmentLimit(NULL), rawLimit(lim),
              nfcImpl(data->nfcImpl),
              checkDir(1) {}

    FCDUTF16CollationIterator(const FCDUTF16CollationIterator &other, const UChar *newText);

    virtual ~FCDUTF16CollationIterator();

    virtual UBool operator==(const CollationIterator &other) const;

    virtual void resetToOffset(int32_t newOffset);

    virtual int32_t getOffset() const;

    virtual UChar32 nextCodePoint(UErrorCode &errorCode);

    virtual UChar32 previousCodePoint(UErrorCode &errorCode);

protected:
    virtual uint32_t handleNextCE32(UChar32 &c, UErrorCode &errorCode);

    virtual UBool foundNULTerminator();

    virtual void forwardNumCodePoints(int32_t num, UErrorCode &errorCode);

    virtual void backwardNumCodePoints(int32_t num, UErrorCode &errorCode);

private:
    /**
     * Switches to forward checking if possible.
     * To be called when checkDir < 0 || (checkDir == 0 && pos == limit).
     * Returns with checkDir > 0 || (checkDir == 0 && pos != limit).
     */
    void switchToForward();

    /**
     * Extend the FCD text segment forward or normalize around pos.
     * To be called when checkDir > 0 && pos != limit.
     * @return true if success, checkDir == 0 and pos != limit
     */
    UBool nextSegment(UErrorCode &errorCode);

    /**
     * Switches to backward checking.
     * To be called when checkDir > 0 || (checkDir == 0 && pos == start).
     * Returns with checkDir < 0 || (checkDir == 0 && pos != start).
     */
    void switchToBackward();

    /**
     * Extend the FCD text segment backward or normalize around pos.
     * To be called when checkDir < 0 && pos != start.
     * @return true if success, checkDir == 0 and pos != start
     */
    UBool previousSegment(UErrorCode &errorCode);

    UBool normalize(const UChar *from, const UChar *to, UErrorCode &errorCode);

    // Text pointers: The input text is [rawStart, rawLimit[
    // where rawLimit can be NULL for NUL-terminated text.
    //
    // checkDir > 0:
    //
    // The input text [segmentStart..pos[ passes the FCD check.
    // Moving forward checks incrementally.
    // segmentLimit is undefined. limit == rawLimit.
    //
    // checkDir < 0:
    // The input text [pos..segmentLimit[ passes the FCD check.
    // Moving backward checks incrementally.
    // segmentStart is undefined, start == rawStart.
    //
    // checkDir == 0:
    //
    // The input text [segmentStart..segmentLimit[ is being processed.
    // These pointers are at FCD boundaries.
    // Either this text segment already passes the FCD check
    // and segmentStart==start<=pos<=limit==segmentLimit,
    // or the current segment had to be normalized so that
    // [segmentStart..segmentLimit[ turned into the normalized string,
    // corresponding to normalized.getBuffer()==start<=pos<=limit==start+normalized.length().
    const UChar *rawStart;
    const UChar *segmentStart;
    const UChar *segmentLimit;
    // rawLimit==NULL for a NUL-terminated string.
    const UChar *rawLimit;

    const Normalizer2Impl &nfcImpl;
    UnicodeString normalized;
    // Direction of incremental FCD check. See comments before rawStart.
    int8_t checkDir;
};

U_NAMESPACE_END

#endif  // !UCONFIG_NO_COLLATION
#endif  // __UTF16COLLATIONITERATOR_H__
=======
// © 2016 and later: Unicode, Inc. and others.
// License & terms of use: http://www.unicode.org/copyright.html
/*
*******************************************************************************
* Copyright (C) 2010-2014, International Business Machines
* Corporation and others.  All Rights Reserved.
*******************************************************************************
* utf16collationiterator.h
*
* created on: 2010oct27
* created by: Markus W. Scherer
*/

#ifndef __UTF16COLLATIONITERATOR_H__
#define __UTF16COLLATIONITERATOR_H__

#include "unicode/utypes.h"

#if !UCONFIG_NO_COLLATION

#include "cmemory.h"
#include "collation.h"
#include "collationdata.h"
#include "collationiterator.h"
#include "normalizer2impl.h"

U_NAMESPACE_BEGIN

/**
 * UTF-16 collation element and character iterator.
 * Handles normalized UTF-16 text inline, with length or NUL-terminated.
 * Unnormalized text is handled by a subclass.
 */
class U_I18N_API UTF16CollationIterator : public CollationIterator {
public:
    UTF16CollationIterator(const CollationData *d, UBool numeric,
                           const char16_t *s, const char16_t *p, const char16_t *lim)
            : CollationIterator(d, numeric),
              start(s), pos(p), limit(lim) {}

    UTF16CollationIterator(const UTF16CollationIterator &other, const char16_t *newText);

    virtual ~UTF16CollationIterator();

    virtual bool operator==(const CollationIterator &other) const override;

    virtual void resetToOffset(int32_t newOffset) override;

    virtual int32_t getOffset() const override;

    void setText(const char16_t *s, const char16_t *lim) {
        reset();
        start = pos = s;
        limit = lim;
    }

    virtual UChar32 nextCodePoint(UErrorCode &errorCode) override;

    virtual UChar32 previousCodePoint(UErrorCode &errorCode) override;

protected:
    // Copy constructor only for subclasses which set the pointers.
    UTF16CollationIterator(const UTF16CollationIterator &other)
            : CollationIterator(other),
              start(nullptr), pos(nullptr), limit(nullptr) {}

    virtual uint32_t handleNextCE32(UChar32 &c, UErrorCode &errorCode) override;

    virtual char16_t handleGetTrailSurrogate() override;

    virtual UBool foundNULTerminator() override;

    virtual void forwardNumCodePoints(int32_t num, UErrorCode &errorCode) override;

    virtual void backwardNumCodePoints(int32_t num, UErrorCode &errorCode) override;

    // UTF-16 string pointers.
    // limit can be nullptr for NUL-terminated strings.
    const char16_t *start, *pos, *limit;
};

/**
 * Incrementally checks the input text for FCD and normalizes where necessary.
 */
class U_I18N_API FCDUTF16CollationIterator : public UTF16CollationIterator {
public:
    FCDUTF16CollationIterator(const CollationData *data, UBool numeric,
                              const char16_t *s, const char16_t *p, const char16_t *lim)
            : UTF16CollationIterator(data, numeric, s, p, lim),
              rawStart(s), segmentStart(p), segmentLimit(nullptr), rawLimit(lim),
              nfcImpl(data->nfcImpl),
              checkDir(1) {}

    FCDUTF16CollationIterator(const FCDUTF16CollationIterator &other, const char16_t *newText);

    virtual ~FCDUTF16CollationIterator();

    virtual bool operator==(const CollationIterator &other) const override;

    virtual void resetToOffset(int32_t newOffset) override;

    virtual int32_t getOffset() const override;

    virtual UChar32 nextCodePoint(UErrorCode &errorCode) override;

    virtual UChar32 previousCodePoint(UErrorCode &errorCode) override;

protected:
    virtual uint32_t handleNextCE32(UChar32 &c, UErrorCode &errorCode) override;

    virtual UBool foundNULTerminator() override;

    virtual void forwardNumCodePoints(int32_t num, UErrorCode &errorCode) override;

    virtual void backwardNumCodePoints(int32_t num, UErrorCode &errorCode) override;

private:
    /**
     * Switches to forward checking if possible.
     * To be called when checkDir < 0 || (checkDir == 0 && pos == limit).
     * Returns with checkDir > 0 || (checkDir == 0 && pos != limit).
     */
    void switchToForward();

    /**
     * Extend the FCD text segment forward or normalize around pos.
     * To be called when checkDir > 0 && pos != limit.
     * @return true if success, checkDir == 0 and pos != limit
     */
    UBool nextSegment(UErrorCode &errorCode);

    /**
     * Switches to backward checking.
     * To be called when checkDir > 0 || (checkDir == 0 && pos == start).
     * Returns with checkDir < 0 || (checkDir == 0 && pos != start).
     */
    void switchToBackward();

    /**
     * Extend the FCD text segment backward or normalize around pos.
     * To be called when checkDir < 0 && pos != start.
     * @return true if success, checkDir == 0 and pos != start
     */
    UBool previousSegment(UErrorCode &errorCode);

    UBool normalize(const char16_t *from, const char16_t *to, UErrorCode &errorCode);

    // Text pointers: The input text is [rawStart, rawLimit[
    // where rawLimit can be nullptr for NUL-terminated text.
    //
    // checkDir > 0:
    //
    // The input text [segmentStart..pos[ passes the FCD check.
    // Moving forward checks incrementally.
    // segmentLimit is undefined. limit == rawLimit.
    //
    // checkDir < 0:
    // The input text [pos..segmentLimit[ passes the FCD check.
    // Moving backward checks incrementally.
    // segmentStart is undefined, start == rawStart.
    //
    // checkDir == 0:
    //
    // The input text [segmentStart..segmentLimit[ is being processed.
    // These pointers are at FCD boundaries.
    // Either this text segment already passes the FCD check
    // and segmentStart==start<=pos<=limit==segmentLimit,
    // or the current segment had to be normalized so that
    // [segmentStart..segmentLimit[ turned into the normalized string,
    // corresponding to normalized.getBuffer()==start<=pos<=limit==start+normalized.length().
    const char16_t *rawStart;
    const char16_t *segmentStart;
    const char16_t *segmentLimit;
    // rawLimit==nullptr for a NUL-terminated string.
    const char16_t *rawLimit;

    const Normalizer2Impl &nfcImpl;
    UnicodeString normalized;
    // Direction of incremental FCD check. See comments before rawStart.
    int8_t checkDir;
};

U_NAMESPACE_END

#endif  // !UCONFIG_NO_COLLATION
#endif  // __UTF16COLLATIONITERATOR_H__
>>>>>>> a8a80be5
<|MERGE_RESOLUTION|>--- conflicted
+++ resolved
@@ -1,375 +1,186 @@
-<<<<<<< HEAD
-// © 2016 and later: Unicode, Inc. and others.
-// License & terms of use: http://www.unicode.org/copyright.html
-/*
-*******************************************************************************
-* Copyright (C) 2010-2014, International Business Machines
-* Corporation and others.  All Rights Reserved.
-*******************************************************************************
-* utf16collationiterator.h
-*
-* created on: 2010oct27
-* created by: Markus W. Scherer
-*/
-
-#ifndef __UTF16COLLATIONITERATOR_H__
-#define __UTF16COLLATIONITERATOR_H__
-
-#include "unicode/utypes.h"
-
-#if !UCONFIG_NO_COLLATION
-
-#include "cmemory.h"
-#include "collation.h"
-#include "collationdata.h"
-#include "collationiterator.h"
-#include "normalizer2impl.h"
-
-U_NAMESPACE_BEGIN
-
-/**
- * UTF-16 collation element and character iterator.
- * Handles normalized UTF-16 text inline, with length or NUL-terminated.
- * Unnormalized text is handled by a subclass.
- */
-class U_I18N_API UTF16CollationIterator : public CollationIterator {
-public:
-    UTF16CollationIterator(const CollationData *d, UBool numeric,
-                           const UChar *s, const UChar *p, const UChar *lim)
-            : CollationIterator(d, numeric),
-              start(s), pos(p), limit(lim) {}
-
-    UTF16CollationIterator(const UTF16CollationIterator &other, const UChar *newText);
-
-    virtual ~UTF16CollationIterator();
-
-    virtual UBool operator==(const CollationIterator &other) const;
-
-    virtual void resetToOffset(int32_t newOffset);
-
-    virtual int32_t getOffset() const;
-
-    void setText(const UChar *s, const UChar *lim) {
-        reset();
-        start = pos = s;
-        limit = lim;
-    }
-
-    virtual UChar32 nextCodePoint(UErrorCode &errorCode);
-
-    virtual UChar32 previousCodePoint(UErrorCode &errorCode);
-
-protected:
-    // Copy constructor only for subclasses which set the pointers.
-    UTF16CollationIterator(const UTF16CollationIterator &other)
-            : CollationIterator(other),
-              start(NULL), pos(NULL), limit(NULL) {}
-
-    virtual uint32_t handleNextCE32(UChar32 &c, UErrorCode &errorCode);
-
-    virtual UChar handleGetTrailSurrogate();
-
-    virtual UBool foundNULTerminator();
-
-    virtual void forwardNumCodePoints(int32_t num, UErrorCode &errorCode);
-
-    virtual void backwardNumCodePoints(int32_t num, UErrorCode &errorCode);
-
-    // UTF-16 string pointers.
-    // limit can be NULL for NUL-terminated strings.
-    const UChar *start, *pos, *limit;
-};
-
-/**
- * Incrementally checks the input text for FCD and normalizes where necessary.
- */
-class U_I18N_API FCDUTF16CollationIterator : public UTF16CollationIterator {
-public:
-    FCDUTF16CollationIterator(const CollationData *data, UBool numeric,
-                              const UChar *s, const UChar *p, const UChar *lim)
-            : UTF16CollationIterator(data, numeric, s, p, lim),
-              rawStart(s), segmentStart(p), segmentLimit(NULL), rawLimit(lim),
-              nfcImpl(data->nfcImpl),
-              checkDir(1) {}
-
-    FCDUTF16CollationIterator(const FCDUTF16CollationIterator &other, const UChar *newText);
-
-    virtual ~FCDUTF16CollationIterator();
-
-    virtual UBool operator==(const CollationIterator &other) const;
-
-    virtual void resetToOffset(int32_t newOffset);
-
-    virtual int32_t getOffset() const;
-
-    virtual UChar32 nextCodePoint(UErrorCode &errorCode);
-
-    virtual UChar32 previousCodePoint(UErrorCode &errorCode);
-
-protected:
-    virtual uint32_t handleNextCE32(UChar32 &c, UErrorCode &errorCode);
-
-    virtual UBool foundNULTerminator();
-
-    virtual void forwardNumCodePoints(int32_t num, UErrorCode &errorCode);
-
-    virtual void backwardNumCodePoints(int32_t num, UErrorCode &errorCode);
-
-private:
-    /**
-     * Switches to forward checking if possible.
-     * To be called when checkDir < 0 || (checkDir == 0 && pos == limit).
-     * Returns with checkDir > 0 || (checkDir == 0 && pos != limit).
-     */
-    void switchToForward();
-
-    /**
-     * Extend the FCD text segment forward or normalize around pos.
-     * To be called when checkDir > 0 && pos != limit.
-     * @return true if success, checkDir == 0 and pos != limit
-     */
-    UBool nextSegment(UErrorCode &errorCode);
-
-    /**
-     * Switches to backward checking.
-     * To be called when checkDir > 0 || (checkDir == 0 && pos == start).
-     * Returns with checkDir < 0 || (checkDir == 0 && pos != start).
-     */
-    void switchToBackward();
-
-    /**
-     * Extend the FCD text segment backward or normalize around pos.
-     * To be called when checkDir < 0 && pos != start.
-     * @return true if success, checkDir == 0 and pos != start
-     */
-    UBool previousSegment(UErrorCode &errorCode);
-
-    UBool normalize(const UChar *from, const UChar *to, UErrorCode &errorCode);
-
-    // Text pointers: The input text is [rawStart, rawLimit[
-    // where rawLimit can be NULL for NUL-terminated text.
-    //
-    // checkDir > 0:
-    //
-    // The input text [segmentStart..pos[ passes the FCD check.
-    // Moving forward checks incrementally.
-    // segmentLimit is undefined. limit == rawLimit.
-    //
-    // checkDir < 0:
-    // The input text [pos..segmentLimit[ passes the FCD check.
-    // Moving backward checks incrementally.
-    // segmentStart is undefined, start == rawStart.
-    //
-    // checkDir == 0:
-    //
-    // The input text [segmentStart..segmentLimit[ is being processed.
-    // These pointers are at FCD boundaries.
-    // Either this text segment already passes the FCD check
-    // and segmentStart==start<=pos<=limit==segmentLimit,
-    // or the current segment had to be normalized so that
-    // [segmentStart..segmentLimit[ turned into the normalized string,
-    // corresponding to normalized.getBuffer()==start<=pos<=limit==start+normalized.length().
-    const UChar *rawStart;
-    const UChar *segmentStart;
-    const UChar *segmentLimit;
-    // rawLimit==NULL for a NUL-terminated string.
-    const UChar *rawLimit;
-
-    const Normalizer2Impl &nfcImpl;
-    UnicodeString normalized;
-    // Direction of incremental FCD check. See comments before rawStart.
-    int8_t checkDir;
-};
-
-U_NAMESPACE_END
-
-#endif  // !UCONFIG_NO_COLLATION
-#endif  // __UTF16COLLATIONITERATOR_H__
-=======
-// © 2016 and later: Unicode, Inc. and others.
-// License & terms of use: http://www.unicode.org/copyright.html
-/*
-*******************************************************************************
-* Copyright (C) 2010-2014, International Business Machines
-* Corporation and others.  All Rights Reserved.
-*******************************************************************************
-* utf16collationiterator.h
-*
-* created on: 2010oct27
-* created by: Markus W. Scherer
-*/
-
-#ifndef __UTF16COLLATIONITERATOR_H__
-#define __UTF16COLLATIONITERATOR_H__
-
-#include "unicode/utypes.h"
-
-#if !UCONFIG_NO_COLLATION
-
-#include "cmemory.h"
-#include "collation.h"
-#include "collationdata.h"
-#include "collationiterator.h"
-#include "normalizer2impl.h"
-
-U_NAMESPACE_BEGIN
-
-/**
- * UTF-16 collation element and character iterator.
- * Handles normalized UTF-16 text inline, with length or NUL-terminated.
- * Unnormalized text is handled by a subclass.
- */
-class U_I18N_API UTF16CollationIterator : public CollationIterator {
-public:
-    UTF16CollationIterator(const CollationData *d, UBool numeric,
-                           const char16_t *s, const char16_t *p, const char16_t *lim)
-            : CollationIterator(d, numeric),
-              start(s), pos(p), limit(lim) {}
-
-    UTF16CollationIterator(const UTF16CollationIterator &other, const char16_t *newText);
-
-    virtual ~UTF16CollationIterator();
-
-    virtual bool operator==(const CollationIterator &other) const override;
-
-    virtual void resetToOffset(int32_t newOffset) override;
-
-    virtual int32_t getOffset() const override;
-
-    void setText(const char16_t *s, const char16_t *lim) {
-        reset();
-        start = pos = s;
-        limit = lim;
-    }
-
-    virtual UChar32 nextCodePoint(UErrorCode &errorCode) override;
-
-    virtual UChar32 previousCodePoint(UErrorCode &errorCode) override;
-
-protected:
-    // Copy constructor only for subclasses which set the pointers.
-    UTF16CollationIterator(const UTF16CollationIterator &other)
-            : CollationIterator(other),
-              start(nullptr), pos(nullptr), limit(nullptr) {}
-
-    virtual uint32_t handleNextCE32(UChar32 &c, UErrorCode &errorCode) override;
-
-    virtual char16_t handleGetTrailSurrogate() override;
-
-    virtual UBool foundNULTerminator() override;
-
-    virtual void forwardNumCodePoints(int32_t num, UErrorCode &errorCode) override;
-
-    virtual void backwardNumCodePoints(int32_t num, UErrorCode &errorCode) override;
-
-    // UTF-16 string pointers.
-    // limit can be nullptr for NUL-terminated strings.
-    const char16_t *start, *pos, *limit;
-};
-
-/**
- * Incrementally checks the input text for FCD and normalizes where necessary.
- */
-class U_I18N_API FCDUTF16CollationIterator : public UTF16CollationIterator {
-public:
-    FCDUTF16CollationIterator(const CollationData *data, UBool numeric,
-                              const char16_t *s, const char16_t *p, const char16_t *lim)
-            : UTF16CollationIterator(data, numeric, s, p, lim),
-              rawStart(s), segmentStart(p), segmentLimit(nullptr), rawLimit(lim),
-              nfcImpl(data->nfcImpl),
-              checkDir(1) {}
-
-    FCDUTF16CollationIterator(const FCDUTF16CollationIterator &other, const char16_t *newText);
-
-    virtual ~FCDUTF16CollationIterator();
-
-    virtual bool operator==(const CollationIterator &other) const override;
-
-    virtual void resetToOffset(int32_t newOffset) override;
-
-    virtual int32_t getOffset() const override;
-
-    virtual UChar32 nextCodePoint(UErrorCode &errorCode) override;
-
-    virtual UChar32 previousCodePoint(UErrorCode &errorCode) override;
-
-protected:
-    virtual uint32_t handleNextCE32(UChar32 &c, UErrorCode &errorCode) override;
-
-    virtual UBool foundNULTerminator() override;
-
-    virtual void forwardNumCodePoints(int32_t num, UErrorCode &errorCode) override;
-
-    virtual void backwardNumCodePoints(int32_t num, UErrorCode &errorCode) override;
-
-private:
-    /**
-     * Switches to forward checking if possible.
-     * To be called when checkDir < 0 || (checkDir == 0 && pos == limit).
-     * Returns with checkDir > 0 || (checkDir == 0 && pos != limit).
-     */
-    void switchToForward();
-
-    /**
-     * Extend the FCD text segment forward or normalize around pos.
-     * To be called when checkDir > 0 && pos != limit.
-     * @return true if success, checkDir == 0 and pos != limit
-     */
-    UBool nextSegment(UErrorCode &errorCode);
-
-    /**
-     * Switches to backward checking.
-     * To be called when checkDir > 0 || (checkDir == 0 && pos == start).
-     * Returns with checkDir < 0 || (checkDir == 0 && pos != start).
-     */
-    void switchToBackward();
-
-    /**
-     * Extend the FCD text segment backward or normalize around pos.
-     * To be called when checkDir < 0 && pos != start.
-     * @return true if success, checkDir == 0 and pos != start
-     */
-    UBool previousSegment(UErrorCode &errorCode);
-
-    UBool normalize(const char16_t *from, const char16_t *to, UErrorCode &errorCode);
-
-    // Text pointers: The input text is [rawStart, rawLimit[
-    // where rawLimit can be nullptr for NUL-terminated text.
-    //
-    // checkDir > 0:
-    //
-    // The input text [segmentStart..pos[ passes the FCD check.
-    // Moving forward checks incrementally.
-    // segmentLimit is undefined. limit == rawLimit.
-    //
-    // checkDir < 0:
-    // The input text [pos..segmentLimit[ passes the FCD check.
-    // Moving backward checks incrementally.
-    // segmentStart is undefined, start == rawStart.
-    //
-    // checkDir == 0:
-    //
-    // The input text [segmentStart..segmentLimit[ is being processed.
-    // These pointers are at FCD boundaries.
-    // Either this text segment already passes the FCD check
-    // and segmentStart==start<=pos<=limit==segmentLimit,
-    // or the current segment had to be normalized so that
-    // [segmentStart..segmentLimit[ turned into the normalized string,
-    // corresponding to normalized.getBuffer()==start<=pos<=limit==start+normalized.length().
-    const char16_t *rawStart;
-    const char16_t *segmentStart;
-    const char16_t *segmentLimit;
-    // rawLimit==nullptr for a NUL-terminated string.
-    const char16_t *rawLimit;
-
-    const Normalizer2Impl &nfcImpl;
-    UnicodeString normalized;
-    // Direction of incremental FCD check. See comments before rawStart.
-    int8_t checkDir;
-};
-
-U_NAMESPACE_END
-
-#endif  // !UCONFIG_NO_COLLATION
-#endif  // __UTF16COLLATIONITERATOR_H__
->>>>>>> a8a80be5
+// © 2016 and later: Unicode, Inc. and others.
+// License & terms of use: http://www.unicode.org/copyright.html
+/*
+*******************************************************************************
+* Copyright (C) 2010-2014, International Business Machines
+* Corporation and others.  All Rights Reserved.
+*******************************************************************************
+* utf16collationiterator.h
+*
+* created on: 2010oct27
+* created by: Markus W. Scherer
+*/
+
+#ifndef __UTF16COLLATIONITERATOR_H__
+#define __UTF16COLLATIONITERATOR_H__
+
+#include "unicode/utypes.h"
+
+#if !UCONFIG_NO_COLLATION
+
+#include "cmemory.h"
+#include "collation.h"
+#include "collationdata.h"
+#include "collationiterator.h"
+#include "normalizer2impl.h"
+
+U_NAMESPACE_BEGIN
+
+/**
+ * UTF-16 collation element and character iterator.
+ * Handles normalized UTF-16 text inline, with length or NUL-terminated.
+ * Unnormalized text is handled by a subclass.
+ */
+class U_I18N_API UTF16CollationIterator : public CollationIterator {
+public:
+    UTF16CollationIterator(const CollationData *d, UBool numeric,
+                           const char16_t *s, const char16_t *p, const char16_t *lim)
+            : CollationIterator(d, numeric),
+              start(s), pos(p), limit(lim) {}
+
+    UTF16CollationIterator(const UTF16CollationIterator &other, const char16_t *newText);
+
+    virtual ~UTF16CollationIterator();
+
+    virtual bool operator==(const CollationIterator &other) const override;
+
+    virtual void resetToOffset(int32_t newOffset) override;
+
+    virtual int32_t getOffset() const override;
+
+    void setText(const char16_t *s, const char16_t *lim) {
+        reset();
+        start = pos = s;
+        limit = lim;
+    }
+
+    virtual UChar32 nextCodePoint(UErrorCode &errorCode) override;
+
+    virtual UChar32 previousCodePoint(UErrorCode &errorCode) override;
+
+protected:
+    // Copy constructor only for subclasses which set the pointers.
+    UTF16CollationIterator(const UTF16CollationIterator &other)
+            : CollationIterator(other),
+              start(nullptr), pos(nullptr), limit(nullptr) {}
+
+    virtual uint32_t handleNextCE32(UChar32 &c, UErrorCode &errorCode) override;
+
+    virtual char16_t handleGetTrailSurrogate() override;
+
+    virtual UBool foundNULTerminator() override;
+
+    virtual void forwardNumCodePoints(int32_t num, UErrorCode &errorCode) override;
+
+    virtual void backwardNumCodePoints(int32_t num, UErrorCode &errorCode) override;
+
+    // UTF-16 string pointers.
+    // limit can be nullptr for NUL-terminated strings.
+    const char16_t *start, *pos, *limit;
+};
+
+/**
+ * Incrementally checks the input text for FCD and normalizes where necessary.
+ */
+class U_I18N_API FCDUTF16CollationIterator : public UTF16CollationIterator {
+public:
+    FCDUTF16CollationIterator(const CollationData *data, UBool numeric,
+                              const char16_t *s, const char16_t *p, const char16_t *lim)
+            : UTF16CollationIterator(data, numeric, s, p, lim),
+              rawStart(s), segmentStart(p), segmentLimit(nullptr), rawLimit(lim),
+              nfcImpl(data->nfcImpl),
+              checkDir(1) {}
+
+    FCDUTF16CollationIterator(const FCDUTF16CollationIterator &other, const char16_t *newText);
+
+    virtual ~FCDUTF16CollationIterator();
+
+    virtual bool operator==(const CollationIterator &other) const override;
+
+    virtual void resetToOffset(int32_t newOffset) override;
+
+    virtual int32_t getOffset() const override;
+
+    virtual UChar32 nextCodePoint(UErrorCode &errorCode) override;
+
+    virtual UChar32 previousCodePoint(UErrorCode &errorCode) override;
+
+protected:
+    virtual uint32_t handleNextCE32(UChar32 &c, UErrorCode &errorCode) override;
+
+    virtual UBool foundNULTerminator() override;
+
+    virtual void forwardNumCodePoints(int32_t num, UErrorCode &errorCode) override;
+
+    virtual void backwardNumCodePoints(int32_t num, UErrorCode &errorCode) override;
+
+private:
+    /**
+     * Switches to forward checking if possible.
+     * To be called when checkDir < 0 || (checkDir == 0 && pos == limit).
+     * Returns with checkDir > 0 || (checkDir == 0 && pos != limit).
+     */
+    void switchToForward();
+
+    /**
+     * Extend the FCD text segment forward or normalize around pos.
+     * To be called when checkDir > 0 && pos != limit.
+     * @return true if success, checkDir == 0 and pos != limit
+     */
+    UBool nextSegment(UErrorCode &errorCode);
+
+    /**
+     * Switches to backward checking.
+     * To be called when checkDir > 0 || (checkDir == 0 && pos == start).
+     * Returns with checkDir < 0 || (checkDir == 0 && pos != start).
+     */
+    void switchToBackward();
+
+    /**
+     * Extend the FCD text segment backward or normalize around pos.
+     * To be called when checkDir < 0 && pos != start.
+     * @return true if success, checkDir == 0 and pos != start
+     */
+    UBool previousSegment(UErrorCode &errorCode);
+
+    UBool normalize(const char16_t *from, const char16_t *to, UErrorCode &errorCode);
+
+    // Text pointers: The input text is [rawStart, rawLimit[
+    // where rawLimit can be nullptr for NUL-terminated text.
+    //
+    // checkDir > 0:
+    //
+    // The input text [segmentStart..pos[ passes the FCD check.
+    // Moving forward checks incrementally.
+    // segmentLimit is undefined. limit == rawLimit.
+    //
+    // checkDir < 0:
+    // The input text [pos..segmentLimit[ passes the FCD check.
+    // Moving backward checks incrementally.
+    // segmentStart is undefined, start == rawStart.
+    //
+    // checkDir == 0:
+    //
+    // The input text [segmentStart..segmentLimit[ is being processed.
+    // These pointers are at FCD boundaries.
+    // Either this text segment already passes the FCD check
+    // and segmentStart==start<=pos<=limit==segmentLimit,
+    // or the current segment had to be normalized so that
+    // [segmentStart..segmentLimit[ turned into the normalized string,
+    // corresponding to normalized.getBuffer()==start<=pos<=limit==start+normalized.length().
+    const char16_t *rawStart;
+    const char16_t *segmentStart;
+    const char16_t *segmentLimit;
+    // rawLimit==nullptr for a NUL-terminated string.
+    const char16_t *rawLimit;
+
+    const Normalizer2Impl &nfcImpl;
+    UnicodeString normalized;
+    // Direction of incremental FCD check. See comments before rawStart.
+    int8_t checkDir;
+};
+
+U_NAMESPACE_END
+
+#endif  // !UCONFIG_NO_COLLATION
+#endif  // __UTF16COLLATIONITERATOR_H__