<<<<<<< HEAD
// © 2016 and later: Unicode, Inc. and others.
// License & terms of use: http://www.unicode.org/copyright.html
/*
 ********************************************************************************
 *   Copyright (C) 2005-2016, International Business Machines
 *   Corporation and others.  All Rights Reserved.
 ********************************************************************************
 */

#include "unicode/utypes.h"

#if !UCONFIG_NO_CONVERSION
#include "unicode/ucsdet.h"
#include "csdetect.h"
#include "csmatch.h"
#include "csrsbcs.h"
#include "csrmbcs.h"
#include "csrutf8.h"
#include "csrucode.h"
#include "csr2022.h"

#include "cmemory.h"

U_NAMESPACE_USE

#define NEW_ARRAY(type,count) (type *) uprv_malloc((count) * sizeof(type))
#define DELETE_ARRAY(array) uprv_free((void *) (array))

U_CDECL_BEGIN

U_CAPI UCharsetDetector * U_EXPORT2
ucsdet_open(UErrorCode   *status)
{
    if(U_FAILURE(*status)) {
        return 0;
    }

    CharsetDetector* csd = new CharsetDetector(*status);

    if (U_FAILURE(*status)) {
        delete csd;
        csd = NULL;
    }

    return (UCharsetDetector *) csd;
}

U_CAPI void U_EXPORT2
ucsdet_close(UCharsetDetector *ucsd)
{
    CharsetDetector *csd = (CharsetDetector *) ucsd;
    delete csd;
}

U_CAPI void U_EXPORT2
ucsdet_setText(UCharsetDetector *ucsd, const char *textIn, int32_t len, UErrorCode *status)
{
    if(U_FAILURE(*status)) {
        return;
    }

    ((CharsetDetector *) ucsd)->setText(textIn, len);
}

U_CAPI const char * U_EXPORT2
ucsdet_getName(const UCharsetMatch *ucsm, UErrorCode *status)
{
    if(U_FAILURE(*status)) {
        return NULL;
    }

    return ((CharsetMatch *) ucsm)->getName();
}

U_CAPI int32_t U_EXPORT2
ucsdet_getConfidence(const UCharsetMatch *ucsm, UErrorCode *status)
{
    if(U_FAILURE(*status)) {
        return 0;
    }

    return ((CharsetMatch *) ucsm)->getConfidence();
}

U_CAPI const char * U_EXPORT2
ucsdet_getLanguage(const UCharsetMatch *ucsm, UErrorCode *status)
{
    if(U_FAILURE(*status)) {
        return NULL;
    }

    return ((CharsetMatch *) ucsm)->getLanguage();
}

U_CAPI const UCharsetMatch * U_EXPORT2
ucsdet_detect(UCharsetDetector *ucsd, UErrorCode *status)
{
    if(U_FAILURE(*status)) {
        return NULL;
    }

    return (const UCharsetMatch *) ((CharsetDetector *) ucsd)->detect(*status);
}

U_CAPI void U_EXPORT2
ucsdet_setDeclaredEncoding(UCharsetDetector *ucsd, const char *encoding, int32_t length, UErrorCode *status)
{
    if(U_FAILURE(*status)) {
        return;
    }

    ((CharsetDetector *) ucsd)->setDeclaredEncoding(encoding,length);
}

U_CAPI const UCharsetMatch**
ucsdet_detectAll(UCharsetDetector *ucsd,
                 int32_t *maxMatchesFound, UErrorCode *status)
{
    if(U_FAILURE(*status)) {
        return NULL;
    }

    CharsetDetector *csd = (CharsetDetector *) ucsd;

    return (const UCharsetMatch**)csd->detectAll(*maxMatchesFound,*status);
}

// U_CAPI  const char * U_EXPORT2
// ucsdet_getDetectableCharsetName(const UCharsetDetector *csd, int32_t index, UErrorCode *status)
// {
//     if(U_FAILURE(*status)) {
//         return 0;
//     }
//     return csd->getCharsetName(index,*status);
// }

// U_CAPI  int32_t U_EXPORT2
// ucsdet_getDetectableCharsetsCount(const UCharsetDetector *csd, UErrorCode *status)
// {
//     if(U_FAILURE(*status)) {
//         return -1;
//     }
//     return UCharsetDetector::getDetectableCount();
// }

U_CAPI  UBool U_EXPORT2
ucsdet_isInputFilterEnabled(const UCharsetDetector *ucsd)
{
    // todo: could use an error return...
    if (ucsd == NULL) {
        return FALSE;
    }

    return ((CharsetDetector *) ucsd)->getStripTagsFlag();
}

U_CAPI  UBool U_EXPORT2
ucsdet_enableInputFilter(UCharsetDetector *ucsd, UBool filter)
{
    // todo: could use an error return...
    if (ucsd == NULL) {
        return FALSE;
    }

    CharsetDetector *csd = (CharsetDetector *) ucsd;
    UBool prev = csd->getStripTagsFlag();

    csd->setStripTagsFlag(filter);

    return prev;
}

U_CAPI  int32_t U_EXPORT2
ucsdet_getUChars(const UCharsetMatch *ucsm,
                 UChar *buf, int32_t cap, UErrorCode *status)
{
    if(U_FAILURE(*status)) {
        return 0;
    }

    return ((CharsetMatch *) ucsm)->getUChars(buf, cap, status);
}

U_CAPI void U_EXPORT2
ucsdet_setDetectableCharset(UCharsetDetector *ucsd, const char *encoding, UBool enabled, UErrorCode *status)
{
    ((CharsetDetector *)ucsd)->setDetectableCharset(encoding, enabled, *status);
}

U_CAPI  UEnumeration * U_EXPORT2
ucsdet_getAllDetectableCharsets(const UCharsetDetector * /*ucsd*/, UErrorCode *status)
{
    return CharsetDetector::getAllDetectableCharsets(*status);
}

U_CAPI UEnumeration * U_EXPORT2
ucsdet_getDetectableCharsets(const UCharsetDetector *ucsd,  UErrorCode *status)
{
    return ((CharsetDetector *)ucsd)->getDetectableCharsets(*status);
}

U_CDECL_END


#endif
=======
// © 2016 and later: Unicode, Inc. and others.
// License & terms of use: http://www.unicode.org/copyright.html
/*
 ********************************************************************************
 *   Copyright (C) 2005-2016, International Business Machines
 *   Corporation and others.  All Rights Reserved.
 ********************************************************************************
 */

#include "unicode/utypes.h"

#if !UCONFIG_NO_CONVERSION
#include "unicode/ucsdet.h"
#include "csdetect.h"
#include "csmatch.h"
#include "csrsbcs.h"
#include "csrmbcs.h"
#include "csrutf8.h"
#include "csrucode.h"
#include "csr2022.h"

#include "cmemory.h"

U_NAMESPACE_USE

#define NEW_ARRAY(type,count) (type *) uprv_malloc((count) * sizeof(type))
#define DELETE_ARRAY(array) uprv_free((void *) (array))

U_CDECL_BEGIN

U_CAPI UCharsetDetector * U_EXPORT2
ucsdet_open(UErrorCode   *status)
{
    if(U_FAILURE(*status)) {
        return 0;
    }

    CharsetDetector* csd = new CharsetDetector(*status);

    if (U_FAILURE(*status)) {
        delete csd;
        csd = nullptr;
    }

    return (UCharsetDetector *) csd;
}

U_CAPI void U_EXPORT2
ucsdet_close(UCharsetDetector *ucsd)
{
    CharsetDetector *csd = (CharsetDetector *) ucsd;
    delete csd;
}

U_CAPI void U_EXPORT2
ucsdet_setText(UCharsetDetector *ucsd, const char *textIn, int32_t len, UErrorCode *status)
{
    if(U_FAILURE(*status)) {
        return;
    }

    ((CharsetDetector *) ucsd)->setText(textIn, len);
}

U_CAPI const char * U_EXPORT2
ucsdet_getName(const UCharsetMatch *ucsm, UErrorCode *status)
{
    if(U_FAILURE(*status)) {
        return nullptr;
    }

    return ((CharsetMatch *) ucsm)->getName();
}

U_CAPI int32_t U_EXPORT2
ucsdet_getConfidence(const UCharsetMatch *ucsm, UErrorCode *status)
{
    if(U_FAILURE(*status)) {
        return 0;
    }

    return ((CharsetMatch *) ucsm)->getConfidence();
}

U_CAPI const char * U_EXPORT2
ucsdet_getLanguage(const UCharsetMatch *ucsm, UErrorCode *status)
{
    if(U_FAILURE(*status)) {
        return nullptr;
    }

    return ((CharsetMatch *) ucsm)->getLanguage();
}

U_CAPI const UCharsetMatch * U_EXPORT2
ucsdet_detect(UCharsetDetector *ucsd, UErrorCode *status)
{
    if(U_FAILURE(*status)) {
        return nullptr;
    }

    return (const UCharsetMatch *) ((CharsetDetector *) ucsd)->detect(*status);
}

U_CAPI void U_EXPORT2
ucsdet_setDeclaredEncoding(UCharsetDetector *ucsd, const char *encoding, int32_t length, UErrorCode *status)
{
    if(U_FAILURE(*status)) {
        return;
    }

    ((CharsetDetector *) ucsd)->setDeclaredEncoding(encoding,length);
}

U_CAPI const UCharsetMatch**
ucsdet_detectAll(UCharsetDetector *ucsd,
                 int32_t *maxMatchesFound, UErrorCode *status)
{
    if(U_FAILURE(*status)) {
        return nullptr;
    }

    CharsetDetector *csd = (CharsetDetector *) ucsd;

    return (const UCharsetMatch**)csd->detectAll(*maxMatchesFound,*status);
}

// U_CAPI  const char * U_EXPORT2
// ucsdet_getDetectableCharsetName(const UCharsetDetector *csd, int32_t index, UErrorCode *status)
// {
//     if(U_FAILURE(*status)) {
//         return 0;
//     }
//     return csd->getCharsetName(index,*status);
// }

// U_CAPI  int32_t U_EXPORT2
// ucsdet_getDetectableCharsetsCount(const UCharsetDetector *csd, UErrorCode *status)
// {
//     if(U_FAILURE(*status)) {
//         return -1;
//     }
//     return UCharsetDetector::getDetectableCount();
// }

U_CAPI  UBool U_EXPORT2
ucsdet_isInputFilterEnabled(const UCharsetDetector *ucsd)
{
    // todo: could use an error return...
    if (ucsd == nullptr) {
        return false;
    }

    return ((CharsetDetector *) ucsd)->getStripTagsFlag();
}

U_CAPI  UBool U_EXPORT2
ucsdet_enableInputFilter(UCharsetDetector *ucsd, UBool filter)
{
    // todo: could use an error return...
    if (ucsd == nullptr) {
        return false;
    }

    CharsetDetector *csd = (CharsetDetector *) ucsd;
    UBool prev = csd->getStripTagsFlag();

    csd->setStripTagsFlag(filter);

    return prev;
}

U_CAPI  int32_t U_EXPORT2
ucsdet_getUChars(const UCharsetMatch *ucsm,
                 char16_t *buf, int32_t cap, UErrorCode *status)
{
    if(U_FAILURE(*status)) {
        return 0;
    }

    return ((CharsetMatch *) ucsm)->getUChars(buf, cap, status);
}

U_CAPI void U_EXPORT2
ucsdet_setDetectableCharset(UCharsetDetector *ucsd, const char *encoding, UBool enabled, UErrorCode *status)
{
    ((CharsetDetector *)ucsd)->setDetectableCharset(encoding, enabled, *status);
}

U_CAPI  UEnumeration * U_EXPORT2
ucsdet_getAllDetectableCharsets(const UCharsetDetector * /*ucsd*/, UErrorCode *status)
{
    return CharsetDetector::getAllDetectableCharsets(*status);
}

U_CAPI UEnumeration * U_EXPORT2
ucsdet_getDetectableCharsets(const UCharsetDetector *ucsd,  UErrorCode *status)
{
    return ((CharsetDetector *)ucsd)->getDetectableCharsets(*status);
}

U_CDECL_END


#endif
>>>>>>> a8a80be5
<|MERGE_RESOLUTION|>--- conflicted
+++ resolved
@@ -1,413 +1,205 @@
-<<<<<<< HEAD
-// © 2016 and later: Unicode, Inc. and others.
-// License & terms of use: http://www.unicode.org/copyright.html
-/*
- ********************************************************************************
- *   Copyright (C) 2005-2016, International Business Machines
- *   Corporation and others.  All Rights Reserved.
- ********************************************************************************
- */
-
-#include "unicode/utypes.h"
-
-#if !UCONFIG_NO_CONVERSION
-#include "unicode/ucsdet.h"
-#include "csdetect.h"
-#include "csmatch.h"
-#include "csrsbcs.h"
-#include "csrmbcs.h"
-#include "csrutf8.h"
-#include "csrucode.h"
-#include "csr2022.h"
-
-#include "cmemory.h"
-
-U_NAMESPACE_USE
-
-#define NEW_ARRAY(type,count) (type *) uprv_malloc((count) * sizeof(type))
-#define DELETE_ARRAY(array) uprv_free((void *) (array))
-
-U_CDECL_BEGIN
-
-U_CAPI UCharsetDetector * U_EXPORT2
-ucsdet_open(UErrorCode   *status)
-{
-    if(U_FAILURE(*status)) {
-        return 0;
-    }
-
-    CharsetDetector* csd = new CharsetDetector(*status);
-
-    if (U_FAILURE(*status)) {
-        delete csd;
-        csd = NULL;
-    }
-
-    return (UCharsetDetector *) csd;
-}
-
-U_CAPI void U_EXPORT2
-ucsdet_close(UCharsetDetector *ucsd)
-{
-    CharsetDetector *csd = (CharsetDetector *) ucsd;
-    delete csd;
-}
-
-U_CAPI void U_EXPORT2
-ucsdet_setText(UCharsetDetector *ucsd, const char *textIn, int32_t len, UErrorCode *status)
-{
-    if(U_FAILURE(*status)) {
-        return;
-    }
-
-    ((CharsetDetector *) ucsd)->setText(textIn, len);
-}
-
-U_CAPI const char * U_EXPORT2
-ucsdet_getName(const UCharsetMatch *ucsm, UErrorCode *status)
-{
-    if(U_FAILURE(*status)) {
-        return NULL;
-    }
-
-    return ((CharsetMatch *) ucsm)->getName();
-}
-
-U_CAPI int32_t U_EXPORT2
-ucsdet_getConfidence(const UCharsetMatch *ucsm, UErrorCode *status)
-{
-    if(U_FAILURE(*status)) {
-        return 0;
-    }
-
-    return ((CharsetMatch *) ucsm)->getConfidence();
-}
-
-U_CAPI const char * U_EXPORT2
-ucsdet_getLanguage(const UCharsetMatch *ucsm, UErrorCode *status)
-{
-    if(U_FAILURE(*status)) {
-        return NULL;
-    }
-
-    return ((CharsetMatch *) ucsm)->getLanguage();
-}
-
-U_CAPI const UCharsetMatch * U_EXPORT2
-ucsdet_detect(UCharsetDetector *ucsd, UErrorCode *status)
-{
-    if(U_FAILURE(*status)) {
-        return NULL;
-    }
-
-    return (const UCharsetMatch *) ((CharsetDetector *) ucsd)->detect(*status);
-}
-
-U_CAPI void U_EXPORT2
-ucsdet_setDeclaredEncoding(UCharsetDetector *ucsd, const char *encoding, int32_t length, UErrorCode *status)
-{
-    if(U_FAILURE(*status)) {
-        return;
-    }
-
-    ((CharsetDetector *) ucsd)->setDeclaredEncoding(encoding,length);
-}
-
-U_CAPI const UCharsetMatch**
-ucsdet_detectAll(UCharsetDetector *ucsd,
-                 int32_t *maxMatchesFound, UErrorCode *status)
-{
-    if(U_FAILURE(*status)) {
-        return NULL;
-    }
-
-    CharsetDetector *csd = (CharsetDetector *) ucsd;
-
-    return (const UCharsetMatch**)csd->detectAll(*maxMatchesFound,*status);
-}
-
-// U_CAPI  const char * U_EXPORT2
-// ucsdet_getDetectableCharsetName(const UCharsetDetector *csd, int32_t index, UErrorCode *status)
-// {
-//     if(U_FAILURE(*status)) {
-//         return 0;
-//     }
-//     return csd->getCharsetName(index,*status);
-// }
-
-// U_CAPI  int32_t U_EXPORT2
-// ucsdet_getDetectableCharsetsCount(const UCharsetDetector *csd, UErrorCode *status)
-// {
-//     if(U_FAILURE(*status)) {
-//         return -1;
-//     }
-//     return UCharsetDetector::getDetectableCount();
-// }
-
-U_CAPI  UBool U_EXPORT2
-ucsdet_isInputFilterEnabled(const UCharsetDetector *ucsd)
-{
-    // todo: could use an error return...
-    if (ucsd == NULL) {
-        return FALSE;
-    }
-
-    return ((CharsetDetector *) ucsd)->getStripTagsFlag();
-}
-
-U_CAPI  UBool U_EXPORT2
-ucsdet_enableInputFilter(UCharsetDetector *ucsd, UBool filter)
-{
-    // todo: could use an error return...
-    if (ucsd == NULL) {
-        return FALSE;
-    }
-
-    CharsetDetector *csd = (CharsetDetector *) ucsd;
-    UBool prev = csd->getStripTagsFlag();
-
-    csd->setStripTagsFlag(filter);
-
-    return prev;
-}
-
-U_CAPI  int32_t U_EXPORT2
-ucsdet_getUChars(const UCharsetMatch *ucsm,
-                 UChar *buf, int32_t cap, UErrorCode *status)
-{
-    if(U_FAILURE(*status)) {
-        return 0;
-    }
-
-    return ((CharsetMatch *) ucsm)->getUChars(buf, cap, status);
-}
-
-U_CAPI void U_EXPORT2
-ucsdet_setDetectableCharset(UCharsetDetector *ucsd, const char *encoding, UBool enabled, UErrorCode *status)
-{
-    ((CharsetDetector *)ucsd)->setDetectableCharset(encoding, enabled, *status);
-}
-
-U_CAPI  UEnumeration * U_EXPORT2
-ucsdet_getAllDetectableCharsets(const UCharsetDetector * /*ucsd*/, UErrorCode *status)
-{
-    return CharsetDetector::getAllDetectableCharsets(*status);
-}
-
-U_CAPI UEnumeration * U_EXPORT2
-ucsdet_getDetectableCharsets(const UCharsetDetector *ucsd,  UErrorCode *status)
-{
-    return ((CharsetDetector *)ucsd)->getDetectableCharsets(*status);
-}
-
-U_CDECL_END
-
-
-#endif
-=======
-// © 2016 and later: Unicode, Inc. and others.
-// License & terms of use: http://www.unicode.org/copyright.html
-/*
- ********************************************************************************
- *   Copyright (C) 2005-2016, International Business Machines
- *   Corporation and others.  All Rights Reserved.
- ********************************************************************************
- */
-
-#include "unicode/utypes.h"
-
-#if !UCONFIG_NO_CONVERSION
-#include "unicode/ucsdet.h"
-#include "csdetect.h"
-#include "csmatch.h"
-#include "csrsbcs.h"
-#include "csrmbcs.h"
-#include "csrutf8.h"
-#include "csrucode.h"
-#include "csr2022.h"
-
-#include "cmemory.h"
-
-U_NAMESPACE_USE
-
-#define NEW_ARRAY(type,count) (type *) uprv_malloc((count) * sizeof(type))
-#define DELETE_ARRAY(array) uprv_free((void *) (array))
-
-U_CDECL_BEGIN
-
-U_CAPI UCharsetDetector * U_EXPORT2
-ucsdet_open(UErrorCode   *status)
-{
-    if(U_FAILURE(*status)) {
-        return 0;
-    }
-
-    CharsetDetector* csd = new CharsetDetector(*status);
-
-    if (U_FAILURE(*status)) {
-        delete csd;
-        csd = nullptr;
-    }
-
-    return (UCharsetDetector *) csd;
-}
-
-U_CAPI void U_EXPORT2
-ucsdet_close(UCharsetDetector *ucsd)
-{
-    CharsetDetector *csd = (CharsetDetector *) ucsd;
-    delete csd;
-}
-
-U_CAPI void U_EXPORT2
-ucsdet_setText(UCharsetDetector *ucsd, const char *textIn, int32_t len, UErrorCode *status)
-{
-    if(U_FAILURE(*status)) {
-        return;
-    }
-
-    ((CharsetDetector *) ucsd)->setText(textIn, len);
-}
-
-U_CAPI const char * U_EXPORT2
-ucsdet_getName(const UCharsetMatch *ucsm, UErrorCode *status)
-{
-    if(U_FAILURE(*status)) {
-        return nullptr;
-    }
-
-    return ((CharsetMatch *) ucsm)->getName();
-}
-
-U_CAPI int32_t U_EXPORT2
-ucsdet_getConfidence(const UCharsetMatch *ucsm, UErrorCode *status)
-{
-    if(U_FAILURE(*status)) {
-        return 0;
-    }
-
-    return ((CharsetMatch *) ucsm)->getConfidence();
-}
-
-U_CAPI const char * U_EXPORT2
-ucsdet_getLanguage(const UCharsetMatch *ucsm, UErrorCode *status)
-{
-    if(U_FAILURE(*status)) {
-        return nullptr;
-    }
-
-    return ((CharsetMatch *) ucsm)->getLanguage();
-}
-
-U_CAPI const UCharsetMatch * U_EXPORT2
-ucsdet_detect(UCharsetDetector *ucsd, UErrorCode *status)
-{
-    if(U_FAILURE(*status)) {
-        return nullptr;
-    }
-
-    return (const UCharsetMatch *) ((CharsetDetector *) ucsd)->detect(*status);
-}
-
-U_CAPI void U_EXPORT2
-ucsdet_setDeclaredEncoding(UCharsetDetector *ucsd, const char *encoding, int32_t length, UErrorCode *status)
-{
-    if(U_FAILURE(*status)) {
-        return;
-    }
-
-    ((CharsetDetector *) ucsd)->setDeclaredEncoding(encoding,length);
-}
-
-U_CAPI const UCharsetMatch**
-ucsdet_detectAll(UCharsetDetector *ucsd,
-                 int32_t *maxMatchesFound, UErrorCode *status)
-{
-    if(U_FAILURE(*status)) {
-        return nullptr;
-    }
-
-    CharsetDetector *csd = (CharsetDetector *) ucsd;
-
-    return (const UCharsetMatch**)csd->detectAll(*maxMatchesFound,*status);
-}
-
-// U_CAPI  const char * U_EXPORT2
-// ucsdet_getDetectableCharsetName(const UCharsetDetector *csd, int32_t index, UErrorCode *status)
-// {
-//     if(U_FAILURE(*status)) {
-//         return 0;
-//     }
-//     return csd->getCharsetName(index,*status);
-// }
-
-// U_CAPI  int32_t U_EXPORT2
-// ucsdet_getDetectableCharsetsCount(const UCharsetDetector *csd, UErrorCode *status)
-// {
-//     if(U_FAILURE(*status)) {
-//         return -1;
-//     }
-//     return UCharsetDetector::getDetectableCount();
-// }
-
-U_CAPI  UBool U_EXPORT2
-ucsdet_isInputFilterEnabled(const UCharsetDetector *ucsd)
-{
-    // todo: could use an error return...
-    if (ucsd == nullptr) {
-        return false;
-    }
-
-    return ((CharsetDetector *) ucsd)->getStripTagsFlag();
-}
-
-U_CAPI  UBool U_EXPORT2
-ucsdet_enableInputFilter(UCharsetDetector *ucsd, UBool filter)
-{
-    // todo: could use an error return...
-    if (ucsd == nullptr) {
-        return false;
-    }
-
-    CharsetDetector *csd = (CharsetDetector *) ucsd;
-    UBool prev = csd->getStripTagsFlag();
-
-    csd->setStripTagsFlag(filter);
-
-    return prev;
-}
-
-U_CAPI  int32_t U_EXPORT2
-ucsdet_getUChars(const UCharsetMatch *ucsm,
-                 char16_t *buf, int32_t cap, UErrorCode *status)
-{
-    if(U_FAILURE(*status)) {
-        return 0;
-    }
-
-    return ((CharsetMatch *) ucsm)->getUChars(buf, cap, status);
-}
-
-U_CAPI void U_EXPORT2
-ucsdet_setDetectableCharset(UCharsetDetector *ucsd, const char *encoding, UBool enabled, UErrorCode *status)
-{
-    ((CharsetDetector *)ucsd)->setDetectableCharset(encoding, enabled, *status);
-}
-
-U_CAPI  UEnumeration * U_EXPORT2
-ucsdet_getAllDetectableCharsets(const UCharsetDetector * /*ucsd*/, UErrorCode *status)
-{
-    return CharsetDetector::getAllDetectableCharsets(*status);
-}
-
-U_CAPI UEnumeration * U_EXPORT2
-ucsdet_getDetectableCharsets(const UCharsetDetector *ucsd,  UErrorCode *status)
-{
-    return ((CharsetDetector *)ucsd)->getDetectableCharsets(*status);
-}
-
-U_CDECL_END
-
-
-#endif
->>>>>>> a8a80be5
+// © 2016 and later: Unicode, Inc. and others.
+// License & terms of use: http://www.unicode.org/copyright.html
+/*
+ ********************************************************************************
+ *   Copyright (C) 2005-2016, International Business Machines
+ *   Corporation and others.  All Rights Reserved.
+ ********************************************************************************
+ */
+
+#include "unicode/utypes.h"
+
+#if !UCONFIG_NO_CONVERSION
+#include "unicode/ucsdet.h"
+#include "csdetect.h"
+#include "csmatch.h"
+#include "csrsbcs.h"
+#include "csrmbcs.h"
+#include "csrutf8.h"
+#include "csrucode.h"
+#include "csr2022.h"
+
+#include "cmemory.h"
+
+U_NAMESPACE_USE
+
+#define NEW_ARRAY(type,count) (type *) uprv_malloc((count) * sizeof(type))
+#define DELETE_ARRAY(array) uprv_free((void *) (array))
+
+U_CDECL_BEGIN
+
+U_CAPI UCharsetDetector * U_EXPORT2
+ucsdet_open(UErrorCode   *status)
+{
+    if(U_FAILURE(*status)) {
+        return 0;
+    }
+
+    CharsetDetector* csd = new CharsetDetector(*status);
+
+    if (U_FAILURE(*status)) {
+        delete csd;
+        csd = nullptr;
+    }
+
+    return (UCharsetDetector *) csd;
+}
+
+U_CAPI void U_EXPORT2
+ucsdet_close(UCharsetDetector *ucsd)
+{
+    CharsetDetector *csd = (CharsetDetector *) ucsd;
+    delete csd;
+}
+
+U_CAPI void U_EXPORT2
+ucsdet_setText(UCharsetDetector *ucsd, const char *textIn, int32_t len, UErrorCode *status)
+{
+    if(U_FAILURE(*status)) {
+        return;
+    }
+
+    ((CharsetDetector *) ucsd)->setText(textIn, len);
+}
+
+U_CAPI const char * U_EXPORT2
+ucsdet_getName(const UCharsetMatch *ucsm, UErrorCode *status)
+{
+    if(U_FAILURE(*status)) {
+        return nullptr;
+    }
+
+    return ((CharsetMatch *) ucsm)->getName();
+}
+
+U_CAPI int32_t U_EXPORT2
+ucsdet_getConfidence(const UCharsetMatch *ucsm, UErrorCode *status)
+{
+    if(U_FAILURE(*status)) {
+        return 0;
+    }
+
+    return ((CharsetMatch *) ucsm)->getConfidence();
+}
+
+U_CAPI const char * U_EXPORT2
+ucsdet_getLanguage(const UCharsetMatch *ucsm, UErrorCode *status)
+{
+    if(U_FAILURE(*status)) {
+        return nullptr;
+    }
+
+    return ((CharsetMatch *) ucsm)->getLanguage();
+}
+
+U_CAPI const UCharsetMatch * U_EXPORT2
+ucsdet_detect(UCharsetDetector *ucsd, UErrorCode *status)
+{
+    if(U_FAILURE(*status)) {
+        return nullptr;
+    }
+
+    return (const UCharsetMatch *) ((CharsetDetector *) ucsd)->detect(*status);
+}
+
+U_CAPI void U_EXPORT2
+ucsdet_setDeclaredEncoding(UCharsetDetector *ucsd, const char *encoding, int32_t length, UErrorCode *status)
+{
+    if(U_FAILURE(*status)) {
+        return;
+    }
+
+    ((CharsetDetector *) ucsd)->setDeclaredEncoding(encoding,length);
+}
+
+U_CAPI const UCharsetMatch**
+ucsdet_detectAll(UCharsetDetector *ucsd,
+                 int32_t *maxMatchesFound, UErrorCode *status)
+{
+    if(U_FAILURE(*status)) {
+        return nullptr;
+    }
+
+    CharsetDetector *csd = (CharsetDetector *) ucsd;
+
+    return (const UCharsetMatch**)csd->detectAll(*maxMatchesFound,*status);
+}
+
+// U_CAPI  const char * U_EXPORT2
+// ucsdet_getDetectableCharsetName(const UCharsetDetector *csd, int32_t index, UErrorCode *status)
+// {
+//     if(U_FAILURE(*status)) {
+//         return 0;
+//     }
+//     return csd->getCharsetName(index,*status);
+// }
+
+// U_CAPI  int32_t U_EXPORT2
+// ucsdet_getDetectableCharsetsCount(const UCharsetDetector *csd, UErrorCode *status)
+// {
+//     if(U_FAILURE(*status)) {
+//         return -1;
+//     }
+//     return UCharsetDetector::getDetectableCount();
+// }
+
+U_CAPI  UBool U_EXPORT2
+ucsdet_isInputFilterEnabled(const UCharsetDetector *ucsd)
+{
+    // todo: could use an error return...
+    if (ucsd == nullptr) {
+        return false;
+    }
+
+    return ((CharsetDetector *) ucsd)->getStripTagsFlag();
+}
+
+U_CAPI  UBool U_EXPORT2
+ucsdet_enableInputFilter(UCharsetDetector *ucsd, UBool filter)
+{
+    // todo: could use an error return...
+    if (ucsd == nullptr) {
+        return false;
+    }
+
+    CharsetDetector *csd = (CharsetDetector *) ucsd;
+    UBool prev = csd->getStripTagsFlag();
+
+    csd->setStripTagsFlag(filter);
+
+    return prev;
+}
+
+U_CAPI  int32_t U_EXPORT2
+ucsdet_getUChars(const UCharsetMatch *ucsm,
+                 char16_t *buf, int32_t cap, UErrorCode *status)
+{
+    if(U_FAILURE(*status)) {
+        return 0;
+    }
+
+    return ((CharsetMatch *) ucsm)->getUChars(buf, cap, status);
+}
+
+U_CAPI void U_EXPORT2
+ucsdet_setDetectableCharset(UCharsetDetector *ucsd, const char *encoding, UBool enabled, UErrorCode *status)
+{
+    ((CharsetDetector *)ucsd)->setDetectableCharset(encoding, enabled, *status);
+}
+
+U_CAPI  UEnumeration * U_EXPORT2
+ucsdet_getAllDetectableCharsets(const UCharsetDetector * /*ucsd*/, UErrorCode *status)
+{
+    return CharsetDetector::getAllDetectableCharsets(*status);
+}
+
+U_CAPI UEnumeration * U_EXPORT2
+ucsdet_getDetectableCharsets(const UCharsetDetector *ucsd,  UErrorCode *status)
+{
+    return ((CharsetDetector *)ucsd)->getDetectableCharsets(*status);
+}
+
+U_CDECL_END
+
+
+#endif