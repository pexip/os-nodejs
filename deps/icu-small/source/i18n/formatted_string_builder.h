--- conflicted
+++ resolved
@@ -1,545 +1,272 @@
-<<<<<<< HEAD
-// © 2017 and later: Unicode, Inc. and others.
-// License & terms of use: http://www.unicode.org/copyright.html
-
-#include "unicode/utypes.h"
-
-#if !UCONFIG_NO_FORMATTING
-#ifndef __NUMBER_STRINGBUILDER_H__
-#define __NUMBER_STRINGBUILDER_H__
-
-
-#include <cstdint>
-#include <type_traits>
-
-#include "cstring.h"
-#include "uassert.h"
-#include "fphdlimp.h"
-
-U_NAMESPACE_BEGIN
-
-class FormattedValueStringBuilderImpl;
-
-/**
- * A StringBuilder optimized for formatting. It implements the following key
- * features beyond a UnicodeString:
- *
- * <ol>
- * <li>Efficient prepend as well as append.
- * <li>Keeps track of Fields in an efficient manner.
- * </ol>
- *
- * See also FormattedValueStringBuilderImpl.
- *
- * @author sffc (Shane Carr)
- */
-class U_I18N_API FormattedStringBuilder : public UMemory {
-  private:
-    static const int32_t DEFAULT_CAPACITY = 40;
-
-    template<typename T>
-    union ValueOrHeapArray {
-        T value[DEFAULT_CAPACITY];
-        struct {
-            T *ptr;
-            int32_t capacity;
-        } heap;
-    };
-
-  public:
-    FormattedStringBuilder();
-
-    ~FormattedStringBuilder();
-
-    FormattedStringBuilder(const FormattedStringBuilder &other);
-
-    // Convention: bottom 4 bits for field, top 4 bits for field category.
-    // Field category 0 implies the number category so that the number field
-    // literals can be directly passed as a Field type.
-    // Exported as U_I18N_API so it can be used by other exports on Windows.
-    struct U_I18N_API Field {
-        uint8_t bits;
-
-        Field() = default;
-        constexpr Field(uint8_t category, uint8_t field);
-
-        inline UFieldCategory getCategory() const;
-        inline int32_t getField() const;
-        inline bool isNumeric() const;
-        inline bool isUndefined() const;
-        inline bool operator==(const Field& other) const;
-        inline bool operator!=(const Field& other) const;
-    };
-
-    FormattedStringBuilder &operator=(const FormattedStringBuilder &other);
-
-    int32_t length() const;
-
-    int32_t codePointCount() const;
-
-    inline char16_t charAt(int32_t index) const {
-        U_ASSERT(index >= 0);
-        U_ASSERT(index < fLength);
-        return getCharPtr()[fZero + index];
-    }
-
-    inline Field fieldAt(int32_t index) const {
-        U_ASSERT(index >= 0);
-        U_ASSERT(index < fLength);
-        return getFieldPtr()[fZero + index];
-    }
-
-    UChar32 getFirstCodePoint() const;
-
-    UChar32 getLastCodePoint() const;
-
-    UChar32 codePointAt(int32_t index) const;
-
-    UChar32 codePointBefore(int32_t index) const;
-
-    FormattedStringBuilder &clear();
-
-    /** Appends a UTF-16 code unit. */
-    inline int32_t appendChar16(char16_t codeUnit, Field field, UErrorCode& status) {
-        // appendCodePoint handles both code units and code points.
-        return insertCodePoint(fLength, codeUnit, field, status);
-    }
-
-    /** Inserts a UTF-16 code unit. Note: insert at index 0 is very efficient. */
-    inline int32_t insertChar16(int32_t index, char16_t codeUnit, Field field, UErrorCode& status) {
-        // insertCodePoint handles both code units and code points.
-        return insertCodePoint(index, codeUnit, field, status);
-    }
-
-    /** Appends a Unicode code point. */
-    inline int32_t appendCodePoint(UChar32 codePoint, Field field, UErrorCode &status) {
-        return insertCodePoint(fLength, codePoint, field, status);
-    }
-
-    /** Inserts a Unicode code point. Note: insert at index 0 is very efficient. */
-    int32_t insertCodePoint(int32_t index, UChar32 codePoint, Field field, UErrorCode &status);
-
-    /** Appends a string. */
-    inline int32_t append(const UnicodeString &unistr, Field field, UErrorCode &status) {
-        return insert(fLength, unistr, field, status);
-    }
-
-    /** Inserts a string. Note: insert at index 0 is very efficient. */
-    int32_t insert(int32_t index, const UnicodeString &unistr, Field field, UErrorCode &status);
-
-    /** Inserts a substring. Note: insert at index 0 is very efficient.
-     *
-     * @param start Start index of the substring of unistr to be inserted.
-     * @param end End index of the substring of unistr to be inserted (exclusive).
-     */
-    int32_t insert(int32_t index, const UnicodeString &unistr, int32_t start, int32_t end, Field field,
-                   UErrorCode &status);
-
-    /** Deletes a substring and then inserts a string at that same position.
-     * Similar to JavaScript Array.prototype.splice().
-     *
-     * @param startThis Start of the span to delete.
-     * @param endThis End of the span to delete (exclusive).
-     * @param unistr The string to insert at the deletion position.
-     * @param startOther Start index of the substring of unistr to be inserted.
-     * @param endOther End index of the substring of unistr to be inserted (exclusive).
-     */
-    int32_t splice(int32_t startThis, int32_t endThis,  const UnicodeString &unistr,
-                   int32_t startOther, int32_t endOther, Field field, UErrorCode& status);
-
-    /** Appends a formatted string. */
-    int32_t append(const FormattedStringBuilder &other, UErrorCode &status);
-
-    /** Inserts a formatted string. Note: insert at index 0 is very efficient. */
-    int32_t insert(int32_t index, const FormattedStringBuilder &other, UErrorCode &status);
-
-    /**
-     * Ensures that the string buffer contains a NUL terminator. The NUL terminator does
-     * not count toward the string length. Any further changes to the string (insert or
-     * append) may invalidate the NUL terminator.
-     *
-     * You should call this method after the formatted string is completely built if you
-     * plan to return a pointer to the string from a C API.
-     */
-    void writeTerminator(UErrorCode& status);
-
-    /**
-     * Gets a "safe" UnicodeString that can be used even after the FormattedStringBuilder is destructed.
-     */
-    UnicodeString toUnicodeString() const;
-
-    /**
-     * Gets an "unsafe" UnicodeString that is valid only as long as the FormattedStringBuilder is alive and
-     * unchanged. Slightly faster than toUnicodeString().
-     */
-    const UnicodeString toTempUnicodeString() const;
-
-    UnicodeString toDebugString() const;
-
-    const char16_t *chars() const;
-
-    bool contentEquals(const FormattedStringBuilder &other) const;
-
-    bool containsField(Field field) const;
-
-  private:
-    bool fUsingHeap = false;
-    ValueOrHeapArray<char16_t> fChars;
-    ValueOrHeapArray<Field> fFields;
-    int32_t fZero = DEFAULT_CAPACITY / 2;
-    int32_t fLength = 0;
-
-    inline char16_t *getCharPtr() {
-        return fUsingHeap ? fChars.heap.ptr : fChars.value;
-    }
-
-    inline const char16_t *getCharPtr() const {
-        return fUsingHeap ? fChars.heap.ptr : fChars.value;
-    }
-
-    inline Field *getFieldPtr() {
-        return fUsingHeap ? fFields.heap.ptr : fFields.value;
-    }
-
-    inline const Field *getFieldPtr() const {
-        return fUsingHeap ? fFields.heap.ptr : fFields.value;
-    }
-
-    inline int32_t getCapacity() const {
-        return fUsingHeap ? fChars.heap.capacity : DEFAULT_CAPACITY;
-    }
-
-    int32_t prepareForInsert(int32_t index, int32_t count, UErrorCode &status);
-
-    int32_t prepareForInsertHelper(int32_t index, int32_t count, UErrorCode &status);
-
-    int32_t remove(int32_t index, int32_t count);
-
-    friend class FormattedValueStringBuilderImpl;
-};
-
-static_assert(
-    std::is_pod<FormattedStringBuilder::Field>::value,
-    "Field should be a POD type for efficient initialization");
-
-constexpr FormattedStringBuilder::Field::Field(uint8_t category, uint8_t field)
-    : bits((
-        U_ASSERT(category <= 0xf),
-        U_ASSERT(field <= 0xf),
-        static_cast<uint8_t>((category << 4) | field)
-    )) {}
-
-/**
- * Internal constant for the undefined field for use in FormattedStringBuilder.
- */
-constexpr FormattedStringBuilder::Field kUndefinedField = {UFIELD_CATEGORY_UNDEFINED, 0};
-
-/**
- * Internal field to signal "numeric" when fields are not supported in NumberFormat.
- */
-constexpr FormattedStringBuilder::Field kGeneralNumericField = {UFIELD_CATEGORY_UNDEFINED, 1};
-
-inline UFieldCategory FormattedStringBuilder::Field::getCategory() const {
-    return static_cast<UFieldCategory>(bits >> 4);
-}
-
-inline int32_t FormattedStringBuilder::Field::getField() const {
-    return bits & 0xf;
-}
-
-inline bool FormattedStringBuilder::Field::isNumeric() const {
-    return getCategory() == UFIELD_CATEGORY_NUMBER || *this == kGeneralNumericField;
-}
-
-inline bool FormattedStringBuilder::Field::isUndefined() const {
-    return getCategory() == UFIELD_CATEGORY_UNDEFINED;
-}
-
-inline bool FormattedStringBuilder::Field::operator==(const Field& other) const {
-    return bits == other.bits;
-}
-
-inline bool FormattedStringBuilder::Field::operator!=(const Field& other) const {
-    return bits != other.bits;
-}
-
-U_NAMESPACE_END
-
-
-#endif //__NUMBER_STRINGBUILDER_H__
-
-#endif /* #if !UCONFIG_NO_FORMATTING */
-=======
-// © 2017 and later: Unicode, Inc. and others.
-// License & terms of use: http://www.unicode.org/copyright.html
-
-#include "unicode/utypes.h"
-
-#if !UCONFIG_NO_FORMATTING
-#ifndef __NUMBER_STRINGBUILDER_H__
-#define __NUMBER_STRINGBUILDER_H__
-
-
-#include <cstdint>
-#include <type_traits>
-
-#include "cstring.h"
-#include "uassert.h"
-#include "fphdlimp.h"
-
-U_NAMESPACE_BEGIN
-
-class FormattedValueStringBuilderImpl;
-
-/**
- * A StringBuilder optimized for formatting. It implements the following key
- * features beyond a UnicodeString:
- *
- * <ol>
- * <li>Efficient prepend as well as append.
- * <li>Keeps track of Fields in an efficient manner.
- * </ol>
- *
- * See also FormattedValueStringBuilderImpl.
- *
- * @author sffc (Shane Carr)
- */
-class U_I18N_API FormattedStringBuilder : public UMemory {
-  private:
-    static const int32_t DEFAULT_CAPACITY = 40;
-
-    template<typename T>
-    union ValueOrHeapArray {
-        T value[DEFAULT_CAPACITY];
-        struct {
-            T *ptr;
-            int32_t capacity;
-        } heap;
-    };
-
-  public:
-    FormattedStringBuilder();
-
-    ~FormattedStringBuilder();
-
-    FormattedStringBuilder(const FormattedStringBuilder &other);
-
-    // Convention: bottom 4 bits for field, top 4 bits for field category.
-    // Field category 0 implies the number category so that the number field
-    // literals can be directly passed as a Field type.
-    // Exported as U_I18N_API so it can be used by other exports on Windows.
-    struct U_I18N_API Field {
-        uint8_t bits;
-
-        Field() = default;
-        constexpr Field(uint8_t category, uint8_t field);
-
-        inline UFieldCategory getCategory() const;
-        inline int32_t getField() const;
-        inline bool isNumeric() const;
-        inline bool isUndefined() const;
-        inline bool operator==(const Field& other) const;
-        inline bool operator!=(const Field& other) const;
-    };
-
-    FormattedStringBuilder &operator=(const FormattedStringBuilder &other);
-
-    int32_t length() const;
-
-    int32_t codePointCount() const;
-
-    inline char16_t charAt(int32_t index) const {
-        U_ASSERT(index >= 0);
-        U_ASSERT(index < fLength);
-        return getCharPtr()[fZero + index];
-    }
-
-    inline Field fieldAt(int32_t index) const {
-        U_ASSERT(index >= 0);
-        U_ASSERT(index < fLength);
-        return getFieldPtr()[fZero + index];
-    }
-
-    UChar32 getFirstCodePoint() const;
-
-    UChar32 getLastCodePoint() const;
-
-    UChar32 codePointAt(int32_t index) const;
-
-    UChar32 codePointBefore(int32_t index) const;
-
-    FormattedStringBuilder &clear();
-
-    /** Appends a UTF-16 code unit. */
-    inline int32_t appendChar16(char16_t codeUnit, Field field, UErrorCode& status) {
-        // appendCodePoint handles both code units and code points.
-        return insertCodePoint(fLength, codeUnit, field, status);
-    }
-
-    /** Inserts a UTF-16 code unit. Note: insert at index 0 is very efficient. */
-    inline int32_t insertChar16(int32_t index, char16_t codeUnit, Field field, UErrorCode& status) {
-        // insertCodePoint handles both code units and code points.
-        return insertCodePoint(index, codeUnit, field, status);
-    }
-
-    /** Appends a Unicode code point. */
-    inline int32_t appendCodePoint(UChar32 codePoint, Field field, UErrorCode &status) {
-        return insertCodePoint(fLength, codePoint, field, status);
-    }
-
-    /** Inserts a Unicode code point. Note: insert at index 0 is very efficient. */
-    int32_t insertCodePoint(int32_t index, UChar32 codePoint, Field field, UErrorCode &status);
-
-    /** Appends a string. */
-    inline int32_t append(const UnicodeString &unistr, Field field, UErrorCode &status) {
-        return insert(fLength, unistr, field, status);
-    }
-
-    /** Inserts a string. Note: insert at index 0 is very efficient. */
-    int32_t insert(int32_t index, const UnicodeString &unistr, Field field, UErrorCode &status);
-
-    /** Inserts a substring. Note: insert at index 0 is very efficient.
-     *
-     * @param start Start index of the substring of unistr to be inserted.
-     * @param end End index of the substring of unistr to be inserted (exclusive).
-     */
-    int32_t insert(int32_t index, const UnicodeString &unistr, int32_t start, int32_t end, Field field,
-                   UErrorCode &status);
-
-    /** Deletes a substring and then inserts a string at that same position.
-     * Similar to JavaScript Array.prototype.splice().
-     *
-     * @param startThis Start of the span to delete.
-     * @param endThis End of the span to delete (exclusive).
-     * @param unistr The string to insert at the deletion position.
-     * @param startOther Start index of the substring of unistr to be inserted.
-     * @param endOther End index of the substring of unistr to be inserted (exclusive).
-     */
-    int32_t splice(int32_t startThis, int32_t endThis,  const UnicodeString &unistr,
-                   int32_t startOther, int32_t endOther, Field field, UErrorCode& status);
-
-    /** Appends a formatted string. */
-    int32_t append(const FormattedStringBuilder &other, UErrorCode &status);
-
-    /** Inserts a formatted string. Note: insert at index 0 is very efficient. */
-    int32_t insert(int32_t index, const FormattedStringBuilder &other, UErrorCode &status);
-
-    /**
-     * Ensures that the string buffer contains a NUL terminator. The NUL terminator does
-     * not count toward the string length. Any further changes to the string (insert or
-     * append) may invalidate the NUL terminator.
-     *
-     * You should call this method after the formatted string is completely built if you
-     * plan to return a pointer to the string from a C API.
-     */
-    void writeTerminator(UErrorCode& status);
-
-    /**
-     * Gets a "safe" UnicodeString that can be used even after the FormattedStringBuilder is destructed.
-     */
-    UnicodeString toUnicodeString() const;
-
-    /**
-     * Gets an "unsafe" UnicodeString that is valid only as long as the FormattedStringBuilder is alive and
-     * unchanged. Slightly faster than toUnicodeString().
-     */
-    const UnicodeString toTempUnicodeString() const;
-
-    UnicodeString toDebugString() const;
-
-    const char16_t *chars() const;
-
-    bool contentEquals(const FormattedStringBuilder &other) const;
-
-    bool containsField(Field field) const;
-
-  private:
-    bool fUsingHeap = false;
-    ValueOrHeapArray<char16_t> fChars;
-    ValueOrHeapArray<Field> fFields;
-    int32_t fZero = DEFAULT_CAPACITY / 2;
-    int32_t fLength = 0;
-
-    inline char16_t *getCharPtr() {
-        return fUsingHeap ? fChars.heap.ptr : fChars.value;
-    }
-
-    inline const char16_t *getCharPtr() const {
-        return fUsingHeap ? fChars.heap.ptr : fChars.value;
-    }
-
-    inline Field *getFieldPtr() {
-        return fUsingHeap ? fFields.heap.ptr : fFields.value;
-    }
-
-    inline const Field *getFieldPtr() const {
-        return fUsingHeap ? fFields.heap.ptr : fFields.value;
-    }
-
-    inline int32_t getCapacity() const {
-        return fUsingHeap ? fChars.heap.capacity : DEFAULT_CAPACITY;
-    }
-
-    int32_t prepareForInsert(int32_t index, int32_t count, UErrorCode &status);
-
-    int32_t prepareForInsertHelper(int32_t index, int32_t count, UErrorCode &status);
-
-    int32_t remove(int32_t index, int32_t count);
-
-    friend class FormattedValueStringBuilderImpl;
-};
-
-static_assert(
-    // std::is_pod<> is deprecated.
-    std::is_standard_layout<FormattedStringBuilder::Field>::value &&
-        std::is_trivial<FormattedStringBuilder::Field>::value,
-    "Field should be a POD type for efficient initialization");
-
-constexpr FormattedStringBuilder::Field::Field(uint8_t category, uint8_t field)
-    : bits((
-        U_ASSERT(category <= 0xf),
-        U_ASSERT(field <= 0xf),
-        static_cast<uint8_t>((category << 4) | field)
-    )) {}
-
-/**
- * Internal constant for the undefined field for use in FormattedStringBuilder.
- */
-constexpr FormattedStringBuilder::Field kUndefinedField = {UFIELD_CATEGORY_UNDEFINED, 0};
-
-/**
- * Internal field to signal "numeric" when fields are not supported in NumberFormat.
- */
-constexpr FormattedStringBuilder::Field kGeneralNumericField = {UFIELD_CATEGORY_UNDEFINED, 1};
-
-inline UFieldCategory FormattedStringBuilder::Field::getCategory() const {
-    return static_cast<UFieldCategory>(bits >> 4);
-}
-
-inline int32_t FormattedStringBuilder::Field::getField() const {
-    return bits & 0xf;
-}
-
-inline bool FormattedStringBuilder::Field::isNumeric() const {
-    return getCategory() == UFIELD_CATEGORY_NUMBER || *this == kGeneralNumericField;
-}
-
-inline bool FormattedStringBuilder::Field::isUndefined() const {
-    return getCategory() == UFIELD_CATEGORY_UNDEFINED;
-}
-
-inline bool FormattedStringBuilder::Field::operator==(const Field& other) const {
-    return bits == other.bits;
-}
-
-inline bool FormattedStringBuilder::Field::operator!=(const Field& other) const {
-    return bits != other.bits;
-}
-
-U_NAMESPACE_END
-
-
-#endif //__NUMBER_STRINGBUILDER_H__
-
-#endif /* #if !UCONFIG_NO_FORMATTING */
->>>>>>> a8a80be5
+// © 2017 and later: Unicode, Inc. and others.
+// License & terms of use: http://www.unicode.org/copyright.html
+
+#include "unicode/utypes.h"
+
+#if !UCONFIG_NO_FORMATTING
+#ifndef __NUMBER_STRINGBUILDER_H__
+#define __NUMBER_STRINGBUILDER_H__
+
+
+#include <cstdint>
+#include <type_traits>
+
+#include "cstring.h"
+#include "uassert.h"
+#include "fphdlimp.h"
+
+U_NAMESPACE_BEGIN
+
+class FormattedValueStringBuilderImpl;
+
+/**
+ * A StringBuilder optimized for formatting. It implements the following key
+ * features beyond a UnicodeString:
+ *
+ * <ol>
+ * <li>Efficient prepend as well as append.
+ * <li>Keeps track of Fields in an efficient manner.
+ * </ol>
+ *
+ * See also FormattedValueStringBuilderImpl.
+ *
+ * @author sffc (Shane Carr)
+ */
+class U_I18N_API FormattedStringBuilder : public UMemory {
+  private:
+    static const int32_t DEFAULT_CAPACITY = 40;
+
+    template<typename T>
+    union ValueOrHeapArray {
+        T value[DEFAULT_CAPACITY];
+        struct {
+            T *ptr;
+            int32_t capacity;
+        } heap;
+    };
+
+  public:
+    FormattedStringBuilder();
+
+    ~FormattedStringBuilder();
+
+    FormattedStringBuilder(const FormattedStringBuilder &other);
+
+    // Convention: bottom 4 bits for field, top 4 bits for field category.
+    // Field category 0 implies the number category so that the number field
+    // literals can be directly passed as a Field type.
+    // Exported as U_I18N_API so it can be used by other exports on Windows.
+    struct U_I18N_API Field {
+        uint8_t bits;
+
+        Field() = default;
+        constexpr Field(uint8_t category, uint8_t field);
+
+        inline UFieldCategory getCategory() const;
+        inline int32_t getField() const;
+        inline bool isNumeric() const;
+        inline bool isUndefined() const;
+        inline bool operator==(const Field& other) const;
+        inline bool operator!=(const Field& other) const;
+    };
+
+    FormattedStringBuilder &operator=(const FormattedStringBuilder &other);
+
+    int32_t length() const;
+
+    int32_t codePointCount() const;
+
+    inline char16_t charAt(int32_t index) const {
+        U_ASSERT(index >= 0);
+        U_ASSERT(index < fLength);
+        return getCharPtr()[fZero + index];
+    }
+
+    inline Field fieldAt(int32_t index) const {
+        U_ASSERT(index >= 0);
+        U_ASSERT(index < fLength);
+        return getFieldPtr()[fZero + index];
+    }
+
+    UChar32 getFirstCodePoint() const;
+
+    UChar32 getLastCodePoint() const;
+
+    UChar32 codePointAt(int32_t index) const;
+
+    UChar32 codePointBefore(int32_t index) const;
+
+    FormattedStringBuilder &clear();
+
+    /** Appends a UTF-16 code unit. */
+    inline int32_t appendChar16(char16_t codeUnit, Field field, UErrorCode& status) {
+        // appendCodePoint handles both code units and code points.
+        return insertCodePoint(fLength, codeUnit, field, status);
+    }
+
+    /** Inserts a UTF-16 code unit. Note: insert at index 0 is very efficient. */
+    inline int32_t insertChar16(int32_t index, char16_t codeUnit, Field field, UErrorCode& status) {
+        // insertCodePoint handles both code units and code points.
+        return insertCodePoint(index, codeUnit, field, status);
+    }
+
+    /** Appends a Unicode code point. */
+    inline int32_t appendCodePoint(UChar32 codePoint, Field field, UErrorCode &status) {
+        return insertCodePoint(fLength, codePoint, field, status);
+    }
+
+    /** Inserts a Unicode code point. Note: insert at index 0 is very efficient. */
+    int32_t insertCodePoint(int32_t index, UChar32 codePoint, Field field, UErrorCode &status);
+
+    /** Appends a string. */
+    inline int32_t append(const UnicodeString &unistr, Field field, UErrorCode &status) {
+        return insert(fLength, unistr, field, status);
+    }
+
+    /** Inserts a string. Note: insert at index 0 is very efficient. */
+    int32_t insert(int32_t index, const UnicodeString &unistr, Field field, UErrorCode &status);
+
+    /** Inserts a substring. Note: insert at index 0 is very efficient.
+     *
+     * @param start Start index of the substring of unistr to be inserted.
+     * @param end End index of the substring of unistr to be inserted (exclusive).
+     */
+    int32_t insert(int32_t index, const UnicodeString &unistr, int32_t start, int32_t end, Field field,
+                   UErrorCode &status);
+
+    /** Deletes a substring and then inserts a string at that same position.
+     * Similar to JavaScript Array.prototype.splice().
+     *
+     * @param startThis Start of the span to delete.
+     * @param endThis End of the span to delete (exclusive).
+     * @param unistr The string to insert at the deletion position.
+     * @param startOther Start index of the substring of unistr to be inserted.
+     * @param endOther End index of the substring of unistr to be inserted (exclusive).
+     */
+    int32_t splice(int32_t startThis, int32_t endThis,  const UnicodeString &unistr,
+                   int32_t startOther, int32_t endOther, Field field, UErrorCode& status);
+
+    /** Appends a formatted string. */
+    int32_t append(const FormattedStringBuilder &other, UErrorCode &status);
+
+    /** Inserts a formatted string. Note: insert at index 0 is very efficient. */
+    int32_t insert(int32_t index, const FormattedStringBuilder &other, UErrorCode &status);
+
+    /**
+     * Ensures that the string buffer contains a NUL terminator. The NUL terminator does
+     * not count toward the string length. Any further changes to the string (insert or
+     * append) may invalidate the NUL terminator.
+     *
+     * You should call this method after the formatted string is completely built if you
+     * plan to return a pointer to the string from a C API.
+     */
+    void writeTerminator(UErrorCode& status);
+
+    /**
+     * Gets a "safe" UnicodeString that can be used even after the FormattedStringBuilder is destructed.
+     */
+    UnicodeString toUnicodeString() const;
+
+    /**
+     * Gets an "unsafe" UnicodeString that is valid only as long as the FormattedStringBuilder is alive and
+     * unchanged. Slightly faster than toUnicodeString().
+     */
+    const UnicodeString toTempUnicodeString() const;
+
+    UnicodeString toDebugString() const;
+
+    const char16_t *chars() const;
+
+    bool contentEquals(const FormattedStringBuilder &other) const;
+
+    bool containsField(Field field) const;
+
+  private:
+    bool fUsingHeap = false;
+    ValueOrHeapArray<char16_t> fChars;
+    ValueOrHeapArray<Field> fFields;
+    int32_t fZero = DEFAULT_CAPACITY / 2;
+    int32_t fLength = 0;
+
+    inline char16_t *getCharPtr() {
+        return fUsingHeap ? fChars.heap.ptr : fChars.value;
+    }
+
+    inline const char16_t *getCharPtr() const {
+        return fUsingHeap ? fChars.heap.ptr : fChars.value;
+    }
+
+    inline Field *getFieldPtr() {
+        return fUsingHeap ? fFields.heap.ptr : fFields.value;
+    }
+
+    inline const Field *getFieldPtr() const {
+        return fUsingHeap ? fFields.heap.ptr : fFields.value;
+    }
+
+    inline int32_t getCapacity() const {
+        return fUsingHeap ? fChars.heap.capacity : DEFAULT_CAPACITY;
+    }
+
+    int32_t prepareForInsert(int32_t index, int32_t count, UErrorCode &status);
+
+    int32_t prepareForInsertHelper(int32_t index, int32_t count, UErrorCode &status);
+
+    int32_t remove(int32_t index, int32_t count);
+
+    friend class FormattedValueStringBuilderImpl;
+};
+
+static_assert(
+    // std::is_pod<> is deprecated.
+    std::is_standard_layout<FormattedStringBuilder::Field>::value &&
+        std::is_trivial<FormattedStringBuilder::Field>::value,
+    "Field should be a POD type for efficient initialization");
+
+constexpr FormattedStringBuilder::Field::Field(uint8_t category, uint8_t field)
+    : bits((
+        U_ASSERT(category <= 0xf),
+        U_ASSERT(field <= 0xf),
+        static_cast<uint8_t>((category << 4) | field)
+    )) {}
+
+/**
+ * Internal constant for the undefined field for use in FormattedStringBuilder.
+ */
+constexpr FormattedStringBuilder::Field kUndefinedField = {UFIELD_CATEGORY_UNDEFINED, 0};
+
+/**
+ * Internal field to signal "numeric" when fields are not supported in NumberFormat.
+ */
+constexpr FormattedStringBuilder::Field kGeneralNumericField = {UFIELD_CATEGORY_UNDEFINED, 1};
+
+inline UFieldCategory FormattedStringBuilder::Field::getCategory() const {
+    return static_cast<UFieldCategory>(bits >> 4);
+}
+
+inline int32_t FormattedStringBuilder::Field::getField() const {
+    return bits & 0xf;
+}
+
+inline bool FormattedStringBuilder::Field::isNumeric() const {
+    return getCategory() == UFIELD_CATEGORY_NUMBER || *this == kGeneralNumericField;
+}
+
+inline bool FormattedStringBuilder::Field::isUndefined() const {
+    return getCategory() == UFIELD_CATEGORY_UNDEFINED;
+}
+
+inline bool FormattedStringBuilder::Field::operator==(const Field& other) const {
+    return bits == other.bits;
+}
+
+inline bool FormattedStringBuilder::Field::operator!=(const Field& other) const {
+    return bits != other.bits;
+}
+
+U_NAMESPACE_END
+
+
+#endif //__NUMBER_STRINGBUILDER_H__
+
+#endif /* #if !UCONFIG_NO_FORMATTING */