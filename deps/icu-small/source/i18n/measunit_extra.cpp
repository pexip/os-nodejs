--- conflicted
+++ resolved
@@ -1,2457 +1,1260 @@
-<<<<<<< HEAD
-// © 2020 and later: Unicode, Inc. and others.
-// License & terms of use: http://www.unicode.org/copyright.html
-
-// Extra functions for MeasureUnit not needed for all clients.
-// Separate .o file so that it can be removed for modularity.
-
-#include "unicode/utypes.h"
-
-#if !UCONFIG_NO_FORMATTING
-
-// Allow implicit conversion from char16_t* to UnicodeString for this file:
-// Helpful in toString methods and elsewhere.
-#define UNISTR_FROM_STRING_EXPLICIT
-
-#include "charstr.h"
-#include "cmemory.h"
-#include "cstring.h"
-#include "measunit_impl.h"
-#include "resource.h"
-#include "uarrsort.h"
-#include "uassert.h"
-#include "ucln_in.h"
-#include "umutex.h"
-#include "unicode/bytestrie.h"
-#include "unicode/bytestriebuilder.h"
-#include "unicode/localpointer.h"
-#include "unicode/measunit.h"
-#include "unicode/stringpiece.h"
-#include "unicode/stringtriebuilder.h"
-#include "unicode/ures.h"
-#include "unicode/ustringtrie.h"
-#include "uresimp.h"
-#include "util.h"
-#include <cstdlib>
-
-U_NAMESPACE_BEGIN
-
-
-namespace {
-
-// TODO: Propose a new error code for this?
-constexpr UErrorCode kUnitIdentifierSyntaxError = U_ILLEGAL_ARGUMENT_ERROR;
-
-// Trie value offset for SI or binary prefixes. This is big enough to ensure we only
-// insert positive integers into the trie.
-constexpr int32_t kPrefixOffset = 64;
-static_assert(kPrefixOffset + UMEASURE_PREFIX_INTERNAL_MIN_BIN > 0,
-              "kPrefixOffset is too small for minimum UMeasurePrefix value");
-static_assert(kPrefixOffset + UMEASURE_PREFIX_INTERNAL_MIN_SI > 0,
-              "kPrefixOffset is too small for minimum UMeasurePrefix value");
-
-// Trie value offset for compound parts, e.g. "-per-", "-", "-and-".
-constexpr int32_t kCompoundPartOffset = 128;
-static_assert(kCompoundPartOffset > kPrefixOffset + UMEASURE_PREFIX_INTERNAL_MAX_BIN,
-              "Ambiguous token values: prefix tokens are overlapping with CompoundPart tokens");
-static_assert(kCompoundPartOffset > kPrefixOffset + UMEASURE_PREFIX_INTERNAL_MAX_SI,
-              "Ambiguous token values: prefix tokens are overlapping with CompoundPart tokens");
-
-enum CompoundPart {
-    // Represents "-per-"
-    COMPOUND_PART_PER = kCompoundPartOffset,
-    // Represents "-"
-    COMPOUND_PART_TIMES,
-    // Represents "-and-"
-    COMPOUND_PART_AND,
-};
-
-// Trie value offset for "per-".
-constexpr int32_t kInitialCompoundPartOffset = 192;
-
-enum InitialCompoundPart {
-    // Represents "per-", the only compound part that can appear at the start of
-    // an identifier.
-    INITIAL_COMPOUND_PART_PER = kInitialCompoundPartOffset,
-};
-
-// Trie value offset for powers like "square-", "cubic-", "pow2-" etc.
-constexpr int32_t kPowerPartOffset = 256;
-
-enum PowerPart {
-    POWER_PART_P2 = kPowerPartOffset + 2,
-    POWER_PART_P3,
-    POWER_PART_P4,
-    POWER_PART_P5,
-    POWER_PART_P6,
-    POWER_PART_P7,
-    POWER_PART_P8,
-    POWER_PART_P9,
-    POWER_PART_P10,
-    POWER_PART_P11,
-    POWER_PART_P12,
-    POWER_PART_P13,
-    POWER_PART_P14,
-    POWER_PART_P15,
-};
-
-// Trie value offset for simple units, e.g. "gram", "nautical-mile",
-// "fluid-ounce-imperial".
-constexpr int32_t kSimpleUnitOffset = 512;
-
-const struct UnitPrefixStrings {
-    const char* const string;
-    UMeasurePrefix value;
-} gUnitPrefixStrings[] = {
-    // SI prefixes
-    { "yotta", UMEASURE_PREFIX_YOTTA },
-    { "zetta", UMEASURE_PREFIX_ZETTA },
-    { "exa", UMEASURE_PREFIX_EXA },
-    { "peta", UMEASURE_PREFIX_PETA },
-    { "tera", UMEASURE_PREFIX_TERA },
-    { "giga", UMEASURE_PREFIX_GIGA },
-    { "mega", UMEASURE_PREFIX_MEGA },
-    { "kilo", UMEASURE_PREFIX_KILO },
-    { "hecto", UMEASURE_PREFIX_HECTO },
-    { "deka", UMEASURE_PREFIX_DEKA },
-    { "deci", UMEASURE_PREFIX_DECI },
-    { "centi", UMEASURE_PREFIX_CENTI },
-    { "milli", UMEASURE_PREFIX_MILLI },
-    { "micro", UMEASURE_PREFIX_MICRO },
-    { "nano", UMEASURE_PREFIX_NANO },
-    { "pico", UMEASURE_PREFIX_PICO },
-    { "femto", UMEASURE_PREFIX_FEMTO },
-    { "atto", UMEASURE_PREFIX_ATTO },
-    { "zepto", UMEASURE_PREFIX_ZEPTO },
-    { "yocto", UMEASURE_PREFIX_YOCTO },
-    // Binary prefixes
-    { "yobi", UMEASURE_PREFIX_YOBI },
-    { "zebi", UMEASURE_PREFIX_ZEBI },
-    { "exbi", UMEASURE_PREFIX_EXBI },
-    { "pebi", UMEASURE_PREFIX_PEBI },
-    { "tebi", UMEASURE_PREFIX_TEBI },
-    { "gibi", UMEASURE_PREFIX_GIBI },
-    { "mebi", UMEASURE_PREFIX_MEBI },
-    { "kibi", UMEASURE_PREFIX_KIBI },
-};
-
-/**
- * A ResourceSink that collects simple unit identifiers from the keys of the
- * convertUnits table into an array, and adds these values to a TrieBuilder,
- * with associated values being their index into this array plus a specified
- * offset.
- *
- * Example code:
- *
- *     UErrorCode status = U_ZERO_ERROR;
- *     BytesTrieBuilder b(status);
- *     int32_t ARR_SIZE = 200;
- *     const char *unitIdentifiers[ARR_SIZE];
- *     int32_t *unitCategories[ARR_SIZE];
- *     SimpleUnitIdentifiersSink identifierSink(gSerializedUnitCategoriesTrie, unitIdentifiers,
- *                                              unitCategories, ARR_SIZE, b, kTrieValueOffset);
- *     LocalUResourceBundlePointer unitsBundle(ures_openDirect(NULL, "units", &status));
- *     ures_getAllItemsWithFallback(unitsBundle.getAlias(), "convertUnits", identifierSink, status);
- */
-class SimpleUnitIdentifiersSink : public icu::ResourceSink {
-  public:
-    /**
-     * Constructor.
-     * @param quantitiesTrieData The data for constructing a quantitiesTrie,
-     *     which maps from a simple unit identifier to an index into the
-     *     gCategories array.
-     * @param out Array of char* to which pointers to the simple unit
-     *     identifiers will be saved. (Does not take ownership.)
-     * @param outCategories Array of int32_t to which category indexes will be
-     *     saved: this corresponds to simple unit IDs saved to `out`, mapping
-     *     from the ID to the value produced by the quantitiesTrie (which is an
-     *     index into the gCategories array).
-     * @param outSize The size of `out` and `outCategories`.
-     * @param trieBuilder The trie builder to which the simple unit identifier
-     *     should be added. The trie builder must outlive this resource sink.
-     * @param trieValueOffset This is added to the index of the identifier in
-     *     the `out` array, before adding to `trieBuilder` as the value
-     *     associated with the identifier.
-     */
-    explicit SimpleUnitIdentifiersSink(StringPiece quantitiesTrieData, const char **out,
-                                       int32_t *outCategories, int32_t outSize,
-                                       BytesTrieBuilder &trieBuilder, int32_t trieValueOffset)
-        : outArray(out), outCategories(outCategories), outSize(outSize), trieBuilder(trieBuilder),
-          trieValueOffset(trieValueOffset), quantitiesTrieData(quantitiesTrieData), outIndex(0) {}
-
-    /**
-     * Adds the table keys found in value to the output vector.
-     * @param key The key of the resource passed to `value`: the second
-     *     parameter of the ures_getAllItemsWithFallback() call.
-     * @param value Should be a ResourceTable value, if
-     *     ures_getAllItemsWithFallback() was called correctly for this sink.
-     * @param noFallback Ignored.
-     * @param status The standard ICU error code output parameter.
-     */
-    void put(const char * /*key*/, ResourceValue &value, UBool /*noFallback*/, UErrorCode &status) {
-        ResourceTable table = value.getTable(status);
-        if (U_FAILURE(status)) return;
-
-        if (outIndex + table.getSize() > outSize) {
-            status = U_INDEX_OUTOFBOUNDS_ERROR;
-            return;
-        }
-
-        BytesTrie quantitiesTrie(quantitiesTrieData.data());
-
-        // Collect keys from the table resource.
-        const char *simpleUnitID;
-        for (int32_t i = 0; table.getKeyAndValue(i, simpleUnitID, value); ++i) {
-            U_ASSERT(i < table.getSize());
-            U_ASSERT(outIndex < outSize);
-            if (uprv_strcmp(simpleUnitID, "kilogram") == 0) {
-                // For parsing, we use "gram", the prefixless metric mass unit. We
-                // thus ignore the SI Base Unit of Mass: it exists due to being the
-                // mass conversion target unit, but not needed for MeasureUnit
-                // parsing.
-                continue;
-            }
-            outArray[outIndex] = simpleUnitID;
-            trieBuilder.add(simpleUnitID, trieValueOffset + outIndex, status);
-
-            // Find the base target unit for this simple unit
-            ResourceTable table = value.getTable(status);
-            if (U_FAILURE(status)) { return; }
-            if (!table.findValue("target", value)) {
-                status = U_INVALID_FORMAT_ERROR;
-                break;
-            }
-            int32_t len;
-            const UChar* uTarget = value.getString(len, status);
-            CharString target;
-            target.appendInvariantChars(uTarget, len, status);
-            if (U_FAILURE(status)) { return; }
-            quantitiesTrie.reset();
-            UStringTrieResult result = quantitiesTrie.next(target.data(), target.length());
-            if (!USTRINGTRIE_HAS_VALUE(result)) {
-                status = U_INVALID_FORMAT_ERROR;
-                break;
-            }
-            outCategories[outIndex] = quantitiesTrie.getValue();
-
-            outIndex++;
-        }
-    }
-
-  private:
-    const char **outArray;
-    int32_t *outCategories;
-    int32_t outSize;
-    BytesTrieBuilder &trieBuilder;
-    int32_t trieValueOffset;
-
-    StringPiece quantitiesTrieData;
-
-    int32_t outIndex;
-};
-
-/**
- * A ResourceSink that collects information from `unitQuantities` in the `units`
- * resource to provide key->value lookups from base unit to category, as well as
- * preserving ordering information for these categories. See `units.txt`.
- *
- * For example: "kilogram" -> "mass", "meter-per-second" -> "speed".
- *
- * In C++ unitQuantity values are collected in order into a UChar* array, while
- * unitQuantity keys are added added to a TrieBuilder, with associated values
- * being the index into the aforementioned UChar* array.
- */
-class CategoriesSink : public icu::ResourceSink {
-  public:
-    /**
-     * Constructor.
-     * @param out Array of UChar* to which unitQuantity values will be saved.
-     *     The pointers returned  not owned: they point directly at the resource
-     *     strings in static memory.
-     * @param outSize The size of the `out` array.
-     * @param trieBuilder The trie builder to which the keys (base units) of
-     *     each unitQuantity will be added, each with value being the offset
-     *     into `out`.
-     */
-    explicit CategoriesSink(const UChar **out, int32_t &outSize, BytesTrieBuilder &trieBuilder)
-        : outQuantitiesArray(out), outSize(outSize), trieBuilder(trieBuilder), outIndex(0) {}
-
-    void put(const char * /*key*/, ResourceValue &value, UBool /*noFallback*/, UErrorCode &status) {
-        ResourceArray array = value.getArray(status);
-        if (U_FAILURE(status)) {
-            return;
-        }
-
-        if (outIndex + array.getSize() > outSize) {
-            status = U_INDEX_OUTOFBOUNDS_ERROR;
-            return;
-        }
-
-        for (int32_t i = 0; array.getValue(i, value); ++i) {
-            U_ASSERT(outIndex < outSize);
-            ResourceTable table = value.getTable(status);
-            if (U_FAILURE(status)) {
-                return;
-            }
-            if (table.getSize() != 1) {
-                status = U_INVALID_FORMAT_ERROR;
-                return;
-            }
-            const char *key;
-            table.getKeyAndValue(0, key, value);
-            int32_t uTmpLen;
-            outQuantitiesArray[outIndex] = value.getString(uTmpLen, status);
-            trieBuilder.add(key, outIndex, status);
-            outIndex++;
-        }
-    }
-
-  private:
-    const UChar **outQuantitiesArray;
-    int32_t &outSize;
-    BytesTrieBuilder &trieBuilder;
-
-    int32_t outIndex;
-};
-
-icu::UInitOnce gUnitExtrasInitOnce = U_INITONCE_INITIALIZER;
-
-// Array of simple unit IDs.
-//
-// The array memory itself is owned by this pointer, but the individual char* in
-// that array point at static memory. (Note that these char* are also returned
-// by SingleUnitImpl::getSimpleUnitID().)
-const char **gSimpleUnits = nullptr;
-
-// Maps from the value associated with each simple unit ID to an index into the
-// gCategories array.
-int32_t *gSimpleUnitCategories = nullptr;
-
-char *gSerializedUnitExtrasStemTrie = nullptr;
-
-// Array of UChar* pointing at the unit categories (aka "quantities", aka
-// "types"), as found in the `unitQuantities` resource. The array memory itself
-// is owned by this pointer, but the individual UChar* in that array point at
-// static memory.
-const UChar **gCategories = nullptr;
-// Number of items in `gCategories`.
-int32_t gCategoriesCount = 0;
-// TODO: rather save an index into gCategories?
-const char *kConsumption = "consumption";
-size_t kConsumptionLen = strlen("consumption");
-// Serialized BytesTrie for mapping from base units to indices into gCategories.
-char *gSerializedUnitCategoriesTrie = nullptr;
-
-UBool U_CALLCONV cleanupUnitExtras() {
-    uprv_free(gSerializedUnitCategoriesTrie);
-    gSerializedUnitCategoriesTrie = nullptr;
-    uprv_free(gCategories);
-    gCategories = nullptr;
-    uprv_free(gSerializedUnitExtrasStemTrie);
-    gSerializedUnitExtrasStemTrie = nullptr;
-    uprv_free(gSimpleUnitCategories);
-    gSimpleUnitCategories = nullptr;
-    uprv_free(gSimpleUnits);
-    gSimpleUnits = nullptr;
-    gUnitExtrasInitOnce.reset();
-    return TRUE;
-}
-
-void U_CALLCONV initUnitExtras(UErrorCode& status) {
-    ucln_i18n_registerCleanup(UCLN_I18N_UNIT_EXTRAS, cleanupUnitExtras);
-    LocalUResourceBundlePointer unitsBundle(ures_openDirect(nullptr, "units", &status));
-
-    // Collect unitQuantities information into gSerializedUnitCategoriesTrie and gCategories.
-    const char *CATEGORY_TABLE_NAME = "unitQuantities";
-    LocalUResourceBundlePointer unitQuantities(
-        ures_getByKey(unitsBundle.getAlias(), CATEGORY_TABLE_NAME, nullptr, &status));
-    if (U_FAILURE(status)) { return; }
-    gCategoriesCount = unitQuantities.getAlias()->fSize;
-    size_t quantitiesMallocSize = sizeof(UChar *) * gCategoriesCount;
-    gCategories = static_cast<const UChar **>(uprv_malloc(quantitiesMallocSize));
-    if (gCategories == nullptr) {
-        status = U_MEMORY_ALLOCATION_ERROR;
-        return;
-    }
-    uprv_memset(gCategories, 0, quantitiesMallocSize);
-    BytesTrieBuilder quantitiesBuilder(status);
-    CategoriesSink categoriesSink(gCategories, gCategoriesCount, quantitiesBuilder);
-    ures_getAllItemsWithFallback(unitsBundle.getAlias(), CATEGORY_TABLE_NAME, categoriesSink, status);
-    StringPiece resultQuantities = quantitiesBuilder.buildStringPiece(USTRINGTRIE_BUILD_FAST, status);
-    if (U_FAILURE(status)) { return; }
-    // Copy the result into the global constant pointer
-    size_t numBytesQuantities = resultQuantities.length();
-    gSerializedUnitCategoriesTrie = static_cast<char *>(uprv_malloc(numBytesQuantities));
-    if (gSerializedUnitCategoriesTrie == nullptr) {
-        status = U_MEMORY_ALLOCATION_ERROR;
-        return;
-    }
-    uprv_memcpy(gSerializedUnitCategoriesTrie, resultQuantities.data(), numBytesQuantities);
-
-    // Build the BytesTrie that Parser needs for parsing unit identifiers.
-
-    BytesTrieBuilder b(status);
-    if (U_FAILURE(status)) { return; }
-
-    // Add SI and binary prefixes
-    for (const auto& unitPrefixInfo : gUnitPrefixStrings) {
-        b.add(unitPrefixInfo.string, unitPrefixInfo.value + kPrefixOffset, status);
-    }
-    if (U_FAILURE(status)) { return; }
-
-    // Add syntax parts (compound, power prefixes)
-    b.add("-per-", COMPOUND_PART_PER, status);
-    b.add("-", COMPOUND_PART_TIMES, status);
-    b.add("-and-", COMPOUND_PART_AND, status);
-    b.add("per-", INITIAL_COMPOUND_PART_PER, status);
-    b.add("square-", POWER_PART_P2, status);
-    b.add("cubic-", POWER_PART_P3, status);
-    b.add("pow2-", POWER_PART_P2, status);
-    b.add("pow3-", POWER_PART_P3, status);
-    b.add("pow4-", POWER_PART_P4, status);
-    b.add("pow5-", POWER_PART_P5, status);
-    b.add("pow6-", POWER_PART_P6, status);
-    b.add("pow7-", POWER_PART_P7, status);
-    b.add("pow8-", POWER_PART_P8, status);
-    b.add("pow9-", POWER_PART_P9, status);
-    b.add("pow10-", POWER_PART_P10, status);
-    b.add("pow11-", POWER_PART_P11, status);
-    b.add("pow12-", POWER_PART_P12, status);
-    b.add("pow13-", POWER_PART_P13, status);
-    b.add("pow14-", POWER_PART_P14, status);
-    b.add("pow15-", POWER_PART_P15, status);
-    if (U_FAILURE(status)) { return; }
-
-    // Add sanctioned simple units by offset: simple units all have entries in
-    // units/convertUnits resources.
-    LocalUResourceBundlePointer convertUnits(
-        ures_getByKey(unitsBundle.getAlias(), "convertUnits", nullptr, &status));
-    if (U_FAILURE(status)) { return; }
-
-    // Allocate enough space: with identifierSink below skipping kilogram, we're
-    // probably allocating one more than needed.
-    int32_t simpleUnitsCount = convertUnits.getAlias()->fSize;
-    int32_t arrayMallocSize = sizeof(char *) * simpleUnitsCount;
-    gSimpleUnits = static_cast<const char **>(uprv_malloc(arrayMallocSize));
-    if (gSimpleUnits == nullptr) {
-        status = U_MEMORY_ALLOCATION_ERROR;
-        return;
-    }
-    uprv_memset(gSimpleUnits, 0, arrayMallocSize);
-    arrayMallocSize = sizeof(int32_t) * simpleUnitsCount;
-    gSimpleUnitCategories = static_cast<int32_t *>(uprv_malloc(arrayMallocSize));
-    if (gSimpleUnitCategories == nullptr) {
-        status = U_MEMORY_ALLOCATION_ERROR;
-        return;
-    }
-    uprv_memset(gSimpleUnitCategories, 0, arrayMallocSize);
-
-    // Populate gSimpleUnits and build the associated trie.
-    SimpleUnitIdentifiersSink identifierSink(resultQuantities, gSimpleUnits, gSimpleUnitCategories,
-                                             simpleUnitsCount, b, kSimpleUnitOffset);
-    ures_getAllItemsWithFallback(unitsBundle.getAlias(), "convertUnits", identifierSink, status);
-
-    // Build the CharsTrie
-    // TODO: Use SLOW or FAST here?
-    StringPiece result = b.buildStringPiece(USTRINGTRIE_BUILD_FAST, status);
-    if (U_FAILURE(status)) { return; }
-
-    // Copy the result into the global constant pointer
-    size_t numBytes = result.length();
-    gSerializedUnitExtrasStemTrie = static_cast<char *>(uprv_malloc(numBytes));
-    if (gSerializedUnitExtrasStemTrie == nullptr) {
-        status = U_MEMORY_ALLOCATION_ERROR;
-        return;
-    }
-    uprv_memcpy(gSerializedUnitExtrasStemTrie, result.data(), numBytes);
-}
-
-class Token {
-public:
-    Token(int32_t match) : fMatch(match) {}
-
-    enum Type {
-        TYPE_UNDEFINED,
-        TYPE_PREFIX,
-        // Token type for "-per-", "-", and "-and-".
-        TYPE_COMPOUND_PART,
-        // Token type for "per-".
-        TYPE_INITIAL_COMPOUND_PART,
-        TYPE_POWER_PART,
-        TYPE_SIMPLE_UNIT,
-    };
-
-    // Calling getType() is invalid, resulting in an assertion failure, if Token
-    // value isn't positive.
-    Type getType() const {
-        U_ASSERT(fMatch > 0);
-        if (fMatch < kCompoundPartOffset) {
-            return TYPE_PREFIX;
-        }
-        if (fMatch < kInitialCompoundPartOffset) {
-            return TYPE_COMPOUND_PART;
-        }
-        if (fMatch < kPowerPartOffset) {
-            return TYPE_INITIAL_COMPOUND_PART;
-        }
-        if (fMatch < kSimpleUnitOffset) {
-            return TYPE_POWER_PART;
-        }
-        return TYPE_SIMPLE_UNIT;
-    }
-
-    UMeasurePrefix getUnitPrefix() const {
-        U_ASSERT(getType() == TYPE_PREFIX);
-        return static_cast<UMeasurePrefix>(fMatch - kPrefixOffset);
-    }
-
-    // Valid only for tokens with type TYPE_COMPOUND_PART.
-    int32_t getMatch() const {
-        U_ASSERT(getType() == TYPE_COMPOUND_PART);
-        return fMatch;
-    }
-
-    int32_t getInitialCompoundPart() const {
-        // Even if there is only one InitialCompoundPart value, we have this
-        // function for the simplicity of code consistency.
-        U_ASSERT(getType() == TYPE_INITIAL_COMPOUND_PART);
-        // Defensive: if this assert fails, code using this function also needs
-        // to change.
-        U_ASSERT(fMatch == INITIAL_COMPOUND_PART_PER);
-        return fMatch;
-    }
-
-    int8_t getPower() const {
-        U_ASSERT(getType() == TYPE_POWER_PART);
-        return static_cast<int8_t>(fMatch - kPowerPartOffset);
-    }
-
-    int32_t getSimpleUnitIndex() const {
-        U_ASSERT(getType() == TYPE_SIMPLE_UNIT);
-        return fMatch - kSimpleUnitOffset;
-    }
-
-private:
-    int32_t fMatch;
-};
-
-class Parser {
-public:
-    /**
-     * Factory function for parsing the given identifier.
-     *
-     * @param source The identifier to parse. This function does not make a copy
-     * of source: the underlying string that source points at, must outlive the
-     * parser.
-     * @param status ICU error code.
-     */
-    static Parser from(StringPiece source, UErrorCode& status) {
-        if (U_FAILURE(status)) {
-            return Parser();
-        }
-        umtx_initOnce(gUnitExtrasInitOnce, &initUnitExtras, status);
-        if (U_FAILURE(status)) {
-            return Parser();
-        }
-        return Parser(source);
-    }
-
-    MeasureUnitImpl parse(UErrorCode& status) {
-        MeasureUnitImpl result;
-
-        if (U_FAILURE(status)) {
-            return result;
-        }
-        if (fSource.empty()) {
-            // The dimenionless unit: nothing to parse. leave result as is.
-            return result;
-        }
-
-        while (hasNext()) {
-            bool sawAnd = false;
-
-            SingleUnitImpl singleUnit = nextSingleUnit(sawAnd, status);
-            if (U_FAILURE(status)) {
-                return result;
-            }
-
-            bool added = result.appendSingleUnit(singleUnit, status);
-            if (U_FAILURE(status)) {
-                return result;
-            }
-
-            if (sawAnd && !added) {
-                // Two similar units are not allowed in a mixed unit.
-                status = kUnitIdentifierSyntaxError;
-                return result;
-            }
-
-            if (result.singleUnits.length() >= 2) {
-                // nextSingleUnit fails appropriately for "per" and "and" in the
-                // same identifier. It doesn't fail for other compound units
-                // (COMPOUND_PART_TIMES). Consequently we take care of that
-                // here.
-                UMeasureUnitComplexity complexity =
-                    sawAnd ? UMEASURE_UNIT_MIXED : UMEASURE_UNIT_COMPOUND;
-                if (result.singleUnits.length() == 2) {
-                    // After appending two singleUnits, the complexity will be `UMEASURE_UNIT_COMPOUND`
-                    U_ASSERT(result.complexity == UMEASURE_UNIT_COMPOUND);
-                    result.complexity = complexity;
-                } else if (result.complexity != complexity) {
-                    // Can't have mixed compound units
-                    status = kUnitIdentifierSyntaxError;
-                    return result;
-                }
-            }
-        }
-
-        return result;
-    }
-
-private:
-    // Tracks parser progress: the offset into fSource.
-    int32_t fIndex = 0;
-
-    // Since we're not owning this memory, whatever is passed to the constructor
-    // should live longer than this Parser - and the parser shouldn't return any
-    // references to that string.
-    StringPiece fSource;
-    BytesTrie fTrie;
-
-    // Set to true when we've seen a "-per-" or a "per-", after which all units
-    // are in the denominator. Until we find an "-and-", at which point the
-    // identifier is invalid pending TODO(CLDR-13700).
-    bool fAfterPer = false;
-
-    Parser() : fSource(""), fTrie(u"") {}
-
-    Parser(StringPiece source)
-        : fSource(source), fTrie(gSerializedUnitExtrasStemTrie) {}
-
-    inline bool hasNext() const {
-        return fIndex < fSource.length();
-    }
-
-    // Returns the next Token parsed from fSource, advancing fIndex to the end
-    // of that token in fSource. In case of U_FAILURE(status), the token
-    // returned will cause an abort if getType() is called on it.
-    Token nextToken(UErrorCode& status) {
-        fTrie.reset();
-        int32_t match = -1;
-        // Saves the position in the fSource string for the end of the most
-        // recent matching token.
-        int32_t previ = -1;
-        // Find the longest token that matches a value in the trie:
-        while (fIndex < fSource.length()) {
-            auto result = fTrie.next(fSource.data()[fIndex++]);
-            if (result == USTRINGTRIE_NO_MATCH) {
-                break;
-            } else if (result == USTRINGTRIE_NO_VALUE) {
-                continue;
-            }
-            U_ASSERT(USTRINGTRIE_HAS_VALUE(result));
-            match = fTrie.getValue();
-            previ = fIndex;
-            if (result == USTRINGTRIE_FINAL_VALUE) {
-                break;
-            }
-            U_ASSERT(result == USTRINGTRIE_INTERMEDIATE_VALUE);
-            // continue;
-        }
-
-        if (match < 0) {
-            status = kUnitIdentifierSyntaxError;
-        } else {
-            fIndex = previ;
-        }
-        return Token(match);
-    }
-
-    /**
-     * Returns the next "single unit" via result.
-     *
-     * If a "-per-" was parsed, the result will have appropriate negative
-     * dimensionality.
-     *
-     * Returns an error if we parse both compound units and "-and-", since mixed
-     * compound units are not yet supported - TODO(CLDR-13700).
-     *
-     * @param result Will be overwritten by the result, if status shows success.
-     * @param sawAnd If an "-and-" was parsed prior to finding the "single
-     * unit", sawAnd is set to true. If not, it is left as is.
-     * @param status ICU error code.
-     */
-    SingleUnitImpl nextSingleUnit(bool &sawAnd, UErrorCode &status) {
-        SingleUnitImpl result;
-        if (U_FAILURE(status)) {
-            return result;
-        }
-
-        // state:
-        // 0 = no tokens seen yet (will accept power, SI or binary prefix, or simple unit)
-        // 1 = power token seen (will not accept another power token)
-        // 2 = SI or binary prefix token seen (will not accept a power, or SI or binary prefix token)
-        int32_t state = 0;
-
-        bool atStart = fIndex == 0;
-        Token token = nextToken(status);
-        if (U_FAILURE(status)) {
-            return result;
-        }
-
-        if (atStart) {
-            // Identifiers optionally start with "per-".
-            if (token.getType() == Token::TYPE_INITIAL_COMPOUND_PART) {
-                U_ASSERT(token.getInitialCompoundPart() == INITIAL_COMPOUND_PART_PER);
-                fAfterPer = true;
-                result.dimensionality = -1;
-
-                token = nextToken(status);
-                if (U_FAILURE(status)) {
-                    return result;
-                }
-            }
-        } else {
-            // All other SingleUnit's are separated from previous SingleUnit's
-            // via a compound part:
-            if (token.getType() != Token::TYPE_COMPOUND_PART) {
-                status = kUnitIdentifierSyntaxError;
-                return result;
-            }
-
-            switch (token.getMatch()) {
-            case COMPOUND_PART_PER:
-                if (sawAnd) {
-                    // Mixed compound units not yet supported,
-                    // TODO(CLDR-13700).
-                    status = kUnitIdentifierSyntaxError;
-                    return result;
-                }
-                fAfterPer = true;
-                result.dimensionality = -1;
-                break;
-
-            case COMPOUND_PART_TIMES:
-                if (fAfterPer) {
-                    result.dimensionality = -1;
-                }
-                break;
-
-            case COMPOUND_PART_AND:
-                if (fAfterPer) {
-                    // Can't start with "-and-", and mixed compound units
-                    // not yet supported, TODO(CLDR-13700).
-                    status = kUnitIdentifierSyntaxError;
-                    return result;
-                }
-                sawAnd = true;
-                break;
-            }
-
-            token = nextToken(status);
-            if (U_FAILURE(status)) {
-                return result;
-            }
-        }
-
-        // Read tokens until we have a complete SingleUnit or we reach the end.
-        while (true) {
-            switch (token.getType()) {
-                case Token::TYPE_POWER_PART:
-                    if (state > 0) {
-                        status = kUnitIdentifierSyntaxError;
-                        return result;
-                    }
-                    result.dimensionality *= token.getPower();
-                    state = 1;
-                    break;
-
-                case Token::TYPE_PREFIX:
-                    if (state > 1) {
-                        status = kUnitIdentifierSyntaxError;
-                        return result;
-                    }
-                    result.unitPrefix = token.getUnitPrefix();
-                    state = 2;
-                    break;
-
-                case Token::TYPE_SIMPLE_UNIT:
-                    result.index = token.getSimpleUnitIndex();
-                    return result;
-
-                default:
-                    status = kUnitIdentifierSyntaxError;
-                    return result;
-            }
-
-            if (!hasNext()) {
-                // We ran out of tokens before finding a complete single unit.
-                status = kUnitIdentifierSyntaxError;
-                return result;
-            }
-            token = nextToken(status);
-            if (U_FAILURE(status)) {
-                return result;
-            }
-        }
-
-        return result;
-    }
-};
-
-// Sorting function wrapping SingleUnitImpl::compareTo for use with uprv_sortArray.
-int32_t U_CALLCONV
-compareSingleUnits(const void* /*context*/, const void* left, const void* right) {
-    auto realLeft = static_cast<const SingleUnitImpl* const*>(left);
-    auto realRight = static_cast<const SingleUnitImpl* const*>(right);
-    return (*realLeft)->compareTo(**realRight);
-}
-
-// Returns an index into the gCategories array, for the "unitQuantity" (aka
-// "type" or "category") associated with the given base unit identifier. Returns
-// -1 on failure, together with U_UNSUPPORTED_ERROR.
-int32_t getUnitCategoryIndex(StringPiece baseUnitIdentifier, UErrorCode &status) {
-    umtx_initOnce(gUnitExtrasInitOnce, &initUnitExtras, status);
-    if (U_FAILURE(status)) {
-        return -1;
-    }
-    BytesTrie trie(gSerializedUnitCategoriesTrie);
-    UStringTrieResult result = trie.next(baseUnitIdentifier.data(), baseUnitIdentifier.length());
-    if (!USTRINGTRIE_HAS_VALUE(result)) {
-        status = U_UNSUPPORTED_ERROR;
-        return -1;
-    }
-    return trie.getValue();
-}
-
-} // namespace
-
-U_CAPI int32_t U_EXPORT2
-umeas_getPrefixPower(UMeasurePrefix unitPrefix) {
-    if (unitPrefix >= UMEASURE_PREFIX_INTERNAL_MIN_BIN &&
-        unitPrefix <= UMEASURE_PREFIX_INTERNAL_MAX_BIN) {
-        return unitPrefix - UMEASURE_PREFIX_INTERNAL_ONE_BIN;
-    }
-    U_ASSERT(unitPrefix >= UMEASURE_PREFIX_INTERNAL_MIN_SI &&
-             unitPrefix <= UMEASURE_PREFIX_INTERNAL_MAX_SI);
-    return unitPrefix - UMEASURE_PREFIX_ONE;
-}
-
-U_CAPI int32_t U_EXPORT2
-umeas_getPrefixBase(UMeasurePrefix unitPrefix) {
-    if (unitPrefix >= UMEASURE_PREFIX_INTERNAL_MIN_BIN &&
-        unitPrefix <= UMEASURE_PREFIX_INTERNAL_MAX_BIN) {
-        return 1024;
-    }
-    U_ASSERT(unitPrefix >= UMEASURE_PREFIX_INTERNAL_MIN_SI &&
-             unitPrefix <= UMEASURE_PREFIX_INTERNAL_MAX_SI);
-    return 10;
-}
-
-CharString U_I18N_API getUnitQuantity(StringPiece baseUnitIdentifier, UErrorCode &status) {
-    CharString result;
-    U_ASSERT(result.length() == 0);
-    if (U_FAILURE(status)) {
-        return result;
-    }
-    UErrorCode localStatus = U_ZERO_ERROR;
-    int32_t idx = getUnitCategoryIndex(baseUnitIdentifier, localStatus);
-    if (U_FAILURE(localStatus)) {
-        // TODO(icu-units#130): support inverting any unit, with correct
-        // fallback logic: inversion and fallback may depend on presence or
-        // absence of a usage for that category.
-        if (uprv_strcmp(baseUnitIdentifier.data(), "meter-per-cubic-meter") == 0) {
-            result.append(kConsumption, (int32_t)kConsumptionLen, status);
-            return result;
-        }
-        status = U_INVALID_FORMAT_ERROR;
-        return result;
-    }
-    if (idx < 0 || idx >= gCategoriesCount) {
-        status = U_INVALID_FORMAT_ERROR;
-        return result;
-    }
-    result.appendInvariantChars(gCategories[idx], u_strlen(gCategories[idx]), status);
-    return result;
-}
-
-// In ICU4J, this is MeasureUnit.getSingleUnitImpl().
-SingleUnitImpl SingleUnitImpl::forMeasureUnit(const MeasureUnit& measureUnit, UErrorCode& status) {
-    MeasureUnitImpl temp;
-    const MeasureUnitImpl& impl = MeasureUnitImpl::forMeasureUnit(measureUnit, temp, status);
-    if (U_FAILURE(status)) {
-        return {};
-    }
-    if (impl.singleUnits.length() == 0) {
-        return {};
-    }
-    if (impl.singleUnits.length() == 1) {
-        return *impl.singleUnits[0];
-    }
-    status = U_ILLEGAL_ARGUMENT_ERROR;
-    return {};
-}
-
-MeasureUnit SingleUnitImpl::build(UErrorCode& status) const {
-    MeasureUnitImpl temp;
-    temp.appendSingleUnit(*this, status);
-    // TODO(icu-units#28): the MeasureUnitImpl::build() method uses
-    // findBySubtype, which is relatively slow.
-    // - At the time of loading the simple unit IDs, we could also save a
-    //   mapping to the builtin MeasureUnit type and subtype they correspond to.
-    // - This method could then check dimensionality and index, and if both are
-    //   1, directly return MeasureUnit instances very quickly.
-    return std::move(temp).build(status);
-}
-
-const char *SingleUnitImpl::getSimpleUnitID() const {
-    return gSimpleUnits[index];
-}
-
-void SingleUnitImpl::appendNeutralIdentifier(CharString &result, UErrorCode &status) const {
-    int32_t absPower = std::abs(this->dimensionality);
-
-    U_ASSERT(absPower > 0); // "this function does not support the dimensionless single units";
-
-    if (absPower == 1) {
-        // no-op
-    } else if (absPower == 2) {
-        result.append(StringPiece("square-"), status);
-    } else if (absPower == 3) {
-        result.append(StringPiece("cubic-"), status);
-    } else if (absPower <= 15) {
-        result.append(StringPiece("pow"), status);
-        result.appendNumber(absPower, status);
-        result.append(StringPiece("-"), status);
-    } else {
-        status = U_ILLEGAL_ARGUMENT_ERROR; // Unit Identifier Syntax Error
-        return;
-    }
-
-    if (U_FAILURE(status)) {
-        return;
-    }
-
-    if (this->unitPrefix != UMEASURE_PREFIX_ONE) {
-        bool found = false;
-        for (const auto &unitPrefixInfo : gUnitPrefixStrings) {
-            // TODO: consider using binary search? If we do this, add a unit
-            // test to ensure gUnitPrefixStrings is sorted?
-            if (unitPrefixInfo.value == this->unitPrefix) {
-                result.append(unitPrefixInfo.string, status);
-                found = true;
-                break;
-            }
-        }
-        if (!found) {
-            status = U_UNSUPPORTED_ERROR;
-            return;
-        }
-    }
-
-    result.append(StringPiece(this->getSimpleUnitID()), status);
-}
-
-int32_t SingleUnitImpl::getUnitCategoryIndex() const {
-    return gSimpleUnitCategories[index];
-}
-
-MeasureUnitImpl::MeasureUnitImpl(const SingleUnitImpl &singleUnit, UErrorCode &status) {
-    this->appendSingleUnit(singleUnit, status);
-}
-
-MeasureUnitImpl MeasureUnitImpl::forIdentifier(StringPiece identifier, UErrorCode& status) {
-    return Parser::from(identifier, status).parse(status);
-}
-
-const MeasureUnitImpl& MeasureUnitImpl::forMeasureUnit(
-        const MeasureUnit& measureUnit, MeasureUnitImpl& memory, UErrorCode& status) {
-    if (measureUnit.fImpl) {
-        return *measureUnit.fImpl;
-    } else {
-        memory = Parser::from(measureUnit.getIdentifier(), status).parse(status);
-        return memory;
-    }
-}
-
-MeasureUnitImpl MeasureUnitImpl::forMeasureUnitMaybeCopy(
-        const MeasureUnit& measureUnit, UErrorCode& status) {
-    if (measureUnit.fImpl) {
-        return measureUnit.fImpl->copy(status);
-    } else {
-        return Parser::from(measureUnit.getIdentifier(), status).parse(status);
-    }
-}
-
-void MeasureUnitImpl::takeReciprocal(UErrorCode& /*status*/) {
-    identifier.clear();
-    for (int32_t i = 0; i < singleUnits.length(); i++) {
-        singleUnits[i]->dimensionality *= -1;
-    }
-}
-
-bool MeasureUnitImpl::appendSingleUnit(const SingleUnitImpl &singleUnit, UErrorCode &status) {
-    identifier.clear();
-
-    if (singleUnit.isDimensionless()) {
-        // Do not append dimensionless units.
-        return false;
-    }
-
-    // Find a similar unit that already exists, to attempt to coalesce
-    SingleUnitImpl *oldUnit = nullptr;
-    for (int32_t i = 0; i < this->singleUnits.length(); i++) {
-        auto *candidate = this->singleUnits[i];
-        if (candidate->isCompatibleWith(singleUnit)) {
-            oldUnit = candidate;
-        }
-    }
-
-    if (oldUnit) {
-        // Both dimensionalities will be positive, or both will be negative, by
-        // virtue of isCompatibleWith().
-        oldUnit->dimensionality += singleUnit.dimensionality;
-
-        return false;
-    }
-
-    // Add a copy of singleUnit
-    // NOTE: MaybeStackVector::emplaceBackAndCheckErrorCode creates new copy of  singleUnit.
-    this->singleUnits.emplaceBackAndCheckErrorCode(status, singleUnit);
-    if (U_FAILURE(status)) {
-        return false;
-    }
-
-    // If the MeasureUnitImpl is `UMEASURE_UNIT_SINGLE` and after the appending a unit, the `singleUnits`
-    // contains more than one. thus means the complexity should be `UMEASURE_UNIT_COMPOUND`
-    if (this->singleUnits.length() > 1 &&
-        this->complexity == UMeasureUnitComplexity::UMEASURE_UNIT_SINGLE) {
-        this->complexity = UMeasureUnitComplexity::UMEASURE_UNIT_COMPOUND;
-    }
-
-    return true;
-}
-
-MaybeStackVector<MeasureUnitImplWithIndex>
-MeasureUnitImpl::extractIndividualUnitsWithIndices(UErrorCode &status) const {
-    MaybeStackVector<MeasureUnitImplWithIndex> result;
-
-    if (this->complexity != UMeasureUnitComplexity::UMEASURE_UNIT_MIXED) {
-        result.emplaceBackAndCheckErrorCode(status, 0, *this, status);
-        return result;
-    }
-
-    for (int32_t i = 0; i < singleUnits.length(); ++i) {
-        result.emplaceBackAndCheckErrorCode(status, i, *singleUnits[i], status);
-        if (U_FAILURE(status)) {
-            return result;
-        }
-    }
-
-    return result;
-}
-
-/**
- * Normalize a MeasureUnitImpl and generate the identifier string in place.
- */
-void MeasureUnitImpl::serialize(UErrorCode &status) {
-    if (U_FAILURE(status)) {
-        return;
-    }
-
-    if (this->singleUnits.length() == 0) {
-        // Dimensionless, constructed by the default constructor.
-        return;
-    }
-
-    if (this->complexity == UMEASURE_UNIT_COMPOUND) {
-        // Note: don't sort a MIXED unit
-        uprv_sortArray(this->singleUnits.getAlias(), this->singleUnits.length(),
-                       sizeof(this->singleUnits[0]), compareSingleUnits, nullptr, false, &status);
-        if (U_FAILURE(status)) {
-            return;
-        }
-    }
-
-    CharString result;
-    bool beforePer = true;
-    bool firstTimeNegativeDimension = false;
-    for (int32_t i = 0; i < this->singleUnits.length(); i++) {
-        if (beforePer && (*this->singleUnits[i]).dimensionality < 0) {
-            beforePer = false;
-            firstTimeNegativeDimension = true;
-        } else if ((*this->singleUnits[i]).dimensionality < 0) {
-            firstTimeNegativeDimension = false;
-        }
-
-        if (U_FAILURE(status)) {
-            return;
-        }
-
-        if (this->complexity == UMeasureUnitComplexity::UMEASURE_UNIT_MIXED) {
-            if (result.length() != 0) {
-                result.append(StringPiece("-and-"), status);
-            }
-        } else {
-            if (firstTimeNegativeDimension) {
-                if (result.length() == 0) {
-                    result.append(StringPiece("per-"), status);
-                } else {
-                    result.append(StringPiece("-per-"), status);
-                }
-            } else {
-                if (result.length() != 0) {
-                    result.append(StringPiece("-"), status);
-                }
-            }
-        }
-
-        this->singleUnits[i]->appendNeutralIdentifier(result, status);
-    }
-
-    this->identifier = CharString(result, status);
-}
-
-MeasureUnit MeasureUnitImpl::build(UErrorCode& status) && {
-    this->serialize(status);
-    return MeasureUnit(std::move(*this));
-}
-
-MeasureUnit MeasureUnit::forIdentifier(StringPiece identifier, UErrorCode& status) {
-    return Parser::from(identifier, status).parse(status).build(status);
-}
-
-UMeasureUnitComplexity MeasureUnit::getComplexity(UErrorCode& status) const {
-    MeasureUnitImpl temp;
-    return MeasureUnitImpl::forMeasureUnit(*this, temp, status).complexity;
-}
-
-UMeasurePrefix MeasureUnit::getPrefix(UErrorCode& status) const {
-    return SingleUnitImpl::forMeasureUnit(*this, status).unitPrefix;
-}
-
-MeasureUnit MeasureUnit::withPrefix(UMeasurePrefix prefix, UErrorCode& status) const {
-    SingleUnitImpl singleUnit = SingleUnitImpl::forMeasureUnit(*this, status);
-    singleUnit.unitPrefix = prefix;
-    return singleUnit.build(status);
-}
-
-int32_t MeasureUnit::getDimensionality(UErrorCode& status) const {
-    SingleUnitImpl singleUnit = SingleUnitImpl::forMeasureUnit(*this, status);
-    if (U_FAILURE(status)) { return 0; }
-    if (singleUnit.isDimensionless()) {
-        return 0;
-    }
-    return singleUnit.dimensionality;
-}
-
-MeasureUnit MeasureUnit::withDimensionality(int32_t dimensionality, UErrorCode& status) const {
-    SingleUnitImpl singleUnit = SingleUnitImpl::forMeasureUnit(*this, status);
-    singleUnit.dimensionality = dimensionality;
-    return singleUnit.build(status);
-}
-
-MeasureUnit MeasureUnit::reciprocal(UErrorCode& status) const {
-    MeasureUnitImpl impl = MeasureUnitImpl::forMeasureUnitMaybeCopy(*this, status);
-    impl.takeReciprocal(status);
-    return std::move(impl).build(status);
-}
-
-MeasureUnit MeasureUnit::product(const MeasureUnit& other, UErrorCode& status) const {
-    MeasureUnitImpl impl = MeasureUnitImpl::forMeasureUnitMaybeCopy(*this, status);
-    MeasureUnitImpl temp;
-    const MeasureUnitImpl& otherImpl = MeasureUnitImpl::forMeasureUnit(other, temp, status);
-    if (impl.complexity == UMEASURE_UNIT_MIXED || otherImpl.complexity == UMEASURE_UNIT_MIXED) {
-        status = U_ILLEGAL_ARGUMENT_ERROR;
-        return {};
-    }
-    for (int32_t i = 0; i < otherImpl.singleUnits.length(); i++) {
-        impl.appendSingleUnit(*otherImpl.singleUnits[i], status);
-    }
-    if (impl.singleUnits.length() > 1) {
-        impl.complexity = UMEASURE_UNIT_COMPOUND;
-    }
-    return std::move(impl).build(status);
-}
-
-LocalArray<MeasureUnit> MeasureUnit::splitToSingleUnitsImpl(int32_t& outCount, UErrorCode& status) const {
-    MeasureUnitImpl temp;
-    const MeasureUnitImpl& impl = MeasureUnitImpl::forMeasureUnit(*this, temp, status);
-    outCount = impl.singleUnits.length();
-    MeasureUnit* arr = new MeasureUnit[outCount];
-    if (arr == nullptr) {
-        status = U_MEMORY_ALLOCATION_ERROR;
-        return LocalArray<MeasureUnit>();
-    }
-    for (int32_t i = 0; i < outCount; i++) {
-        arr[i] = impl.singleUnits[i]->build(status);
-    }
-    return LocalArray<MeasureUnit>(arr, status);
-}
-
-
-U_NAMESPACE_END
-
-#endif /* !UNCONFIG_NO_FORMATTING */
-=======
-// © 2020 and later: Unicode, Inc. and others.
-// License & terms of use: http://www.unicode.org/copyright.html
-
-// Extra functions for MeasureUnit not needed for all clients.
-// Separate .o file so that it can be removed for modularity.
-
-#include "unicode/utypes.h"
-
-#if !UCONFIG_NO_FORMATTING
-
-// Allow implicit conversion from char16_t* to UnicodeString for this file:
-// Helpful in toString methods and elsewhere.
-#define UNISTR_FROM_STRING_EXPLICIT
-
-#include "charstr.h"
-#include "cmemory.h"
-#include "cstring.h"
-#include "measunit_impl.h"
-#include "resource.h"
-#include "uarrsort.h"
-#include "uassert.h"
-#include "ucln_in.h"
-#include "umutex.h"
-#include "unicode/bytestrie.h"
-#include "unicode/bytestriebuilder.h"
-#include "unicode/localpointer.h"
-#include "unicode/stringpiece.h"
-#include "unicode/stringtriebuilder.h"
-#include "unicode/ures.h"
-#include "unicode/ustringtrie.h"
-#include "uresimp.h"
-#include "util.h"
-#include <cstdlib>
-
-U_NAMESPACE_BEGIN
-
-
-namespace {
-
-// TODO: Propose a new error code for this?
-constexpr UErrorCode kUnitIdentifierSyntaxError = U_ILLEGAL_ARGUMENT_ERROR;
-
-// Trie value offset for SI or binary prefixes. This is big enough to ensure we only
-// insert positive integers into the trie.
-constexpr int32_t kPrefixOffset = 64;
-static_assert(kPrefixOffset + UMEASURE_PREFIX_INTERNAL_MIN_BIN > 0,
-              "kPrefixOffset is too small for minimum UMeasurePrefix value");
-static_assert(kPrefixOffset + UMEASURE_PREFIX_INTERNAL_MIN_SI > 0,
-              "kPrefixOffset is too small for minimum UMeasurePrefix value");
-
-// Trie value offset for compound parts, e.g. "-per-", "-", "-and-".
-constexpr int32_t kCompoundPartOffset = 128;
-static_assert(kCompoundPartOffset > kPrefixOffset + UMEASURE_PREFIX_INTERNAL_MAX_BIN,
-              "Ambiguous token values: prefix tokens are overlapping with CompoundPart tokens");
-static_assert(kCompoundPartOffset > kPrefixOffset + UMEASURE_PREFIX_INTERNAL_MAX_SI,
-              "Ambiguous token values: prefix tokens are overlapping with CompoundPart tokens");
-
-enum CompoundPart {
-    // Represents "-per-"
-    COMPOUND_PART_PER = kCompoundPartOffset,
-    // Represents "-"
-    COMPOUND_PART_TIMES,
-    // Represents "-and-"
-    COMPOUND_PART_AND,
-};
-
-// Trie value offset for "per-".
-constexpr int32_t kInitialCompoundPartOffset = 192;
-
-enum InitialCompoundPart {
-    // Represents "per-", the only compound part that can appear at the start of
-    // an identifier.
-    INITIAL_COMPOUND_PART_PER = kInitialCompoundPartOffset,
-};
-
-// Trie value offset for powers like "square-", "cubic-", "pow2-" etc.
-constexpr int32_t kPowerPartOffset = 256;
-
-enum PowerPart {
-    POWER_PART_P2 = kPowerPartOffset + 2,
-    POWER_PART_P3,
-    POWER_PART_P4,
-    POWER_PART_P5,
-    POWER_PART_P6,
-    POWER_PART_P7,
-    POWER_PART_P8,
-    POWER_PART_P9,
-    POWER_PART_P10,
-    POWER_PART_P11,
-    POWER_PART_P12,
-    POWER_PART_P13,
-    POWER_PART_P14,
-    POWER_PART_P15,
-};
-
-// Trie value offset for simple units, e.g. "gram", "nautical-mile",
-// "fluid-ounce-imperial".
-constexpr int32_t kSimpleUnitOffset = 512;
-
-const struct UnitPrefixStrings {
-    const char* const string;
-    UMeasurePrefix value;
-} gUnitPrefixStrings[] = {
-    // SI prefixes
-    { "yotta", UMEASURE_PREFIX_YOTTA },
-    { "zetta", UMEASURE_PREFIX_ZETTA },
-    { "exa", UMEASURE_PREFIX_EXA },
-    { "peta", UMEASURE_PREFIX_PETA },
-    { "tera", UMEASURE_PREFIX_TERA },
-    { "giga", UMEASURE_PREFIX_GIGA },
-    { "mega", UMEASURE_PREFIX_MEGA },
-    { "kilo", UMEASURE_PREFIX_KILO },
-    { "hecto", UMEASURE_PREFIX_HECTO },
-    { "deka", UMEASURE_PREFIX_DEKA },
-    { "deci", UMEASURE_PREFIX_DECI },
-    { "centi", UMEASURE_PREFIX_CENTI },
-    { "milli", UMEASURE_PREFIX_MILLI },
-    { "micro", UMEASURE_PREFIX_MICRO },
-    { "nano", UMEASURE_PREFIX_NANO },
-    { "pico", UMEASURE_PREFIX_PICO },
-    { "femto", UMEASURE_PREFIX_FEMTO },
-    { "atto", UMEASURE_PREFIX_ATTO },
-    { "zepto", UMEASURE_PREFIX_ZEPTO },
-    { "yocto", UMEASURE_PREFIX_YOCTO },
-    // Binary prefixes
-    { "yobi", UMEASURE_PREFIX_YOBI },
-    { "zebi", UMEASURE_PREFIX_ZEBI },
-    { "exbi", UMEASURE_PREFIX_EXBI },
-    { "pebi", UMEASURE_PREFIX_PEBI },
-    { "tebi", UMEASURE_PREFIX_TEBI },
-    { "gibi", UMEASURE_PREFIX_GIBI },
-    { "mebi", UMEASURE_PREFIX_MEBI },
-    { "kibi", UMEASURE_PREFIX_KIBI },
-};
-
-/**
- * A ResourceSink that collects simple unit identifiers from the keys of the
- * convertUnits table into an array, and adds these values to a TrieBuilder,
- * with associated values being their index into this array plus a specified
- * offset.
- *
- * Example code:
- *
- *     UErrorCode status = U_ZERO_ERROR;
- *     BytesTrieBuilder b(status);
- *     int32_t ARR_SIZE = 200;
- *     const char *unitIdentifiers[ARR_SIZE];
- *     int32_t *unitCategories[ARR_SIZE];
- *     SimpleUnitIdentifiersSink identifierSink(gSerializedUnitCategoriesTrie, unitIdentifiers,
- *                                              unitCategories, ARR_SIZE, b, kTrieValueOffset);
- *     LocalUResourceBundlePointer unitsBundle(ures_openDirect(nullptr, "units", &status));
- *     ures_getAllItemsWithFallback(unitsBundle.getAlias(), "convertUnits", identifierSink, status);
- */
-class SimpleUnitIdentifiersSink : public icu::ResourceSink {
-  public:
-    /**
-     * Constructor.
-     * @param quantitiesTrieData The data for constructing a quantitiesTrie,
-     *     which maps from a simple unit identifier to an index into the
-     *     gCategories array.
-     * @param out Array of char* to which pointers to the simple unit
-     *     identifiers will be saved. (Does not take ownership.)
-     * @param outCategories Array of int32_t to which category indexes will be
-     *     saved: this corresponds to simple unit IDs saved to `out`, mapping
-     *     from the ID to the value produced by the quantitiesTrie (which is an
-     *     index into the gCategories array).
-     * @param outSize The size of `out` and `outCategories`.
-     * @param trieBuilder The trie builder to which the simple unit identifier
-     *     should be added. The trie builder must outlive this resource sink.
-     * @param trieValueOffset This is added to the index of the identifier in
-     *     the `out` array, before adding to `trieBuilder` as the value
-     *     associated with the identifier.
-     */
-    explicit SimpleUnitIdentifiersSink(StringPiece quantitiesTrieData, const char **out,
-                                       int32_t *outCategories, int32_t outSize,
-                                       BytesTrieBuilder &trieBuilder, int32_t trieValueOffset)
-        : outArray(out), outCategories(outCategories), outSize(outSize), trieBuilder(trieBuilder),
-          trieValueOffset(trieValueOffset), quantitiesTrieData(quantitiesTrieData), outIndex(0) {}
-
-    /**
-     * Adds the table keys found in value to the output vector.
-     * @param key The key of the resource passed to `value`: the second
-     *     parameter of the ures_getAllItemsWithFallback() call.
-     * @param value Should be a ResourceTable value, if
-     *     ures_getAllItemsWithFallback() was called correctly for this sink.
-     * @param noFallback Ignored.
-     * @param status The standard ICU error code output parameter.
-     */
-    void put(const char * /*key*/, ResourceValue &value, UBool /*noFallback*/, UErrorCode &status) override {
-        ResourceTable table = value.getTable(status);
-        if (U_FAILURE(status)) return;
-
-        if (outIndex + table.getSize() > outSize) {
-            status = U_INDEX_OUTOFBOUNDS_ERROR;
-            return;
-        }
-
-        BytesTrie quantitiesTrie(quantitiesTrieData.data());
-
-        // Collect keys from the table resource.
-        const char *simpleUnitID;
-        for (int32_t i = 0; table.getKeyAndValue(i, simpleUnitID, value); ++i) {
-            U_ASSERT(i < table.getSize());
-            U_ASSERT(outIndex < outSize);
-            if (uprv_strcmp(simpleUnitID, "kilogram") == 0) {
-                // For parsing, we use "gram", the prefixless metric mass unit. We
-                // thus ignore the SI Base Unit of Mass: it exists due to being the
-                // mass conversion target unit, but not needed for MeasureUnit
-                // parsing.
-                continue;
-            }
-            outArray[outIndex] = simpleUnitID;
-            trieBuilder.add(simpleUnitID, trieValueOffset + outIndex, status);
-
-            // Find the base target unit for this simple unit
-            ResourceTable table = value.getTable(status);
-            if (U_FAILURE(status)) { return; }
-            if (!table.findValue("target", value)) {
-                status = U_INVALID_FORMAT_ERROR;
-                break;
-            }
-            int32_t len;
-            const char16_t* uTarget = value.getString(len, status);
-            CharString target;
-            target.appendInvariantChars(uTarget, len, status);
-            if (U_FAILURE(status)) { return; }
-            quantitiesTrie.reset();
-            UStringTrieResult result = quantitiesTrie.next(target.data(), target.length());
-            if (!USTRINGTRIE_HAS_VALUE(result)) {
-                status = U_INVALID_FORMAT_ERROR;
-                break;
-            }
-            outCategories[outIndex] = quantitiesTrie.getValue();
-
-            outIndex++;
-        }
-    }
-
-  private:
-    const char **outArray;
-    int32_t *outCategories;
-    int32_t outSize;
-    BytesTrieBuilder &trieBuilder;
-    int32_t trieValueOffset;
-
-    StringPiece quantitiesTrieData;
-
-    int32_t outIndex;
-};
-
-/**
- * A ResourceSink that collects information from `unitQuantities` in the `units`
- * resource to provide key->value lookups from base unit to category, as well as
- * preserving ordering information for these categories. See `units.txt`.
- *
- * For example: "kilogram" -> "mass", "meter-per-second" -> "speed".
- *
- * In C++ unitQuantity values are collected in order into a char16_t* array, while
- * unitQuantity keys are added added to a TrieBuilder, with associated values
- * being the index into the aforementioned char16_t* array.
- */
-class CategoriesSink : public icu::ResourceSink {
-  public:
-    /**
-     * Constructor.
-     * @param out Array of char16_t* to which unitQuantity values will be saved.
-     *     The pointers returned  not owned: they point directly at the resource
-     *     strings in static memory.
-     * @param outSize The size of the `out` array.
-     * @param trieBuilder The trie builder to which the keys (base units) of
-     *     each unitQuantity will be added, each with value being the offset
-     *     into `out`.
-     */
-    explicit CategoriesSink(const char16_t **out, int32_t &outSize, BytesTrieBuilder &trieBuilder)
-        : outQuantitiesArray(out), outSize(outSize), trieBuilder(trieBuilder), outIndex(0) {}
-
-    void put(const char * /*key*/, ResourceValue &value, UBool /*noFallback*/, UErrorCode &status) override {
-        ResourceArray array = value.getArray(status);
-        if (U_FAILURE(status)) {
-            return;
-        }
-
-        if (outIndex + array.getSize() > outSize) {
-            status = U_INDEX_OUTOFBOUNDS_ERROR;
-            return;
-        }
-
-        for (int32_t i = 0; array.getValue(i, value); ++i) {
-            U_ASSERT(outIndex < outSize);
-            ResourceTable table = value.getTable(status);
-            if (U_FAILURE(status)) {
-                return;
-            }
-            if (table.getSize() != 1) {
-                status = U_INVALID_FORMAT_ERROR;
-                return;
-            }
-            const char *key;
-            table.getKeyAndValue(0, key, value);
-            int32_t uTmpLen;
-            outQuantitiesArray[outIndex] = value.getString(uTmpLen, status);
-            trieBuilder.add(key, outIndex, status);
-            outIndex++;
-        }
-    }
-
-  private:
-    const char16_t **outQuantitiesArray;
-    int32_t &outSize;
-    BytesTrieBuilder &trieBuilder;
-
-    int32_t outIndex;
-};
-
-icu::UInitOnce gUnitExtrasInitOnce {};
-
-// Array of simple unit IDs.
-//
-// The array memory itself is owned by this pointer, but the individual char* in
-// that array point at static memory. (Note that these char* are also returned
-// by SingleUnitImpl::getSimpleUnitID().)
-const char **gSimpleUnits = nullptr;
-
-// Maps from the value associated with each simple unit ID to an index into the
-// gCategories array.
-int32_t *gSimpleUnitCategories = nullptr;
-
-char *gSerializedUnitExtrasStemTrie = nullptr;
-
-// Array of char16_t* pointing at the unit categories (aka "quantities", aka
-// "types"), as found in the `unitQuantities` resource. The array memory itself
-// is owned by this pointer, but the individual char16_t* in that array point at
-// static memory.
-const char16_t **gCategories = nullptr;
-// Number of items in `gCategories`.
-int32_t gCategoriesCount = 0;
-// Serialized BytesTrie for mapping from base units to indices into gCategories.
-char *gSerializedUnitCategoriesTrie = nullptr;
-
-UBool U_CALLCONV cleanupUnitExtras() {
-    uprv_free(gSerializedUnitCategoriesTrie);
-    gSerializedUnitCategoriesTrie = nullptr;
-    uprv_free(gCategories);
-    gCategories = nullptr;
-    uprv_free(gSerializedUnitExtrasStemTrie);
-    gSerializedUnitExtrasStemTrie = nullptr;
-    uprv_free(gSimpleUnitCategories);
-    gSimpleUnitCategories = nullptr;
-    uprv_free(gSimpleUnits);
-    gSimpleUnits = nullptr;
-    gUnitExtrasInitOnce.reset();
-    return true;
-}
-
-void U_CALLCONV initUnitExtras(UErrorCode& status) {
-    ucln_i18n_registerCleanup(UCLN_I18N_UNIT_EXTRAS, cleanupUnitExtras);
-    LocalUResourceBundlePointer unitsBundle(ures_openDirect(nullptr, "units", &status));
-
-    // Collect unitQuantities information into gSerializedUnitCategoriesTrie and gCategories.
-    const char *CATEGORY_TABLE_NAME = "unitQuantities";
-    LocalUResourceBundlePointer unitQuantities(
-        ures_getByKey(unitsBundle.getAlias(), CATEGORY_TABLE_NAME, nullptr, &status));
-    if (U_FAILURE(status)) { return; }
-    gCategoriesCount = unitQuantities.getAlias()->fSize;
-    size_t quantitiesMallocSize = sizeof(char16_t *) * gCategoriesCount;
-    gCategories = static_cast<const char16_t **>(uprv_malloc(quantitiesMallocSize));
-    if (gCategories == nullptr) {
-        status = U_MEMORY_ALLOCATION_ERROR;
-        return;
-    }
-    uprv_memset(gCategories, 0, quantitiesMallocSize);
-    BytesTrieBuilder quantitiesBuilder(status);
-    CategoriesSink categoriesSink(gCategories, gCategoriesCount, quantitiesBuilder);
-    ures_getAllItemsWithFallback(unitsBundle.getAlias(), CATEGORY_TABLE_NAME, categoriesSink, status);
-    StringPiece resultQuantities = quantitiesBuilder.buildStringPiece(USTRINGTRIE_BUILD_FAST, status);
-    if (U_FAILURE(status)) { return; }
-    // Copy the result into the global constant pointer
-    size_t numBytesQuantities = resultQuantities.length();
-    gSerializedUnitCategoriesTrie = static_cast<char *>(uprv_malloc(numBytesQuantities));
-    if (gSerializedUnitCategoriesTrie == nullptr) {
-        status = U_MEMORY_ALLOCATION_ERROR;
-        return;
-    }
-    uprv_memcpy(gSerializedUnitCategoriesTrie, resultQuantities.data(), numBytesQuantities);
-
-    // Build the BytesTrie that Parser needs for parsing unit identifiers.
-
-    BytesTrieBuilder b(status);
-    if (U_FAILURE(status)) { return; }
-
-    // Add SI and binary prefixes
-    for (const auto& unitPrefixInfo : gUnitPrefixStrings) {
-        b.add(unitPrefixInfo.string, unitPrefixInfo.value + kPrefixOffset, status);
-    }
-    if (U_FAILURE(status)) { return; }
-
-    // Add syntax parts (compound, power prefixes)
-    b.add("-per-", COMPOUND_PART_PER, status);
-    b.add("-", COMPOUND_PART_TIMES, status);
-    b.add("-and-", COMPOUND_PART_AND, status);
-    b.add("per-", INITIAL_COMPOUND_PART_PER, status);
-    b.add("square-", POWER_PART_P2, status);
-    b.add("cubic-", POWER_PART_P3, status);
-    b.add("pow2-", POWER_PART_P2, status);
-    b.add("pow3-", POWER_PART_P3, status);
-    b.add("pow4-", POWER_PART_P4, status);
-    b.add("pow5-", POWER_PART_P5, status);
-    b.add("pow6-", POWER_PART_P6, status);
-    b.add("pow7-", POWER_PART_P7, status);
-    b.add("pow8-", POWER_PART_P8, status);
-    b.add("pow9-", POWER_PART_P9, status);
-    b.add("pow10-", POWER_PART_P10, status);
-    b.add("pow11-", POWER_PART_P11, status);
-    b.add("pow12-", POWER_PART_P12, status);
-    b.add("pow13-", POWER_PART_P13, status);
-    b.add("pow14-", POWER_PART_P14, status);
-    b.add("pow15-", POWER_PART_P15, status);
-    if (U_FAILURE(status)) { return; }
-
-    // Add sanctioned simple units by offset: simple units all have entries in
-    // units/convertUnits resources.
-    LocalUResourceBundlePointer convertUnits(
-        ures_getByKey(unitsBundle.getAlias(), "convertUnits", nullptr, &status));
-    if (U_FAILURE(status)) { return; }
-
-    // Allocate enough space: with identifierSink below skipping kilogram, we're
-    // probably allocating one more than needed.
-    int32_t simpleUnitsCount = convertUnits.getAlias()->fSize;
-    int32_t arrayMallocSize = sizeof(char *) * simpleUnitsCount;
-    gSimpleUnits = static_cast<const char **>(uprv_malloc(arrayMallocSize));
-    if (gSimpleUnits == nullptr) {
-        status = U_MEMORY_ALLOCATION_ERROR;
-        return;
-    }
-    uprv_memset(gSimpleUnits, 0, arrayMallocSize);
-    arrayMallocSize = sizeof(int32_t) * simpleUnitsCount;
-    gSimpleUnitCategories = static_cast<int32_t *>(uprv_malloc(arrayMallocSize));
-    if (gSimpleUnitCategories == nullptr) {
-        status = U_MEMORY_ALLOCATION_ERROR;
-        return;
-    }
-    uprv_memset(gSimpleUnitCategories, 0, arrayMallocSize);
-
-    // Populate gSimpleUnits and build the associated trie.
-    SimpleUnitIdentifiersSink identifierSink(resultQuantities, gSimpleUnits, gSimpleUnitCategories,
-                                             simpleUnitsCount, b, kSimpleUnitOffset);
-    ures_getAllItemsWithFallback(unitsBundle.getAlias(), "convertUnits", identifierSink, status);
-
-    // Build the CharsTrie
-    // TODO: Use SLOW or FAST here?
-    StringPiece result = b.buildStringPiece(USTRINGTRIE_BUILD_FAST, status);
-    if (U_FAILURE(status)) { return; }
-
-    // Copy the result into the global constant pointer
-    size_t numBytes = result.length();
-    gSerializedUnitExtrasStemTrie = static_cast<char *>(uprv_malloc(numBytes));
-    if (gSerializedUnitExtrasStemTrie == nullptr) {
-        status = U_MEMORY_ALLOCATION_ERROR;
-        return;
-    }
-    uprv_memcpy(gSerializedUnitExtrasStemTrie, result.data(), numBytes);
-}
-
-class Token {
-public:
-    Token(int32_t match) : fMatch(match) {}
-
-    enum Type {
-        TYPE_UNDEFINED,
-        TYPE_PREFIX,
-        // Token type for "-per-", "-", and "-and-".
-        TYPE_COMPOUND_PART,
-        // Token type for "per-".
-        TYPE_INITIAL_COMPOUND_PART,
-        TYPE_POWER_PART,
-        TYPE_SIMPLE_UNIT,
-    };
-
-    // Calling getType() is invalid, resulting in an assertion failure, if Token
-    // value isn't positive.
-    Type getType() const {
-        U_ASSERT(fMatch > 0);
-        if (fMatch < kCompoundPartOffset) {
-            return TYPE_PREFIX;
-        }
-        if (fMatch < kInitialCompoundPartOffset) {
-            return TYPE_COMPOUND_PART;
-        }
-        if (fMatch < kPowerPartOffset) {
-            return TYPE_INITIAL_COMPOUND_PART;
-        }
-        if (fMatch < kSimpleUnitOffset) {
-            return TYPE_POWER_PART;
-        }
-        return TYPE_SIMPLE_UNIT;
-    }
-
-    UMeasurePrefix getUnitPrefix() const {
-        U_ASSERT(getType() == TYPE_PREFIX);
-        return static_cast<UMeasurePrefix>(fMatch - kPrefixOffset);
-    }
-
-    // Valid only for tokens with type TYPE_COMPOUND_PART.
-    int32_t getMatch() const {
-        U_ASSERT(getType() == TYPE_COMPOUND_PART);
-        return fMatch;
-    }
-
-    int32_t getInitialCompoundPart() const {
-        // Even if there is only one InitialCompoundPart value, we have this
-        // function for the simplicity of code consistency.
-        U_ASSERT(getType() == TYPE_INITIAL_COMPOUND_PART);
-        // Defensive: if this assert fails, code using this function also needs
-        // to change.
-        U_ASSERT(fMatch == INITIAL_COMPOUND_PART_PER);
-        return fMatch;
-    }
-
-    int8_t getPower() const {
-        U_ASSERT(getType() == TYPE_POWER_PART);
-        return static_cast<int8_t>(fMatch - kPowerPartOffset);
-    }
-
-    int32_t getSimpleUnitIndex() const {
-        U_ASSERT(getType() == TYPE_SIMPLE_UNIT);
-        return fMatch - kSimpleUnitOffset;
-    }
-
-private:
-    int32_t fMatch;
-};
-
-class Parser {
-public:
-    /**
-     * Factory function for parsing the given identifier.
-     *
-     * @param source The identifier to parse. This function does not make a copy
-     * of source: the underlying string that source points at, must outlive the
-     * parser.
-     * @param status ICU error code.
-     */
-    static Parser from(StringPiece source, UErrorCode& status) {
-        if (U_FAILURE(status)) {
-            return Parser();
-        }
-        umtx_initOnce(gUnitExtrasInitOnce, &initUnitExtras, status);
-        if (U_FAILURE(status)) {
-            return Parser();
-        }
-        return Parser(source);
-    }
-
-    MeasureUnitImpl parse(UErrorCode& status) {
-        MeasureUnitImpl result;
-
-        if (U_FAILURE(status)) {
-            return result;
-        }
-        if (fSource.empty()) {
-            // The dimenionless unit: nothing to parse. leave result as is.
-            return result;
-        }
-
-        while (hasNext()) {
-            bool sawAnd = false;
-
-            SingleUnitImpl singleUnit = nextSingleUnit(sawAnd, status);
-            if (U_FAILURE(status)) {
-                return result;
-            }
-
-            bool added = result.appendSingleUnit(singleUnit, status);
-            if (U_FAILURE(status)) {
-                return result;
-            }
-
-            if (sawAnd && !added) {
-                // Two similar units are not allowed in a mixed unit.
-                status = kUnitIdentifierSyntaxError;
-                return result;
-            }
-
-            if (result.singleUnits.length() >= 2) {
-                // nextSingleUnit fails appropriately for "per" and "and" in the
-                // same identifier. It doesn't fail for other compound units
-                // (COMPOUND_PART_TIMES). Consequently we take care of that
-                // here.
-                UMeasureUnitComplexity complexity =
-                    sawAnd ? UMEASURE_UNIT_MIXED : UMEASURE_UNIT_COMPOUND;
-                if (result.singleUnits.length() == 2) {
-                    // After appending two singleUnits, the complexity will be `UMEASURE_UNIT_COMPOUND`
-                    U_ASSERT(result.complexity == UMEASURE_UNIT_COMPOUND);
-                    result.complexity = complexity;
-                } else if (result.complexity != complexity) {
-                    // Can't have mixed compound units
-                    status = kUnitIdentifierSyntaxError;
-                    return result;
-                }
-            }
-        }
-
-        return result;
-    }
-
-private:
-    // Tracks parser progress: the offset into fSource.
-    int32_t fIndex = 0;
-
-    // Since we're not owning this memory, whatever is passed to the constructor
-    // should live longer than this Parser - and the parser shouldn't return any
-    // references to that string.
-    StringPiece fSource;
-    BytesTrie fTrie;
-
-    // Set to true when we've seen a "-per-" or a "per-", after which all units
-    // are in the denominator. Until we find an "-and-", at which point the
-    // identifier is invalid pending TODO(CLDR-13701).
-    bool fAfterPer = false;
-
-    Parser() : fSource(""), fTrie(u"") {}
-
-    Parser(StringPiece source)
-        : fSource(source), fTrie(gSerializedUnitExtrasStemTrie) {}
-
-    inline bool hasNext() const {
-        return fIndex < fSource.length();
-    }
-
-    // Returns the next Token parsed from fSource, advancing fIndex to the end
-    // of that token in fSource. In case of U_FAILURE(status), the token
-    // returned will cause an abort if getType() is called on it.
-    Token nextToken(UErrorCode& status) {
-        fTrie.reset();
-        int32_t match = -1;
-        // Saves the position in the fSource string for the end of the most
-        // recent matching token.
-        int32_t previ = -1;
-        // Find the longest token that matches a value in the trie:
-        while (fIndex < fSource.length()) {
-            auto result = fTrie.next(fSource.data()[fIndex++]);
-            if (result == USTRINGTRIE_NO_MATCH) {
-                break;
-            } else if (result == USTRINGTRIE_NO_VALUE) {
-                continue;
-            }
-            U_ASSERT(USTRINGTRIE_HAS_VALUE(result));
-            match = fTrie.getValue();
-            previ = fIndex;
-            if (result == USTRINGTRIE_FINAL_VALUE) {
-                break;
-            }
-            U_ASSERT(result == USTRINGTRIE_INTERMEDIATE_VALUE);
-            // continue;
-        }
-
-        if (match < 0) {
-            status = kUnitIdentifierSyntaxError;
-        } else {
-            fIndex = previ;
-        }
-        return Token(match);
-    }
-
-    /**
-     * Returns the next "single unit" via result.
-     *
-     * If a "-per-" was parsed, the result will have appropriate negative
-     * dimensionality.
-     *
-     * Returns an error if we parse both compound units and "-and-", since mixed
-     * compound units are not yet supported - TODO(CLDR-13701).
-     *
-     * @param result Will be overwritten by the result, if status shows success.
-     * @param sawAnd If an "-and-" was parsed prior to finding the "single
-     * unit", sawAnd is set to true. If not, it is left as is.
-     * @param status ICU error code.
-     */
-    SingleUnitImpl nextSingleUnit(bool &sawAnd, UErrorCode &status) {
-        SingleUnitImpl result;
-        if (U_FAILURE(status)) {
-            return result;
-        }
-
-        // state:
-        // 0 = no tokens seen yet (will accept power, SI or binary prefix, or simple unit)
-        // 1 = power token seen (will not accept another power token)
-        // 2 = SI or binary prefix token seen (will not accept a power, or SI or binary prefix token)
-        int32_t state = 0;
-
-        bool atStart = fIndex == 0;
-        Token token = nextToken(status);
-        if (U_FAILURE(status)) {
-            return result;
-        }
-
-        if (atStart) {
-            // Identifiers optionally start with "per-".
-            if (token.getType() == Token::TYPE_INITIAL_COMPOUND_PART) {
-                U_ASSERT(token.getInitialCompoundPart() == INITIAL_COMPOUND_PART_PER);
-                fAfterPer = true;
-                result.dimensionality = -1;
-
-                token = nextToken(status);
-                if (U_FAILURE(status)) {
-                    return result;
-                }
-            }
-        } else {
-            // All other SingleUnit's are separated from previous SingleUnit's
-            // via a compound part:
-            if (token.getType() != Token::TYPE_COMPOUND_PART) {
-                status = kUnitIdentifierSyntaxError;
-                return result;
-            }
-
-            switch (token.getMatch()) {
-            case COMPOUND_PART_PER:
-                if (sawAnd) {
-                    // Mixed compound units not yet supported,
-                    // TODO(CLDR-13701).
-                    status = kUnitIdentifierSyntaxError;
-                    return result;
-                }
-                fAfterPer = true;
-                result.dimensionality = -1;
-                break;
-
-            case COMPOUND_PART_TIMES:
-                if (fAfterPer) {
-                    result.dimensionality = -1;
-                }
-                break;
-
-            case COMPOUND_PART_AND:
-                if (fAfterPer) {
-                    // Can't start with "-and-", and mixed compound units
-                    // not yet supported, TODO(CLDR-13701).
-                    status = kUnitIdentifierSyntaxError;
-                    return result;
-                }
-                sawAnd = true;
-                break;
-            }
-
-            token = nextToken(status);
-            if (U_FAILURE(status)) {
-                return result;
-            }
-        }
-
-        // Read tokens until we have a complete SingleUnit or we reach the end.
-        while (true) {
-            switch (token.getType()) {
-                case Token::TYPE_POWER_PART:
-                    if (state > 0) {
-                        status = kUnitIdentifierSyntaxError;
-                        return result;
-                    }
-                    result.dimensionality *= token.getPower();
-                    state = 1;
-                    break;
-
-                case Token::TYPE_PREFIX:
-                    if (state > 1) {
-                        status = kUnitIdentifierSyntaxError;
-                        return result;
-                    }
-                    result.unitPrefix = token.getUnitPrefix();
-                    state = 2;
-                    break;
-
-                case Token::TYPE_SIMPLE_UNIT:
-                    result.index = token.getSimpleUnitIndex();
-                    return result;
-
-                default:
-                    status = kUnitIdentifierSyntaxError;
-                    return result;
-            }
-
-            if (!hasNext()) {
-                // We ran out of tokens before finding a complete single unit.
-                status = kUnitIdentifierSyntaxError;
-                return result;
-            }
-            token = nextToken(status);
-            if (U_FAILURE(status)) {
-                return result;
-            }
-        }
-
-        return result;
-    }
-};
-
-// Sorting function wrapping SingleUnitImpl::compareTo for use with uprv_sortArray.
-int32_t U_CALLCONV
-compareSingleUnits(const void* /*context*/, const void* left, const void* right) {
-    auto realLeft = static_cast<const SingleUnitImpl* const*>(left);
-    auto realRight = static_cast<const SingleUnitImpl* const*>(right);
-    return (*realLeft)->compareTo(**realRight);
-}
-
-// Returns an index into the gCategories array, for the "unitQuantity" (aka
-// "type" or "category") associated with the given base unit identifier. Returns
-// -1 on failure, together with U_UNSUPPORTED_ERROR.
-int32_t getUnitCategoryIndex(BytesTrie &trie, StringPiece baseUnitIdentifier, UErrorCode &status) {
-    UStringTrieResult result = trie.reset().next(baseUnitIdentifier.data(), baseUnitIdentifier.length());
-    if (!USTRINGTRIE_HAS_VALUE(result)) {
-        status = U_UNSUPPORTED_ERROR;
-        return -1;
-    }
-
-    return trie.getValue();
-}
-
-} // namespace
-
-U_CAPI int32_t U_EXPORT2
-umeas_getPrefixPower(UMeasurePrefix unitPrefix) {
-    if (unitPrefix >= UMEASURE_PREFIX_INTERNAL_MIN_BIN &&
-        unitPrefix <= UMEASURE_PREFIX_INTERNAL_MAX_BIN) {
-        return unitPrefix - UMEASURE_PREFIX_INTERNAL_ONE_BIN;
-    }
-    U_ASSERT(unitPrefix >= UMEASURE_PREFIX_INTERNAL_MIN_SI &&
-             unitPrefix <= UMEASURE_PREFIX_INTERNAL_MAX_SI);
-    return unitPrefix - UMEASURE_PREFIX_ONE;
-}
-
-U_CAPI int32_t U_EXPORT2
-umeas_getPrefixBase(UMeasurePrefix unitPrefix) {
-    if (unitPrefix >= UMEASURE_PREFIX_INTERNAL_MIN_BIN &&
-        unitPrefix <= UMEASURE_PREFIX_INTERNAL_MAX_BIN) {
-        return 1024;
-    }
-    U_ASSERT(unitPrefix >= UMEASURE_PREFIX_INTERNAL_MIN_SI &&
-             unitPrefix <= UMEASURE_PREFIX_INTERNAL_MAX_SI);
-    return 10;
-}
-
-CharString U_I18N_API getUnitQuantity(const MeasureUnitImpl &baseMeasureUnitImpl, UErrorCode &status) {
-    CharString result;
-    MeasureUnitImpl baseUnitImpl = baseMeasureUnitImpl.copy(status);
-    UErrorCode localStatus = U_ZERO_ERROR;
-    umtx_initOnce(gUnitExtrasInitOnce, &initUnitExtras, status);
-    if (U_FAILURE(status)) {
-        return result;
-    }
-    BytesTrie trie(gSerializedUnitCategoriesTrie);
-
-    baseUnitImpl.serialize(status);
-    StringPiece identifier = baseUnitImpl.identifier.data();
-    int32_t idx = getUnitCategoryIndex(trie, identifier, localStatus);
-    if (U_FAILURE(status)) {
-        return result;
-    }
-
-    // In case the base unit identifier did not match any entry.
-    if (U_FAILURE(localStatus)) {
-        localStatus = U_ZERO_ERROR;
-        baseUnitImpl.takeReciprocal(status);
-        baseUnitImpl.serialize(status);
-        identifier.set(baseUnitImpl.identifier.data());
-        idx = getUnitCategoryIndex(trie, identifier, localStatus);
-
-        if (U_FAILURE(status)) {
-            return result;
-        }
-    }
-
-    // In case the reciprocal of the base unit identifier did not match any entry.
-    MeasureUnitImpl simplifiedUnit = baseMeasureUnitImpl.copyAndSimplify(status);
-    if (U_FAILURE(status)) {
-        return result;
-    }
-    if (U_FAILURE(localStatus)) {
-        localStatus = U_ZERO_ERROR;
-        simplifiedUnit.serialize(status);
-        identifier.set(simplifiedUnit.identifier.data());
-        idx = getUnitCategoryIndex(trie, identifier, localStatus);
-
-        if (U_FAILURE(status)) {
-            return result;
-        }
-    }
-
-    // In case the simplified base unit identifier did not match any entry.
-    if (U_FAILURE(localStatus)) {
-        localStatus = U_ZERO_ERROR;
-        simplifiedUnit.takeReciprocal(status);
-        simplifiedUnit.serialize(status);
-        identifier.set(simplifiedUnit.identifier.data());
-        idx = getUnitCategoryIndex(trie, identifier, localStatus);
-
-        if (U_FAILURE(status)) {
-            return result;
-        }
-    }
-
-    // If there is no match at all, throw an exception.
-    if (U_FAILURE(localStatus)) {
-        status = U_INVALID_FORMAT_ERROR;
-        return result;
-    }
-
-    if (idx < 0 || idx >= gCategoriesCount) {
-        status = U_INVALID_FORMAT_ERROR;
-        return result;
-    }
-
-    result.appendInvariantChars(gCategories[idx], u_strlen(gCategories[idx]), status);
-    return result;
-}
-
-// In ICU4J, this is MeasureUnit.getSingleUnitImpl().
-SingleUnitImpl SingleUnitImpl::forMeasureUnit(const MeasureUnit& measureUnit, UErrorCode& status) {
-    MeasureUnitImpl temp;
-    const MeasureUnitImpl& impl = MeasureUnitImpl::forMeasureUnit(measureUnit, temp, status);
-    if (U_FAILURE(status)) {
-        return {};
-    }
-    if (impl.singleUnits.length() == 0) {
-        return {};
-    }
-    if (impl.singleUnits.length() == 1) {
-        return *impl.singleUnits[0];
-    }
-    status = U_ILLEGAL_ARGUMENT_ERROR;
-    return {};
-}
-
-MeasureUnit SingleUnitImpl::build(UErrorCode& status) const {
-    MeasureUnitImpl temp;
-    temp.appendSingleUnit(*this, status);
-    // TODO(icu-units#28): the MeasureUnitImpl::build() method uses
-    // findBySubtype, which is relatively slow.
-    // - At the time of loading the simple unit IDs, we could also save a
-    //   mapping to the builtin MeasureUnit type and subtype they correspond to.
-    // - This method could then check dimensionality and index, and if both are
-    //   1, directly return MeasureUnit instances very quickly.
-    return std::move(temp).build(status);
-}
-
-const char *SingleUnitImpl::getSimpleUnitID() const {
-    return gSimpleUnits[index];
-}
-
-void SingleUnitImpl::appendNeutralIdentifier(CharString &result, UErrorCode &status) const UPRV_NO_SANITIZE_UNDEFINED {
-    int32_t absPower = std::abs(this->dimensionality);
-
-    U_ASSERT(absPower > 0); // "this function does not support the dimensionless single units";
-    
-    if (absPower == 1) {
-        // no-op
-    } else if (absPower == 2) {
-        result.append(StringPiece("square-"), status);
-    } else if (absPower == 3) {
-        result.append(StringPiece("cubic-"), status);
-    } else if (absPower <= 15) {
-        result.append(StringPiece("pow"), status);
-        result.appendNumber(absPower, status);
-        result.append(StringPiece("-"), status);
-    } else {
-        status = U_ILLEGAL_ARGUMENT_ERROR; // Unit Identifier Syntax Error
-        return;
-    }
-
-    if (U_FAILURE(status)) {
-        return;
-    }
-
-    if (this->unitPrefix != UMEASURE_PREFIX_ONE) {
-        bool found = false;
-        for (const auto &unitPrefixInfo : gUnitPrefixStrings) {
-            // TODO: consider using binary search? If we do this, add a unit
-            // test to ensure gUnitPrefixStrings is sorted?
-            if (unitPrefixInfo.value == this->unitPrefix) {
-                result.append(unitPrefixInfo.string, status);
-                found = true;
-                break;
-            }
-        }
-        if (!found) {
-            status = U_UNSUPPORTED_ERROR;
-            return;
-        }
-    }
-
-    result.append(StringPiece(this->getSimpleUnitID()), status);
-}
-
-int32_t SingleUnitImpl::getUnitCategoryIndex() const {
-    return gSimpleUnitCategories[index];
-}
-
-MeasureUnitImpl::MeasureUnitImpl(const SingleUnitImpl &singleUnit, UErrorCode &status) {
-    this->appendSingleUnit(singleUnit, status);
-}
-
-MeasureUnitImpl MeasureUnitImpl::forIdentifier(StringPiece identifier, UErrorCode& status) {
-    return Parser::from(identifier, status).parse(status);
-}
-
-const MeasureUnitImpl& MeasureUnitImpl::forMeasureUnit(
-        const MeasureUnit& measureUnit, MeasureUnitImpl& memory, UErrorCode& status) {
-    if (measureUnit.fImpl) {
-        return *measureUnit.fImpl;
-    } else {
-        memory = Parser::from(measureUnit.getIdentifier(), status).parse(status);
-        return memory;
-    }
-}
-
-MeasureUnitImpl MeasureUnitImpl::forMeasureUnitMaybeCopy(
-        const MeasureUnit& measureUnit, UErrorCode& status) {
-    if (measureUnit.fImpl) {
-        return measureUnit.fImpl->copy(status);
-    } else {
-        return Parser::from(measureUnit.getIdentifier(), status).parse(status);
-    }
-}
-
-void MeasureUnitImpl::takeReciprocal(UErrorCode& /*status*/) {
-    identifier.clear();
-    for (int32_t i = 0; i < singleUnits.length(); i++) {
-        singleUnits[i]->dimensionality *= -1;
-    }
-}
-
-MeasureUnitImpl MeasureUnitImpl::copyAndSimplify(UErrorCode &status) const {
-    MeasureUnitImpl result;
-    for (int32_t i = 0; i < singleUnits.length(); i++) {
-        const SingleUnitImpl &singleUnit = *this->singleUnits[i];
-        
-        // The following `for` loop will cause time complexity to be O(n^2).
-        // However, n is very small (number of units, generally, at maximum equal to 10)
-        bool unitExist = false;
-        for (int32_t j = 0; j < result.singleUnits.length(); j++) {
-            if (uprv_strcmp(result.singleUnits[j]->getSimpleUnitID(), singleUnit.getSimpleUnitID()) ==
-                    0 &&
-                result.singleUnits[j]->unitPrefix == singleUnit.unitPrefix) {
-                unitExist = true;
-                result.singleUnits[j]->dimensionality =
-                    result.singleUnits[j]->dimensionality + singleUnit.dimensionality;
-                break;
-            }
-        }
-
-        if (!unitExist) {
-            result.appendSingleUnit(singleUnit, status);
-        }
-    }
-
-    return result;
-}
-
-bool MeasureUnitImpl::appendSingleUnit(const SingleUnitImpl &singleUnit, UErrorCode &status) {
-    identifier.clear();
-
-    if (singleUnit.isDimensionless()) {
-        // Do not append dimensionless units.
-        return false;
-    }
-
-    // Find a similar unit that already exists, to attempt to coalesce
-    SingleUnitImpl *oldUnit = nullptr;
-    for (int32_t i = 0; i < this->singleUnits.length(); i++) {
-        auto *candidate = this->singleUnits[i];
-        if (candidate->isCompatibleWith(singleUnit)) {
-            oldUnit = candidate;
-        }
-    }
-
-    if (oldUnit) {
-        // Both dimensionalities will be positive, or both will be negative, by
-        // virtue of isCompatibleWith().
-        oldUnit->dimensionality += singleUnit.dimensionality;
-
-        return false;
-    }
-
-    // Add a copy of singleUnit
-    // NOTE: MaybeStackVector::emplaceBackAndCheckErrorCode creates new copy of  singleUnit.
-    this->singleUnits.emplaceBackAndCheckErrorCode(status, singleUnit);
-    if (U_FAILURE(status)) {
-        return false;
-    }
-
-    // If the MeasureUnitImpl is `UMEASURE_UNIT_SINGLE` and after the appending a unit, the `singleUnits`
-    // contains more than one. thus means the complexity should be `UMEASURE_UNIT_COMPOUND`
-    if (this->singleUnits.length() > 1 &&
-        this->complexity == UMeasureUnitComplexity::UMEASURE_UNIT_SINGLE) {
-        this->complexity = UMeasureUnitComplexity::UMEASURE_UNIT_COMPOUND;
-    }
-
-    return true;
-}
-
-MaybeStackVector<MeasureUnitImplWithIndex>
-MeasureUnitImpl::extractIndividualUnitsWithIndices(UErrorCode &status) const {
-    MaybeStackVector<MeasureUnitImplWithIndex> result;
-
-    if (this->complexity != UMeasureUnitComplexity::UMEASURE_UNIT_MIXED) {
-        result.emplaceBackAndCheckErrorCode(status, 0, *this, status);
-        return result;
-    }
-
-    for (int32_t i = 0; i < singleUnits.length(); ++i) {
-        result.emplaceBackAndCheckErrorCode(status, i, *singleUnits[i], status);
-        if (U_FAILURE(status)) {
-            return result;
-        }
-    }
-
-    return result;
-}
-
-/**
- * Normalize a MeasureUnitImpl and generate the identifier string in place.
- */
-void MeasureUnitImpl::serialize(UErrorCode &status) {
-    if (U_FAILURE(status)) {
-        return;
-    }
-
-    if (this->singleUnits.length() == 0) {
-        // Dimensionless, constructed by the default constructor.
-        return;
-    }
-
-    if (this->complexity == UMEASURE_UNIT_COMPOUND) {
-        // Note: don't sort a MIXED unit
-        uprv_sortArray(this->singleUnits.getAlias(), this->singleUnits.length(),
-                       sizeof(this->singleUnits[0]), compareSingleUnits, nullptr, false, &status);
-        if (U_FAILURE(status)) {
-            return;
-        }
-    }
-
-    CharString result;
-    bool beforePer = true;
-    bool firstTimeNegativeDimension = false;
-    for (int32_t i = 0; i < this->singleUnits.length(); i++) {
-        if (beforePer && (*this->singleUnits[i]).dimensionality < 0) {
-            beforePer = false;
-            firstTimeNegativeDimension = true;
-        } else if ((*this->singleUnits[i]).dimensionality < 0) {
-            firstTimeNegativeDimension = false;
-        }
-
-        if (U_FAILURE(status)) {
-            return;
-        }
-
-        if (this->complexity == UMeasureUnitComplexity::UMEASURE_UNIT_MIXED) {
-            if (result.length() != 0) {
-                result.append(StringPiece("-and-"), status);
-            }
-        } else {
-            if (firstTimeNegativeDimension) {
-                if (result.length() == 0) {
-                    result.append(StringPiece("per-"), status);
-                } else {
-                    result.append(StringPiece("-per-"), status);
-                }
-            } else {
-                if (result.length() != 0) {
-                    result.append(StringPiece("-"), status);
-                }
-            }
-        }
-
-        this->singleUnits[i]->appendNeutralIdentifier(result, status);
-    }
-
-    this->identifier = CharString(result, status);
-}
-
-MeasureUnit MeasureUnitImpl::build(UErrorCode& status) && {
-    this->serialize(status);
-    return MeasureUnit(std::move(*this));
-}
-
-MeasureUnit MeasureUnit::forIdentifier(StringPiece identifier, UErrorCode& status) {
-    return Parser::from(identifier, status).parse(status).build(status);
-}
-
-UMeasureUnitComplexity MeasureUnit::getComplexity(UErrorCode& status) const {
-    MeasureUnitImpl temp;
-    return MeasureUnitImpl::forMeasureUnit(*this, temp, status).complexity;
-}
-
-UMeasurePrefix MeasureUnit::getPrefix(UErrorCode& status) const {
-    return SingleUnitImpl::forMeasureUnit(*this, status).unitPrefix;
-}
-
-MeasureUnit MeasureUnit::withPrefix(UMeasurePrefix prefix, UErrorCode& status) const UPRV_NO_SANITIZE_UNDEFINED {
-    SingleUnitImpl singleUnit = SingleUnitImpl::forMeasureUnit(*this, status);
-    singleUnit.unitPrefix = prefix;
-    return singleUnit.build(status);
-}
-
-int32_t MeasureUnit::getDimensionality(UErrorCode& status) const {
-    SingleUnitImpl singleUnit = SingleUnitImpl::forMeasureUnit(*this, status);
-    if (U_FAILURE(status)) { return 0; }
-    if (singleUnit.isDimensionless()) {
-        return 0;
-    }
-    return singleUnit.dimensionality;
-}
-
-MeasureUnit MeasureUnit::withDimensionality(int32_t dimensionality, UErrorCode& status) const {
-    SingleUnitImpl singleUnit = SingleUnitImpl::forMeasureUnit(*this, status);
-    singleUnit.dimensionality = dimensionality;
-    return singleUnit.build(status);
-}
-
-MeasureUnit MeasureUnit::reciprocal(UErrorCode& status) const {
-    MeasureUnitImpl impl = MeasureUnitImpl::forMeasureUnitMaybeCopy(*this, status);
-    impl.takeReciprocal(status);
-    return std::move(impl).build(status);
-}
-
-MeasureUnit MeasureUnit::product(const MeasureUnit& other, UErrorCode& status) const {
-    MeasureUnitImpl impl = MeasureUnitImpl::forMeasureUnitMaybeCopy(*this, status);
-    MeasureUnitImpl temp;
-    const MeasureUnitImpl& otherImpl = MeasureUnitImpl::forMeasureUnit(other, temp, status);
-    if (impl.complexity == UMEASURE_UNIT_MIXED || otherImpl.complexity == UMEASURE_UNIT_MIXED) {
-        status = U_ILLEGAL_ARGUMENT_ERROR;
-        return {};
-    }
-    for (int32_t i = 0; i < otherImpl.singleUnits.length(); i++) {
-        impl.appendSingleUnit(*otherImpl.singleUnits[i], status);
-    }
-    if (impl.singleUnits.length() > 1) {
-        impl.complexity = UMEASURE_UNIT_COMPOUND;
-    }
-    return std::move(impl).build(status);
-}
-
-LocalArray<MeasureUnit> MeasureUnit::splitToSingleUnitsImpl(int32_t& outCount, UErrorCode& status) const {
-    MeasureUnitImpl temp;
-    const MeasureUnitImpl& impl = MeasureUnitImpl::forMeasureUnit(*this, temp, status);
-    outCount = impl.singleUnits.length();
-    MeasureUnit* arr = new MeasureUnit[outCount];
-    if (arr == nullptr) {
-        status = U_MEMORY_ALLOCATION_ERROR;
-        return LocalArray<MeasureUnit>();
-    }
-    for (int32_t i = 0; i < outCount; i++) {
-        arr[i] = impl.singleUnits[i]->build(status);
-    }
-    return LocalArray<MeasureUnit>(arr, status);
-}
-
-
-U_NAMESPACE_END
-
-#endif /* !UNCONFIG_NO_FORMATTING */
->>>>>>> a8a80be5
+// © 2020 and later: Unicode, Inc. and others.
+// License & terms of use: http://www.unicode.org/copyright.html
+
+// Extra functions for MeasureUnit not needed for all clients.
+// Separate .o file so that it can be removed for modularity.
+
+#include "unicode/utypes.h"
+
+#if !UCONFIG_NO_FORMATTING
+
+// Allow implicit conversion from char16_t* to UnicodeString for this file:
+// Helpful in toString methods and elsewhere.
+#define UNISTR_FROM_STRING_EXPLICIT
+
+#include "charstr.h"
+#include "cmemory.h"
+#include "cstring.h"
+#include "measunit_impl.h"
+#include "resource.h"
+#include "uarrsort.h"
+#include "uassert.h"
+#include "ucln_in.h"
+#include "umutex.h"
+#include "unicode/bytestrie.h"
+#include "unicode/bytestriebuilder.h"
+#include "unicode/localpointer.h"
+#include "unicode/stringpiece.h"
+#include "unicode/stringtriebuilder.h"
+#include "unicode/ures.h"
+#include "unicode/ustringtrie.h"
+#include "uresimp.h"
+#include "util.h"
+#include <cstdlib>
+
+U_NAMESPACE_BEGIN
+
+
+namespace {
+
+// TODO: Propose a new error code for this?
+constexpr UErrorCode kUnitIdentifierSyntaxError = U_ILLEGAL_ARGUMENT_ERROR;
+
+// Trie value offset for SI or binary prefixes. This is big enough to ensure we only
+// insert positive integers into the trie.
+constexpr int32_t kPrefixOffset = 64;
+static_assert(kPrefixOffset + UMEASURE_PREFIX_INTERNAL_MIN_BIN > 0,
+              "kPrefixOffset is too small for minimum UMeasurePrefix value");
+static_assert(kPrefixOffset + UMEASURE_PREFIX_INTERNAL_MIN_SI > 0,
+              "kPrefixOffset is too small for minimum UMeasurePrefix value");
+
+// Trie value offset for compound parts, e.g. "-per-", "-", "-and-".
+constexpr int32_t kCompoundPartOffset = 128;
+static_assert(kCompoundPartOffset > kPrefixOffset + UMEASURE_PREFIX_INTERNAL_MAX_BIN,
+              "Ambiguous token values: prefix tokens are overlapping with CompoundPart tokens");
+static_assert(kCompoundPartOffset > kPrefixOffset + UMEASURE_PREFIX_INTERNAL_MAX_SI,
+              "Ambiguous token values: prefix tokens are overlapping with CompoundPart tokens");
+
+enum CompoundPart {
+    // Represents "-per-"
+    COMPOUND_PART_PER = kCompoundPartOffset,
+    // Represents "-"
+    COMPOUND_PART_TIMES,
+    // Represents "-and-"
+    COMPOUND_PART_AND,
+};
+
+// Trie value offset for "per-".
+constexpr int32_t kInitialCompoundPartOffset = 192;
+
+enum InitialCompoundPart {
+    // Represents "per-", the only compound part that can appear at the start of
+    // an identifier.
+    INITIAL_COMPOUND_PART_PER = kInitialCompoundPartOffset,
+};
+
+// Trie value offset for powers like "square-", "cubic-", "pow2-" etc.
+constexpr int32_t kPowerPartOffset = 256;
+
+enum PowerPart {
+    POWER_PART_P2 = kPowerPartOffset + 2,
+    POWER_PART_P3,
+    POWER_PART_P4,
+    POWER_PART_P5,
+    POWER_PART_P6,
+    POWER_PART_P7,
+    POWER_PART_P8,
+    POWER_PART_P9,
+    POWER_PART_P10,
+    POWER_PART_P11,
+    POWER_PART_P12,
+    POWER_PART_P13,
+    POWER_PART_P14,
+    POWER_PART_P15,
+};
+
+// Trie value offset for simple units, e.g. "gram", "nautical-mile",
+// "fluid-ounce-imperial".
+constexpr int32_t kSimpleUnitOffset = 512;
+
+const struct UnitPrefixStrings {
+    const char* const string;
+    UMeasurePrefix value;
+} gUnitPrefixStrings[] = {
+    // SI prefixes
+    { "yotta", UMEASURE_PREFIX_YOTTA },
+    { "zetta", UMEASURE_PREFIX_ZETTA },
+    { "exa", UMEASURE_PREFIX_EXA },
+    { "peta", UMEASURE_PREFIX_PETA },
+    { "tera", UMEASURE_PREFIX_TERA },
+    { "giga", UMEASURE_PREFIX_GIGA },
+    { "mega", UMEASURE_PREFIX_MEGA },
+    { "kilo", UMEASURE_PREFIX_KILO },
+    { "hecto", UMEASURE_PREFIX_HECTO },
+    { "deka", UMEASURE_PREFIX_DEKA },
+    { "deci", UMEASURE_PREFIX_DECI },
+    { "centi", UMEASURE_PREFIX_CENTI },
+    { "milli", UMEASURE_PREFIX_MILLI },
+    { "micro", UMEASURE_PREFIX_MICRO },
+    { "nano", UMEASURE_PREFIX_NANO },
+    { "pico", UMEASURE_PREFIX_PICO },
+    { "femto", UMEASURE_PREFIX_FEMTO },
+    { "atto", UMEASURE_PREFIX_ATTO },
+    { "zepto", UMEASURE_PREFIX_ZEPTO },
+    { "yocto", UMEASURE_PREFIX_YOCTO },
+    // Binary prefixes
+    { "yobi", UMEASURE_PREFIX_YOBI },
+    { "zebi", UMEASURE_PREFIX_ZEBI },
+    { "exbi", UMEASURE_PREFIX_EXBI },
+    { "pebi", UMEASURE_PREFIX_PEBI },
+    { "tebi", UMEASURE_PREFIX_TEBI },
+    { "gibi", UMEASURE_PREFIX_GIBI },
+    { "mebi", UMEASURE_PREFIX_MEBI },
+    { "kibi", UMEASURE_PREFIX_KIBI },
+};
+
+/**
+ * A ResourceSink that collects simple unit identifiers from the keys of the
+ * convertUnits table into an array, and adds these values to a TrieBuilder,
+ * with associated values being their index into this array plus a specified
+ * offset.
+ *
+ * Example code:
+ *
+ *     UErrorCode status = U_ZERO_ERROR;
+ *     BytesTrieBuilder b(status);
+ *     int32_t ARR_SIZE = 200;
+ *     const char *unitIdentifiers[ARR_SIZE];
+ *     int32_t *unitCategories[ARR_SIZE];
+ *     SimpleUnitIdentifiersSink identifierSink(gSerializedUnitCategoriesTrie, unitIdentifiers,
+ *                                              unitCategories, ARR_SIZE, b, kTrieValueOffset);
+ *     LocalUResourceBundlePointer unitsBundle(ures_openDirect(nullptr, "units", &status));
+ *     ures_getAllItemsWithFallback(unitsBundle.getAlias(), "convertUnits", identifierSink, status);
+ */
+class SimpleUnitIdentifiersSink : public icu::ResourceSink {
+  public:
+    /**
+     * Constructor.
+     * @param quantitiesTrieData The data for constructing a quantitiesTrie,
+     *     which maps from a simple unit identifier to an index into the
+     *     gCategories array.
+     * @param out Array of char* to which pointers to the simple unit
+     *     identifiers will be saved. (Does not take ownership.)
+     * @param outCategories Array of int32_t to which category indexes will be
+     *     saved: this corresponds to simple unit IDs saved to `out`, mapping
+     *     from the ID to the value produced by the quantitiesTrie (which is an
+     *     index into the gCategories array).
+     * @param outSize The size of `out` and `outCategories`.
+     * @param trieBuilder The trie builder to which the simple unit identifier
+     *     should be added. The trie builder must outlive this resource sink.
+     * @param trieValueOffset This is added to the index of the identifier in
+     *     the `out` array, before adding to `trieBuilder` as the value
+     *     associated with the identifier.
+     */
+    explicit SimpleUnitIdentifiersSink(StringPiece quantitiesTrieData, const char **out,
+                                       int32_t *outCategories, int32_t outSize,
+                                       BytesTrieBuilder &trieBuilder, int32_t trieValueOffset)
+        : outArray(out), outCategories(outCategories), outSize(outSize), trieBuilder(trieBuilder),
+          trieValueOffset(trieValueOffset), quantitiesTrieData(quantitiesTrieData), outIndex(0) {}
+
+    /**
+     * Adds the table keys found in value to the output vector.
+     * @param key The key of the resource passed to `value`: the second
+     *     parameter of the ures_getAllItemsWithFallback() call.
+     * @param value Should be a ResourceTable value, if
+     *     ures_getAllItemsWithFallback() was called correctly for this sink.
+     * @param noFallback Ignored.
+     * @param status The standard ICU error code output parameter.
+     */
+    void put(const char * /*key*/, ResourceValue &value, UBool /*noFallback*/, UErrorCode &status) override {
+        ResourceTable table = value.getTable(status);
+        if (U_FAILURE(status)) return;
+
+        if (outIndex + table.getSize() > outSize) {
+            status = U_INDEX_OUTOFBOUNDS_ERROR;
+            return;
+        }
+
+        BytesTrie quantitiesTrie(quantitiesTrieData.data());
+
+        // Collect keys from the table resource.
+        const char *simpleUnitID;
+        for (int32_t i = 0; table.getKeyAndValue(i, simpleUnitID, value); ++i) {
+            U_ASSERT(i < table.getSize());
+            U_ASSERT(outIndex < outSize);
+            if (uprv_strcmp(simpleUnitID, "kilogram") == 0) {
+                // For parsing, we use "gram", the prefixless metric mass unit. We
+                // thus ignore the SI Base Unit of Mass: it exists due to being the
+                // mass conversion target unit, but not needed for MeasureUnit
+                // parsing.
+                continue;
+            }
+            outArray[outIndex] = simpleUnitID;
+            trieBuilder.add(simpleUnitID, trieValueOffset + outIndex, status);
+
+            // Find the base target unit for this simple unit
+            ResourceTable table = value.getTable(status);
+            if (U_FAILURE(status)) { return; }
+            if (!table.findValue("target", value)) {
+                status = U_INVALID_FORMAT_ERROR;
+                break;
+            }
+            int32_t len;
+            const char16_t* uTarget = value.getString(len, status);
+            CharString target;
+            target.appendInvariantChars(uTarget, len, status);
+            if (U_FAILURE(status)) { return; }
+            quantitiesTrie.reset();
+            UStringTrieResult result = quantitiesTrie.next(target.data(), target.length());
+            if (!USTRINGTRIE_HAS_VALUE(result)) {
+                status = U_INVALID_FORMAT_ERROR;
+                break;
+            }
+            outCategories[outIndex] = quantitiesTrie.getValue();
+
+            outIndex++;
+        }
+    }
+
+  private:
+    const char **outArray;
+    int32_t *outCategories;
+    int32_t outSize;
+    BytesTrieBuilder &trieBuilder;
+    int32_t trieValueOffset;
+
+    StringPiece quantitiesTrieData;
+
+    int32_t outIndex;
+};
+
+/**
+ * A ResourceSink that collects information from `unitQuantities` in the `units`
+ * resource to provide key->value lookups from base unit to category, as well as
+ * preserving ordering information for these categories. See `units.txt`.
+ *
+ * For example: "kilogram" -> "mass", "meter-per-second" -> "speed".
+ *
+ * In C++ unitQuantity values are collected in order into a char16_t* array, while
+ * unitQuantity keys are added added to a TrieBuilder, with associated values
+ * being the index into the aforementioned char16_t* array.
+ */
+class CategoriesSink : public icu::ResourceSink {
+  public:
+    /**
+     * Constructor.
+     * @param out Array of char16_t* to which unitQuantity values will be saved.
+     *     The pointers returned  not owned: they point directly at the resource
+     *     strings in static memory.
+     * @param outSize The size of the `out` array.
+     * @param trieBuilder The trie builder to which the keys (base units) of
+     *     each unitQuantity will be added, each with value being the offset
+     *     into `out`.
+     */
+    explicit CategoriesSink(const char16_t **out, int32_t &outSize, BytesTrieBuilder &trieBuilder)
+        : outQuantitiesArray(out), outSize(outSize), trieBuilder(trieBuilder), outIndex(0) {}
+
+    void put(const char * /*key*/, ResourceValue &value, UBool /*noFallback*/, UErrorCode &status) override {
+        ResourceArray array = value.getArray(status);
+        if (U_FAILURE(status)) {
+            return;
+        }
+
+        if (outIndex + array.getSize() > outSize) {
+            status = U_INDEX_OUTOFBOUNDS_ERROR;
+            return;
+        }
+
+        for (int32_t i = 0; array.getValue(i, value); ++i) {
+            U_ASSERT(outIndex < outSize);
+            ResourceTable table = value.getTable(status);
+            if (U_FAILURE(status)) {
+                return;
+            }
+            if (table.getSize() != 1) {
+                status = U_INVALID_FORMAT_ERROR;
+                return;
+            }
+            const char *key;
+            table.getKeyAndValue(0, key, value);
+            int32_t uTmpLen;
+            outQuantitiesArray[outIndex] = value.getString(uTmpLen, status);
+            trieBuilder.add(key, outIndex, status);
+            outIndex++;
+        }
+    }
+
+  private:
+    const char16_t **outQuantitiesArray;
+    int32_t &outSize;
+    BytesTrieBuilder &trieBuilder;
+
+    int32_t outIndex;
+};
+
+icu::UInitOnce gUnitExtrasInitOnce {};
+
+// Array of simple unit IDs.
+//
+// The array memory itself is owned by this pointer, but the individual char* in
+// that array point at static memory. (Note that these char* are also returned
+// by SingleUnitImpl::getSimpleUnitID().)
+const char **gSimpleUnits = nullptr;
+
+// Maps from the value associated with each simple unit ID to an index into the
+// gCategories array.
+int32_t *gSimpleUnitCategories = nullptr;
+
+char *gSerializedUnitExtrasStemTrie = nullptr;
+
+// Array of char16_t* pointing at the unit categories (aka "quantities", aka
+// "types"), as found in the `unitQuantities` resource. The array memory itself
+// is owned by this pointer, but the individual char16_t* in that array point at
+// static memory.
+const char16_t **gCategories = nullptr;
+// Number of items in `gCategories`.
+int32_t gCategoriesCount = 0;
+// Serialized BytesTrie for mapping from base units to indices into gCategories.
+char *gSerializedUnitCategoriesTrie = nullptr;
+
+UBool U_CALLCONV cleanupUnitExtras() {
+    uprv_free(gSerializedUnitCategoriesTrie);
+    gSerializedUnitCategoriesTrie = nullptr;
+    uprv_free(gCategories);
+    gCategories = nullptr;
+    uprv_free(gSerializedUnitExtrasStemTrie);
+    gSerializedUnitExtrasStemTrie = nullptr;
+    uprv_free(gSimpleUnitCategories);
+    gSimpleUnitCategories = nullptr;
+    uprv_free(gSimpleUnits);
+    gSimpleUnits = nullptr;
+    gUnitExtrasInitOnce.reset();
+    return true;
+}
+
+void U_CALLCONV initUnitExtras(UErrorCode& status) {
+    ucln_i18n_registerCleanup(UCLN_I18N_UNIT_EXTRAS, cleanupUnitExtras);
+    LocalUResourceBundlePointer unitsBundle(ures_openDirect(nullptr, "units", &status));
+
+    // Collect unitQuantities information into gSerializedUnitCategoriesTrie and gCategories.
+    const char *CATEGORY_TABLE_NAME = "unitQuantities";
+    LocalUResourceBundlePointer unitQuantities(
+        ures_getByKey(unitsBundle.getAlias(), CATEGORY_TABLE_NAME, nullptr, &status));
+    if (U_FAILURE(status)) { return; }
+    gCategoriesCount = unitQuantities.getAlias()->fSize;
+    size_t quantitiesMallocSize = sizeof(char16_t *) * gCategoriesCount;
+    gCategories = static_cast<const char16_t **>(uprv_malloc(quantitiesMallocSize));
+    if (gCategories == nullptr) {
+        status = U_MEMORY_ALLOCATION_ERROR;
+        return;
+    }
+    uprv_memset(gCategories, 0, quantitiesMallocSize);
+    BytesTrieBuilder quantitiesBuilder(status);
+    CategoriesSink categoriesSink(gCategories, gCategoriesCount, quantitiesBuilder);
+    ures_getAllItemsWithFallback(unitsBundle.getAlias(), CATEGORY_TABLE_NAME, categoriesSink, status);
+    StringPiece resultQuantities = quantitiesBuilder.buildStringPiece(USTRINGTRIE_BUILD_FAST, status);
+    if (U_FAILURE(status)) { return; }
+    // Copy the result into the global constant pointer
+    size_t numBytesQuantities = resultQuantities.length();
+    gSerializedUnitCategoriesTrie = static_cast<char *>(uprv_malloc(numBytesQuantities));
+    if (gSerializedUnitCategoriesTrie == nullptr) {
+        status = U_MEMORY_ALLOCATION_ERROR;
+        return;
+    }
+    uprv_memcpy(gSerializedUnitCategoriesTrie, resultQuantities.data(), numBytesQuantities);
+
+    // Build the BytesTrie that Parser needs for parsing unit identifiers.
+
+    BytesTrieBuilder b(status);
+    if (U_FAILURE(status)) { return; }
+
+    // Add SI and binary prefixes
+    for (const auto& unitPrefixInfo : gUnitPrefixStrings) {
+        b.add(unitPrefixInfo.string, unitPrefixInfo.value + kPrefixOffset, status);
+    }
+    if (U_FAILURE(status)) { return; }
+
+    // Add syntax parts (compound, power prefixes)
+    b.add("-per-", COMPOUND_PART_PER, status);
+    b.add("-", COMPOUND_PART_TIMES, status);
+    b.add("-and-", COMPOUND_PART_AND, status);
+    b.add("per-", INITIAL_COMPOUND_PART_PER, status);
+    b.add("square-", POWER_PART_P2, status);
+    b.add("cubic-", POWER_PART_P3, status);
+    b.add("pow2-", POWER_PART_P2, status);
+    b.add("pow3-", POWER_PART_P3, status);
+    b.add("pow4-", POWER_PART_P4, status);
+    b.add("pow5-", POWER_PART_P5, status);
+    b.add("pow6-", POWER_PART_P6, status);
+    b.add("pow7-", POWER_PART_P7, status);
+    b.add("pow8-", POWER_PART_P8, status);
+    b.add("pow9-", POWER_PART_P9, status);
+    b.add("pow10-", POWER_PART_P10, status);
+    b.add("pow11-", POWER_PART_P11, status);
+    b.add("pow12-", POWER_PART_P12, status);
+    b.add("pow13-", POWER_PART_P13, status);
+    b.add("pow14-", POWER_PART_P14, status);
+    b.add("pow15-", POWER_PART_P15, status);
+    if (U_FAILURE(status)) { return; }
+
+    // Add sanctioned simple units by offset: simple units all have entries in
+    // units/convertUnits resources.
+    LocalUResourceBundlePointer convertUnits(
+        ures_getByKey(unitsBundle.getAlias(), "convertUnits", nullptr, &status));
+    if (U_FAILURE(status)) { return; }
+
+    // Allocate enough space: with identifierSink below skipping kilogram, we're
+    // probably allocating one more than needed.
+    int32_t simpleUnitsCount = convertUnits.getAlias()->fSize;
+    int32_t arrayMallocSize = sizeof(char *) * simpleUnitsCount;
+    gSimpleUnits = static_cast<const char **>(uprv_malloc(arrayMallocSize));
+    if (gSimpleUnits == nullptr) {
+        status = U_MEMORY_ALLOCATION_ERROR;
+        return;
+    }
+    uprv_memset(gSimpleUnits, 0, arrayMallocSize);
+    arrayMallocSize = sizeof(int32_t) * simpleUnitsCount;
+    gSimpleUnitCategories = static_cast<int32_t *>(uprv_malloc(arrayMallocSize));
+    if (gSimpleUnitCategories == nullptr) {
+        status = U_MEMORY_ALLOCATION_ERROR;
+        return;
+    }
+    uprv_memset(gSimpleUnitCategories, 0, arrayMallocSize);
+
+    // Populate gSimpleUnits and build the associated trie.
+    SimpleUnitIdentifiersSink identifierSink(resultQuantities, gSimpleUnits, gSimpleUnitCategories,
+                                             simpleUnitsCount, b, kSimpleUnitOffset);
+    ures_getAllItemsWithFallback(unitsBundle.getAlias(), "convertUnits", identifierSink, status);
+
+    // Build the CharsTrie
+    // TODO: Use SLOW or FAST here?
+    StringPiece result = b.buildStringPiece(USTRINGTRIE_BUILD_FAST, status);
+    if (U_FAILURE(status)) { return; }
+
+    // Copy the result into the global constant pointer
+    size_t numBytes = result.length();
+    gSerializedUnitExtrasStemTrie = static_cast<char *>(uprv_malloc(numBytes));
+    if (gSerializedUnitExtrasStemTrie == nullptr) {
+        status = U_MEMORY_ALLOCATION_ERROR;
+        return;
+    }
+    uprv_memcpy(gSerializedUnitExtrasStemTrie, result.data(), numBytes);
+}
+
+class Token {
+public:
+    Token(int32_t match) : fMatch(match) {}
+
+    enum Type {
+        TYPE_UNDEFINED,
+        TYPE_PREFIX,
+        // Token type for "-per-", "-", and "-and-".
+        TYPE_COMPOUND_PART,
+        // Token type for "per-".
+        TYPE_INITIAL_COMPOUND_PART,
+        TYPE_POWER_PART,
+        TYPE_SIMPLE_UNIT,
+    };
+
+    // Calling getType() is invalid, resulting in an assertion failure, if Token
+    // value isn't positive.
+    Type getType() const {
+        U_ASSERT(fMatch > 0);
+        if (fMatch < kCompoundPartOffset) {
+            return TYPE_PREFIX;
+        }
+        if (fMatch < kInitialCompoundPartOffset) {
+            return TYPE_COMPOUND_PART;
+        }
+        if (fMatch < kPowerPartOffset) {
+            return TYPE_INITIAL_COMPOUND_PART;
+        }
+        if (fMatch < kSimpleUnitOffset) {
+            return TYPE_POWER_PART;
+        }
+        return TYPE_SIMPLE_UNIT;
+    }
+
+    UMeasurePrefix getUnitPrefix() const {
+        U_ASSERT(getType() == TYPE_PREFIX);
+        return static_cast<UMeasurePrefix>(fMatch - kPrefixOffset);
+    }
+
+    // Valid only for tokens with type TYPE_COMPOUND_PART.
+    int32_t getMatch() const {
+        U_ASSERT(getType() == TYPE_COMPOUND_PART);
+        return fMatch;
+    }
+
+    int32_t getInitialCompoundPart() const {
+        // Even if there is only one InitialCompoundPart value, we have this
+        // function for the simplicity of code consistency.
+        U_ASSERT(getType() == TYPE_INITIAL_COMPOUND_PART);
+        // Defensive: if this assert fails, code using this function also needs
+        // to change.
+        U_ASSERT(fMatch == INITIAL_COMPOUND_PART_PER);
+        return fMatch;
+    }
+
+    int8_t getPower() const {
+        U_ASSERT(getType() == TYPE_POWER_PART);
+        return static_cast<int8_t>(fMatch - kPowerPartOffset);
+    }
+
+    int32_t getSimpleUnitIndex() const {
+        U_ASSERT(getType() == TYPE_SIMPLE_UNIT);
+        return fMatch - kSimpleUnitOffset;
+    }
+
+private:
+    int32_t fMatch;
+};
+
+class Parser {
+public:
+    /**
+     * Factory function for parsing the given identifier.
+     *
+     * @param source The identifier to parse. This function does not make a copy
+     * of source: the underlying string that source points at, must outlive the
+     * parser.
+     * @param status ICU error code.
+     */
+    static Parser from(StringPiece source, UErrorCode& status) {
+        if (U_FAILURE(status)) {
+            return Parser();
+        }
+        umtx_initOnce(gUnitExtrasInitOnce, &initUnitExtras, status);
+        if (U_FAILURE(status)) {
+            return Parser();
+        }
+        return Parser(source);
+    }
+
+    MeasureUnitImpl parse(UErrorCode& status) {
+        MeasureUnitImpl result;
+
+        if (U_FAILURE(status)) {
+            return result;
+        }
+        if (fSource.empty()) {
+            // The dimenionless unit: nothing to parse. leave result as is.
+            return result;
+        }
+
+        while (hasNext()) {
+            bool sawAnd = false;
+
+            SingleUnitImpl singleUnit = nextSingleUnit(sawAnd, status);
+            if (U_FAILURE(status)) {
+                return result;
+            }
+
+            bool added = result.appendSingleUnit(singleUnit, status);
+            if (U_FAILURE(status)) {
+                return result;
+            }
+
+            if (sawAnd && !added) {
+                // Two similar units are not allowed in a mixed unit.
+                status = kUnitIdentifierSyntaxError;
+                return result;
+            }
+
+            if (result.singleUnits.length() >= 2) {
+                // nextSingleUnit fails appropriately for "per" and "and" in the
+                // same identifier. It doesn't fail for other compound units
+                // (COMPOUND_PART_TIMES). Consequently we take care of that
+                // here.
+                UMeasureUnitComplexity complexity =
+                    sawAnd ? UMEASURE_UNIT_MIXED : UMEASURE_UNIT_COMPOUND;
+                if (result.singleUnits.length() == 2) {
+                    // After appending two singleUnits, the complexity will be `UMEASURE_UNIT_COMPOUND`
+                    U_ASSERT(result.complexity == UMEASURE_UNIT_COMPOUND);
+                    result.complexity = complexity;
+                } else if (result.complexity != complexity) {
+                    // Can't have mixed compound units
+                    status = kUnitIdentifierSyntaxError;
+                    return result;
+                }
+            }
+        }
+
+        return result;
+    }
+
+private:
+    // Tracks parser progress: the offset into fSource.
+    int32_t fIndex = 0;
+
+    // Since we're not owning this memory, whatever is passed to the constructor
+    // should live longer than this Parser - and the parser shouldn't return any
+    // references to that string.
+    StringPiece fSource;
+    BytesTrie fTrie;
+
+    // Set to true when we've seen a "-per-" or a "per-", after which all units
+    // are in the denominator. Until we find an "-and-", at which point the
+    // identifier is invalid pending TODO(CLDR-13701).
+    bool fAfterPer = false;
+
+    Parser() : fSource(""), fTrie(u"") {}
+
+    Parser(StringPiece source)
+        : fSource(source), fTrie(gSerializedUnitExtrasStemTrie) {}
+
+    inline bool hasNext() const {
+        return fIndex < fSource.length();
+    }
+
+    // Returns the next Token parsed from fSource, advancing fIndex to the end
+    // of that token in fSource. In case of U_FAILURE(status), the token
+    // returned will cause an abort if getType() is called on it.
+    Token nextToken(UErrorCode& status) {
+        fTrie.reset();
+        int32_t match = -1;
+        // Saves the position in the fSource string for the end of the most
+        // recent matching token.
+        int32_t previ = -1;
+        // Find the longest token that matches a value in the trie:
+        while (fIndex < fSource.length()) {
+            auto result = fTrie.next(fSource.data()[fIndex++]);
+            if (result == USTRINGTRIE_NO_MATCH) {
+                break;
+            } else if (result == USTRINGTRIE_NO_VALUE) {
+                continue;
+            }
+            U_ASSERT(USTRINGTRIE_HAS_VALUE(result));
+            match = fTrie.getValue();
+            previ = fIndex;
+            if (result == USTRINGTRIE_FINAL_VALUE) {
+                break;
+            }
+            U_ASSERT(result == USTRINGTRIE_INTERMEDIATE_VALUE);
+            // continue;
+        }
+
+        if (match < 0) {
+            status = kUnitIdentifierSyntaxError;
+        } else {
+            fIndex = previ;
+        }
+        return Token(match);
+    }
+
+    /**
+     * Returns the next "single unit" via result.
+     *
+     * If a "-per-" was parsed, the result will have appropriate negative
+     * dimensionality.
+     *
+     * Returns an error if we parse both compound units and "-and-", since mixed
+     * compound units are not yet supported - TODO(CLDR-13701).
+     *
+     * @param result Will be overwritten by the result, if status shows success.
+     * @param sawAnd If an "-and-" was parsed prior to finding the "single
+     * unit", sawAnd is set to true. If not, it is left as is.
+     * @param status ICU error code.
+     */
+    SingleUnitImpl nextSingleUnit(bool &sawAnd, UErrorCode &status) {
+        SingleUnitImpl result;
+        if (U_FAILURE(status)) {
+            return result;
+        }
+
+        // state:
+        // 0 = no tokens seen yet (will accept power, SI or binary prefix, or simple unit)
+        // 1 = power token seen (will not accept another power token)
+        // 2 = SI or binary prefix token seen (will not accept a power, or SI or binary prefix token)
+        int32_t state = 0;
+
+        bool atStart = fIndex == 0;
+        Token token = nextToken(status);
+        if (U_FAILURE(status)) {
+            return result;
+        }
+
+        if (atStart) {
+            // Identifiers optionally start with "per-".
+            if (token.getType() == Token::TYPE_INITIAL_COMPOUND_PART) {
+                U_ASSERT(token.getInitialCompoundPart() == INITIAL_COMPOUND_PART_PER);
+                fAfterPer = true;
+                result.dimensionality = -1;
+
+                token = nextToken(status);
+                if (U_FAILURE(status)) {
+                    return result;
+                }
+            }
+        } else {
+            // All other SingleUnit's are separated from previous SingleUnit's
+            // via a compound part:
+            if (token.getType() != Token::TYPE_COMPOUND_PART) {
+                status = kUnitIdentifierSyntaxError;
+                return result;
+            }
+
+            switch (token.getMatch()) {
+            case COMPOUND_PART_PER:
+                if (sawAnd) {
+                    // Mixed compound units not yet supported,
+                    // TODO(CLDR-13701).
+                    status = kUnitIdentifierSyntaxError;
+                    return result;
+                }
+                fAfterPer = true;
+                result.dimensionality = -1;
+                break;
+
+            case COMPOUND_PART_TIMES:
+                if (fAfterPer) {
+                    result.dimensionality = -1;
+                }
+                break;
+
+            case COMPOUND_PART_AND:
+                if (fAfterPer) {
+                    // Can't start with "-and-", and mixed compound units
+                    // not yet supported, TODO(CLDR-13701).
+                    status = kUnitIdentifierSyntaxError;
+                    return result;
+                }
+                sawAnd = true;
+                break;
+            }
+
+            token = nextToken(status);
+            if (U_FAILURE(status)) {
+                return result;
+            }
+        }
+
+        // Read tokens until we have a complete SingleUnit or we reach the end.
+        while (true) {
+            switch (token.getType()) {
+                case Token::TYPE_POWER_PART:
+                    if (state > 0) {
+                        status = kUnitIdentifierSyntaxError;
+                        return result;
+                    }
+                    result.dimensionality *= token.getPower();
+                    state = 1;
+                    break;
+
+                case Token::TYPE_PREFIX:
+                    if (state > 1) {
+                        status = kUnitIdentifierSyntaxError;
+                        return result;
+                    }
+                    result.unitPrefix = token.getUnitPrefix();
+                    state = 2;
+                    break;
+
+                case Token::TYPE_SIMPLE_UNIT:
+                    result.index = token.getSimpleUnitIndex();
+                    return result;
+
+                default:
+                    status = kUnitIdentifierSyntaxError;
+                    return result;
+            }
+
+            if (!hasNext()) {
+                // We ran out of tokens before finding a complete single unit.
+                status = kUnitIdentifierSyntaxError;
+                return result;
+            }
+            token = nextToken(status);
+            if (U_FAILURE(status)) {
+                return result;
+            }
+        }
+
+        return result;
+    }
+};
+
+// Sorting function wrapping SingleUnitImpl::compareTo for use with uprv_sortArray.
+int32_t U_CALLCONV
+compareSingleUnits(const void* /*context*/, const void* left, const void* right) {
+    auto realLeft = static_cast<const SingleUnitImpl* const*>(left);
+    auto realRight = static_cast<const SingleUnitImpl* const*>(right);
+    return (*realLeft)->compareTo(**realRight);
+}
+
+// Returns an index into the gCategories array, for the "unitQuantity" (aka
+// "type" or "category") associated with the given base unit identifier. Returns
+// -1 on failure, together with U_UNSUPPORTED_ERROR.
+int32_t getUnitCategoryIndex(BytesTrie &trie, StringPiece baseUnitIdentifier, UErrorCode &status) {
+    UStringTrieResult result = trie.reset().next(baseUnitIdentifier.data(), baseUnitIdentifier.length());
+    if (!USTRINGTRIE_HAS_VALUE(result)) {
+        status = U_UNSUPPORTED_ERROR;
+        return -1;
+    }
+
+    return trie.getValue();
+}
+
+} // namespace
+
+U_CAPI int32_t U_EXPORT2
+umeas_getPrefixPower(UMeasurePrefix unitPrefix) {
+    if (unitPrefix >= UMEASURE_PREFIX_INTERNAL_MIN_BIN &&
+        unitPrefix <= UMEASURE_PREFIX_INTERNAL_MAX_BIN) {
+        return unitPrefix - UMEASURE_PREFIX_INTERNAL_ONE_BIN;
+    }
+    U_ASSERT(unitPrefix >= UMEASURE_PREFIX_INTERNAL_MIN_SI &&
+             unitPrefix <= UMEASURE_PREFIX_INTERNAL_MAX_SI);
+    return unitPrefix - UMEASURE_PREFIX_ONE;
+}
+
+U_CAPI int32_t U_EXPORT2
+umeas_getPrefixBase(UMeasurePrefix unitPrefix) {
+    if (unitPrefix >= UMEASURE_PREFIX_INTERNAL_MIN_BIN &&
+        unitPrefix <= UMEASURE_PREFIX_INTERNAL_MAX_BIN) {
+        return 1024;
+    }
+    U_ASSERT(unitPrefix >= UMEASURE_PREFIX_INTERNAL_MIN_SI &&
+             unitPrefix <= UMEASURE_PREFIX_INTERNAL_MAX_SI);
+    return 10;
+}
+
+CharString U_I18N_API getUnitQuantity(const MeasureUnitImpl &baseMeasureUnitImpl, UErrorCode &status) {
+    CharString result;
+    MeasureUnitImpl baseUnitImpl = baseMeasureUnitImpl.copy(status);
+    UErrorCode localStatus = U_ZERO_ERROR;
+    umtx_initOnce(gUnitExtrasInitOnce, &initUnitExtras, status);
+    if (U_FAILURE(status)) {
+        return result;
+    }
+    BytesTrie trie(gSerializedUnitCategoriesTrie);
+
+    baseUnitImpl.serialize(status);
+    StringPiece identifier = baseUnitImpl.identifier.data();
+    int32_t idx = getUnitCategoryIndex(trie, identifier, localStatus);
+    if (U_FAILURE(status)) {
+        return result;
+    }
+
+    // In case the base unit identifier did not match any entry.
+    if (U_FAILURE(localStatus)) {
+        localStatus = U_ZERO_ERROR;
+        baseUnitImpl.takeReciprocal(status);
+        baseUnitImpl.serialize(status);
+        identifier.set(baseUnitImpl.identifier.data());
+        idx = getUnitCategoryIndex(trie, identifier, localStatus);
+
+        if (U_FAILURE(status)) {
+            return result;
+        }
+    }
+
+    // In case the reciprocal of the base unit identifier did not match any entry.
+    MeasureUnitImpl simplifiedUnit = baseMeasureUnitImpl.copyAndSimplify(status);
+    if (U_FAILURE(status)) {
+        return result;
+    }
+    if (U_FAILURE(localStatus)) {
+        localStatus = U_ZERO_ERROR;
+        simplifiedUnit.serialize(status);
+        identifier.set(simplifiedUnit.identifier.data());
+        idx = getUnitCategoryIndex(trie, identifier, localStatus);
+
+        if (U_FAILURE(status)) {
+            return result;
+        }
+    }
+
+    // In case the simplified base unit identifier did not match any entry.
+    if (U_FAILURE(localStatus)) {
+        localStatus = U_ZERO_ERROR;
+        simplifiedUnit.takeReciprocal(status);
+        simplifiedUnit.serialize(status);
+        identifier.set(simplifiedUnit.identifier.data());
+        idx = getUnitCategoryIndex(trie, identifier, localStatus);
+
+        if (U_FAILURE(status)) {
+            return result;
+        }
+    }
+
+    // If there is no match at all, throw an exception.
+    if (U_FAILURE(localStatus)) {
+        status = U_INVALID_FORMAT_ERROR;
+        return result;
+    }
+
+    if (idx < 0 || idx >= gCategoriesCount) {
+        status = U_INVALID_FORMAT_ERROR;
+        return result;
+    }
+
+    result.appendInvariantChars(gCategories[idx], u_strlen(gCategories[idx]), status);
+    return result;
+}
+
+// In ICU4J, this is MeasureUnit.getSingleUnitImpl().
+SingleUnitImpl SingleUnitImpl::forMeasureUnit(const MeasureUnit& measureUnit, UErrorCode& status) {
+    MeasureUnitImpl temp;
+    const MeasureUnitImpl& impl = MeasureUnitImpl::forMeasureUnit(measureUnit, temp, status);
+    if (U_FAILURE(status)) {
+        return {};
+    }
+    if (impl.singleUnits.length() == 0) {
+        return {};
+    }
+    if (impl.singleUnits.length() == 1) {
+        return *impl.singleUnits[0];
+    }
+    status = U_ILLEGAL_ARGUMENT_ERROR;
+    return {};
+}
+
+MeasureUnit SingleUnitImpl::build(UErrorCode& status) const {
+    MeasureUnitImpl temp;
+    temp.appendSingleUnit(*this, status);
+    // TODO(icu-units#28): the MeasureUnitImpl::build() method uses
+    // findBySubtype, which is relatively slow.
+    // - At the time of loading the simple unit IDs, we could also save a
+    //   mapping to the builtin MeasureUnit type and subtype they correspond to.
+    // - This method could then check dimensionality and index, and if both are
+    //   1, directly return MeasureUnit instances very quickly.
+    return std::move(temp).build(status);
+}
+
+const char *SingleUnitImpl::getSimpleUnitID() const {
+    return gSimpleUnits[index];
+}
+
+void SingleUnitImpl::appendNeutralIdentifier(CharString &result, UErrorCode &status) const UPRV_NO_SANITIZE_UNDEFINED {
+    int32_t absPower = std::abs(this->dimensionality);
+
+    U_ASSERT(absPower > 0); // "this function does not support the dimensionless single units";
+    
+    if (absPower == 1) {
+        // no-op
+    } else if (absPower == 2) {
+        result.append(StringPiece("square-"), status);
+    } else if (absPower == 3) {
+        result.append(StringPiece("cubic-"), status);
+    } else if (absPower <= 15) {
+        result.append(StringPiece("pow"), status);
+        result.appendNumber(absPower, status);
+        result.append(StringPiece("-"), status);
+    } else {
+        status = U_ILLEGAL_ARGUMENT_ERROR; // Unit Identifier Syntax Error
+        return;
+    }
+
+    if (U_FAILURE(status)) {
+        return;
+    }
+
+    if (this->unitPrefix != UMEASURE_PREFIX_ONE) {
+        bool found = false;
+        for (const auto &unitPrefixInfo : gUnitPrefixStrings) {
+            // TODO: consider using binary search? If we do this, add a unit
+            // test to ensure gUnitPrefixStrings is sorted?
+            if (unitPrefixInfo.value == this->unitPrefix) {
+                result.append(unitPrefixInfo.string, status);
+                found = true;
+                break;
+            }
+        }
+        if (!found) {
+            status = U_UNSUPPORTED_ERROR;
+            return;
+        }
+    }
+
+    result.append(StringPiece(this->getSimpleUnitID()), status);
+}
+
+int32_t SingleUnitImpl::getUnitCategoryIndex() const {
+    return gSimpleUnitCategories[index];
+}
+
+MeasureUnitImpl::MeasureUnitImpl(const SingleUnitImpl &singleUnit, UErrorCode &status) {
+    this->appendSingleUnit(singleUnit, status);
+}
+
+MeasureUnitImpl MeasureUnitImpl::forIdentifier(StringPiece identifier, UErrorCode& status) {
+    return Parser::from(identifier, status).parse(status);
+}
+
+const MeasureUnitImpl& MeasureUnitImpl::forMeasureUnit(
+        const MeasureUnit& measureUnit, MeasureUnitImpl& memory, UErrorCode& status) {
+    if (measureUnit.fImpl) {
+        return *measureUnit.fImpl;
+    } else {
+        memory = Parser::from(measureUnit.getIdentifier(), status).parse(status);
+        return memory;
+    }
+}
+
+MeasureUnitImpl MeasureUnitImpl::forMeasureUnitMaybeCopy(
+        const MeasureUnit& measureUnit, UErrorCode& status) {
+    if (measureUnit.fImpl) {
+        return measureUnit.fImpl->copy(status);
+    } else {
+        return Parser::from(measureUnit.getIdentifier(), status).parse(status);
+    }
+}
+
+void MeasureUnitImpl::takeReciprocal(UErrorCode& /*status*/) {
+    identifier.clear();
+    for (int32_t i = 0; i < singleUnits.length(); i++) {
+        singleUnits[i]->dimensionality *= -1;
+    }
+}
+
+MeasureUnitImpl MeasureUnitImpl::copyAndSimplify(UErrorCode &status) const {
+    MeasureUnitImpl result;
+    for (int32_t i = 0; i < singleUnits.length(); i++) {
+        const SingleUnitImpl &singleUnit = *this->singleUnits[i];
+        
+        // The following `for` loop will cause time complexity to be O(n^2).
+        // However, n is very small (number of units, generally, at maximum equal to 10)
+        bool unitExist = false;
+        for (int32_t j = 0; j < result.singleUnits.length(); j++) {
+            if (uprv_strcmp(result.singleUnits[j]->getSimpleUnitID(), singleUnit.getSimpleUnitID()) ==
+                    0 &&
+                result.singleUnits[j]->unitPrefix == singleUnit.unitPrefix) {
+                unitExist = true;
+                result.singleUnits[j]->dimensionality =
+                    result.singleUnits[j]->dimensionality + singleUnit.dimensionality;
+                break;
+            }
+        }
+
+        if (!unitExist) {
+            result.appendSingleUnit(singleUnit, status);
+        }
+    }
+
+    return result;
+}
+
+bool MeasureUnitImpl::appendSingleUnit(const SingleUnitImpl &singleUnit, UErrorCode &status) {
+    identifier.clear();
+
+    if (singleUnit.isDimensionless()) {
+        // Do not append dimensionless units.
+        return false;
+    }
+
+    // Find a similar unit that already exists, to attempt to coalesce
+    SingleUnitImpl *oldUnit = nullptr;
+    for (int32_t i = 0; i < this->singleUnits.length(); i++) {
+        auto *candidate = this->singleUnits[i];
+        if (candidate->isCompatibleWith(singleUnit)) {
+            oldUnit = candidate;
+        }
+    }
+
+    if (oldUnit) {
+        // Both dimensionalities will be positive, or both will be negative, by
+        // virtue of isCompatibleWith().
+        oldUnit->dimensionality += singleUnit.dimensionality;
+
+        return false;
+    }
+
+    // Add a copy of singleUnit
+    // NOTE: MaybeStackVector::emplaceBackAndCheckErrorCode creates new copy of  singleUnit.
+    this->singleUnits.emplaceBackAndCheckErrorCode(status, singleUnit);
+    if (U_FAILURE(status)) {
+        return false;
+    }
+
+    // If the MeasureUnitImpl is `UMEASURE_UNIT_SINGLE` and after the appending a unit, the `singleUnits`
+    // contains more than one. thus means the complexity should be `UMEASURE_UNIT_COMPOUND`
+    if (this->singleUnits.length() > 1 &&
+        this->complexity == UMeasureUnitComplexity::UMEASURE_UNIT_SINGLE) {
+        this->complexity = UMeasureUnitComplexity::UMEASURE_UNIT_COMPOUND;
+    }
+
+    return true;
+}
+
+MaybeStackVector<MeasureUnitImplWithIndex>
+MeasureUnitImpl::extractIndividualUnitsWithIndices(UErrorCode &status) const {
+    MaybeStackVector<MeasureUnitImplWithIndex> result;
+
+    if (this->complexity != UMeasureUnitComplexity::UMEASURE_UNIT_MIXED) {
+        result.emplaceBackAndCheckErrorCode(status, 0, *this, status);
+        return result;
+    }
+
+    for (int32_t i = 0; i < singleUnits.length(); ++i) {
+        result.emplaceBackAndCheckErrorCode(status, i, *singleUnits[i], status);
+        if (U_FAILURE(status)) {
+            return result;
+        }
+    }
+
+    return result;
+}
+
+/**
+ * Normalize a MeasureUnitImpl and generate the identifier string in place.
+ */
+void MeasureUnitImpl::serialize(UErrorCode &status) {
+    if (U_FAILURE(status)) {
+        return;
+    }
+
+    if (this->singleUnits.length() == 0) {
+        // Dimensionless, constructed by the default constructor.
+        return;
+    }
+
+    if (this->complexity == UMEASURE_UNIT_COMPOUND) {
+        // Note: don't sort a MIXED unit
+        uprv_sortArray(this->singleUnits.getAlias(), this->singleUnits.length(),
+                       sizeof(this->singleUnits[0]), compareSingleUnits, nullptr, false, &status);
+        if (U_FAILURE(status)) {
+            return;
+        }
+    }
+
+    CharString result;
+    bool beforePer = true;
+    bool firstTimeNegativeDimension = false;
+    for (int32_t i = 0; i < this->singleUnits.length(); i++) {
+        if (beforePer && (*this->singleUnits[i]).dimensionality < 0) {
+            beforePer = false;
+            firstTimeNegativeDimension = true;
+        } else if ((*this->singleUnits[i]).dimensionality < 0) {
+            firstTimeNegativeDimension = false;
+        }
+
+        if (U_FAILURE(status)) {
+            return;
+        }
+
+        if (this->complexity == UMeasureUnitComplexity::UMEASURE_UNIT_MIXED) {
+            if (result.length() != 0) {
+                result.append(StringPiece("-and-"), status);
+            }
+        } else {
+            if (firstTimeNegativeDimension) {
+                if (result.length() == 0) {
+                    result.append(StringPiece("per-"), status);
+                } else {
+                    result.append(StringPiece("-per-"), status);
+                }
+            } else {
+                if (result.length() != 0) {
+                    result.append(StringPiece("-"), status);
+                }
+            }
+        }
+
+        this->singleUnits[i]->appendNeutralIdentifier(result, status);
+    }
+
+    this->identifier = CharString(result, status);
+}
+
+MeasureUnit MeasureUnitImpl::build(UErrorCode& status) && {
+    this->serialize(status);
+    return MeasureUnit(std::move(*this));
+}
+
+MeasureUnit MeasureUnit::forIdentifier(StringPiece identifier, UErrorCode& status) {
+    return Parser::from(identifier, status).parse(status).build(status);
+}
+
+UMeasureUnitComplexity MeasureUnit::getComplexity(UErrorCode& status) const {
+    MeasureUnitImpl temp;
+    return MeasureUnitImpl::forMeasureUnit(*this, temp, status).complexity;
+}
+
+UMeasurePrefix MeasureUnit::getPrefix(UErrorCode& status) const {
+    return SingleUnitImpl::forMeasureUnit(*this, status).unitPrefix;
+}
+
+MeasureUnit MeasureUnit::withPrefix(UMeasurePrefix prefix, UErrorCode& status) const UPRV_NO_SANITIZE_UNDEFINED {
+    SingleUnitImpl singleUnit = SingleUnitImpl::forMeasureUnit(*this, status);
+    singleUnit.unitPrefix = prefix;
+    return singleUnit.build(status);
+}
+
+int32_t MeasureUnit::getDimensionality(UErrorCode& status) const {
+    SingleUnitImpl singleUnit = SingleUnitImpl::forMeasureUnit(*this, status);
+    if (U_FAILURE(status)) { return 0; }
+    if (singleUnit.isDimensionless()) {
+        return 0;
+    }
+    return singleUnit.dimensionality;
+}
+
+MeasureUnit MeasureUnit::withDimensionality(int32_t dimensionality, UErrorCode& status) const {
+    SingleUnitImpl singleUnit = SingleUnitImpl::forMeasureUnit(*this, status);
+    singleUnit.dimensionality = dimensionality;
+    return singleUnit.build(status);
+}
+
+MeasureUnit MeasureUnit::reciprocal(UErrorCode& status) const {
+    MeasureUnitImpl impl = MeasureUnitImpl::forMeasureUnitMaybeCopy(*this, status);
+    impl.takeReciprocal(status);
+    return std::move(impl).build(status);
+}
+
+MeasureUnit MeasureUnit::product(const MeasureUnit& other, UErrorCode& status) const {
+    MeasureUnitImpl impl = MeasureUnitImpl::forMeasureUnitMaybeCopy(*this, status);
+    MeasureUnitImpl temp;
+    const MeasureUnitImpl& otherImpl = MeasureUnitImpl::forMeasureUnit(other, temp, status);
+    if (impl.complexity == UMEASURE_UNIT_MIXED || otherImpl.complexity == UMEASURE_UNIT_MIXED) {
+        status = U_ILLEGAL_ARGUMENT_ERROR;
+        return {};
+    }
+    for (int32_t i = 0; i < otherImpl.singleUnits.length(); i++) {
+        impl.appendSingleUnit(*otherImpl.singleUnits[i], status);
+    }
+    if (impl.singleUnits.length() > 1) {
+        impl.complexity = UMEASURE_UNIT_COMPOUND;
+    }
+    return std::move(impl).build(status);
+}
+
+LocalArray<MeasureUnit> MeasureUnit::splitToSingleUnitsImpl(int32_t& outCount, UErrorCode& status) const {
+    MeasureUnitImpl temp;
+    const MeasureUnitImpl& impl = MeasureUnitImpl::forMeasureUnit(*this, temp, status);
+    outCount = impl.singleUnits.length();
+    MeasureUnit* arr = new MeasureUnit[outCount];
+    if (arr == nullptr) {
+        status = U_MEMORY_ALLOCATION_ERROR;
+        return LocalArray<MeasureUnit>();
+    }
+    for (int32_t i = 0; i < outCount; i++) {
+        arr[i] = impl.singleUnits[i]->build(status);
+    }
+    return LocalArray<MeasureUnit>(arr, status);
+}
+
+
+U_NAMESPACE_END
+
+#endif /* !UNCONFIG_NO_FORMATTING */