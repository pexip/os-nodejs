<<<<<<< HEAD
// © 2016 and later: Unicode, Inc. and others.
// License & terms of use: http://www.unicode.org/copyright.html
/*
*******************************************************************************
* Copyright (C) 2003 - 2009, International Business Machines Corporation and  *
* others. All Rights Reserved.                                                *
*******************************************************************************
*/

#include "unicode/utypes.h"

#if !UCONFIG_NO_FORMATTING

#include "cecal.h"
#include "gregoimp.h"   //Math

U_NAMESPACE_BEGIN

static const int32_t LIMITS[UCAL_FIELD_COUNT][4] = {
    // Minimum  Greatest    Least  Maximum
    //           Minimum  Maximum
    {        0,        0,        1,        1}, // ERA
    {        1,        1,  5000000,  5000000}, // YEAR
    {        0,        0,       12,       12}, // MONTH
    {        1,        1,       52,       53}, // WEEK_OF_YEAR
    {/*N/A*/-1,/*N/A*/-1,/*N/A*/-1,/*N/A*/-1}, // WEEK_OF_MONTH
    {        1,        1,        5,       30}, // DAY_OF_MONTH
    {        1,        1,      365,      366}, // DAY_OF_YEAR
    {/*N/A*/-1,/*N/A*/-1,/*N/A*/-1,/*N/A*/-1}, // DAY_OF_WEEK
    {       -1,       -1,        1,        5}, // DAY_OF_WEEK_IN_MONTH
    {/*N/A*/-1,/*N/A*/-1,/*N/A*/-1,/*N/A*/-1}, // AM_PM
    {/*N/A*/-1,/*N/A*/-1,/*N/A*/-1,/*N/A*/-1}, // HOUR
    {/*N/A*/-1,/*N/A*/-1,/*N/A*/-1,/*N/A*/-1}, // HOUR_OF_DAY
    {/*N/A*/-1,/*N/A*/-1,/*N/A*/-1,/*N/A*/-1}, // MINUTE
    {/*N/A*/-1,/*N/A*/-1,/*N/A*/-1,/*N/A*/-1}, // SECOND
    {/*N/A*/-1,/*N/A*/-1,/*N/A*/-1,/*N/A*/-1}, // MILLISECOND
    {/*N/A*/-1,/*N/A*/-1,/*N/A*/-1,/*N/A*/-1}, // ZONE_OFFSET
    {/*N/A*/-1,/*N/A*/-1,/*N/A*/-1,/*N/A*/-1}, // DST_OFFSET
    { -5000000, -5000000,  5000000,  5000000}, // YEAR_WOY
    {/*N/A*/-1,/*N/A*/-1,/*N/A*/-1,/*N/A*/-1}, // DOW_LOCAL
    { -5000000, -5000000,  5000000,  5000000}, // EXTENDED_YEAR
    {/*N/A*/-1,/*N/A*/-1,/*N/A*/-1,/*N/A*/-1}, // JULIAN_DAY
    {/*N/A*/-1,/*N/A*/-1,/*N/A*/-1,/*N/A*/-1}, // MILLISECONDS_IN_DAY
    {/*N/A*/-1,/*N/A*/-1,/*N/A*/-1,/*N/A*/-1}, // IS_LEAP_MONTH
};

//-------------------------------------------------------------------------
// Constructors...
//-------------------------------------------------------------------------

CECalendar::CECalendar(const Locale& aLocale, UErrorCode& success)
:   Calendar(TimeZone::forLocaleOrDefault(aLocale), aLocale, success)
{
    setTimeInMillis(getNow(), success);
}

CECalendar::CECalendar (const CECalendar& other)
:   Calendar(other)
{
}

CECalendar::~CECalendar()
{
}

CECalendar&
CECalendar::operator=(const CECalendar& right)
{
    Calendar::operator=(right);
    return *this;
}

//-------------------------------------------------------------------------
// Calendar framework
//-------------------------------------------------------------------------

int32_t
CECalendar::handleComputeMonthStart(int32_t eyear,int32_t emonth, UBool /*useMonth*/) const
{
    return ceToJD(eyear, emonth, 0, getJDEpochOffset());
}

int32_t
CECalendar::handleGetLimit(UCalendarDateFields field, ELimitType limitType) const
{
    return LIMITS[field][limitType];
}

UBool
CECalendar::inDaylightTime(UErrorCode& status) const
{
    if (U_FAILURE(status) || !getTimeZone().useDaylightTime()) {
        return FALSE;
    }

    // Force an update of the state of the Calendar.
    ((CECalendar*)this)->complete(status); // cast away const

    return (UBool)(U_SUCCESS(status) ? (internalGet(UCAL_DST_OFFSET) != 0) : FALSE);
}

UBool
CECalendar::haveDefaultCentury() const
{
    return TRUE;
}

//-------------------------------------------------------------------------
// Calendar system Conversion methods...
//-------------------------------------------------------------------------
int32_t
CECalendar::ceToJD(int32_t year, int32_t month, int32_t date, int32_t jdEpochOffset)
{
    // handle month > 12, < 0 (e.g. from add/set)
    if ( month >= 0 ) {
        year += month/13;
        month %= 13;
    } else {
        ++month;
        year += month/13 - 1;
        month = month%13 + 12;
    }
    return (int32_t) (
        jdEpochOffset                   // difference from Julian epoch to 1,1,1
        + 365 * year                    // number of days from years
        + ClockMath::floorDivide(year, 4)    // extra day of leap year
        + 30 * month                    // number of days from months (months are 0-based)
        + date - 1                      // number of days for present month (1 based)
        );
}

void
CECalendar::jdToCE(int32_t julianDay, int32_t jdEpochOffset, int32_t& year, int32_t& month, int32_t& day)
{
    int32_t c4; // number of 4 year cycle (1461 days)
    int32_t r4; // remainder of 4 year cycle, always positive

    c4 = ClockMath::floorDivide(julianDay - jdEpochOffset, 1461, r4);

    year = 4 * c4 + (r4/365 - r4/1460); // 4 * <number of 4year cycle> + <years within the last cycle>

    int32_t doy = (r4 == 1460) ? 365 : (r4 % 365); // days in present year

    month = doy / 30;       // 30 -> Coptic/Ethiopic month length up to 12th month
    day = (doy % 30) + 1;   // 1-based days in a month
}

U_NAMESPACE_END

#endif /* #if !UCONFIG_NO_FORMATTING */
//eof
=======
// © 2016 and later: Unicode, Inc. and others.
// License & terms of use: http://www.unicode.org/copyright.html
/*
*******************************************************************************
* Copyright (C) 2003 - 2009, International Business Machines Corporation and  *
* others. All Rights Reserved.                                                *
*******************************************************************************
*/

#include "unicode/utypes.h"

#if !UCONFIG_NO_FORMATTING

#include "cecal.h"
#include "gregoimp.h"   //Math
#include "cstring.h"

U_NAMESPACE_BEGIN

static const int32_t LIMITS[UCAL_FIELD_COUNT][4] = {
    // Minimum  Greatest    Least  Maximum
    //           Minimum  Maximum
    {        0,        0,        1,        1}, // ERA
    {        1,        1,  5000000,  5000000}, // YEAR
    {        0,        0,       12,       12}, // MONTH
    {        1,        1,       52,       53}, // WEEK_OF_YEAR
    {/*N/A*/-1,/*N/A*/-1,/*N/A*/-1,/*N/A*/-1}, // WEEK_OF_MONTH
    {        1,        1,        5,       30}, // DAY_OF_MONTH
    {        1,        1,      365,      366}, // DAY_OF_YEAR
    {/*N/A*/-1,/*N/A*/-1,/*N/A*/-1,/*N/A*/-1}, // DAY_OF_WEEK
    {       -1,       -1,        1,        5}, // DAY_OF_WEEK_IN_MONTH
    {/*N/A*/-1,/*N/A*/-1,/*N/A*/-1,/*N/A*/-1}, // AM_PM
    {/*N/A*/-1,/*N/A*/-1,/*N/A*/-1,/*N/A*/-1}, // HOUR
    {/*N/A*/-1,/*N/A*/-1,/*N/A*/-1,/*N/A*/-1}, // HOUR_OF_DAY
    {/*N/A*/-1,/*N/A*/-1,/*N/A*/-1,/*N/A*/-1}, // MINUTE
    {/*N/A*/-1,/*N/A*/-1,/*N/A*/-1,/*N/A*/-1}, // SECOND
    {/*N/A*/-1,/*N/A*/-1,/*N/A*/-1,/*N/A*/-1}, // MILLISECOND
    {/*N/A*/-1,/*N/A*/-1,/*N/A*/-1,/*N/A*/-1}, // ZONE_OFFSET
    {/*N/A*/-1,/*N/A*/-1,/*N/A*/-1,/*N/A*/-1}, // DST_OFFSET
    { -5000000, -5000000,  5000000,  5000000}, // YEAR_WOY
    {/*N/A*/-1,/*N/A*/-1,/*N/A*/-1,/*N/A*/-1}, // DOW_LOCAL
    { -5000000, -5000000,  5000000,  5000000}, // EXTENDED_YEAR
    {/*N/A*/-1,/*N/A*/-1,/*N/A*/-1,/*N/A*/-1}, // JULIAN_DAY
    {/*N/A*/-1,/*N/A*/-1,/*N/A*/-1,/*N/A*/-1}, // MILLISECONDS_IN_DAY
    {/*N/A*/-1,/*N/A*/-1,/*N/A*/-1,/*N/A*/-1}, // IS_LEAP_MONTH
    {        0,        0,       12,       12}, // ORDINAL_MONTH
};

//-------------------------------------------------------------------------
// Constructors...
//-------------------------------------------------------------------------

CECalendar::CECalendar(const Locale& aLocale, UErrorCode& success)
:   Calendar(TimeZone::forLocaleOrDefault(aLocale), aLocale, success)
{
    setTimeInMillis(getNow(), success);
}

CECalendar::CECalendar (const CECalendar& other) 
:   Calendar(other)
{
}

CECalendar::~CECalendar()
{
}

CECalendar&
CECalendar::operator=(const CECalendar& right)
{
    Calendar::operator=(right);
    return *this;
}

//-------------------------------------------------------------------------
// Calendar framework
//-------------------------------------------------------------------------

int32_t
CECalendar::handleComputeMonthStart(int32_t eyear,int32_t emonth, UBool /*useMonth*/) const
{
    return ceToJD(eyear, emonth, 0, getJDEpochOffset());
}

int32_t
CECalendar::handleGetLimit(UCalendarDateFields field, ELimitType limitType) const
{
    return LIMITS[field][limitType];
}

UBool
CECalendar::haveDefaultCentury() const
{
    return true;
}

//-------------------------------------------------------------------------
// Calendar system Conversion methods...
//-------------------------------------------------------------------------
int32_t
CECalendar::ceToJD(int32_t year, int32_t month, int32_t date, int32_t jdEpochOffset)
{
    // handle month > 12, < 0 (e.g. from add/set)
    if ( month >= 0 ) {
        year += month/13;
        month %= 13;
    } else {
        ++month;
        year += month/13 - 1;
        month = month%13 + 12;
    }
    return (int32_t) (
        jdEpochOffset                   // difference from Julian epoch to 1,1,1
        + 365 * year                    // number of days from years
        + ClockMath::floorDivide(year, 4)    // extra day of leap year
        + 30 * month                    // number of days from months (months are 0-based)
        + date - 1                      // number of days for present month (1 based)
        );
}

void
CECalendar::jdToCE(int32_t julianDay, int32_t jdEpochOffset, int32_t& year, int32_t& month, int32_t& day)
{
    int32_t c4; // number of 4 year cycle (1461 days)
    int32_t r4; // remainder of 4 year cycle, always positive

    c4 = ClockMath::floorDivide(julianDay - jdEpochOffset, 1461, &r4);

    year = 4 * c4 + (r4/365 - r4/1460); // 4 * <number of 4year cycle> + <years within the last cycle>

    int32_t doy = (r4 == 1460) ? 365 : (r4 % 365); // days in present year

    month = doy / 30;       // 30 -> Coptic/Ethiopic month length up to 12th month
    day = (doy % 30) + 1;   // 1-based days in a month
}

static const char* kMonthCode13 = "M13";

const char* CECalendar::getTemporalMonthCode(UErrorCode& status) const {
    if (get(UCAL_MONTH, status) == 12) return kMonthCode13;
    return Calendar::getTemporalMonthCode(status);
}

void
CECalendar::setTemporalMonthCode(const char* code, UErrorCode& status) {
    if (U_FAILURE(status)) return;
    if (uprv_strcmp(code, kMonthCode13) == 0) {
        set(UCAL_MONTH, 12);
        set(UCAL_IS_LEAP_MONTH, 0);
        return;
    }
    Calendar::setTemporalMonthCode(code, status);
}

U_NAMESPACE_END

#endif /* #if !UCONFIG_NO_FORMATTING */
//eof
>>>>>>> a8a80be5
<|MERGE_RESOLUTION|>--- conflicted
+++ resolved
@@ -1,312 +1,158 @@
-<<<<<<< HEAD
-// © 2016 and later: Unicode, Inc. and others.
-// License & terms of use: http://www.unicode.org/copyright.html
-/*
-*******************************************************************************
-* Copyright (C) 2003 - 2009, International Business Machines Corporation and  *
-* others. All Rights Reserved.                                                *
-*******************************************************************************
-*/
-
-#include "unicode/utypes.h"
-
-#if !UCONFIG_NO_FORMATTING
-
-#include "cecal.h"
-#include "gregoimp.h"   //Math
-
-U_NAMESPACE_BEGIN
-
-static const int32_t LIMITS[UCAL_FIELD_COUNT][4] = {
-    // Minimum  Greatest    Least  Maximum
-    //           Minimum  Maximum
-    {        0,        0,        1,        1}, // ERA
-    {        1,        1,  5000000,  5000000}, // YEAR
-    {        0,        0,       12,       12}, // MONTH
-    {        1,        1,       52,       53}, // WEEK_OF_YEAR
-    {/*N/A*/-1,/*N/A*/-1,/*N/A*/-1,/*N/A*/-1}, // WEEK_OF_MONTH
-    {        1,        1,        5,       30}, // DAY_OF_MONTH
-    {        1,        1,      365,      366}, // DAY_OF_YEAR
-    {/*N/A*/-1,/*N/A*/-1,/*N/A*/-1,/*N/A*/-1}, // DAY_OF_WEEK
-    {       -1,       -1,        1,        5}, // DAY_OF_WEEK_IN_MONTH
-    {/*N/A*/-1,/*N/A*/-1,/*N/A*/-1,/*N/A*/-1}, // AM_PM
-    {/*N/A*/-1,/*N/A*/-1,/*N/A*/-1,/*N/A*/-1}, // HOUR
-    {/*N/A*/-1,/*N/A*/-1,/*N/A*/-1,/*N/A*/-1}, // HOUR_OF_DAY
-    {/*N/A*/-1,/*N/A*/-1,/*N/A*/-1,/*N/A*/-1}, // MINUTE
-    {/*N/A*/-1,/*N/A*/-1,/*N/A*/-1,/*N/A*/-1}, // SECOND
-    {/*N/A*/-1,/*N/A*/-1,/*N/A*/-1,/*N/A*/-1}, // MILLISECOND
-    {/*N/A*/-1,/*N/A*/-1,/*N/A*/-1,/*N/A*/-1}, // ZONE_OFFSET
-    {/*N/A*/-1,/*N/A*/-1,/*N/A*/-1,/*N/A*/-1}, // DST_OFFSET
-    { -5000000, -5000000,  5000000,  5000000}, // YEAR_WOY
-    {/*N/A*/-1,/*N/A*/-1,/*N/A*/-1,/*N/A*/-1}, // DOW_LOCAL
-    { -5000000, -5000000,  5000000,  5000000}, // EXTENDED_YEAR
-    {/*N/A*/-1,/*N/A*/-1,/*N/A*/-1,/*N/A*/-1}, // JULIAN_DAY
-    {/*N/A*/-1,/*N/A*/-1,/*N/A*/-1,/*N/A*/-1}, // MILLISECONDS_IN_DAY
-    {/*N/A*/-1,/*N/A*/-1,/*N/A*/-1,/*N/A*/-1}, // IS_LEAP_MONTH
-};
-
-//-------------------------------------------------------------------------
-// Constructors...
-//-------------------------------------------------------------------------
-
-CECalendar::CECalendar(const Locale& aLocale, UErrorCode& success)
-:   Calendar(TimeZone::forLocaleOrDefault(aLocale), aLocale, success)
-{
-    setTimeInMillis(getNow(), success);
-}
-
-CECalendar::CECalendar (const CECalendar& other)
-:   Calendar(other)
-{
-}
-
-CECalendar::~CECalendar()
-{
-}
-
-CECalendar&
-CECalendar::operator=(const CECalendar& right)
-{
-    Calendar::operator=(right);
-    return *this;
-}
-
-//-------------------------------------------------------------------------
-// Calendar framework
-//-------------------------------------------------------------------------
-
-int32_t
-CECalendar::handleComputeMonthStart(int32_t eyear,int32_t emonth, UBool /*useMonth*/) const
-{
-    return ceToJD(eyear, emonth, 0, getJDEpochOffset());
-}
-
-int32_t
-CECalendar::handleGetLimit(UCalendarDateFields field, ELimitType limitType) const
-{
-    return LIMITS[field][limitType];
-}
-
-UBool
-CECalendar::inDaylightTime(UErrorCode& status) const
-{
-    if (U_FAILURE(status) || !getTimeZone().useDaylightTime()) {
-        return FALSE;
-    }
-
-    // Force an update of the state of the Calendar.
-    ((CECalendar*)this)->complete(status); // cast away const
-
-    return (UBool)(U_SUCCESS(status) ? (internalGet(UCAL_DST_OFFSET) != 0) : FALSE);
-}
-
-UBool
-CECalendar::haveDefaultCentury() const
-{
-    return TRUE;
-}
-
-//-------------------------------------------------------------------------
-// Calendar system Conversion methods...
-//-------------------------------------------------------------------------
-int32_t
-CECalendar::ceToJD(int32_t year, int32_t month, int32_t date, int32_t jdEpochOffset)
-{
-    // handle month > 12, < 0 (e.g. from add/set)
-    if ( month >= 0 ) {
-        year += month/13;
-        month %= 13;
-    } else {
-        ++month;
-        year += month/13 - 1;
-        month = month%13 + 12;
-    }
-    return (int32_t) (
-        jdEpochOffset                   // difference from Julian epoch to 1,1,1
-        + 365 * year                    // number of days from years
-        + ClockMath::floorDivide(year, 4)    // extra day of leap year
-        + 30 * month                    // number of days from months (months are 0-based)
-        + date - 1                      // number of days for present month (1 based)
-        );
-}
-
-void
-CECalendar::jdToCE(int32_t julianDay, int32_t jdEpochOffset, int32_t& year, int32_t& month, int32_t& day)
-{
-    int32_t c4; // number of 4 year cycle (1461 days)
-    int32_t r4; // remainder of 4 year cycle, always positive
-
-    c4 = ClockMath::floorDivide(julianDay - jdEpochOffset, 1461, r4);
-
-    year = 4 * c4 + (r4/365 - r4/1460); // 4 * <number of 4year cycle> + <years within the last cycle>
-
-    int32_t doy = (r4 == 1460) ? 365 : (r4 % 365); // days in present year
-
-    month = doy / 30;       // 30 -> Coptic/Ethiopic month length up to 12th month
-    day = (doy % 30) + 1;   // 1-based days in a month
-}
-
-U_NAMESPACE_END
-
-#endif /* #if !UCONFIG_NO_FORMATTING */
-//eof
-=======
-// © 2016 and later: Unicode, Inc. and others.
-// License & terms of use: http://www.unicode.org/copyright.html
-/*
-*******************************************************************************
-* Copyright (C) 2003 - 2009, International Business Machines Corporation and  *
-* others. All Rights Reserved.                                                *
-*******************************************************************************
-*/
-
-#include "unicode/utypes.h"
-
-#if !UCONFIG_NO_FORMATTING
-
-#include "cecal.h"
-#include "gregoimp.h"   //Math
-#include "cstring.h"
-
-U_NAMESPACE_BEGIN
-
-static const int32_t LIMITS[UCAL_FIELD_COUNT][4] = {
-    // Minimum  Greatest    Least  Maximum
-    //           Minimum  Maximum
-    {        0,        0,        1,        1}, // ERA
-    {        1,        1,  5000000,  5000000}, // YEAR
-    {        0,        0,       12,       12}, // MONTH
-    {        1,        1,       52,       53}, // WEEK_OF_YEAR
-    {/*N/A*/-1,/*N/A*/-1,/*N/A*/-1,/*N/A*/-1}, // WEEK_OF_MONTH
-    {        1,        1,        5,       30}, // DAY_OF_MONTH
-    {        1,        1,      365,      366}, // DAY_OF_YEAR
-    {/*N/A*/-1,/*N/A*/-1,/*N/A*/-1,/*N/A*/-1}, // DAY_OF_WEEK
-    {       -1,       -1,        1,        5}, // DAY_OF_WEEK_IN_MONTH
-    {/*N/A*/-1,/*N/A*/-1,/*N/A*/-1,/*N/A*/-1}, // AM_PM
-    {/*N/A*/-1,/*N/A*/-1,/*N/A*/-1,/*N/A*/-1}, // HOUR
-    {/*N/A*/-1,/*N/A*/-1,/*N/A*/-1,/*N/A*/-1}, // HOUR_OF_DAY
-    {/*N/A*/-1,/*N/A*/-1,/*N/A*/-1,/*N/A*/-1}, // MINUTE
-    {/*N/A*/-1,/*N/A*/-1,/*N/A*/-1,/*N/A*/-1}, // SECOND
-    {/*N/A*/-1,/*N/A*/-1,/*N/A*/-1,/*N/A*/-1}, // MILLISECOND
-    {/*N/A*/-1,/*N/A*/-1,/*N/A*/-1,/*N/A*/-1}, // ZONE_OFFSET
-    {/*N/A*/-1,/*N/A*/-1,/*N/A*/-1,/*N/A*/-1}, // DST_OFFSET
-    { -5000000, -5000000,  5000000,  5000000}, // YEAR_WOY
-    {/*N/A*/-1,/*N/A*/-1,/*N/A*/-1,/*N/A*/-1}, // DOW_LOCAL
-    { -5000000, -5000000,  5000000,  5000000}, // EXTENDED_YEAR
-    {/*N/A*/-1,/*N/A*/-1,/*N/A*/-1,/*N/A*/-1}, // JULIAN_DAY
-    {/*N/A*/-1,/*N/A*/-1,/*N/A*/-1,/*N/A*/-1}, // MILLISECONDS_IN_DAY
-    {/*N/A*/-1,/*N/A*/-1,/*N/A*/-1,/*N/A*/-1}, // IS_LEAP_MONTH
-    {        0,        0,       12,       12}, // ORDINAL_MONTH
-};
-
-//-------------------------------------------------------------------------
-// Constructors...
-//-------------------------------------------------------------------------
-
-CECalendar::CECalendar(const Locale& aLocale, UErrorCode& success)
-:   Calendar(TimeZone::forLocaleOrDefault(aLocale), aLocale, success)
-{
-    setTimeInMillis(getNow(), success);
-}
-
-CECalendar::CECalendar (const CECalendar& other) 
-:   Calendar(other)
-{
-}
-
-CECalendar::~CECalendar()
-{
-}
-
-CECalendar&
-CECalendar::operator=(const CECalendar& right)
-{
-    Calendar::operator=(right);
-    return *this;
-}
-
-//-------------------------------------------------------------------------
-// Calendar framework
-//-------------------------------------------------------------------------
-
-int32_t
-CECalendar::handleComputeMonthStart(int32_t eyear,int32_t emonth, UBool /*useMonth*/) const
-{
-    return ceToJD(eyear, emonth, 0, getJDEpochOffset());
-}
-
-int32_t
-CECalendar::handleGetLimit(UCalendarDateFields field, ELimitType limitType) const
-{
-    return LIMITS[field][limitType];
-}
-
-UBool
-CECalendar::haveDefaultCentury() const
-{
-    return true;
-}
-
-//-------------------------------------------------------------------------
-// Calendar system Conversion methods...
-//-------------------------------------------------------------------------
-int32_t
-CECalendar::ceToJD(int32_t year, int32_t month, int32_t date, int32_t jdEpochOffset)
-{
-    // handle month > 12, < 0 (e.g. from add/set)
-    if ( month >= 0 ) {
-        year += month/13;
-        month %= 13;
-    } else {
-        ++month;
-        year += month/13 - 1;
-        month = month%13 + 12;
-    }
-    return (int32_t) (
-        jdEpochOffset                   // difference from Julian epoch to 1,1,1
-        + 365 * year                    // number of days from years
-        + ClockMath::floorDivide(year, 4)    // extra day of leap year
-        + 30 * month                    // number of days from months (months are 0-based)
-        + date - 1                      // number of days for present month (1 based)
-        );
-}
-
-void
-CECalendar::jdToCE(int32_t julianDay, int32_t jdEpochOffset, int32_t& year, int32_t& month, int32_t& day)
-{
-    int32_t c4; // number of 4 year cycle (1461 days)
-    int32_t r4; // remainder of 4 year cycle, always positive
-
-    c4 = ClockMath::floorDivide(julianDay - jdEpochOffset, 1461, &r4);
-
-    year = 4 * c4 + (r4/365 - r4/1460); // 4 * <number of 4year cycle> + <years within the last cycle>
-
-    int32_t doy = (r4 == 1460) ? 365 : (r4 % 365); // days in present year
-
-    month = doy / 30;       // 30 -> Coptic/Ethiopic month length up to 12th month
-    day = (doy % 30) + 1;   // 1-based days in a month
-}
-
-static const char* kMonthCode13 = "M13";
-
-const char* CECalendar::getTemporalMonthCode(UErrorCode& status) const {
-    if (get(UCAL_MONTH, status) == 12) return kMonthCode13;
-    return Calendar::getTemporalMonthCode(status);
-}
-
-void
-CECalendar::setTemporalMonthCode(const char* code, UErrorCode& status) {
-    if (U_FAILURE(status)) return;
-    if (uprv_strcmp(code, kMonthCode13) == 0) {
-        set(UCAL_MONTH, 12);
-        set(UCAL_IS_LEAP_MONTH, 0);
-        return;
-    }
-    Calendar::setTemporalMonthCode(code, status);
-}
-
-U_NAMESPACE_END
-
-#endif /* #if !UCONFIG_NO_FORMATTING */
-//eof
->>>>>>> a8a80be5
+// © 2016 and later: Unicode, Inc. and others.
+// License & terms of use: http://www.unicode.org/copyright.html
+/*
+*******************************************************************************
+* Copyright (C) 2003 - 2009, International Business Machines Corporation and  *
+* others. All Rights Reserved.                                                *
+*******************************************************************************
+*/
+
+#include "unicode/utypes.h"
+
+#if !UCONFIG_NO_FORMATTING
+
+#include "cecal.h"
+#include "gregoimp.h"   //Math
+#include "cstring.h"
+
+U_NAMESPACE_BEGIN
+
+static const int32_t LIMITS[UCAL_FIELD_COUNT][4] = {
+    // Minimum  Greatest    Least  Maximum
+    //           Minimum  Maximum
+    {        0,        0,        1,        1}, // ERA
+    {        1,        1,  5000000,  5000000}, // YEAR
+    {        0,        0,       12,       12}, // MONTH
+    {        1,        1,       52,       53}, // WEEK_OF_YEAR
+    {/*N/A*/-1,/*N/A*/-1,/*N/A*/-1,/*N/A*/-1}, // WEEK_OF_MONTH
+    {        1,        1,        5,       30}, // DAY_OF_MONTH
+    {        1,        1,      365,      366}, // DAY_OF_YEAR
+    {/*N/A*/-1,/*N/A*/-1,/*N/A*/-1,/*N/A*/-1}, // DAY_OF_WEEK
+    {       -1,       -1,        1,        5}, // DAY_OF_WEEK_IN_MONTH
+    {/*N/A*/-1,/*N/A*/-1,/*N/A*/-1,/*N/A*/-1}, // AM_PM
+    {/*N/A*/-1,/*N/A*/-1,/*N/A*/-1,/*N/A*/-1}, // HOUR
+    {/*N/A*/-1,/*N/A*/-1,/*N/A*/-1,/*N/A*/-1}, // HOUR_OF_DAY
+    {/*N/A*/-1,/*N/A*/-1,/*N/A*/-1,/*N/A*/-1}, // MINUTE
+    {/*N/A*/-1,/*N/A*/-1,/*N/A*/-1,/*N/A*/-1}, // SECOND
+    {/*N/A*/-1,/*N/A*/-1,/*N/A*/-1,/*N/A*/-1}, // MILLISECOND
+    {/*N/A*/-1,/*N/A*/-1,/*N/A*/-1,/*N/A*/-1}, // ZONE_OFFSET
+    {/*N/A*/-1,/*N/A*/-1,/*N/A*/-1,/*N/A*/-1}, // DST_OFFSET
+    { -5000000, -5000000,  5000000,  5000000}, // YEAR_WOY
+    {/*N/A*/-1,/*N/A*/-1,/*N/A*/-1,/*N/A*/-1}, // DOW_LOCAL
+    { -5000000, -5000000,  5000000,  5000000}, // EXTENDED_YEAR
+    {/*N/A*/-1,/*N/A*/-1,/*N/A*/-1,/*N/A*/-1}, // JULIAN_DAY
+    {/*N/A*/-1,/*N/A*/-1,/*N/A*/-1,/*N/A*/-1}, // MILLISECONDS_IN_DAY
+    {/*N/A*/-1,/*N/A*/-1,/*N/A*/-1,/*N/A*/-1}, // IS_LEAP_MONTH
+    {        0,        0,       12,       12}, // ORDINAL_MONTH
+};
+
+//-------------------------------------------------------------------------
+// Constructors...
+//-------------------------------------------------------------------------
+
+CECalendar::CECalendar(const Locale& aLocale, UErrorCode& success)
+:   Calendar(TimeZone::forLocaleOrDefault(aLocale), aLocale, success)
+{
+    setTimeInMillis(getNow(), success);
+}
+
+CECalendar::CECalendar (const CECalendar& other) 
+:   Calendar(other)
+{
+}
+
+CECalendar::~CECalendar()
+{
+}
+
+CECalendar&
+CECalendar::operator=(const CECalendar& right)
+{
+    Calendar::operator=(right);
+    return *this;
+}
+
+//-------------------------------------------------------------------------
+// Calendar framework
+//-------------------------------------------------------------------------
+
+int32_t
+CECalendar::handleComputeMonthStart(int32_t eyear,int32_t emonth, UBool /*useMonth*/) const
+{
+    return ceToJD(eyear, emonth, 0, getJDEpochOffset());
+}
+
+int32_t
+CECalendar::handleGetLimit(UCalendarDateFields field, ELimitType limitType) const
+{
+    return LIMITS[field][limitType];
+}
+
+UBool
+CECalendar::haveDefaultCentury() const
+{
+    return true;
+}
+
+//-------------------------------------------------------------------------
+// Calendar system Conversion methods...
+//-------------------------------------------------------------------------
+int32_t
+CECalendar::ceToJD(int32_t year, int32_t month, int32_t date, int32_t jdEpochOffset)
+{
+    // handle month > 12, < 0 (e.g. from add/set)
+    if ( month >= 0 ) {
+        year += month/13;
+        month %= 13;
+    } else {
+        ++month;
+        year += month/13 - 1;
+        month = month%13 + 12;
+    }
+    return (int32_t) (
+        jdEpochOffset                   // difference from Julian epoch to 1,1,1
+        + 365 * year                    // number of days from years
+        + ClockMath::floorDivide(year, 4)    // extra day of leap year
+        + 30 * month                    // number of days from months (months are 0-based)
+        + date - 1                      // number of days for present month (1 based)
+        );
+}
+
+void
+CECalendar::jdToCE(int32_t julianDay, int32_t jdEpochOffset, int32_t& year, int32_t& month, int32_t& day)
+{
+    int32_t c4; // number of 4 year cycle (1461 days)
+    int32_t r4; // remainder of 4 year cycle, always positive
+
+    c4 = ClockMath::floorDivide(julianDay - jdEpochOffset, 1461, &r4);
+
+    year = 4 * c4 + (r4/365 - r4/1460); // 4 * <number of 4year cycle> + <years within the last cycle>
+
+    int32_t doy = (r4 == 1460) ? 365 : (r4 % 365); // days in present year
+
+    month = doy / 30;       // 30 -> Coptic/Ethiopic month length up to 12th month
+    day = (doy % 30) + 1;   // 1-based days in a month
+}
+
+static const char* kMonthCode13 = "M13";
+
+const char* CECalendar::getTemporalMonthCode(UErrorCode& status) const {
+    if (get(UCAL_MONTH, status) == 12) return kMonthCode13;
+    return Calendar::getTemporalMonthCode(status);
+}
+
+void
+CECalendar::setTemporalMonthCode(const char* code, UErrorCode& status) {
+    if (U_FAILURE(status)) return;
+    if (uprv_strcmp(code, kMonthCode13) == 0) {
+        set(UCAL_MONTH, 12);
+        set(UCAL_IS_LEAP_MONTH, 0);
+        return;
+    }
+    Calendar::setTemporalMonthCode(code, status);
+}
+
+U_NAMESPACE_END
+
+#endif /* #if !UCONFIG_NO_FORMATTING */
+//eof