--- conflicted
+++ resolved
@@ -1,939 +1,468 @@
-<<<<<<< HEAD
-// © 2018 and later: Unicode, Inc. and others.
-// License & terms of use: http://www.unicode.org/copyright.html
-//
-// From the double-conversion library. Original license:
-//
-// Copyright 2012 the V8 project authors. All rights reserved.
-// Redistribution and use in source and binary forms, with or without
-// modification, are permitted provided that the following conditions are
-// met:
-//
-//     * Redistributions of source code must retain the above copyright
-//       notice, this list of conditions and the following disclaimer.
-//     * Redistributions in binary form must reproduce the above
-//       copyright notice, this list of conditions and the following
-//       disclaimer in the documentation and/or other materials provided
-//       with the distribution.
-//     * Neither the name of Google Inc. nor the names of its
-//       contributors may be used to endorse or promote products derived
-//       from this software without specific prior written permission.
-//
-// THIS SOFTWARE IS PROVIDED BY THE COPYRIGHT HOLDERS AND CONTRIBUTORS
-// "AS IS" AND ANY EXPRESS OR IMPLIED WARRANTIES, INCLUDING, BUT NOT
-// LIMITED TO, THE IMPLIED WARRANTIES OF MERCHANTABILITY AND FITNESS FOR
-// A PARTICULAR PURPOSE ARE DISCLAIMED. IN NO EVENT SHALL THE COPYRIGHT
-// OWNER OR CONTRIBUTORS BE LIABLE FOR ANY DIRECT, INDIRECT, INCIDENTAL,
-// SPECIAL, EXEMPLARY, OR CONSEQUENTIAL DAMAGES (INCLUDING, BUT NOT
-// LIMITED TO, PROCUREMENT OF SUBSTITUTE GOODS OR SERVICES; LOSS OF USE,
-// DATA, OR PROFITS; OR BUSINESS INTERRUPTION) HOWEVER CAUSED AND ON ANY
-// THEORY OF LIABILITY, WHETHER IN CONTRACT, STRICT LIABILITY, OR TORT
-// (INCLUDING NEGLIGENCE OR OTHERWISE) ARISING IN ANY WAY OUT OF THE USE
-// OF THIS SOFTWARE, EVEN IF ADVISED OF THE POSSIBILITY OF SUCH DAMAGE.
-
-// ICU PATCH: ifdef around UCONFIG_NO_FORMATTING
-#include "unicode/utypes.h"
-#if !UCONFIG_NO_FORMATTING
-
-#ifndef DOUBLE_CONVERSION_DOUBLE_TO_STRING_H_
-#define DOUBLE_CONVERSION_DOUBLE_TO_STRING_H_
-
-// ICU PATCH: Customize header file paths for ICU.
-
-#include "double-conversion-utils.h"
-
-// ICU PATCH: Wrap in ICU namespace
-U_NAMESPACE_BEGIN
-
-namespace double_conversion {
-
-class DoubleToStringConverter {
- public:
-  // When calling ToFixed with a double > 10^kMaxFixedDigitsBeforePoint
-  // or a requested_digits parameter > kMaxFixedDigitsAfterPoint then the
-  // function returns false.
-  static const int kMaxFixedDigitsBeforePoint = 60;
-  static const int kMaxFixedDigitsAfterPoint = 100;
-
-  // When calling ToExponential with a requested_digits
-  // parameter > kMaxExponentialDigits then the function returns false.
-  static const int kMaxExponentialDigits = 120;
-
-  // When calling ToPrecision with a requested_digits
-  // parameter < kMinPrecisionDigits or requested_digits > kMaxPrecisionDigits
-  // then the function returns false.
-  static const int kMinPrecisionDigits = 1;
-  static const int kMaxPrecisionDigits = 120;
-
-  // The maximal number of digits that are needed to emit a double in base 10.
-  // A higher precision can be achieved by using more digits, but the shortest
-  // accurate representation of any double will never use more digits than
-  // kBase10MaximalLength.
-  // Note that DoubleToAscii null-terminates its input. So the given buffer
-  // should be at least kBase10MaximalLength + 1 characters long.
-  static const int kBase10MaximalLength = 17;
-
-  // The maximal number of digits that are needed to emit a single in base 10.
-  // A higher precision can be achieved by using more digits, but the shortest
-  // accurate representation of any single will never use more digits than
-  // kBase10MaximalLengthSingle.
-  static const int kBase10MaximalLengthSingle = 9;
-
-  // The length of the longest string that 'ToShortest' can produce when the
-  // converter is instantiated with EcmaScript defaults (see
-  // 'EcmaScriptConverter')
-  // This value does not include the trailing '\0' character.
-  // This amount of characters is needed for negative values that hit the
-  // 'decimal_in_shortest_low' limit. For example: "-0.0000033333333333333333"
-  static const int kMaxCharsEcmaScriptShortest = 25;
-
-#if 0 // not needed for ICU
-  enum Flags {
-    NO_FLAGS = 0,
-    EMIT_POSITIVE_EXPONENT_SIGN = 1,
-    EMIT_TRAILING_DECIMAL_POINT = 2,
-    EMIT_TRAILING_ZERO_AFTER_POINT = 4,
-    UNIQUE_ZERO = 8,
-    NO_TRAILING_ZERO = 16
-  };
-
-  // Flags should be a bit-or combination of the possible Flags-enum.
-  //  - NO_FLAGS: no special flags.
-  //  - EMIT_POSITIVE_EXPONENT_SIGN: when the number is converted into exponent
-  //    form, emits a '+' for positive exponents. Example: 1.2e+2.
-  //  - EMIT_TRAILING_DECIMAL_POINT: when the input number is an integer and is
-  //    converted into decimal format then a trailing decimal point is appended.
-  //    Example: 2345.0 is converted to "2345.".
-  //  - EMIT_TRAILING_ZERO_AFTER_POINT: in addition to a trailing decimal point
-  //    emits a trailing '0'-character. This flag requires the
-  //    EMIT_TRAILING_DECIMAL_POINT flag.
-  //    Example: 2345.0 is converted to "2345.0".
-  //  - UNIQUE_ZERO: "-0.0" is converted to "0.0".
-  //  - NO_TRAILING_ZERO: Trailing zeros are removed from the fractional portion
-  //    of the result in precision mode. Matches printf's %g.
-  //    When EMIT_TRAILING_ZERO_AFTER_POINT is also given, one trailing zero is
-  //    preserved.
-  //
-  // Infinity symbol and nan_symbol provide the string representation for these
-  // special values. If the string is NULL and the special value is encountered
-  // then the conversion functions return false.
-  //
-  // The exponent_character is used in exponential representations. It is
-  // usually 'e' or 'E'.
-  //
-  // When converting to the shortest representation the converter will
-  // represent input numbers in decimal format if they are in the interval
-  // [10^decimal_in_shortest_low; 10^decimal_in_shortest_high[
-  //    (lower boundary included, greater boundary excluded).
-  // Example: with decimal_in_shortest_low = -6 and
-  //               decimal_in_shortest_high = 21:
-  //   ToShortest(0.000001)  -> "0.000001"
-  //   ToShortest(0.0000001) -> "1e-7"
-  //   ToShortest(111111111111111111111.0)  -> "111111111111111110000"
-  //   ToShortest(100000000000000000000.0)  -> "100000000000000000000"
-  //   ToShortest(1111111111111111111111.0) -> "1.1111111111111111e+21"
-  //
-  // When converting to precision mode the converter may add
-  // max_leading_padding_zeroes before returning the number in exponential
-  // format.
-  // Example with max_leading_padding_zeroes_in_precision_mode = 6.
-  //   ToPrecision(0.0000012345, 2) -> "0.0000012"
-  //   ToPrecision(0.00000012345, 2) -> "1.2e-7"
-  // Similarily the converter may add up to
-  // max_trailing_padding_zeroes_in_precision_mode in precision mode to avoid
-  // returning an exponential representation. A zero added by the
-  // EMIT_TRAILING_ZERO_AFTER_POINT flag is counted for this limit.
-  // Examples for max_trailing_padding_zeroes_in_precision_mode = 1:
-  //   ToPrecision(230.0, 2) -> "230"
-  //   ToPrecision(230.0, 2) -> "230."  with EMIT_TRAILING_DECIMAL_POINT.
-  //   ToPrecision(230.0, 2) -> "2.3e2" with EMIT_TRAILING_ZERO_AFTER_POINT.
-  //
-  // The min_exponent_width is used for exponential representations.
-  // The converter adds leading '0's to the exponent until the exponent
-  // is at least min_exponent_width digits long.
-  // The min_exponent_width is clamped to 5.
-  // As such, the exponent may never have more than 5 digits in total.
-  DoubleToStringConverter(int flags,
-                          const char* infinity_symbol,
-                          const char* nan_symbol,
-                          char exponent_character,
-                          int decimal_in_shortest_low,
-                          int decimal_in_shortest_high,
-                          int max_leading_padding_zeroes_in_precision_mode,
-                          int max_trailing_padding_zeroes_in_precision_mode,
-                          int min_exponent_width = 0)
-      : flags_(flags),
-        infinity_symbol_(infinity_symbol),
-        nan_symbol_(nan_symbol),
-        exponent_character_(exponent_character),
-        decimal_in_shortest_low_(decimal_in_shortest_low),
-        decimal_in_shortest_high_(decimal_in_shortest_high),
-        max_leading_padding_zeroes_in_precision_mode_(
-            max_leading_padding_zeroes_in_precision_mode),
-        max_trailing_padding_zeroes_in_precision_mode_(
-            max_trailing_padding_zeroes_in_precision_mode),
-        min_exponent_width_(min_exponent_width) {
-    // When 'trailing zero after the point' is set, then 'trailing point'
-    // must be set too.
-    DOUBLE_CONVERSION_ASSERT(((flags & EMIT_TRAILING_DECIMAL_POINT) != 0) ||
-        !((flags & EMIT_TRAILING_ZERO_AFTER_POINT) != 0));
-  }
-
-  // Returns a converter following the EcmaScript specification.
-  //
-  // Flags: UNIQUE_ZERO and EMIT_POSITIVE_EXPONENT_SIGN.
-  // Special values: "Infinity" and "NaN".
-  // Lower case 'e' for exponential values.
-  // decimal_in_shortest_low: -6
-  // decimal_in_shortest_high: 21
-  // max_leading_padding_zeroes_in_precision_mode: 6
-  // max_trailing_padding_zeroes_in_precision_mode: 0
-  static const DoubleToStringConverter& EcmaScriptConverter();
-
-  // Computes the shortest string of digits that correctly represent the input
-  // number. Depending on decimal_in_shortest_low and decimal_in_shortest_high
-  // (see constructor) it then either returns a decimal representation, or an
-  // exponential representation.
-  // Example with decimal_in_shortest_low = -6,
-  //              decimal_in_shortest_high = 21,
-  //              EMIT_POSITIVE_EXPONENT_SIGN activated, and
-  //              EMIT_TRAILING_DECIMAL_POINT deactived:
-  //   ToShortest(0.000001)  -> "0.000001"
-  //   ToShortest(0.0000001) -> "1e-7"
-  //   ToShortest(111111111111111111111.0)  -> "111111111111111110000"
-  //   ToShortest(100000000000000000000.0)  -> "100000000000000000000"
-  //   ToShortest(1111111111111111111111.0) -> "1.1111111111111111e+21"
-  //
-  // Note: the conversion may round the output if the returned string
-  // is accurate enough to uniquely identify the input-number.
-  // For example the most precise representation of the double 9e59 equals
-  // "899999999999999918767229449717619953810131273674690656206848", but
-  // the converter will return the shorter (but still correct) "9e59".
-  //
-  // Returns true if the conversion succeeds. The conversion always succeeds
-  // except when the input value is special and no infinity_symbol or
-  // nan_symbol has been given to the constructor.
-  //
-  // The length of the longest result is the maximum of the length of the
-  // following string representations (each with possible examples):
-  // - NaN and negative infinity: "NaN", "-Infinity", "-inf".
-  // - -10^(decimal_in_shortest_high - 1):
-  //      "-100000000000000000000", "-1000000000000000.0"
-  // - the longest string in range [0; -10^decimal_in_shortest_low]. Generally,
-  //   this string is 3 + kBase10MaximalLength - decimal_in_shortest_low.
-  //   (Sign, '0', decimal point, padding zeroes for decimal_in_shortest_low,
-  //   and the significant digits).
-  //      "-0.0000033333333333333333", "-0.0012345678901234567"
-  // - the longest exponential representation. (A negative number with
-  //   kBase10MaximalLength significant digits).
-  //      "-1.7976931348623157e+308", "-1.7976931348623157E308"
-  // In addition, the buffer must be able to hold the trailing '\0' character.
-  bool ToShortest(double value, StringBuilder* result_builder) const {
-    return ToShortestIeeeNumber(value, result_builder, SHORTEST);
-  }
-
-  // Same as ToShortest, but for single-precision floats.
-  bool ToShortestSingle(float value, StringBuilder* result_builder) const {
-    return ToShortestIeeeNumber(value, result_builder, SHORTEST_SINGLE);
-  }
-
-
-  // Computes a decimal representation with a fixed number of digits after the
-  // decimal point. The last emitted digit is rounded.
-  //
-  // Examples:
-  //   ToFixed(3.12, 1) -> "3.1"
-  //   ToFixed(3.1415, 3) -> "3.142"
-  //   ToFixed(1234.56789, 4) -> "1234.5679"
-  //   ToFixed(1.23, 5) -> "1.23000"
-  //   ToFixed(0.1, 4) -> "0.1000"
-  //   ToFixed(1e30, 2) -> "1000000000000000019884624838656.00"
-  //   ToFixed(0.1, 30) -> "0.100000000000000005551115123126"
-  //   ToFixed(0.1, 17) -> "0.10000000000000001"
-  //
-  // If requested_digits equals 0, then the tail of the result depends on
-  // the EMIT_TRAILING_DECIMAL_POINT and EMIT_TRAILING_ZERO_AFTER_POINT.
-  // Examples, for requested_digits == 0,
-  //   let EMIT_TRAILING_DECIMAL_POINT and EMIT_TRAILING_ZERO_AFTER_POINT be
-  //    - false and false: then 123.45 -> 123
-  //                             0.678 -> 1
-  //    - true and false: then 123.45 -> 123.
-  //                            0.678 -> 1.
-  //    - true and true: then 123.45 -> 123.0
-  //                           0.678 -> 1.0
-  //
-  // Returns true if the conversion succeeds. The conversion always succeeds
-  // except for the following cases:
-  //   - the input value is special and no infinity_symbol or nan_symbol has
-  //     been provided to the constructor,
-  //   - 'value' > 10^kMaxFixedDigitsBeforePoint, or
-  //   - 'requested_digits' > kMaxFixedDigitsAfterPoint.
-  // The last two conditions imply that the result for non-special values never
-  // contains more than
-  //  1 + kMaxFixedDigitsBeforePoint + 1 + kMaxFixedDigitsAfterPoint characters
-  // (one additional character for the sign, and one for the decimal point).
-  // In addition, the buffer must be able to hold the trailing '\0' character.
-  bool ToFixed(double value,
-               int requested_digits,
-               StringBuilder* result_builder) const;
-
-  // Computes a representation in exponential format with requested_digits
-  // after the decimal point. The last emitted digit is rounded.
-  // If requested_digits equals -1, then the shortest exponential representation
-  // is computed.
-  //
-  // Examples with EMIT_POSITIVE_EXPONENT_SIGN deactivated, and
-  //               exponent_character set to 'e'.
-  //   ToExponential(3.12, 1) -> "3.1e0"
-  //   ToExponential(5.0, 3) -> "5.000e0"
-  //   ToExponential(0.001, 2) -> "1.00e-3"
-  //   ToExponential(3.1415, -1) -> "3.1415e0"
-  //   ToExponential(3.1415, 4) -> "3.1415e0"
-  //   ToExponential(3.1415, 3) -> "3.142e0"
-  //   ToExponential(123456789000000, 3) -> "1.235e14"
-  //   ToExponential(1000000000000000019884624838656.0, -1) -> "1e30"
-  //   ToExponential(1000000000000000019884624838656.0, 32) ->
-  //                     "1.00000000000000001988462483865600e30"
-  //   ToExponential(1234, 0) -> "1e3"
-  //
-  // Returns true if the conversion succeeds. The conversion always succeeds
-  // except for the following cases:
-  //   - the input value is special and no infinity_symbol or nan_symbol has
-  //     been provided to the constructor,
-  //   - 'requested_digits' > kMaxExponentialDigits.
-  //
-  // The last condition implies that the result never contains more than
-  // kMaxExponentialDigits + 8 characters (the sign, the digit before the
-  // decimal point, the decimal point, the exponent character, the
-  // exponent's sign, and at most 3 exponent digits).
-  // In addition, the buffer must be able to hold the trailing '\0' character.
-  bool ToExponential(double value,
-                     int requested_digits,
-                     StringBuilder* result_builder) const;
-
-
-  // Computes 'precision' leading digits of the given 'value' and returns them
-  // either in exponential or decimal format, depending on
-  // max_{leading|trailing}_padding_zeroes_in_precision_mode (given to the
-  // constructor).
-  // The last computed digit is rounded.
-  //
-  // Example with max_leading_padding_zeroes_in_precision_mode = 6.
-  //   ToPrecision(0.0000012345, 2) -> "0.0000012"
-  //   ToPrecision(0.00000012345, 2) -> "1.2e-7"
-  // Similarily the converter may add up to
-  // max_trailing_padding_zeroes_in_precision_mode in precision mode to avoid
-  // returning an exponential representation. A zero added by the
-  // EMIT_TRAILING_ZERO_AFTER_POINT flag is counted for this limit.
-  // Examples for max_trailing_padding_zeroes_in_precision_mode = 1:
-  //   ToPrecision(230.0, 2) -> "230"
-  //   ToPrecision(230.0, 2) -> "230."  with EMIT_TRAILING_DECIMAL_POINT.
-  //   ToPrecision(230.0, 2) -> "2.3e2" with EMIT_TRAILING_ZERO_AFTER_POINT.
-  // Examples for max_trailing_padding_zeroes_in_precision_mode = 3, and no
-  //    EMIT_TRAILING_ZERO_AFTER_POINT:
-  //   ToPrecision(123450.0, 6) -> "123450"
-  //   ToPrecision(123450.0, 5) -> "123450"
-  //   ToPrecision(123450.0, 4) -> "123500"
-  //   ToPrecision(123450.0, 3) -> "123000"
-  //   ToPrecision(123450.0, 2) -> "1.2e5"
-  //
-  // Returns true if the conversion succeeds. The conversion always succeeds
-  // except for the following cases:
-  //   - the input value is special and no infinity_symbol or nan_symbol has
-  //     been provided to the constructor,
-  //   - precision < kMinPericisionDigits
-  //   - precision > kMaxPrecisionDigits
-  //
-  // The last condition implies that the result never contains more than
-  // kMaxPrecisionDigits + 7 characters (the sign, the decimal point, the
-  // exponent character, the exponent's sign, and at most 3 exponent digits).
-  // In addition, the buffer must be able to hold the trailing '\0' character.
-  bool ToPrecision(double value,
-                   int precision,
-                   StringBuilder* result_builder) const;
-#endif // not needed for ICU
-
-  enum DtoaMode {
-    // Produce the shortest correct representation.
-    // For example the output of 0.299999999999999988897 is (the less accurate
-    // but correct) 0.3.
-    SHORTEST,
-    // Same as SHORTEST, but for single-precision floats.
-    SHORTEST_SINGLE,
-    // Produce a fixed number of digits after the decimal point.
-    // For instance fixed(0.1, 4) becomes 0.1000
-    // If the input number is big, the output will be big.
-    FIXED,
-    // Fixed number of digits (independent of the decimal point).
-    PRECISION
-  };
-
-  // Converts the given double 'v' to digit characters. 'v' must not be NaN,
-  // +Infinity, or -Infinity. In SHORTEST_SINGLE-mode this restriction also
-  // applies to 'v' after it has been casted to a single-precision float. That
-  // is, in this mode static_cast<float>(v) must not be NaN, +Infinity or
-  // -Infinity.
-  //
-  // The result should be interpreted as buffer * 10^(point-length).
-  //
-  // The digits are written to the buffer in the platform's charset, which is
-  // often UTF-8 (with ASCII-range digits) but may be another charset, such
-  // as EBCDIC.
-  //
-  // The output depends on the given mode:
-  //  - SHORTEST: produce the least amount of digits for which the internal
-  //   identity requirement is still satisfied. If the digits are printed
-  //   (together with the correct exponent) then reading this number will give
-  //   'v' again. The buffer will choose the representation that is closest to
-  //   'v'. If there are two at the same distance, than the one farther away
-  //   from 0 is chosen (halfway cases - ending with 5 - are rounded up).
-  //   In this mode the 'requested_digits' parameter is ignored.
-  //  - SHORTEST_SINGLE: same as SHORTEST but with single-precision.
-  //  - FIXED: produces digits necessary to print a given number with
-  //   'requested_digits' digits after the decimal point. The produced digits
-  //   might be too short in which case the caller has to fill the remainder
-  //   with '0's.
-  //   Example: toFixed(0.001, 5) is allowed to return buffer="1", point=-2.
-  //   Halfway cases are rounded towards +/-Infinity (away from 0). The call
-  //   toFixed(0.15, 2) thus returns buffer="2", point=0.
-  //   The returned buffer may contain digits that would be truncated from the
-  //   shortest representation of the input.
-  //  - PRECISION: produces 'requested_digits' where the first digit is not '0'.
-  //   Even though the length of produced digits usually equals
-  //   'requested_digits', the function is allowed to return fewer digits, in
-  //   which case the caller has to fill the missing digits with '0's.
-  //   Halfway cases are again rounded away from 0.
-  // DoubleToAscii expects the given buffer to be big enough to hold all
-  // digits and a terminating null-character. In SHORTEST-mode it expects a
-  // buffer of at least kBase10MaximalLength + 1. In all other modes the
-  // requested_digits parameter and the padding-zeroes limit the size of the
-  // output. Don't forget the decimal point, the exponent character and the
-  // terminating null-character when computing the maximal output size.
-  // The given length is only used in debug mode to ensure the buffer is big
-  // enough.
-  // ICU PATCH: Export this as U_I18N_API for unit tests.
-  static void U_I18N_API DoubleToAscii(double v,
-                            DtoaMode mode,
-                            int requested_digits,
-                            char* buffer,
-                            int buffer_length,
-                            bool* sign,
-                            int* length,
-                            int* point);
-
-#if 0 // not needed for ICU
- private:
-  // Implementation for ToShortest and ToShortestSingle.
-  bool ToShortestIeeeNumber(double value,
-                            StringBuilder* result_builder,
-                            DtoaMode mode) const;
-
-  // If the value is a special value (NaN or Infinity) constructs the
-  // corresponding string using the configured infinity/nan-symbol.
-  // If either of them is NULL or the value is not special then the
-  // function returns false.
-  bool HandleSpecialValues(double value, StringBuilder* result_builder) const;
-  // Constructs an exponential representation (i.e. 1.234e56).
-  // The given exponent assumes a decimal point after the first decimal digit.
-  void CreateExponentialRepresentation(const char* decimal_digits,
-                                       int length,
-                                       int exponent,
-                                       StringBuilder* result_builder) const;
-  // Creates a decimal representation (i.e 1234.5678).
-  void CreateDecimalRepresentation(const char* decimal_digits,
-                                   int length,
-                                   int decimal_point,
-                                   int digits_after_point,
-                                   StringBuilder* result_builder) const;
-
-  const int flags_;
-  const char* const infinity_symbol_;
-  const char* const nan_symbol_;
-  const char exponent_character_;
-  const int decimal_in_shortest_low_;
-  const int decimal_in_shortest_high_;
-  const int max_leading_padding_zeroes_in_precision_mode_;
-  const int max_trailing_padding_zeroes_in_precision_mode_;
-  const int min_exponent_width_;
-#endif // not needed for ICU
-
-  DOUBLE_CONVERSION_DISALLOW_IMPLICIT_CONSTRUCTORS(DoubleToStringConverter);
-};
-
-}  // namespace double_conversion
-
-// ICU PATCH: Close ICU namespace
-U_NAMESPACE_END
-
-#endif  // DOUBLE_CONVERSION_DOUBLE_TO_STRING_H_
-#endif // ICU PATCH: close #if !UCONFIG_NO_FORMATTING
-=======
-// © 2018 and later: Unicode, Inc. and others.
-// License & terms of use: http://www.unicode.org/copyright.html
-//
-// From the double-conversion library. Original license:
-//
-// Copyright 2012 the V8 project authors. All rights reserved.
-// Redistribution and use in source and binary forms, with or without
-// modification, are permitted provided that the following conditions are
-// met:
-//
-//     * Redistributions of source code must retain the above copyright
-//       notice, this list of conditions and the following disclaimer.
-//     * Redistributions in binary form must reproduce the above
-//       copyright notice, this list of conditions and the following
-//       disclaimer in the documentation and/or other materials provided
-//       with the distribution.
-//     * Neither the name of Google Inc. nor the names of its
-//       contributors may be used to endorse or promote products derived
-//       from this software without specific prior written permission.
-//
-// THIS SOFTWARE IS PROVIDED BY THE COPYRIGHT HOLDERS AND CONTRIBUTORS
-// "AS IS" AND ANY EXPRESS OR IMPLIED WARRANTIES, INCLUDING, BUT NOT
-// LIMITED TO, THE IMPLIED WARRANTIES OF MERCHANTABILITY AND FITNESS FOR
-// A PARTICULAR PURPOSE ARE DISCLAIMED. IN NO EVENT SHALL THE COPYRIGHT
-// OWNER OR CONTRIBUTORS BE LIABLE FOR ANY DIRECT, INDIRECT, INCIDENTAL,
-// SPECIAL, EXEMPLARY, OR CONSEQUENTIAL DAMAGES (INCLUDING, BUT NOT
-// LIMITED TO, PROCUREMENT OF SUBSTITUTE GOODS OR SERVICES; LOSS OF USE,
-// DATA, OR PROFITS; OR BUSINESS INTERRUPTION) HOWEVER CAUSED AND ON ANY
-// THEORY OF LIABILITY, WHETHER IN CONTRACT, STRICT LIABILITY, OR TORT
-// (INCLUDING NEGLIGENCE OR OTHERWISE) ARISING IN ANY WAY OUT OF THE USE
-// OF THIS SOFTWARE, EVEN IF ADVISED OF THE POSSIBILITY OF SUCH DAMAGE.
-
-// ICU PATCH: ifdef around UCONFIG_NO_FORMATTING
-#include "unicode/utypes.h"
-#if !UCONFIG_NO_FORMATTING
-
-#ifndef DOUBLE_CONVERSION_DOUBLE_TO_STRING_H_
-#define DOUBLE_CONVERSION_DOUBLE_TO_STRING_H_
-
-// ICU PATCH: Customize header file paths for ICU.
-
-#include "double-conversion-utils.h"
-
-// ICU PATCH: Wrap in ICU namespace
-U_NAMESPACE_BEGIN
-
-namespace double_conversion {
-
-class DoubleToStringConverter {
- public:
-  // When calling ToFixed with a double > 10^kMaxFixedDigitsBeforePoint
-  // or a requested_digits parameter > kMaxFixedDigitsAfterPoint then the
-  // function returns false.
-  static const int kMaxFixedDigitsBeforePoint = 60;
-  static const int kMaxFixedDigitsAfterPoint = 100;
-
-  // When calling ToExponential with a requested_digits
-  // parameter > kMaxExponentialDigits then the function returns false.
-  static const int kMaxExponentialDigits = 120;
-
-  // When calling ToPrecision with a requested_digits
-  // parameter < kMinPrecisionDigits or requested_digits > kMaxPrecisionDigits
-  // then the function returns false.
-  static const int kMinPrecisionDigits = 1;
-  static const int kMaxPrecisionDigits = 120;
-
-  // The maximal number of digits that are needed to emit a double in base 10.
-  // A higher precision can be achieved by using more digits, but the shortest
-  // accurate representation of any double will never use more digits than
-  // kBase10MaximalLength.
-  // Note that DoubleToAscii null-terminates its input. So the given buffer
-  // should be at least kBase10MaximalLength + 1 characters long.
-  static const int kBase10MaximalLength = 17;
-
-  // The maximal number of digits that are needed to emit a single in base 10.
-  // A higher precision can be achieved by using more digits, but the shortest
-  // accurate representation of any single will never use more digits than
-  // kBase10MaximalLengthSingle.
-  static const int kBase10MaximalLengthSingle = 9;
-
-  // The length of the longest string that 'ToShortest' can produce when the
-  // converter is instantiated with EcmaScript defaults (see
-  // 'EcmaScriptConverter')
-  // This value does not include the trailing '\0' character.
-  // This amount of characters is needed for negative values that hit the
-  // 'decimal_in_shortest_low' limit. For example: "-0.0000033333333333333333"
-  static const int kMaxCharsEcmaScriptShortest = 25;
-
-#if 0 // not needed for ICU
-  enum Flags {
-    NO_FLAGS = 0,
-    EMIT_POSITIVE_EXPONENT_SIGN = 1,
-    EMIT_TRAILING_DECIMAL_POINT = 2,
-    EMIT_TRAILING_ZERO_AFTER_POINT = 4,
-    UNIQUE_ZERO = 8,
-    NO_TRAILING_ZERO = 16
-  };
-
-  // Flags should be a bit-or combination of the possible Flags-enum.
-  //  - NO_FLAGS: no special flags.
-  //  - EMIT_POSITIVE_EXPONENT_SIGN: when the number is converted into exponent
-  //    form, emits a '+' for positive exponents. Example: 1.2e+2.
-  //  - EMIT_TRAILING_DECIMAL_POINT: when the input number is an integer and is
-  //    converted into decimal format then a trailing decimal point is appended.
-  //    Example: 2345.0 is converted to "2345.".
-  //  - EMIT_TRAILING_ZERO_AFTER_POINT: in addition to a trailing decimal point
-  //    emits a trailing '0'-character. This flag requires the
-  //    EMIT_TRAILING_DECIMAL_POINT flag.
-  //    Example: 2345.0 is converted to "2345.0".
-  //  - UNIQUE_ZERO: "-0.0" is converted to "0.0".
-  //  - NO_TRAILING_ZERO: Trailing zeros are removed from the fractional portion
-  //    of the result in precision mode. Matches printf's %g.
-  //    When EMIT_TRAILING_ZERO_AFTER_POINT is also given, one trailing zero is
-  //    preserved.
-  //
-  // Infinity symbol and nan_symbol provide the string representation for these
-  // special values. If the string is nullptr and the special value is encountered
-  // then the conversion functions return false.
-  //
-  // The exponent_character is used in exponential representations. It is
-  // usually 'e' or 'E'.
-  //
-  // When converting to the shortest representation the converter will
-  // represent input numbers in decimal format if they are in the interval
-  // [10^decimal_in_shortest_low; 10^decimal_in_shortest_high[
-  //    (lower boundary included, greater boundary excluded).
-  // Example: with decimal_in_shortest_low = -6 and
-  //               decimal_in_shortest_high = 21:
-  //   ToShortest(0.000001)  -> "0.000001"
-  //   ToShortest(0.0000001) -> "1e-7"
-  //   ToShortest(111111111111111111111.0)  -> "111111111111111110000"
-  //   ToShortest(100000000000000000000.0)  -> "100000000000000000000"
-  //   ToShortest(1111111111111111111111.0) -> "1.1111111111111111e+21"
-  //
-  // When converting to precision mode the converter may add
-  // max_leading_padding_zeroes before returning the number in exponential
-  // format.
-  // Example with max_leading_padding_zeroes_in_precision_mode = 6.
-  //   ToPrecision(0.0000012345, 2) -> "0.0000012"
-  //   ToPrecision(0.00000012345, 2) -> "1.2e-7"
-  // Similarly the converter may add up to
-  // max_trailing_padding_zeroes_in_precision_mode in precision mode to avoid
-  // returning an exponential representation. A zero added by the
-  // EMIT_TRAILING_ZERO_AFTER_POINT flag is counted for this limit.
-  // Examples for max_trailing_padding_zeroes_in_precision_mode = 1:
-  //   ToPrecision(230.0, 2) -> "230"
-  //   ToPrecision(230.0, 2) -> "230."  with EMIT_TRAILING_DECIMAL_POINT.
-  //   ToPrecision(230.0, 2) -> "2.3e2" with EMIT_TRAILING_ZERO_AFTER_POINT.
-  //
-  // The min_exponent_width is used for exponential representations.
-  // The converter adds leading '0's to the exponent until the exponent
-  // is at least min_exponent_width digits long.
-  // The min_exponent_width is clamped to 5.
-  // As such, the exponent may never have more than 5 digits in total.
-  DoubleToStringConverter(int flags,
-                          const char* infinity_symbol,
-                          const char* nan_symbol,
-                          char exponent_character,
-                          int decimal_in_shortest_low,
-                          int decimal_in_shortest_high,
-                          int max_leading_padding_zeroes_in_precision_mode,
-                          int max_trailing_padding_zeroes_in_precision_mode,
-                          int min_exponent_width = 0)
-      : flags_(flags),
-        infinity_symbol_(infinity_symbol),
-        nan_symbol_(nan_symbol),
-        exponent_character_(exponent_character),
-        decimal_in_shortest_low_(decimal_in_shortest_low),
-        decimal_in_shortest_high_(decimal_in_shortest_high),
-        max_leading_padding_zeroes_in_precision_mode_(
-            max_leading_padding_zeroes_in_precision_mode),
-        max_trailing_padding_zeroes_in_precision_mode_(
-            max_trailing_padding_zeroes_in_precision_mode),
-        min_exponent_width_(min_exponent_width) {
-    // When 'trailing zero after the point' is set, then 'trailing point'
-    // must be set too.
-    DOUBLE_CONVERSION_ASSERT(((flags & EMIT_TRAILING_DECIMAL_POINT) != 0) ||
-        !((flags & EMIT_TRAILING_ZERO_AFTER_POINT) != 0));
-  }
-
-  // Returns a converter following the EcmaScript specification.
-  //
-  // Flags: UNIQUE_ZERO and EMIT_POSITIVE_EXPONENT_SIGN.
-  // Special values: "Infinity" and "NaN".
-  // Lower case 'e' for exponential values.
-  // decimal_in_shortest_low: -6
-  // decimal_in_shortest_high: 21
-  // max_leading_padding_zeroes_in_precision_mode: 6
-  // max_trailing_padding_zeroes_in_precision_mode: 0
-  static const DoubleToStringConverter& EcmaScriptConverter();
-
-  // Computes the shortest string of digits that correctly represent the input
-  // number. Depending on decimal_in_shortest_low and decimal_in_shortest_high
-  // (see constructor) it then either returns a decimal representation, or an
-  // exponential representation.
-  // Example with decimal_in_shortest_low = -6,
-  //              decimal_in_shortest_high = 21,
-  //              EMIT_POSITIVE_EXPONENT_SIGN activated, and
-  //              EMIT_TRAILING_DECIMAL_POINT deactivated:
-  //   ToShortest(0.000001)  -> "0.000001"
-  //   ToShortest(0.0000001) -> "1e-7"
-  //   ToShortest(111111111111111111111.0)  -> "111111111111111110000"
-  //   ToShortest(100000000000000000000.0)  -> "100000000000000000000"
-  //   ToShortest(1111111111111111111111.0) -> "1.1111111111111111e+21"
-  //
-  // Note: the conversion may round the output if the returned string
-  // is accurate enough to uniquely identify the input-number.
-  // For example the most precise representation of the double 9e59 equals
-  // "899999999999999918767229449717619953810131273674690656206848", but
-  // the converter will return the shorter (but still correct) "9e59".
-  //
-  // Returns true if the conversion succeeds. The conversion always succeeds
-  // except when the input value is special and no infinity_symbol or
-  // nan_symbol has been given to the constructor.
-  //
-  // The length of the longest result is the maximum of the length of the
-  // following string representations (each with possible examples):
-  // - NaN and negative infinity: "NaN", "-Infinity", "-inf".
-  // - -10^(decimal_in_shortest_high - 1):
-  //      "-100000000000000000000", "-1000000000000000.0"
-  // - the longest string in range [0; -10^decimal_in_shortest_low]. Generally,
-  //   this string is 3 + kBase10MaximalLength - decimal_in_shortest_low.
-  //   (Sign, '0', decimal point, padding zeroes for decimal_in_shortest_low,
-  //   and the significant digits).
-  //      "-0.0000033333333333333333", "-0.0012345678901234567"
-  // - the longest exponential representation. (A negative number with
-  //   kBase10MaximalLength significant digits).
-  //      "-1.7976931348623157e+308", "-1.7976931348623157E308"
-  // In addition, the buffer must be able to hold the trailing '\0' character.
-  bool ToShortest(double value, StringBuilder* result_builder) const {
-    return ToShortestIeeeNumber(value, result_builder, SHORTEST);
-  }
-
-  // Same as ToShortest, but for single-precision floats.
-  bool ToShortestSingle(float value, StringBuilder* result_builder) const {
-    return ToShortestIeeeNumber(value, result_builder, SHORTEST_SINGLE);
-  }
-
-
-  // Computes a decimal representation with a fixed number of digits after the
-  // decimal point. The last emitted digit is rounded.
-  //
-  // Examples:
-  //   ToFixed(3.12, 1) -> "3.1"
-  //   ToFixed(3.1415, 3) -> "3.142"
-  //   ToFixed(1234.56789, 4) -> "1234.5679"
-  //   ToFixed(1.23, 5) -> "1.23000"
-  //   ToFixed(0.1, 4) -> "0.1000"
-  //   ToFixed(1e30, 2) -> "1000000000000000019884624838656.00"
-  //   ToFixed(0.1, 30) -> "0.100000000000000005551115123126"
-  //   ToFixed(0.1, 17) -> "0.10000000000000001"
-  //
-  // If requested_digits equals 0, then the tail of the result depends on
-  // the EMIT_TRAILING_DECIMAL_POINT and EMIT_TRAILING_ZERO_AFTER_POINT.
-  // Examples, for requested_digits == 0,
-  //   let EMIT_TRAILING_DECIMAL_POINT and EMIT_TRAILING_ZERO_AFTER_POINT be
-  //    - false and false: then 123.45 -> 123
-  //                             0.678 -> 1
-  //    - true and false: then 123.45 -> 123.
-  //                            0.678 -> 1.
-  //    - true and true: then 123.45 -> 123.0
-  //                           0.678 -> 1.0
-  //
-  // Returns true if the conversion succeeds. The conversion always succeeds
-  // except for the following cases:
-  //   - the input value is special and no infinity_symbol or nan_symbol has
-  //     been provided to the constructor,
-  //   - 'value' > 10^kMaxFixedDigitsBeforePoint, or
-  //   - 'requested_digits' > kMaxFixedDigitsAfterPoint.
-  // The last two conditions imply that the result for non-special values never
-  // contains more than
-  //  1 + kMaxFixedDigitsBeforePoint + 1 + kMaxFixedDigitsAfterPoint characters
-  // (one additional character for the sign, and one for the decimal point).
-  // In addition, the buffer must be able to hold the trailing '\0' character.
-  bool ToFixed(double value,
-               int requested_digits,
-               StringBuilder* result_builder) const;
-
-  // Computes a representation in exponential format with requested_digits
-  // after the decimal point. The last emitted digit is rounded.
-  // If requested_digits equals -1, then the shortest exponential representation
-  // is computed.
-  //
-  // Examples with EMIT_POSITIVE_EXPONENT_SIGN deactivated, and
-  //               exponent_character set to 'e'.
-  //   ToExponential(3.12, 1) -> "3.1e0"
-  //   ToExponential(5.0, 3) -> "5.000e0"
-  //   ToExponential(0.001, 2) -> "1.00e-3"
-  //   ToExponential(3.1415, -1) -> "3.1415e0"
-  //   ToExponential(3.1415, 4) -> "3.1415e0"
-  //   ToExponential(3.1415, 3) -> "3.142e0"
-  //   ToExponential(123456789000000, 3) -> "1.235e14"
-  //   ToExponential(1000000000000000019884624838656.0, -1) -> "1e30"
-  //   ToExponential(1000000000000000019884624838656.0, 32) ->
-  //                     "1.00000000000000001988462483865600e30"
-  //   ToExponential(1234, 0) -> "1e3"
-  //
-  // Returns true if the conversion succeeds. The conversion always succeeds
-  // except for the following cases:
-  //   - the input value is special and no infinity_symbol or nan_symbol has
-  //     been provided to the constructor,
-  //   - 'requested_digits' > kMaxExponentialDigits.
-  //
-  // The last condition implies that the result never contains more than
-  // kMaxExponentialDigits + 8 characters (the sign, the digit before the
-  // decimal point, the decimal point, the exponent character, the
-  // exponent's sign, and at most 3 exponent digits).
-  // In addition, the buffer must be able to hold the trailing '\0' character.
-  bool ToExponential(double value,
-                     int requested_digits,
-                     StringBuilder* result_builder) const;
-
-
-  // Computes 'precision' leading digits of the given 'value' and returns them
-  // either in exponential or decimal format, depending on
-  // max_{leading|trailing}_padding_zeroes_in_precision_mode (given to the
-  // constructor).
-  // The last computed digit is rounded.
-  //
-  // Example with max_leading_padding_zeroes_in_precision_mode = 6.
-  //   ToPrecision(0.0000012345, 2) -> "0.0000012"
-  //   ToPrecision(0.00000012345, 2) -> "1.2e-7"
-  // Similarly the converter may add up to
-  // max_trailing_padding_zeroes_in_precision_mode in precision mode to avoid
-  // returning an exponential representation. A zero added by the
-  // EMIT_TRAILING_ZERO_AFTER_POINT flag is counted for this limit.
-  // Examples for max_trailing_padding_zeroes_in_precision_mode = 1:
-  //   ToPrecision(230.0, 2) -> "230"
-  //   ToPrecision(230.0, 2) -> "230."  with EMIT_TRAILING_DECIMAL_POINT.
-  //   ToPrecision(230.0, 2) -> "2.3e2" with EMIT_TRAILING_ZERO_AFTER_POINT.
-  // Examples for max_trailing_padding_zeroes_in_precision_mode = 3, and no
-  //    EMIT_TRAILING_ZERO_AFTER_POINT:
-  //   ToPrecision(123450.0, 6) -> "123450"
-  //   ToPrecision(123450.0, 5) -> "123450"
-  //   ToPrecision(123450.0, 4) -> "123500"
-  //   ToPrecision(123450.0, 3) -> "123000"
-  //   ToPrecision(123450.0, 2) -> "1.2e5"
-  //
-  // Returns true if the conversion succeeds. The conversion always succeeds
-  // except for the following cases:
-  //   - the input value is special and no infinity_symbol or nan_symbol has
-  //     been provided to the constructor,
-  //   - precision < kMinPericisionDigits
-  //   - precision > kMaxPrecisionDigits
-  //
-  // The last condition implies that the result never contains more than
-  // kMaxPrecisionDigits + 7 characters (the sign, the decimal point, the
-  // exponent character, the exponent's sign, and at most 3 exponent digits).
-  // In addition, the buffer must be able to hold the trailing '\0' character.
-  bool ToPrecision(double value,
-                   int precision,
-                   StringBuilder* result_builder) const;
-#endif // not needed for ICU
-
-  enum DtoaMode {
-    // Produce the shortest correct representation.
-    // For example the output of 0.299999999999999988897 is (the less accurate
-    // but correct) 0.3.
-    SHORTEST,
-    // Same as SHORTEST, but for single-precision floats.
-    SHORTEST_SINGLE,
-    // Produce a fixed number of digits after the decimal point.
-    // For instance fixed(0.1, 4) becomes 0.1000
-    // If the input number is big, the output will be big.
-    FIXED,
-    // Fixed number of digits (independent of the decimal point).
-    PRECISION
-  };
-
-  // Converts the given double 'v' to digit characters. 'v' must not be NaN,
-  // +Infinity, or -Infinity. In SHORTEST_SINGLE-mode this restriction also
-  // applies to 'v' after it has been casted to a single-precision float. That
-  // is, in this mode static_cast<float>(v) must not be NaN, +Infinity or
-  // -Infinity.
-  //
-  // The result should be interpreted as buffer * 10^(point-length).
-  //
-  // The digits are written to the buffer in the platform's charset, which is
-  // often UTF-8 (with ASCII-range digits) but may be another charset, such
-  // as EBCDIC.
-  //
-  // The output depends on the given mode:
-  //  - SHORTEST: produce the least amount of digits for which the internal
-  //   identity requirement is still satisfied. If the digits are printed
-  //   (together with the correct exponent) then reading this number will give
-  //   'v' again. The buffer will choose the representation that is closest to
-  //   'v'. If there are two at the same distance, than the one farther away
-  //   from 0 is chosen (halfway cases - ending with 5 - are rounded up).
-  //   In this mode the 'requested_digits' parameter is ignored.
-  //  - SHORTEST_SINGLE: same as SHORTEST but with single-precision.
-  //  - FIXED: produces digits necessary to print a given number with
-  //   'requested_digits' digits after the decimal point. The produced digits
-  //   might be too short in which case the caller has to fill the remainder
-  //   with '0's.
-  //   Example: toFixed(0.001, 5) is allowed to return buffer="1", point=-2.
-  //   Halfway cases are rounded towards +/-Infinity (away from 0). The call
-  //   toFixed(0.15, 2) thus returns buffer="2", point=0.
-  //   The returned buffer may contain digits that would be truncated from the
-  //   shortest representation of the input.
-  //  - PRECISION: produces 'requested_digits' where the first digit is not '0'.
-  //   Even though the length of produced digits usually equals
-  //   'requested_digits', the function is allowed to return fewer digits, in
-  //   which case the caller has to fill the missing digits with '0's.
-  //   Halfway cases are again rounded away from 0.
-  // DoubleToAscii expects the given buffer to be big enough to hold all
-  // digits and a terminating null-character. In SHORTEST-mode it expects a
-  // buffer of at least kBase10MaximalLength + 1. In all other modes the
-  // requested_digits parameter and the padding-zeroes limit the size of the
-  // output. Don't forget the decimal point, the exponent character and the
-  // terminating null-character when computing the maximal output size.
-  // The given length is only used in debug mode to ensure the buffer is big
-  // enough.
-  // ICU PATCH: Export this as U_I18N_API for unit tests.
-  static void U_I18N_API DoubleToAscii(double v,
-                            DtoaMode mode,
-                            int requested_digits,
-                            char* buffer,
-                            int buffer_length,
-                            bool* sign,
-                            int* length,
-                            int* point);
-
-#if 0 // not needed for ICU
- private:
-  // Implementation for ToShortest and ToShortestSingle.
-  bool ToShortestIeeeNumber(double value,
-                            StringBuilder* result_builder,
-                            DtoaMode mode) const;
-
-  // If the value is a special value (NaN or Infinity) constructs the
-  // corresponding string using the configured infinity/nan-symbol.
-  // If either of them is nullptr or the value is not special then the
-  // function returns false.
-  bool HandleSpecialValues(double value, StringBuilder* result_builder) const;
-  // Constructs an exponential representation (i.e. 1.234e56).
-  // The given exponent assumes a decimal point after the first decimal digit.
-  void CreateExponentialRepresentation(const char* decimal_digits,
-                                       int length,
-                                       int exponent,
-                                       StringBuilder* result_builder) const;
-  // Creates a decimal representation (i.e 1234.5678).
-  void CreateDecimalRepresentation(const char* decimal_digits,
-                                   int length,
-                                   int decimal_point,
-                                   int digits_after_point,
-                                   StringBuilder* result_builder) const;
-
-  const int flags_;
-  const char* const infinity_symbol_;
-  const char* const nan_symbol_;
-  const char exponent_character_;
-  const int decimal_in_shortest_low_;
-  const int decimal_in_shortest_high_;
-  const int max_leading_padding_zeroes_in_precision_mode_;
-  const int max_trailing_padding_zeroes_in_precision_mode_;
-  const int min_exponent_width_;
-#endif // not needed for ICU
-
-  DOUBLE_CONVERSION_DISALLOW_IMPLICIT_CONSTRUCTORS(DoubleToStringConverter);
-};
-
-}  // namespace double_conversion
-
-// ICU PATCH: Close ICU namespace
-U_NAMESPACE_END
-
-#endif  // DOUBLE_CONVERSION_DOUBLE_TO_STRING_H_
-#endif // ICU PATCH: close #if !UCONFIG_NO_FORMATTING
->>>>>>> a8a80be5
+// © 2018 and later: Unicode, Inc. and others.
+// License & terms of use: http://www.unicode.org/copyright.html
+//
+// From the double-conversion library. Original license:
+//
+// Copyright 2012 the V8 project authors. All rights reserved.
+// Redistribution and use in source and binary forms, with or without
+// modification, are permitted provided that the following conditions are
+// met:
+//
+//     * Redistributions of source code must retain the above copyright
+//       notice, this list of conditions and the following disclaimer.
+//     * Redistributions in binary form must reproduce the above
+//       copyright notice, this list of conditions and the following
+//       disclaimer in the documentation and/or other materials provided
+//       with the distribution.
+//     * Neither the name of Google Inc. nor the names of its
+//       contributors may be used to endorse or promote products derived
+//       from this software without specific prior written permission.
+//
+// THIS SOFTWARE IS PROVIDED BY THE COPYRIGHT HOLDERS AND CONTRIBUTORS
+// "AS IS" AND ANY EXPRESS OR IMPLIED WARRANTIES, INCLUDING, BUT NOT
+// LIMITED TO, THE IMPLIED WARRANTIES OF MERCHANTABILITY AND FITNESS FOR
+// A PARTICULAR PURPOSE ARE DISCLAIMED. IN NO EVENT SHALL THE COPYRIGHT
+// OWNER OR CONTRIBUTORS BE LIABLE FOR ANY DIRECT, INDIRECT, INCIDENTAL,
+// SPECIAL, EXEMPLARY, OR CONSEQUENTIAL DAMAGES (INCLUDING, BUT NOT
+// LIMITED TO, PROCUREMENT OF SUBSTITUTE GOODS OR SERVICES; LOSS OF USE,
+// DATA, OR PROFITS; OR BUSINESS INTERRUPTION) HOWEVER CAUSED AND ON ANY
+// THEORY OF LIABILITY, WHETHER IN CONTRACT, STRICT LIABILITY, OR TORT
+// (INCLUDING NEGLIGENCE OR OTHERWISE) ARISING IN ANY WAY OUT OF THE USE
+// OF THIS SOFTWARE, EVEN IF ADVISED OF THE POSSIBILITY OF SUCH DAMAGE.
+
+// ICU PATCH: ifdef around UCONFIG_NO_FORMATTING
+#include "unicode/utypes.h"
+#if !UCONFIG_NO_FORMATTING
+
+#ifndef DOUBLE_CONVERSION_DOUBLE_TO_STRING_H_
+#define DOUBLE_CONVERSION_DOUBLE_TO_STRING_H_
+
+// ICU PATCH: Customize header file paths for ICU.
+
+#include "double-conversion-utils.h"
+
+// ICU PATCH: Wrap in ICU namespace
+U_NAMESPACE_BEGIN
+
+namespace double_conversion {
+
+class DoubleToStringConverter {
+ public:
+  // When calling ToFixed with a double > 10^kMaxFixedDigitsBeforePoint
+  // or a requested_digits parameter > kMaxFixedDigitsAfterPoint then the
+  // function returns false.
+  static const int kMaxFixedDigitsBeforePoint = 60;
+  static const int kMaxFixedDigitsAfterPoint = 100;
+
+  // When calling ToExponential with a requested_digits
+  // parameter > kMaxExponentialDigits then the function returns false.
+  static const int kMaxExponentialDigits = 120;
+
+  // When calling ToPrecision with a requested_digits
+  // parameter < kMinPrecisionDigits or requested_digits > kMaxPrecisionDigits
+  // then the function returns false.
+  static const int kMinPrecisionDigits = 1;
+  static const int kMaxPrecisionDigits = 120;
+
+  // The maximal number of digits that are needed to emit a double in base 10.
+  // A higher precision can be achieved by using more digits, but the shortest
+  // accurate representation of any double will never use more digits than
+  // kBase10MaximalLength.
+  // Note that DoubleToAscii null-terminates its input. So the given buffer
+  // should be at least kBase10MaximalLength + 1 characters long.
+  static const int kBase10MaximalLength = 17;
+
+  // The maximal number of digits that are needed to emit a single in base 10.
+  // A higher precision can be achieved by using more digits, but the shortest
+  // accurate representation of any single will never use more digits than
+  // kBase10MaximalLengthSingle.
+  static const int kBase10MaximalLengthSingle = 9;
+
+  // The length of the longest string that 'ToShortest' can produce when the
+  // converter is instantiated with EcmaScript defaults (see
+  // 'EcmaScriptConverter')
+  // This value does not include the trailing '\0' character.
+  // This amount of characters is needed for negative values that hit the
+  // 'decimal_in_shortest_low' limit. For example: "-0.0000033333333333333333"
+  static const int kMaxCharsEcmaScriptShortest = 25;
+
+#if 0 // not needed for ICU
+  enum Flags {
+    NO_FLAGS = 0,
+    EMIT_POSITIVE_EXPONENT_SIGN = 1,
+    EMIT_TRAILING_DECIMAL_POINT = 2,
+    EMIT_TRAILING_ZERO_AFTER_POINT = 4,
+    UNIQUE_ZERO = 8,
+    NO_TRAILING_ZERO = 16
+  };
+
+  // Flags should be a bit-or combination of the possible Flags-enum.
+  //  - NO_FLAGS: no special flags.
+  //  - EMIT_POSITIVE_EXPONENT_SIGN: when the number is converted into exponent
+  //    form, emits a '+' for positive exponents. Example: 1.2e+2.
+  //  - EMIT_TRAILING_DECIMAL_POINT: when the input number is an integer and is
+  //    converted into decimal format then a trailing decimal point is appended.
+  //    Example: 2345.0 is converted to "2345.".
+  //  - EMIT_TRAILING_ZERO_AFTER_POINT: in addition to a trailing decimal point
+  //    emits a trailing '0'-character. This flag requires the
+  //    EMIT_TRAILING_DECIMAL_POINT flag.
+  //    Example: 2345.0 is converted to "2345.0".
+  //  - UNIQUE_ZERO: "-0.0" is converted to "0.0".
+  //  - NO_TRAILING_ZERO: Trailing zeros are removed from the fractional portion
+  //    of the result in precision mode. Matches printf's %g.
+  //    When EMIT_TRAILING_ZERO_AFTER_POINT is also given, one trailing zero is
+  //    preserved.
+  //
+  // Infinity symbol and nan_symbol provide the string representation for these
+  // special values. If the string is nullptr and the special value is encountered
+  // then the conversion functions return false.
+  //
+  // The exponent_character is used in exponential representations. It is
+  // usually 'e' or 'E'.
+  //
+  // When converting to the shortest representation the converter will
+  // represent input numbers in decimal format if they are in the interval
+  // [10^decimal_in_shortest_low; 10^decimal_in_shortest_high[
+  //    (lower boundary included, greater boundary excluded).
+  // Example: with decimal_in_shortest_low = -6 and
+  //               decimal_in_shortest_high = 21:
+  //   ToShortest(0.000001)  -> "0.000001"
+  //   ToShortest(0.0000001) -> "1e-7"
+  //   ToShortest(111111111111111111111.0)  -> "111111111111111110000"
+  //   ToShortest(100000000000000000000.0)  -> "100000000000000000000"
+  //   ToShortest(1111111111111111111111.0) -> "1.1111111111111111e+21"
+  //
+  // When converting to precision mode the converter may add
+  // max_leading_padding_zeroes before returning the number in exponential
+  // format.
+  // Example with max_leading_padding_zeroes_in_precision_mode = 6.
+  //   ToPrecision(0.0000012345, 2) -> "0.0000012"
+  //   ToPrecision(0.00000012345, 2) -> "1.2e-7"
+  // Similarly the converter may add up to
+  // max_trailing_padding_zeroes_in_precision_mode in precision mode to avoid
+  // returning an exponential representation. A zero added by the
+  // EMIT_TRAILING_ZERO_AFTER_POINT flag is counted for this limit.
+  // Examples for max_trailing_padding_zeroes_in_precision_mode = 1:
+  //   ToPrecision(230.0, 2) -> "230"
+  //   ToPrecision(230.0, 2) -> "230."  with EMIT_TRAILING_DECIMAL_POINT.
+  //   ToPrecision(230.0, 2) -> "2.3e2" with EMIT_TRAILING_ZERO_AFTER_POINT.
+  //
+  // The min_exponent_width is used for exponential representations.
+  // The converter adds leading '0's to the exponent until the exponent
+  // is at least min_exponent_width digits long.
+  // The min_exponent_width is clamped to 5.
+  // As such, the exponent may never have more than 5 digits in total.
+  DoubleToStringConverter(int flags,
+                          const char* infinity_symbol,
+                          const char* nan_symbol,
+                          char exponent_character,
+                          int decimal_in_shortest_low,
+                          int decimal_in_shortest_high,
+                          int max_leading_padding_zeroes_in_precision_mode,
+                          int max_trailing_padding_zeroes_in_precision_mode,
+                          int min_exponent_width = 0)
+      : flags_(flags),
+        infinity_symbol_(infinity_symbol),
+        nan_symbol_(nan_symbol),
+        exponent_character_(exponent_character),
+        decimal_in_shortest_low_(decimal_in_shortest_low),
+        decimal_in_shortest_high_(decimal_in_shortest_high),
+        max_leading_padding_zeroes_in_precision_mode_(
+            max_leading_padding_zeroes_in_precision_mode),
+        max_trailing_padding_zeroes_in_precision_mode_(
+            max_trailing_padding_zeroes_in_precision_mode),
+        min_exponent_width_(min_exponent_width) {
+    // When 'trailing zero after the point' is set, then 'trailing point'
+    // must be set too.
+    DOUBLE_CONVERSION_ASSERT(((flags & EMIT_TRAILING_DECIMAL_POINT) != 0) ||
+        !((flags & EMIT_TRAILING_ZERO_AFTER_POINT) != 0));
+  }
+
+  // Returns a converter following the EcmaScript specification.
+  //
+  // Flags: UNIQUE_ZERO and EMIT_POSITIVE_EXPONENT_SIGN.
+  // Special values: "Infinity" and "NaN".
+  // Lower case 'e' for exponential values.
+  // decimal_in_shortest_low: -6
+  // decimal_in_shortest_high: 21
+  // max_leading_padding_zeroes_in_precision_mode: 6
+  // max_trailing_padding_zeroes_in_precision_mode: 0
+  static const DoubleToStringConverter& EcmaScriptConverter();
+
+  // Computes the shortest string of digits that correctly represent the input
+  // number. Depending on decimal_in_shortest_low and decimal_in_shortest_high
+  // (see constructor) it then either returns a decimal representation, or an
+  // exponential representation.
+  // Example with decimal_in_shortest_low = -6,
+  //              decimal_in_shortest_high = 21,
+  //              EMIT_POSITIVE_EXPONENT_SIGN activated, and
+  //              EMIT_TRAILING_DECIMAL_POINT deactivated:
+  //   ToShortest(0.000001)  -> "0.000001"
+  //   ToShortest(0.0000001) -> "1e-7"
+  //   ToShortest(111111111111111111111.0)  -> "111111111111111110000"
+  //   ToShortest(100000000000000000000.0)  -> "100000000000000000000"
+  //   ToShortest(1111111111111111111111.0) -> "1.1111111111111111e+21"
+  //
+  // Note: the conversion may round the output if the returned string
+  // is accurate enough to uniquely identify the input-number.
+  // For example the most precise representation of the double 9e59 equals
+  // "899999999999999918767229449717619953810131273674690656206848", but
+  // the converter will return the shorter (but still correct) "9e59".
+  //
+  // Returns true if the conversion succeeds. The conversion always succeeds
+  // except when the input value is special and no infinity_symbol or
+  // nan_symbol has been given to the constructor.
+  //
+  // The length of the longest result is the maximum of the length of the
+  // following string representations (each with possible examples):
+  // - NaN and negative infinity: "NaN", "-Infinity", "-inf".
+  // - -10^(decimal_in_shortest_high - 1):
+  //      "-100000000000000000000", "-1000000000000000.0"
+  // - the longest string in range [0; -10^decimal_in_shortest_low]. Generally,
+  //   this string is 3 + kBase10MaximalLength - decimal_in_shortest_low.
+  //   (Sign, '0', decimal point, padding zeroes for decimal_in_shortest_low,
+  //   and the significant digits).
+  //      "-0.0000033333333333333333", "-0.0012345678901234567"
+  // - the longest exponential representation. (A negative number with
+  //   kBase10MaximalLength significant digits).
+  //      "-1.7976931348623157e+308", "-1.7976931348623157E308"
+  // In addition, the buffer must be able to hold the trailing '\0' character.
+  bool ToShortest(double value, StringBuilder* result_builder) const {
+    return ToShortestIeeeNumber(value, result_builder, SHORTEST);
+  }
+
+  // Same as ToShortest, but for single-precision floats.
+  bool ToShortestSingle(float value, StringBuilder* result_builder) const {
+    return ToShortestIeeeNumber(value, result_builder, SHORTEST_SINGLE);
+  }
+
+
+  // Computes a decimal representation with a fixed number of digits after the
+  // decimal point. The last emitted digit is rounded.
+  //
+  // Examples:
+  //   ToFixed(3.12, 1) -> "3.1"
+  //   ToFixed(3.1415, 3) -> "3.142"
+  //   ToFixed(1234.56789, 4) -> "1234.5679"
+  //   ToFixed(1.23, 5) -> "1.23000"
+  //   ToFixed(0.1, 4) -> "0.1000"
+  //   ToFixed(1e30, 2) -> "1000000000000000019884624838656.00"
+  //   ToFixed(0.1, 30) -> "0.100000000000000005551115123126"
+  //   ToFixed(0.1, 17) -> "0.10000000000000001"
+  //
+  // If requested_digits equals 0, then the tail of the result depends on
+  // the EMIT_TRAILING_DECIMAL_POINT and EMIT_TRAILING_ZERO_AFTER_POINT.
+  // Examples, for requested_digits == 0,
+  //   let EMIT_TRAILING_DECIMAL_POINT and EMIT_TRAILING_ZERO_AFTER_POINT be
+  //    - false and false: then 123.45 -> 123
+  //                             0.678 -> 1
+  //    - true and false: then 123.45 -> 123.
+  //                            0.678 -> 1.
+  //    - true and true: then 123.45 -> 123.0
+  //                           0.678 -> 1.0
+  //
+  // Returns true if the conversion succeeds. The conversion always succeeds
+  // except for the following cases:
+  //   - the input value is special and no infinity_symbol or nan_symbol has
+  //     been provided to the constructor,
+  //   - 'value' > 10^kMaxFixedDigitsBeforePoint, or
+  //   - 'requested_digits' > kMaxFixedDigitsAfterPoint.
+  // The last two conditions imply that the result for non-special values never
+  // contains more than
+  //  1 + kMaxFixedDigitsBeforePoint + 1 + kMaxFixedDigitsAfterPoint characters
+  // (one additional character for the sign, and one for the decimal point).
+  // In addition, the buffer must be able to hold the trailing '\0' character.
+  bool ToFixed(double value,
+               int requested_digits,
+               StringBuilder* result_builder) const;
+
+  // Computes a representation in exponential format with requested_digits
+  // after the decimal point. The last emitted digit is rounded.
+  // If requested_digits equals -1, then the shortest exponential representation
+  // is computed.
+  //
+  // Examples with EMIT_POSITIVE_EXPONENT_SIGN deactivated, and
+  //               exponent_character set to 'e'.
+  //   ToExponential(3.12, 1) -> "3.1e0"
+  //   ToExponential(5.0, 3) -> "5.000e0"
+  //   ToExponential(0.001, 2) -> "1.00e-3"
+  //   ToExponential(3.1415, -1) -> "3.1415e0"
+  //   ToExponential(3.1415, 4) -> "3.1415e0"
+  //   ToExponential(3.1415, 3) -> "3.142e0"
+  //   ToExponential(123456789000000, 3) -> "1.235e14"
+  //   ToExponential(1000000000000000019884624838656.0, -1) -> "1e30"
+  //   ToExponential(1000000000000000019884624838656.0, 32) ->
+  //                     "1.00000000000000001988462483865600e30"
+  //   ToExponential(1234, 0) -> "1e3"
+  //
+  // Returns true if the conversion succeeds. The conversion always succeeds
+  // except for the following cases:
+  //   - the input value is special and no infinity_symbol or nan_symbol has
+  //     been provided to the constructor,
+  //   - 'requested_digits' > kMaxExponentialDigits.
+  //
+  // The last condition implies that the result never contains more than
+  // kMaxExponentialDigits + 8 characters (the sign, the digit before the
+  // decimal point, the decimal point, the exponent character, the
+  // exponent's sign, and at most 3 exponent digits).
+  // In addition, the buffer must be able to hold the trailing '\0' character.
+  bool ToExponential(double value,
+                     int requested_digits,
+                     StringBuilder* result_builder) const;
+
+
+  // Computes 'precision' leading digits of the given 'value' and returns them
+  // either in exponential or decimal format, depending on
+  // max_{leading|trailing}_padding_zeroes_in_precision_mode (given to the
+  // constructor).
+  // The last computed digit is rounded.
+  //
+  // Example with max_leading_padding_zeroes_in_precision_mode = 6.
+  //   ToPrecision(0.0000012345, 2) -> "0.0000012"
+  //   ToPrecision(0.00000012345, 2) -> "1.2e-7"
+  // Similarly the converter may add up to
+  // max_trailing_padding_zeroes_in_precision_mode in precision mode to avoid
+  // returning an exponential representation. A zero added by the
+  // EMIT_TRAILING_ZERO_AFTER_POINT flag is counted for this limit.
+  // Examples for max_trailing_padding_zeroes_in_precision_mode = 1:
+  //   ToPrecision(230.0, 2) -> "230"
+  //   ToPrecision(230.0, 2) -> "230."  with EMIT_TRAILING_DECIMAL_POINT.
+  //   ToPrecision(230.0, 2) -> "2.3e2" with EMIT_TRAILING_ZERO_AFTER_POINT.
+  // Examples for max_trailing_padding_zeroes_in_precision_mode = 3, and no
+  //    EMIT_TRAILING_ZERO_AFTER_POINT:
+  //   ToPrecision(123450.0, 6) -> "123450"
+  //   ToPrecision(123450.0, 5) -> "123450"
+  //   ToPrecision(123450.0, 4) -> "123500"
+  //   ToPrecision(123450.0, 3) -> "123000"
+  //   ToPrecision(123450.0, 2) -> "1.2e5"
+  //
+  // Returns true if the conversion succeeds. The conversion always succeeds
+  // except for the following cases:
+  //   - the input value is special and no infinity_symbol or nan_symbol has
+  //     been provided to the constructor,
+  //   - precision < kMinPericisionDigits
+  //   - precision > kMaxPrecisionDigits
+  //
+  // The last condition implies that the result never contains more than
+  // kMaxPrecisionDigits + 7 characters (the sign, the decimal point, the
+  // exponent character, the exponent's sign, and at most 3 exponent digits).
+  // In addition, the buffer must be able to hold the trailing '\0' character.
+  bool ToPrecision(double value,
+                   int precision,
+                   StringBuilder* result_builder) const;
+#endif // not needed for ICU
+
+  enum DtoaMode {
+    // Produce the shortest correct representation.
+    // For example the output of 0.299999999999999988897 is (the less accurate
+    // but correct) 0.3.
+    SHORTEST,
+    // Same as SHORTEST, but for single-precision floats.
+    SHORTEST_SINGLE,
+    // Produce a fixed number of digits after the decimal point.
+    // For instance fixed(0.1, 4) becomes 0.1000
+    // If the input number is big, the output will be big.
+    FIXED,
+    // Fixed number of digits (independent of the decimal point).
+    PRECISION
+  };
+
+  // Converts the given double 'v' to digit characters. 'v' must not be NaN,
+  // +Infinity, or -Infinity. In SHORTEST_SINGLE-mode this restriction also
+  // applies to 'v' after it has been casted to a single-precision float. That
+  // is, in this mode static_cast<float>(v) must not be NaN, +Infinity or
+  // -Infinity.
+  //
+  // The result should be interpreted as buffer * 10^(point-length).
+  //
+  // The digits are written to the buffer in the platform's charset, which is
+  // often UTF-8 (with ASCII-range digits) but may be another charset, such
+  // as EBCDIC.
+  //
+  // The output depends on the given mode:
+  //  - SHORTEST: produce the least amount of digits for which the internal
+  //   identity requirement is still satisfied. If the digits are printed
+  //   (together with the correct exponent) then reading this number will give
+  //   'v' again. The buffer will choose the representation that is closest to
+  //   'v'. If there are two at the same distance, than the one farther away
+  //   from 0 is chosen (halfway cases - ending with 5 - are rounded up).
+  //   In this mode the 'requested_digits' parameter is ignored.
+  //  - SHORTEST_SINGLE: same as SHORTEST but with single-precision.
+  //  - FIXED: produces digits necessary to print a given number with
+  //   'requested_digits' digits after the decimal point. The produced digits
+  //   might be too short in which case the caller has to fill the remainder
+  //   with '0's.
+  //   Example: toFixed(0.001, 5) is allowed to return buffer="1", point=-2.
+  //   Halfway cases are rounded towards +/-Infinity (away from 0). The call
+  //   toFixed(0.15, 2) thus returns buffer="2", point=0.
+  //   The returned buffer may contain digits that would be truncated from the
+  //   shortest representation of the input.
+  //  - PRECISION: produces 'requested_digits' where the first digit is not '0'.
+  //   Even though the length of produced digits usually equals
+  //   'requested_digits', the function is allowed to return fewer digits, in
+  //   which case the caller has to fill the missing digits with '0's.
+  //   Halfway cases are again rounded away from 0.
+  // DoubleToAscii expects the given buffer to be big enough to hold all
+  // digits and a terminating null-character. In SHORTEST-mode it expects a
+  // buffer of at least kBase10MaximalLength + 1. In all other modes the
+  // requested_digits parameter and the padding-zeroes limit the size of the
+  // output. Don't forget the decimal point, the exponent character and the
+  // terminating null-character when computing the maximal output size.
+  // The given length is only used in debug mode to ensure the buffer is big
+  // enough.
+  // ICU PATCH: Export this as U_I18N_API for unit tests.
+  static void U_I18N_API DoubleToAscii(double v,
+                            DtoaMode mode,
+                            int requested_digits,
+                            char* buffer,
+                            int buffer_length,
+                            bool* sign,
+                            int* length,
+                            int* point);
+
+#if 0 // not needed for ICU
+ private:
+  // Implementation for ToShortest and ToShortestSingle.
+  bool ToShortestIeeeNumber(double value,
+                            StringBuilder* result_builder,
+                            DtoaMode mode) const;
+
+  // If the value is a special value (NaN or Infinity) constructs the
+  // corresponding string using the configured infinity/nan-symbol.
+  // If either of them is nullptr or the value is not special then the
+  // function returns false.
+  bool HandleSpecialValues(double value, StringBuilder* result_builder) const;
+  // Constructs an exponential representation (i.e. 1.234e56).
+  // The given exponent assumes a decimal point after the first decimal digit.
+  void CreateExponentialRepresentation(const char* decimal_digits,
+                                       int length,
+                                       int exponent,
+                                       StringBuilder* result_builder) const;
+  // Creates a decimal representation (i.e 1234.5678).
+  void CreateDecimalRepresentation(const char* decimal_digits,
+                                   int length,
+                                   int decimal_point,
+                                   int digits_after_point,
+                                   StringBuilder* result_builder) const;
+
+  const int flags_;
+  const char* const infinity_symbol_;
+  const char* const nan_symbol_;
+  const char exponent_character_;
+  const int decimal_in_shortest_low_;
+  const int decimal_in_shortest_high_;
+  const int max_leading_padding_zeroes_in_precision_mode_;
+  const int max_trailing_padding_zeroes_in_precision_mode_;
+  const int min_exponent_width_;
+#endif // not needed for ICU
+
+  DOUBLE_CONVERSION_DISALLOW_IMPLICIT_CONSTRUCTORS(DoubleToStringConverter);
+};
+
+}  // namespace double_conversion
+
+// ICU PATCH: Close ICU namespace
+U_NAMESPACE_END
+
+#endif  // DOUBLE_CONVERSION_DOUBLE_TO_STRING_H_
+#endif // ICU PATCH: close #if !UCONFIG_NO_FORMATTING