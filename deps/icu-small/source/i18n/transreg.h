<<<<<<< HEAD
// © 2016 and later: Unicode, Inc. and others.
// License & terms of use: http://www.unicode.org/copyright.html
/*
**********************************************************************
*   Copyright (c) 2001-2014, International Business Machines
*   Corporation and others.  All Rights Reserved.
**********************************************************************
*   Date        Name        Description
*   08/10/2001  aliu        Creation.
**********************************************************************
*/
#ifndef _TRANSREG_H
#define _TRANSREG_H

#include "unicode/utypes.h"

#if !UCONFIG_NO_TRANSLITERATION

#include "unicode/uobject.h"
#include "unicode/translit.h"
#include "hash.h"
#include "uvector.h"

U_NAMESPACE_BEGIN

class TransliteratorEntry;
class TransliteratorSpec;
class UnicodeString;

//------------------------------------------------------------------
// TransliteratorAlias
//------------------------------------------------------------------

/**
 * A TransliteratorAlias object is returned by get() if the given ID
 * actually translates into something else.  The caller then invokes
 * the create() method on the alias to create the actual
 * transliterator, and deletes the alias.
 *
 * Why all the shenanigans?  To prevent circular calls between
 * the registry code and the transliterator code that deadlocks.
 */
class TransliteratorAlias : public UMemory {
 public:
    /**
     * Construct a simple alias (type == SIMPLE)
     * @param aliasID the given id.
     */
    TransliteratorAlias(const UnicodeString& aliasID, const UnicodeSet* compoundFilter);

    /**
     * Construct a compound RBT alias (type == COMPOUND)
     */
    TransliteratorAlias(const UnicodeString& ID, const UnicodeString& idBlocks,
                        UVector* adoptedTransliterators,
                        const UnicodeSet* compoundFilter);

    /**
     * Construct a rules alias (type = RULES)
     */
    TransliteratorAlias(const UnicodeString& theID,
                        const UnicodeString& rules,
                        UTransDirection dir);

    ~TransliteratorAlias();

    /**
     * The whole point of create() is that the caller must invoke
     * it when the registry mutex is NOT held, to prevent deadlock.
     * It may only be called once.
     *
     * Note: Only call create() if isRuleBased() returns false.
     *
     * This method must be called *outside* of the TransliteratorRegistry
     * mutex.
     */
    Transliterator* create(UParseError&, UErrorCode&);

    /**
     * Return true if this alias is rule-based.  If so, the caller
     * must call parse() on it, then call TransliteratorRegistry::reget().
     */
    UBool isRuleBased() const;

    /**
     * If isRuleBased() returns true, then the caller must call this
     * method, followed by TransliteratorRegistry::reget().  The latter
     * method must be called inside the TransliteratorRegistry mutex.
     *
     * Note: Only call parse() if isRuleBased() returns true.
     *
     * This method must be called *outside* of the TransliteratorRegistry
     * mutex, because it can instantiate Transliterators embedded in
     * the rules via the "&Latin-Arabic()" syntax.
     */
    void parse(TransliteratorParser& parser,
               UParseError& pe, UErrorCode& ec) const;

 private:
    // We actually come in three flavors:
    // 1. Simple alias
    //    Here aliasID is the alias string.  Everything else is
    //    null, zero, empty.
    // 2. CompoundRBT
    //    Here ID is the ID, aliasID is the idBlock, trans is the
    //    contained RBT, and idSplitPoint is the offet in aliasID
    //    where the contained RBT goes.  compoundFilter is the
    //    compound filter, and it is _not_ owned.
    // 3. Rules
    //    Here ID is the ID, aliasID is the rules string.
    //    idSplitPoint is the UTransDirection.
    UnicodeString ID;
    UnicodeString aliasesOrRules;
    UVector* transes; // owned
    const UnicodeSet* compoundFilter; // alias
    UTransDirection direction;
    enum { SIMPLE, COMPOUND, RULES } type;

    TransliteratorAlias(const TransliteratorAlias &other); // forbid copying of this class
    TransliteratorAlias &operator=(const TransliteratorAlias &other); // forbid copying of this class
};


/**
 * A registry of system transliterators.  This is the data structure
 * that implements the mapping between transliterator IDs and the data
 * or function pointers used to create the corresponding
 * transliterators.  There is one instance of the registry that is
 * created statically.
 *
 * The registry consists of a dynamic component -- a hashtable -- and
 * a static component -- locale resource bundles.  The dynamic store
 * is semantically overlaid on the static store, so the static mapping
 * can be dynamically overridden.
 *
 * This is an internal class that is only used by Transliterator.
 * Transliterator maintains one static instance of this class and
 * delegates all registry-related operations to it.
 *
 * @author Alan Liu
 */
class TransliteratorRegistry : public UMemory {

 public:

    /**
     * Constructor
     * @param status Output param set to success/failure code.
     */
    TransliteratorRegistry(UErrorCode& status);

    /**
     * Nonvirtual destructor -- this class is not subclassable.
     */
    ~TransliteratorRegistry();

    //------------------------------------------------------------------
    // Basic public API
    //------------------------------------------------------------------

    /**
     * Given a simple ID (forward direction, no inline filter, not
     * compound) attempt to instantiate it from the registry.  Return
     * 0 on failure.
     *
     * Return a non-NULL aliasReturn value if the ID points to an alias.
     * We cannot instantiate it ourselves because the alias may contain
     * filters or compounds, which we do not understand.  Caller should
     * make aliasReturn NULL before calling.
     * @param ID          the given ID
     * @param aliasReturn output param to receive TransliteratorAlias;
     *                    should be NULL on entry
     * @param parseError  Struct to recieve information on position
     *                    of error if an error is encountered
     * @param status      Output param set to success/failure code.
     */
    Transliterator* get(const UnicodeString& ID,
                        TransliteratorAlias*& aliasReturn,
                        UErrorCode& status);

    /**
     * The caller must call this after calling get(), if [a] calling get()
     * returns an alias, and [b] the alias is rule based.  In that
     * situation the caller must call alias->parse() to do the parsing
     * OUTSIDE THE REGISTRY MUTEX, then call this method to retry
     * instantiating the transliterator.
     *
     * Note: Another alias might be returned by this method.
     *
     * This method (like all public methods of this class) must be called
     * from within the TransliteratorRegistry mutex.
     *
     * @param aliasReturn output param to receive TransliteratorAlias;
     *                    should be NULL on entry
     */
    Transliterator* reget(const UnicodeString& ID,
                          TransliteratorParser& parser,
                          TransliteratorAlias*& aliasReturn,
                          UErrorCode& status);

    /**
     * Register a prototype (adopted).  This adds an entry to the
     * dynamic store, or replaces an existing entry.  Any entry in the
     * underlying static locale resource store is masked.
     */
    void put(Transliterator* adoptedProto,
             UBool visible,
             UErrorCode& ec);

    /**
     * Register an ID and a factory function pointer.  This adds an
     * entry to the dynamic store, or replaces an existing entry.  Any
     * entry in the underlying static locale resource store is masked.
     */
    void put(const UnicodeString& ID,
             Transliterator::Factory factory,
             Transliterator::Token context,
             UBool visible,
             UErrorCode& ec);

    /**
     * Register an ID and a resource name.  This adds an entry to the
     * dynamic store, or replaces an existing entry.  Any entry in the
     * underlying static locale resource store is masked.
     */
    void put(const UnicodeString& ID,
             const UnicodeString& resourceName,
             UTransDirection dir,
             UBool readonlyResourceAlias,
             UBool visible,
             UErrorCode& ec);

    /**
     * Register an ID and an alias ID.  This adds an entry to the
     * dynamic store, or replaces an existing entry.  Any entry in the
     * underlying static locale resource store is masked.
     */
    void put(const UnicodeString& ID,
             const UnicodeString& alias,
             UBool readonlyAliasAlias,
             UBool visible,
             UErrorCode& ec);

    /**
     * Unregister an ID.  This removes an entry from the dynamic store
     * if there is one.  The static locale resource store is
     * unaffected.
     * @param ID    the given ID.
     */
    void remove(const UnicodeString& ID);

    //------------------------------------------------------------------
    // Public ID and spec management
    //------------------------------------------------------------------

    /**
     * Return a StringEnumeration over the IDs currently registered
     * with the system.
     * @internal
     */
    StringEnumeration* getAvailableIDs() const;

    /**
     * == OBSOLETE - remove in ICU 3.4 ==
     * Return the number of IDs currently registered with the system.
     * To retrieve the actual IDs, call getAvailableID(i) with
     * i from 0 to countAvailableIDs() - 1.
     * @return the number of IDs currently registered with the system.
     * @internal
     */
    int32_t countAvailableIDs(void) const;

    /**
     * == OBSOLETE - remove in ICU 3.4 ==
     * Return the index-th available ID.  index must be between 0
     * and countAvailableIDs() - 1, inclusive.  If index is out of
     * range, the result of getAvailableID(0) is returned.
     * @param index the given index.
     * @return the index-th available ID.  index must be between 0
     *         and countAvailableIDs() - 1, inclusive.  If index is out of
     *         range, the result of getAvailableID(0) is returned.
     * @internal
     */
    const UnicodeString& getAvailableID(int32_t index) const;

    /**
     * Return the number of registered source specifiers.
     * @return the number of registered source specifiers.
     */
    int32_t countAvailableSources(void) const;

    /**
     * Return a registered source specifier.
     * @param index which specifier to return, from 0 to n-1, where
     * n = countAvailableSources()
     * @param result fill-in paramter to receive the source specifier.
     * If index is out of range, result will be empty.
     * @return reference to result
     */
    UnicodeString& getAvailableSource(int32_t index,
                                      UnicodeString& result) const;

    /**
     * Return the number of registered target specifiers for a given
     * source specifier.
     * @param source the given source specifier.
     * @return the number of registered target specifiers for a given
     *         source specifier.
     */
    int32_t countAvailableTargets(const UnicodeString& source) const;

    /**
     * Return a registered target specifier for a given source.
     * @param index which specifier to return, from 0 to n-1, where
     * n = countAvailableTargets(source)
     * @param source the source specifier
     * @param result fill-in paramter to receive the target specifier.
     * If source is invalid or if index is out of range, result will
     * be empty.
     * @return reference to result
     */
    UnicodeString& getAvailableTarget(int32_t index,
                                      const UnicodeString& source,
                                      UnicodeString& result) const;

    /**
     * Return the number of registered variant specifiers for a given
     * source-target pair.  There is always at least one variant: If
     * just source-target is registered, then the single variant
     * NO_VARIANT is returned.  If source-target/variant is registered
     * then that variant is returned.
     * @param source the source specifiers
     * @param target the target specifiers
     * @return the number of registered variant specifiers for a given
     *         source-target pair.
     */
    int32_t countAvailableVariants(const UnicodeString& source,
                                   const UnicodeString& target) const;

    /**
     * Return a registered variant specifier for a given source-target
     * pair.  If NO_VARIANT is one of the variants, then it will be
     * at index 0.
     * @param index which specifier to return, from 0 to n-1, where
     * n = countAvailableVariants(source, target)
     * @param source the source specifier
     * @param target the target specifier
     * @param result fill-in paramter to receive the variant
     * specifier.  If source is invalid or if target is invalid or if
     * index is out of range, result will be empty.
     * @return reference to result
     */
    UnicodeString& getAvailableVariant(int32_t index,
                                       const UnicodeString& source,
                                       const UnicodeString& target,
                                       UnicodeString& result) const;

 private:

    //----------------------------------------------------------------
    // Private implementation
    //----------------------------------------------------------------

    TransliteratorEntry* find(const UnicodeString& ID);

    TransliteratorEntry* find(UnicodeString& source,
                UnicodeString& target,
                UnicodeString& variant);

    TransliteratorEntry* findInDynamicStore(const TransliteratorSpec& src,
                              const TransliteratorSpec& trg,
                              const UnicodeString& variant) const;

    TransliteratorEntry* findInStaticStore(const TransliteratorSpec& src,
                             const TransliteratorSpec& trg,
                             const UnicodeString& variant);

    static TransliteratorEntry* findInBundle(const TransliteratorSpec& specToOpen,
                               const TransliteratorSpec& specToFind,
                               const UnicodeString& variant,
                               UTransDirection direction);

    void registerEntry(const UnicodeString& source,
                       const UnicodeString& target,
                       const UnicodeString& variant,
                       TransliteratorEntry* adopted,
                       UBool visible);

    void registerEntry(const UnicodeString& ID,
                       TransliteratorEntry* adopted,
                       UBool visible);

    void registerEntry(const UnicodeString& ID,
                       const UnicodeString& source,
                       const UnicodeString& target,
                       const UnicodeString& variant,
                       TransliteratorEntry* adopted,
                       UBool visible);

    void registerSTV(const UnicodeString& source,
                     const UnicodeString& target,
                     const UnicodeString& variant);

    void removeSTV(const UnicodeString& source,
                   const UnicodeString& target,
                   const UnicodeString& variant);

    Transliterator* instantiateEntry(const UnicodeString& ID,
                                     TransliteratorEntry *entry,
                                     TransliteratorAlias*& aliasReturn,
                                     UErrorCode& status);

    /**
     * A StringEnumeration over the registered IDs in this object.
     */
    class Enumeration : public StringEnumeration {
    public:
        Enumeration(const TransliteratorRegistry& reg);
        virtual ~Enumeration();
        virtual int32_t count(UErrorCode& status) const;
        virtual const UnicodeString* snext(UErrorCode& status);
        virtual void reset(UErrorCode& status);
        static UClassID U_EXPORT2 getStaticClassID();
        virtual UClassID getDynamicClassID() const;
    private:
        int32_t index;
        const TransliteratorRegistry& reg;
    };
    friend class Enumeration;

 private:

    /**
     * Dynamic registry mapping full IDs to Entry objects.  This
     * contains both public and internal entities.  The visibility is
     * controlled by whether an entry is listed in availableIDs and
     * specDAG or not.
     */
    Hashtable registry;

    /**
     * DAG of visible IDs by spec.  Hashtable: source => (Hashtable:
     * target => variant bitmask)
     */
    Hashtable specDAG;

    /**
     * Vector of all variant names
     */
    UVector variantList;

    /**
     * Vector of public full IDs.
     */
    UVector availableIDs;

    TransliteratorRegistry(const TransliteratorRegistry &other); // forbid copying of this class
    TransliteratorRegistry &operator=(const TransliteratorRegistry &other); // forbid copying of this class
};

U_NAMESPACE_END

U_CFUNC UBool utrans_transliterator_cleanup(void);

#endif /* #if !UCONFIG_NO_TRANSLITERATION */

#endif
//eof
=======
// © 2016 and later: Unicode, Inc. and others.
// License & terms of use: http://www.unicode.org/copyright.html
/*
**********************************************************************
*   Copyright (c) 2001-2014, International Business Machines
*   Corporation and others.  All Rights Reserved.
**********************************************************************
*   Date        Name        Description
*   08/10/2001  aliu        Creation.
**********************************************************************
*/
#ifndef _TRANSREG_H
#define _TRANSREG_H

#include "unicode/utypes.h"

#if !UCONFIG_NO_TRANSLITERATION

#include "unicode/uobject.h"
#include "unicode/translit.h"
#include "hash.h"
#include "uvector.h"

U_NAMESPACE_BEGIN

class TransliteratorEntry;
class TransliteratorSpec;
class UnicodeString;

//------------------------------------------------------------------
// TransliteratorAlias
//------------------------------------------------------------------

/**
 * A TransliteratorAlias object is returned by get() if the given ID
 * actually translates into something else.  The caller then invokes
 * the create() method on the alias to create the actual
 * transliterator, and deletes the alias.
 *
 * Why all the shenanigans?  To prevent circular calls between
 * the registry code and the transliterator code that deadlocks.
 */
class TransliteratorAlias : public UMemory {
 public:
    /**
     * Construct a simple alias (type == SIMPLE)
     * @param aliasID the given id.
     */
    TransliteratorAlias(const UnicodeString& aliasID, const UnicodeSet* compoundFilter);

    /**
     * Construct a compound RBT alias (type == COMPOUND)
     */
    TransliteratorAlias(const UnicodeString& ID, const UnicodeString& idBlocks,
                        UVector* adoptedTransliterators,
                        const UnicodeSet* compoundFilter);

    /**
     * Construct a rules alias (type = RULES)
     */
    TransliteratorAlias(const UnicodeString& theID,
                        const UnicodeString& rules,
                        UTransDirection dir);

    ~TransliteratorAlias();

    /**
     * The whole point of create() is that the caller must invoke
     * it when the registry mutex is NOT held, to prevent deadlock.
     * It may only be called once.
     *
     * Note: Only call create() if isRuleBased() returns false.
     *
     * This method must be called *outside* of the TransliteratorRegistry
     * mutex.
     */
    Transliterator* create(UParseError&, UErrorCode&);

    /**
     * Return true if this alias is rule-based.  If so, the caller
     * must call parse() on it, then call TransliteratorRegistry::reget().
     */
    UBool isRuleBased() const;

    /**
     * If isRuleBased() returns true, then the caller must call this
     * method, followed by TransliteratorRegistry::reget().  The latter
     * method must be called inside the TransliteratorRegistry mutex.
     *
     * Note: Only call parse() if isRuleBased() returns true.
     *
     * This method must be called *outside* of the TransliteratorRegistry
     * mutex, because it can instantiate Transliterators embedded in
     * the rules via the "&Latin-Arabic()" syntax.
     */
    void parse(TransliteratorParser& parser,
               UParseError& pe, UErrorCode& ec) const;

 private:
    // We actually come in three flavors:
    // 1. Simple alias
    //    Here aliasID is the alias string.  Everything else is
    //    null, zero, empty.
    // 2. CompoundRBT
    //    Here ID is the ID, aliasID is the idBlock, trans is the
    //    contained RBT, and idSplitPoint is the offset in aliasID
    //    where the contained RBT goes.  compoundFilter is the
    //    compound filter, and it is _not_ owned.
    // 3. Rules
    //    Here ID is the ID, aliasID is the rules string.
    //    idSplitPoint is the UTransDirection.
    UnicodeString ID;
    UnicodeString aliasesOrRules;
    UVector* transes; // owned
    const UnicodeSet* compoundFilter; // alias
    UTransDirection direction;
    enum { SIMPLE, COMPOUND, RULES } type;

    TransliteratorAlias(const TransliteratorAlias &other); // forbid copying of this class
    TransliteratorAlias &operator=(const TransliteratorAlias &other); // forbid copying of this class
};


/**
 * A registry of system transliterators.  This is the data structure
 * that implements the mapping between transliterator IDs and the data
 * or function pointers used to create the corresponding
 * transliterators.  There is one instance of the registry that is
 * created statically.
 *
 * The registry consists of a dynamic component -- a hashtable -- and
 * a static component -- locale resource bundles.  The dynamic store
 * is semantically overlaid on the static store, so the static mapping
 * can be dynamically overridden.
 *
 * This is an internal class that is only used by Transliterator.
 * Transliterator maintains one static instance of this class and
 * delegates all registry-related operations to it.
 *
 * @author Alan Liu
 */
class TransliteratorRegistry : public UMemory {

 public:

    /**
     * Constructor
     * @param status Output param set to success/failure code.
     */
    TransliteratorRegistry(UErrorCode& status);

    /**
     * Nonvirtual destructor -- this class is not subclassable.
     */
    ~TransliteratorRegistry();

    //------------------------------------------------------------------
    // Basic public API
    //------------------------------------------------------------------

    /**
     * Given a simple ID (forward direction, no inline filter, not
     * compound) attempt to instantiate it from the registry.  Return
     * 0 on failure.
     *
     * Return a non-nullptr aliasReturn value if the ID points to an alias.
     * We cannot instantiate it ourselves because the alias may contain
     * filters or compounds, which we do not understand.  Caller should
     * make aliasReturn nullptr before calling.
     * @param ID          the given ID
     * @param aliasReturn output param to receive TransliteratorAlias;
     *                    should be nullptr on entry
     * @param parseError  Struct to receive information on position
     *                    of error if an error is encountered
     * @param status      Output param set to success/failure code.
     */
    Transliterator* get(const UnicodeString& ID,
                        TransliteratorAlias*& aliasReturn,
                        UErrorCode& status);

    /**
     * The caller must call this after calling get(), if [a] calling get()
     * returns an alias, and [b] the alias is rule based.  In that
     * situation the caller must call alias->parse() to do the parsing
     * OUTSIDE THE REGISTRY MUTEX, then call this method to retry
     * instantiating the transliterator.
     *
     * Note: Another alias might be returned by this method.
     *
     * This method (like all public methods of this class) must be called
     * from within the TransliteratorRegistry mutex.
     *
     * @param aliasReturn output param to receive TransliteratorAlias;
     *                    should be nullptr on entry
     */
    Transliterator* reget(const UnicodeString& ID,
                          TransliteratorParser& parser,
                          TransliteratorAlias*& aliasReturn,
                          UErrorCode& status);

    /**
     * Register a prototype (adopted).  This adds an entry to the
     * dynamic store, or replaces an existing entry.  Any entry in the
     * underlying static locale resource store is masked.
     */
    void put(Transliterator* adoptedProto,
             UBool visible,
             UErrorCode& ec);

    /**
     * Register an ID and a factory function pointer.  This adds an
     * entry to the dynamic store, or replaces an existing entry.  Any
     * entry in the underlying static locale resource store is masked.
     */
    void put(const UnicodeString& ID,
             Transliterator::Factory factory,
             Transliterator::Token context,
             UBool visible,
             UErrorCode& ec);

    /**
     * Register an ID and a resource name.  This adds an entry to the
     * dynamic store, or replaces an existing entry.  Any entry in the
     * underlying static locale resource store is masked.
     */
    void put(const UnicodeString& ID,
             const UnicodeString& resourceName,
             UTransDirection dir,
             UBool readonlyResourceAlias,
             UBool visible,
             UErrorCode& ec);

    /**
     * Register an ID and an alias ID.  This adds an entry to the
     * dynamic store, or replaces an existing entry.  Any entry in the
     * underlying static locale resource store is masked.
     */
    void put(const UnicodeString& ID,
             const UnicodeString& alias,
             UBool readonlyAliasAlias,
             UBool visible,
             UErrorCode& ec);

    /**
     * Unregister an ID.  This removes an entry from the dynamic store
     * if there is one.  The static locale resource store is
     * unaffected.
     * @param ID    the given ID.
     */
    void remove(const UnicodeString& ID);

    //------------------------------------------------------------------
    // Public ID and spec management
    //------------------------------------------------------------------

    /**
     * Return a StringEnumeration over the IDs currently registered
     * with the system.
     * @internal
     */
    StringEnumeration* getAvailableIDs() const;

    /**
     * == OBSOLETE - remove in ICU 3.4 ==
     * Return the number of IDs currently registered with the system.
     * To retrieve the actual IDs, call getAvailableID(i) with
     * i from 0 to countAvailableIDs() - 1.
     * @return the number of IDs currently registered with the system.
     * @internal
     */
    int32_t countAvailableIDs() const;

    /**
     * == OBSOLETE - remove in ICU 3.4 ==
     * Return the index-th available ID.  index must be between 0
     * and countAvailableIDs() - 1, inclusive.  If index is out of
     * range, the result of getAvailableID(0) is returned.
     * @param index the given index.
     * @return the index-th available ID.  index must be between 0
     *         and countAvailableIDs() - 1, inclusive.  If index is out of
     *         range, the result of getAvailableID(0) is returned.
     * @internal
     */
    const UnicodeString& getAvailableID(int32_t index) const;

    /**
     * Return the number of registered source specifiers.
     * @return the number of registered source specifiers.
     */
    int32_t countAvailableSources() const;

    /**
     * Return a registered source specifier.
     * @param index which specifier to return, from 0 to n-1, where
     * n = countAvailableSources()
     * @param result fill-in parameter to receive the source specifier.
     * If index is out of range, result will be empty.
     * @return reference to result
     */
    UnicodeString& getAvailableSource(int32_t index,
                                      UnicodeString& result) const;

    /**
     * Return the number of registered target specifiers for a given
     * source specifier.
     * @param source the given source specifier.
     * @return the number of registered target specifiers for a given
     *         source specifier.
     */
    int32_t countAvailableTargets(const UnicodeString& source) const;

    /**
     * Return a registered target specifier for a given source.
     * @param index which specifier to return, from 0 to n-1, where
     * n = countAvailableTargets(source)
     * @param source the source specifier
     * @param result fill-in parameter to receive the target specifier.
     * If source is invalid or if index is out of range, result will
     * be empty.
     * @return reference to result
     */
    UnicodeString& getAvailableTarget(int32_t index,
                                      const UnicodeString& source,
                                      UnicodeString& result) const;

    /**
     * Return the number of registered variant specifiers for a given
     * source-target pair.  There is always at least one variant: If
     * just source-target is registered, then the single variant
     * NO_VARIANT is returned.  If source-target/variant is registered
     * then that variant is returned.
     * @param source the source specifiers
     * @param target the target specifiers
     * @return the number of registered variant specifiers for a given
     *         source-target pair.
     */
    int32_t countAvailableVariants(const UnicodeString& source,
                                   const UnicodeString& target) const;

    /**
     * Return a registered variant specifier for a given source-target
     * pair.  If NO_VARIANT is one of the variants, then it will be
     * at index 0.
     * @param index which specifier to return, from 0 to n-1, where
     * n = countAvailableVariants(source, target)
     * @param source the source specifier
     * @param target the target specifier
     * @param result fill-in parameter to receive the variant
     * specifier.  If source is invalid or if target is invalid or if
     * index is out of range, result will be empty.
     * @return reference to result
     */
    UnicodeString& getAvailableVariant(int32_t index,
                                       const UnicodeString& source,
                                       const UnicodeString& target,
                                       UnicodeString& result) const;

 private:

    //----------------------------------------------------------------
    // Private implementation
    //----------------------------------------------------------------

    TransliteratorEntry* find(const UnicodeString& ID);

    TransliteratorEntry* find(UnicodeString& source,
                UnicodeString& target,
                UnicodeString& variant);

    TransliteratorEntry* findInDynamicStore(const TransliteratorSpec& src,
                              const TransliteratorSpec& trg,
                              const UnicodeString& variant) const;

    TransliteratorEntry* findInStaticStore(const TransliteratorSpec& src,
                             const TransliteratorSpec& trg,
                             const UnicodeString& variant);

    static TransliteratorEntry* findInBundle(const TransliteratorSpec& specToOpen,
                               const TransliteratorSpec& specToFind,
                               const UnicodeString& variant,
                               UTransDirection direction);

    void registerEntry(const UnicodeString& source,
                       const UnicodeString& target,
                       const UnicodeString& variant,
                       TransliteratorEntry* adopted,
                       UBool visible);

    void registerEntry(const UnicodeString& ID,
                       TransliteratorEntry* adopted,
                       UBool visible);

    void registerEntry(const UnicodeString& ID,
                       const UnicodeString& source,
                       const UnicodeString& target,
                       const UnicodeString& variant,
                       TransliteratorEntry* adopted,
                       UBool visible);

    void registerSTV(const UnicodeString& source,
                     const UnicodeString& target,
                     const UnicodeString& variant);

    void removeSTV(const UnicodeString& source,
                   const UnicodeString& target,
                   const UnicodeString& variant);

    Transliterator* instantiateEntry(const UnicodeString& ID,
                                     TransliteratorEntry *entry,
                                     TransliteratorAlias*& aliasReturn,
                                     UErrorCode& status);

    /**
     * A StringEnumeration over the registered IDs in this object.
     */
    class Enumeration : public StringEnumeration {
    public:
        Enumeration(const TransliteratorRegistry& reg);
        virtual ~Enumeration();
        virtual int32_t count(UErrorCode& status) const override;
        virtual const UnicodeString* snext(UErrorCode& status) override;
        virtual void reset(UErrorCode& status) override;
        static UClassID U_EXPORT2 getStaticClassID();
        virtual UClassID getDynamicClassID() const override;
    private:
        int32_t index;
        const TransliteratorRegistry& reg;
    };
    friend class Enumeration;

 private:

    /**
     * Dynamic registry mapping full IDs to Entry objects.  This
     * contains both public and internal entities.  The visibility is
     * controlled by whether an entry is listed in availableIDs and
     * specDAG or not.
     */
    Hashtable registry;

    /**
     * DAG of visible IDs by spec.  Hashtable: source => (Hashtable:
     * target => variant bitmask)
     */
    Hashtable specDAG;

    /**
     * Vector of all variant names
     */
    UVector variantList;

    /**
     * Vector of public full IDs.
     */
    UVector availableIDs;

    TransliteratorRegistry(const TransliteratorRegistry &other); // forbid copying of this class
    TransliteratorRegistry &operator=(const TransliteratorRegistry &other); // forbid copying of this class
};

U_NAMESPACE_END

U_CFUNC UBool utrans_transliterator_cleanup();

#endif /* #if !UCONFIG_NO_TRANSLITERATION */

#endif
//eof
>>>>>>> a8a80be5
<|MERGE_RESOLUTION|>--- conflicted
+++ resolved
@@ -1,939 +1,468 @@
-<<<<<<< HEAD
-// © 2016 and later: Unicode, Inc. and others.
-// License & terms of use: http://www.unicode.org/copyright.html
-/*
-**********************************************************************
-*   Copyright (c) 2001-2014, International Business Machines
-*   Corporation and others.  All Rights Reserved.
-**********************************************************************
-*   Date        Name        Description
-*   08/10/2001  aliu        Creation.
-**********************************************************************
-*/
-#ifndef _TRANSREG_H
-#define _TRANSREG_H
-
-#include "unicode/utypes.h"
-
-#if !UCONFIG_NO_TRANSLITERATION
-
-#include "unicode/uobject.h"
-#include "unicode/translit.h"
-#include "hash.h"
-#include "uvector.h"
-
-U_NAMESPACE_BEGIN
-
-class TransliteratorEntry;
-class TransliteratorSpec;
-class UnicodeString;
-
-//------------------------------------------------------------------
-// TransliteratorAlias
-//------------------------------------------------------------------
-
-/**
- * A TransliteratorAlias object is returned by get() if the given ID
- * actually translates into something else.  The caller then invokes
- * the create() method on the alias to create the actual
- * transliterator, and deletes the alias.
- *
- * Why all the shenanigans?  To prevent circular calls between
- * the registry code and the transliterator code that deadlocks.
- */
-class TransliteratorAlias : public UMemory {
- public:
-    /**
-     * Construct a simple alias (type == SIMPLE)
-     * @param aliasID the given id.
-     */
-    TransliteratorAlias(const UnicodeString& aliasID, const UnicodeSet* compoundFilter);
-
-    /**
-     * Construct a compound RBT alias (type == COMPOUND)
-     */
-    TransliteratorAlias(const UnicodeString& ID, const UnicodeString& idBlocks,
-                        UVector* adoptedTransliterators,
-                        const UnicodeSet* compoundFilter);
-
-    /**
-     * Construct a rules alias (type = RULES)
-     */
-    TransliteratorAlias(const UnicodeString& theID,
-                        const UnicodeString& rules,
-                        UTransDirection dir);
-
-    ~TransliteratorAlias();
-
-    /**
-     * The whole point of create() is that the caller must invoke
-     * it when the registry mutex is NOT held, to prevent deadlock.
-     * It may only be called once.
-     *
-     * Note: Only call create() if isRuleBased() returns false.
-     *
-     * This method must be called *outside* of the TransliteratorRegistry
-     * mutex.
-     */
-    Transliterator* create(UParseError&, UErrorCode&);
-
-    /**
-     * Return true if this alias is rule-based.  If so, the caller
-     * must call parse() on it, then call TransliteratorRegistry::reget().
-     */
-    UBool isRuleBased() const;
-
-    /**
-     * If isRuleBased() returns true, then the caller must call this
-     * method, followed by TransliteratorRegistry::reget().  The latter
-     * method must be called inside the TransliteratorRegistry mutex.
-     *
-     * Note: Only call parse() if isRuleBased() returns true.
-     *
-     * This method must be called *outside* of the TransliteratorRegistry
-     * mutex, because it can instantiate Transliterators embedded in
-     * the rules via the "&Latin-Arabic()" syntax.
-     */
-    void parse(TransliteratorParser& parser,
-               UParseError& pe, UErrorCode& ec) const;
-
- private:
-    // We actually come in three flavors:
-    // 1. Simple alias
-    //    Here aliasID is the alias string.  Everything else is
-    //    null, zero, empty.
-    // 2. CompoundRBT
-    //    Here ID is the ID, aliasID is the idBlock, trans is the
-    //    contained RBT, and idSplitPoint is the offet in aliasID
-    //    where the contained RBT goes.  compoundFilter is the
-    //    compound filter, and it is _not_ owned.
-    // 3. Rules
-    //    Here ID is the ID, aliasID is the rules string.
-    //    idSplitPoint is the UTransDirection.
-    UnicodeString ID;
-    UnicodeString aliasesOrRules;
-    UVector* transes; // owned
-    const UnicodeSet* compoundFilter; // alias
-    UTransDirection direction;
-    enum { SIMPLE, COMPOUND, RULES } type;
-
-    TransliteratorAlias(const TransliteratorAlias &other); // forbid copying of this class
-    TransliteratorAlias &operator=(const TransliteratorAlias &other); // forbid copying of this class
-};
-
-
-/**
- * A registry of system transliterators.  This is the data structure
- * that implements the mapping between transliterator IDs and the data
- * or function pointers used to create the corresponding
- * transliterators.  There is one instance of the registry that is
- * created statically.
- *
- * The registry consists of a dynamic component -- a hashtable -- and
- * a static component -- locale resource bundles.  The dynamic store
- * is semantically overlaid on the static store, so the static mapping
- * can be dynamically overridden.
- *
- * This is an internal class that is only used by Transliterator.
- * Transliterator maintains one static instance of this class and
- * delegates all registry-related operations to it.
- *
- * @author Alan Liu
- */
-class TransliteratorRegistry : public UMemory {
-
- public:
-
-    /**
-     * Constructor
-     * @param status Output param set to success/failure code.
-     */
-    TransliteratorRegistry(UErrorCode& status);
-
-    /**
-     * Nonvirtual destructor -- this class is not subclassable.
-     */
-    ~TransliteratorRegistry();
-
-    //------------------------------------------------------------------
-    // Basic public API
-    //------------------------------------------------------------------
-
-    /**
-     * Given a simple ID (forward direction, no inline filter, not
-     * compound) attempt to instantiate it from the registry.  Return
-     * 0 on failure.
-     *
-     * Return a non-NULL aliasReturn value if the ID points to an alias.
-     * We cannot instantiate it ourselves because the alias may contain
-     * filters or compounds, which we do not understand.  Caller should
-     * make aliasReturn NULL before calling.
-     * @param ID          the given ID
-     * @param aliasReturn output param to receive TransliteratorAlias;
-     *                    should be NULL on entry
-     * @param parseError  Struct to recieve information on position
-     *                    of error if an error is encountered
-     * @param status      Output param set to success/failure code.
-     */
-    Transliterator* get(const UnicodeString& ID,
-                        TransliteratorAlias*& aliasReturn,
-                        UErrorCode& status);
-
-    /**
-     * The caller must call this after calling get(), if [a] calling get()
-     * returns an alias, and [b] the alias is rule based.  In that
-     * situation the caller must call alias->parse() to do the parsing
-     * OUTSIDE THE REGISTRY MUTEX, then call this method to retry
-     * instantiating the transliterator.
-     *
-     * Note: Another alias might be returned by this method.
-     *
-     * This method (like all public methods of this class) must be called
-     * from within the TransliteratorRegistry mutex.
-     *
-     * @param aliasReturn output param to receive TransliteratorAlias;
-     *                    should be NULL on entry
-     */
-    Transliterator* reget(const UnicodeString& ID,
-                          TransliteratorParser& parser,
-                          TransliteratorAlias*& aliasReturn,
-                          UErrorCode& status);
-
-    /**
-     * Register a prototype (adopted).  This adds an entry to the
-     * dynamic store, or replaces an existing entry.  Any entry in the
-     * underlying static locale resource store is masked.
-     */
-    void put(Transliterator* adoptedProto,
-             UBool visible,
-             UErrorCode& ec);
-
-    /**
-     * Register an ID and a factory function pointer.  This adds an
-     * entry to the dynamic store, or replaces an existing entry.  Any
-     * entry in the underlying static locale resource store is masked.
-     */
-    void put(const UnicodeString& ID,
-             Transliterator::Factory factory,
-             Transliterator::Token context,
-             UBool visible,
-             UErrorCode& ec);
-
-    /**
-     * Register an ID and a resource name.  This adds an entry to the
-     * dynamic store, or replaces an existing entry.  Any entry in the
-     * underlying static locale resource store is masked.
-     */
-    void put(const UnicodeString& ID,
-             const UnicodeString& resourceName,
-             UTransDirection dir,
-             UBool readonlyResourceAlias,
-             UBool visible,
-             UErrorCode& ec);
-
-    /**
-     * Register an ID and an alias ID.  This adds an entry to the
-     * dynamic store, or replaces an existing entry.  Any entry in the
-     * underlying static locale resource store is masked.
-     */
-    void put(const UnicodeString& ID,
-             const UnicodeString& alias,
-             UBool readonlyAliasAlias,
-             UBool visible,
-             UErrorCode& ec);
-
-    /**
-     * Unregister an ID.  This removes an entry from the dynamic store
-     * if there is one.  The static locale resource store is
-     * unaffected.
-     * @param ID    the given ID.
-     */
-    void remove(const UnicodeString& ID);
-
-    //------------------------------------------------------------------
-    // Public ID and spec management
-    //------------------------------------------------------------------
-
-    /**
-     * Return a StringEnumeration over the IDs currently registered
-     * with the system.
-     * @internal
-     */
-    StringEnumeration* getAvailableIDs() const;
-
-    /**
-     * == OBSOLETE - remove in ICU 3.4 ==
-     * Return the number of IDs currently registered with the system.
-     * To retrieve the actual IDs, call getAvailableID(i) with
-     * i from 0 to countAvailableIDs() - 1.
-     * @return the number of IDs currently registered with the system.
-     * @internal
-     */
-    int32_t countAvailableIDs(void) const;
-
-    /**
-     * == OBSOLETE - remove in ICU 3.4 ==
-     * Return the index-th available ID.  index must be between 0
-     * and countAvailableIDs() - 1, inclusive.  If index is out of
-     * range, the result of getAvailableID(0) is returned.
-     * @param index the given index.
-     * @return the index-th available ID.  index must be between 0
-     *         and countAvailableIDs() - 1, inclusive.  If index is out of
-     *         range, the result of getAvailableID(0) is returned.
-     * @internal
-     */
-    const UnicodeString& getAvailableID(int32_t index) const;
-
-    /**
-     * Return the number of registered source specifiers.
-     * @return the number of registered source specifiers.
-     */
-    int32_t countAvailableSources(void) const;
-
-    /**
-     * Return a registered source specifier.
-     * @param index which specifier to return, from 0 to n-1, where
-     * n = countAvailableSources()
-     * @param result fill-in paramter to receive the source specifier.
-     * If index is out of range, result will be empty.
-     * @return reference to result
-     */
-    UnicodeString& getAvailableSource(int32_t index,
-                                      UnicodeString& result) const;
-
-    /**
-     * Return the number of registered target specifiers for a given
-     * source specifier.
-     * @param source the given source specifier.
-     * @return the number of registered target specifiers for a given
-     *         source specifier.
-     */
-    int32_t countAvailableTargets(const UnicodeString& source) const;
-
-    /**
-     * Return a registered target specifier for a given source.
-     * @param index which specifier to return, from 0 to n-1, where
-     * n = countAvailableTargets(source)
-     * @param source the source specifier
-     * @param result fill-in paramter to receive the target specifier.
-     * If source is invalid or if index is out of range, result will
-     * be empty.
-     * @return reference to result
-     */
-    UnicodeString& getAvailableTarget(int32_t index,
-                                      const UnicodeString& source,
-                                      UnicodeString& result) const;
-
-    /**
-     * Return the number of registered variant specifiers for a given
-     * source-target pair.  There is always at least one variant: If
-     * just source-target is registered, then the single variant
-     * NO_VARIANT is returned.  If source-target/variant is registered
-     * then that variant is returned.
-     * @param source the source specifiers
-     * @param target the target specifiers
-     * @return the number of registered variant specifiers for a given
-     *         source-target pair.
-     */
-    int32_t countAvailableVariants(const UnicodeString& source,
-                                   const UnicodeString& target) const;
-
-    /**
-     * Return a registered variant specifier for a given source-target
-     * pair.  If NO_VARIANT is one of the variants, then it will be
-     * at index 0.
-     * @param index which specifier to return, from 0 to n-1, where
-     * n = countAvailableVariants(source, target)
-     * @param source the source specifier
-     * @param target the target specifier
-     * @param result fill-in paramter to receive the variant
-     * specifier.  If source is invalid or if target is invalid or if
-     * index is out of range, result will be empty.
-     * @return reference to result
-     */
-    UnicodeString& getAvailableVariant(int32_t index,
-                                       const UnicodeString& source,
-                                       const UnicodeString& target,
-                                       UnicodeString& result) const;
-
- private:
-
-    //----------------------------------------------------------------
-    // Private implementation
-    //----------------------------------------------------------------
-
-    TransliteratorEntry* find(const UnicodeString& ID);
-
-    TransliteratorEntry* find(UnicodeString& source,
-                UnicodeString& target,
-                UnicodeString& variant);
-
-    TransliteratorEntry* findInDynamicStore(const TransliteratorSpec& src,
-                              const TransliteratorSpec& trg,
-                              const UnicodeString& variant) const;
-
-    TransliteratorEntry* findInStaticStore(const TransliteratorSpec& src,
-                             const TransliteratorSpec& trg,
-                             const UnicodeString& variant);
-
-    static TransliteratorEntry* findInBundle(const TransliteratorSpec& specToOpen,
-                               const TransliteratorSpec& specToFind,
-                               const UnicodeString& variant,
-                               UTransDirection direction);
-
-    void registerEntry(const UnicodeString& source,
-                       const UnicodeString& target,
-                       const UnicodeString& variant,
-                       TransliteratorEntry* adopted,
-                       UBool visible);
-
-    void registerEntry(const UnicodeString& ID,
-                       TransliteratorEntry* adopted,
-                       UBool visible);
-
-    void registerEntry(const UnicodeString& ID,
-                       const UnicodeString& source,
-                       const UnicodeString& target,
-                       const UnicodeString& variant,
-                       TransliteratorEntry* adopted,
-                       UBool visible);
-
-    void registerSTV(const UnicodeString& source,
-                     const UnicodeString& target,
-                     const UnicodeString& variant);
-
-    void removeSTV(const UnicodeString& source,
-                   const UnicodeString& target,
-                   const UnicodeString& variant);
-
-    Transliterator* instantiateEntry(const UnicodeString& ID,
-                                     TransliteratorEntry *entry,
-                                     TransliteratorAlias*& aliasReturn,
-                                     UErrorCode& status);
-
-    /**
-     * A StringEnumeration over the registered IDs in this object.
-     */
-    class Enumeration : public StringEnumeration {
-    public:
-        Enumeration(const TransliteratorRegistry& reg);
-        virtual ~Enumeration();
-        virtual int32_t count(UErrorCode& status) const;
-        virtual const UnicodeString* snext(UErrorCode& status);
-        virtual void reset(UErrorCode& status);
-        static UClassID U_EXPORT2 getStaticClassID();
-        virtual UClassID getDynamicClassID() const;
-    private:
-        int32_t index;
-        const TransliteratorRegistry& reg;
-    };
-    friend class Enumeration;
-
- private:
-
-    /**
-     * Dynamic registry mapping full IDs to Entry objects.  This
-     * contains both public and internal entities.  The visibility is
-     * controlled by whether an entry is listed in availableIDs and
-     * specDAG or not.
-     */
-    Hashtable registry;
-
-    /**
-     * DAG of visible IDs by spec.  Hashtable: source => (Hashtable:
-     * target => variant bitmask)
-     */
-    Hashtable specDAG;
-
-    /**
-     * Vector of all variant names
-     */
-    UVector variantList;
-
-    /**
-     * Vector of public full IDs.
-     */
-    UVector availableIDs;
-
-    TransliteratorRegistry(const TransliteratorRegistry &other); // forbid copying of this class
-    TransliteratorRegistry &operator=(const TransliteratorRegistry &other); // forbid copying of this class
-};
-
-U_NAMESPACE_END
-
-U_CFUNC UBool utrans_transliterator_cleanup(void);
-
-#endif /* #if !UCONFIG_NO_TRANSLITERATION */
-
-#endif
-//eof
-=======
-// © 2016 and later: Unicode, Inc. and others.
-// License & terms of use: http://www.unicode.org/copyright.html
-/*
-**********************************************************************
-*   Copyright (c) 2001-2014, International Business Machines
-*   Corporation and others.  All Rights Reserved.
-**********************************************************************
-*   Date        Name        Description
-*   08/10/2001  aliu        Creation.
-**********************************************************************
-*/
-#ifndef _TRANSREG_H
-#define _TRANSREG_H
-
-#include "unicode/utypes.h"
-
-#if !UCONFIG_NO_TRANSLITERATION
-
-#include "unicode/uobject.h"
-#include "unicode/translit.h"
-#include "hash.h"
-#include "uvector.h"
-
-U_NAMESPACE_BEGIN
-
-class TransliteratorEntry;
-class TransliteratorSpec;
-class UnicodeString;
-
-//------------------------------------------------------------------
-// TransliteratorAlias
-//------------------------------------------------------------------
-
-/**
- * A TransliteratorAlias object is returned by get() if the given ID
- * actually translates into something else.  The caller then invokes
- * the create() method on the alias to create the actual
- * transliterator, and deletes the alias.
- *
- * Why all the shenanigans?  To prevent circular calls between
- * the registry code and the transliterator code that deadlocks.
- */
-class TransliteratorAlias : public UMemory {
- public:
-    /**
-     * Construct a simple alias (type == SIMPLE)
-     * @param aliasID the given id.
-     */
-    TransliteratorAlias(const UnicodeString& aliasID, const UnicodeSet* compoundFilter);
-
-    /**
-     * Construct a compound RBT alias (type == COMPOUND)
-     */
-    TransliteratorAlias(const UnicodeString& ID, const UnicodeString& idBlocks,
-                        UVector* adoptedTransliterators,
-                        const UnicodeSet* compoundFilter);
-
-    /**
-     * Construct a rules alias (type = RULES)
-     */
-    TransliteratorAlias(const UnicodeString& theID,
-                        const UnicodeString& rules,
-                        UTransDirection dir);
-
-    ~TransliteratorAlias();
-
-    /**
-     * The whole point of create() is that the caller must invoke
-     * it when the registry mutex is NOT held, to prevent deadlock.
-     * It may only be called once.
-     *
-     * Note: Only call create() if isRuleBased() returns false.
-     *
-     * This method must be called *outside* of the TransliteratorRegistry
-     * mutex.
-     */
-    Transliterator* create(UParseError&, UErrorCode&);
-
-    /**
-     * Return true if this alias is rule-based.  If so, the caller
-     * must call parse() on it, then call TransliteratorRegistry::reget().
-     */
-    UBool isRuleBased() const;
-
-    /**
-     * If isRuleBased() returns true, then the caller must call this
-     * method, followed by TransliteratorRegistry::reget().  The latter
-     * method must be called inside the TransliteratorRegistry mutex.
-     *
-     * Note: Only call parse() if isRuleBased() returns true.
-     *
-     * This method must be called *outside* of the TransliteratorRegistry
-     * mutex, because it can instantiate Transliterators embedded in
-     * the rules via the "&Latin-Arabic()" syntax.
-     */
-    void parse(TransliteratorParser& parser,
-               UParseError& pe, UErrorCode& ec) const;
-
- private:
-    // We actually come in three flavors:
-    // 1. Simple alias
-    //    Here aliasID is the alias string.  Everything else is
-    //    null, zero, empty.
-    // 2. CompoundRBT
-    //    Here ID is the ID, aliasID is the idBlock, trans is the
-    //    contained RBT, and idSplitPoint is the offset in aliasID
-    //    where the contained RBT goes.  compoundFilter is the
-    //    compound filter, and it is _not_ owned.
-    // 3. Rules
-    //    Here ID is the ID, aliasID is the rules string.
-    //    idSplitPoint is the UTransDirection.
-    UnicodeString ID;
-    UnicodeString aliasesOrRules;
-    UVector* transes; // owned
-    const UnicodeSet* compoundFilter; // alias
-    UTransDirection direction;
-    enum { SIMPLE, COMPOUND, RULES } type;
-
-    TransliteratorAlias(const TransliteratorAlias &other); // forbid copying of this class
-    TransliteratorAlias &operator=(const TransliteratorAlias &other); // forbid copying of this class
-};
-
-
-/**
- * A registry of system transliterators.  This is the data structure
- * that implements the mapping between transliterator IDs and the data
- * or function pointers used to create the corresponding
- * transliterators.  There is one instance of the registry that is
- * created statically.
- *
- * The registry consists of a dynamic component -- a hashtable -- and
- * a static component -- locale resource bundles.  The dynamic store
- * is semantically overlaid on the static store, so the static mapping
- * can be dynamically overridden.
- *
- * This is an internal class that is only used by Transliterator.
- * Transliterator maintains one static instance of this class and
- * delegates all registry-related operations to it.
- *
- * @author Alan Liu
- */
-class TransliteratorRegistry : public UMemory {
-
- public:
-
-    /**
-     * Constructor
-     * @param status Output param set to success/failure code.
-     */
-    TransliteratorRegistry(UErrorCode& status);
-
-    /**
-     * Nonvirtual destructor -- this class is not subclassable.
-     */
-    ~TransliteratorRegistry();
-
-    //------------------------------------------------------------------
-    // Basic public API
-    //------------------------------------------------------------------
-
-    /**
-     * Given a simple ID (forward direction, no inline filter, not
-     * compound) attempt to instantiate it from the registry.  Return
-     * 0 on failure.
-     *
-     * Return a non-nullptr aliasReturn value if the ID points to an alias.
-     * We cannot instantiate it ourselves because the alias may contain
-     * filters or compounds, which we do not understand.  Caller should
-     * make aliasReturn nullptr before calling.
-     * @param ID          the given ID
-     * @param aliasReturn output param to receive TransliteratorAlias;
-     *                    should be nullptr on entry
-     * @param parseError  Struct to receive information on position
-     *                    of error if an error is encountered
-     * @param status      Output param set to success/failure code.
-     */
-    Transliterator* get(const UnicodeString& ID,
-                        TransliteratorAlias*& aliasReturn,
-                        UErrorCode& status);
-
-    /**
-     * The caller must call this after calling get(), if [a] calling get()
-     * returns an alias, and [b] the alias is rule based.  In that
-     * situation the caller must call alias->parse() to do the parsing
-     * OUTSIDE THE REGISTRY MUTEX, then call this method to retry
-     * instantiating the transliterator.
-     *
-     * Note: Another alias might be returned by this method.
-     *
-     * This method (like all public methods of this class) must be called
-     * from within the TransliteratorRegistry mutex.
-     *
-     * @param aliasReturn output param to receive TransliteratorAlias;
-     *                    should be nullptr on entry
-     */
-    Transliterator* reget(const UnicodeString& ID,
-                          TransliteratorParser& parser,
-                          TransliteratorAlias*& aliasReturn,
-                          UErrorCode& status);
-
-    /**
-     * Register a prototype (adopted).  This adds an entry to the
-     * dynamic store, or replaces an existing entry.  Any entry in the
-     * underlying static locale resource store is masked.
-     */
-    void put(Transliterator* adoptedProto,
-             UBool visible,
-             UErrorCode& ec);
-
-    /**
-     * Register an ID and a factory function pointer.  This adds an
-     * entry to the dynamic store, or replaces an existing entry.  Any
-     * entry in the underlying static locale resource store is masked.
-     */
-    void put(const UnicodeString& ID,
-             Transliterator::Factory factory,
-             Transliterator::Token context,
-             UBool visible,
-             UErrorCode& ec);
-
-    /**
-     * Register an ID and a resource name.  This adds an entry to the
-     * dynamic store, or replaces an existing entry.  Any entry in the
-     * underlying static locale resource store is masked.
-     */
-    void put(const UnicodeString& ID,
-             const UnicodeString& resourceName,
-             UTransDirection dir,
-             UBool readonlyResourceAlias,
-             UBool visible,
-             UErrorCode& ec);
-
-    /**
-     * Register an ID and an alias ID.  This adds an entry to the
-     * dynamic store, or replaces an existing entry.  Any entry in the
-     * underlying static locale resource store is masked.
-     */
-    void put(const UnicodeString& ID,
-             const UnicodeString& alias,
-             UBool readonlyAliasAlias,
-             UBool visible,
-             UErrorCode& ec);
-
-    /**
-     * Unregister an ID.  This removes an entry from the dynamic store
-     * if there is one.  The static locale resource store is
-     * unaffected.
-     * @param ID    the given ID.
-     */
-    void remove(const UnicodeString& ID);
-
-    //------------------------------------------------------------------
-    // Public ID and spec management
-    //------------------------------------------------------------------
-
-    /**
-     * Return a StringEnumeration over the IDs currently registered
-     * with the system.
-     * @internal
-     */
-    StringEnumeration* getAvailableIDs() const;
-
-    /**
-     * == OBSOLETE - remove in ICU 3.4 ==
-     * Return the number of IDs currently registered with the system.
-     * To retrieve the actual IDs, call getAvailableID(i) with
-     * i from 0 to countAvailableIDs() - 1.
-     * @return the number of IDs currently registered with the system.
-     * @internal
-     */
-    int32_t countAvailableIDs() const;
-
-    /**
-     * == OBSOLETE - remove in ICU 3.4 ==
-     * Return the index-th available ID.  index must be between 0
-     * and countAvailableIDs() - 1, inclusive.  If index is out of
-     * range, the result of getAvailableID(0) is returned.
-     * @param index the given index.
-     * @return the index-th available ID.  index must be between 0
-     *         and countAvailableIDs() - 1, inclusive.  If index is out of
-     *         range, the result of getAvailableID(0) is returned.
-     * @internal
-     */
-    const UnicodeString& getAvailableID(int32_t index) const;
-
-    /**
-     * Return the number of registered source specifiers.
-     * @return the number of registered source specifiers.
-     */
-    int32_t countAvailableSources() const;
-
-    /**
-     * Return a registered source specifier.
-     * @param index which specifier to return, from 0 to n-1, where
-     * n = countAvailableSources()
-     * @param result fill-in parameter to receive the source specifier.
-     * If index is out of range, result will be empty.
-     * @return reference to result
-     */
-    UnicodeString& getAvailableSource(int32_t index,
-                                      UnicodeString& result) const;
-
-    /**
-     * Return the number of registered target specifiers for a given
-     * source specifier.
-     * @param source the given source specifier.
-     * @return the number of registered target specifiers for a given
-     *         source specifier.
-     */
-    int32_t countAvailableTargets(const UnicodeString& source) const;
-
-    /**
-     * Return a registered target specifier for a given source.
-     * @param index which specifier to return, from 0 to n-1, where
-     * n = countAvailableTargets(source)
-     * @param source the source specifier
-     * @param result fill-in parameter to receive the target specifier.
-     * If source is invalid or if index is out of range, result will
-     * be empty.
-     * @return reference to result
-     */
-    UnicodeString& getAvailableTarget(int32_t index,
-                                      const UnicodeString& source,
-                                      UnicodeString& result) const;
-
-    /**
-     * Return the number of registered variant specifiers for a given
-     * source-target pair.  There is always at least one variant: If
-     * just source-target is registered, then the single variant
-     * NO_VARIANT is returned.  If source-target/variant is registered
-     * then that variant is returned.
-     * @param source the source specifiers
-     * @param target the target specifiers
-     * @return the number of registered variant specifiers for a given
-     *         source-target pair.
-     */
-    int32_t countAvailableVariants(const UnicodeString& source,
-                                   const UnicodeString& target) const;
-
-    /**
-     * Return a registered variant specifier for a given source-target
-     * pair.  If NO_VARIANT is one of the variants, then it will be
-     * at index 0.
-     * @param index which specifier to return, from 0 to n-1, where
-     * n = countAvailableVariants(source, target)
-     * @param source the source specifier
-     * @param target the target specifier
-     * @param result fill-in parameter to receive the variant
-     * specifier.  If source is invalid or if target is invalid or if
-     * index is out of range, result will be empty.
-     * @return reference to result
-     */
-    UnicodeString& getAvailableVariant(int32_t index,
-                                       const UnicodeString& source,
-                                       const UnicodeString& target,
-                                       UnicodeString& result) const;
-
- private:
-
-    //----------------------------------------------------------------
-    // Private implementation
-    //----------------------------------------------------------------
-
-    TransliteratorEntry* find(const UnicodeString& ID);
-
-    TransliteratorEntry* find(UnicodeString& source,
-                UnicodeString& target,
-                UnicodeString& variant);
-
-    TransliteratorEntry* findInDynamicStore(const TransliteratorSpec& src,
-                              const TransliteratorSpec& trg,
-                              const UnicodeString& variant) const;
-
-    TransliteratorEntry* findInStaticStore(const TransliteratorSpec& src,
-                             const TransliteratorSpec& trg,
-                             const UnicodeString& variant);
-
-    static TransliteratorEntry* findInBundle(const TransliteratorSpec& specToOpen,
-                               const TransliteratorSpec& specToFind,
-                               const UnicodeString& variant,
-                               UTransDirection direction);
-
-    void registerEntry(const UnicodeString& source,
-                       const UnicodeString& target,
-                       const UnicodeString& variant,
-                       TransliteratorEntry* adopted,
-                       UBool visible);
-
-    void registerEntry(const UnicodeString& ID,
-                       TransliteratorEntry* adopted,
-                       UBool visible);
-
-    void registerEntry(const UnicodeString& ID,
-                       const UnicodeString& source,
-                       const UnicodeString& target,
-                       const UnicodeString& variant,
-                       TransliteratorEntry* adopted,
-                       UBool visible);
-
-    void registerSTV(const UnicodeString& source,
-                     const UnicodeString& target,
-                     const UnicodeString& variant);
-
-    void removeSTV(const UnicodeString& source,
-                   const UnicodeString& target,
-                   const UnicodeString& variant);
-
-    Transliterator* instantiateEntry(const UnicodeString& ID,
-                                     TransliteratorEntry *entry,
-                                     TransliteratorAlias*& aliasReturn,
-                                     UErrorCode& status);
-
-    /**
-     * A StringEnumeration over the registered IDs in this object.
-     */
-    class Enumeration : public StringEnumeration {
-    public:
-        Enumeration(const TransliteratorRegistry& reg);
-        virtual ~Enumeration();
-        virtual int32_t count(UErrorCode& status) const override;
-        virtual const UnicodeString* snext(UErrorCode& status) override;
-        virtual void reset(UErrorCode& status) override;
-        static UClassID U_EXPORT2 getStaticClassID();
-        virtual UClassID getDynamicClassID() const override;
-    private:
-        int32_t index;
-        const TransliteratorRegistry& reg;
-    };
-    friend class Enumeration;
-
- private:
-
-    /**
-     * Dynamic registry mapping full IDs to Entry objects.  This
-     * contains both public and internal entities.  The visibility is
-     * controlled by whether an entry is listed in availableIDs and
-     * specDAG or not.
-     */
-    Hashtable registry;
-
-    /**
-     * DAG of visible IDs by spec.  Hashtable: source => (Hashtable:
-     * target => variant bitmask)
-     */
-    Hashtable specDAG;
-
-    /**
-     * Vector of all variant names
-     */
-    UVector variantList;
-
-    /**
-     * Vector of public full IDs.
-     */
-    UVector availableIDs;
-
-    TransliteratorRegistry(const TransliteratorRegistry &other); // forbid copying of this class
-    TransliteratorRegistry &operator=(const TransliteratorRegistry &other); // forbid copying of this class
-};
-
-U_NAMESPACE_END
-
-U_CFUNC UBool utrans_transliterator_cleanup();
-
-#endif /* #if !UCONFIG_NO_TRANSLITERATION */
-
-#endif
-//eof
->>>>>>> a8a80be5
+// © 2016 and later: Unicode, Inc. and others.
+// License & terms of use: http://www.unicode.org/copyright.html
+/*
+**********************************************************************
+*   Copyright (c) 2001-2014, International Business Machines
+*   Corporation and others.  All Rights Reserved.
+**********************************************************************
+*   Date        Name        Description
+*   08/10/2001  aliu        Creation.
+**********************************************************************
+*/
+#ifndef _TRANSREG_H
+#define _TRANSREG_H
+
+#include "unicode/utypes.h"
+
+#if !UCONFIG_NO_TRANSLITERATION
+
+#include "unicode/uobject.h"
+#include "unicode/translit.h"
+#include "hash.h"
+#include "uvector.h"
+
+U_NAMESPACE_BEGIN
+
+class TransliteratorEntry;
+class TransliteratorSpec;
+class UnicodeString;
+
+//------------------------------------------------------------------
+// TransliteratorAlias
+//------------------------------------------------------------------
+
+/**
+ * A TransliteratorAlias object is returned by get() if the given ID
+ * actually translates into something else.  The caller then invokes
+ * the create() method on the alias to create the actual
+ * transliterator, and deletes the alias.
+ *
+ * Why all the shenanigans?  To prevent circular calls between
+ * the registry code and the transliterator code that deadlocks.
+ */
+class TransliteratorAlias : public UMemory {
+ public:
+    /**
+     * Construct a simple alias (type == SIMPLE)
+     * @param aliasID the given id.
+     */
+    TransliteratorAlias(const UnicodeString& aliasID, const UnicodeSet* compoundFilter);
+
+    /**
+     * Construct a compound RBT alias (type == COMPOUND)
+     */
+    TransliteratorAlias(const UnicodeString& ID, const UnicodeString& idBlocks,
+                        UVector* adoptedTransliterators,
+                        const UnicodeSet* compoundFilter);
+
+    /**
+     * Construct a rules alias (type = RULES)
+     */
+    TransliteratorAlias(const UnicodeString& theID,
+                        const UnicodeString& rules,
+                        UTransDirection dir);
+
+    ~TransliteratorAlias();
+
+    /**
+     * The whole point of create() is that the caller must invoke
+     * it when the registry mutex is NOT held, to prevent deadlock.
+     * It may only be called once.
+     *
+     * Note: Only call create() if isRuleBased() returns false.
+     *
+     * This method must be called *outside* of the TransliteratorRegistry
+     * mutex.
+     */
+    Transliterator* create(UParseError&, UErrorCode&);
+
+    /**
+     * Return true if this alias is rule-based.  If so, the caller
+     * must call parse() on it, then call TransliteratorRegistry::reget().
+     */
+    UBool isRuleBased() const;
+
+    /**
+     * If isRuleBased() returns true, then the caller must call this
+     * method, followed by TransliteratorRegistry::reget().  The latter
+     * method must be called inside the TransliteratorRegistry mutex.
+     *
+     * Note: Only call parse() if isRuleBased() returns true.
+     *
+     * This method must be called *outside* of the TransliteratorRegistry
+     * mutex, because it can instantiate Transliterators embedded in
+     * the rules via the "&Latin-Arabic()" syntax.
+     */
+    void parse(TransliteratorParser& parser,
+               UParseError& pe, UErrorCode& ec) const;
+
+ private:
+    // We actually come in three flavors:
+    // 1. Simple alias
+    //    Here aliasID is the alias string.  Everything else is
+    //    null, zero, empty.
+    // 2. CompoundRBT
+    //    Here ID is the ID, aliasID is the idBlock, trans is the
+    //    contained RBT, and idSplitPoint is the offset in aliasID
+    //    where the contained RBT goes.  compoundFilter is the
+    //    compound filter, and it is _not_ owned.
+    // 3. Rules
+    //    Here ID is the ID, aliasID is the rules string.
+    //    idSplitPoint is the UTransDirection.
+    UnicodeString ID;
+    UnicodeString aliasesOrRules;
+    UVector* transes; // owned
+    const UnicodeSet* compoundFilter; // alias
+    UTransDirection direction;
+    enum { SIMPLE, COMPOUND, RULES } type;
+
+    TransliteratorAlias(const TransliteratorAlias &other); // forbid copying of this class
+    TransliteratorAlias &operator=(const TransliteratorAlias &other); // forbid copying of this class
+};
+
+
+/**
+ * A registry of system transliterators.  This is the data structure
+ * that implements the mapping between transliterator IDs and the data
+ * or function pointers used to create the corresponding
+ * transliterators.  There is one instance of the registry that is
+ * created statically.
+ *
+ * The registry consists of a dynamic component -- a hashtable -- and
+ * a static component -- locale resource bundles.  The dynamic store
+ * is semantically overlaid on the static store, so the static mapping
+ * can be dynamically overridden.
+ *
+ * This is an internal class that is only used by Transliterator.
+ * Transliterator maintains one static instance of this class and
+ * delegates all registry-related operations to it.
+ *
+ * @author Alan Liu
+ */
+class TransliteratorRegistry : public UMemory {
+
+ public:
+
+    /**
+     * Constructor
+     * @param status Output param set to success/failure code.
+     */
+    TransliteratorRegistry(UErrorCode& status);
+
+    /**
+     * Nonvirtual destructor -- this class is not subclassable.
+     */
+    ~TransliteratorRegistry();
+
+    //------------------------------------------------------------------
+    // Basic public API
+    //------------------------------------------------------------------
+
+    /**
+     * Given a simple ID (forward direction, no inline filter, not
+     * compound) attempt to instantiate it from the registry.  Return
+     * 0 on failure.
+     *
+     * Return a non-nullptr aliasReturn value if the ID points to an alias.
+     * We cannot instantiate it ourselves because the alias may contain
+     * filters or compounds, which we do not understand.  Caller should
+     * make aliasReturn nullptr before calling.
+     * @param ID          the given ID
+     * @param aliasReturn output param to receive TransliteratorAlias;
+     *                    should be nullptr on entry
+     * @param parseError  Struct to receive information on position
+     *                    of error if an error is encountered
+     * @param status      Output param set to success/failure code.
+     */
+    Transliterator* get(const UnicodeString& ID,
+                        TransliteratorAlias*& aliasReturn,
+                        UErrorCode& status);
+
+    /**
+     * The caller must call this after calling get(), if [a] calling get()
+     * returns an alias, and [b] the alias is rule based.  In that
+     * situation the caller must call alias->parse() to do the parsing
+     * OUTSIDE THE REGISTRY MUTEX, then call this method to retry
+     * instantiating the transliterator.
+     *
+     * Note: Another alias might be returned by this method.
+     *
+     * This method (like all public methods of this class) must be called
+     * from within the TransliteratorRegistry mutex.
+     *
+     * @param aliasReturn output param to receive TransliteratorAlias;
+     *                    should be nullptr on entry
+     */
+    Transliterator* reget(const UnicodeString& ID,
+                          TransliteratorParser& parser,
+                          TransliteratorAlias*& aliasReturn,
+                          UErrorCode& status);
+
+    /**
+     * Register a prototype (adopted).  This adds an entry to the
+     * dynamic store, or replaces an existing entry.  Any entry in the
+     * underlying static locale resource store is masked.
+     */
+    void put(Transliterator* adoptedProto,
+             UBool visible,
+             UErrorCode& ec);
+
+    /**
+     * Register an ID and a factory function pointer.  This adds an
+     * entry to the dynamic store, or replaces an existing entry.  Any
+     * entry in the underlying static locale resource store is masked.
+     */
+    void put(const UnicodeString& ID,
+             Transliterator::Factory factory,
+             Transliterator::Token context,
+             UBool visible,
+             UErrorCode& ec);
+
+    /**
+     * Register an ID and a resource name.  This adds an entry to the
+     * dynamic store, or replaces an existing entry.  Any entry in the
+     * underlying static locale resource store is masked.
+     */
+    void put(const UnicodeString& ID,
+             const UnicodeString& resourceName,
+             UTransDirection dir,
+             UBool readonlyResourceAlias,
+             UBool visible,
+             UErrorCode& ec);
+
+    /**
+     * Register an ID and an alias ID.  This adds an entry to the
+     * dynamic store, or replaces an existing entry.  Any entry in the
+     * underlying static locale resource store is masked.
+     */
+    void put(const UnicodeString& ID,
+             const UnicodeString& alias,
+             UBool readonlyAliasAlias,
+             UBool visible,
+             UErrorCode& ec);
+
+    /**
+     * Unregister an ID.  This removes an entry from the dynamic store
+     * if there is one.  The static locale resource store is
+     * unaffected.
+     * @param ID    the given ID.
+     */
+    void remove(const UnicodeString& ID);
+
+    //------------------------------------------------------------------
+    // Public ID and spec management
+    //------------------------------------------------------------------
+
+    /**
+     * Return a StringEnumeration over the IDs currently registered
+     * with the system.
+     * @internal
+     */
+    StringEnumeration* getAvailableIDs() const;
+
+    /**
+     * == OBSOLETE - remove in ICU 3.4 ==
+     * Return the number of IDs currently registered with the system.
+     * To retrieve the actual IDs, call getAvailableID(i) with
+     * i from 0 to countAvailableIDs() - 1.
+     * @return the number of IDs currently registered with the system.
+     * @internal
+     */
+    int32_t countAvailableIDs() const;
+
+    /**
+     * == OBSOLETE - remove in ICU 3.4 ==
+     * Return the index-th available ID.  index must be between 0
+     * and countAvailableIDs() - 1, inclusive.  If index is out of
+     * range, the result of getAvailableID(0) is returned.
+     * @param index the given index.
+     * @return the index-th available ID.  index must be between 0
+     *         and countAvailableIDs() - 1, inclusive.  If index is out of
+     *         range, the result of getAvailableID(0) is returned.
+     * @internal
+     */
+    const UnicodeString& getAvailableID(int32_t index) const;
+
+    /**
+     * Return the number of registered source specifiers.
+     * @return the number of registered source specifiers.
+     */
+    int32_t countAvailableSources() const;
+
+    /**
+     * Return a registered source specifier.
+     * @param index which specifier to return, from 0 to n-1, where
+     * n = countAvailableSources()
+     * @param result fill-in parameter to receive the source specifier.
+     * If index is out of range, result will be empty.
+     * @return reference to result
+     */
+    UnicodeString& getAvailableSource(int32_t index,
+                                      UnicodeString& result) const;
+
+    /**
+     * Return the number of registered target specifiers for a given
+     * source specifier.
+     * @param source the given source specifier.
+     * @return the number of registered target specifiers for a given
+     *         source specifier.
+     */
+    int32_t countAvailableTargets(const UnicodeString& source) const;
+
+    /**
+     * Return a registered target specifier for a given source.
+     * @param index which specifier to return, from 0 to n-1, where
+     * n = countAvailableTargets(source)
+     * @param source the source specifier
+     * @param result fill-in parameter to receive the target specifier.
+     * If source is invalid or if index is out of range, result will
+     * be empty.
+     * @return reference to result
+     */
+    UnicodeString& getAvailableTarget(int32_t index,
+                                      const UnicodeString& source,
+                                      UnicodeString& result) const;
+
+    /**
+     * Return the number of registered variant specifiers for a given
+     * source-target pair.  There is always at least one variant: If
+     * just source-target is registered, then the single variant
+     * NO_VARIANT is returned.  If source-target/variant is registered
+     * then that variant is returned.
+     * @param source the source specifiers
+     * @param target the target specifiers
+     * @return the number of registered variant specifiers for a given
+     *         source-target pair.
+     */
+    int32_t countAvailableVariants(const UnicodeString& source,
+                                   const UnicodeString& target) const;
+
+    /**
+     * Return a registered variant specifier for a given source-target
+     * pair.  If NO_VARIANT is one of the variants, then it will be
+     * at index 0.
+     * @param index which specifier to return, from 0 to n-1, where
+     * n = countAvailableVariants(source, target)
+     * @param source the source specifier
+     * @param target the target specifier
+     * @param result fill-in parameter to receive the variant
+     * specifier.  If source is invalid or if target is invalid or if
+     * index is out of range, result will be empty.
+     * @return reference to result
+     */
+    UnicodeString& getAvailableVariant(int32_t index,
+                                       const UnicodeString& source,
+                                       const UnicodeString& target,
+                                       UnicodeString& result) const;
+
+ private:
+
+    //----------------------------------------------------------------
+    // Private implementation
+    //----------------------------------------------------------------
+
+    TransliteratorEntry* find(const UnicodeString& ID);
+
+    TransliteratorEntry* find(UnicodeString& source,
+                UnicodeString& target,
+                UnicodeString& variant);
+
+    TransliteratorEntry* findInDynamicStore(const TransliteratorSpec& src,
+                              const TransliteratorSpec& trg,
+                              const UnicodeString& variant) const;
+
+    TransliteratorEntry* findInStaticStore(const TransliteratorSpec& src,
+                             const TransliteratorSpec& trg,
+                             const UnicodeString& variant);
+
+    static TransliteratorEntry* findInBundle(const TransliteratorSpec& specToOpen,
+                               const TransliteratorSpec& specToFind,
+                               const UnicodeString& variant,
+                               UTransDirection direction);
+
+    void registerEntry(const UnicodeString& source,
+                       const UnicodeString& target,
+                       const UnicodeString& variant,
+                       TransliteratorEntry* adopted,
+                       UBool visible);
+
+    void registerEntry(const UnicodeString& ID,
+                       TransliteratorEntry* adopted,
+                       UBool visible);
+
+    void registerEntry(const UnicodeString& ID,
+                       const UnicodeString& source,
+                       const UnicodeString& target,
+                       const UnicodeString& variant,
+                       TransliteratorEntry* adopted,
+                       UBool visible);
+
+    void registerSTV(const UnicodeString& source,
+                     const UnicodeString& target,
+                     const UnicodeString& variant);
+
+    void removeSTV(const UnicodeString& source,
+                   const UnicodeString& target,
+                   const UnicodeString& variant);
+
+    Transliterator* instantiateEntry(const UnicodeString& ID,
+                                     TransliteratorEntry *entry,
+                                     TransliteratorAlias*& aliasReturn,
+                                     UErrorCode& status);
+
+    /**
+     * A StringEnumeration over the registered IDs in this object.
+     */
+    class Enumeration : public StringEnumeration {
+    public:
+        Enumeration(const TransliteratorRegistry& reg);
+        virtual ~Enumeration();
+        virtual int32_t count(UErrorCode& status) const override;
+        virtual const UnicodeString* snext(UErrorCode& status) override;
+        virtual void reset(UErrorCode& status) override;
+        static UClassID U_EXPORT2 getStaticClassID();
+        virtual UClassID getDynamicClassID() const override;
+    private:
+        int32_t index;
+        const TransliteratorRegistry& reg;
+    };
+    friend class Enumeration;
+
+ private:
+
+    /**
+     * Dynamic registry mapping full IDs to Entry objects.  This
+     * contains both public and internal entities.  The visibility is
+     * controlled by whether an entry is listed in availableIDs and
+     * specDAG or not.
+     */
+    Hashtable registry;
+
+    /**
+     * DAG of visible IDs by spec.  Hashtable: source => (Hashtable:
+     * target => variant bitmask)
+     */
+    Hashtable specDAG;
+
+    /**
+     * Vector of all variant names
+     */
+    UVector variantList;
+
+    /**
+     * Vector of public full IDs.
+     */
+    UVector availableIDs;
+
+    TransliteratorRegistry(const TransliteratorRegistry &other); // forbid copying of this class
+    TransliteratorRegistry &operator=(const TransliteratorRegistry &other); // forbid copying of this class
+};
+
+U_NAMESPACE_END
+
+U_CFUNC UBool utrans_transliterator_cleanup();
+
+#endif /* #if !UCONFIG_NO_TRANSLITERATION */
+
+#endif
+//eof