--- conflicted
+++ resolved
@@ -1,4739 +1,2391 @@
-<<<<<<< HEAD
-// © 2016 and later: Unicode, Inc. and others.
-// License & terms of use: http://www.unicode.org/copyright.html
-/*
-**********************************************************************
-* Copyright (c) 2004-2016, International Business Machines
-* Corporation and others.  All Rights Reserved.
-**********************************************************************
-* Author: Alan Liu
-* Created: April 26, 2004
-* Since: ICU 3.0
-**********************************************************************
-*/
-#include "utypeinfo.h" // for 'typeid' to work
-
-#include "unicode/measunit.h"
-
-#if !UCONFIG_NO_FORMATTING
-
-#include "unicode/uenum.h"
-#include "unicode/errorcode.h"
-#include "ustrenum.h"
-#include "cstring.h"
-#include "uassert.h"
-#include "measunit_impl.h"
-
-U_NAMESPACE_BEGIN
-
-UOBJECT_DEFINE_RTTI_IMPLEMENTATION(MeasureUnit)
-
-// All code between the "Start generated code" comment and
-// the "End generated code" comment is auto generated code
-// and must not be edited manually. For instructions on how to correctly
-// update this code, refer to:
-// http://site.icu-project.org/design/formatting/measureformat/updating-measure-unit
-//
-// Start generated code for measunit.cpp
-
-// Maps from Type ID to offset in gSubTypes.
-static const int32_t gOffsets[] = {
-    0,
-    2,
-    7,
-    17,
-    26,
-    30,
-    329,
-    340,
-    356,
-    360,
-    369,
-    371,
-    375,
-    383,
-    405,
-    409,
-    424,
-    425,
-    431,
-    441,
-    445,
-    449,
-    451,
-    485
-};
-
-static const int32_t kCurrencyOffset = 5;
-
-// Must be sorted alphabetically.
-static const char * const gTypes[] = {
-    "acceleration",
-    "angle",
-    "area",
-    "concentr",
-    "consumption",
-    "currency",
-    "digital",
-    "duration",
-    "electric",
-    "energy",
-    "force",
-    "frequency",
-    "graphics",
-    "length",
-    "light",
-    "mass",
-    "none",
-    "power",
-    "pressure",
-    "speed",
-    "temperature",
-    "torque",
-    "volume"
-};
-
-// Must be grouped by type and sorted alphabetically within each type.
-static const char * const gSubTypes[] = {
-    "g-force",
-    "meter-per-square-second",
-    "arc-minute",
-    "arc-second",
-    "degree",
-    "radian",
-    "revolution",
-    "acre",
-    "dunam",
-    "hectare",
-    "square-centimeter",
-    "square-foot",
-    "square-inch",
-    "square-kilometer",
-    "square-meter",
-    "square-mile",
-    "square-yard",
-    "karat",
-    "milligram-ofglucose-per-deciliter",
-    "milligram-per-deciliter",
-    "millimole-per-liter",
-    "mole",
-    "percent",
-    "permille",
-    "permillion",
-    "permyriad",
-    "liter-per-100-kilometer",
-    "liter-per-kilometer",
-    "mile-per-gallon",
-    "mile-per-gallon-imperial",
-    "ADP",
-    "AED",
-    "AFA",
-    "AFN",
-    "ALK",
-    "ALL",
-    "AMD",
-    "ANG",
-    "AOA",
-    "AOK",
-    "AON",
-    "AOR",
-    "ARA",
-    "ARP",
-    "ARS",
-    "ARY",
-    "ATS",
-    "AUD",
-    "AWG",
-    "AYM",
-    "AZM",
-    "AZN",
-    "BAD",
-    "BAM",
-    "BBD",
-    "BDT",
-    "BEC",
-    "BEF",
-    "BEL",
-    "BGJ",
-    "BGK",
-    "BGL",
-    "BGN",
-    "BHD",
-    "BIF",
-    "BMD",
-    "BND",
-    "BOB",
-    "BOP",
-    "BOV",
-    "BRB",
-    "BRC",
-    "BRE",
-    "BRL",
-    "BRN",
-    "BRR",
-    "BSD",
-    "BTN",
-    "BUK",
-    "BWP",
-    "BYB",
-    "BYN",
-    "BYR",
-    "BZD",
-    "CAD",
-    "CDF",
-    "CHC",
-    "CHE",
-    "CHF",
-    "CHW",
-    "CLF",
-    "CLP",
-    "CNY",
-    "COP",
-    "COU",
-    "CRC",
-    "CSD",
-    "CSJ",
-    "CSK",
-    "CUC",
-    "CUP",
-    "CVE",
-    "CYP",
-    "CZK",
-    "DDM",
-    "DEM",
-    "DJF",
-    "DKK",
-    "DOP",
-    "DZD",
-    "ECS",
-    "ECV",
-    "EEK",
-    "EGP",
-    "ERN",
-    "ESA",
-    "ESB",
-    "ESP",
-    "ETB",
-    "EUR",
-    "FIM",
-    "FJD",
-    "FKP",
-    "FRF",
-    "GBP",
-    "GEK",
-    "GEL",
-    "GHC",
-    "GHP",
-    "GHS",
-    "GIP",
-    "GMD",
-    "GNE",
-    "GNF",
-    "GNS",
-    "GQE",
-    "GRD",
-    "GTQ",
-    "GWE",
-    "GWP",
-    "GYD",
-    "HKD",
-    "HNL",
-    "HRD",
-    "HRK",
-    "HTG",
-    "HUF",
-    "IDR",
-    "IEP",
-    "ILP",
-    "ILR",
-    "ILS",
-    "INR",
-    "IQD",
-    "IRR",
-    "ISJ",
-    "ISK",
-    "ITL",
-    "JMD",
-    "JOD",
-    "JPY",
-    "KES",
-    "KGS",
-    "KHR",
-    "KMF",
-    "KPW",
-    "KRW",
-    "KWD",
-    "KYD",
-    "KZT",
-    "LAJ",
-    "LAK",
-    "LBP",
-    "LKR",
-    "LRD",
-    "LSL",
-    "LSM",
-    "LTL",
-    "LTT",
-    "LUC",
-    "LUF",
-    "LUL",
-    "LVL",
-    "LVR",
-    "LYD",
-    "MAD",
-    "MDL",
-    "MGA",
-    "MGF",
-    "MKD",
-    "MLF",
-    "MMK",
-    "MNT",
-    "MOP",
-    "MRO",
-    "MRU",
-    "MTL",
-    "MTP",
-    "MUR",
-    "MVQ",
-    "MVR",
-    "MWK",
-    "MXN",
-    "MXP",
-    "MXV",
-    "MYR",
-    "MZE",
-    "MZM",
-    "MZN",
-    "NAD",
-    "NGN",
-    "NIC",
-    "NIO",
-    "NLG",
-    "NOK",
-    "NPR",
-    "NZD",
-    "OMR",
-    "PAB",
-    "PEH",
-    "PEI",
-    "PEN",
-    "PES",
-    "PGK",
-    "PHP",
-    "PKR",
-    "PLN",
-    "PLZ",
-    "PTE",
-    "PYG",
-    "QAR",
-    "RHD",
-    "ROK",
-    "ROL",
-    "RON",
-    "RSD",
-    "RUB",
-    "RUR",
-    "RWF",
-    "SAR",
-    "SBD",
-    "SCR",
-    "SDD",
-    "SDG",
-    "SDP",
-    "SEK",
-    "SGD",
-    "SHP",
-    "SIT",
-    "SKK",
-    "SLL",
-    "SOS",
-    "SRD",
-    "SRG",
-    "SSP",
-    "STD",
-    "STN",
-    "SUR",
-    "SVC",
-    "SYP",
-    "SZL",
-    "THB",
-    "TJR",
-    "TJS",
-    "TMM",
-    "TMT",
-    "TND",
-    "TOP",
-    "TPE",
-    "TRL",
-    "TRY",
-    "TTD",
-    "TWD",
-    "TZS",
-    "UAH",
-    "UAK",
-    "UGS",
-    "UGW",
-    "UGX",
-    "USD",
-    "USN",
-    "USS",
-    "UYI",
-    "UYN",
-    "UYP",
-    "UYU",
-    "UYW",
-    "UZS",
-    "VEB",
-    "VEF",
-    "VES",
-    "VNC",
-    "VND",
-    "VUV",
-    "WST",
-    "XAF",
-    "XAG",
-    "XAU",
-    "XBA",
-    "XBB",
-    "XBC",
-    "XBD",
-    "XCD",
-    "XDR",
-    "XEU",
-    "XOF",
-    "XPD",
-    "XPF",
-    "XPT",
-    "XSU",
-    "XTS",
-    "XUA",
-    "XXX",
-    "YDD",
-    "YER",
-    "YUD",
-    "YUM",
-    "YUN",
-    "ZAL",
-    "ZAR",
-    "ZMK",
-    "ZMW",
-    "ZRN",
-    "ZRZ",
-    "ZWC",
-    "ZWD",
-    "ZWL",
-    "ZWN",
-    "ZWR",
-    "bit",
-    "byte",
-    "gigabit",
-    "gigabyte",
-    "kilobit",
-    "kilobyte",
-    "megabit",
-    "megabyte",
-    "petabyte",
-    "terabit",
-    "terabyte",
-    "century",
-    "day",
-    "day-person",
-    "decade",
-    "hour",
-    "microsecond",
-    "millisecond",
-    "minute",
-    "month",
-    "month-person",
-    "nanosecond",
-    "second",
-    "week",
-    "week-person",
-    "year",
-    "year-person",
-    "ampere",
-    "milliampere",
-    "ohm",
-    "volt",
-    "british-thermal-unit",
-    "calorie",
-    "electronvolt",
-    "foodcalorie",
-    "joule",
-    "kilocalorie",
-    "kilojoule",
-    "kilowatt-hour",
-    "therm-us",
-    "newton",
-    "pound-force",
-    "gigahertz",
-    "hertz",
-    "kilohertz",
-    "megahertz",
-    "dot",
-    "dot-per-centimeter",
-    "dot-per-inch",
-    "em",
-    "megapixel",
-    "pixel",
-    "pixel-per-centimeter",
-    "pixel-per-inch",
-    "astronomical-unit",
-    "centimeter",
-    "decimeter",
-    "earth-radius",
-    "fathom",
-    "foot",
-    "furlong",
-    "inch",
-    "kilometer",
-    "light-year",
-    "meter",
-    "micrometer",
-    "mile",
-    "mile-scandinavian",
-    "millimeter",
-    "nanometer",
-    "nautical-mile",
-    "parsec",
-    "picometer",
-    "point",
-    "solar-radius",
-    "yard",
-    "candela",
-    "lumen",
-    "lux",
-    "solar-luminosity",
-    "carat",
-    "dalton",
-    "earth-mass",
-    "grain",
-    "gram",
-    "kilogram",
-    "metric-ton",
-    "microgram",
-    "milligram",
-    "ounce",
-    "ounce-troy",
-    "pound",
-    "solar-mass",
-    "stone",
-    "ton",
-    "",
-    "gigawatt",
-    "horsepower",
-    "kilowatt",
-    "megawatt",
-    "milliwatt",
-    "watt",
-    "atmosphere",
-    "bar",
-    "hectopascal",
-    "inch-ofhg",
-    "kilopascal",
-    "megapascal",
-    "millibar",
-    "millimeter-ofhg",
-    "pascal",
-    "pound-force-per-square-inch",
-    "kilometer-per-hour",
-    "knot",
-    "meter-per-second",
-    "mile-per-hour",
-    "celsius",
-    "fahrenheit",
-    "generic",
-    "kelvin",
-    "newton-meter",
-    "pound-force-foot",
-    "acre-foot",
-    "barrel",
-    "bushel",
-    "centiliter",
-    "cubic-centimeter",
-    "cubic-foot",
-    "cubic-inch",
-    "cubic-kilometer",
-    "cubic-meter",
-    "cubic-mile",
-    "cubic-yard",
-    "cup",
-    "cup-metric",
-    "deciliter",
-    "dessert-spoon",
-    "dessert-spoon-imperial",
-    "dram",
-    "drop",
-    "fluid-ounce",
-    "fluid-ounce-imperial",
-    "gallon",
-    "gallon-imperial",
-    "hectoliter",
-    "jigger",
-    "liter",
-    "megaliter",
-    "milliliter",
-    "pinch",
-    "pint",
-    "pint-metric",
-    "quart",
-    "quart-imperial",
-    "tablespoon",
-    "teaspoon"
-};
-
-// Shortcuts to the base unit in order to make the default constructor fast
-static const int32_t kBaseTypeIdx = 16;
-static const int32_t kBaseSubTypeIdx = 0;
-
-MeasureUnit *MeasureUnit::createGForce(UErrorCode &status) {
-    return MeasureUnit::create(0, 0, status);
-}
-
-MeasureUnit MeasureUnit::getGForce() {
-    return MeasureUnit(0, 0);
-}
-
-MeasureUnit *MeasureUnit::createMeterPerSecondSquared(UErrorCode &status) {
-    return MeasureUnit::create(0, 1, status);
-}
-
-MeasureUnit MeasureUnit::getMeterPerSecondSquared() {
-    return MeasureUnit(0, 1);
-}
-
-MeasureUnit *MeasureUnit::createArcMinute(UErrorCode &status) {
-    return MeasureUnit::create(1, 0, status);
-}
-
-MeasureUnit MeasureUnit::getArcMinute() {
-    return MeasureUnit(1, 0);
-}
-
-MeasureUnit *MeasureUnit::createArcSecond(UErrorCode &status) {
-    return MeasureUnit::create(1, 1, status);
-}
-
-MeasureUnit MeasureUnit::getArcSecond() {
-    return MeasureUnit(1, 1);
-}
-
-MeasureUnit *MeasureUnit::createDegree(UErrorCode &status) {
-    return MeasureUnit::create(1, 2, status);
-}
-
-MeasureUnit MeasureUnit::getDegree() {
-    return MeasureUnit(1, 2);
-}
-
-MeasureUnit *MeasureUnit::createRadian(UErrorCode &status) {
-    return MeasureUnit::create(1, 3, status);
-}
-
-MeasureUnit MeasureUnit::getRadian() {
-    return MeasureUnit(1, 3);
-}
-
-MeasureUnit *MeasureUnit::createRevolutionAngle(UErrorCode &status) {
-    return MeasureUnit::create(1, 4, status);
-}
-
-MeasureUnit MeasureUnit::getRevolutionAngle() {
-    return MeasureUnit(1, 4);
-}
-
-MeasureUnit *MeasureUnit::createAcre(UErrorCode &status) {
-    return MeasureUnit::create(2, 0, status);
-}
-
-MeasureUnit MeasureUnit::getAcre() {
-    return MeasureUnit(2, 0);
-}
-
-MeasureUnit *MeasureUnit::createDunam(UErrorCode &status) {
-    return MeasureUnit::create(2, 1, status);
-}
-
-MeasureUnit MeasureUnit::getDunam() {
-    return MeasureUnit(2, 1);
-}
-
-MeasureUnit *MeasureUnit::createHectare(UErrorCode &status) {
-    return MeasureUnit::create(2, 2, status);
-}
-
-MeasureUnit MeasureUnit::getHectare() {
-    return MeasureUnit(2, 2);
-}
-
-MeasureUnit *MeasureUnit::createSquareCentimeter(UErrorCode &status) {
-    return MeasureUnit::create(2, 3, status);
-}
-
-MeasureUnit MeasureUnit::getSquareCentimeter() {
-    return MeasureUnit(2, 3);
-}
-
-MeasureUnit *MeasureUnit::createSquareFoot(UErrorCode &status) {
-    return MeasureUnit::create(2, 4, status);
-}
-
-MeasureUnit MeasureUnit::getSquareFoot() {
-    return MeasureUnit(2, 4);
-}
-
-MeasureUnit *MeasureUnit::createSquareInch(UErrorCode &status) {
-    return MeasureUnit::create(2, 5, status);
-}
-
-MeasureUnit MeasureUnit::getSquareInch() {
-    return MeasureUnit(2, 5);
-}
-
-MeasureUnit *MeasureUnit::createSquareKilometer(UErrorCode &status) {
-    return MeasureUnit::create(2, 6, status);
-}
-
-MeasureUnit MeasureUnit::getSquareKilometer() {
-    return MeasureUnit(2, 6);
-}
-
-MeasureUnit *MeasureUnit::createSquareMeter(UErrorCode &status) {
-    return MeasureUnit::create(2, 7, status);
-}
-
-MeasureUnit MeasureUnit::getSquareMeter() {
-    return MeasureUnit(2, 7);
-}
-
-MeasureUnit *MeasureUnit::createSquareMile(UErrorCode &status) {
-    return MeasureUnit::create(2, 8, status);
-}
-
-MeasureUnit MeasureUnit::getSquareMile() {
-    return MeasureUnit(2, 8);
-}
-
-MeasureUnit *MeasureUnit::createSquareYard(UErrorCode &status) {
-    return MeasureUnit::create(2, 9, status);
-}
-
-MeasureUnit MeasureUnit::getSquareYard() {
-    return MeasureUnit(2, 9);
-}
-
-MeasureUnit *MeasureUnit::createKarat(UErrorCode &status) {
-    return MeasureUnit::create(3, 0, status);
-}
-
-MeasureUnit MeasureUnit::getKarat() {
-    return MeasureUnit(3, 0);
-}
-
-MeasureUnit *MeasureUnit::createMilligramOfglucosePerDeciliter(UErrorCode &status) {
-    return MeasureUnit::create(3, 1, status);
-}
-
-MeasureUnit MeasureUnit::getMilligramOfglucosePerDeciliter() {
-    return MeasureUnit(3, 1);
-}
-
-MeasureUnit *MeasureUnit::createMilligramPerDeciliter(UErrorCode &status) {
-    return MeasureUnit::create(3, 2, status);
-}
-
-MeasureUnit MeasureUnit::getMilligramPerDeciliter() {
-    return MeasureUnit(3, 2);
-}
-
-MeasureUnit *MeasureUnit::createMillimolePerLiter(UErrorCode &status) {
-    return MeasureUnit::create(3, 3, status);
-}
-
-MeasureUnit MeasureUnit::getMillimolePerLiter() {
-    return MeasureUnit(3, 3);
-}
-
-MeasureUnit *MeasureUnit::createMole(UErrorCode &status) {
-    return MeasureUnit::create(3, 4, status);
-}
-
-MeasureUnit MeasureUnit::getMole() {
-    return MeasureUnit(3, 4);
-}
-
-MeasureUnit *MeasureUnit::createPercent(UErrorCode &status) {
-    return MeasureUnit::create(3, 5, status);
-}
-
-MeasureUnit MeasureUnit::getPercent() {
-    return MeasureUnit(3, 5);
-}
-
-MeasureUnit *MeasureUnit::createPermille(UErrorCode &status) {
-    return MeasureUnit::create(3, 6, status);
-}
-
-MeasureUnit MeasureUnit::getPermille() {
-    return MeasureUnit(3, 6);
-}
-
-MeasureUnit *MeasureUnit::createPartPerMillion(UErrorCode &status) {
-    return MeasureUnit::create(3, 7, status);
-}
-
-MeasureUnit MeasureUnit::getPartPerMillion() {
-    return MeasureUnit(3, 7);
-}
-
-MeasureUnit *MeasureUnit::createPermyriad(UErrorCode &status) {
-    return MeasureUnit::create(3, 8, status);
-}
-
-MeasureUnit MeasureUnit::getPermyriad() {
-    return MeasureUnit(3, 8);
-}
-
-MeasureUnit *MeasureUnit::createLiterPer100Kilometers(UErrorCode &status) {
-    return MeasureUnit::create(4, 0, status);
-}
-
-MeasureUnit MeasureUnit::getLiterPer100Kilometers() {
-    return MeasureUnit(4, 0);
-}
-
-MeasureUnit *MeasureUnit::createLiterPerKilometer(UErrorCode &status) {
-    return MeasureUnit::create(4, 1, status);
-}
-
-MeasureUnit MeasureUnit::getLiterPerKilometer() {
-    return MeasureUnit(4, 1);
-}
-
-MeasureUnit *MeasureUnit::createMilePerGallon(UErrorCode &status) {
-    return MeasureUnit::create(4, 2, status);
-}
-
-MeasureUnit MeasureUnit::getMilePerGallon() {
-    return MeasureUnit(4, 2);
-}
-
-MeasureUnit *MeasureUnit::createMilePerGallonImperial(UErrorCode &status) {
-    return MeasureUnit::create(4, 3, status);
-}
-
-MeasureUnit MeasureUnit::getMilePerGallonImperial() {
-    return MeasureUnit(4, 3);
-}
-
-MeasureUnit *MeasureUnit::createBit(UErrorCode &status) {
-    return MeasureUnit::create(6, 0, status);
-}
-
-MeasureUnit MeasureUnit::getBit() {
-    return MeasureUnit(6, 0);
-}
-
-MeasureUnit *MeasureUnit::createByte(UErrorCode &status) {
-    return MeasureUnit::create(6, 1, status);
-}
-
-MeasureUnit MeasureUnit::getByte() {
-    return MeasureUnit(6, 1);
-}
-
-MeasureUnit *MeasureUnit::createGigabit(UErrorCode &status) {
-    return MeasureUnit::create(6, 2, status);
-}
-
-MeasureUnit MeasureUnit::getGigabit() {
-    return MeasureUnit(6, 2);
-}
-
-MeasureUnit *MeasureUnit::createGigabyte(UErrorCode &status) {
-    return MeasureUnit::create(6, 3, status);
-}
-
-MeasureUnit MeasureUnit::getGigabyte() {
-    return MeasureUnit(6, 3);
-}
-
-MeasureUnit *MeasureUnit::createKilobit(UErrorCode &status) {
-    return MeasureUnit::create(6, 4, status);
-}
-
-MeasureUnit MeasureUnit::getKilobit() {
-    return MeasureUnit(6, 4);
-}
-
-MeasureUnit *MeasureUnit::createKilobyte(UErrorCode &status) {
-    return MeasureUnit::create(6, 5, status);
-}
-
-MeasureUnit MeasureUnit::getKilobyte() {
-    return MeasureUnit(6, 5);
-}
-
-MeasureUnit *MeasureUnit::createMegabit(UErrorCode &status) {
-    return MeasureUnit::create(6, 6, status);
-}
-
-MeasureUnit MeasureUnit::getMegabit() {
-    return MeasureUnit(6, 6);
-}
-
-MeasureUnit *MeasureUnit::createMegabyte(UErrorCode &status) {
-    return MeasureUnit::create(6, 7, status);
-}
-
-MeasureUnit MeasureUnit::getMegabyte() {
-    return MeasureUnit(6, 7);
-}
-
-MeasureUnit *MeasureUnit::createPetabyte(UErrorCode &status) {
-    return MeasureUnit::create(6, 8, status);
-}
-
-MeasureUnit MeasureUnit::getPetabyte() {
-    return MeasureUnit(6, 8);
-}
-
-MeasureUnit *MeasureUnit::createTerabit(UErrorCode &status) {
-    return MeasureUnit::create(6, 9, status);
-}
-
-MeasureUnit MeasureUnit::getTerabit() {
-    return MeasureUnit(6, 9);
-}
-
-MeasureUnit *MeasureUnit::createTerabyte(UErrorCode &status) {
-    return MeasureUnit::create(6, 10, status);
-}
-
-MeasureUnit MeasureUnit::getTerabyte() {
-    return MeasureUnit(6, 10);
-}
-
-MeasureUnit *MeasureUnit::createCentury(UErrorCode &status) {
-    return MeasureUnit::create(7, 0, status);
-}
-
-MeasureUnit MeasureUnit::getCentury() {
-    return MeasureUnit(7, 0);
-}
-
-MeasureUnit *MeasureUnit::createDay(UErrorCode &status) {
-    return MeasureUnit::create(7, 1, status);
-}
-
-MeasureUnit MeasureUnit::getDay() {
-    return MeasureUnit(7, 1);
-}
-
-MeasureUnit *MeasureUnit::createDayPerson(UErrorCode &status) {
-    return MeasureUnit::create(7, 2, status);
-}
-
-MeasureUnit MeasureUnit::getDayPerson() {
-    return MeasureUnit(7, 2);
-}
-
-MeasureUnit *MeasureUnit::createDecade(UErrorCode &status) {
-    return MeasureUnit::create(7, 3, status);
-}
-
-MeasureUnit MeasureUnit::getDecade() {
-    return MeasureUnit(7, 3);
-}
-
-MeasureUnit *MeasureUnit::createHour(UErrorCode &status) {
-    return MeasureUnit::create(7, 4, status);
-}
-
-MeasureUnit MeasureUnit::getHour() {
-    return MeasureUnit(7, 4);
-}
-
-MeasureUnit *MeasureUnit::createMicrosecond(UErrorCode &status) {
-    return MeasureUnit::create(7, 5, status);
-}
-
-MeasureUnit MeasureUnit::getMicrosecond() {
-    return MeasureUnit(7, 5);
-}
-
-MeasureUnit *MeasureUnit::createMillisecond(UErrorCode &status) {
-    return MeasureUnit::create(7, 6, status);
-}
-
-MeasureUnit MeasureUnit::getMillisecond() {
-    return MeasureUnit(7, 6);
-}
-
-MeasureUnit *MeasureUnit::createMinute(UErrorCode &status) {
-    return MeasureUnit::create(7, 7, status);
-}
-
-MeasureUnit MeasureUnit::getMinute() {
-    return MeasureUnit(7, 7);
-}
-
-MeasureUnit *MeasureUnit::createMonth(UErrorCode &status) {
-    return MeasureUnit::create(7, 8, status);
-}
-
-MeasureUnit MeasureUnit::getMonth() {
-    return MeasureUnit(7, 8);
-}
-
-MeasureUnit *MeasureUnit::createMonthPerson(UErrorCode &status) {
-    return MeasureUnit::create(7, 9, status);
-}
-
-MeasureUnit MeasureUnit::getMonthPerson() {
-    return MeasureUnit(7, 9);
-}
-
-MeasureUnit *MeasureUnit::createNanosecond(UErrorCode &status) {
-    return MeasureUnit::create(7, 10, status);
-}
-
-MeasureUnit MeasureUnit::getNanosecond() {
-    return MeasureUnit(7, 10);
-}
-
-MeasureUnit *MeasureUnit::createSecond(UErrorCode &status) {
-    return MeasureUnit::create(7, 11, status);
-}
-
-MeasureUnit MeasureUnit::getSecond() {
-    return MeasureUnit(7, 11);
-}
-
-MeasureUnit *MeasureUnit::createWeek(UErrorCode &status) {
-    return MeasureUnit::create(7, 12, status);
-}
-
-MeasureUnit MeasureUnit::getWeek() {
-    return MeasureUnit(7, 12);
-}
-
-MeasureUnit *MeasureUnit::createWeekPerson(UErrorCode &status) {
-    return MeasureUnit::create(7, 13, status);
-}
-
-MeasureUnit MeasureUnit::getWeekPerson() {
-    return MeasureUnit(7, 13);
-}
-
-MeasureUnit *MeasureUnit::createYear(UErrorCode &status) {
-    return MeasureUnit::create(7, 14, status);
-}
-
-MeasureUnit MeasureUnit::getYear() {
-    return MeasureUnit(7, 14);
-}
-
-MeasureUnit *MeasureUnit::createYearPerson(UErrorCode &status) {
-    return MeasureUnit::create(7, 15, status);
-}
-
-MeasureUnit MeasureUnit::getYearPerson() {
-    return MeasureUnit(7, 15);
-}
-
-MeasureUnit *MeasureUnit::createAmpere(UErrorCode &status) {
-    return MeasureUnit::create(8, 0, status);
-}
-
-MeasureUnit MeasureUnit::getAmpere() {
-    return MeasureUnit(8, 0);
-}
-
-MeasureUnit *MeasureUnit::createMilliampere(UErrorCode &status) {
-    return MeasureUnit::create(8, 1, status);
-}
-
-MeasureUnit MeasureUnit::getMilliampere() {
-    return MeasureUnit(8, 1);
-}
-
-MeasureUnit *MeasureUnit::createOhm(UErrorCode &status) {
-    return MeasureUnit::create(8, 2, status);
-}
-
-MeasureUnit MeasureUnit::getOhm() {
-    return MeasureUnit(8, 2);
-}
-
-MeasureUnit *MeasureUnit::createVolt(UErrorCode &status) {
-    return MeasureUnit::create(8, 3, status);
-}
-
-MeasureUnit MeasureUnit::getVolt() {
-    return MeasureUnit(8, 3);
-}
-
-MeasureUnit *MeasureUnit::createBritishThermalUnit(UErrorCode &status) {
-    return MeasureUnit::create(9, 0, status);
-}
-
-MeasureUnit MeasureUnit::getBritishThermalUnit() {
-    return MeasureUnit(9, 0);
-}
-
-MeasureUnit *MeasureUnit::createCalorie(UErrorCode &status) {
-    return MeasureUnit::create(9, 1, status);
-}
-
-MeasureUnit MeasureUnit::getCalorie() {
-    return MeasureUnit(9, 1);
-}
-
-MeasureUnit *MeasureUnit::createElectronvolt(UErrorCode &status) {
-    return MeasureUnit::create(9, 2, status);
-}
-
-MeasureUnit MeasureUnit::getElectronvolt() {
-    return MeasureUnit(9, 2);
-}
-
-MeasureUnit *MeasureUnit::createFoodcalorie(UErrorCode &status) {
-    return MeasureUnit::create(9, 3, status);
-}
-
-MeasureUnit MeasureUnit::getFoodcalorie() {
-    return MeasureUnit(9, 3);
-}
-
-MeasureUnit *MeasureUnit::createJoule(UErrorCode &status) {
-    return MeasureUnit::create(9, 4, status);
-}
-
-MeasureUnit MeasureUnit::getJoule() {
-    return MeasureUnit(9, 4);
-}
-
-MeasureUnit *MeasureUnit::createKilocalorie(UErrorCode &status) {
-    return MeasureUnit::create(9, 5, status);
-}
-
-MeasureUnit MeasureUnit::getKilocalorie() {
-    return MeasureUnit(9, 5);
-}
-
-MeasureUnit *MeasureUnit::createKilojoule(UErrorCode &status) {
-    return MeasureUnit::create(9, 6, status);
-}
-
-MeasureUnit MeasureUnit::getKilojoule() {
-    return MeasureUnit(9, 6);
-}
-
-MeasureUnit *MeasureUnit::createKilowattHour(UErrorCode &status) {
-    return MeasureUnit::create(9, 7, status);
-}
-
-MeasureUnit MeasureUnit::getKilowattHour() {
-    return MeasureUnit(9, 7);
-}
-
-MeasureUnit *MeasureUnit::createThermUs(UErrorCode &status) {
-    return MeasureUnit::create(9, 8, status);
-}
-
-MeasureUnit MeasureUnit::getThermUs() {
-    return MeasureUnit(9, 8);
-}
-
-MeasureUnit *MeasureUnit::createNewton(UErrorCode &status) {
-    return MeasureUnit::create(10, 0, status);
-}
-
-MeasureUnit MeasureUnit::getNewton() {
-    return MeasureUnit(10, 0);
-}
-
-MeasureUnit *MeasureUnit::createPoundForce(UErrorCode &status) {
-    return MeasureUnit::create(10, 1, status);
-}
-
-MeasureUnit MeasureUnit::getPoundForce() {
-    return MeasureUnit(10, 1);
-}
-
-MeasureUnit *MeasureUnit::createGigahertz(UErrorCode &status) {
-    return MeasureUnit::create(11, 0, status);
-}
-
-MeasureUnit MeasureUnit::getGigahertz() {
-    return MeasureUnit(11, 0);
-}
-
-MeasureUnit *MeasureUnit::createHertz(UErrorCode &status) {
-    return MeasureUnit::create(11, 1, status);
-}
-
-MeasureUnit MeasureUnit::getHertz() {
-    return MeasureUnit(11, 1);
-}
-
-MeasureUnit *MeasureUnit::createKilohertz(UErrorCode &status) {
-    return MeasureUnit::create(11, 2, status);
-}
-
-MeasureUnit MeasureUnit::getKilohertz() {
-    return MeasureUnit(11, 2);
-}
-
-MeasureUnit *MeasureUnit::createMegahertz(UErrorCode &status) {
-    return MeasureUnit::create(11, 3, status);
-}
-
-MeasureUnit MeasureUnit::getMegahertz() {
-    return MeasureUnit(11, 3);
-}
-
-MeasureUnit *MeasureUnit::createDot(UErrorCode &status) {
-    return MeasureUnit::create(12, 0, status);
-}
-
-MeasureUnit MeasureUnit::getDot() {
-    return MeasureUnit(12, 0);
-}
-
-MeasureUnit *MeasureUnit::createDotPerCentimeter(UErrorCode &status) {
-    return MeasureUnit::create(12, 1, status);
-}
-
-MeasureUnit MeasureUnit::getDotPerCentimeter() {
-    return MeasureUnit(12, 1);
-}
-
-MeasureUnit *MeasureUnit::createDotPerInch(UErrorCode &status) {
-    return MeasureUnit::create(12, 2, status);
-}
-
-MeasureUnit MeasureUnit::getDotPerInch() {
-    return MeasureUnit(12, 2);
-}
-
-MeasureUnit *MeasureUnit::createEm(UErrorCode &status) {
-    return MeasureUnit::create(12, 3, status);
-}
-
-MeasureUnit MeasureUnit::getEm() {
-    return MeasureUnit(12, 3);
-}
-
-MeasureUnit *MeasureUnit::createMegapixel(UErrorCode &status) {
-    return MeasureUnit::create(12, 4, status);
-}
-
-MeasureUnit MeasureUnit::getMegapixel() {
-    return MeasureUnit(12, 4);
-}
-
-MeasureUnit *MeasureUnit::createPixel(UErrorCode &status) {
-    return MeasureUnit::create(12, 5, status);
-}
-
-MeasureUnit MeasureUnit::getPixel() {
-    return MeasureUnit(12, 5);
-}
-
-MeasureUnit *MeasureUnit::createPixelPerCentimeter(UErrorCode &status) {
-    return MeasureUnit::create(12, 6, status);
-}
-
-MeasureUnit MeasureUnit::getPixelPerCentimeter() {
-    return MeasureUnit(12, 6);
-}
-
-MeasureUnit *MeasureUnit::createPixelPerInch(UErrorCode &status) {
-    return MeasureUnit::create(12, 7, status);
-}
-
-MeasureUnit MeasureUnit::getPixelPerInch() {
-    return MeasureUnit(12, 7);
-}
-
-MeasureUnit *MeasureUnit::createAstronomicalUnit(UErrorCode &status) {
-    return MeasureUnit::create(13, 0, status);
-}
-
-MeasureUnit MeasureUnit::getAstronomicalUnit() {
-    return MeasureUnit(13, 0);
-}
-
-MeasureUnit *MeasureUnit::createCentimeter(UErrorCode &status) {
-    return MeasureUnit::create(13, 1, status);
-}
-
-MeasureUnit MeasureUnit::getCentimeter() {
-    return MeasureUnit(13, 1);
-}
-
-MeasureUnit *MeasureUnit::createDecimeter(UErrorCode &status) {
-    return MeasureUnit::create(13, 2, status);
-}
-
-MeasureUnit MeasureUnit::getDecimeter() {
-    return MeasureUnit(13, 2);
-}
-
-MeasureUnit *MeasureUnit::createEarthRadius(UErrorCode &status) {
-    return MeasureUnit::create(13, 3, status);
-}
-
-MeasureUnit MeasureUnit::getEarthRadius() {
-    return MeasureUnit(13, 3);
-}
-
-MeasureUnit *MeasureUnit::createFathom(UErrorCode &status) {
-    return MeasureUnit::create(13, 4, status);
-}
-
-MeasureUnit MeasureUnit::getFathom() {
-    return MeasureUnit(13, 4);
-}
-
-MeasureUnit *MeasureUnit::createFoot(UErrorCode &status) {
-    return MeasureUnit::create(13, 5, status);
-}
-
-MeasureUnit MeasureUnit::getFoot() {
-    return MeasureUnit(13, 5);
-}
-
-MeasureUnit *MeasureUnit::createFurlong(UErrorCode &status) {
-    return MeasureUnit::create(13, 6, status);
-}
-
-MeasureUnit MeasureUnit::getFurlong() {
-    return MeasureUnit(13, 6);
-}
-
-MeasureUnit *MeasureUnit::createInch(UErrorCode &status) {
-    return MeasureUnit::create(13, 7, status);
-}
-
-MeasureUnit MeasureUnit::getInch() {
-    return MeasureUnit(13, 7);
-}
-
-MeasureUnit *MeasureUnit::createKilometer(UErrorCode &status) {
-    return MeasureUnit::create(13, 8, status);
-}
-
-MeasureUnit MeasureUnit::getKilometer() {
-    return MeasureUnit(13, 8);
-}
-
-MeasureUnit *MeasureUnit::createLightYear(UErrorCode &status) {
-    return MeasureUnit::create(13, 9, status);
-}
-
-MeasureUnit MeasureUnit::getLightYear() {
-    return MeasureUnit(13, 9);
-}
-
-MeasureUnit *MeasureUnit::createMeter(UErrorCode &status) {
-    return MeasureUnit::create(13, 10, status);
-}
-
-MeasureUnit MeasureUnit::getMeter() {
-    return MeasureUnit(13, 10);
-}
-
-MeasureUnit *MeasureUnit::createMicrometer(UErrorCode &status) {
-    return MeasureUnit::create(13, 11, status);
-}
-
-MeasureUnit MeasureUnit::getMicrometer() {
-    return MeasureUnit(13, 11);
-}
-
-MeasureUnit *MeasureUnit::createMile(UErrorCode &status) {
-    return MeasureUnit::create(13, 12, status);
-}
-
-MeasureUnit MeasureUnit::getMile() {
-    return MeasureUnit(13, 12);
-}
-
-MeasureUnit *MeasureUnit::createMileScandinavian(UErrorCode &status) {
-    return MeasureUnit::create(13, 13, status);
-}
-
-MeasureUnit MeasureUnit::getMileScandinavian() {
-    return MeasureUnit(13, 13);
-}
-
-MeasureUnit *MeasureUnit::createMillimeter(UErrorCode &status) {
-    return MeasureUnit::create(13, 14, status);
-}
-
-MeasureUnit MeasureUnit::getMillimeter() {
-    return MeasureUnit(13, 14);
-}
-
-MeasureUnit *MeasureUnit::createNanometer(UErrorCode &status) {
-    return MeasureUnit::create(13, 15, status);
-}
-
-MeasureUnit MeasureUnit::getNanometer() {
-    return MeasureUnit(13, 15);
-}
-
-MeasureUnit *MeasureUnit::createNauticalMile(UErrorCode &status) {
-    return MeasureUnit::create(13, 16, status);
-}
-
-MeasureUnit MeasureUnit::getNauticalMile() {
-    return MeasureUnit(13, 16);
-}
-
-MeasureUnit *MeasureUnit::createParsec(UErrorCode &status) {
-    return MeasureUnit::create(13, 17, status);
-}
-
-MeasureUnit MeasureUnit::getParsec() {
-    return MeasureUnit(13, 17);
-}
-
-MeasureUnit *MeasureUnit::createPicometer(UErrorCode &status) {
-    return MeasureUnit::create(13, 18, status);
-}
-
-MeasureUnit MeasureUnit::getPicometer() {
-    return MeasureUnit(13, 18);
-}
-
-MeasureUnit *MeasureUnit::createPoint(UErrorCode &status) {
-    return MeasureUnit::create(13, 19, status);
-}
-
-MeasureUnit MeasureUnit::getPoint() {
-    return MeasureUnit(13, 19);
-}
-
-MeasureUnit *MeasureUnit::createSolarRadius(UErrorCode &status) {
-    return MeasureUnit::create(13, 20, status);
-}
-
-MeasureUnit MeasureUnit::getSolarRadius() {
-    return MeasureUnit(13, 20);
-}
-
-MeasureUnit *MeasureUnit::createYard(UErrorCode &status) {
-    return MeasureUnit::create(13, 21, status);
-}
-
-MeasureUnit MeasureUnit::getYard() {
-    return MeasureUnit(13, 21);
-}
-
-MeasureUnit *MeasureUnit::createCandela(UErrorCode &status) {
-    return MeasureUnit::create(14, 0, status);
-}
-
-MeasureUnit MeasureUnit::getCandela() {
-    return MeasureUnit(14, 0);
-}
-
-MeasureUnit *MeasureUnit::createLumen(UErrorCode &status) {
-    return MeasureUnit::create(14, 1, status);
-}
-
-MeasureUnit MeasureUnit::getLumen() {
-    return MeasureUnit(14, 1);
-}
-
-MeasureUnit *MeasureUnit::createLux(UErrorCode &status) {
-    return MeasureUnit::create(14, 2, status);
-}
-
-MeasureUnit MeasureUnit::getLux() {
-    return MeasureUnit(14, 2);
-}
-
-MeasureUnit *MeasureUnit::createSolarLuminosity(UErrorCode &status) {
-    return MeasureUnit::create(14, 3, status);
-}
-
-MeasureUnit MeasureUnit::getSolarLuminosity() {
-    return MeasureUnit(14, 3);
-}
-
-MeasureUnit *MeasureUnit::createCarat(UErrorCode &status) {
-    return MeasureUnit::create(15, 0, status);
-}
-
-MeasureUnit MeasureUnit::getCarat() {
-    return MeasureUnit(15, 0);
-}
-
-MeasureUnit *MeasureUnit::createDalton(UErrorCode &status) {
-    return MeasureUnit::create(15, 1, status);
-}
-
-MeasureUnit MeasureUnit::getDalton() {
-    return MeasureUnit(15, 1);
-}
-
-MeasureUnit *MeasureUnit::createEarthMass(UErrorCode &status) {
-    return MeasureUnit::create(15, 2, status);
-}
-
-MeasureUnit MeasureUnit::getEarthMass() {
-    return MeasureUnit(15, 2);
-}
-
-MeasureUnit *MeasureUnit::createGrain(UErrorCode &status) {
-    return MeasureUnit::create(15, 3, status);
-}
-
-MeasureUnit MeasureUnit::getGrain() {
-    return MeasureUnit(15, 3);
-}
-
-MeasureUnit *MeasureUnit::createGram(UErrorCode &status) {
-    return MeasureUnit::create(15, 4, status);
-}
-
-MeasureUnit MeasureUnit::getGram() {
-    return MeasureUnit(15, 4);
-}
-
-MeasureUnit *MeasureUnit::createKilogram(UErrorCode &status) {
-    return MeasureUnit::create(15, 5, status);
-}
-
-MeasureUnit MeasureUnit::getKilogram() {
-    return MeasureUnit(15, 5);
-}
-
-MeasureUnit *MeasureUnit::createMetricTon(UErrorCode &status) {
-    return MeasureUnit::create(15, 6, status);
-}
-
-MeasureUnit MeasureUnit::getMetricTon() {
-    return MeasureUnit(15, 6);
-}
-
-MeasureUnit *MeasureUnit::createMicrogram(UErrorCode &status) {
-    return MeasureUnit::create(15, 7, status);
-}
-
-MeasureUnit MeasureUnit::getMicrogram() {
-    return MeasureUnit(15, 7);
-}
-
-MeasureUnit *MeasureUnit::createMilligram(UErrorCode &status) {
-    return MeasureUnit::create(15, 8, status);
-}
-
-MeasureUnit MeasureUnit::getMilligram() {
-    return MeasureUnit(15, 8);
-}
-
-MeasureUnit *MeasureUnit::createOunce(UErrorCode &status) {
-    return MeasureUnit::create(15, 9, status);
-}
-
-MeasureUnit MeasureUnit::getOunce() {
-    return MeasureUnit(15, 9);
-}
-
-MeasureUnit *MeasureUnit::createOunceTroy(UErrorCode &status) {
-    return MeasureUnit::create(15, 10, status);
-}
-
-MeasureUnit MeasureUnit::getOunceTroy() {
-    return MeasureUnit(15, 10);
-}
-
-MeasureUnit *MeasureUnit::createPound(UErrorCode &status) {
-    return MeasureUnit::create(15, 11, status);
-}
-
-MeasureUnit MeasureUnit::getPound() {
-    return MeasureUnit(15, 11);
-}
-
-MeasureUnit *MeasureUnit::createSolarMass(UErrorCode &status) {
-    return MeasureUnit::create(15, 12, status);
-}
-
-MeasureUnit MeasureUnit::getSolarMass() {
-    return MeasureUnit(15, 12);
-}
-
-MeasureUnit *MeasureUnit::createStone(UErrorCode &status) {
-    return MeasureUnit::create(15, 13, status);
-}
-
-MeasureUnit MeasureUnit::getStone() {
-    return MeasureUnit(15, 13);
-}
-
-MeasureUnit *MeasureUnit::createTon(UErrorCode &status) {
-    return MeasureUnit::create(15, 14, status);
-}
-
-MeasureUnit MeasureUnit::getTon() {
-    return MeasureUnit(15, 14);
-}
-
-MeasureUnit *MeasureUnit::createGigawatt(UErrorCode &status) {
-    return MeasureUnit::create(17, 0, status);
-}
-
-MeasureUnit MeasureUnit::getGigawatt() {
-    return MeasureUnit(17, 0);
-}
-
-MeasureUnit *MeasureUnit::createHorsepower(UErrorCode &status) {
-    return MeasureUnit::create(17, 1, status);
-}
-
-MeasureUnit MeasureUnit::getHorsepower() {
-    return MeasureUnit(17, 1);
-}
-
-MeasureUnit *MeasureUnit::createKilowatt(UErrorCode &status) {
-    return MeasureUnit::create(17, 2, status);
-}
-
-MeasureUnit MeasureUnit::getKilowatt() {
-    return MeasureUnit(17, 2);
-}
-
-MeasureUnit *MeasureUnit::createMegawatt(UErrorCode &status) {
-    return MeasureUnit::create(17, 3, status);
-}
-
-MeasureUnit MeasureUnit::getMegawatt() {
-    return MeasureUnit(17, 3);
-}
-
-MeasureUnit *MeasureUnit::createMilliwatt(UErrorCode &status) {
-    return MeasureUnit::create(17, 4, status);
-}
-
-MeasureUnit MeasureUnit::getMilliwatt() {
-    return MeasureUnit(17, 4);
-}
-
-MeasureUnit *MeasureUnit::createWatt(UErrorCode &status) {
-    return MeasureUnit::create(17, 5, status);
-}
-
-MeasureUnit MeasureUnit::getWatt() {
-    return MeasureUnit(17, 5);
-}
-
-MeasureUnit *MeasureUnit::createAtmosphere(UErrorCode &status) {
-    return MeasureUnit::create(18, 0, status);
-}
-
-MeasureUnit MeasureUnit::getAtmosphere() {
-    return MeasureUnit(18, 0);
-}
-
-MeasureUnit *MeasureUnit::createBar(UErrorCode &status) {
-    return MeasureUnit::create(18, 1, status);
-}
-
-MeasureUnit MeasureUnit::getBar() {
-    return MeasureUnit(18, 1);
-}
-
-MeasureUnit *MeasureUnit::createHectopascal(UErrorCode &status) {
-    return MeasureUnit::create(18, 2, status);
-}
-
-MeasureUnit MeasureUnit::getHectopascal() {
-    return MeasureUnit(18, 2);
-}
-
-MeasureUnit *MeasureUnit::createInchHg(UErrorCode &status) {
-    return MeasureUnit::create(18, 3, status);
-}
-
-MeasureUnit MeasureUnit::getInchHg() {
-    return MeasureUnit(18, 3);
-}
-
-MeasureUnit *MeasureUnit::createKilopascal(UErrorCode &status) {
-    return MeasureUnit::create(18, 4, status);
-}
-
-MeasureUnit MeasureUnit::getKilopascal() {
-    return MeasureUnit(18, 4);
-}
-
-MeasureUnit *MeasureUnit::createMegapascal(UErrorCode &status) {
-    return MeasureUnit::create(18, 5, status);
-}
-
-MeasureUnit MeasureUnit::getMegapascal() {
-    return MeasureUnit(18, 5);
-}
-
-MeasureUnit *MeasureUnit::createMillibar(UErrorCode &status) {
-    return MeasureUnit::create(18, 6, status);
-}
-
-MeasureUnit MeasureUnit::getMillibar() {
-    return MeasureUnit(18, 6);
-}
-
-MeasureUnit *MeasureUnit::createMillimeterOfMercury(UErrorCode &status) {
-    return MeasureUnit::create(18, 7, status);
-}
-
-MeasureUnit MeasureUnit::getMillimeterOfMercury() {
-    return MeasureUnit(18, 7);
-}
-
-MeasureUnit *MeasureUnit::createPascal(UErrorCode &status) {
-    return MeasureUnit::create(18, 8, status);
-}
-
-MeasureUnit MeasureUnit::getPascal() {
-    return MeasureUnit(18, 8);
-}
-
-MeasureUnit *MeasureUnit::createPoundPerSquareInch(UErrorCode &status) {
-    return MeasureUnit::create(18, 9, status);
-}
-
-MeasureUnit MeasureUnit::getPoundPerSquareInch() {
-    return MeasureUnit(18, 9);
-}
-
-MeasureUnit *MeasureUnit::createKilometerPerHour(UErrorCode &status) {
-    return MeasureUnit::create(19, 0, status);
-}
-
-MeasureUnit MeasureUnit::getKilometerPerHour() {
-    return MeasureUnit(19, 0);
-}
-
-MeasureUnit *MeasureUnit::createKnot(UErrorCode &status) {
-    return MeasureUnit::create(19, 1, status);
-}
-
-MeasureUnit MeasureUnit::getKnot() {
-    return MeasureUnit(19, 1);
-}
-
-MeasureUnit *MeasureUnit::createMeterPerSecond(UErrorCode &status) {
-    return MeasureUnit::create(19, 2, status);
-}
-
-MeasureUnit MeasureUnit::getMeterPerSecond() {
-    return MeasureUnit(19, 2);
-}
-
-MeasureUnit *MeasureUnit::createMilePerHour(UErrorCode &status) {
-    return MeasureUnit::create(19, 3, status);
-}
-
-MeasureUnit MeasureUnit::getMilePerHour() {
-    return MeasureUnit(19, 3);
-}
-
-MeasureUnit *MeasureUnit::createCelsius(UErrorCode &status) {
-    return MeasureUnit::create(20, 0, status);
-}
-
-MeasureUnit MeasureUnit::getCelsius() {
-    return MeasureUnit(20, 0);
-}
-
-MeasureUnit *MeasureUnit::createFahrenheit(UErrorCode &status) {
-    return MeasureUnit::create(20, 1, status);
-}
-
-MeasureUnit MeasureUnit::getFahrenheit() {
-    return MeasureUnit(20, 1);
-}
-
-MeasureUnit *MeasureUnit::createGenericTemperature(UErrorCode &status) {
-    return MeasureUnit::create(20, 2, status);
-}
-
-MeasureUnit MeasureUnit::getGenericTemperature() {
-    return MeasureUnit(20, 2);
-}
-
-MeasureUnit *MeasureUnit::createKelvin(UErrorCode &status) {
-    return MeasureUnit::create(20, 3, status);
-}
-
-MeasureUnit MeasureUnit::getKelvin() {
-    return MeasureUnit(20, 3);
-}
-
-MeasureUnit *MeasureUnit::createNewtonMeter(UErrorCode &status) {
-    return MeasureUnit::create(21, 0, status);
-}
-
-MeasureUnit MeasureUnit::getNewtonMeter() {
-    return MeasureUnit(21, 0);
-}
-
-MeasureUnit *MeasureUnit::createPoundFoot(UErrorCode &status) {
-    return MeasureUnit::create(21, 1, status);
-}
-
-MeasureUnit MeasureUnit::getPoundFoot() {
-    return MeasureUnit(21, 1);
-}
-
-MeasureUnit *MeasureUnit::createAcreFoot(UErrorCode &status) {
-    return MeasureUnit::create(22, 0, status);
-}
-
-MeasureUnit MeasureUnit::getAcreFoot() {
-    return MeasureUnit(22, 0);
-}
-
-MeasureUnit *MeasureUnit::createBarrel(UErrorCode &status) {
-    return MeasureUnit::create(22, 1, status);
-}
-
-MeasureUnit MeasureUnit::getBarrel() {
-    return MeasureUnit(22, 1);
-}
-
-MeasureUnit *MeasureUnit::createBushel(UErrorCode &status) {
-    return MeasureUnit::create(22, 2, status);
-}
-
-MeasureUnit MeasureUnit::getBushel() {
-    return MeasureUnit(22, 2);
-}
-
-MeasureUnit *MeasureUnit::createCentiliter(UErrorCode &status) {
-    return MeasureUnit::create(22, 3, status);
-}
-
-MeasureUnit MeasureUnit::getCentiliter() {
-    return MeasureUnit(22, 3);
-}
-
-MeasureUnit *MeasureUnit::createCubicCentimeter(UErrorCode &status) {
-    return MeasureUnit::create(22, 4, status);
-}
-
-MeasureUnit MeasureUnit::getCubicCentimeter() {
-    return MeasureUnit(22, 4);
-}
-
-MeasureUnit *MeasureUnit::createCubicFoot(UErrorCode &status) {
-    return MeasureUnit::create(22, 5, status);
-}
-
-MeasureUnit MeasureUnit::getCubicFoot() {
-    return MeasureUnit(22, 5);
-}
-
-MeasureUnit *MeasureUnit::createCubicInch(UErrorCode &status) {
-    return MeasureUnit::create(22, 6, status);
-}
-
-MeasureUnit MeasureUnit::getCubicInch() {
-    return MeasureUnit(22, 6);
-}
-
-MeasureUnit *MeasureUnit::createCubicKilometer(UErrorCode &status) {
-    return MeasureUnit::create(22, 7, status);
-}
-
-MeasureUnit MeasureUnit::getCubicKilometer() {
-    return MeasureUnit(22, 7);
-}
-
-MeasureUnit *MeasureUnit::createCubicMeter(UErrorCode &status) {
-    return MeasureUnit::create(22, 8, status);
-}
-
-MeasureUnit MeasureUnit::getCubicMeter() {
-    return MeasureUnit(22, 8);
-}
-
-MeasureUnit *MeasureUnit::createCubicMile(UErrorCode &status) {
-    return MeasureUnit::create(22, 9, status);
-}
-
-MeasureUnit MeasureUnit::getCubicMile() {
-    return MeasureUnit(22, 9);
-}
-
-MeasureUnit *MeasureUnit::createCubicYard(UErrorCode &status) {
-    return MeasureUnit::create(22, 10, status);
-}
-
-MeasureUnit MeasureUnit::getCubicYard() {
-    return MeasureUnit(22, 10);
-}
-
-MeasureUnit *MeasureUnit::createCup(UErrorCode &status) {
-    return MeasureUnit::create(22, 11, status);
-}
-
-MeasureUnit MeasureUnit::getCup() {
-    return MeasureUnit(22, 11);
-}
-
-MeasureUnit *MeasureUnit::createCupMetric(UErrorCode &status) {
-    return MeasureUnit::create(22, 12, status);
-}
-
-MeasureUnit MeasureUnit::getCupMetric() {
-    return MeasureUnit(22, 12);
-}
-
-MeasureUnit *MeasureUnit::createDeciliter(UErrorCode &status) {
-    return MeasureUnit::create(22, 13, status);
-}
-
-MeasureUnit MeasureUnit::getDeciliter() {
-    return MeasureUnit(22, 13);
-}
-
-MeasureUnit *MeasureUnit::createDessertSpoon(UErrorCode &status) {
-    return MeasureUnit::create(22, 14, status);
-}
-
-MeasureUnit MeasureUnit::getDessertSpoon() {
-    return MeasureUnit(22, 14);
-}
-
-MeasureUnit *MeasureUnit::createDessertSpoonImperial(UErrorCode &status) {
-    return MeasureUnit::create(22, 15, status);
-}
-
-MeasureUnit MeasureUnit::getDessertSpoonImperial() {
-    return MeasureUnit(22, 15);
-}
-
-MeasureUnit *MeasureUnit::createDram(UErrorCode &status) {
-    return MeasureUnit::create(22, 16, status);
-}
-
-MeasureUnit MeasureUnit::getDram() {
-    return MeasureUnit(22, 16);
-}
-
-MeasureUnit *MeasureUnit::createDrop(UErrorCode &status) {
-    return MeasureUnit::create(22, 17, status);
-}
-
-MeasureUnit MeasureUnit::getDrop() {
-    return MeasureUnit(22, 17);
-}
-
-MeasureUnit *MeasureUnit::createFluidOunce(UErrorCode &status) {
-    return MeasureUnit::create(22, 18, status);
-}
-
-MeasureUnit MeasureUnit::getFluidOunce() {
-    return MeasureUnit(22, 18);
-}
-
-MeasureUnit *MeasureUnit::createFluidOunceImperial(UErrorCode &status) {
-    return MeasureUnit::create(22, 19, status);
-}
-
-MeasureUnit MeasureUnit::getFluidOunceImperial() {
-    return MeasureUnit(22, 19);
-}
-
-MeasureUnit *MeasureUnit::createGallon(UErrorCode &status) {
-    return MeasureUnit::create(22, 20, status);
-}
-
-MeasureUnit MeasureUnit::getGallon() {
-    return MeasureUnit(22, 20);
-}
-
-MeasureUnit *MeasureUnit::createGallonImperial(UErrorCode &status) {
-    return MeasureUnit::create(22, 21, status);
-}
-
-MeasureUnit MeasureUnit::getGallonImperial() {
-    return MeasureUnit(22, 21);
-}
-
-MeasureUnit *MeasureUnit::createHectoliter(UErrorCode &status) {
-    return MeasureUnit::create(22, 22, status);
-}
-
-MeasureUnit MeasureUnit::getHectoliter() {
-    return MeasureUnit(22, 22);
-}
-
-MeasureUnit *MeasureUnit::createJigger(UErrorCode &status) {
-    return MeasureUnit::create(22, 23, status);
-}
-
-MeasureUnit MeasureUnit::getJigger() {
-    return MeasureUnit(22, 23);
-}
-
-MeasureUnit *MeasureUnit::createLiter(UErrorCode &status) {
-    return MeasureUnit::create(22, 24, status);
-}
-
-MeasureUnit MeasureUnit::getLiter() {
-    return MeasureUnit(22, 24);
-}
-
-MeasureUnit *MeasureUnit::createMegaliter(UErrorCode &status) {
-    return MeasureUnit::create(22, 25, status);
-}
-
-MeasureUnit MeasureUnit::getMegaliter() {
-    return MeasureUnit(22, 25);
-}
-
-MeasureUnit *MeasureUnit::createMilliliter(UErrorCode &status) {
-    return MeasureUnit::create(22, 26, status);
-}
-
-MeasureUnit MeasureUnit::getMilliliter() {
-    return MeasureUnit(22, 26);
-}
-
-MeasureUnit *MeasureUnit::createPinch(UErrorCode &status) {
-    return MeasureUnit::create(22, 27, status);
-}
-
-MeasureUnit MeasureUnit::getPinch() {
-    return MeasureUnit(22, 27);
-}
-
-MeasureUnit *MeasureUnit::createPint(UErrorCode &status) {
-    return MeasureUnit::create(22, 28, status);
-}
-
-MeasureUnit MeasureUnit::getPint() {
-    return MeasureUnit(22, 28);
-}
-
-MeasureUnit *MeasureUnit::createPintMetric(UErrorCode &status) {
-    return MeasureUnit::create(22, 29, status);
-}
-
-MeasureUnit MeasureUnit::getPintMetric() {
-    return MeasureUnit(22, 29);
-}
-
-MeasureUnit *MeasureUnit::createQuart(UErrorCode &status) {
-    return MeasureUnit::create(22, 30, status);
-}
-
-MeasureUnit MeasureUnit::getQuart() {
-    return MeasureUnit(22, 30);
-}
-
-MeasureUnit *MeasureUnit::createQuartImperial(UErrorCode &status) {
-    return MeasureUnit::create(22, 31, status);
-}
-
-MeasureUnit MeasureUnit::getQuartImperial() {
-    return MeasureUnit(22, 31);
-}
-
-MeasureUnit *MeasureUnit::createTablespoon(UErrorCode &status) {
-    return MeasureUnit::create(22, 32, status);
-}
-
-MeasureUnit MeasureUnit::getTablespoon() {
-    return MeasureUnit(22, 32);
-}
-
-MeasureUnit *MeasureUnit::createTeaspoon(UErrorCode &status) {
-    return MeasureUnit::create(22, 33, status);
-}
-
-MeasureUnit MeasureUnit::getTeaspoon() {
-    return MeasureUnit(22, 33);
-}
-
-// End generated code for measunit.cpp
-
-static int32_t binarySearch(
-        const char * const * array, int32_t start, int32_t end, StringPiece key) {
-    while (start < end) {
-        int32_t mid = (start + end) / 2;
-        int32_t cmp = StringPiece(array[mid]).compare(key);
-        if (cmp < 0) {
-            start = mid + 1;
-            continue;
-        }
-        if (cmp == 0) {
-            return mid;
-        }
-        end = mid;
-    }
-    return -1;
-}
-
-MeasureUnit::MeasureUnit() : MeasureUnit(kBaseTypeIdx, kBaseSubTypeIdx) {
-}
-
-MeasureUnit::MeasureUnit(int32_t typeId, int32_t subTypeId)
-        : fImpl(nullptr), fSubTypeId(subTypeId), fTypeId(typeId) {
-}
-
-MeasureUnit::MeasureUnit(const MeasureUnit &other)
-        : fImpl(nullptr) {
-    *this = other;
-}
-
-MeasureUnit::MeasureUnit(MeasureUnit &&other) noexcept
-        : fImpl(other.fImpl),
-        fSubTypeId(other.fSubTypeId),
-        fTypeId(other.fTypeId) {
-    other.fImpl = nullptr;
-}
-
-MeasureUnit::MeasureUnit(MeasureUnitImpl&& impl)
-        : fImpl(nullptr), fSubTypeId(-1), fTypeId(-1) {
-    if (!findBySubType(impl.identifier.toStringPiece(), this)) {
-        fImpl = new MeasureUnitImpl(std::move(impl));
-    }
-}
-
-MeasureUnit &MeasureUnit::operator=(const MeasureUnit &other) {
-    if (this == &other) {
-        return *this;
-    }
-    if (fImpl != nullptr) {
-        delete fImpl;
-    }
-    if (other.fImpl) {
-        ErrorCode localStatus;
-        fImpl = new MeasureUnitImpl(other.fImpl->copy(localStatus));
-        if (!fImpl || localStatus.isFailure()) {
-            // Unrecoverable allocation error; set to the default unit
-            *this = MeasureUnit();
-            return *this;
-        }
-    } else {
-        fImpl = nullptr;
-    }
-    fTypeId = other.fTypeId;
-    fSubTypeId = other.fSubTypeId;
-    return *this;
-}
-
-MeasureUnit &MeasureUnit::operator=(MeasureUnit &&other) noexcept {
-    if (this == &other) {
-        return *this;
-    }
-    if (fImpl != nullptr) {
-        delete fImpl;
-    }
-    fImpl = other.fImpl;
-    other.fImpl = nullptr;
-    fTypeId = other.fTypeId;
-    fSubTypeId = other.fSubTypeId;
-    return *this;
-}
-
-MeasureUnit *MeasureUnit::clone() const {
-    return new MeasureUnit(*this);
-}
-
-MeasureUnit::~MeasureUnit() {
-    if (fImpl != nullptr) {
-        delete fImpl;
-        fImpl = nullptr;
-    }
-}
-
-const char *MeasureUnit::getType() const {
-    // We have a type & subtype only if fTypeId is present.
-    if (fTypeId == -1) {
-        return "";
-    }
-    return gTypes[fTypeId];
-}
-
-const char *MeasureUnit::getSubtype() const {
-    // We have a type & subtype only if fTypeId is present.
-    if (fTypeId == -1) {
-        return "";
-    }
-    return getIdentifier();
-}
-
-const char *MeasureUnit::getIdentifier() const {
-    return fImpl ? fImpl->identifier.data() : gSubTypes[getOffset()];
-}
-
-UBool MeasureUnit::operator==(const UObject& other) const {
-    if (this == &other) {  // Same object, equal
-        return TRUE;
-    }
-    if (typeid(*this) != typeid(other)) { // Different types, not equal
-        return FALSE;
-    }
-    const MeasureUnit &rhs = static_cast<const MeasureUnit&>(other);
-    return uprv_strcmp(getIdentifier(), rhs.getIdentifier()) == 0;
-}
-
-int32_t MeasureUnit::getAvailable(
-        MeasureUnit *dest,
-        int32_t destCapacity,
-        UErrorCode &errorCode) {
-    if (U_FAILURE(errorCode)) {
-        return 0;
-    }
-    if (destCapacity < UPRV_LENGTHOF(gSubTypes)) {
-        errorCode = U_BUFFER_OVERFLOW_ERROR;
-        return UPRV_LENGTHOF(gSubTypes);
-    }
-    int32_t idx = 0;
-    for (int32_t typeIdx = 0; typeIdx < UPRV_LENGTHOF(gTypes); ++typeIdx) {
-        int32_t len = gOffsets[typeIdx + 1] - gOffsets[typeIdx];
-        for (int32_t subTypeIdx = 0; subTypeIdx < len; ++subTypeIdx) {
-            dest[idx].setTo(typeIdx, subTypeIdx);
-            ++idx;
-        }
-    }
-    U_ASSERT(idx == UPRV_LENGTHOF(gSubTypes));
-    return UPRV_LENGTHOF(gSubTypes);
-}
-
-int32_t MeasureUnit::getAvailable(
-        const char *type,
-        MeasureUnit *dest,
-        int32_t destCapacity,
-        UErrorCode &errorCode) {
-    if (U_FAILURE(errorCode)) {
-        return 0;
-    }
-    int32_t typeIdx = binarySearch(gTypes, 0, UPRV_LENGTHOF(gTypes), type);
-    if (typeIdx == -1) {
-        return 0;
-    }
-    int32_t len = gOffsets[typeIdx + 1] - gOffsets[typeIdx];
-    if (destCapacity < len) {
-        errorCode = U_BUFFER_OVERFLOW_ERROR;
-        return len;
-    }
-    for (int subTypeIdx = 0; subTypeIdx < len; ++subTypeIdx) {
-        dest[subTypeIdx].setTo(typeIdx, subTypeIdx);
-    }
-    return len;
-}
-
-StringEnumeration* MeasureUnit::getAvailableTypes(UErrorCode &errorCode) {
-    UEnumeration *uenum = uenum_openCharStringsEnumeration(
-            gTypes, UPRV_LENGTHOF(gTypes), &errorCode);
-    if (U_FAILURE(errorCode)) {
-        uenum_close(uenum);
-        return NULL;
-    }
-    StringEnumeration *result = new UStringEnumeration(uenum);
-    if (result == NULL) {
-        errorCode = U_MEMORY_ALLOCATION_ERROR;
-        uenum_close(uenum);
-        return NULL;
-    }
-    return result;
-}
-
-bool MeasureUnit::findBySubType(StringPiece subType, MeasureUnit* output) {
-    // Sanity checking kCurrencyOffset and final entry in gOffsets
-    U_ASSERT(uprv_strcmp(gTypes[kCurrencyOffset], "currency") == 0);
-    U_ASSERT(gOffsets[UPRV_LENGTHOF(gOffsets) - 1] == UPRV_LENGTHOF(gSubTypes));
-
-    for (int32_t t = 0; t < UPRV_LENGTHOF(gOffsets) - 1; t++) {
-        // Skip currency units
-        if (t == kCurrencyOffset) {
-            continue;
-        }
-        int32_t st = binarySearch(gSubTypes, gOffsets[t], gOffsets[t + 1], subType);
-        if (st >= 0) {
-            output->setTo(t, st - gOffsets[t]);
-            return true;
-        }
-    }
-    return false;
-}
-
-MeasureUnit *MeasureUnit::create(int typeId, int subTypeId, UErrorCode &status) {
-    if (U_FAILURE(status)) {
-        return NULL;
-    }
-    MeasureUnit *result = new MeasureUnit(typeId, subTypeId);
-    if (result == NULL) {
-        status = U_MEMORY_ALLOCATION_ERROR;
-    }
-    return result;
-}
-
-void MeasureUnit::initTime(const char *timeId) {
-    int32_t result = binarySearch(gTypes, 0, UPRV_LENGTHOF(gTypes), "duration");
-    U_ASSERT(result != -1);
-    fTypeId = result;
-    result = binarySearch(gSubTypes, gOffsets[fTypeId], gOffsets[fTypeId + 1], timeId);
-    U_ASSERT(result != -1);
-    fSubTypeId = result - gOffsets[fTypeId];
-}
-
-void MeasureUnit::initCurrency(StringPiece isoCurrency) {
-    int32_t result = binarySearch(gTypes, 0, UPRV_LENGTHOF(gTypes), "currency");
-    U_ASSERT(result != -1);
-    fTypeId = result;
-    result = binarySearch(
-            gSubTypes, gOffsets[fTypeId], gOffsets[fTypeId + 1], isoCurrency);
-    if (result == -1) {
-        fImpl = new MeasureUnitImpl(MeasureUnitImpl::forCurrencyCode(isoCurrency));
-        if (fImpl) {
-            fSubTypeId = -1;
-            return;
-        }
-        // malloc error: fall back to the undefined currency
-        result = binarySearch(
-            gSubTypes, gOffsets[fTypeId], gOffsets[fTypeId + 1], kDefaultCurrency8);
-        U_ASSERT(result != -1);
-    }
-    fSubTypeId = result - gOffsets[fTypeId];
-}
-
-void MeasureUnit::setTo(int32_t typeId, int32_t subTypeId) {
-    fTypeId = typeId;
-    fSubTypeId = subTypeId;
-    if (fImpl != nullptr) {
-        delete fImpl;
-        fImpl = nullptr;
-    }
-}
-
-int32_t MeasureUnit::getOffset() const {
-    if (fTypeId < 0 || fSubTypeId < 0) {
-        return -1;
-    }
-    return gOffsets[fTypeId] + fSubTypeId;
-}
-
-MeasureUnitImpl MeasureUnitImpl::copy(UErrorCode &status) const {
-    MeasureUnitImpl result;
-    result.complexity = complexity;
-    result.identifier.append(identifier, status);
-    for (int32_t i = 0; i < singleUnits.length(); i++) {
-        SingleUnitImpl *item = result.singleUnits.emplaceBack(*singleUnits[i]);
-        if (!item) {
-            status = U_MEMORY_ALLOCATION_ERROR;
-            return result;
-        }
-    }
-    return result;
-}
-
-U_NAMESPACE_END
-
-#endif /* !UNCONFIG_NO_FORMATTING */
-=======
-// © 2016 and later: Unicode, Inc. and others.
-// License & terms of use: http://www.unicode.org/copyright.html
-/*
-**********************************************************************
-* Copyright (c) 2004-2016, International Business Machines
-* Corporation and others.  All Rights Reserved.
-**********************************************************************
-* Author: Alan Liu
-* Created: April 26, 2004
-* Since: ICU 3.0
-**********************************************************************
-*/
-#include "utypeinfo.h" // for 'typeid' to work
-
-#include "unicode/measunit.h"
-
-#if !UCONFIG_NO_FORMATTING
-
-#include "unicode/uenum.h"
-#include "unicode/errorcode.h"
-#include "ustrenum.h"
-#include "cstring.h"
-#include "uassert.h"
-#include "measunit_impl.h"
-
-U_NAMESPACE_BEGIN
-
-UOBJECT_DEFINE_RTTI_IMPLEMENTATION(MeasureUnit)
-
-// All code between the "Start generated code" comment and
-// the "End generated code" comment is auto generated code
-// and must not be edited manually. For instructions on how to correctly
-// update this code, refer to:
-// https://icu.unicode.org/design/formatting/measureformat/updating-measure-unit
-//
-// Start generated code for measunit.cpp
-
-// Maps from Type ID to offset in gSubTypes.
-static const int32_t gOffsets[] = {
-    0,
-    2,
-    7,
-    17,
-    27,
-    31,
-    332,
-    343,
-    360,
-    364,
-    373,
-    376,
-    380,
-    388,
-    410,
-    414,
-    429,
-    430,
-    436,
-    446,
-    451,
-    455,
-    457,
-    491
-};
-
-static const int32_t kCurrencyOffset = 5;
-
-// Must be sorted alphabetically.
-static const char * const gTypes[] = {
-    "acceleration",
-    "angle",
-    "area",
-    "concentr",
-    "consumption",
-    "currency",
-    "digital",
-    "duration",
-    "electric",
-    "energy",
-    "force",
-    "frequency",
-    "graphics",
-    "length",
-    "light",
-    "mass",
-    "none",
-    "power",
-    "pressure",
-    "speed",
-    "temperature",
-    "torque",
-    "volume"
-};
-
-// Must be grouped by type and sorted alphabetically within each type.
-static const char * const gSubTypes[] = {
-    "g-force",
-    "meter-per-square-second",
-    "arc-minute",
-    "arc-second",
-    "degree",
-    "radian",
-    "revolution",
-    "acre",
-    "dunam",
-    "hectare",
-    "square-centimeter",
-    "square-foot",
-    "square-inch",
-    "square-kilometer",
-    "square-meter",
-    "square-mile",
-    "square-yard",
-    "item",
-    "karat",
-    "milligram-ofglucose-per-deciliter",
-    "milligram-per-deciliter",
-    "millimole-per-liter",
-    "mole",
-    "percent",
-    "permille",
-    "permillion",
-    "permyriad",
-    "liter-per-100-kilometer",
-    "liter-per-kilometer",
-    "mile-per-gallon",
-    "mile-per-gallon-imperial",
-    "ADP",
-    "AED",
-    "AFA",
-    "AFN",
-    "ALK",
-    "ALL",
-    "AMD",
-    "ANG",
-    "AOA",
-    "AOK",
-    "AON",
-    "AOR",
-    "ARA",
-    "ARP",
-    "ARS",
-    "ARY",
-    "ATS",
-    "AUD",
-    "AWG",
-    "AYM",
-    "AZM",
-    "AZN",
-    "BAD",
-    "BAM",
-    "BBD",
-    "BDT",
-    "BEC",
-    "BEF",
-    "BEL",
-    "BGJ",
-    "BGK",
-    "BGL",
-    "BGN",
-    "BHD",
-    "BIF",
-    "BMD",
-    "BND",
-    "BOB",
-    "BOP",
-    "BOV",
-    "BRB",
-    "BRC",
-    "BRE",
-    "BRL",
-    "BRN",
-    "BRR",
-    "BSD",
-    "BTN",
-    "BUK",
-    "BWP",
-    "BYB",
-    "BYN",
-    "BYR",
-    "BZD",
-    "CAD",
-    "CDF",
-    "CHC",
-    "CHE",
-    "CHF",
-    "CHW",
-    "CLF",
-    "CLP",
-    "CNY",
-    "COP",
-    "COU",
-    "CRC",
-    "CSD",
-    "CSJ",
-    "CSK",
-    "CUC",
-    "CUP",
-    "CVE",
-    "CYP",
-    "CZK",
-    "DDM",
-    "DEM",
-    "DJF",
-    "DKK",
-    "DOP",
-    "DZD",
-    "ECS",
-    "ECV",
-    "EEK",
-    "EGP",
-    "ERN",
-    "ESA",
-    "ESB",
-    "ESP",
-    "ETB",
-    "EUR",
-    "FIM",
-    "FJD",
-    "FKP",
-    "FRF",
-    "GBP",
-    "GEK",
-    "GEL",
-    "GHC",
-    "GHP",
-    "GHS",
-    "GIP",
-    "GMD",
-    "GNE",
-    "GNF",
-    "GNS",
-    "GQE",
-    "GRD",
-    "GTQ",
-    "GWE",
-    "GWP",
-    "GYD",
-    "HKD",
-    "HNL",
-    "HRD",
-    "HRK",
-    "HTG",
-    "HUF",
-    "IDR",
-    "IEP",
-    "ILP",
-    "ILR",
-    "ILS",
-    "INR",
-    "IQD",
-    "IRR",
-    "ISJ",
-    "ISK",
-    "ITL",
-    "JMD",
-    "JOD",
-    "JPY",
-    "KES",
-    "KGS",
-    "KHR",
-    "KMF",
-    "KPW",
-    "KRW",
-    "KWD",
-    "KYD",
-    "KZT",
-    "LAJ",
-    "LAK",
-    "LBP",
-    "LKR",
-    "LRD",
-    "LSL",
-    "LSM",
-    "LTL",
-    "LTT",
-    "LUC",
-    "LUF",
-    "LUL",
-    "LVL",
-    "LVR",
-    "LYD",
-    "MAD",
-    "MDL",
-    "MGA",
-    "MGF",
-    "MKD",
-    "MLF",
-    "MMK",
-    "MNT",
-    "MOP",
-    "MRO",
-    "MRU",
-    "MTL",
-    "MTP",
-    "MUR",
-    "MVQ",
-    "MVR",
-    "MWK",
-    "MXN",
-    "MXP",
-    "MXV",
-    "MYR",
-    "MZE",
-    "MZM",
-    "MZN",
-    "NAD",
-    "NGN",
-    "NIC",
-    "NIO",
-    "NLG",
-    "NOK",
-    "NPR",
-    "NZD",
-    "OMR",
-    "PAB",
-    "PEH",
-    "PEI",
-    "PEN",
-    "PES",
-    "PGK",
-    "PHP",
-    "PKR",
-    "PLN",
-    "PLZ",
-    "PTE",
-    "PYG",
-    "QAR",
-    "RHD",
-    "ROK",
-    "ROL",
-    "RON",
-    "RSD",
-    "RUB",
-    "RUR",
-    "RWF",
-    "SAR",
-    "SBD",
-    "SCR",
-    "SDD",
-    "SDG",
-    "SDP",
-    "SEK",
-    "SGD",
-    "SHP",
-    "SIT",
-    "SKK",
-    "SLE",
-    "SLL",
-    "SOS",
-    "SRD",
-    "SRG",
-    "SSP",
-    "STD",
-    "STN",
-    "SUR",
-    "SVC",
-    "SYP",
-    "SZL",
-    "THB",
-    "TJR",
-    "TJS",
-    "TMM",
-    "TMT",
-    "TND",
-    "TOP",
-    "TPE",
-    "TRL",
-    "TRY",
-    "TTD",
-    "TWD",
-    "TZS",
-    "UAH",
-    "UAK",
-    "UGS",
-    "UGW",
-    "UGX",
-    "USD",
-    "USN",
-    "USS",
-    "UYI",
-    "UYN",
-    "UYP",
-    "UYU",
-    "UYW",
-    "UZS",
-    "VEB",
-    "VED",
-    "VEF",
-    "VES",
-    "VNC",
-    "VND",
-    "VUV",
-    "WST",
-    "XAF",
-    "XAG",
-    "XAU",
-    "XBA",
-    "XBB",
-    "XBC",
-    "XBD",
-    "XCD",
-    "XDR",
-    "XEU",
-    "XOF",
-    "XPD",
-    "XPF",
-    "XPT",
-    "XSU",
-    "XTS",
-    "XUA",
-    "XXX",
-    "YDD",
-    "YER",
-    "YUD",
-    "YUM",
-    "YUN",
-    "ZAL",
-    "ZAR",
-    "ZMK",
-    "ZMW",
-    "ZRN",
-    "ZRZ",
-    "ZWC",
-    "ZWD",
-    "ZWL",
-    "ZWN",
-    "ZWR",
-    "bit",
-    "byte",
-    "gigabit",
-    "gigabyte",
-    "kilobit",
-    "kilobyte",
-    "megabit",
-    "megabyte",
-    "petabyte",
-    "terabit",
-    "terabyte",
-    "century",
-    "day",
-    "day-person",
-    "decade",
-    "hour",
-    "microsecond",
-    "millisecond",
-    "minute",
-    "month",
-    "month-person",
-    "nanosecond",
-    "quarter",
-    "second",
-    "week",
-    "week-person",
-    "year",
-    "year-person",
-    "ampere",
-    "milliampere",
-    "ohm",
-    "volt",
-    "british-thermal-unit",
-    "calorie",
-    "electronvolt",
-    "foodcalorie",
-    "joule",
-    "kilocalorie",
-    "kilojoule",
-    "kilowatt-hour",
-    "therm-us",
-    "kilowatt-hour-per-100-kilometer",
-    "newton",
-    "pound-force",
-    "gigahertz",
-    "hertz",
-    "kilohertz",
-    "megahertz",
-    "dot",
-    "dot-per-centimeter",
-    "dot-per-inch",
-    "em",
-    "megapixel",
-    "pixel",
-    "pixel-per-centimeter",
-    "pixel-per-inch",
-    "astronomical-unit",
-    "centimeter",
-    "decimeter",
-    "earth-radius",
-    "fathom",
-    "foot",
-    "furlong",
-    "inch",
-    "kilometer",
-    "light-year",
-    "meter",
-    "micrometer",
-    "mile",
-    "mile-scandinavian",
-    "millimeter",
-    "nanometer",
-    "nautical-mile",
-    "parsec",
-    "picometer",
-    "point",
-    "solar-radius",
-    "yard",
-    "candela",
-    "lumen",
-    "lux",
-    "solar-luminosity",
-    "carat",
-    "dalton",
-    "earth-mass",
-    "grain",
-    "gram",
-    "kilogram",
-    "microgram",
-    "milligram",
-    "ounce",
-    "ounce-troy",
-    "pound",
-    "solar-mass",
-    "stone",
-    "ton",
-    "tonne",
-    "",
-    "gigawatt",
-    "horsepower",
-    "kilowatt",
-    "megawatt",
-    "milliwatt",
-    "watt",
-    "atmosphere",
-    "bar",
-    "hectopascal",
-    "inch-ofhg",
-    "kilopascal",
-    "megapascal",
-    "millibar",
-    "millimeter-ofhg",
-    "pascal",
-    "pound-force-per-square-inch",
-    "beaufort",
-    "kilometer-per-hour",
-    "knot",
-    "meter-per-second",
-    "mile-per-hour",
-    "celsius",
-    "fahrenheit",
-    "generic",
-    "kelvin",
-    "newton-meter",
-    "pound-force-foot",
-    "acre-foot",
-    "barrel",
-    "bushel",
-    "centiliter",
-    "cubic-centimeter",
-    "cubic-foot",
-    "cubic-inch",
-    "cubic-kilometer",
-    "cubic-meter",
-    "cubic-mile",
-    "cubic-yard",
-    "cup",
-    "cup-metric",
-    "deciliter",
-    "dessert-spoon",
-    "dessert-spoon-imperial",
-    "dram",
-    "drop",
-    "fluid-ounce",
-    "fluid-ounce-imperial",
-    "gallon",
-    "gallon-imperial",
-    "hectoliter",
-    "jigger",
-    "liter",
-    "megaliter",
-    "milliliter",
-    "pinch",
-    "pint",
-    "pint-metric",
-    "quart",
-    "quart-imperial",
-    "tablespoon",
-    "teaspoon"
-};
-
-// Shortcuts to the base unit in order to make the default constructor fast
-static const int32_t kBaseTypeIdx = 16;
-static const int32_t kBaseSubTypeIdx = 0;
-
-MeasureUnit *MeasureUnit::createGForce(UErrorCode &status) {
-    return MeasureUnit::create(0, 0, status);
-}
-
-MeasureUnit MeasureUnit::getGForce() {
-    return MeasureUnit(0, 0);
-}
-
-MeasureUnit *MeasureUnit::createMeterPerSecondSquared(UErrorCode &status) {
-    return MeasureUnit::create(0, 1, status);
-}
-
-MeasureUnit MeasureUnit::getMeterPerSecondSquared() {
-    return MeasureUnit(0, 1);
-}
-
-MeasureUnit *MeasureUnit::createArcMinute(UErrorCode &status) {
-    return MeasureUnit::create(1, 0, status);
-}
-
-MeasureUnit MeasureUnit::getArcMinute() {
-    return MeasureUnit(1, 0);
-}
-
-MeasureUnit *MeasureUnit::createArcSecond(UErrorCode &status) {
-    return MeasureUnit::create(1, 1, status);
-}
-
-MeasureUnit MeasureUnit::getArcSecond() {
-    return MeasureUnit(1, 1);
-}
-
-MeasureUnit *MeasureUnit::createDegree(UErrorCode &status) {
-    return MeasureUnit::create(1, 2, status);
-}
-
-MeasureUnit MeasureUnit::getDegree() {
-    return MeasureUnit(1, 2);
-}
-
-MeasureUnit *MeasureUnit::createRadian(UErrorCode &status) {
-    return MeasureUnit::create(1, 3, status);
-}
-
-MeasureUnit MeasureUnit::getRadian() {
-    return MeasureUnit(1, 3);
-}
-
-MeasureUnit *MeasureUnit::createRevolutionAngle(UErrorCode &status) {
-    return MeasureUnit::create(1, 4, status);
-}
-
-MeasureUnit MeasureUnit::getRevolutionAngle() {
-    return MeasureUnit(1, 4);
-}
-
-MeasureUnit *MeasureUnit::createAcre(UErrorCode &status) {
-    return MeasureUnit::create(2, 0, status);
-}
-
-MeasureUnit MeasureUnit::getAcre() {
-    return MeasureUnit(2, 0);
-}
-
-MeasureUnit *MeasureUnit::createDunam(UErrorCode &status) {
-    return MeasureUnit::create(2, 1, status);
-}
-
-MeasureUnit MeasureUnit::getDunam() {
-    return MeasureUnit(2, 1);
-}
-
-MeasureUnit *MeasureUnit::createHectare(UErrorCode &status) {
-    return MeasureUnit::create(2, 2, status);
-}
-
-MeasureUnit MeasureUnit::getHectare() {
-    return MeasureUnit(2, 2);
-}
-
-MeasureUnit *MeasureUnit::createSquareCentimeter(UErrorCode &status) {
-    return MeasureUnit::create(2, 3, status);
-}
-
-MeasureUnit MeasureUnit::getSquareCentimeter() {
-    return MeasureUnit(2, 3);
-}
-
-MeasureUnit *MeasureUnit::createSquareFoot(UErrorCode &status) {
-    return MeasureUnit::create(2, 4, status);
-}
-
-MeasureUnit MeasureUnit::getSquareFoot() {
-    return MeasureUnit(2, 4);
-}
-
-MeasureUnit *MeasureUnit::createSquareInch(UErrorCode &status) {
-    return MeasureUnit::create(2, 5, status);
-}
-
-MeasureUnit MeasureUnit::getSquareInch() {
-    return MeasureUnit(2, 5);
-}
-
-MeasureUnit *MeasureUnit::createSquareKilometer(UErrorCode &status) {
-    return MeasureUnit::create(2, 6, status);
-}
-
-MeasureUnit MeasureUnit::getSquareKilometer() {
-    return MeasureUnit(2, 6);
-}
-
-MeasureUnit *MeasureUnit::createSquareMeter(UErrorCode &status) {
-    return MeasureUnit::create(2, 7, status);
-}
-
-MeasureUnit MeasureUnit::getSquareMeter() {
-    return MeasureUnit(2, 7);
-}
-
-MeasureUnit *MeasureUnit::createSquareMile(UErrorCode &status) {
-    return MeasureUnit::create(2, 8, status);
-}
-
-MeasureUnit MeasureUnit::getSquareMile() {
-    return MeasureUnit(2, 8);
-}
-
-MeasureUnit *MeasureUnit::createSquareYard(UErrorCode &status) {
-    return MeasureUnit::create(2, 9, status);
-}
-
-MeasureUnit MeasureUnit::getSquareYard() {
-    return MeasureUnit(2, 9);
-}
-
-MeasureUnit *MeasureUnit::createItem(UErrorCode &status) {
-    return MeasureUnit::create(3, 0, status);
-}
-
-MeasureUnit MeasureUnit::getItem() {
-    return MeasureUnit(3, 0);
-}
-
-MeasureUnit *MeasureUnit::createKarat(UErrorCode &status) {
-    return MeasureUnit::create(3, 1, status);
-}
-
-MeasureUnit MeasureUnit::getKarat() {
-    return MeasureUnit(3, 1);
-}
-
-MeasureUnit *MeasureUnit::createMilligramOfglucosePerDeciliter(UErrorCode &status) {
-    return MeasureUnit::create(3, 2, status);
-}
-
-MeasureUnit MeasureUnit::getMilligramOfglucosePerDeciliter() {
-    return MeasureUnit(3, 2);
-}
-
-MeasureUnit *MeasureUnit::createMilligramPerDeciliter(UErrorCode &status) {
-    return MeasureUnit::create(3, 3, status);
-}
-
-MeasureUnit MeasureUnit::getMilligramPerDeciliter() {
-    return MeasureUnit(3, 3);
-}
-
-MeasureUnit *MeasureUnit::createMillimolePerLiter(UErrorCode &status) {
-    return MeasureUnit::create(3, 4, status);
-}
-
-MeasureUnit MeasureUnit::getMillimolePerLiter() {
-    return MeasureUnit(3, 4);
-}
-
-MeasureUnit *MeasureUnit::createMole(UErrorCode &status) {
-    return MeasureUnit::create(3, 5, status);
-}
-
-MeasureUnit MeasureUnit::getMole() {
-    return MeasureUnit(3, 5);
-}
-
-MeasureUnit *MeasureUnit::createPercent(UErrorCode &status) {
-    return MeasureUnit::create(3, 6, status);
-}
-
-MeasureUnit MeasureUnit::getPercent() {
-    return MeasureUnit(3, 6);
-}
-
-MeasureUnit *MeasureUnit::createPermille(UErrorCode &status) {
-    return MeasureUnit::create(3, 7, status);
-}
-
-MeasureUnit MeasureUnit::getPermille() {
-    return MeasureUnit(3, 7);
-}
-
-MeasureUnit *MeasureUnit::createPartPerMillion(UErrorCode &status) {
-    return MeasureUnit::create(3, 8, status);
-}
-
-MeasureUnit MeasureUnit::getPartPerMillion() {
-    return MeasureUnit(3, 8);
-}
-
-MeasureUnit *MeasureUnit::createPermyriad(UErrorCode &status) {
-    return MeasureUnit::create(3, 9, status);
-}
-
-MeasureUnit MeasureUnit::getPermyriad() {
-    return MeasureUnit(3, 9);
-}
-
-MeasureUnit *MeasureUnit::createLiterPer100Kilometers(UErrorCode &status) {
-    return MeasureUnit::create(4, 0, status);
-}
-
-MeasureUnit MeasureUnit::getLiterPer100Kilometers() {
-    return MeasureUnit(4, 0);
-}
-
-MeasureUnit *MeasureUnit::createLiterPerKilometer(UErrorCode &status) {
-    return MeasureUnit::create(4, 1, status);
-}
-
-MeasureUnit MeasureUnit::getLiterPerKilometer() {
-    return MeasureUnit(4, 1);
-}
-
-MeasureUnit *MeasureUnit::createMilePerGallon(UErrorCode &status) {
-    return MeasureUnit::create(4, 2, status);
-}
-
-MeasureUnit MeasureUnit::getMilePerGallon() {
-    return MeasureUnit(4, 2);
-}
-
-MeasureUnit *MeasureUnit::createMilePerGallonImperial(UErrorCode &status) {
-    return MeasureUnit::create(4, 3, status);
-}
-
-MeasureUnit MeasureUnit::getMilePerGallonImperial() {
-    return MeasureUnit(4, 3);
-}
-
-MeasureUnit *MeasureUnit::createBit(UErrorCode &status) {
-    return MeasureUnit::create(6, 0, status);
-}
-
-MeasureUnit MeasureUnit::getBit() {
-    return MeasureUnit(6, 0);
-}
-
-MeasureUnit *MeasureUnit::createByte(UErrorCode &status) {
-    return MeasureUnit::create(6, 1, status);
-}
-
-MeasureUnit MeasureUnit::getByte() {
-    return MeasureUnit(6, 1);
-}
-
-MeasureUnit *MeasureUnit::createGigabit(UErrorCode &status) {
-    return MeasureUnit::create(6, 2, status);
-}
-
-MeasureUnit MeasureUnit::getGigabit() {
-    return MeasureUnit(6, 2);
-}
-
-MeasureUnit *MeasureUnit::createGigabyte(UErrorCode &status) {
-    return MeasureUnit::create(6, 3, status);
-}
-
-MeasureUnit MeasureUnit::getGigabyte() {
-    return MeasureUnit(6, 3);
-}
-
-MeasureUnit *MeasureUnit::createKilobit(UErrorCode &status) {
-    return MeasureUnit::create(6, 4, status);
-}
-
-MeasureUnit MeasureUnit::getKilobit() {
-    return MeasureUnit(6, 4);
-}
-
-MeasureUnit *MeasureUnit::createKilobyte(UErrorCode &status) {
-    return MeasureUnit::create(6, 5, status);
-}
-
-MeasureUnit MeasureUnit::getKilobyte() {
-    return MeasureUnit(6, 5);
-}
-
-MeasureUnit *MeasureUnit::createMegabit(UErrorCode &status) {
-    return MeasureUnit::create(6, 6, status);
-}
-
-MeasureUnit MeasureUnit::getMegabit() {
-    return MeasureUnit(6, 6);
-}
-
-MeasureUnit *MeasureUnit::createMegabyte(UErrorCode &status) {
-    return MeasureUnit::create(6, 7, status);
-}
-
-MeasureUnit MeasureUnit::getMegabyte() {
-    return MeasureUnit(6, 7);
-}
-
-MeasureUnit *MeasureUnit::createPetabyte(UErrorCode &status) {
-    return MeasureUnit::create(6, 8, status);
-}
-
-MeasureUnit MeasureUnit::getPetabyte() {
-    return MeasureUnit(6, 8);
-}
-
-MeasureUnit *MeasureUnit::createTerabit(UErrorCode &status) {
-    return MeasureUnit::create(6, 9, status);
-}
-
-MeasureUnit MeasureUnit::getTerabit() {
-    return MeasureUnit(6, 9);
-}
-
-MeasureUnit *MeasureUnit::createTerabyte(UErrorCode &status) {
-    return MeasureUnit::create(6, 10, status);
-}
-
-MeasureUnit MeasureUnit::getTerabyte() {
-    return MeasureUnit(6, 10);
-}
-
-MeasureUnit *MeasureUnit::createCentury(UErrorCode &status) {
-    return MeasureUnit::create(7, 0, status);
-}
-
-MeasureUnit MeasureUnit::getCentury() {
-    return MeasureUnit(7, 0);
-}
-
-MeasureUnit *MeasureUnit::createDay(UErrorCode &status) {
-    return MeasureUnit::create(7, 1, status);
-}
-
-MeasureUnit MeasureUnit::getDay() {
-    return MeasureUnit(7, 1);
-}
-
-MeasureUnit *MeasureUnit::createDayPerson(UErrorCode &status) {
-    return MeasureUnit::create(7, 2, status);
-}
-
-MeasureUnit MeasureUnit::getDayPerson() {
-    return MeasureUnit(7, 2);
-}
-
-MeasureUnit *MeasureUnit::createDecade(UErrorCode &status) {
-    return MeasureUnit::create(7, 3, status);
-}
-
-MeasureUnit MeasureUnit::getDecade() {
-    return MeasureUnit(7, 3);
-}
-
-MeasureUnit *MeasureUnit::createHour(UErrorCode &status) {
-    return MeasureUnit::create(7, 4, status);
-}
-
-MeasureUnit MeasureUnit::getHour() {
-    return MeasureUnit(7, 4);
-}
-
-MeasureUnit *MeasureUnit::createMicrosecond(UErrorCode &status) {
-    return MeasureUnit::create(7, 5, status);
-}
-
-MeasureUnit MeasureUnit::getMicrosecond() {
-    return MeasureUnit(7, 5);
-}
-
-MeasureUnit *MeasureUnit::createMillisecond(UErrorCode &status) {
-    return MeasureUnit::create(7, 6, status);
-}
-
-MeasureUnit MeasureUnit::getMillisecond() {
-    return MeasureUnit(7, 6);
-}
-
-MeasureUnit *MeasureUnit::createMinute(UErrorCode &status) {
-    return MeasureUnit::create(7, 7, status);
-}
-
-MeasureUnit MeasureUnit::getMinute() {
-    return MeasureUnit(7, 7);
-}
-
-MeasureUnit *MeasureUnit::createMonth(UErrorCode &status) {
-    return MeasureUnit::create(7, 8, status);
-}
-
-MeasureUnit MeasureUnit::getMonth() {
-    return MeasureUnit(7, 8);
-}
-
-MeasureUnit *MeasureUnit::createMonthPerson(UErrorCode &status) {
-    return MeasureUnit::create(7, 9, status);
-}
-
-MeasureUnit MeasureUnit::getMonthPerson() {
-    return MeasureUnit(7, 9);
-}
-
-MeasureUnit *MeasureUnit::createNanosecond(UErrorCode &status) {
-    return MeasureUnit::create(7, 10, status);
-}
-
-MeasureUnit MeasureUnit::getNanosecond() {
-    return MeasureUnit(7, 10);
-}
-
-MeasureUnit *MeasureUnit::createQuarter(UErrorCode &status) {
-    return MeasureUnit::create(7, 11, status);
-}
-
-MeasureUnit MeasureUnit::getQuarter() {
-    return MeasureUnit(7, 11);
-}
-
-MeasureUnit *MeasureUnit::createSecond(UErrorCode &status) {
-    return MeasureUnit::create(7, 12, status);
-}
-
-MeasureUnit MeasureUnit::getSecond() {
-    return MeasureUnit(7, 12);
-}
-
-MeasureUnit *MeasureUnit::createWeek(UErrorCode &status) {
-    return MeasureUnit::create(7, 13, status);
-}
-
-MeasureUnit MeasureUnit::getWeek() {
-    return MeasureUnit(7, 13);
-}
-
-MeasureUnit *MeasureUnit::createWeekPerson(UErrorCode &status) {
-    return MeasureUnit::create(7, 14, status);
-}
-
-MeasureUnit MeasureUnit::getWeekPerson() {
-    return MeasureUnit(7, 14);
-}
-
-MeasureUnit *MeasureUnit::createYear(UErrorCode &status) {
-    return MeasureUnit::create(7, 15, status);
-}
-
-MeasureUnit MeasureUnit::getYear() {
-    return MeasureUnit(7, 15);
-}
-
-MeasureUnit *MeasureUnit::createYearPerson(UErrorCode &status) {
-    return MeasureUnit::create(7, 16, status);
-}
-
-MeasureUnit MeasureUnit::getYearPerson() {
-    return MeasureUnit(7, 16);
-}
-
-MeasureUnit *MeasureUnit::createAmpere(UErrorCode &status) {
-    return MeasureUnit::create(8, 0, status);
-}
-
-MeasureUnit MeasureUnit::getAmpere() {
-    return MeasureUnit(8, 0);
-}
-
-MeasureUnit *MeasureUnit::createMilliampere(UErrorCode &status) {
-    return MeasureUnit::create(8, 1, status);
-}
-
-MeasureUnit MeasureUnit::getMilliampere() {
-    return MeasureUnit(8, 1);
-}
-
-MeasureUnit *MeasureUnit::createOhm(UErrorCode &status) {
-    return MeasureUnit::create(8, 2, status);
-}
-
-MeasureUnit MeasureUnit::getOhm() {
-    return MeasureUnit(8, 2);
-}
-
-MeasureUnit *MeasureUnit::createVolt(UErrorCode &status) {
-    return MeasureUnit::create(8, 3, status);
-}
-
-MeasureUnit MeasureUnit::getVolt() {
-    return MeasureUnit(8, 3);
-}
-
-MeasureUnit *MeasureUnit::createBritishThermalUnit(UErrorCode &status) {
-    return MeasureUnit::create(9, 0, status);
-}
-
-MeasureUnit MeasureUnit::getBritishThermalUnit() {
-    return MeasureUnit(9, 0);
-}
-
-MeasureUnit *MeasureUnit::createCalorie(UErrorCode &status) {
-    return MeasureUnit::create(9, 1, status);
-}
-
-MeasureUnit MeasureUnit::getCalorie() {
-    return MeasureUnit(9, 1);
-}
-
-MeasureUnit *MeasureUnit::createElectronvolt(UErrorCode &status) {
-    return MeasureUnit::create(9, 2, status);
-}
-
-MeasureUnit MeasureUnit::getElectronvolt() {
-    return MeasureUnit(9, 2);
-}
-
-MeasureUnit *MeasureUnit::createFoodcalorie(UErrorCode &status) {
-    return MeasureUnit::create(9, 3, status);
-}
-
-MeasureUnit MeasureUnit::getFoodcalorie() {
-    return MeasureUnit(9, 3);
-}
-
-MeasureUnit *MeasureUnit::createJoule(UErrorCode &status) {
-    return MeasureUnit::create(9, 4, status);
-}
-
-MeasureUnit MeasureUnit::getJoule() {
-    return MeasureUnit(9, 4);
-}
-
-MeasureUnit *MeasureUnit::createKilocalorie(UErrorCode &status) {
-    return MeasureUnit::create(9, 5, status);
-}
-
-MeasureUnit MeasureUnit::getKilocalorie() {
-    return MeasureUnit(9, 5);
-}
-
-MeasureUnit *MeasureUnit::createKilojoule(UErrorCode &status) {
-    return MeasureUnit::create(9, 6, status);
-}
-
-MeasureUnit MeasureUnit::getKilojoule() {
-    return MeasureUnit(9, 6);
-}
-
-MeasureUnit *MeasureUnit::createKilowattHour(UErrorCode &status) {
-    return MeasureUnit::create(9, 7, status);
-}
-
-MeasureUnit MeasureUnit::getKilowattHour() {
-    return MeasureUnit(9, 7);
-}
-
-MeasureUnit *MeasureUnit::createThermUs(UErrorCode &status) {
-    return MeasureUnit::create(9, 8, status);
-}
-
-MeasureUnit MeasureUnit::getThermUs() {
-    return MeasureUnit(9, 8);
-}
-
-MeasureUnit *MeasureUnit::createKilowattHourPer100Kilometer(UErrorCode &status) {
-    return MeasureUnit::create(10, 0, status);
-}
-
-MeasureUnit MeasureUnit::getKilowattHourPer100Kilometer() {
-    return MeasureUnit(10, 0);
-}
-
-MeasureUnit *MeasureUnit::createNewton(UErrorCode &status) {
-    return MeasureUnit::create(10, 1, status);
-}
-
-MeasureUnit MeasureUnit::getNewton() {
-    return MeasureUnit(10, 1);
-}
-
-MeasureUnit *MeasureUnit::createPoundForce(UErrorCode &status) {
-    return MeasureUnit::create(10, 2, status);
-}
-
-MeasureUnit MeasureUnit::getPoundForce() {
-    return MeasureUnit(10, 2);
-}
-
-MeasureUnit *MeasureUnit::createGigahertz(UErrorCode &status) {
-    return MeasureUnit::create(11, 0, status);
-}
-
-MeasureUnit MeasureUnit::getGigahertz() {
-    return MeasureUnit(11, 0);
-}
-
-MeasureUnit *MeasureUnit::createHertz(UErrorCode &status) {
-    return MeasureUnit::create(11, 1, status);
-}
-
-MeasureUnit MeasureUnit::getHertz() {
-    return MeasureUnit(11, 1);
-}
-
-MeasureUnit *MeasureUnit::createKilohertz(UErrorCode &status) {
-    return MeasureUnit::create(11, 2, status);
-}
-
-MeasureUnit MeasureUnit::getKilohertz() {
-    return MeasureUnit(11, 2);
-}
-
-MeasureUnit *MeasureUnit::createMegahertz(UErrorCode &status) {
-    return MeasureUnit::create(11, 3, status);
-}
-
-MeasureUnit MeasureUnit::getMegahertz() {
-    return MeasureUnit(11, 3);
-}
-
-MeasureUnit *MeasureUnit::createDot(UErrorCode &status) {
-    return MeasureUnit::create(12, 0, status);
-}
-
-MeasureUnit MeasureUnit::getDot() {
-    return MeasureUnit(12, 0);
-}
-
-MeasureUnit *MeasureUnit::createDotPerCentimeter(UErrorCode &status) {
-    return MeasureUnit::create(12, 1, status);
-}
-
-MeasureUnit MeasureUnit::getDotPerCentimeter() {
-    return MeasureUnit(12, 1);
-}
-
-MeasureUnit *MeasureUnit::createDotPerInch(UErrorCode &status) {
-    return MeasureUnit::create(12, 2, status);
-}
-
-MeasureUnit MeasureUnit::getDotPerInch() {
-    return MeasureUnit(12, 2);
-}
-
-MeasureUnit *MeasureUnit::createEm(UErrorCode &status) {
-    return MeasureUnit::create(12, 3, status);
-}
-
-MeasureUnit MeasureUnit::getEm() {
-    return MeasureUnit(12, 3);
-}
-
-MeasureUnit *MeasureUnit::createMegapixel(UErrorCode &status) {
-    return MeasureUnit::create(12, 4, status);
-}
-
-MeasureUnit MeasureUnit::getMegapixel() {
-    return MeasureUnit(12, 4);
-}
-
-MeasureUnit *MeasureUnit::createPixel(UErrorCode &status) {
-    return MeasureUnit::create(12, 5, status);
-}
-
-MeasureUnit MeasureUnit::getPixel() {
-    return MeasureUnit(12, 5);
-}
-
-MeasureUnit *MeasureUnit::createPixelPerCentimeter(UErrorCode &status) {
-    return MeasureUnit::create(12, 6, status);
-}
-
-MeasureUnit MeasureUnit::getPixelPerCentimeter() {
-    return MeasureUnit(12, 6);
-}
-
-MeasureUnit *MeasureUnit::createPixelPerInch(UErrorCode &status) {
-    return MeasureUnit::create(12, 7, status);
-}
-
-MeasureUnit MeasureUnit::getPixelPerInch() {
-    return MeasureUnit(12, 7);
-}
-
-MeasureUnit *MeasureUnit::createAstronomicalUnit(UErrorCode &status) {
-    return MeasureUnit::create(13, 0, status);
-}
-
-MeasureUnit MeasureUnit::getAstronomicalUnit() {
-    return MeasureUnit(13, 0);
-}
-
-MeasureUnit *MeasureUnit::createCentimeter(UErrorCode &status) {
-    return MeasureUnit::create(13, 1, status);
-}
-
-MeasureUnit MeasureUnit::getCentimeter() {
-    return MeasureUnit(13, 1);
-}
-
-MeasureUnit *MeasureUnit::createDecimeter(UErrorCode &status) {
-    return MeasureUnit::create(13, 2, status);
-}
-
-MeasureUnit MeasureUnit::getDecimeter() {
-    return MeasureUnit(13, 2);
-}
-
-MeasureUnit *MeasureUnit::createEarthRadius(UErrorCode &status) {
-    return MeasureUnit::create(13, 3, status);
-}
-
-MeasureUnit MeasureUnit::getEarthRadius() {
-    return MeasureUnit(13, 3);
-}
-
-MeasureUnit *MeasureUnit::createFathom(UErrorCode &status) {
-    return MeasureUnit::create(13, 4, status);
-}
-
-MeasureUnit MeasureUnit::getFathom() {
-    return MeasureUnit(13, 4);
-}
-
-MeasureUnit *MeasureUnit::createFoot(UErrorCode &status) {
-    return MeasureUnit::create(13, 5, status);
-}
-
-MeasureUnit MeasureUnit::getFoot() {
-    return MeasureUnit(13, 5);
-}
-
-MeasureUnit *MeasureUnit::createFurlong(UErrorCode &status) {
-    return MeasureUnit::create(13, 6, status);
-}
-
-MeasureUnit MeasureUnit::getFurlong() {
-    return MeasureUnit(13, 6);
-}
-
-MeasureUnit *MeasureUnit::createInch(UErrorCode &status) {
-    return MeasureUnit::create(13, 7, status);
-}
-
-MeasureUnit MeasureUnit::getInch() {
-    return MeasureUnit(13, 7);
-}
-
-MeasureUnit *MeasureUnit::createKilometer(UErrorCode &status) {
-    return MeasureUnit::create(13, 8, status);
-}
-
-MeasureUnit MeasureUnit::getKilometer() {
-    return MeasureUnit(13, 8);
-}
-
-MeasureUnit *MeasureUnit::createLightYear(UErrorCode &status) {
-    return MeasureUnit::create(13, 9, status);
-}
-
-MeasureUnit MeasureUnit::getLightYear() {
-    return MeasureUnit(13, 9);
-}
-
-MeasureUnit *MeasureUnit::createMeter(UErrorCode &status) {
-    return MeasureUnit::create(13, 10, status);
-}
-
-MeasureUnit MeasureUnit::getMeter() {
-    return MeasureUnit(13, 10);
-}
-
-MeasureUnit *MeasureUnit::createMicrometer(UErrorCode &status) {
-    return MeasureUnit::create(13, 11, status);
-}
-
-MeasureUnit MeasureUnit::getMicrometer() {
-    return MeasureUnit(13, 11);
-}
-
-MeasureUnit *MeasureUnit::createMile(UErrorCode &status) {
-    return MeasureUnit::create(13, 12, status);
-}
-
-MeasureUnit MeasureUnit::getMile() {
-    return MeasureUnit(13, 12);
-}
-
-MeasureUnit *MeasureUnit::createMileScandinavian(UErrorCode &status) {
-    return MeasureUnit::create(13, 13, status);
-}
-
-MeasureUnit MeasureUnit::getMileScandinavian() {
-    return MeasureUnit(13, 13);
-}
-
-MeasureUnit *MeasureUnit::createMillimeter(UErrorCode &status) {
-    return MeasureUnit::create(13, 14, status);
-}
-
-MeasureUnit MeasureUnit::getMillimeter() {
-    return MeasureUnit(13, 14);
-}
-
-MeasureUnit *MeasureUnit::createNanometer(UErrorCode &status) {
-    return MeasureUnit::create(13, 15, status);
-}
-
-MeasureUnit MeasureUnit::getNanometer() {
-    return MeasureUnit(13, 15);
-}
-
-MeasureUnit *MeasureUnit::createNauticalMile(UErrorCode &status) {
-    return MeasureUnit::create(13, 16, status);
-}
-
-MeasureUnit MeasureUnit::getNauticalMile() {
-    return MeasureUnit(13, 16);
-}
-
-MeasureUnit *MeasureUnit::createParsec(UErrorCode &status) {
-    return MeasureUnit::create(13, 17, status);
-}
-
-MeasureUnit MeasureUnit::getParsec() {
-    return MeasureUnit(13, 17);
-}
-
-MeasureUnit *MeasureUnit::createPicometer(UErrorCode &status) {
-    return MeasureUnit::create(13, 18, status);
-}
-
-MeasureUnit MeasureUnit::getPicometer() {
-    return MeasureUnit(13, 18);
-}
-
-MeasureUnit *MeasureUnit::createPoint(UErrorCode &status) {
-    return MeasureUnit::create(13, 19, status);
-}
-
-MeasureUnit MeasureUnit::getPoint() {
-    return MeasureUnit(13, 19);
-}
-
-MeasureUnit *MeasureUnit::createSolarRadius(UErrorCode &status) {
-    return MeasureUnit::create(13, 20, status);
-}
-
-MeasureUnit MeasureUnit::getSolarRadius() {
-    return MeasureUnit(13, 20);
-}
-
-MeasureUnit *MeasureUnit::createYard(UErrorCode &status) {
-    return MeasureUnit::create(13, 21, status);
-}
-
-MeasureUnit MeasureUnit::getYard() {
-    return MeasureUnit(13, 21);
-}
-
-MeasureUnit *MeasureUnit::createCandela(UErrorCode &status) {
-    return MeasureUnit::create(14, 0, status);
-}
-
-MeasureUnit MeasureUnit::getCandela() {
-    return MeasureUnit(14, 0);
-}
-
-MeasureUnit *MeasureUnit::createLumen(UErrorCode &status) {
-    return MeasureUnit::create(14, 1, status);
-}
-
-MeasureUnit MeasureUnit::getLumen() {
-    return MeasureUnit(14, 1);
-}
-
-MeasureUnit *MeasureUnit::createLux(UErrorCode &status) {
-    return MeasureUnit::create(14, 2, status);
-}
-
-MeasureUnit MeasureUnit::getLux() {
-    return MeasureUnit(14, 2);
-}
-
-MeasureUnit *MeasureUnit::createSolarLuminosity(UErrorCode &status) {
-    return MeasureUnit::create(14, 3, status);
-}
-
-MeasureUnit MeasureUnit::getSolarLuminosity() {
-    return MeasureUnit(14, 3);
-}
-
-MeasureUnit *MeasureUnit::createCarat(UErrorCode &status) {
-    return MeasureUnit::create(15, 0, status);
-}
-
-MeasureUnit MeasureUnit::getCarat() {
-    return MeasureUnit(15, 0);
-}
-
-MeasureUnit *MeasureUnit::createDalton(UErrorCode &status) {
-    return MeasureUnit::create(15, 1, status);
-}
-
-MeasureUnit MeasureUnit::getDalton() {
-    return MeasureUnit(15, 1);
-}
-
-MeasureUnit *MeasureUnit::createEarthMass(UErrorCode &status) {
-    return MeasureUnit::create(15, 2, status);
-}
-
-MeasureUnit MeasureUnit::getEarthMass() {
-    return MeasureUnit(15, 2);
-}
-
-MeasureUnit *MeasureUnit::createGrain(UErrorCode &status) {
-    return MeasureUnit::create(15, 3, status);
-}
-
-MeasureUnit MeasureUnit::getGrain() {
-    return MeasureUnit(15, 3);
-}
-
-MeasureUnit *MeasureUnit::createGram(UErrorCode &status) {
-    return MeasureUnit::create(15, 4, status);
-}
-
-MeasureUnit MeasureUnit::getGram() {
-    return MeasureUnit(15, 4);
-}
-
-MeasureUnit *MeasureUnit::createKilogram(UErrorCode &status) {
-    return MeasureUnit::create(15, 5, status);
-}
-
-MeasureUnit MeasureUnit::getKilogram() {
-    return MeasureUnit(15, 5);
-}
-
-MeasureUnit *MeasureUnit::createMetricTon(UErrorCode &status) {
-    return MeasureUnit::create(15, 14, status);
-}
-
-MeasureUnit MeasureUnit::getMetricTon() {
-    return MeasureUnit(15, 14);
-}
-
-MeasureUnit *MeasureUnit::createMicrogram(UErrorCode &status) {
-    return MeasureUnit::create(15, 6, status);
-}
-
-MeasureUnit MeasureUnit::getMicrogram() {
-    return MeasureUnit(15, 6);
-}
-
-MeasureUnit *MeasureUnit::createMilligram(UErrorCode &status) {
-    return MeasureUnit::create(15, 7, status);
-}
-
-MeasureUnit MeasureUnit::getMilligram() {
-    return MeasureUnit(15, 7);
-}
-
-MeasureUnit *MeasureUnit::createOunce(UErrorCode &status) {
-    return MeasureUnit::create(15, 8, status);
-}
-
-MeasureUnit MeasureUnit::getOunce() {
-    return MeasureUnit(15, 8);
-}
-
-MeasureUnit *MeasureUnit::createOunceTroy(UErrorCode &status) {
-    return MeasureUnit::create(15, 9, status);
-}
-
-MeasureUnit MeasureUnit::getOunceTroy() {
-    return MeasureUnit(15, 9);
-}
-
-MeasureUnit *MeasureUnit::createPound(UErrorCode &status) {
-    return MeasureUnit::create(15, 10, status);
-}
-
-MeasureUnit MeasureUnit::getPound() {
-    return MeasureUnit(15, 10);
-}
-
-MeasureUnit *MeasureUnit::createSolarMass(UErrorCode &status) {
-    return MeasureUnit::create(15, 11, status);
-}
-
-MeasureUnit MeasureUnit::getSolarMass() {
-    return MeasureUnit(15, 11);
-}
-
-MeasureUnit *MeasureUnit::createStone(UErrorCode &status) {
-    return MeasureUnit::create(15, 12, status);
-}
-
-MeasureUnit MeasureUnit::getStone() {
-    return MeasureUnit(15, 12);
-}
-
-MeasureUnit *MeasureUnit::createTon(UErrorCode &status) {
-    return MeasureUnit::create(15, 13, status);
-}
-
-MeasureUnit MeasureUnit::getTon() {
-    return MeasureUnit(15, 13);
-}
-
-MeasureUnit *MeasureUnit::createTonne(UErrorCode &status) {
-    return MeasureUnit::create(15, 14, status);
-}
-
-MeasureUnit MeasureUnit::getTonne() {
-    return MeasureUnit(15, 14);
-}
-
-MeasureUnit *MeasureUnit::createGigawatt(UErrorCode &status) {
-    return MeasureUnit::create(17, 0, status);
-}
-
-MeasureUnit MeasureUnit::getGigawatt() {
-    return MeasureUnit(17, 0);
-}
-
-MeasureUnit *MeasureUnit::createHorsepower(UErrorCode &status) {
-    return MeasureUnit::create(17, 1, status);
-}
-
-MeasureUnit MeasureUnit::getHorsepower() {
-    return MeasureUnit(17, 1);
-}
-
-MeasureUnit *MeasureUnit::createKilowatt(UErrorCode &status) {
-    return MeasureUnit::create(17, 2, status);
-}
-
-MeasureUnit MeasureUnit::getKilowatt() {
-    return MeasureUnit(17, 2);
-}
-
-MeasureUnit *MeasureUnit::createMegawatt(UErrorCode &status) {
-    return MeasureUnit::create(17, 3, status);
-}
-
-MeasureUnit MeasureUnit::getMegawatt() {
-    return MeasureUnit(17, 3);
-}
-
-MeasureUnit *MeasureUnit::createMilliwatt(UErrorCode &status) {
-    return MeasureUnit::create(17, 4, status);
-}
-
-MeasureUnit MeasureUnit::getMilliwatt() {
-    return MeasureUnit(17, 4);
-}
-
-MeasureUnit *MeasureUnit::createWatt(UErrorCode &status) {
-    return MeasureUnit::create(17, 5, status);
-}
-
-MeasureUnit MeasureUnit::getWatt() {
-    return MeasureUnit(17, 5);
-}
-
-MeasureUnit *MeasureUnit::createAtmosphere(UErrorCode &status) {
-    return MeasureUnit::create(18, 0, status);
-}
-
-MeasureUnit MeasureUnit::getAtmosphere() {
-    return MeasureUnit(18, 0);
-}
-
-MeasureUnit *MeasureUnit::createBar(UErrorCode &status) {
-    return MeasureUnit::create(18, 1, status);
-}
-
-MeasureUnit MeasureUnit::getBar() {
-    return MeasureUnit(18, 1);
-}
-
-MeasureUnit *MeasureUnit::createHectopascal(UErrorCode &status) {
-    return MeasureUnit::create(18, 2, status);
-}
-
-MeasureUnit MeasureUnit::getHectopascal() {
-    return MeasureUnit(18, 2);
-}
-
-MeasureUnit *MeasureUnit::createInchHg(UErrorCode &status) {
-    return MeasureUnit::create(18, 3, status);
-}
-
-MeasureUnit MeasureUnit::getInchHg() {
-    return MeasureUnit(18, 3);
-}
-
-MeasureUnit *MeasureUnit::createKilopascal(UErrorCode &status) {
-    return MeasureUnit::create(18, 4, status);
-}
-
-MeasureUnit MeasureUnit::getKilopascal() {
-    return MeasureUnit(18, 4);
-}
-
-MeasureUnit *MeasureUnit::createMegapascal(UErrorCode &status) {
-    return MeasureUnit::create(18, 5, status);
-}
-
-MeasureUnit MeasureUnit::getMegapascal() {
-    return MeasureUnit(18, 5);
-}
-
-MeasureUnit *MeasureUnit::createMillibar(UErrorCode &status) {
-    return MeasureUnit::create(18, 6, status);
-}
-
-MeasureUnit MeasureUnit::getMillibar() {
-    return MeasureUnit(18, 6);
-}
-
-MeasureUnit *MeasureUnit::createMillimeterOfMercury(UErrorCode &status) {
-    return MeasureUnit::create(18, 7, status);
-}
-
-MeasureUnit MeasureUnit::getMillimeterOfMercury() {
-    return MeasureUnit(18, 7);
-}
-
-MeasureUnit *MeasureUnit::createPascal(UErrorCode &status) {
-    return MeasureUnit::create(18, 8, status);
-}
-
-MeasureUnit MeasureUnit::getPascal() {
-    return MeasureUnit(18, 8);
-}
-
-MeasureUnit *MeasureUnit::createPoundPerSquareInch(UErrorCode &status) {
-    return MeasureUnit::create(18, 9, status);
-}
-
-MeasureUnit MeasureUnit::getPoundPerSquareInch() {
-    return MeasureUnit(18, 9);
-}
-
-MeasureUnit *MeasureUnit::createBeaufort(UErrorCode &status) {
-    return MeasureUnit::create(19, 0, status);
-}
-
-MeasureUnit MeasureUnit::getBeaufort() {
-    return MeasureUnit(19, 0);
-}
-
-MeasureUnit *MeasureUnit::createKilometerPerHour(UErrorCode &status) {
-    return MeasureUnit::create(19, 1, status);
-}
-
-MeasureUnit MeasureUnit::getKilometerPerHour() {
-    return MeasureUnit(19, 1);
-}
-
-MeasureUnit *MeasureUnit::createKnot(UErrorCode &status) {
-    return MeasureUnit::create(19, 2, status);
-}
-
-MeasureUnit MeasureUnit::getKnot() {
-    return MeasureUnit(19, 2);
-}
-
-MeasureUnit *MeasureUnit::createMeterPerSecond(UErrorCode &status) {
-    return MeasureUnit::create(19, 3, status);
-}
-
-MeasureUnit MeasureUnit::getMeterPerSecond() {
-    return MeasureUnit(19, 3);
-}
-
-MeasureUnit *MeasureUnit::createMilePerHour(UErrorCode &status) {
-    return MeasureUnit::create(19, 4, status);
-}
-
-MeasureUnit MeasureUnit::getMilePerHour() {
-    return MeasureUnit(19, 4);
-}
-
-MeasureUnit *MeasureUnit::createCelsius(UErrorCode &status) {
-    return MeasureUnit::create(20, 0, status);
-}
-
-MeasureUnit MeasureUnit::getCelsius() {
-    return MeasureUnit(20, 0);
-}
-
-MeasureUnit *MeasureUnit::createFahrenheit(UErrorCode &status) {
-    return MeasureUnit::create(20, 1, status);
-}
-
-MeasureUnit MeasureUnit::getFahrenheit() {
-    return MeasureUnit(20, 1);
-}
-
-MeasureUnit *MeasureUnit::createGenericTemperature(UErrorCode &status) {
-    return MeasureUnit::create(20, 2, status);
-}
-
-MeasureUnit MeasureUnit::getGenericTemperature() {
-    return MeasureUnit(20, 2);
-}
-
-MeasureUnit *MeasureUnit::createKelvin(UErrorCode &status) {
-    return MeasureUnit::create(20, 3, status);
-}
-
-MeasureUnit MeasureUnit::getKelvin() {
-    return MeasureUnit(20, 3);
-}
-
-MeasureUnit *MeasureUnit::createNewtonMeter(UErrorCode &status) {
-    return MeasureUnit::create(21, 0, status);
-}
-
-MeasureUnit MeasureUnit::getNewtonMeter() {
-    return MeasureUnit(21, 0);
-}
-
-MeasureUnit *MeasureUnit::createPoundFoot(UErrorCode &status) {
-    return MeasureUnit::create(21, 1, status);
-}
-
-MeasureUnit MeasureUnit::getPoundFoot() {
-    return MeasureUnit(21, 1);
-}
-
-MeasureUnit *MeasureUnit::createAcreFoot(UErrorCode &status) {
-    return MeasureUnit::create(22, 0, status);
-}
-
-MeasureUnit MeasureUnit::getAcreFoot() {
-    return MeasureUnit(22, 0);
-}
-
-MeasureUnit *MeasureUnit::createBarrel(UErrorCode &status) {
-    return MeasureUnit::create(22, 1, status);
-}
-
-MeasureUnit MeasureUnit::getBarrel() {
-    return MeasureUnit(22, 1);
-}
-
-MeasureUnit *MeasureUnit::createBushel(UErrorCode &status) {
-    return MeasureUnit::create(22, 2, status);
-}
-
-MeasureUnit MeasureUnit::getBushel() {
-    return MeasureUnit(22, 2);
-}
-
-MeasureUnit *MeasureUnit::createCentiliter(UErrorCode &status) {
-    return MeasureUnit::create(22, 3, status);
-}
-
-MeasureUnit MeasureUnit::getCentiliter() {
-    return MeasureUnit(22, 3);
-}
-
-MeasureUnit *MeasureUnit::createCubicCentimeter(UErrorCode &status) {
-    return MeasureUnit::create(22, 4, status);
-}
-
-MeasureUnit MeasureUnit::getCubicCentimeter() {
-    return MeasureUnit(22, 4);
-}
-
-MeasureUnit *MeasureUnit::createCubicFoot(UErrorCode &status) {
-    return MeasureUnit::create(22, 5, status);
-}
-
-MeasureUnit MeasureUnit::getCubicFoot() {
-    return MeasureUnit(22, 5);
-}
-
-MeasureUnit *MeasureUnit::createCubicInch(UErrorCode &status) {
-    return MeasureUnit::create(22, 6, status);
-}
-
-MeasureUnit MeasureUnit::getCubicInch() {
-    return MeasureUnit(22, 6);
-}
-
-MeasureUnit *MeasureUnit::createCubicKilometer(UErrorCode &status) {
-    return MeasureUnit::create(22, 7, status);
-}
-
-MeasureUnit MeasureUnit::getCubicKilometer() {
-    return MeasureUnit(22, 7);
-}
-
-MeasureUnit *MeasureUnit::createCubicMeter(UErrorCode &status) {
-    return MeasureUnit::create(22, 8, status);
-}
-
-MeasureUnit MeasureUnit::getCubicMeter() {
-    return MeasureUnit(22, 8);
-}
-
-MeasureUnit *MeasureUnit::createCubicMile(UErrorCode &status) {
-    return MeasureUnit::create(22, 9, status);
-}
-
-MeasureUnit MeasureUnit::getCubicMile() {
-    return MeasureUnit(22, 9);
-}
-
-MeasureUnit *MeasureUnit::createCubicYard(UErrorCode &status) {
-    return MeasureUnit::create(22, 10, status);
-}
-
-MeasureUnit MeasureUnit::getCubicYard() {
-    return MeasureUnit(22, 10);
-}
-
-MeasureUnit *MeasureUnit::createCup(UErrorCode &status) {
-    return MeasureUnit::create(22, 11, status);
-}
-
-MeasureUnit MeasureUnit::getCup() {
-    return MeasureUnit(22, 11);
-}
-
-MeasureUnit *MeasureUnit::createCupMetric(UErrorCode &status) {
-    return MeasureUnit::create(22, 12, status);
-}
-
-MeasureUnit MeasureUnit::getCupMetric() {
-    return MeasureUnit(22, 12);
-}
-
-MeasureUnit *MeasureUnit::createDeciliter(UErrorCode &status) {
-    return MeasureUnit::create(22, 13, status);
-}
-
-MeasureUnit MeasureUnit::getDeciliter() {
-    return MeasureUnit(22, 13);
-}
-
-MeasureUnit *MeasureUnit::createDessertSpoon(UErrorCode &status) {
-    return MeasureUnit::create(22, 14, status);
-}
-
-MeasureUnit MeasureUnit::getDessertSpoon() {
-    return MeasureUnit(22, 14);
-}
-
-MeasureUnit *MeasureUnit::createDessertSpoonImperial(UErrorCode &status) {
-    return MeasureUnit::create(22, 15, status);
-}
-
-MeasureUnit MeasureUnit::getDessertSpoonImperial() {
-    return MeasureUnit(22, 15);
-}
-
-MeasureUnit *MeasureUnit::createDram(UErrorCode &status) {
-    return MeasureUnit::create(22, 16, status);
-}
-
-MeasureUnit MeasureUnit::getDram() {
-    return MeasureUnit(22, 16);
-}
-
-MeasureUnit *MeasureUnit::createDrop(UErrorCode &status) {
-    return MeasureUnit::create(22, 17, status);
-}
-
-MeasureUnit MeasureUnit::getDrop() {
-    return MeasureUnit(22, 17);
-}
-
-MeasureUnit *MeasureUnit::createFluidOunce(UErrorCode &status) {
-    return MeasureUnit::create(22, 18, status);
-}
-
-MeasureUnit MeasureUnit::getFluidOunce() {
-    return MeasureUnit(22, 18);
-}
-
-MeasureUnit *MeasureUnit::createFluidOunceImperial(UErrorCode &status) {
-    return MeasureUnit::create(22, 19, status);
-}
-
-MeasureUnit MeasureUnit::getFluidOunceImperial() {
-    return MeasureUnit(22, 19);
-}
-
-MeasureUnit *MeasureUnit::createGallon(UErrorCode &status) {
-    return MeasureUnit::create(22, 20, status);
-}
-
-MeasureUnit MeasureUnit::getGallon() {
-    return MeasureUnit(22, 20);
-}
-
-MeasureUnit *MeasureUnit::createGallonImperial(UErrorCode &status) {
-    return MeasureUnit::create(22, 21, status);
-}
-
-MeasureUnit MeasureUnit::getGallonImperial() {
-    return MeasureUnit(22, 21);
-}
-
-MeasureUnit *MeasureUnit::createHectoliter(UErrorCode &status) {
-    return MeasureUnit::create(22, 22, status);
-}
-
-MeasureUnit MeasureUnit::getHectoliter() {
-    return MeasureUnit(22, 22);
-}
-
-MeasureUnit *MeasureUnit::createJigger(UErrorCode &status) {
-    return MeasureUnit::create(22, 23, status);
-}
-
-MeasureUnit MeasureUnit::getJigger() {
-    return MeasureUnit(22, 23);
-}
-
-MeasureUnit *MeasureUnit::createLiter(UErrorCode &status) {
-    return MeasureUnit::create(22, 24, status);
-}
-
-MeasureUnit MeasureUnit::getLiter() {
-    return MeasureUnit(22, 24);
-}
-
-MeasureUnit *MeasureUnit::createMegaliter(UErrorCode &status) {
-    return MeasureUnit::create(22, 25, status);
-}
-
-MeasureUnit MeasureUnit::getMegaliter() {
-    return MeasureUnit(22, 25);
-}
-
-MeasureUnit *MeasureUnit::createMilliliter(UErrorCode &status) {
-    return MeasureUnit::create(22, 26, status);
-}
-
-MeasureUnit MeasureUnit::getMilliliter() {
-    return MeasureUnit(22, 26);
-}
-
-MeasureUnit *MeasureUnit::createPinch(UErrorCode &status) {
-    return MeasureUnit::create(22, 27, status);
-}
-
-MeasureUnit MeasureUnit::getPinch() {
-    return MeasureUnit(22, 27);
-}
-
-MeasureUnit *MeasureUnit::createPint(UErrorCode &status) {
-    return MeasureUnit::create(22, 28, status);
-}
-
-MeasureUnit MeasureUnit::getPint() {
-    return MeasureUnit(22, 28);
-}
-
-MeasureUnit *MeasureUnit::createPintMetric(UErrorCode &status) {
-    return MeasureUnit::create(22, 29, status);
-}
-
-MeasureUnit MeasureUnit::getPintMetric() {
-    return MeasureUnit(22, 29);
-}
-
-MeasureUnit *MeasureUnit::createQuart(UErrorCode &status) {
-    return MeasureUnit::create(22, 30, status);
-}
-
-MeasureUnit MeasureUnit::getQuart() {
-    return MeasureUnit(22, 30);
-}
-
-MeasureUnit *MeasureUnit::createQuartImperial(UErrorCode &status) {
-    return MeasureUnit::create(22, 31, status);
-}
-
-MeasureUnit MeasureUnit::getQuartImperial() {
-    return MeasureUnit(22, 31);
-}
-
-MeasureUnit *MeasureUnit::createTablespoon(UErrorCode &status) {
-    return MeasureUnit::create(22, 32, status);
-}
-
-MeasureUnit MeasureUnit::getTablespoon() {
-    return MeasureUnit(22, 32);
-}
-
-MeasureUnit *MeasureUnit::createTeaspoon(UErrorCode &status) {
-    return MeasureUnit::create(22, 33, status);
-}
-
-MeasureUnit MeasureUnit::getTeaspoon() {
-    return MeasureUnit(22, 33);
-}
-
-// End generated code for measunit.cpp
-
-static int32_t binarySearch(
-        const char * const * array, int32_t start, int32_t end, StringPiece key) {
-    while (start < end) {
-        int32_t mid = (start + end) / 2;
-        int32_t cmp = StringPiece(array[mid]).compare(key);
-        if (cmp < 0) {
-            start = mid + 1;
-            continue;
-        }
-        if (cmp == 0) {
-            return mid;
-        }
-        end = mid;
-    }
-    return -1;
-}
-
-MeasureUnit::MeasureUnit() : MeasureUnit(kBaseTypeIdx, kBaseSubTypeIdx) {
-}
-
-MeasureUnit::MeasureUnit(int32_t typeId, int32_t subTypeId)
-        : fImpl(nullptr), fSubTypeId(subTypeId), fTypeId(typeId) {
-}
-
-MeasureUnit::MeasureUnit(const MeasureUnit &other)
-        : fImpl(nullptr) {
-    *this = other;
-}
-
-MeasureUnit::MeasureUnit(MeasureUnit &&other) noexcept
-        : fImpl(other.fImpl),
-        fSubTypeId(other.fSubTypeId),
-        fTypeId(other.fTypeId) {
-    other.fImpl = nullptr;
-}
-
-MeasureUnit::MeasureUnit(MeasureUnitImpl&& impl)
-        : fImpl(nullptr), fSubTypeId(-1), fTypeId(-1) {
-    if (!findBySubType(impl.identifier.toStringPiece(), this)) {
-        fImpl = new MeasureUnitImpl(std::move(impl));
-    }
-}
-
-MeasureUnit &MeasureUnit::operator=(const MeasureUnit &other) {
-    if (this == &other) {
-        return *this;
-    }
-    if (fImpl != nullptr) {
-        delete fImpl;
-    }
-    if (other.fImpl) {
-        ErrorCode localStatus;
-        fImpl = new MeasureUnitImpl(other.fImpl->copy(localStatus));
-        if (!fImpl || localStatus.isFailure()) {
-            // Unrecoverable allocation error; set to the default unit
-            *this = MeasureUnit();
-            return *this;
-        }
-    } else {
-        fImpl = nullptr;
-    }
-    fTypeId = other.fTypeId;
-    fSubTypeId = other.fSubTypeId;
-    return *this;
-}
-
-MeasureUnit &MeasureUnit::operator=(MeasureUnit &&other) noexcept {
-    if (this == &other) {
-        return *this;
-    }
-    if (fImpl != nullptr) {
-        delete fImpl;
-    }
-    fImpl = other.fImpl;
-    other.fImpl = nullptr;
-    fTypeId = other.fTypeId;
-    fSubTypeId = other.fSubTypeId;
-    return *this;
-}
-
-MeasureUnit *MeasureUnit::clone() const {
-    return new MeasureUnit(*this);
-}
-
-MeasureUnit::~MeasureUnit() {
-    if (fImpl != nullptr) {
-        delete fImpl;
-        fImpl = nullptr;
-    }
-}
-
-const char *MeasureUnit::getType() const {
-    // We have a type & subtype only if fTypeId is present.
-    if (fTypeId == -1) {
-        return "";
-    }
-    return gTypes[fTypeId];
-}
-
-const char *MeasureUnit::getSubtype() const {
-    // We have a type & subtype only if fTypeId is present.
-    if (fTypeId == -1) {
-        return "";
-    }
-    return getIdentifier();
-}
-
-const char *MeasureUnit::getIdentifier() const {
-    return fImpl ? fImpl->identifier.data() : gSubTypes[getOffset()];
-}
-
-bool MeasureUnit::operator==(const UObject& other) const {
-    if (this == &other) {  // Same object, equal
-        return true;
-    }
-    if (typeid(*this) != typeid(other)) { // Different types, not equal
-        return false;
-    }
-    const MeasureUnit &rhs = static_cast<const MeasureUnit&>(other);
-    return uprv_strcmp(getIdentifier(), rhs.getIdentifier()) == 0;
-}
-
-int32_t MeasureUnit::getAvailable(
-        MeasureUnit *dest,
-        int32_t destCapacity,
-        UErrorCode &errorCode) {
-    if (U_FAILURE(errorCode)) {
-        return 0;
-    }
-    if (destCapacity < UPRV_LENGTHOF(gSubTypes)) {
-        errorCode = U_BUFFER_OVERFLOW_ERROR;
-        return UPRV_LENGTHOF(gSubTypes);
-    }
-    int32_t idx = 0;
-    for (int32_t typeIdx = 0; typeIdx < UPRV_LENGTHOF(gTypes); ++typeIdx) {
-        int32_t len = gOffsets[typeIdx + 1] - gOffsets[typeIdx];
-        for (int32_t subTypeIdx = 0; subTypeIdx < len; ++subTypeIdx) {
-            dest[idx].setTo(typeIdx, subTypeIdx);
-            ++idx;
-        }
-    }
-    U_ASSERT(idx == UPRV_LENGTHOF(gSubTypes));
-    return UPRV_LENGTHOF(gSubTypes);
-}
-
-int32_t MeasureUnit::getAvailable(
-        const char *type,
-        MeasureUnit *dest,
-        int32_t destCapacity,
-        UErrorCode &errorCode) {
-    if (U_FAILURE(errorCode)) {
-        return 0;
-    }
-    int32_t typeIdx = binarySearch(gTypes, 0, UPRV_LENGTHOF(gTypes), type);
-    if (typeIdx == -1) {
-        return 0;
-    }
-    int32_t len = gOffsets[typeIdx + 1] - gOffsets[typeIdx];
-    if (destCapacity < len) {
-        errorCode = U_BUFFER_OVERFLOW_ERROR;
-        return len;
-    }
-    for (int subTypeIdx = 0; subTypeIdx < len; ++subTypeIdx) {
-        dest[subTypeIdx].setTo(typeIdx, subTypeIdx);
-    }
-    return len;
-}
-
-StringEnumeration* MeasureUnit::getAvailableTypes(UErrorCode &errorCode) {
-    UEnumeration *uenum = uenum_openCharStringsEnumeration(
-            gTypes, UPRV_LENGTHOF(gTypes), &errorCode);
-    if (U_FAILURE(errorCode)) {
-        uenum_close(uenum);
-        return nullptr;
-    }
-    StringEnumeration *result = new UStringEnumeration(uenum);
-    if (result == nullptr) {
-        errorCode = U_MEMORY_ALLOCATION_ERROR;
-        uenum_close(uenum);
-        return nullptr;
-    }
-    return result;
-}
-
-bool MeasureUnit::findBySubType(StringPiece subType, MeasureUnit* output) {
-    // Sanity checking kCurrencyOffset and final entry in gOffsets
-    U_ASSERT(uprv_strcmp(gTypes[kCurrencyOffset], "currency") == 0);
-    U_ASSERT(gOffsets[UPRV_LENGTHOF(gOffsets) - 1] == UPRV_LENGTHOF(gSubTypes));
-
-    for (int32_t t = 0; t < UPRV_LENGTHOF(gOffsets) - 1; t++) {
-        // Skip currency units
-        if (t == kCurrencyOffset) {
-            continue;
-        }
-        int32_t st = binarySearch(gSubTypes, gOffsets[t], gOffsets[t + 1], subType);
-        if (st >= 0) {
-            output->setTo(t, st - gOffsets[t]);
-            return true;
-        }
-    }
-    return false;
-}
-
-MeasureUnit *MeasureUnit::create(int typeId, int subTypeId, UErrorCode &status) {
-    if (U_FAILURE(status)) {
-        return nullptr;
-    }
-    MeasureUnit *result = new MeasureUnit(typeId, subTypeId);
-    if (result == nullptr) {
-        status = U_MEMORY_ALLOCATION_ERROR;
-    }
-    return result;
-}
-
-void MeasureUnit::initTime(const char *timeId) {
-    int32_t result = binarySearch(gTypes, 0, UPRV_LENGTHOF(gTypes), "duration");
-    U_ASSERT(result != -1);
-    fTypeId = result;
-    result = binarySearch(gSubTypes, gOffsets[fTypeId], gOffsets[fTypeId + 1], timeId);
-    U_ASSERT(result != -1);
-    fSubTypeId = result - gOffsets[fTypeId];
-}
-
-void MeasureUnit::initCurrency(StringPiece isoCurrency) {
-    int32_t result = binarySearch(gTypes, 0, UPRV_LENGTHOF(gTypes), "currency");
-    U_ASSERT(result != -1);
-    fTypeId = result;
-    result = binarySearch(
-            gSubTypes, gOffsets[fTypeId], gOffsets[fTypeId + 1], isoCurrency);
-    if (result == -1) {
-        fImpl = new MeasureUnitImpl(MeasureUnitImpl::forCurrencyCode(isoCurrency));
-        if (fImpl) {
-            fSubTypeId = -1;
-            return;
-        }
-        // malloc error: fall back to the undefined currency
-        result = binarySearch(
-            gSubTypes, gOffsets[fTypeId], gOffsets[fTypeId + 1], kDefaultCurrency8);
-        U_ASSERT(result != -1);
-    }
-    fSubTypeId = result - gOffsets[fTypeId];
-}
-
-void MeasureUnit::setTo(int32_t typeId, int32_t subTypeId) {
-    fTypeId = typeId;
-    fSubTypeId = subTypeId;
-    if (fImpl != nullptr) {
-        delete fImpl;
-        fImpl = nullptr;
-    }
-}
-
-int32_t MeasureUnit::getOffset() const {
-    if (fTypeId < 0 || fSubTypeId < 0) {
-        return -1;
-    }
-    return gOffsets[fTypeId] + fSubTypeId;
-}
-
-MeasureUnitImpl MeasureUnitImpl::copy(UErrorCode &status) const {
-    MeasureUnitImpl result;
-    result.complexity = complexity;
-    result.identifier.append(identifier, status);
-    for (int32_t i = 0; i < singleUnits.length(); i++) {
-        SingleUnitImpl *item = result.singleUnits.emplaceBack(*singleUnits[i]);
-        if (!item) {
-            status = U_MEMORY_ALLOCATION_ERROR;
-            return result;
-        }
-    }
-    return result;
-}
-
-U_NAMESPACE_END
-
-#endif /* !UNCONFIG_NO_FORMATTING */
->>>>>>> a8a80be5
+// © 2016 and later: Unicode, Inc. and others.
+// License & terms of use: http://www.unicode.org/copyright.html
+/*
+**********************************************************************
+* Copyright (c) 2004-2016, International Business Machines
+* Corporation and others.  All Rights Reserved.
+**********************************************************************
+* Author: Alan Liu
+* Created: April 26, 2004
+* Since: ICU 3.0
+**********************************************************************
+*/
+#include "utypeinfo.h" // for 'typeid' to work
+
+#include "unicode/measunit.h"
+
+#if !UCONFIG_NO_FORMATTING
+
+#include "unicode/uenum.h"
+#include "unicode/errorcode.h"
+#include "ustrenum.h"
+#include "cstring.h"
+#include "uassert.h"
+#include "measunit_impl.h"
+
+U_NAMESPACE_BEGIN
+
+UOBJECT_DEFINE_RTTI_IMPLEMENTATION(MeasureUnit)
+
+// All code between the "Start generated code" comment and
+// the "End generated code" comment is auto generated code
+// and must not be edited manually. For instructions on how to correctly
+// update this code, refer to:
+// https://icu.unicode.org/design/formatting/measureformat/updating-measure-unit
+//
+// Start generated code for measunit.cpp
+
+// Maps from Type ID to offset in gSubTypes.
+static const int32_t gOffsets[] = {
+    0,
+    2,
+    7,
+    17,
+    27,
+    31,
+    332,
+    343,
+    360,
+    364,
+    373,
+    376,
+    380,
+    388,
+    410,
+    414,
+    429,
+    430,
+    436,
+    446,
+    451,
+    455,
+    457,
+    491
+};
+
+static const int32_t kCurrencyOffset = 5;
+
+// Must be sorted alphabetically.
+static const char * const gTypes[] = {
+    "acceleration",
+    "angle",
+    "area",
+    "concentr",
+    "consumption",
+    "currency",
+    "digital",
+    "duration",
+    "electric",
+    "energy",
+    "force",
+    "frequency",
+    "graphics",
+    "length",
+    "light",
+    "mass",
+    "none",
+    "power",
+    "pressure",
+    "speed",
+    "temperature",
+    "torque",
+    "volume"
+};
+
+// Must be grouped by type and sorted alphabetically within each type.
+static const char * const gSubTypes[] = {
+    "g-force",
+    "meter-per-square-second",
+    "arc-minute",
+    "arc-second",
+    "degree",
+    "radian",
+    "revolution",
+    "acre",
+    "dunam",
+    "hectare",
+    "square-centimeter",
+    "square-foot",
+    "square-inch",
+    "square-kilometer",
+    "square-meter",
+    "square-mile",
+    "square-yard",
+    "item",
+    "karat",
+    "milligram-ofglucose-per-deciliter",
+    "milligram-per-deciliter",
+    "millimole-per-liter",
+    "mole",
+    "percent",
+    "permille",
+    "permillion",
+    "permyriad",
+    "liter-per-100-kilometer",
+    "liter-per-kilometer",
+    "mile-per-gallon",
+    "mile-per-gallon-imperial",
+    "ADP",
+    "AED",
+    "AFA",
+    "AFN",
+    "ALK",
+    "ALL",
+    "AMD",
+    "ANG",
+    "AOA",
+    "AOK",
+    "AON",
+    "AOR",
+    "ARA",
+    "ARP",
+    "ARS",
+    "ARY",
+    "ATS",
+    "AUD",
+    "AWG",
+    "AYM",
+    "AZM",
+    "AZN",
+    "BAD",
+    "BAM",
+    "BBD",
+    "BDT",
+    "BEC",
+    "BEF",
+    "BEL",
+    "BGJ",
+    "BGK",
+    "BGL",
+    "BGN",
+    "BHD",
+    "BIF",
+    "BMD",
+    "BND",
+    "BOB",
+    "BOP",
+    "BOV",
+    "BRB",
+    "BRC",
+    "BRE",
+    "BRL",
+    "BRN",
+    "BRR",
+    "BSD",
+    "BTN",
+    "BUK",
+    "BWP",
+    "BYB",
+    "BYN",
+    "BYR",
+    "BZD",
+    "CAD",
+    "CDF",
+    "CHC",
+    "CHE",
+    "CHF",
+    "CHW",
+    "CLF",
+    "CLP",
+    "CNY",
+    "COP",
+    "COU",
+    "CRC",
+    "CSD",
+    "CSJ",
+    "CSK",
+    "CUC",
+    "CUP",
+    "CVE",
+    "CYP",
+    "CZK",
+    "DDM",
+    "DEM",
+    "DJF",
+    "DKK",
+    "DOP",
+    "DZD",
+    "ECS",
+    "ECV",
+    "EEK",
+    "EGP",
+    "ERN",
+    "ESA",
+    "ESB",
+    "ESP",
+    "ETB",
+    "EUR",
+    "FIM",
+    "FJD",
+    "FKP",
+    "FRF",
+    "GBP",
+    "GEK",
+    "GEL",
+    "GHC",
+    "GHP",
+    "GHS",
+    "GIP",
+    "GMD",
+    "GNE",
+    "GNF",
+    "GNS",
+    "GQE",
+    "GRD",
+    "GTQ",
+    "GWE",
+    "GWP",
+    "GYD",
+    "HKD",
+    "HNL",
+    "HRD",
+    "HRK",
+    "HTG",
+    "HUF",
+    "IDR",
+    "IEP",
+    "ILP",
+    "ILR",
+    "ILS",
+    "INR",
+    "IQD",
+    "IRR",
+    "ISJ",
+    "ISK",
+    "ITL",
+    "JMD",
+    "JOD",
+    "JPY",
+    "KES",
+    "KGS",
+    "KHR",
+    "KMF",
+    "KPW",
+    "KRW",
+    "KWD",
+    "KYD",
+    "KZT",
+    "LAJ",
+    "LAK",
+    "LBP",
+    "LKR",
+    "LRD",
+    "LSL",
+    "LSM",
+    "LTL",
+    "LTT",
+    "LUC",
+    "LUF",
+    "LUL",
+    "LVL",
+    "LVR",
+    "LYD",
+    "MAD",
+    "MDL",
+    "MGA",
+    "MGF",
+    "MKD",
+    "MLF",
+    "MMK",
+    "MNT",
+    "MOP",
+    "MRO",
+    "MRU",
+    "MTL",
+    "MTP",
+    "MUR",
+    "MVQ",
+    "MVR",
+    "MWK",
+    "MXN",
+    "MXP",
+    "MXV",
+    "MYR",
+    "MZE",
+    "MZM",
+    "MZN",
+    "NAD",
+    "NGN",
+    "NIC",
+    "NIO",
+    "NLG",
+    "NOK",
+    "NPR",
+    "NZD",
+    "OMR",
+    "PAB",
+    "PEH",
+    "PEI",
+    "PEN",
+    "PES",
+    "PGK",
+    "PHP",
+    "PKR",
+    "PLN",
+    "PLZ",
+    "PTE",
+    "PYG",
+    "QAR",
+    "RHD",
+    "ROK",
+    "ROL",
+    "RON",
+    "RSD",
+    "RUB",
+    "RUR",
+    "RWF",
+    "SAR",
+    "SBD",
+    "SCR",
+    "SDD",
+    "SDG",
+    "SDP",
+    "SEK",
+    "SGD",
+    "SHP",
+    "SIT",
+    "SKK",
+    "SLE",
+    "SLL",
+    "SOS",
+    "SRD",
+    "SRG",
+    "SSP",
+    "STD",
+    "STN",
+    "SUR",
+    "SVC",
+    "SYP",
+    "SZL",
+    "THB",
+    "TJR",
+    "TJS",
+    "TMM",
+    "TMT",
+    "TND",
+    "TOP",
+    "TPE",
+    "TRL",
+    "TRY",
+    "TTD",
+    "TWD",
+    "TZS",
+    "UAH",
+    "UAK",
+    "UGS",
+    "UGW",
+    "UGX",
+    "USD",
+    "USN",
+    "USS",
+    "UYI",
+    "UYN",
+    "UYP",
+    "UYU",
+    "UYW",
+    "UZS",
+    "VEB",
+    "VED",
+    "VEF",
+    "VES",
+    "VNC",
+    "VND",
+    "VUV",
+    "WST",
+    "XAF",
+    "XAG",
+    "XAU",
+    "XBA",
+    "XBB",
+    "XBC",
+    "XBD",
+    "XCD",
+    "XDR",
+    "XEU",
+    "XOF",
+    "XPD",
+    "XPF",
+    "XPT",
+    "XSU",
+    "XTS",
+    "XUA",
+    "XXX",
+    "YDD",
+    "YER",
+    "YUD",
+    "YUM",
+    "YUN",
+    "ZAL",
+    "ZAR",
+    "ZMK",
+    "ZMW",
+    "ZRN",
+    "ZRZ",
+    "ZWC",
+    "ZWD",
+    "ZWL",
+    "ZWN",
+    "ZWR",
+    "bit",
+    "byte",
+    "gigabit",
+    "gigabyte",
+    "kilobit",
+    "kilobyte",
+    "megabit",
+    "megabyte",
+    "petabyte",
+    "terabit",
+    "terabyte",
+    "century",
+    "day",
+    "day-person",
+    "decade",
+    "hour",
+    "microsecond",
+    "millisecond",
+    "minute",
+    "month",
+    "month-person",
+    "nanosecond",
+    "quarter",
+    "second",
+    "week",
+    "week-person",
+    "year",
+    "year-person",
+    "ampere",
+    "milliampere",
+    "ohm",
+    "volt",
+    "british-thermal-unit",
+    "calorie",
+    "electronvolt",
+    "foodcalorie",
+    "joule",
+    "kilocalorie",
+    "kilojoule",
+    "kilowatt-hour",
+    "therm-us",
+    "kilowatt-hour-per-100-kilometer",
+    "newton",
+    "pound-force",
+    "gigahertz",
+    "hertz",
+    "kilohertz",
+    "megahertz",
+    "dot",
+    "dot-per-centimeter",
+    "dot-per-inch",
+    "em",
+    "megapixel",
+    "pixel",
+    "pixel-per-centimeter",
+    "pixel-per-inch",
+    "astronomical-unit",
+    "centimeter",
+    "decimeter",
+    "earth-radius",
+    "fathom",
+    "foot",
+    "furlong",
+    "inch",
+    "kilometer",
+    "light-year",
+    "meter",
+    "micrometer",
+    "mile",
+    "mile-scandinavian",
+    "millimeter",
+    "nanometer",
+    "nautical-mile",
+    "parsec",
+    "picometer",
+    "point",
+    "solar-radius",
+    "yard",
+    "candela",
+    "lumen",
+    "lux",
+    "solar-luminosity",
+    "carat",
+    "dalton",
+    "earth-mass",
+    "grain",
+    "gram",
+    "kilogram",
+    "microgram",
+    "milligram",
+    "ounce",
+    "ounce-troy",
+    "pound",
+    "solar-mass",
+    "stone",
+    "ton",
+    "tonne",
+    "",
+    "gigawatt",
+    "horsepower",
+    "kilowatt",
+    "megawatt",
+    "milliwatt",
+    "watt",
+    "atmosphere",
+    "bar",
+    "hectopascal",
+    "inch-ofhg",
+    "kilopascal",
+    "megapascal",
+    "millibar",
+    "millimeter-ofhg",
+    "pascal",
+    "pound-force-per-square-inch",
+    "beaufort",
+    "kilometer-per-hour",
+    "knot",
+    "meter-per-second",
+    "mile-per-hour",
+    "celsius",
+    "fahrenheit",
+    "generic",
+    "kelvin",
+    "newton-meter",
+    "pound-force-foot",
+    "acre-foot",
+    "barrel",
+    "bushel",
+    "centiliter",
+    "cubic-centimeter",
+    "cubic-foot",
+    "cubic-inch",
+    "cubic-kilometer",
+    "cubic-meter",
+    "cubic-mile",
+    "cubic-yard",
+    "cup",
+    "cup-metric",
+    "deciliter",
+    "dessert-spoon",
+    "dessert-spoon-imperial",
+    "dram",
+    "drop",
+    "fluid-ounce",
+    "fluid-ounce-imperial",
+    "gallon",
+    "gallon-imperial",
+    "hectoliter",
+    "jigger",
+    "liter",
+    "megaliter",
+    "milliliter",
+    "pinch",
+    "pint",
+    "pint-metric",
+    "quart",
+    "quart-imperial",
+    "tablespoon",
+    "teaspoon"
+};
+
+// Shortcuts to the base unit in order to make the default constructor fast
+static const int32_t kBaseTypeIdx = 16;
+static const int32_t kBaseSubTypeIdx = 0;
+
+MeasureUnit *MeasureUnit::createGForce(UErrorCode &status) {
+    return MeasureUnit::create(0, 0, status);
+}
+
+MeasureUnit MeasureUnit::getGForce() {
+    return MeasureUnit(0, 0);
+}
+
+MeasureUnit *MeasureUnit::createMeterPerSecondSquared(UErrorCode &status) {
+    return MeasureUnit::create(0, 1, status);
+}
+
+MeasureUnit MeasureUnit::getMeterPerSecondSquared() {
+    return MeasureUnit(0, 1);
+}
+
+MeasureUnit *MeasureUnit::createArcMinute(UErrorCode &status) {
+    return MeasureUnit::create(1, 0, status);
+}
+
+MeasureUnit MeasureUnit::getArcMinute() {
+    return MeasureUnit(1, 0);
+}
+
+MeasureUnit *MeasureUnit::createArcSecond(UErrorCode &status) {
+    return MeasureUnit::create(1, 1, status);
+}
+
+MeasureUnit MeasureUnit::getArcSecond() {
+    return MeasureUnit(1, 1);
+}
+
+MeasureUnit *MeasureUnit::createDegree(UErrorCode &status) {
+    return MeasureUnit::create(1, 2, status);
+}
+
+MeasureUnit MeasureUnit::getDegree() {
+    return MeasureUnit(1, 2);
+}
+
+MeasureUnit *MeasureUnit::createRadian(UErrorCode &status) {
+    return MeasureUnit::create(1, 3, status);
+}
+
+MeasureUnit MeasureUnit::getRadian() {
+    return MeasureUnit(1, 3);
+}
+
+MeasureUnit *MeasureUnit::createRevolutionAngle(UErrorCode &status) {
+    return MeasureUnit::create(1, 4, status);
+}
+
+MeasureUnit MeasureUnit::getRevolutionAngle() {
+    return MeasureUnit(1, 4);
+}
+
+MeasureUnit *MeasureUnit::createAcre(UErrorCode &status) {
+    return MeasureUnit::create(2, 0, status);
+}
+
+MeasureUnit MeasureUnit::getAcre() {
+    return MeasureUnit(2, 0);
+}
+
+MeasureUnit *MeasureUnit::createDunam(UErrorCode &status) {
+    return MeasureUnit::create(2, 1, status);
+}
+
+MeasureUnit MeasureUnit::getDunam() {
+    return MeasureUnit(2, 1);
+}
+
+MeasureUnit *MeasureUnit::createHectare(UErrorCode &status) {
+    return MeasureUnit::create(2, 2, status);
+}
+
+MeasureUnit MeasureUnit::getHectare() {
+    return MeasureUnit(2, 2);
+}
+
+MeasureUnit *MeasureUnit::createSquareCentimeter(UErrorCode &status) {
+    return MeasureUnit::create(2, 3, status);
+}
+
+MeasureUnit MeasureUnit::getSquareCentimeter() {
+    return MeasureUnit(2, 3);
+}
+
+MeasureUnit *MeasureUnit::createSquareFoot(UErrorCode &status) {
+    return MeasureUnit::create(2, 4, status);
+}
+
+MeasureUnit MeasureUnit::getSquareFoot() {
+    return MeasureUnit(2, 4);
+}
+
+MeasureUnit *MeasureUnit::createSquareInch(UErrorCode &status) {
+    return MeasureUnit::create(2, 5, status);
+}
+
+MeasureUnit MeasureUnit::getSquareInch() {
+    return MeasureUnit(2, 5);
+}
+
+MeasureUnit *MeasureUnit::createSquareKilometer(UErrorCode &status) {
+    return MeasureUnit::create(2, 6, status);
+}
+
+MeasureUnit MeasureUnit::getSquareKilometer() {
+    return MeasureUnit(2, 6);
+}
+
+MeasureUnit *MeasureUnit::createSquareMeter(UErrorCode &status) {
+    return MeasureUnit::create(2, 7, status);
+}
+
+MeasureUnit MeasureUnit::getSquareMeter() {
+    return MeasureUnit(2, 7);
+}
+
+MeasureUnit *MeasureUnit::createSquareMile(UErrorCode &status) {
+    return MeasureUnit::create(2, 8, status);
+}
+
+MeasureUnit MeasureUnit::getSquareMile() {
+    return MeasureUnit(2, 8);
+}
+
+MeasureUnit *MeasureUnit::createSquareYard(UErrorCode &status) {
+    return MeasureUnit::create(2, 9, status);
+}
+
+MeasureUnit MeasureUnit::getSquareYard() {
+    return MeasureUnit(2, 9);
+}
+
+MeasureUnit *MeasureUnit::createItem(UErrorCode &status) {
+    return MeasureUnit::create(3, 0, status);
+}
+
+MeasureUnit MeasureUnit::getItem() {
+    return MeasureUnit(3, 0);
+}
+
+MeasureUnit *MeasureUnit::createKarat(UErrorCode &status) {
+    return MeasureUnit::create(3, 1, status);
+}
+
+MeasureUnit MeasureUnit::getKarat() {
+    return MeasureUnit(3, 1);
+}
+
+MeasureUnit *MeasureUnit::createMilligramOfglucosePerDeciliter(UErrorCode &status) {
+    return MeasureUnit::create(3, 2, status);
+}
+
+MeasureUnit MeasureUnit::getMilligramOfglucosePerDeciliter() {
+    return MeasureUnit(3, 2);
+}
+
+MeasureUnit *MeasureUnit::createMilligramPerDeciliter(UErrorCode &status) {
+    return MeasureUnit::create(3, 3, status);
+}
+
+MeasureUnit MeasureUnit::getMilligramPerDeciliter() {
+    return MeasureUnit(3, 3);
+}
+
+MeasureUnit *MeasureUnit::createMillimolePerLiter(UErrorCode &status) {
+    return MeasureUnit::create(3, 4, status);
+}
+
+MeasureUnit MeasureUnit::getMillimolePerLiter() {
+    return MeasureUnit(3, 4);
+}
+
+MeasureUnit *MeasureUnit::createMole(UErrorCode &status) {
+    return MeasureUnit::create(3, 5, status);
+}
+
+MeasureUnit MeasureUnit::getMole() {
+    return MeasureUnit(3, 5);
+}
+
+MeasureUnit *MeasureUnit::createPercent(UErrorCode &status) {
+    return MeasureUnit::create(3, 6, status);
+}
+
+MeasureUnit MeasureUnit::getPercent() {
+    return MeasureUnit(3, 6);
+}
+
+MeasureUnit *MeasureUnit::createPermille(UErrorCode &status) {
+    return MeasureUnit::create(3, 7, status);
+}
+
+MeasureUnit MeasureUnit::getPermille() {
+    return MeasureUnit(3, 7);
+}
+
+MeasureUnit *MeasureUnit::createPartPerMillion(UErrorCode &status) {
+    return MeasureUnit::create(3, 8, status);
+}
+
+MeasureUnit MeasureUnit::getPartPerMillion() {
+    return MeasureUnit(3, 8);
+}
+
+MeasureUnit *MeasureUnit::createPermyriad(UErrorCode &status) {
+    return MeasureUnit::create(3, 9, status);
+}
+
+MeasureUnit MeasureUnit::getPermyriad() {
+    return MeasureUnit(3, 9);
+}
+
+MeasureUnit *MeasureUnit::createLiterPer100Kilometers(UErrorCode &status) {
+    return MeasureUnit::create(4, 0, status);
+}
+
+MeasureUnit MeasureUnit::getLiterPer100Kilometers() {
+    return MeasureUnit(4, 0);
+}
+
+MeasureUnit *MeasureUnit::createLiterPerKilometer(UErrorCode &status) {
+    return MeasureUnit::create(4, 1, status);
+}
+
+MeasureUnit MeasureUnit::getLiterPerKilometer() {
+    return MeasureUnit(4, 1);
+}
+
+MeasureUnit *MeasureUnit::createMilePerGallon(UErrorCode &status) {
+    return MeasureUnit::create(4, 2, status);
+}
+
+MeasureUnit MeasureUnit::getMilePerGallon() {
+    return MeasureUnit(4, 2);
+}
+
+MeasureUnit *MeasureUnit::createMilePerGallonImperial(UErrorCode &status) {
+    return MeasureUnit::create(4, 3, status);
+}
+
+MeasureUnit MeasureUnit::getMilePerGallonImperial() {
+    return MeasureUnit(4, 3);
+}
+
+MeasureUnit *MeasureUnit::createBit(UErrorCode &status) {
+    return MeasureUnit::create(6, 0, status);
+}
+
+MeasureUnit MeasureUnit::getBit() {
+    return MeasureUnit(6, 0);
+}
+
+MeasureUnit *MeasureUnit::createByte(UErrorCode &status) {
+    return MeasureUnit::create(6, 1, status);
+}
+
+MeasureUnit MeasureUnit::getByte() {
+    return MeasureUnit(6, 1);
+}
+
+MeasureUnit *MeasureUnit::createGigabit(UErrorCode &status) {
+    return MeasureUnit::create(6, 2, status);
+}
+
+MeasureUnit MeasureUnit::getGigabit() {
+    return MeasureUnit(6, 2);
+}
+
+MeasureUnit *MeasureUnit::createGigabyte(UErrorCode &status) {
+    return MeasureUnit::create(6, 3, status);
+}
+
+MeasureUnit MeasureUnit::getGigabyte() {
+    return MeasureUnit(6, 3);
+}
+
+MeasureUnit *MeasureUnit::createKilobit(UErrorCode &status) {
+    return MeasureUnit::create(6, 4, status);
+}
+
+MeasureUnit MeasureUnit::getKilobit() {
+    return MeasureUnit(6, 4);
+}
+
+MeasureUnit *MeasureUnit::createKilobyte(UErrorCode &status) {
+    return MeasureUnit::create(6, 5, status);
+}
+
+MeasureUnit MeasureUnit::getKilobyte() {
+    return MeasureUnit(6, 5);
+}
+
+MeasureUnit *MeasureUnit::createMegabit(UErrorCode &status) {
+    return MeasureUnit::create(6, 6, status);
+}
+
+MeasureUnit MeasureUnit::getMegabit() {
+    return MeasureUnit(6, 6);
+}
+
+MeasureUnit *MeasureUnit::createMegabyte(UErrorCode &status) {
+    return MeasureUnit::create(6, 7, status);
+}
+
+MeasureUnit MeasureUnit::getMegabyte() {
+    return MeasureUnit(6, 7);
+}
+
+MeasureUnit *MeasureUnit::createPetabyte(UErrorCode &status) {
+    return MeasureUnit::create(6, 8, status);
+}
+
+MeasureUnit MeasureUnit::getPetabyte() {
+    return MeasureUnit(6, 8);
+}
+
+MeasureUnit *MeasureUnit::createTerabit(UErrorCode &status) {
+    return MeasureUnit::create(6, 9, status);
+}
+
+MeasureUnit MeasureUnit::getTerabit() {
+    return MeasureUnit(6, 9);
+}
+
+MeasureUnit *MeasureUnit::createTerabyte(UErrorCode &status) {
+    return MeasureUnit::create(6, 10, status);
+}
+
+MeasureUnit MeasureUnit::getTerabyte() {
+    return MeasureUnit(6, 10);
+}
+
+MeasureUnit *MeasureUnit::createCentury(UErrorCode &status) {
+    return MeasureUnit::create(7, 0, status);
+}
+
+MeasureUnit MeasureUnit::getCentury() {
+    return MeasureUnit(7, 0);
+}
+
+MeasureUnit *MeasureUnit::createDay(UErrorCode &status) {
+    return MeasureUnit::create(7, 1, status);
+}
+
+MeasureUnit MeasureUnit::getDay() {
+    return MeasureUnit(7, 1);
+}
+
+MeasureUnit *MeasureUnit::createDayPerson(UErrorCode &status) {
+    return MeasureUnit::create(7, 2, status);
+}
+
+MeasureUnit MeasureUnit::getDayPerson() {
+    return MeasureUnit(7, 2);
+}
+
+MeasureUnit *MeasureUnit::createDecade(UErrorCode &status) {
+    return MeasureUnit::create(7, 3, status);
+}
+
+MeasureUnit MeasureUnit::getDecade() {
+    return MeasureUnit(7, 3);
+}
+
+MeasureUnit *MeasureUnit::createHour(UErrorCode &status) {
+    return MeasureUnit::create(7, 4, status);
+}
+
+MeasureUnit MeasureUnit::getHour() {
+    return MeasureUnit(7, 4);
+}
+
+MeasureUnit *MeasureUnit::createMicrosecond(UErrorCode &status) {
+    return MeasureUnit::create(7, 5, status);
+}
+
+MeasureUnit MeasureUnit::getMicrosecond() {
+    return MeasureUnit(7, 5);
+}
+
+MeasureUnit *MeasureUnit::createMillisecond(UErrorCode &status) {
+    return MeasureUnit::create(7, 6, status);
+}
+
+MeasureUnit MeasureUnit::getMillisecond() {
+    return MeasureUnit(7, 6);
+}
+
+MeasureUnit *MeasureUnit::createMinute(UErrorCode &status) {
+    return MeasureUnit::create(7, 7, status);
+}
+
+MeasureUnit MeasureUnit::getMinute() {
+    return MeasureUnit(7, 7);
+}
+
+MeasureUnit *MeasureUnit::createMonth(UErrorCode &status) {
+    return MeasureUnit::create(7, 8, status);
+}
+
+MeasureUnit MeasureUnit::getMonth() {
+    return MeasureUnit(7, 8);
+}
+
+MeasureUnit *MeasureUnit::createMonthPerson(UErrorCode &status) {
+    return MeasureUnit::create(7, 9, status);
+}
+
+MeasureUnit MeasureUnit::getMonthPerson() {
+    return MeasureUnit(7, 9);
+}
+
+MeasureUnit *MeasureUnit::createNanosecond(UErrorCode &status) {
+    return MeasureUnit::create(7, 10, status);
+}
+
+MeasureUnit MeasureUnit::getNanosecond() {
+    return MeasureUnit(7, 10);
+}
+
+MeasureUnit *MeasureUnit::createQuarter(UErrorCode &status) {
+    return MeasureUnit::create(7, 11, status);
+}
+
+MeasureUnit MeasureUnit::getQuarter() {
+    return MeasureUnit(7, 11);
+}
+
+MeasureUnit *MeasureUnit::createSecond(UErrorCode &status) {
+    return MeasureUnit::create(7, 12, status);
+}
+
+MeasureUnit MeasureUnit::getSecond() {
+    return MeasureUnit(7, 12);
+}
+
+MeasureUnit *MeasureUnit::createWeek(UErrorCode &status) {
+    return MeasureUnit::create(7, 13, status);
+}
+
+MeasureUnit MeasureUnit::getWeek() {
+    return MeasureUnit(7, 13);
+}
+
+MeasureUnit *MeasureUnit::createWeekPerson(UErrorCode &status) {
+    return MeasureUnit::create(7, 14, status);
+}
+
+MeasureUnit MeasureUnit::getWeekPerson() {
+    return MeasureUnit(7, 14);
+}
+
+MeasureUnit *MeasureUnit::createYear(UErrorCode &status) {
+    return MeasureUnit::create(7, 15, status);
+}
+
+MeasureUnit MeasureUnit::getYear() {
+    return MeasureUnit(7, 15);
+}
+
+MeasureUnit *MeasureUnit::createYearPerson(UErrorCode &status) {
+    return MeasureUnit::create(7, 16, status);
+}
+
+MeasureUnit MeasureUnit::getYearPerson() {
+    return MeasureUnit(7, 16);
+}
+
+MeasureUnit *MeasureUnit::createAmpere(UErrorCode &status) {
+    return MeasureUnit::create(8, 0, status);
+}
+
+MeasureUnit MeasureUnit::getAmpere() {
+    return MeasureUnit(8, 0);
+}
+
+MeasureUnit *MeasureUnit::createMilliampere(UErrorCode &status) {
+    return MeasureUnit::create(8, 1, status);
+}
+
+MeasureUnit MeasureUnit::getMilliampere() {
+    return MeasureUnit(8, 1);
+}
+
+MeasureUnit *MeasureUnit::createOhm(UErrorCode &status) {
+    return MeasureUnit::create(8, 2, status);
+}
+
+MeasureUnit MeasureUnit::getOhm() {
+    return MeasureUnit(8, 2);
+}
+
+MeasureUnit *MeasureUnit::createVolt(UErrorCode &status) {
+    return MeasureUnit::create(8, 3, status);
+}
+
+MeasureUnit MeasureUnit::getVolt() {
+    return MeasureUnit(8, 3);
+}
+
+MeasureUnit *MeasureUnit::createBritishThermalUnit(UErrorCode &status) {
+    return MeasureUnit::create(9, 0, status);
+}
+
+MeasureUnit MeasureUnit::getBritishThermalUnit() {
+    return MeasureUnit(9, 0);
+}
+
+MeasureUnit *MeasureUnit::createCalorie(UErrorCode &status) {
+    return MeasureUnit::create(9, 1, status);
+}
+
+MeasureUnit MeasureUnit::getCalorie() {
+    return MeasureUnit(9, 1);
+}
+
+MeasureUnit *MeasureUnit::createElectronvolt(UErrorCode &status) {
+    return MeasureUnit::create(9, 2, status);
+}
+
+MeasureUnit MeasureUnit::getElectronvolt() {
+    return MeasureUnit(9, 2);
+}
+
+MeasureUnit *MeasureUnit::createFoodcalorie(UErrorCode &status) {
+    return MeasureUnit::create(9, 3, status);
+}
+
+MeasureUnit MeasureUnit::getFoodcalorie() {
+    return MeasureUnit(9, 3);
+}
+
+MeasureUnit *MeasureUnit::createJoule(UErrorCode &status) {
+    return MeasureUnit::create(9, 4, status);
+}
+
+MeasureUnit MeasureUnit::getJoule() {
+    return MeasureUnit(9, 4);
+}
+
+MeasureUnit *MeasureUnit::createKilocalorie(UErrorCode &status) {
+    return MeasureUnit::create(9, 5, status);
+}
+
+MeasureUnit MeasureUnit::getKilocalorie() {
+    return MeasureUnit(9, 5);
+}
+
+MeasureUnit *MeasureUnit::createKilojoule(UErrorCode &status) {
+    return MeasureUnit::create(9, 6, status);
+}
+
+MeasureUnit MeasureUnit::getKilojoule() {
+    return MeasureUnit(9, 6);
+}
+
+MeasureUnit *MeasureUnit::createKilowattHour(UErrorCode &status) {
+    return MeasureUnit::create(9, 7, status);
+}
+
+MeasureUnit MeasureUnit::getKilowattHour() {
+    return MeasureUnit(9, 7);
+}
+
+MeasureUnit *MeasureUnit::createThermUs(UErrorCode &status) {
+    return MeasureUnit::create(9, 8, status);
+}
+
+MeasureUnit MeasureUnit::getThermUs() {
+    return MeasureUnit(9, 8);
+}
+
+MeasureUnit *MeasureUnit::createKilowattHourPer100Kilometer(UErrorCode &status) {
+    return MeasureUnit::create(10, 0, status);
+}
+
+MeasureUnit MeasureUnit::getKilowattHourPer100Kilometer() {
+    return MeasureUnit(10, 0);
+}
+
+MeasureUnit *MeasureUnit::createNewton(UErrorCode &status) {
+    return MeasureUnit::create(10, 1, status);
+}
+
+MeasureUnit MeasureUnit::getNewton() {
+    return MeasureUnit(10, 1);
+}
+
+MeasureUnit *MeasureUnit::createPoundForce(UErrorCode &status) {
+    return MeasureUnit::create(10, 2, status);
+}
+
+MeasureUnit MeasureUnit::getPoundForce() {
+    return MeasureUnit(10, 2);
+}
+
+MeasureUnit *MeasureUnit::createGigahertz(UErrorCode &status) {
+    return MeasureUnit::create(11, 0, status);
+}
+
+MeasureUnit MeasureUnit::getGigahertz() {
+    return MeasureUnit(11, 0);
+}
+
+MeasureUnit *MeasureUnit::createHertz(UErrorCode &status) {
+    return MeasureUnit::create(11, 1, status);
+}
+
+MeasureUnit MeasureUnit::getHertz() {
+    return MeasureUnit(11, 1);
+}
+
+MeasureUnit *MeasureUnit::createKilohertz(UErrorCode &status) {
+    return MeasureUnit::create(11, 2, status);
+}
+
+MeasureUnit MeasureUnit::getKilohertz() {
+    return MeasureUnit(11, 2);
+}
+
+MeasureUnit *MeasureUnit::createMegahertz(UErrorCode &status) {
+    return MeasureUnit::create(11, 3, status);
+}
+
+MeasureUnit MeasureUnit::getMegahertz() {
+    return MeasureUnit(11, 3);
+}
+
+MeasureUnit *MeasureUnit::createDot(UErrorCode &status) {
+    return MeasureUnit::create(12, 0, status);
+}
+
+MeasureUnit MeasureUnit::getDot() {
+    return MeasureUnit(12, 0);
+}
+
+MeasureUnit *MeasureUnit::createDotPerCentimeter(UErrorCode &status) {
+    return MeasureUnit::create(12, 1, status);
+}
+
+MeasureUnit MeasureUnit::getDotPerCentimeter() {
+    return MeasureUnit(12, 1);
+}
+
+MeasureUnit *MeasureUnit::createDotPerInch(UErrorCode &status) {
+    return MeasureUnit::create(12, 2, status);
+}
+
+MeasureUnit MeasureUnit::getDotPerInch() {
+    return MeasureUnit(12, 2);
+}
+
+MeasureUnit *MeasureUnit::createEm(UErrorCode &status) {
+    return MeasureUnit::create(12, 3, status);
+}
+
+MeasureUnit MeasureUnit::getEm() {
+    return MeasureUnit(12, 3);
+}
+
+MeasureUnit *MeasureUnit::createMegapixel(UErrorCode &status) {
+    return MeasureUnit::create(12, 4, status);
+}
+
+MeasureUnit MeasureUnit::getMegapixel() {
+    return MeasureUnit(12, 4);
+}
+
+MeasureUnit *MeasureUnit::createPixel(UErrorCode &status) {
+    return MeasureUnit::create(12, 5, status);
+}
+
+MeasureUnit MeasureUnit::getPixel() {
+    return MeasureUnit(12, 5);
+}
+
+MeasureUnit *MeasureUnit::createPixelPerCentimeter(UErrorCode &status) {
+    return MeasureUnit::create(12, 6, status);
+}
+
+MeasureUnit MeasureUnit::getPixelPerCentimeter() {
+    return MeasureUnit(12, 6);
+}
+
+MeasureUnit *MeasureUnit::createPixelPerInch(UErrorCode &status) {
+    return MeasureUnit::create(12, 7, status);
+}
+
+MeasureUnit MeasureUnit::getPixelPerInch() {
+    return MeasureUnit(12, 7);
+}
+
+MeasureUnit *MeasureUnit::createAstronomicalUnit(UErrorCode &status) {
+    return MeasureUnit::create(13, 0, status);
+}
+
+MeasureUnit MeasureUnit::getAstronomicalUnit() {
+    return MeasureUnit(13, 0);
+}
+
+MeasureUnit *MeasureUnit::createCentimeter(UErrorCode &status) {
+    return MeasureUnit::create(13, 1, status);
+}
+
+MeasureUnit MeasureUnit::getCentimeter() {
+    return MeasureUnit(13, 1);
+}
+
+MeasureUnit *MeasureUnit::createDecimeter(UErrorCode &status) {
+    return MeasureUnit::create(13, 2, status);
+}
+
+MeasureUnit MeasureUnit::getDecimeter() {
+    return MeasureUnit(13, 2);
+}
+
+MeasureUnit *MeasureUnit::createEarthRadius(UErrorCode &status) {
+    return MeasureUnit::create(13, 3, status);
+}
+
+MeasureUnit MeasureUnit::getEarthRadius() {
+    return MeasureUnit(13, 3);
+}
+
+MeasureUnit *MeasureUnit::createFathom(UErrorCode &status) {
+    return MeasureUnit::create(13, 4, status);
+}
+
+MeasureUnit MeasureUnit::getFathom() {
+    return MeasureUnit(13, 4);
+}
+
+MeasureUnit *MeasureUnit::createFoot(UErrorCode &status) {
+    return MeasureUnit::create(13, 5, status);
+}
+
+MeasureUnit MeasureUnit::getFoot() {
+    return MeasureUnit(13, 5);
+}
+
+MeasureUnit *MeasureUnit::createFurlong(UErrorCode &status) {
+    return MeasureUnit::create(13, 6, status);
+}
+
+MeasureUnit MeasureUnit::getFurlong() {
+    return MeasureUnit(13, 6);
+}
+
+MeasureUnit *MeasureUnit::createInch(UErrorCode &status) {
+    return MeasureUnit::create(13, 7, status);
+}
+
+MeasureUnit MeasureUnit::getInch() {
+    return MeasureUnit(13, 7);
+}
+
+MeasureUnit *MeasureUnit::createKilometer(UErrorCode &status) {
+    return MeasureUnit::create(13, 8, status);
+}
+
+MeasureUnit MeasureUnit::getKilometer() {
+    return MeasureUnit(13, 8);
+}
+
+MeasureUnit *MeasureUnit::createLightYear(UErrorCode &status) {
+    return MeasureUnit::create(13, 9, status);
+}
+
+MeasureUnit MeasureUnit::getLightYear() {
+    return MeasureUnit(13, 9);
+}
+
+MeasureUnit *MeasureUnit::createMeter(UErrorCode &status) {
+    return MeasureUnit::create(13, 10, status);
+}
+
+MeasureUnit MeasureUnit::getMeter() {
+    return MeasureUnit(13, 10);
+}
+
+MeasureUnit *MeasureUnit::createMicrometer(UErrorCode &status) {
+    return MeasureUnit::create(13, 11, status);
+}
+
+MeasureUnit MeasureUnit::getMicrometer() {
+    return MeasureUnit(13, 11);
+}
+
+MeasureUnit *MeasureUnit::createMile(UErrorCode &status) {
+    return MeasureUnit::create(13, 12, status);
+}
+
+MeasureUnit MeasureUnit::getMile() {
+    return MeasureUnit(13, 12);
+}
+
+MeasureUnit *MeasureUnit::createMileScandinavian(UErrorCode &status) {
+    return MeasureUnit::create(13, 13, status);
+}
+
+MeasureUnit MeasureUnit::getMileScandinavian() {
+    return MeasureUnit(13, 13);
+}
+
+MeasureUnit *MeasureUnit::createMillimeter(UErrorCode &status) {
+    return MeasureUnit::create(13, 14, status);
+}
+
+MeasureUnit MeasureUnit::getMillimeter() {
+    return MeasureUnit(13, 14);
+}
+
+MeasureUnit *MeasureUnit::createNanometer(UErrorCode &status) {
+    return MeasureUnit::create(13, 15, status);
+}
+
+MeasureUnit MeasureUnit::getNanometer() {
+    return MeasureUnit(13, 15);
+}
+
+MeasureUnit *MeasureUnit::createNauticalMile(UErrorCode &status) {
+    return MeasureUnit::create(13, 16, status);
+}
+
+MeasureUnit MeasureUnit::getNauticalMile() {
+    return MeasureUnit(13, 16);
+}
+
+MeasureUnit *MeasureUnit::createParsec(UErrorCode &status) {
+    return MeasureUnit::create(13, 17, status);
+}
+
+MeasureUnit MeasureUnit::getParsec() {
+    return MeasureUnit(13, 17);
+}
+
+MeasureUnit *MeasureUnit::createPicometer(UErrorCode &status) {
+    return MeasureUnit::create(13, 18, status);
+}
+
+MeasureUnit MeasureUnit::getPicometer() {
+    return MeasureUnit(13, 18);
+}
+
+MeasureUnit *MeasureUnit::createPoint(UErrorCode &status) {
+    return MeasureUnit::create(13, 19, status);
+}
+
+MeasureUnit MeasureUnit::getPoint() {
+    return MeasureUnit(13, 19);
+}
+
+MeasureUnit *MeasureUnit::createSolarRadius(UErrorCode &status) {
+    return MeasureUnit::create(13, 20, status);
+}
+
+MeasureUnit MeasureUnit::getSolarRadius() {
+    return MeasureUnit(13, 20);
+}
+
+MeasureUnit *MeasureUnit::createYard(UErrorCode &status) {
+    return MeasureUnit::create(13, 21, status);
+}
+
+MeasureUnit MeasureUnit::getYard() {
+    return MeasureUnit(13, 21);
+}
+
+MeasureUnit *MeasureUnit::createCandela(UErrorCode &status) {
+    return MeasureUnit::create(14, 0, status);
+}
+
+MeasureUnit MeasureUnit::getCandela() {
+    return MeasureUnit(14, 0);
+}
+
+MeasureUnit *MeasureUnit::createLumen(UErrorCode &status) {
+    return MeasureUnit::create(14, 1, status);
+}
+
+MeasureUnit MeasureUnit::getLumen() {
+    return MeasureUnit(14, 1);
+}
+
+MeasureUnit *MeasureUnit::createLux(UErrorCode &status) {
+    return MeasureUnit::create(14, 2, status);
+}
+
+MeasureUnit MeasureUnit::getLux() {
+    return MeasureUnit(14, 2);
+}
+
+MeasureUnit *MeasureUnit::createSolarLuminosity(UErrorCode &status) {
+    return MeasureUnit::create(14, 3, status);
+}
+
+MeasureUnit MeasureUnit::getSolarLuminosity() {
+    return MeasureUnit(14, 3);
+}
+
+MeasureUnit *MeasureUnit::createCarat(UErrorCode &status) {
+    return MeasureUnit::create(15, 0, status);
+}
+
+MeasureUnit MeasureUnit::getCarat() {
+    return MeasureUnit(15, 0);
+}
+
+MeasureUnit *MeasureUnit::createDalton(UErrorCode &status) {
+    return MeasureUnit::create(15, 1, status);
+}
+
+MeasureUnit MeasureUnit::getDalton() {
+    return MeasureUnit(15, 1);
+}
+
+MeasureUnit *MeasureUnit::createEarthMass(UErrorCode &status) {
+    return MeasureUnit::create(15, 2, status);
+}
+
+MeasureUnit MeasureUnit::getEarthMass() {
+    return MeasureUnit(15, 2);
+}
+
+MeasureUnit *MeasureUnit::createGrain(UErrorCode &status) {
+    return MeasureUnit::create(15, 3, status);
+}
+
+MeasureUnit MeasureUnit::getGrain() {
+    return MeasureUnit(15, 3);
+}
+
+MeasureUnit *MeasureUnit::createGram(UErrorCode &status) {
+    return MeasureUnit::create(15, 4, status);
+}
+
+MeasureUnit MeasureUnit::getGram() {
+    return MeasureUnit(15, 4);
+}
+
+MeasureUnit *MeasureUnit::createKilogram(UErrorCode &status) {
+    return MeasureUnit::create(15, 5, status);
+}
+
+MeasureUnit MeasureUnit::getKilogram() {
+    return MeasureUnit(15, 5);
+}
+
+MeasureUnit *MeasureUnit::createMetricTon(UErrorCode &status) {
+    return MeasureUnit::create(15, 14, status);
+}
+
+MeasureUnit MeasureUnit::getMetricTon() {
+    return MeasureUnit(15, 14);
+}
+
+MeasureUnit *MeasureUnit::createMicrogram(UErrorCode &status) {
+    return MeasureUnit::create(15, 6, status);
+}
+
+MeasureUnit MeasureUnit::getMicrogram() {
+    return MeasureUnit(15, 6);
+}
+
+MeasureUnit *MeasureUnit::createMilligram(UErrorCode &status) {
+    return MeasureUnit::create(15, 7, status);
+}
+
+MeasureUnit MeasureUnit::getMilligram() {
+    return MeasureUnit(15, 7);
+}
+
+MeasureUnit *MeasureUnit::createOunce(UErrorCode &status) {
+    return MeasureUnit::create(15, 8, status);
+}
+
+MeasureUnit MeasureUnit::getOunce() {
+    return MeasureUnit(15, 8);
+}
+
+MeasureUnit *MeasureUnit::createOunceTroy(UErrorCode &status) {
+    return MeasureUnit::create(15, 9, status);
+}
+
+MeasureUnit MeasureUnit::getOunceTroy() {
+    return MeasureUnit(15, 9);
+}
+
+MeasureUnit *MeasureUnit::createPound(UErrorCode &status) {
+    return MeasureUnit::create(15, 10, status);
+}
+
+MeasureUnit MeasureUnit::getPound() {
+    return MeasureUnit(15, 10);
+}
+
+MeasureUnit *MeasureUnit::createSolarMass(UErrorCode &status) {
+    return MeasureUnit::create(15, 11, status);
+}
+
+MeasureUnit MeasureUnit::getSolarMass() {
+    return MeasureUnit(15, 11);
+}
+
+MeasureUnit *MeasureUnit::createStone(UErrorCode &status) {
+    return MeasureUnit::create(15, 12, status);
+}
+
+MeasureUnit MeasureUnit::getStone() {
+    return MeasureUnit(15, 12);
+}
+
+MeasureUnit *MeasureUnit::createTon(UErrorCode &status) {
+    return MeasureUnit::create(15, 13, status);
+}
+
+MeasureUnit MeasureUnit::getTon() {
+    return MeasureUnit(15, 13);
+}
+
+MeasureUnit *MeasureUnit::createTonne(UErrorCode &status) {
+    return MeasureUnit::create(15, 14, status);
+}
+
+MeasureUnit MeasureUnit::getTonne() {
+    return MeasureUnit(15, 14);
+}
+
+MeasureUnit *MeasureUnit::createGigawatt(UErrorCode &status) {
+    return MeasureUnit::create(17, 0, status);
+}
+
+MeasureUnit MeasureUnit::getGigawatt() {
+    return MeasureUnit(17, 0);
+}
+
+MeasureUnit *MeasureUnit::createHorsepower(UErrorCode &status) {
+    return MeasureUnit::create(17, 1, status);
+}
+
+MeasureUnit MeasureUnit::getHorsepower() {
+    return MeasureUnit(17, 1);
+}
+
+MeasureUnit *MeasureUnit::createKilowatt(UErrorCode &status) {
+    return MeasureUnit::create(17, 2, status);
+}
+
+MeasureUnit MeasureUnit::getKilowatt() {
+    return MeasureUnit(17, 2);
+}
+
+MeasureUnit *MeasureUnit::createMegawatt(UErrorCode &status) {
+    return MeasureUnit::create(17, 3, status);
+}
+
+MeasureUnit MeasureUnit::getMegawatt() {
+    return MeasureUnit(17, 3);
+}
+
+MeasureUnit *MeasureUnit::createMilliwatt(UErrorCode &status) {
+    return MeasureUnit::create(17, 4, status);
+}
+
+MeasureUnit MeasureUnit::getMilliwatt() {
+    return MeasureUnit(17, 4);
+}
+
+MeasureUnit *MeasureUnit::createWatt(UErrorCode &status) {
+    return MeasureUnit::create(17, 5, status);
+}
+
+MeasureUnit MeasureUnit::getWatt() {
+    return MeasureUnit(17, 5);
+}
+
+MeasureUnit *MeasureUnit::createAtmosphere(UErrorCode &status) {
+    return MeasureUnit::create(18, 0, status);
+}
+
+MeasureUnit MeasureUnit::getAtmosphere() {
+    return MeasureUnit(18, 0);
+}
+
+MeasureUnit *MeasureUnit::createBar(UErrorCode &status) {
+    return MeasureUnit::create(18, 1, status);
+}
+
+MeasureUnit MeasureUnit::getBar() {
+    return MeasureUnit(18, 1);
+}
+
+MeasureUnit *MeasureUnit::createHectopascal(UErrorCode &status) {
+    return MeasureUnit::create(18, 2, status);
+}
+
+MeasureUnit MeasureUnit::getHectopascal() {
+    return MeasureUnit(18, 2);
+}
+
+MeasureUnit *MeasureUnit::createInchHg(UErrorCode &status) {
+    return MeasureUnit::create(18, 3, status);
+}
+
+MeasureUnit MeasureUnit::getInchHg() {
+    return MeasureUnit(18, 3);
+}
+
+MeasureUnit *MeasureUnit::createKilopascal(UErrorCode &status) {
+    return MeasureUnit::create(18, 4, status);
+}
+
+MeasureUnit MeasureUnit::getKilopascal() {
+    return MeasureUnit(18, 4);
+}
+
+MeasureUnit *MeasureUnit::createMegapascal(UErrorCode &status) {
+    return MeasureUnit::create(18, 5, status);
+}
+
+MeasureUnit MeasureUnit::getMegapascal() {
+    return MeasureUnit(18, 5);
+}
+
+MeasureUnit *MeasureUnit::createMillibar(UErrorCode &status) {
+    return MeasureUnit::create(18, 6, status);
+}
+
+MeasureUnit MeasureUnit::getMillibar() {
+    return MeasureUnit(18, 6);
+}
+
+MeasureUnit *MeasureUnit::createMillimeterOfMercury(UErrorCode &status) {
+    return MeasureUnit::create(18, 7, status);
+}
+
+MeasureUnit MeasureUnit::getMillimeterOfMercury() {
+    return MeasureUnit(18, 7);
+}
+
+MeasureUnit *MeasureUnit::createPascal(UErrorCode &status) {
+    return MeasureUnit::create(18, 8, status);
+}
+
+MeasureUnit MeasureUnit::getPascal() {
+    return MeasureUnit(18, 8);
+}
+
+MeasureUnit *MeasureUnit::createPoundPerSquareInch(UErrorCode &status) {
+    return MeasureUnit::create(18, 9, status);
+}
+
+MeasureUnit MeasureUnit::getPoundPerSquareInch() {
+    return MeasureUnit(18, 9);
+}
+
+MeasureUnit *MeasureUnit::createBeaufort(UErrorCode &status) {
+    return MeasureUnit::create(19, 0, status);
+}
+
+MeasureUnit MeasureUnit::getBeaufort() {
+    return MeasureUnit(19, 0);
+}
+
+MeasureUnit *MeasureUnit::createKilometerPerHour(UErrorCode &status) {
+    return MeasureUnit::create(19, 1, status);
+}
+
+MeasureUnit MeasureUnit::getKilometerPerHour() {
+    return MeasureUnit(19, 1);
+}
+
+MeasureUnit *MeasureUnit::createKnot(UErrorCode &status) {
+    return MeasureUnit::create(19, 2, status);
+}
+
+MeasureUnit MeasureUnit::getKnot() {
+    return MeasureUnit(19, 2);
+}
+
+MeasureUnit *MeasureUnit::createMeterPerSecond(UErrorCode &status) {
+    return MeasureUnit::create(19, 3, status);
+}
+
+MeasureUnit MeasureUnit::getMeterPerSecond() {
+    return MeasureUnit(19, 3);
+}
+
+MeasureUnit *MeasureUnit::createMilePerHour(UErrorCode &status) {
+    return MeasureUnit::create(19, 4, status);
+}
+
+MeasureUnit MeasureUnit::getMilePerHour() {
+    return MeasureUnit(19, 4);
+}
+
+MeasureUnit *MeasureUnit::createCelsius(UErrorCode &status) {
+    return MeasureUnit::create(20, 0, status);
+}
+
+MeasureUnit MeasureUnit::getCelsius() {
+    return MeasureUnit(20, 0);
+}
+
+MeasureUnit *MeasureUnit::createFahrenheit(UErrorCode &status) {
+    return MeasureUnit::create(20, 1, status);
+}
+
+MeasureUnit MeasureUnit::getFahrenheit() {
+    return MeasureUnit(20, 1);
+}
+
+MeasureUnit *MeasureUnit::createGenericTemperature(UErrorCode &status) {
+    return MeasureUnit::create(20, 2, status);
+}
+
+MeasureUnit MeasureUnit::getGenericTemperature() {
+    return MeasureUnit(20, 2);
+}
+
+MeasureUnit *MeasureUnit::createKelvin(UErrorCode &status) {
+    return MeasureUnit::create(20, 3, status);
+}
+
+MeasureUnit MeasureUnit::getKelvin() {
+    return MeasureUnit(20, 3);
+}
+
+MeasureUnit *MeasureUnit::createNewtonMeter(UErrorCode &status) {
+    return MeasureUnit::create(21, 0, status);
+}
+
+MeasureUnit MeasureUnit::getNewtonMeter() {
+    return MeasureUnit(21, 0);
+}
+
+MeasureUnit *MeasureUnit::createPoundFoot(UErrorCode &status) {
+    return MeasureUnit::create(21, 1, status);
+}
+
+MeasureUnit MeasureUnit::getPoundFoot() {
+    return MeasureUnit(21, 1);
+}
+
+MeasureUnit *MeasureUnit::createAcreFoot(UErrorCode &status) {
+    return MeasureUnit::create(22, 0, status);
+}
+
+MeasureUnit MeasureUnit::getAcreFoot() {
+    return MeasureUnit(22, 0);
+}
+
+MeasureUnit *MeasureUnit::createBarrel(UErrorCode &status) {
+    return MeasureUnit::create(22, 1, status);
+}
+
+MeasureUnit MeasureUnit::getBarrel() {
+    return MeasureUnit(22, 1);
+}
+
+MeasureUnit *MeasureUnit::createBushel(UErrorCode &status) {
+    return MeasureUnit::create(22, 2, status);
+}
+
+MeasureUnit MeasureUnit::getBushel() {
+    return MeasureUnit(22, 2);
+}
+
+MeasureUnit *MeasureUnit::createCentiliter(UErrorCode &status) {
+    return MeasureUnit::create(22, 3, status);
+}
+
+MeasureUnit MeasureUnit::getCentiliter() {
+    return MeasureUnit(22, 3);
+}
+
+MeasureUnit *MeasureUnit::createCubicCentimeter(UErrorCode &status) {
+    return MeasureUnit::create(22, 4, status);
+}
+
+MeasureUnit MeasureUnit::getCubicCentimeter() {
+    return MeasureUnit(22, 4);
+}
+
+MeasureUnit *MeasureUnit::createCubicFoot(UErrorCode &status) {
+    return MeasureUnit::create(22, 5, status);
+}
+
+MeasureUnit MeasureUnit::getCubicFoot() {
+    return MeasureUnit(22, 5);
+}
+
+MeasureUnit *MeasureUnit::createCubicInch(UErrorCode &status) {
+    return MeasureUnit::create(22, 6, status);
+}
+
+MeasureUnit MeasureUnit::getCubicInch() {
+    return MeasureUnit(22, 6);
+}
+
+MeasureUnit *MeasureUnit::createCubicKilometer(UErrorCode &status) {
+    return MeasureUnit::create(22, 7, status);
+}
+
+MeasureUnit MeasureUnit::getCubicKilometer() {
+    return MeasureUnit(22, 7);
+}
+
+MeasureUnit *MeasureUnit::createCubicMeter(UErrorCode &status) {
+    return MeasureUnit::create(22, 8, status);
+}
+
+MeasureUnit MeasureUnit::getCubicMeter() {
+    return MeasureUnit(22, 8);
+}
+
+MeasureUnit *MeasureUnit::createCubicMile(UErrorCode &status) {
+    return MeasureUnit::create(22, 9, status);
+}
+
+MeasureUnit MeasureUnit::getCubicMile() {
+    return MeasureUnit(22, 9);
+}
+
+MeasureUnit *MeasureUnit::createCubicYard(UErrorCode &status) {
+    return MeasureUnit::create(22, 10, status);
+}
+
+MeasureUnit MeasureUnit::getCubicYard() {
+    return MeasureUnit(22, 10);
+}
+
+MeasureUnit *MeasureUnit::createCup(UErrorCode &status) {
+    return MeasureUnit::create(22, 11, status);
+}
+
+MeasureUnit MeasureUnit::getCup() {
+    return MeasureUnit(22, 11);
+}
+
+MeasureUnit *MeasureUnit::createCupMetric(UErrorCode &status) {
+    return MeasureUnit::create(22, 12, status);
+}
+
+MeasureUnit MeasureUnit::getCupMetric() {
+    return MeasureUnit(22, 12);
+}
+
+MeasureUnit *MeasureUnit::createDeciliter(UErrorCode &status) {
+    return MeasureUnit::create(22, 13, status);
+}
+
+MeasureUnit MeasureUnit::getDeciliter() {
+    return MeasureUnit(22, 13);
+}
+
+MeasureUnit *MeasureUnit::createDessertSpoon(UErrorCode &status) {
+    return MeasureUnit::create(22, 14, status);
+}
+
+MeasureUnit MeasureUnit::getDessertSpoon() {
+    return MeasureUnit(22, 14);
+}
+
+MeasureUnit *MeasureUnit::createDessertSpoonImperial(UErrorCode &status) {
+    return MeasureUnit::create(22, 15, status);
+}
+
+MeasureUnit MeasureUnit::getDessertSpoonImperial() {
+    return MeasureUnit(22, 15);
+}
+
+MeasureUnit *MeasureUnit::createDram(UErrorCode &status) {
+    return MeasureUnit::create(22, 16, status);
+}
+
+MeasureUnit MeasureUnit::getDram() {
+    return MeasureUnit(22, 16);
+}
+
+MeasureUnit *MeasureUnit::createDrop(UErrorCode &status) {
+    return MeasureUnit::create(22, 17, status);
+}
+
+MeasureUnit MeasureUnit::getDrop() {
+    return MeasureUnit(22, 17);
+}
+
+MeasureUnit *MeasureUnit::createFluidOunce(UErrorCode &status) {
+    return MeasureUnit::create(22, 18, status);
+}
+
+MeasureUnit MeasureUnit::getFluidOunce() {
+    return MeasureUnit(22, 18);
+}
+
+MeasureUnit *MeasureUnit::createFluidOunceImperial(UErrorCode &status) {
+    return MeasureUnit::create(22, 19, status);
+}
+
+MeasureUnit MeasureUnit::getFluidOunceImperial() {
+    return MeasureUnit(22, 19);
+}
+
+MeasureUnit *MeasureUnit::createGallon(UErrorCode &status) {
+    return MeasureUnit::create(22, 20, status);
+}
+
+MeasureUnit MeasureUnit::getGallon() {
+    return MeasureUnit(22, 20);
+}
+
+MeasureUnit *MeasureUnit::createGallonImperial(UErrorCode &status) {
+    return MeasureUnit::create(22, 21, status);
+}
+
+MeasureUnit MeasureUnit::getGallonImperial() {
+    return MeasureUnit(22, 21);
+}
+
+MeasureUnit *MeasureUnit::createHectoliter(UErrorCode &status) {
+    return MeasureUnit::create(22, 22, status);
+}
+
+MeasureUnit MeasureUnit::getHectoliter() {
+    return MeasureUnit(22, 22);
+}
+
+MeasureUnit *MeasureUnit::createJigger(UErrorCode &status) {
+    return MeasureUnit::create(22, 23, status);
+}
+
+MeasureUnit MeasureUnit::getJigger() {
+    return MeasureUnit(22, 23);
+}
+
+MeasureUnit *MeasureUnit::createLiter(UErrorCode &status) {
+    return MeasureUnit::create(22, 24, status);
+}
+
+MeasureUnit MeasureUnit::getLiter() {
+    return MeasureUnit(22, 24);
+}
+
+MeasureUnit *MeasureUnit::createMegaliter(UErrorCode &status) {
+    return MeasureUnit::create(22, 25, status);
+}
+
+MeasureUnit MeasureUnit::getMegaliter() {
+    return MeasureUnit(22, 25);
+}
+
+MeasureUnit *MeasureUnit::createMilliliter(UErrorCode &status) {
+    return MeasureUnit::create(22, 26, status);
+}
+
+MeasureUnit MeasureUnit::getMilliliter() {
+    return MeasureUnit(22, 26);
+}
+
+MeasureUnit *MeasureUnit::createPinch(UErrorCode &status) {
+    return MeasureUnit::create(22, 27, status);
+}
+
+MeasureUnit MeasureUnit::getPinch() {
+    return MeasureUnit(22, 27);
+}
+
+MeasureUnit *MeasureUnit::createPint(UErrorCode &status) {
+    return MeasureUnit::create(22, 28, status);
+}
+
+MeasureUnit MeasureUnit::getPint() {
+    return MeasureUnit(22, 28);
+}
+
+MeasureUnit *MeasureUnit::createPintMetric(UErrorCode &status) {
+    return MeasureUnit::create(22, 29, status);
+}
+
+MeasureUnit MeasureUnit::getPintMetric() {
+    return MeasureUnit(22, 29);
+}
+
+MeasureUnit *MeasureUnit::createQuart(UErrorCode &status) {
+    return MeasureUnit::create(22, 30, status);
+}
+
+MeasureUnit MeasureUnit::getQuart() {
+    return MeasureUnit(22, 30);
+}
+
+MeasureUnit *MeasureUnit::createQuartImperial(UErrorCode &status) {
+    return MeasureUnit::create(22, 31, status);
+}
+
+MeasureUnit MeasureUnit::getQuartImperial() {
+    return MeasureUnit(22, 31);
+}
+
+MeasureUnit *MeasureUnit::createTablespoon(UErrorCode &status) {
+    return MeasureUnit::create(22, 32, status);
+}
+
+MeasureUnit MeasureUnit::getTablespoon() {
+    return MeasureUnit(22, 32);
+}
+
+MeasureUnit *MeasureUnit::createTeaspoon(UErrorCode &status) {
+    return MeasureUnit::create(22, 33, status);
+}
+
+MeasureUnit MeasureUnit::getTeaspoon() {
+    return MeasureUnit(22, 33);
+}
+
+// End generated code for measunit.cpp
+
+static int32_t binarySearch(
+        const char * const * array, int32_t start, int32_t end, StringPiece key) {
+    while (start < end) {
+        int32_t mid = (start + end) / 2;
+        int32_t cmp = StringPiece(array[mid]).compare(key);
+        if (cmp < 0) {
+            start = mid + 1;
+            continue;
+        }
+        if (cmp == 0) {
+            return mid;
+        }
+        end = mid;
+    }
+    return -1;
+}
+
+MeasureUnit::MeasureUnit() : MeasureUnit(kBaseTypeIdx, kBaseSubTypeIdx) {
+}
+
+MeasureUnit::MeasureUnit(int32_t typeId, int32_t subTypeId)
+        : fImpl(nullptr), fSubTypeId(subTypeId), fTypeId(typeId) {
+}
+
+MeasureUnit::MeasureUnit(const MeasureUnit &other)
+        : fImpl(nullptr) {
+    *this = other;
+}
+
+MeasureUnit::MeasureUnit(MeasureUnit &&other) noexcept
+        : fImpl(other.fImpl),
+        fSubTypeId(other.fSubTypeId),
+        fTypeId(other.fTypeId) {
+    other.fImpl = nullptr;
+}
+
+MeasureUnit::MeasureUnit(MeasureUnitImpl&& impl)
+        : fImpl(nullptr), fSubTypeId(-1), fTypeId(-1) {
+    if (!findBySubType(impl.identifier.toStringPiece(), this)) {
+        fImpl = new MeasureUnitImpl(std::move(impl));
+    }
+}
+
+MeasureUnit &MeasureUnit::operator=(const MeasureUnit &other) {
+    if (this == &other) {
+        return *this;
+    }
+    if (fImpl != nullptr) {
+        delete fImpl;
+    }
+    if (other.fImpl) {
+        ErrorCode localStatus;
+        fImpl = new MeasureUnitImpl(other.fImpl->copy(localStatus));
+        if (!fImpl || localStatus.isFailure()) {
+            // Unrecoverable allocation error; set to the default unit
+            *this = MeasureUnit();
+            return *this;
+        }
+    } else {
+        fImpl = nullptr;
+    }
+    fTypeId = other.fTypeId;
+    fSubTypeId = other.fSubTypeId;
+    return *this;
+}
+
+MeasureUnit &MeasureUnit::operator=(MeasureUnit &&other) noexcept {
+    if (this == &other) {
+        return *this;
+    }
+    if (fImpl != nullptr) {
+        delete fImpl;
+    }
+    fImpl = other.fImpl;
+    other.fImpl = nullptr;
+    fTypeId = other.fTypeId;
+    fSubTypeId = other.fSubTypeId;
+    return *this;
+}
+
+MeasureUnit *MeasureUnit::clone() const {
+    return new MeasureUnit(*this);
+}
+
+MeasureUnit::~MeasureUnit() {
+    if (fImpl != nullptr) {
+        delete fImpl;
+        fImpl = nullptr;
+    }
+}
+
+const char *MeasureUnit::getType() const {
+    // We have a type & subtype only if fTypeId is present.
+    if (fTypeId == -1) {
+        return "";
+    }
+    return gTypes[fTypeId];
+}
+
+const char *MeasureUnit::getSubtype() const {
+    // We have a type & subtype only if fTypeId is present.
+    if (fTypeId == -1) {
+        return "";
+    }
+    return getIdentifier();
+}
+
+const char *MeasureUnit::getIdentifier() const {
+    return fImpl ? fImpl->identifier.data() : gSubTypes[getOffset()];
+}
+
+bool MeasureUnit::operator==(const UObject& other) const {
+    if (this == &other) {  // Same object, equal
+        return true;
+    }
+    if (typeid(*this) != typeid(other)) { // Different types, not equal
+        return false;
+    }
+    const MeasureUnit &rhs = static_cast<const MeasureUnit&>(other);
+    return uprv_strcmp(getIdentifier(), rhs.getIdentifier()) == 0;
+}
+
+int32_t MeasureUnit::getAvailable(
+        MeasureUnit *dest,
+        int32_t destCapacity,
+        UErrorCode &errorCode) {
+    if (U_FAILURE(errorCode)) {
+        return 0;
+    }
+    if (destCapacity < UPRV_LENGTHOF(gSubTypes)) {
+        errorCode = U_BUFFER_OVERFLOW_ERROR;
+        return UPRV_LENGTHOF(gSubTypes);
+    }
+    int32_t idx = 0;
+    for (int32_t typeIdx = 0; typeIdx < UPRV_LENGTHOF(gTypes); ++typeIdx) {
+        int32_t len = gOffsets[typeIdx + 1] - gOffsets[typeIdx];
+        for (int32_t subTypeIdx = 0; subTypeIdx < len; ++subTypeIdx) {
+            dest[idx].setTo(typeIdx, subTypeIdx);
+            ++idx;
+        }
+    }
+    U_ASSERT(idx == UPRV_LENGTHOF(gSubTypes));
+    return UPRV_LENGTHOF(gSubTypes);
+}
+
+int32_t MeasureUnit::getAvailable(
+        const char *type,
+        MeasureUnit *dest,
+        int32_t destCapacity,
+        UErrorCode &errorCode) {
+    if (U_FAILURE(errorCode)) {
+        return 0;
+    }
+    int32_t typeIdx = binarySearch(gTypes, 0, UPRV_LENGTHOF(gTypes), type);
+    if (typeIdx == -1) {
+        return 0;
+    }
+    int32_t len = gOffsets[typeIdx + 1] - gOffsets[typeIdx];
+    if (destCapacity < len) {
+        errorCode = U_BUFFER_OVERFLOW_ERROR;
+        return len;
+    }
+    for (int subTypeIdx = 0; subTypeIdx < len; ++subTypeIdx) {
+        dest[subTypeIdx].setTo(typeIdx, subTypeIdx);
+    }
+    return len;
+}
+
+StringEnumeration* MeasureUnit::getAvailableTypes(UErrorCode &errorCode) {
+    UEnumeration *uenum = uenum_openCharStringsEnumeration(
+            gTypes, UPRV_LENGTHOF(gTypes), &errorCode);
+    if (U_FAILURE(errorCode)) {
+        uenum_close(uenum);
+        return nullptr;
+    }
+    StringEnumeration *result = new UStringEnumeration(uenum);
+    if (result == nullptr) {
+        errorCode = U_MEMORY_ALLOCATION_ERROR;
+        uenum_close(uenum);
+        return nullptr;
+    }
+    return result;
+}
+
+bool MeasureUnit::findBySubType(StringPiece subType, MeasureUnit* output) {
+    // Sanity checking kCurrencyOffset and final entry in gOffsets
+    U_ASSERT(uprv_strcmp(gTypes[kCurrencyOffset], "currency") == 0);
+    U_ASSERT(gOffsets[UPRV_LENGTHOF(gOffsets) - 1] == UPRV_LENGTHOF(gSubTypes));
+
+    for (int32_t t = 0; t < UPRV_LENGTHOF(gOffsets) - 1; t++) {
+        // Skip currency units
+        if (t == kCurrencyOffset) {
+            continue;
+        }
+        int32_t st = binarySearch(gSubTypes, gOffsets[t], gOffsets[t + 1], subType);
+        if (st >= 0) {
+            output->setTo(t, st - gOffsets[t]);
+            return true;
+        }
+    }
+    return false;
+}
+
+MeasureUnit *MeasureUnit::create(int typeId, int subTypeId, UErrorCode &status) {
+    if (U_FAILURE(status)) {
+        return nullptr;
+    }
+    MeasureUnit *result = new MeasureUnit(typeId, subTypeId);
+    if (result == nullptr) {
+        status = U_MEMORY_ALLOCATION_ERROR;
+    }
+    return result;
+}
+
+void MeasureUnit::initTime(const char *timeId) {
+    int32_t result = binarySearch(gTypes, 0, UPRV_LENGTHOF(gTypes), "duration");
+    U_ASSERT(result != -1);
+    fTypeId = result;
+    result = binarySearch(gSubTypes, gOffsets[fTypeId], gOffsets[fTypeId + 1], timeId);
+    U_ASSERT(result != -1);
+    fSubTypeId = result - gOffsets[fTypeId];
+}
+
+void MeasureUnit::initCurrency(StringPiece isoCurrency) {
+    int32_t result = binarySearch(gTypes, 0, UPRV_LENGTHOF(gTypes), "currency");
+    U_ASSERT(result != -1);
+    fTypeId = result;
+    result = binarySearch(
+            gSubTypes, gOffsets[fTypeId], gOffsets[fTypeId + 1], isoCurrency);
+    if (result == -1) {
+        fImpl = new MeasureUnitImpl(MeasureUnitImpl::forCurrencyCode(isoCurrency));
+        if (fImpl) {
+            fSubTypeId = -1;
+            return;
+        }
+        // malloc error: fall back to the undefined currency
+        result = binarySearch(
+            gSubTypes, gOffsets[fTypeId], gOffsets[fTypeId + 1], kDefaultCurrency8);
+        U_ASSERT(result != -1);
+    }
+    fSubTypeId = result - gOffsets[fTypeId];
+}
+
+void MeasureUnit::setTo(int32_t typeId, int32_t subTypeId) {
+    fTypeId = typeId;
+    fSubTypeId = subTypeId;
+    if (fImpl != nullptr) {
+        delete fImpl;
+        fImpl = nullptr;
+    }
+}
+
+int32_t MeasureUnit::getOffset() const {
+    if (fTypeId < 0 || fSubTypeId < 0) {
+        return -1;
+    }
+    return gOffsets[fTypeId] + fSubTypeId;
+}
+
+MeasureUnitImpl MeasureUnitImpl::copy(UErrorCode &status) const {
+    MeasureUnitImpl result;
+    result.complexity = complexity;
+    result.identifier.append(identifier, status);
+    for (int32_t i = 0; i < singleUnits.length(); i++) {
+        SingleUnitImpl *item = result.singleUnits.emplaceBack(*singleUnits[i]);
+        if (!item) {
+            status = U_MEMORY_ALLOCATION_ERROR;
+            return result;
+        }
+    }
+    return result;
+}
+
+U_NAMESPACE_END
+
+#endif /* !UNCONFIG_NO_FORMATTING */