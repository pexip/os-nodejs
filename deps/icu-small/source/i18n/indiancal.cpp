--- conflicted
+++ resolved
@@ -1,757 +1,379 @@
-<<<<<<< HEAD
-// © 2016 and later: Unicode, Inc. and others.
-// License & terms of use: http://www.unicode.org/copyright.html
-/*
- * Copyright (C) 2003-2014, International Business Machines Corporation
- * and others. All Rights Reserved.
- ******************************************************************************
- *
- * File INDIANCAL.CPP
- *****************************************************************************
- */
-
-#include "indiancal.h"
-#include <stdlib.h>
-#if !UCONFIG_NO_FORMATTING
-
-#include "mutex.h"
-#include <float.h>
-#include "gregoimp.h" // Math
-#include "astro.h" // CalendarAstronomer
-#include "uhash.h"
-
-// Debugging
-#ifdef U_DEBUG_INDIANCAL
-#include <stdio.h>
-#include <stdarg.h>
-
-#endif
-
-U_NAMESPACE_BEGIN
-
-// Implementation of the IndianCalendar class
-
-//-------------------------------------------------------------------------
-// Constructors...
-//-------------------------------------------------------------------------
-
-
-IndianCalendar* IndianCalendar::clone() const {
-  return new IndianCalendar(*this);
-}
-
-IndianCalendar::IndianCalendar(const Locale& aLocale, UErrorCode& success)
-  :   Calendar(TimeZone::forLocaleOrDefault(aLocale), aLocale, success)
-{
-  setTimeInMillis(getNow(), success); // Call this again now that the vtable is set up properly.
-}
-
-IndianCalendar::IndianCalendar(const IndianCalendar& other) : Calendar(other) {
-}
-
-IndianCalendar::~IndianCalendar()
-{
-}
-const char *IndianCalendar::getType() const {
-   return "indian";
-}
-
-static const int32_t LIMITS[UCAL_FIELD_COUNT][4] = {
-    // Minimum  Greatest     Least   Maximum
-    //           Minimum   Maximum
-    {        0,        0,        0,        0}, // ERA
-    { -5000000, -5000000,  5000000,  5000000}, // YEAR
-    {        0,        0,       11,       11}, // MONTH
-    {        1,        1,       52,       53}, // WEEK_OF_YEAR
-    {/*N/A*/-1,/*N/A*/-1,/*N/A*/-1,/*N/A*/-1}, // WEEK_OF_MONTH
-    {        1,        1,       30,       31}, // DAY_OF_MONTH
-    {        1,        1,      365,      366}, // DAY_OF_YEAR
-    {/*N/A*/-1,/*N/A*/-1,/*N/A*/-1,/*N/A*/-1}, // DAY_OF_WEEK
-    {       -1,       -1,        5,        5}, // DAY_OF_WEEK_IN_MONTH
-    {/*N/A*/-1,/*N/A*/-1,/*N/A*/-1,/*N/A*/-1}, // AM_PM
-    {/*N/A*/-1,/*N/A*/-1,/*N/A*/-1,/*N/A*/-1}, // HOUR
-    {/*N/A*/-1,/*N/A*/-1,/*N/A*/-1,/*N/A*/-1}, // HOUR_OF_DAY
-    {/*N/A*/-1,/*N/A*/-1,/*N/A*/-1,/*N/A*/-1}, // MINUTE
-    {/*N/A*/-1,/*N/A*/-1,/*N/A*/-1,/*N/A*/-1}, // SECOND
-    {/*N/A*/-1,/*N/A*/-1,/*N/A*/-1,/*N/A*/-1}, // MILLISECOND
-    {/*N/A*/-1,/*N/A*/-1,/*N/A*/-1,/*N/A*/-1}, // ZONE_OFFSET
-    {/*N/A*/-1,/*N/A*/-1,/*N/A*/-1,/*N/A*/-1}, // DST_OFFSET
-    { -5000000, -5000000,  5000000,  5000000}, // YEAR_WOY
-    {/*N/A*/-1,/*N/A*/-1,/*N/A*/-1,/*N/A*/-1}, // DOW_LOCAL
-    { -5000000, -5000000,  5000000,  5000000}, // EXTENDED_YEAR
-    {/*N/A*/-1,/*N/A*/-1,/*N/A*/-1,/*N/A*/-1}, // JULIAN_DAY
-    {/*N/A*/-1,/*N/A*/-1,/*N/A*/-1,/*N/A*/-1}, // MILLISECONDS_IN_DAY
-    {/*N/A*/-1,/*N/A*/-1,/*N/A*/-1,/*N/A*/-1}, // IS_LEAP_MONTH
-};
-
-static const int32_t INDIAN_ERA_START  = 78;
-static const int32_t INDIAN_YEAR_START = 80;
-
-int32_t IndianCalendar::handleGetLimit(UCalendarDateFields field, ELimitType limitType) const {
-  return LIMITS[field][limitType];
-}
-
-/*
- * Determine whether the given gregorian year is a Leap year
- */
-static UBool isGregorianLeap(int32_t year)
-{
-    return Grego::isLeapYear(year);
-}
-
-//----------------------------------------------------------------------
-// Calendar framework
-//----------------------------------------------------------------------
-
-/*
- * Return the length (in days) of the given month.
- *
- * @param eyear  The year in Saka Era
- * @param month  The month(0-based) in Indian calendar
- */
-int32_t IndianCalendar::handleGetMonthLength(int32_t eyear, int32_t month) const {
-   if (month < 0 || month > 11) {
-      eyear += ClockMath::floorDivide(month, 12, month);
-   }
-
-   if (isGregorianLeap(eyear + INDIAN_ERA_START) && month == 0) {
-       return 31;
-   }
-
-   if (month >= 1 && month <= 5) {
-       return 31;
-   }
-
-   return 30;
-}
-
-/*
- * Return the number of days in the given Indian year
- *
- * @param eyear The year in Saka Era.
- */
-int32_t IndianCalendar::handleGetYearLength(int32_t eyear) const {
-    return isGregorianLeap(eyear + INDIAN_ERA_START) ? 366 : 365;
-}
-/*
- * Returns the Julian Day corresponding to gregorian date
- *
- * @param year The Gregorian year
- * @param month The month in Gregorian Year, 0 based.
- * @param date The date in Gregorian day in month
- */
-static double gregorianToJD(int32_t year, int32_t month, int32_t date) {
-   return Grego::fieldsToDay(year, month, date) + kEpochStartAsJulianDay - 0.5;
-}
-
-/*
- * Returns the Gregorian Date corresponding to a given Julian Day
- * Month is 0 based.
- * @param jd The Julian Day
- */
-static int32_t* jdToGregorian(double jd, int32_t gregorianDate[3]) {
-   int32_t gdow;
-   Grego::dayToFields(jd - kEpochStartAsJulianDay,
-                      gregorianDate[0], gregorianDate[1], gregorianDate[2], gdow);
-   return gregorianDate;
-}
-
-
-//-------------------------------------------------------------------------
-// Functions for converting from field values to milliseconds....
-//-------------------------------------------------------------------------
-static double IndianToJD(int32_t year, int32_t month, int32_t date) {
-   int32_t leapMonth, gyear, m;
-   double start, jd;
-
-   gyear = year + INDIAN_ERA_START;
-
-
-   if(isGregorianLeap(gyear)) {
-      leapMonth = 31;
-      start = gregorianToJD(gyear, 2 /* The third month in 0 based month */, 21);
-   }
-   else {
-      leapMonth = 30;
-      start = gregorianToJD(gyear, 2 /* The third month in 0 based month */, 22);
-   }
-
-   if (month == 1) {
-      jd = start + (date - 1);
-   } else {
-      jd = start + leapMonth;
-      m = month - 2;
-
-      //m = Math.min(m, 5);
-      if (m > 5) {
-          m = 5;
-      }
-
-      jd += m * 31;
-
-      if (month >= 8) {
-         m = month - 7;
-         jd += m * 30;
-      }
-      jd += date - 1;
-   }
-
-   return jd;
-}
-
-/*
- * Return JD of start of given month/year of Indian Calendar
- * @param eyear The year in Indian Calendar measured from Saka Era (78 AD).
- * @param month The month in Indian calendar
- */
-int32_t IndianCalendar::handleComputeMonthStart(int32_t eyear, int32_t month, UBool /* useMonth */ ) const {
-
-   //month is 0 based; converting it to 1-based
-   int32_t imonth;
-
-    // If the month is out of range, adjust it into range, and adjust the extended eyar accordingly
-   if (month < 0 || month > 11) {
-      eyear += (int32_t)ClockMath::floorDivide(month, 12, month);
-   }
-
-   if(month == 12){
-       imonth = 1;
-   } else {
-       imonth = month + 1;
-   }
-
-   double jd = IndianToJD(eyear ,imonth, 1);
-
-   return (int32_t)jd;
-}
-
-//-------------------------------------------------------------------------
-// Functions for converting from milliseconds to field values
-//-------------------------------------------------------------------------
-
-int32_t IndianCalendar::handleGetExtendedYear() {
-    int32_t year;
-
-    if (newerField(UCAL_EXTENDED_YEAR, UCAL_YEAR) == UCAL_EXTENDED_YEAR) {
-        year = internalGet(UCAL_EXTENDED_YEAR, 1); // Default to year 1
-    } else {
-        year = internalGet(UCAL_YEAR, 1); // Default to year 1
-    }
-
-    return year;
-}
-
-/*
- * Override Calendar to compute several fields specific to the Indian
- * calendar system.  These are:
- *
- * <ul><li>ERA
- * <li>YEAR
- * <li>MONTH
- * <li>DAY_OF_MONTH
- * <li>EXTENDED_YEAR</ul>
- *
- * The DAY_OF_WEEK and DOW_LOCAL fields are already set when this
- * method is called. The getGregorianXxx() methods return Gregorian
- * calendar equivalents for the given Julian day.
- */
-void IndianCalendar::handleComputeFields(int32_t julianDay, UErrorCode&  /* status */) {
-    double jdAtStartOfGregYear;
-    int32_t leapMonth, IndianYear, yday, IndianMonth, IndianDayOfMonth, mday;
-    int32_t gregorianYear;      // Stores gregorian date corresponding to Julian day;
-    int32_t gd[3];
-
-    gregorianYear = jdToGregorian(julianDay, gd)[0];          // Gregorian date for Julian day
-    IndianYear = gregorianYear - INDIAN_ERA_START;            // Year in Saka era
-    jdAtStartOfGregYear = gregorianToJD(gregorianYear, 0, 1); // JD at start of Gregorian year
-    yday = (int32_t)(julianDay - jdAtStartOfGregYear);        // Day number in Gregorian year (starting from 0)
-
-    if (yday < INDIAN_YEAR_START) {
-        // Day is at the end of the preceding Saka year
-        IndianYear -= 1;
-        leapMonth = isGregorianLeap(gregorianYear - 1) ? 31 : 30; // Days in leapMonth this year, previous Gregorian year
-        yday += leapMonth + (31 * 5) + (30 * 3) + 10;
-    } else {
-        leapMonth = isGregorianLeap(gregorianYear) ? 31 : 30; // Days in leapMonth this year
-        yday -= INDIAN_YEAR_START;
-    }
-
-    if (yday < leapMonth) {
-        IndianMonth = 0;
-        IndianDayOfMonth = yday + 1;
-    } else {
-        mday = yday - leapMonth;
-        if (mday < (31 * 5)) {
-            IndianMonth = (int32_t)uprv_floor(mday / 31) + 1;
-            IndianDayOfMonth = (mday % 31) + 1;
-        } else {
-            mday -= 31 * 5;
-            IndianMonth = (int32_t)uprv_floor(mday / 30) + 6;
-            IndianDayOfMonth = (mday % 30) + 1;
-        }
-   }
-
-   internalSet(UCAL_ERA, 0);
-   internalSet(UCAL_EXTENDED_YEAR, IndianYear);
-   internalSet(UCAL_YEAR, IndianYear);
-   internalSet(UCAL_MONTH, IndianMonth);
-   internalSet(UCAL_DAY_OF_MONTH, IndianDayOfMonth);
-   internalSet(UCAL_DAY_OF_YEAR, yday + 1); // yday is 0-based
-}
-
-UBool
-IndianCalendar::inDaylightTime(UErrorCode& status) const
-{
-    // copied from GregorianCalendar
-    if (U_FAILURE(status) || !getTimeZone().useDaylightTime()) {
-        return FALSE;
-    }
-
-    // Force an update of the state of the Calendar.
-    ((IndianCalendar*)this)->complete(status); // cast away const
-
-    return (UBool)(U_SUCCESS(status) ? (internalGet(UCAL_DST_OFFSET) != 0) : FALSE);
-}
-
-
-/**
- * The system maintains a static default century start date and Year.  They are
- * initialized the first time they are used.  Once the system default century date
- * and year are set, they do not change.
- */
-static UDate           gSystemDefaultCenturyStart       = DBL_MIN;
-static int32_t         gSystemDefaultCenturyStartYear   = -1;
-static icu::UInitOnce  gSystemDefaultCenturyInit        = U_INITONCE_INITIALIZER;
-
-
-UBool IndianCalendar::haveDefaultCentury() const
-{
-    return TRUE;
-}
-
-static void U_CALLCONV
-initializeSystemDefaultCentury()
-{
-    // initialize systemDefaultCentury and systemDefaultCenturyYear based
-    // on the current time.  They'll be set to 80 years before
-    // the current time.
-    UErrorCode status = U_ZERO_ERROR;
-
-    IndianCalendar calendar ( Locale ( "@calendar=Indian" ), status);
-    if ( U_SUCCESS ( status ) ) {
-        calendar.setTime ( Calendar::getNow(), status );
-        calendar.add ( UCAL_YEAR, -80, status );
-
-        UDate    newStart = calendar.getTime ( status );
-        int32_t  newYear  = calendar.get ( UCAL_YEAR, status );
-
-        gSystemDefaultCenturyStart = newStart;
-        gSystemDefaultCenturyStartYear = newYear;
-    }
-    // We have no recourse upon failure.
-}
-
-
-UDate
-IndianCalendar::defaultCenturyStart() const
-{
-    // lazy-evaluate systemDefaultCenturyStart
-    umtx_initOnce(gSystemDefaultCenturyInit, &initializeSystemDefaultCentury);
-    return gSystemDefaultCenturyStart;
-}
-
-int32_t
-IndianCalendar::defaultCenturyStartYear() const
-{
-    // lazy-evaluate systemDefaultCenturyStartYear
-    umtx_initOnce(gSystemDefaultCenturyInit, &initializeSystemDefaultCentury);
-    return    gSystemDefaultCenturyStartYear;
-}
-
-
-UOBJECT_DEFINE_RTTI_IMPLEMENTATION(IndianCalendar)
-
-U_NAMESPACE_END
-
-#endif
-=======
-// © 2016 and later: Unicode, Inc. and others.
-// License & terms of use: http://www.unicode.org/copyright.html
-/*
- * Copyright (C) 2003-2014, International Business Machines Corporation
- * and others. All Rights Reserved.
- ******************************************************************************
- *
- * File INDIANCAL.CPP
- *****************************************************************************
- */
-
-#include "indiancal.h"
-#include <stdlib.h>
-#if !UCONFIG_NO_FORMATTING
-
-#include "mutex.h"
-#include <float.h>
-#include "gregoimp.h" // Math
-#include "uhash.h"
-
-// Debugging
-#ifdef U_DEBUG_INDIANCAL
-#include <stdio.h>
-#include <stdarg.h>
-
-#endif
-
-U_NAMESPACE_BEGIN
-
-// Implementation of the IndianCalendar class
-
-//-------------------------------------------------------------------------
-// Constructors...
-//-------------------------------------------------------------------------
-
-
-IndianCalendar* IndianCalendar::clone() const {
-  return new IndianCalendar(*this);
-}
-
-IndianCalendar::IndianCalendar(const Locale& aLocale, UErrorCode& success)
-  :   Calendar(TimeZone::forLocaleOrDefault(aLocale), aLocale, success)
-{
-  setTimeInMillis(getNow(), success); // Call this again now that the vtable is set up properly.
-}
-
-IndianCalendar::IndianCalendar(const IndianCalendar& other) : Calendar(other) {
-}
-
-IndianCalendar::~IndianCalendar()
-{
-}
-const char *IndianCalendar::getType() const { 
-   return "indian";
-}
-  
-static const int32_t LIMITS[UCAL_FIELD_COUNT][4] = {
-    // Minimum  Greatest     Least   Maximum
-    //           Minimum   Maximum
-    {        0,        0,        0,        0}, // ERA
-    { -5000000, -5000000,  5000000,  5000000}, // YEAR
-    {        0,        0,       11,       11}, // MONTH
-    {        1,        1,       52,       53}, // WEEK_OF_YEAR
-    {/*N/A*/-1,/*N/A*/-1,/*N/A*/-1,/*N/A*/-1}, // WEEK_OF_MONTH
-    {        1,        1,       30,       31}, // DAY_OF_MONTH
-    {        1,        1,      365,      366}, // DAY_OF_YEAR
-    {/*N/A*/-1,/*N/A*/-1,/*N/A*/-1,/*N/A*/-1}, // DAY_OF_WEEK
-    {       -1,       -1,        5,        5}, // DAY_OF_WEEK_IN_MONTH
-    {/*N/A*/-1,/*N/A*/-1,/*N/A*/-1,/*N/A*/-1}, // AM_PM
-    {/*N/A*/-1,/*N/A*/-1,/*N/A*/-1,/*N/A*/-1}, // HOUR
-    {/*N/A*/-1,/*N/A*/-1,/*N/A*/-1,/*N/A*/-1}, // HOUR_OF_DAY
-    {/*N/A*/-1,/*N/A*/-1,/*N/A*/-1,/*N/A*/-1}, // MINUTE
-    {/*N/A*/-1,/*N/A*/-1,/*N/A*/-1,/*N/A*/-1}, // SECOND
-    {/*N/A*/-1,/*N/A*/-1,/*N/A*/-1,/*N/A*/-1}, // MILLISECOND
-    {/*N/A*/-1,/*N/A*/-1,/*N/A*/-1,/*N/A*/-1}, // ZONE_OFFSET
-    {/*N/A*/-1,/*N/A*/-1,/*N/A*/-1,/*N/A*/-1}, // DST_OFFSET
-    { -5000000, -5000000,  5000000,  5000000}, // YEAR_WOY
-    {/*N/A*/-1,/*N/A*/-1,/*N/A*/-1,/*N/A*/-1}, // DOW_LOCAL
-    { -5000000, -5000000,  5000000,  5000000}, // EXTENDED_YEAR
-    {/*N/A*/-1,/*N/A*/-1,/*N/A*/-1,/*N/A*/-1}, // JULIAN_DAY
-    {/*N/A*/-1,/*N/A*/-1,/*N/A*/-1,/*N/A*/-1}, // MILLISECONDS_IN_DAY
-    {/*N/A*/-1,/*N/A*/-1,/*N/A*/-1,/*N/A*/-1}, // IS_LEAP_MONTH
-    {        0,        0,       11,       11}, // ORDINAL_MONTH
-};
-
-static const int32_t INDIAN_ERA_START  = 78;
-static const int32_t INDIAN_YEAR_START = 80;
-
-int32_t IndianCalendar::handleGetLimit(UCalendarDateFields field, ELimitType limitType) const {
-  return LIMITS[field][limitType];
-}
-
-/*
- * Determine whether the given gregorian year is a Leap year 
- */
-static UBool isGregorianLeap(int32_t year)
-{
-    return Grego::isLeapYear(year);
-}
-  
-//----------------------------------------------------------------------
-// Calendar framework
-//----------------------------------------------------------------------
-
-/*
- * Return the length (in days) of the given month.
- *
- * @param eyear  The year in Saka Era
- * @param month  The month(0-based) in Indian calendar
- */
-int32_t IndianCalendar::handleGetMonthLength(int32_t eyear, int32_t month) const {
-   if (month < 0 || month > 11) {
-      eyear += ClockMath::floorDivide(month, 12, &month);
-   }
-
-   if (isGregorianLeap(eyear + INDIAN_ERA_START) && month == 0) {
-       return 31;
-   }
-
-   if (month >= 1 && month <= 5) {
-       return 31;
-   }
-
-   return 30;
-}
-
-/*
- * Return the number of days in the given Indian year
- *
- * @param eyear The year in Saka Era.
- */
-int32_t IndianCalendar::handleGetYearLength(int32_t eyear) const {
-    return isGregorianLeap(eyear + INDIAN_ERA_START) ? 366 : 365;
-}
-/*
- * Returns the Julian Day corresponding to gregorian date
- *
- * @param year The Gregorian year
- * @param month The month in Gregorian Year, 0 based.
- * @param date The date in Gregorian day in month
- */
-static double gregorianToJD(int32_t year, int32_t month, int32_t date) {
-   return Grego::fieldsToDay(year, month, date) + kEpochStartAsJulianDay - 0.5;
-}
-
-/*
- * Returns the Gregorian Date corresponding to a given Julian Day
- * Month is 0 based.
- * @param jd The Julian Day
- */
-static int32_t* jdToGregorian(double jd, int32_t gregorianDate[3]) {
-   int32_t gdow;
-   Grego::dayToFields(jd - kEpochStartAsJulianDay,
-                      gregorianDate[0], gregorianDate[1], gregorianDate[2], gdow);
-   return gregorianDate;
-}
-
-   
-//-------------------------------------------------------------------------
-// Functions for converting from field values to milliseconds....
-//-------------------------------------------------------------------------
-static double IndianToJD(int32_t year, int32_t month, int32_t date) {
-   int32_t leapMonth, gyear, m;
-   double start, jd;
-
-   gyear = year + INDIAN_ERA_START;
-
-
-   if(isGregorianLeap(gyear)) {
-      leapMonth = 31;
-      start = gregorianToJD(gyear, 2 /* The third month in 0 based month */, 21);
-   } 
-   else {
-      leapMonth = 30;
-      start = gregorianToJD(gyear, 2 /* The third month in 0 based month */, 22);
-   }
-
-   if (month == 1) {
-      jd = start + (date - 1);
-   } else {
-      jd = start + leapMonth;
-      m = month - 2;
-
-      //m = Math.min(m, 5);
-      if (m > 5) {
-          m = 5;
-      }
-
-      jd += m * 31;
-
-      if (month >= 8) {
-         m = month - 7;
-         jd += m * 30;
-      }
-      jd += date - 1;
-   }
-
-   return jd;
-}
-
-/*
- * Return JD of start of given month/year of Indian Calendar
- * @param eyear The year in Indian Calendar measured from Saka Era (78 AD).
- * @param month The month in Indian calendar
- */
-int32_t IndianCalendar::handleComputeMonthStart(int32_t eyear, int32_t month, UBool /* useMonth */ ) const {
-
-   //month is 0 based; converting it to 1-based 
-   int32_t imonth;
-
-    // If the month is out of range, adjust it into range, and adjust the extended year accordingly
-   if (month < 0 || month > 11) {
-      eyear += (int32_t)ClockMath::floorDivide(month, 12, &month);
-   }
-
-   if(month == 12){
-       imonth = 1;
-   } else {
-       imonth = month + 1; 
-   }
-   
-   double jd = IndianToJD(eyear ,imonth, 1);
-
-   return (int32_t)jd;
-}
-
-//-------------------------------------------------------------------------
-// Functions for converting from milliseconds to field values
-//-------------------------------------------------------------------------
-
-int32_t IndianCalendar::handleGetExtendedYear() {
-    int32_t year;
-
-    if (newerField(UCAL_EXTENDED_YEAR, UCAL_YEAR) == UCAL_EXTENDED_YEAR) {
-        year = internalGet(UCAL_EXTENDED_YEAR, 1); // Default to year 1
-    } else {
-        year = internalGet(UCAL_YEAR, 1); // Default to year 1
-    }
-
-    return year;
-}
-
-/*
- * Override Calendar to compute several fields specific to the Indian
- * calendar system.  These are:
- *
- * <ul><li>ERA
- * <li>YEAR
- * <li>MONTH
- * <li>DAY_OF_MONTH
- * <li>EXTENDED_YEAR</ul>
- * 
- * The DAY_OF_WEEK and DOW_LOCAL fields are already set when this
- * method is called. The getGregorianXxx() methods return Gregorian
- * calendar equivalents for the given Julian day.
- */
-void IndianCalendar::handleComputeFields(int32_t julianDay, UErrorCode&  /* status */) {
-    double jdAtStartOfGregYear;
-    int32_t leapMonth, IndianYear, yday, IndianMonth, IndianDayOfMonth, mday;
-    int32_t gregorianYear;      // Stores gregorian date corresponding to Julian day;
-    int32_t gd[3];
-
-    gregorianYear = jdToGregorian(julianDay, gd)[0];          // Gregorian date for Julian day
-    IndianYear = gregorianYear - INDIAN_ERA_START;            // Year in Saka era
-    jdAtStartOfGregYear = gregorianToJD(gregorianYear, 0, 1); // JD at start of Gregorian year
-    yday = (int32_t)(julianDay - jdAtStartOfGregYear);        // Day number in Gregorian year (starting from 0)
-
-    if (yday < INDIAN_YEAR_START) {
-        // Day is at the end of the preceding Saka year
-        IndianYear -= 1;
-        leapMonth = isGregorianLeap(gregorianYear - 1) ? 31 : 30; // Days in leapMonth this year, previous Gregorian year
-        yday += leapMonth + (31 * 5) + (30 * 3) + 10;
-    } else {
-        leapMonth = isGregorianLeap(gregorianYear) ? 31 : 30; // Days in leapMonth this year
-        yday -= INDIAN_YEAR_START;
-    }
-
-    if (yday < leapMonth) {
-        IndianMonth = 0;
-        IndianDayOfMonth = yday + 1;
-    } else {
-        mday = yday - leapMonth;
-        if (mday < (31 * 5)) {
-            IndianMonth = (int32_t)uprv_floor(mday / 31) + 1;
-            IndianDayOfMonth = (mday % 31) + 1;
-        } else {
-            mday -= 31 * 5;
-            IndianMonth = (int32_t)uprv_floor(mday / 30) + 6;
-            IndianDayOfMonth = (mday % 30) + 1;
-        }
-   }
-
-   internalSet(UCAL_ERA, 0);
-   internalSet(UCAL_EXTENDED_YEAR, IndianYear);
-   internalSet(UCAL_YEAR, IndianYear);
-   internalSet(UCAL_MONTH, IndianMonth);
-   internalSet(UCAL_ORDINAL_MONTH, IndianMonth);
-   internalSet(UCAL_DAY_OF_MONTH, IndianDayOfMonth);
-   internalSet(UCAL_DAY_OF_YEAR, yday + 1); // yday is 0-based
-}    
-
-constexpr uint32_t kIndianRelatedYearDiff = 79;
-
-int32_t IndianCalendar::getRelatedYear(UErrorCode &status) const
-{
-    int32_t year = get(UCAL_EXTENDED_YEAR, status);
-    if (U_FAILURE(status)) {
-        return 0;
-    }
-    return year + kIndianRelatedYearDiff;
-}
-
-void IndianCalendar::setRelatedYear(int32_t year)
-{
-    // set extended year
-    set(UCAL_EXTENDED_YEAR, year - kIndianRelatedYearDiff);
-}
-
-/**
- * The system maintains a static default century start date and Year.  They are
- * initialized the first time they are used.  Once the system default century date
- * and year are set, they do not change.
- */
-static UDate           gSystemDefaultCenturyStart       = DBL_MIN;
-static int32_t         gSystemDefaultCenturyStartYear   = -1;
-static icu::UInitOnce  gSystemDefaultCenturyInit        {};
-
-
-UBool IndianCalendar::haveDefaultCentury() const
-{
-    return true;
-}
-
-static void U_CALLCONV
-initializeSystemDefaultCentury()
-{
-    // initialize systemDefaultCentury and systemDefaultCenturyYear based
-    // on the current time.  They'll be set to 80 years before
-    // the current time.
-    UErrorCode status = U_ZERO_ERROR;
-
-    IndianCalendar calendar ( Locale ( "@calendar=Indian" ), status);
-    if ( U_SUCCESS ( status ) ) {
-        calendar.setTime ( Calendar::getNow(), status );
-        calendar.add ( UCAL_YEAR, -80, status );
-
-        UDate    newStart = calendar.getTime ( status );
-        int32_t  newYear  = calendar.get ( UCAL_YEAR, status );
-
-        gSystemDefaultCenturyStart = newStart;
-        gSystemDefaultCenturyStartYear = newYear;
-    }
-    // We have no recourse upon failure.
-}
-
-
-UDate
-IndianCalendar::defaultCenturyStart() const
-{
-    // lazy-evaluate systemDefaultCenturyStart
-    umtx_initOnce(gSystemDefaultCenturyInit, &initializeSystemDefaultCentury);
-    return gSystemDefaultCenturyStart;
-}
-
-int32_t
-IndianCalendar::defaultCenturyStartYear() const
-{
-    // lazy-evaluate systemDefaultCenturyStartYear
-    umtx_initOnce(gSystemDefaultCenturyInit, &initializeSystemDefaultCentury);
-    return    gSystemDefaultCenturyStartYear;
-}
-
-
-UOBJECT_DEFINE_RTTI_IMPLEMENTATION(IndianCalendar)
-
-U_NAMESPACE_END
-
-#endif
-
->>>>>>> a8a80be5
+// © 2016 and later: Unicode, Inc. and others.
+// License & terms of use: http://www.unicode.org/copyright.html
+/*
+ * Copyright (C) 2003-2014, International Business Machines Corporation
+ * and others. All Rights Reserved.
+ ******************************************************************************
+ *
+ * File INDIANCAL.CPP
+ *****************************************************************************
+ */
+
+#include "indiancal.h"
+#include <stdlib.h>
+#if !UCONFIG_NO_FORMATTING
+
+#include "mutex.h"
+#include <float.h>
+#include "gregoimp.h" // Math
+#include "uhash.h"
+
+// Debugging
+#ifdef U_DEBUG_INDIANCAL
+#include <stdio.h>
+#include <stdarg.h>
+
+#endif
+
+U_NAMESPACE_BEGIN
+
+// Implementation of the IndianCalendar class
+
+//-------------------------------------------------------------------------
+// Constructors...
+//-------------------------------------------------------------------------
+
+
+IndianCalendar* IndianCalendar::clone() const {
+  return new IndianCalendar(*this);
+}
+
+IndianCalendar::IndianCalendar(const Locale& aLocale, UErrorCode& success)
+  :   Calendar(TimeZone::forLocaleOrDefault(aLocale), aLocale, success)
+{
+  setTimeInMillis(getNow(), success); // Call this again now that the vtable is set up properly.
+}
+
+IndianCalendar::IndianCalendar(const IndianCalendar& other) : Calendar(other) {
+}
+
+IndianCalendar::~IndianCalendar()
+{
+}
+const char *IndianCalendar::getType() const { 
+   return "indian";
+}
+  
+static const int32_t LIMITS[UCAL_FIELD_COUNT][4] = {
+    // Minimum  Greatest     Least   Maximum
+    //           Minimum   Maximum
+    {        0,        0,        0,        0}, // ERA
+    { -5000000, -5000000,  5000000,  5000000}, // YEAR
+    {        0,        0,       11,       11}, // MONTH
+    {        1,        1,       52,       53}, // WEEK_OF_YEAR
+    {/*N/A*/-1,/*N/A*/-1,/*N/A*/-1,/*N/A*/-1}, // WEEK_OF_MONTH
+    {        1,        1,       30,       31}, // DAY_OF_MONTH
+    {        1,        1,      365,      366}, // DAY_OF_YEAR
+    {/*N/A*/-1,/*N/A*/-1,/*N/A*/-1,/*N/A*/-1}, // DAY_OF_WEEK
+    {       -1,       -1,        5,        5}, // DAY_OF_WEEK_IN_MONTH
+    {/*N/A*/-1,/*N/A*/-1,/*N/A*/-1,/*N/A*/-1}, // AM_PM
+    {/*N/A*/-1,/*N/A*/-1,/*N/A*/-1,/*N/A*/-1}, // HOUR
+    {/*N/A*/-1,/*N/A*/-1,/*N/A*/-1,/*N/A*/-1}, // HOUR_OF_DAY
+    {/*N/A*/-1,/*N/A*/-1,/*N/A*/-1,/*N/A*/-1}, // MINUTE
+    {/*N/A*/-1,/*N/A*/-1,/*N/A*/-1,/*N/A*/-1}, // SECOND
+    {/*N/A*/-1,/*N/A*/-1,/*N/A*/-1,/*N/A*/-1}, // MILLISECOND
+    {/*N/A*/-1,/*N/A*/-1,/*N/A*/-1,/*N/A*/-1}, // ZONE_OFFSET
+    {/*N/A*/-1,/*N/A*/-1,/*N/A*/-1,/*N/A*/-1}, // DST_OFFSET
+    { -5000000, -5000000,  5000000,  5000000}, // YEAR_WOY
+    {/*N/A*/-1,/*N/A*/-1,/*N/A*/-1,/*N/A*/-1}, // DOW_LOCAL
+    { -5000000, -5000000,  5000000,  5000000}, // EXTENDED_YEAR
+    {/*N/A*/-1,/*N/A*/-1,/*N/A*/-1,/*N/A*/-1}, // JULIAN_DAY
+    {/*N/A*/-1,/*N/A*/-1,/*N/A*/-1,/*N/A*/-1}, // MILLISECONDS_IN_DAY
+    {/*N/A*/-1,/*N/A*/-1,/*N/A*/-1,/*N/A*/-1}, // IS_LEAP_MONTH
+    {        0,        0,       11,       11}, // ORDINAL_MONTH
+};
+
+static const int32_t INDIAN_ERA_START  = 78;
+static const int32_t INDIAN_YEAR_START = 80;
+
+int32_t IndianCalendar::handleGetLimit(UCalendarDateFields field, ELimitType limitType) const {
+  return LIMITS[field][limitType];
+}
+
+/*
+ * Determine whether the given gregorian year is a Leap year 
+ */
+static UBool isGregorianLeap(int32_t year)
+{
+    return Grego::isLeapYear(year);
+}
+  
+//----------------------------------------------------------------------
+// Calendar framework
+//----------------------------------------------------------------------
+
+/*
+ * Return the length (in days) of the given month.
+ *
+ * @param eyear  The year in Saka Era
+ * @param month  The month(0-based) in Indian calendar
+ */
+int32_t IndianCalendar::handleGetMonthLength(int32_t eyear, int32_t month) const {
+   if (month < 0 || month > 11) {
+      eyear += ClockMath::floorDivide(month, 12, &month);
+   }
+
+   if (isGregorianLeap(eyear + INDIAN_ERA_START) && month == 0) {
+       return 31;
+   }
+
+   if (month >= 1 && month <= 5) {
+       return 31;
+   }
+
+   return 30;
+}
+
+/*
+ * Return the number of days in the given Indian year
+ *
+ * @param eyear The year in Saka Era.
+ */
+int32_t IndianCalendar::handleGetYearLength(int32_t eyear) const {
+    return isGregorianLeap(eyear + INDIAN_ERA_START) ? 366 : 365;
+}
+/*
+ * Returns the Julian Day corresponding to gregorian date
+ *
+ * @param year The Gregorian year
+ * @param month The month in Gregorian Year, 0 based.
+ * @param date The date in Gregorian day in month
+ */
+static double gregorianToJD(int32_t year, int32_t month, int32_t date) {
+   return Grego::fieldsToDay(year, month, date) + kEpochStartAsJulianDay - 0.5;
+}
+
+/*
+ * Returns the Gregorian Date corresponding to a given Julian Day
+ * Month is 0 based.
+ * @param jd The Julian Day
+ */
+static int32_t* jdToGregorian(double jd, int32_t gregorianDate[3]) {
+   int32_t gdow;
+   Grego::dayToFields(jd - kEpochStartAsJulianDay,
+                      gregorianDate[0], gregorianDate[1], gregorianDate[2], gdow);
+   return gregorianDate;
+}
+
+   
+//-------------------------------------------------------------------------
+// Functions for converting from field values to milliseconds....
+//-------------------------------------------------------------------------
+static double IndianToJD(int32_t year, int32_t month, int32_t date) {
+   int32_t leapMonth, gyear, m;
+   double start, jd;
+
+   gyear = year + INDIAN_ERA_START;
+
+
+   if(isGregorianLeap(gyear)) {
+      leapMonth = 31;
+      start = gregorianToJD(gyear, 2 /* The third month in 0 based month */, 21);
+   } 
+   else {
+      leapMonth = 30;
+      start = gregorianToJD(gyear, 2 /* The third month in 0 based month */, 22);
+   }
+
+   if (month == 1) {
+      jd = start + (date - 1);
+   } else {
+      jd = start + leapMonth;
+      m = month - 2;
+
+      //m = Math.min(m, 5);
+      if (m > 5) {
+          m = 5;
+      }
+
+      jd += m * 31;
+
+      if (month >= 8) {
+         m = month - 7;
+         jd += m * 30;
+      }
+      jd += date - 1;
+   }
+
+   return jd;
+}
+
+/*
+ * Return JD of start of given month/year of Indian Calendar
+ * @param eyear The year in Indian Calendar measured from Saka Era (78 AD).
+ * @param month The month in Indian calendar
+ */
+int32_t IndianCalendar::handleComputeMonthStart(int32_t eyear, int32_t month, UBool /* useMonth */ ) const {
+
+   //month is 0 based; converting it to 1-based 
+   int32_t imonth;
+
+    // If the month is out of range, adjust it into range, and adjust the extended year accordingly
+   if (month < 0 || month > 11) {
+      eyear += (int32_t)ClockMath::floorDivide(month, 12, &month);
+   }
+
+   if(month == 12){
+       imonth = 1;
+   } else {
+       imonth = month + 1; 
+   }
+   
+   double jd = IndianToJD(eyear ,imonth, 1);
+
+   return (int32_t)jd;
+}
+
+//-------------------------------------------------------------------------
+// Functions for converting from milliseconds to field values
+//-------------------------------------------------------------------------
+
+int32_t IndianCalendar::handleGetExtendedYear() {
+    int32_t year;
+
+    if (newerField(UCAL_EXTENDED_YEAR, UCAL_YEAR) == UCAL_EXTENDED_YEAR) {
+        year = internalGet(UCAL_EXTENDED_YEAR, 1); // Default to year 1
+    } else {
+        year = internalGet(UCAL_YEAR, 1); // Default to year 1
+    }
+
+    return year;
+}
+
+/*
+ * Override Calendar to compute several fields specific to the Indian
+ * calendar system.  These are:
+ *
+ * <ul><li>ERA
+ * <li>YEAR
+ * <li>MONTH
+ * <li>DAY_OF_MONTH
+ * <li>EXTENDED_YEAR</ul>
+ * 
+ * The DAY_OF_WEEK and DOW_LOCAL fields are already set when this
+ * method is called. The getGregorianXxx() methods return Gregorian
+ * calendar equivalents for the given Julian day.
+ */
+void IndianCalendar::handleComputeFields(int32_t julianDay, UErrorCode&  /* status */) {
+    double jdAtStartOfGregYear;
+    int32_t leapMonth, IndianYear, yday, IndianMonth, IndianDayOfMonth, mday;
+    int32_t gregorianYear;      // Stores gregorian date corresponding to Julian day;
+    int32_t gd[3];
+
+    gregorianYear = jdToGregorian(julianDay, gd)[0];          // Gregorian date for Julian day
+    IndianYear = gregorianYear - INDIAN_ERA_START;            // Year in Saka era
+    jdAtStartOfGregYear = gregorianToJD(gregorianYear, 0, 1); // JD at start of Gregorian year
+    yday = (int32_t)(julianDay - jdAtStartOfGregYear);        // Day number in Gregorian year (starting from 0)
+
+    if (yday < INDIAN_YEAR_START) {
+        // Day is at the end of the preceding Saka year
+        IndianYear -= 1;
+        leapMonth = isGregorianLeap(gregorianYear - 1) ? 31 : 30; // Days in leapMonth this year, previous Gregorian year
+        yday += leapMonth + (31 * 5) + (30 * 3) + 10;
+    } else {
+        leapMonth = isGregorianLeap(gregorianYear) ? 31 : 30; // Days in leapMonth this year
+        yday -= INDIAN_YEAR_START;
+    }
+
+    if (yday < leapMonth) {
+        IndianMonth = 0;
+        IndianDayOfMonth = yday + 1;
+    } else {
+        mday = yday - leapMonth;
+        if (mday < (31 * 5)) {
+            IndianMonth = (int32_t)uprv_floor(mday / 31) + 1;
+            IndianDayOfMonth = (mday % 31) + 1;
+        } else {
+            mday -= 31 * 5;
+            IndianMonth = (int32_t)uprv_floor(mday / 30) + 6;
+            IndianDayOfMonth = (mday % 30) + 1;
+        }
+   }
+
+   internalSet(UCAL_ERA, 0);
+   internalSet(UCAL_EXTENDED_YEAR, IndianYear);
+   internalSet(UCAL_YEAR, IndianYear);
+   internalSet(UCAL_MONTH, IndianMonth);
+   internalSet(UCAL_ORDINAL_MONTH, IndianMonth);
+   internalSet(UCAL_DAY_OF_MONTH, IndianDayOfMonth);
+   internalSet(UCAL_DAY_OF_YEAR, yday + 1); // yday is 0-based
+}    
+
+constexpr uint32_t kIndianRelatedYearDiff = 79;
+
+int32_t IndianCalendar::getRelatedYear(UErrorCode &status) const
+{
+    int32_t year = get(UCAL_EXTENDED_YEAR, status);
+    if (U_FAILURE(status)) {
+        return 0;
+    }
+    return year + kIndianRelatedYearDiff;
+}
+
+void IndianCalendar::setRelatedYear(int32_t year)
+{
+    // set extended year
+    set(UCAL_EXTENDED_YEAR, year - kIndianRelatedYearDiff);
+}
+
+/**
+ * The system maintains a static default century start date and Year.  They are
+ * initialized the first time they are used.  Once the system default century date
+ * and year are set, they do not change.
+ */
+static UDate           gSystemDefaultCenturyStart       = DBL_MIN;
+static int32_t         gSystemDefaultCenturyStartYear   = -1;
+static icu::UInitOnce  gSystemDefaultCenturyInit        {};
+
+
+UBool IndianCalendar::haveDefaultCentury() const
+{
+    return true;
+}
+
+static void U_CALLCONV
+initializeSystemDefaultCentury()
+{
+    // initialize systemDefaultCentury and systemDefaultCenturyYear based
+    // on the current time.  They'll be set to 80 years before
+    // the current time.
+    UErrorCode status = U_ZERO_ERROR;
+
+    IndianCalendar calendar ( Locale ( "@calendar=Indian" ), status);
+    if ( U_SUCCESS ( status ) ) {
+        calendar.setTime ( Calendar::getNow(), status );
+        calendar.add ( UCAL_YEAR, -80, status );
+
+        UDate    newStart = calendar.getTime ( status );
+        int32_t  newYear  = calendar.get ( UCAL_YEAR, status );
+
+        gSystemDefaultCenturyStart = newStart;
+        gSystemDefaultCenturyStartYear = newYear;
+    }
+    // We have no recourse upon failure.
+}
+
+
+UDate
+IndianCalendar::defaultCenturyStart() const
+{
+    // lazy-evaluate systemDefaultCenturyStart
+    umtx_initOnce(gSystemDefaultCenturyInit, &initializeSystemDefaultCentury);
+    return gSystemDefaultCenturyStart;
+}
+
+int32_t
+IndianCalendar::defaultCenturyStartYear() const
+{
+    // lazy-evaluate systemDefaultCenturyStartYear
+    umtx_initOnce(gSystemDefaultCenturyInit, &initializeSystemDefaultCentury);
+    return    gSystemDefaultCenturyStartYear;
+}
+
+
+UOBJECT_DEFINE_RTTI_IMPLEMENTATION(IndianCalendar)
+
+U_NAMESPACE_END
+
+#endif
+