<<<<<<< HEAD
// © 2016 and later: Unicode, Inc. and others.
// License & terms of use: http://www.unicode.org/copyright.html
/* ------------------------------------------------------------------ */
/* Decimal Number arithmetic module header                            */
/* ------------------------------------------------------------------ */
/* Copyright (c) IBM Corporation, 2000-2010.   All rights reserved.   */
/*                                                                    */
/* This software is made available under the terms of the             */
/* ICU License -- ICU 1.8.1 and later.                                */
/*                                                                    */
/* The description and User's Guide ("The decNumber C Library") for   */
/* this software is called decNumber.pdf.  This document is           */
/* available, together with arithmetic and format specifications,     */
/* testcases, and Web links, on the General Decimal Arithmetic page.  */
/*                                                                    */
/* Please send comments, suggestions, and corrections to the author:  */
/*   mfc@uk.ibm.com                                                   */
/*   Mike Cowlishaw, IBM Fellow                                       */
/*   IBM UK, PO Box 31, Birmingham Road, Warwick CV34 5JL, UK         */
/* ------------------------------------------------------------------ */

/* Modified version, for use from within ICU.
 *    Renamed public functions, to avoid an unwanted export of the
 *    standard names from the ICU library.
 *
 *    Use ICU's uprv_malloc() and uprv_free()
 *
 *    Revert comment syntax to plain C
 *
 *    Remove a few compiler warnings.
 */

#if !defined(DECNUMBER)
  #define DECNUMBER
  #define DECNAME     "decNumber"                       /* Short name */
  #define DECFULLNAME "Decimal Number Module"         /* Verbose name */
  #define DECAUTHOR   "Mike Cowlishaw"                /* Who to blame */

  #if !defined(DECCONTEXT)
    #include "decContext.h"
  #endif

  /* Bit settings for decNumber.bits                                  */
  #define DECNEG    0x80      /* Sign; 1=negative, 0=positive or zero */
  #define DECINF    0x40      /* 1=Infinity                           */
  #define DECNAN    0x20      /* 1=NaN                                */
  #define DECSNAN   0x10      /* 1=sNaN                               */
  /* The remaining bits are reserved; they must be 0                  */
  #define DECSPECIAL (DECINF|DECNAN|DECSNAN) /* any special value     */

  /* Define the decNumber data structure.  The size and shape of the  */
  /* units array in the structure is determined by the following      */
  /* constant.  This must not be changed without recompiling the      */
  /* decNumber library modules. */

  /* For ICU, use one digit per byte, to make it easier to emulate the
   * old DigitList interface on top of a decNumber
   */
  #define DECDPUN 1           /* DECimal Digits Per UNit [must be >0  */
                              /* and <10; 3 or powers of 2 are best]. */

  /* DECNUMDIGITS is the default number of digits that can be held in */
  /* the structure.  If undefined, 1 is assumed and it is assumed     */
  /* that the structure will be immediately followed by extra space,  */
  /* as required.  DECNUMDIGITS is always >0.                         */
  #if !defined(DECNUMDIGITS)
    #define DECNUMDIGITS 1
  #endif

  /* The size (integer data type) of each unit is determined by the   */
  /* number of digits it will hold.                                   */
  #if   DECDPUN<=2
    #define decNumberUnit uint8_t
  #elif DECDPUN<=4
    #define decNumberUnit uint16_t
  #else
    #define decNumberUnit uint32_t
  #endif
  /* The number of units needed is ceil(DECNUMDIGITS/DECDPUN)         */
  #define DECNUMUNITS ((DECNUMDIGITS+DECDPUN-1)/DECDPUN)

  /* The data structure... */
  typedef struct {
    int32_t digits;      /* Count of digits in the coefficient; >0    */
    int32_t exponent;    /* Unadjusted exponent, unbiased, in         */
                         /* range: -1999999997 through 999999999      */
    uint8_t bits;        /* Indicator bits (see above)                */
                         /* Coefficient, from least significant unit  */
    decNumberUnit lsu[DECNUMUNITS];
    } decNumber;

  /* Notes:                                                           */
  /* 1. If digits is > DECDPUN then there will one or more            */
  /*    decNumberUnits immediately following the first element of lsu.*/
  /*    These contain the remaining (more significant) digits of the  */
  /*    number, and may be in the lsu array, or may be guaranteed by  */
  /*    some other mechanism (such as being contained in another      */
  /*    structure, or being overlaid on dynamically allocated         */
  /*    storage).                                                     */
  /*                                                                  */
  /*    Each integer of the coefficient (except potentially the last) */
  /*    contains DECDPUN digits (e.g., a value in the range 0 through */
  /*    99999999 if DECDPUN is 8, or 0 through 999 if DECDPUN is 3).  */
  /*                                                                  */
  /* 2. A decNumber converted to a string may need up to digits+14    */
  /*    characters.  The worst cases (non-exponential and exponential */
  /*    formats) are -0.00000{9...}# and -9.{9...}E+999999999#        */
  /*    (where # is '\0')                                             */


  /* ---------------------------------------------------------------- */
  /* decNumber public functions and macros                            */
  /* ---------------------------------------------------------------- */
  /* Conversions                                                      */
  U_CAPI decNumber * U_EXPORT2 uprv_decNumberFromInt32(decNumber *, int32_t);
  U_CAPI decNumber * U_EXPORT2 uprv_decNumberFromUInt32(decNumber *, uint32_t);
  U_CAPI decNumber * U_EXPORT2 uprv_decNumberFromString(decNumber *, const char *, decContext *);
  U_CAPI char      * U_EXPORT2 uprv_decNumberToString(const decNumber *, char *);
  U_CAPI char      * U_EXPORT2 uprv_decNumberToEngString(const decNumber *, char *);
  U_CAPI uint32_t    U_EXPORT2 uprv_decNumberToUInt32(const decNumber *, decContext *);
  U_CAPI int32_t     U_EXPORT2 uprv_decNumberToInt32(const decNumber *, decContext *);
  U_CAPI uint8_t   * U_EXPORT2 uprv_decNumberGetBCD(const decNumber *, uint8_t *);
  U_CAPI decNumber * U_EXPORT2 uprv_decNumberSetBCD(decNumber *, const uint8_t *, uint32_t);

  /* Operators and elementary functions                               */
  U_CAPI decNumber * U_EXPORT2 uprv_decNumberAbs(decNumber *, const decNumber *, decContext *);
  U_CAPI decNumber * U_EXPORT2 uprv_decNumberAdd(decNumber *, const decNumber *, const decNumber *, decContext *);
  U_CAPI decNumber * U_EXPORT2 uprv_decNumberAnd(decNumber *, const decNumber *, const decNumber *, decContext *);
  U_CAPI decNumber * U_EXPORT2 uprv_decNumberCompare(decNumber *, const decNumber *, const decNumber *, decContext *);
  U_CAPI decNumber * U_EXPORT2 uprv_decNumberCompareSignal(decNumber *, const decNumber *, const decNumber *, decContext *);
  U_CAPI decNumber * U_EXPORT2 uprv_decNumberCompareTotal(decNumber *, const decNumber *, const decNumber *, decContext *);
  U_CAPI decNumber * U_EXPORT2 uprv_decNumberCompareTotalMag(decNumber *, const decNumber *, const decNumber *, decContext *);
  U_CAPI decNumber * U_EXPORT2 uprv_decNumberDivide(decNumber *, const decNumber *, const decNumber *, decContext *);
  U_CAPI decNumber * U_EXPORT2 uprv_decNumberDivideInteger(decNumber *, const decNumber *, const decNumber *, decContext *);
  U_CAPI decNumber * U_EXPORT2 uprv_decNumberExp(decNumber *, const decNumber *, decContext *);
  U_CAPI decNumber * U_EXPORT2 uprv_decNumberFMA(decNumber *, const decNumber *, const decNumber *, const decNumber *, decContext *);
  U_CAPI decNumber * U_EXPORT2 uprv_decNumberInvert(decNumber *, const decNumber *, decContext *);
  U_CAPI decNumber * U_EXPORT2 uprv_decNumberLn(decNumber *, const decNumber *, decContext *);
  U_CAPI decNumber * U_EXPORT2 uprv_decNumberLogB(decNumber *, const decNumber *, decContext *);
  U_CAPI decNumber * U_EXPORT2 uprv_decNumberLog10(decNumber *, const decNumber *, decContext *);
  U_CAPI decNumber * U_EXPORT2 uprv_decNumberMax(decNumber *, const decNumber *, const decNumber *, decContext *);
  U_CAPI decNumber * U_EXPORT2 uprv_decNumberMaxMag(decNumber *, const decNumber *, const decNumber *, decContext *);
  U_CAPI decNumber * U_EXPORT2 uprv_decNumberMin(decNumber *, const decNumber *, const decNumber *, decContext *);
  U_CAPI decNumber * U_EXPORT2 uprv_decNumberMinMag(decNumber *, const decNumber *, const decNumber *, decContext *);
  U_CAPI decNumber * U_EXPORT2 uprv_decNumberMinus(decNumber *, const decNumber *, decContext *);
  U_CAPI decNumber * U_EXPORT2 uprv_decNumberMultiply(decNumber *, const decNumber *, const decNumber *, decContext *);
  U_CAPI decNumber * U_EXPORT2 uprv_decNumberNormalize(decNumber *, const decNumber *, decContext *);
  U_CAPI decNumber * U_EXPORT2 uprv_decNumberOr(decNumber *, const decNumber *, const decNumber *, decContext *);
  U_CAPI decNumber * U_EXPORT2 uprv_decNumberPlus(decNumber *, const decNumber *, decContext *);
  U_CAPI decNumber * U_EXPORT2 uprv_decNumberPower(decNumber *, const decNumber *, const decNumber *, decContext *);
  U_CAPI decNumber * U_EXPORT2 uprv_decNumberQuantize(decNumber *, const decNumber *, const decNumber *, decContext *);
  U_CAPI decNumber * U_EXPORT2 uprv_decNumberReduce(decNumber *, const decNumber *, decContext *);
  U_CAPI decNumber * U_EXPORT2 uprv_decNumberRemainder(decNumber *, const decNumber *, const decNumber *, decContext *);
  U_CAPI decNumber * U_EXPORT2 uprv_decNumberRemainderNear(decNumber *, const decNumber *, const decNumber *, decContext *);
  U_CAPI decNumber * U_EXPORT2 uprv_decNumberRescale(decNumber *, const decNumber *, const decNumber *, decContext *);
  U_CAPI decNumber * U_EXPORT2 uprv_decNumberRotate(decNumber *, const decNumber *, const decNumber *, decContext *);
  U_CAPI decNumber * U_EXPORT2 uprv_decNumberSameQuantum(decNumber *, const decNumber *, const decNumber *);
  U_CAPI decNumber * U_EXPORT2 uprv_decNumberScaleB(decNumber *, const decNumber *, const decNumber *, decContext *);
  U_CAPI decNumber * U_EXPORT2 uprv_decNumberShift(decNumber *, const decNumber *, const decNumber *, decContext *);
  U_CAPI decNumber * U_EXPORT2 uprv_decNumberSquareRoot(decNumber *, const decNumber *, decContext *);
  U_CAPI decNumber * U_EXPORT2 uprv_decNumberSubtract(decNumber *, const decNumber *, const decNumber *, decContext *);
  U_CAPI decNumber * U_EXPORT2 uprv_decNumberToIntegralExact(decNumber *, const decNumber *, decContext *);
  U_CAPI decNumber * U_EXPORT2 uprv_decNumberToIntegralValue(decNumber *, const decNumber *, decContext *);
  U_CAPI decNumber * U_EXPORT2 uprv_decNumberXor(decNumber *, const decNumber *, const decNumber *, decContext *);

  /* Utilities                                                        */
  enum decClass uprv_decNumberClass(const decNumber *, decContext *);
  U_CAPI const char * U_EXPORT2 uprv_decNumberClassToString(enum decClass);
  U_CAPI decNumber  * U_EXPORT2 uprv_decNumberCopy(decNumber *, const decNumber *);
  U_CAPI decNumber  * U_EXPORT2 uprv_decNumberCopyAbs(decNumber *, const decNumber *);
  U_CAPI decNumber  * U_EXPORT2 uprv_decNumberCopyNegate(decNumber *, const decNumber *);
  U_CAPI decNumber  * U_EXPORT2 uprv_decNumberCopySign(decNumber *, const decNumber *, const decNumber *);
  U_CAPI decNumber  * U_EXPORT2 uprv_decNumberNextMinus(decNumber *, const decNumber *, decContext *);
  U_CAPI decNumber  * U_EXPORT2 uprv_decNumberNextPlus(decNumber *, const decNumber *, decContext *);
  U_CAPI decNumber  * U_EXPORT2 uprv_decNumberNextToward(decNumber *, const decNumber *, const decNumber *, decContext *);
  U_CAPI decNumber  * U_EXPORT2 uprv_decNumberTrim(decNumber *);
  U_CAPI const char * U_EXPORT2 uprv_decNumberVersion(void);
  U_CAPI decNumber  * U_EXPORT2 uprv_decNumberZero(decNumber *);

  /* Functions for testing decNumbers (normality depends on context)  */
  U_CAPI int32_t U_EXPORT2 uprv_decNumberIsNormal(const decNumber *, decContext *);
  U_CAPI int32_t U_EXPORT2 uprv_decNumberIsSubnormal(const decNumber *, decContext *);

  /* Macros for testing decNumber *dn                                 */
  #define decNumberIsCanonical(dn) (1)  /* All decNumbers are saintly */
  #define decNumberIsFinite(dn)    (((dn)->bits&DECSPECIAL)==0)
  #define decNumberIsInfinite(dn)  (((dn)->bits&DECINF)!=0)
  #define decNumberIsNaN(dn)       (((dn)->bits&(DECNAN|DECSNAN))!=0)
  #define decNumberIsNegative(dn)  (((dn)->bits&DECNEG)!=0)
  #define decNumberIsQNaN(dn)      (((dn)->bits&(DECNAN))!=0)
  #define decNumberIsSNaN(dn)      (((dn)->bits&(DECSNAN))!=0)
  #define decNumberIsSpecial(dn)   (((dn)->bits&DECSPECIAL)!=0)
  #define decNumberIsZero(dn)      (*(dn)->lsu==0 \
                                    && (dn)->digits==1 \
                                    && (((dn)->bits&DECSPECIAL)==0))
  #define decNumberRadix(dn)       (10)

#endif
=======
// © 2016 and later: Unicode, Inc. and others.
// License & terms of use: http://www.unicode.org/copyright.html
/* ------------------------------------------------------------------ */
/* Decimal Number arithmetic module header                            */
/* ------------------------------------------------------------------ */
/* Copyright (c) IBM Corporation, 2000-2010.   All rights reserved.   */
/*                                                                    */
/* This software is made available under the terms of the             */
/* ICU License -- ICU 1.8.1 and later.                                */
/*                                                                    */
/* The description and User's Guide ("The decNumber C Library") for   */
/* this software is called decNumber.pdf.  This document is           */
/* available, together with arithmetic and format specifications,     */
/* testcases, and Web links, on the General Decimal Arithmetic page.  */
/*                                                                    */
/* Please send comments, suggestions, and corrections to the author:  */
/*   mfc@uk.ibm.com                                                   */
/*   Mike Cowlishaw, IBM Fellow                                       */
/*   IBM UK, PO Box 31, Birmingham Road, Warwick CV34 5JL, UK         */
/* ------------------------------------------------------------------ */

/* Modified version, for use from within ICU.
 *    Renamed public functions, to avoid an unwanted export of the 
 *    standard names from the ICU library.
 *
 *    Use ICU's uprv_malloc() and uprv_free()
 *
 *    Revert comment syntax to plain C
 *
 *    Remove a few compiler warnings.
 */

#if !defined(DECNUMBER)
  #define DECNUMBER
  #define DECNAME     "decNumber"                       /* Short name */
  #define DECFULLNAME "Decimal Number Module"         /* Verbose name */
  #define DECAUTHOR   "Mike Cowlishaw"                /* Who to blame */

  #if !defined(DECCONTEXT)
    #include "decContext.h"
  #endif

  /* Bit settings for decNumber.bits                                  */
  #define DECNEG    0x80      /* Sign; 1=negative, 0=positive or zero */
  #define DECINF    0x40      /* 1=Infinity                           */
  #define DECNAN    0x20      /* 1=NaN                                */
  #define DECSNAN   0x10      /* 1=sNaN                               */
  /* The remaining bits are reserved; they must be 0                  */
  #define DECSPECIAL (DECINF|DECNAN|DECSNAN) /* any special value     */

  /* Define the decNumber data structure.  The size and shape of the  */
  /* units array in the structure is determined by the following      */
  /* constant.  This must not be changed without recompiling the      */
  /* decNumber library modules. */

  /* For ICU, use one digit per byte, to make it easier to emulate the
   * old DigitList interface on top of a decNumber
   */
  #define DECDPUN 1           /* DECimal Digits Per UNit [must be >0  */
                              /* and <10; 3 or powers of 2 are best]. */

  /* DECNUMDIGITS is the default number of digits that can be held in */
  /* the structure.  If undefined, 1 is assumed and it is assumed     */
  /* that the structure will be immediately followed by extra space,  */
  /* as required.  DECNUMDIGITS is always >0.                         */
  #if !defined(DECNUMDIGITS)
    #define DECNUMDIGITS 1
  #endif

  /* The size (integer data type) of each unit is determined by the   */
  /* number of digits it will hold.                                   */
  #if   DECDPUN<=2
    #define decNumberUnit uint8_t
  #elif DECDPUN<=4
    #define decNumberUnit uint16_t
  #else
    #define decNumberUnit uint32_t
  #endif
  /* The number of units needed is ceil(DECNUMDIGITS/DECDPUN)         */
  #define DECNUMUNITS ((DECNUMDIGITS+DECDPUN-1)/DECDPUN)

  /* The data structure... */
  typedef struct {
    int32_t digits;      /* Count of digits in the coefficient; >0    */
    int32_t exponent;    /* Unadjusted exponent, unbiased, in         */
                         /* range: -1999999997 through 999999999      */
    uint8_t bits;        /* Indicator bits (see above)                */
                         /* Coefficient, from least significant unit  */
    decNumberUnit lsu[DECNUMUNITS];
    } decNumber;

  /* Notes:                                                           */
  /* 1. If digits is > DECDPUN then there will one or more            */
  /*    decNumberUnits immediately following the first element of lsu.*/
  /*    These contain the remaining (more significant) digits of the  */
  /*    number, and may be in the lsu array, or may be guaranteed by  */
  /*    some other mechanism (such as being contained in another      */
  /*    structure, or being overlaid on dynamically allocated         */
  /*    storage).                                                     */
  /*                                                                  */
  /*    Each integer of the coefficient (except potentially the last) */
  /*    contains DECDPUN digits (e.g., a value in the range 0 through */
  /*    99999999 if DECDPUN is 8, or 0 through 999 if DECDPUN is 3).  */
  /*                                                                  */
  /* 2. A decNumber converted to a string may need up to digits+14    */
  /*    characters.  The worst cases (non-exponential and exponential */
  /*    formats) are -0.00000{9...}# and -9.{9...}E+999999999#        */
  /*    (where # is '\0')                                             */


  /* ---------------------------------------------------------------- */
  /* decNumber public functions and macros                            */
  /* ---------------------------------------------------------------- */
  /* Conversions                                                      */
  U_CAPI decNumber * U_EXPORT2 uprv_decNumberFromInt32(decNumber *, int32_t);
  U_CAPI decNumber * U_EXPORT2 uprv_decNumberFromUInt32(decNumber *, uint32_t);
  U_CAPI decNumber * U_EXPORT2 uprv_decNumberFromString(decNumber *, const char *, decContext *);
  U_CAPI char      * U_EXPORT2 uprv_decNumberToString(const decNumber *, char *);
  U_CAPI char      * U_EXPORT2 uprv_decNumberToEngString(const decNumber *, char *);
  U_CAPI uint32_t    U_EXPORT2 uprv_decNumberToUInt32(const decNumber *, decContext *);
  U_CAPI int32_t     U_EXPORT2 uprv_decNumberToInt32(const decNumber *, decContext *);
  U_CAPI uint8_t   * U_EXPORT2 uprv_decNumberGetBCD(const decNumber *, uint8_t *);
  U_CAPI decNumber * U_EXPORT2 uprv_decNumberSetBCD(decNumber *, const uint8_t *, uint32_t);

  /* Operators and elementary functions                               */
  U_CAPI decNumber * U_EXPORT2 uprv_decNumberAbs(decNumber *, const decNumber *, decContext *);
  U_CAPI decNumber * U_EXPORT2 uprv_decNumberAdd(decNumber *, const decNumber *, const decNumber *, decContext *);
  U_CAPI decNumber * U_EXPORT2 uprv_decNumberAnd(decNumber *, const decNumber *, const decNumber *, decContext *);
  U_CAPI decNumber * U_EXPORT2 uprv_decNumberCompare(decNumber *, const decNumber *, const decNumber *, decContext *);
  U_CAPI decNumber * U_EXPORT2 uprv_decNumberCompareSignal(decNumber *, const decNumber *, const decNumber *, decContext *);
  U_CAPI decNumber * U_EXPORT2 uprv_decNumberCompareTotal(decNumber *, const decNumber *, const decNumber *, decContext *);
  U_CAPI decNumber * U_EXPORT2 uprv_decNumberCompareTotalMag(decNumber *, const decNumber *, const decNumber *, decContext *);
  U_CAPI decNumber * U_EXPORT2 uprv_decNumberDivide(decNumber *, const decNumber *, const decNumber *, decContext *);
  U_CAPI decNumber * U_EXPORT2 uprv_decNumberDivideInteger(decNumber *, const decNumber *, const decNumber *, decContext *);
  U_CAPI decNumber * U_EXPORT2 uprv_decNumberExp(decNumber *, const decNumber *, decContext *);
  U_CAPI decNumber * U_EXPORT2 uprv_decNumberFMA(decNumber *, const decNumber *, const decNumber *, const decNumber *, decContext *);
  U_CAPI decNumber * U_EXPORT2 uprv_decNumberInvert(decNumber *, const decNumber *, decContext *);
  U_CAPI decNumber * U_EXPORT2 uprv_decNumberLn(decNumber *, const decNumber *, decContext *);
  U_CAPI decNumber * U_EXPORT2 uprv_decNumberLogB(decNumber *, const decNumber *, decContext *);
  U_CAPI decNumber * U_EXPORT2 uprv_decNumberLog10(decNumber *, const decNumber *, decContext *);
  U_CAPI decNumber * U_EXPORT2 uprv_decNumberMax(decNumber *, const decNumber *, const decNumber *, decContext *);
  U_CAPI decNumber * U_EXPORT2 uprv_decNumberMaxMag(decNumber *, const decNumber *, const decNumber *, decContext *);
  U_CAPI decNumber * U_EXPORT2 uprv_decNumberMin(decNumber *, const decNumber *, const decNumber *, decContext *);
  U_CAPI decNumber * U_EXPORT2 uprv_decNumberMinMag(decNumber *, const decNumber *, const decNumber *, decContext *);
  U_CAPI decNumber * U_EXPORT2 uprv_decNumberMinus(decNumber *, const decNumber *, decContext *);
  U_CAPI decNumber * U_EXPORT2 uprv_decNumberMultiply(decNumber *, const decNumber *, const decNumber *, decContext *);
  U_CAPI decNumber * U_EXPORT2 uprv_decNumberNormalize(decNumber *, const decNumber *, decContext *);
  U_CAPI decNumber * U_EXPORT2 uprv_decNumberOr(decNumber *, const decNumber *, const decNumber *, decContext *);
  U_CAPI decNumber * U_EXPORT2 uprv_decNumberPlus(decNumber *, const decNumber *, decContext *);
  U_CAPI decNumber * U_EXPORT2 uprv_decNumberPower(decNumber *, const decNumber *, const decNumber *, decContext *);
  U_CAPI decNumber * U_EXPORT2 uprv_decNumberQuantize(decNumber *, const decNumber *, const decNumber *, decContext *);
  U_CAPI decNumber * U_EXPORT2 uprv_decNumberReduce(decNumber *, const decNumber *, decContext *);
  U_CAPI decNumber * U_EXPORT2 uprv_decNumberRemainder(decNumber *, const decNumber *, const decNumber *, decContext *);
  U_CAPI decNumber * U_EXPORT2 uprv_decNumberRemainderNear(decNumber *, const decNumber *, const decNumber *, decContext *);
  U_CAPI decNumber * U_EXPORT2 uprv_decNumberRescale(decNumber *, const decNumber *, const decNumber *, decContext *);
  U_CAPI decNumber * U_EXPORT2 uprv_decNumberRotate(decNumber *, const decNumber *, const decNumber *, decContext *);
  U_CAPI decNumber * U_EXPORT2 uprv_decNumberSameQuantum(decNumber *, const decNumber *, const decNumber *);
  U_CAPI decNumber * U_EXPORT2 uprv_decNumberScaleB(decNumber *, const decNumber *, const decNumber *, decContext *);
  U_CAPI decNumber * U_EXPORT2 uprv_decNumberShift(decNumber *, const decNumber *, const decNumber *, decContext *);
  U_CAPI decNumber * U_EXPORT2 uprv_decNumberSquareRoot(decNumber *, const decNumber *, decContext *);
  U_CAPI decNumber * U_EXPORT2 uprv_decNumberSubtract(decNumber *, const decNumber *, const decNumber *, decContext *);
  U_CAPI decNumber * U_EXPORT2 uprv_decNumberToIntegralExact(decNumber *, const decNumber *, decContext *);
  U_CAPI decNumber * U_EXPORT2 uprv_decNumberToIntegralValue(decNumber *, const decNumber *, decContext *);
  U_CAPI decNumber * U_EXPORT2 uprv_decNumberXor(decNumber *, const decNumber *, const decNumber *, decContext *);

  /* Utilities                                                        */
  enum decClass uprv_decNumberClass(const decNumber *, decContext *);
  U_CAPI const char * U_EXPORT2 uprv_decNumberClassToString(enum decClass);
  U_CAPI decNumber  * U_EXPORT2 uprv_decNumberCopy(decNumber *, const decNumber *);
  U_CAPI decNumber  * U_EXPORT2 uprv_decNumberCopyAbs(decNumber *, const decNumber *);
  U_CAPI decNumber  * U_EXPORT2 uprv_decNumberCopyNegate(decNumber *, const decNumber *);
  U_CAPI decNumber  * U_EXPORT2 uprv_decNumberCopySign(decNumber *, const decNumber *, const decNumber *);
  U_CAPI decNumber  * U_EXPORT2 uprv_decNumberNextMinus(decNumber *, const decNumber *, decContext *);
  U_CAPI decNumber  * U_EXPORT2 uprv_decNumberNextPlus(decNumber *, const decNumber *, decContext *);
  U_CAPI decNumber  * U_EXPORT2 uprv_decNumberNextToward(decNumber *, const decNumber *, const decNumber *, decContext *);
  U_CAPI decNumber  * U_EXPORT2 uprv_decNumberTrim(decNumber *);
  U_CAPI const char * U_EXPORT2 uprv_decNumberVersion();
  U_CAPI decNumber  * U_EXPORT2 uprv_decNumberZero(decNumber *);

  /* Functions for testing decNumbers (normality depends on context)  */
  U_CAPI int32_t U_EXPORT2 uprv_decNumberIsNormal(const decNumber *, decContext *);
  U_CAPI int32_t U_EXPORT2 uprv_decNumberIsSubnormal(const decNumber *, decContext *);

  /* Macros for testing decNumber *dn                                 */
  #define decNumberIsCanonical(dn) (1)  /* All decNumbers are saintly */
  #define decNumberIsFinite(dn)    (((dn)->bits&DECSPECIAL)==0)
  #define decNumberIsInfinite(dn)  (((dn)->bits&DECINF)!=0)
  #define decNumberIsNaN(dn)       (((dn)->bits&(DECNAN|DECSNAN))!=0)
  #define decNumberIsNegative(dn)  (((dn)->bits&DECNEG)!=0)
  #define decNumberIsQNaN(dn)      (((dn)->bits&(DECNAN))!=0)
  #define decNumberIsSNaN(dn)      (((dn)->bits&(DECSNAN))!=0)
  #define decNumberIsSpecial(dn)   (((dn)->bits&DECSPECIAL)!=0)
  #define decNumberIsZero(dn)      (*(dn)->lsu==0 \
                                    && (dn)->digits==1 \
                                    && (((dn)->bits&DECSPECIAL)==0))
  #define decNumberRadix(dn)       (10)

#endif
>>>>>>> a8a80be5
<|MERGE_RESOLUTION|>--- conflicted
+++ resolved
@@ -1,399 +1,198 @@
-<<<<<<< HEAD
-// © 2016 and later: Unicode, Inc. and others.
-// License & terms of use: http://www.unicode.org/copyright.html
-/* ------------------------------------------------------------------ */
-/* Decimal Number arithmetic module header                            */
-/* ------------------------------------------------------------------ */
-/* Copyright (c) IBM Corporation, 2000-2010.   All rights reserved.   */
-/*                                                                    */
-/* This software is made available under the terms of the             */
-/* ICU License -- ICU 1.8.1 and later.                                */
-/*                                                                    */
-/* The description and User's Guide ("The decNumber C Library") for   */
-/* this software is called decNumber.pdf.  This document is           */
-/* available, together with arithmetic and format specifications,     */
-/* testcases, and Web links, on the General Decimal Arithmetic page.  */
-/*                                                                    */
-/* Please send comments, suggestions, and corrections to the author:  */
-/*   mfc@uk.ibm.com                                                   */
-/*   Mike Cowlishaw, IBM Fellow                                       */
-/*   IBM UK, PO Box 31, Birmingham Road, Warwick CV34 5JL, UK         */
-/* ------------------------------------------------------------------ */
-
-/* Modified version, for use from within ICU.
- *    Renamed public functions, to avoid an unwanted export of the
- *    standard names from the ICU library.
- *
- *    Use ICU's uprv_malloc() and uprv_free()
- *
- *    Revert comment syntax to plain C
- *
- *    Remove a few compiler warnings.
- */
-
-#if !defined(DECNUMBER)
-  #define DECNUMBER
-  #define DECNAME     "decNumber"                       /* Short name */
-  #define DECFULLNAME "Decimal Number Module"         /* Verbose name */
-  #define DECAUTHOR   "Mike Cowlishaw"                /* Who to blame */
-
-  #if !defined(DECCONTEXT)
-    #include "decContext.h"
-  #endif
-
-  /* Bit settings for decNumber.bits                                  */
-  #define DECNEG    0x80      /* Sign; 1=negative, 0=positive or zero */
-  #define DECINF    0x40      /* 1=Infinity                           */
-  #define DECNAN    0x20      /* 1=NaN                                */
-  #define DECSNAN   0x10      /* 1=sNaN                               */
-  /* The remaining bits are reserved; they must be 0                  */
-  #define DECSPECIAL (DECINF|DECNAN|DECSNAN) /* any special value     */
-
-  /* Define the decNumber data structure.  The size and shape of the  */
-  /* units array in the structure is determined by the following      */
-  /* constant.  This must not be changed without recompiling the      */
-  /* decNumber library modules. */
-
-  /* For ICU, use one digit per byte, to make it easier to emulate the
-   * old DigitList interface on top of a decNumber
-   */
-  #define DECDPUN 1           /* DECimal Digits Per UNit [must be >0  */
-                              /* and <10; 3 or powers of 2 are best]. */
-
-  /* DECNUMDIGITS is the default number of digits that can be held in */
-  /* the structure.  If undefined, 1 is assumed and it is assumed     */
-  /* that the structure will be immediately followed by extra space,  */
-  /* as required.  DECNUMDIGITS is always >0.                         */
-  #if !defined(DECNUMDIGITS)
-    #define DECNUMDIGITS 1
-  #endif
-
-  /* The size (integer data type) of each unit is determined by the   */
-  /* number of digits it will hold.                                   */
-  #if   DECDPUN<=2
-    #define decNumberUnit uint8_t
-  #elif DECDPUN<=4
-    #define decNumberUnit uint16_t
-  #else
-    #define decNumberUnit uint32_t
-  #endif
-  /* The number of units needed is ceil(DECNUMDIGITS/DECDPUN)         */
-  #define DECNUMUNITS ((DECNUMDIGITS+DECDPUN-1)/DECDPUN)
-
-  /* The data structure... */
-  typedef struct {
-    int32_t digits;      /* Count of digits in the coefficient; >0    */
-    int32_t exponent;    /* Unadjusted exponent, unbiased, in         */
-                         /* range: -1999999997 through 999999999      */
-    uint8_t bits;        /* Indicator bits (see above)                */
-                         /* Coefficient, from least significant unit  */
-    decNumberUnit lsu[DECNUMUNITS];
-    } decNumber;
-
-  /* Notes:                                                           */
-  /* 1. If digits is > DECDPUN then there will one or more            */
-  /*    decNumberUnits immediately following the first element of lsu.*/
-  /*    These contain the remaining (more significant) digits of the  */
-  /*    number, and may be in the lsu array, or may be guaranteed by  */
-  /*    some other mechanism (such as being contained in another      */
-  /*    structure, or being overlaid on dynamically allocated         */
-  /*    storage).                                                     */
-  /*                                                                  */
-  /*    Each integer of the coefficient (except potentially the last) */
-  /*    contains DECDPUN digits (e.g., a value in the range 0 through */
-  /*    99999999 if DECDPUN is 8, or 0 through 999 if DECDPUN is 3).  */
-  /*                                                                  */
-  /* 2. A decNumber converted to a string may need up to digits+14    */
-  /*    characters.  The worst cases (non-exponential and exponential */
-  /*    formats) are -0.00000{9...}# and -9.{9...}E+999999999#        */
-  /*    (where # is '\0')                                             */
-
-
-  /* ---------------------------------------------------------------- */
-  /* decNumber public functions and macros                            */
-  /* ---------------------------------------------------------------- */
-  /* Conversions                                                      */
-  U_CAPI decNumber * U_EXPORT2 uprv_decNumberFromInt32(decNumber *, int32_t);
-  U_CAPI decNumber * U_EXPORT2 uprv_decNumberFromUInt32(decNumber *, uint32_t);
-  U_CAPI decNumber * U_EXPORT2 uprv_decNumberFromString(decNumber *, const char *, decContext *);
-  U_CAPI char      * U_EXPORT2 uprv_decNumberToString(const decNumber *, char *);
-  U_CAPI char      * U_EXPORT2 uprv_decNumberToEngString(const decNumber *, char *);
-  U_CAPI uint32_t    U_EXPORT2 uprv_decNumberToUInt32(const decNumber *, decContext *);
-  U_CAPI int32_t     U_EXPORT2 uprv_decNumberToInt32(const decNumber *, decContext *);
-  U_CAPI uint8_t   * U_EXPORT2 uprv_decNumberGetBCD(const decNumber *, uint8_t *);
-  U_CAPI decNumber * U_EXPORT2 uprv_decNumberSetBCD(decNumber *, const uint8_t *, uint32_t);
-
-  /* Operators and elementary functions                               */
-  U_CAPI decNumber * U_EXPORT2 uprv_decNumberAbs(decNumber *, const decNumber *, decContext *);
-  U_CAPI decNumber * U_EXPORT2 uprv_decNumberAdd(decNumber *, const decNumber *, const decNumber *, decContext *);
-  U_CAPI decNumber * U_EXPORT2 uprv_decNumberAnd(decNumber *, const decNumber *, const decNumber *, decContext *);
-  U_CAPI decNumber * U_EXPORT2 uprv_decNumberCompare(decNumber *, const decNumber *, const decNumber *, decContext *);
-  U_CAPI decNumber * U_EXPORT2 uprv_decNumberCompareSignal(decNumber *, const decNumber *, const decNumber *, decContext *);
-  U_CAPI decNumber * U_EXPORT2 uprv_decNumberCompareTotal(decNumber *, const decNumber *, const decNumber *, decContext *);
-  U_CAPI decNumber * U_EXPORT2 uprv_decNumberCompareTotalMag(decNumber *, const decNumber *, const decNumber *, decContext *);
-  U_CAPI decNumber * U_EXPORT2 uprv_decNumberDivide(decNumber *, const decNumber *, const decNumber *, decContext *);
-  U_CAPI decNumber * U_EXPORT2 uprv_decNumberDivideInteger(decNumber *, const decNumber *, const decNumber *, decContext *);
-  U_CAPI decNumber * U_EXPORT2 uprv_decNumberExp(decNumber *, const decNumber *, decContext *);
-  U_CAPI decNumber * U_EXPORT2 uprv_decNumberFMA(decNumber *, const decNumber *, const decNumber *, const decNumber *, decContext *);
-  U_CAPI decNumber * U_EXPORT2 uprv_decNumberInvert(decNumber *, const decNumber *, decContext *);
-  U_CAPI decNumber * U_EXPORT2 uprv_decNumberLn(decNumber *, const decNumber *, decContext *);
-  U_CAPI decNumber * U_EXPORT2 uprv_decNumberLogB(decNumber *, const decNumber *, decContext *);
-  U_CAPI decNumber * U_EXPORT2 uprv_decNumberLog10(decNumber *, const decNumber *, decContext *);
-  U_CAPI decNumber * U_EXPORT2 uprv_decNumberMax(decNumber *, const decNumber *, const decNumber *, decContext *);
-  U_CAPI decNumber * U_EXPORT2 uprv_decNumberMaxMag(decNumber *, const decNumber *, const decNumber *, decContext *);
-  U_CAPI decNumber * U_EXPORT2 uprv_decNumberMin(decNumber *, const decNumber *, const decNumber *, decContext *);
-  U_CAPI decNumber * U_EXPORT2 uprv_decNumberMinMag(decNumber *, const decNumber *, const decNumber *, decContext *);
-  U_CAPI decNumber * U_EXPORT2 uprv_decNumberMinus(decNumber *, const decNumber *, decContext *);
-  U_CAPI decNumber * U_EXPORT2 uprv_decNumberMultiply(decNumber *, const decNumber *, const decNumber *, decContext *);
-  U_CAPI decNumber * U_EXPORT2 uprv_decNumberNormalize(decNumber *, const decNumber *, decContext *);
-  U_CAPI decNumber * U_EXPORT2 uprv_decNumberOr(decNumber *, const decNumber *, const decNumber *, decContext *);
-  U_CAPI decNumber * U_EXPORT2 uprv_decNumberPlus(decNumber *, const decNumber *, decContext *);
-  U_CAPI decNumber * U_EXPORT2 uprv_decNumberPower(decNumber *, const decNumber *, const decNumber *, decContext *);
-  U_CAPI decNumber * U_EXPORT2 uprv_decNumberQuantize(decNumber *, const decNumber *, const decNumber *, decContext *);
-  U_CAPI decNumber * U_EXPORT2 uprv_decNumberReduce(decNumber *, const decNumber *, decContext *);
-  U_CAPI decNumber * U_EXPORT2 uprv_decNumberRemainder(decNumber *, const decNumber *, const decNumber *, decContext *);
-  U_CAPI decNumber * U_EXPORT2 uprv_decNumberRemainderNear(decNumber *, const decNumber *, const decNumber *, decContext *);
-  U_CAPI decNumber * U_EXPORT2 uprv_decNumberRescale(decNumber *, const decNumber *, const decNumber *, decContext *);
-  U_CAPI decNumber * U_EXPORT2 uprv_decNumberRotate(decNumber *, const decNumber *, const decNumber *, decContext *);
-  U_CAPI decNumber * U_EXPORT2 uprv_decNumberSameQuantum(decNumber *, const decNumber *, const decNumber *);
-  U_CAPI decNumber * U_EXPORT2 uprv_decNumberScaleB(decNumber *, const decNumber *, const decNumber *, decContext *);
-  U_CAPI decNumber * U_EXPORT2 uprv_decNumberShift(decNumber *, const decNumber *, const decNumber *, decContext *);
-  U_CAPI decNumber * U_EXPORT2 uprv_decNumberSquareRoot(decNumber *, const decNumber *, decContext *);
-  U_CAPI decNumber * U_EXPORT2 uprv_decNumberSubtract(decNumber *, const decNumber *, const decNumber *, decContext *);
-  U_CAPI decNumber * U_EXPORT2 uprv_decNumberToIntegralExact(decNumber *, const decNumber *, decContext *);
-  U_CAPI decNumber * U_EXPORT2 uprv_decNumberToIntegralValue(decNumber *, const decNumber *, decContext *);
-  U_CAPI decNumber * U_EXPORT2 uprv_decNumberXor(decNumber *, const decNumber *, const decNumber *, decContext *);
-
-  /* Utilities                                                        */
-  enum decClass uprv_decNumberClass(const decNumber *, decContext *);
-  U_CAPI const char * U_EXPORT2 uprv_decNumberClassToString(enum decClass);
-  U_CAPI decNumber  * U_EXPORT2 uprv_decNumberCopy(decNumber *, const decNumber *);
-  U_CAPI decNumber  * U_EXPORT2 uprv_decNumberCopyAbs(decNumber *, const decNumber *);
-  U_CAPI decNumber  * U_EXPORT2 uprv_decNumberCopyNegate(decNumber *, const decNumber *);
-  U_CAPI decNumber  * U_EXPORT2 uprv_decNumberCopySign(decNumber *, const decNumber *, const decNumber *);
-  U_CAPI decNumber  * U_EXPORT2 uprv_decNumberNextMinus(decNumber *, const decNumber *, decContext *);
-  U_CAPI decNumber  * U_EXPORT2 uprv_decNumberNextPlus(decNumber *, const decNumber *, decContext *);
-  U_CAPI decNumber  * U_EXPORT2 uprv_decNumberNextToward(decNumber *, const decNumber *, const decNumber *, decContext *);
-  U_CAPI decNumber  * U_EXPORT2 uprv_decNumberTrim(decNumber *);
-  U_CAPI const char * U_EXPORT2 uprv_decNumberVersion(void);
-  U_CAPI decNumber  * U_EXPORT2 uprv_decNumberZero(decNumber *);
-
-  /* Functions for testing decNumbers (normality depends on context)  */
-  U_CAPI int32_t U_EXPORT2 uprv_decNumberIsNormal(const decNumber *, decContext *);
-  U_CAPI int32_t U_EXPORT2 uprv_decNumberIsSubnormal(const decNumber *, decContext *);
-
-  /* Macros for testing decNumber *dn                                 */
-  #define decNumberIsCanonical(dn) (1)  /* All decNumbers are saintly */
-  #define decNumberIsFinite(dn)    (((dn)->bits&DECSPECIAL)==0)
-  #define decNumberIsInfinite(dn)  (((dn)->bits&DECINF)!=0)
-  #define decNumberIsNaN(dn)       (((dn)->bits&(DECNAN|DECSNAN))!=0)
-  #define decNumberIsNegative(dn)  (((dn)->bits&DECNEG)!=0)
-  #define decNumberIsQNaN(dn)      (((dn)->bits&(DECNAN))!=0)
-  #define decNumberIsSNaN(dn)      (((dn)->bits&(DECSNAN))!=0)
-  #define decNumberIsSpecial(dn)   (((dn)->bits&DECSPECIAL)!=0)
-  #define decNumberIsZero(dn)      (*(dn)->lsu==0 \
-                                    && (dn)->digits==1 \
-                                    && (((dn)->bits&DECSPECIAL)==0))
-  #define decNumberRadix(dn)       (10)
-
-#endif
-=======
-// © 2016 and later: Unicode, Inc. and others.
-// License & terms of use: http://www.unicode.org/copyright.html
-/* ------------------------------------------------------------------ */
-/* Decimal Number arithmetic module header                            */
-/* ------------------------------------------------------------------ */
-/* Copyright (c) IBM Corporation, 2000-2010.   All rights reserved.   */
-/*                                                                    */
-/* This software is made available under the terms of the             */
-/* ICU License -- ICU 1.8.1 and later.                                */
-/*                                                                    */
-/* The description and User's Guide ("The decNumber C Library") for   */
-/* this software is called decNumber.pdf.  This document is           */
-/* available, together with arithmetic and format specifications,     */
-/* testcases, and Web links, on the General Decimal Arithmetic page.  */
-/*                                                                    */
-/* Please send comments, suggestions, and corrections to the author:  */
-/*   mfc@uk.ibm.com                                                   */
-/*   Mike Cowlishaw, IBM Fellow                                       */
-/*   IBM UK, PO Box 31, Birmingham Road, Warwick CV34 5JL, UK         */
-/* ------------------------------------------------------------------ */
-
-/* Modified version, for use from within ICU.
- *    Renamed public functions, to avoid an unwanted export of the 
- *    standard names from the ICU library.
- *
- *    Use ICU's uprv_malloc() and uprv_free()
- *
- *    Revert comment syntax to plain C
- *
- *    Remove a few compiler warnings.
- */
-
-#if !defined(DECNUMBER)
-  #define DECNUMBER
-  #define DECNAME     "decNumber"                       /* Short name */
-  #define DECFULLNAME "Decimal Number Module"         /* Verbose name */
-  #define DECAUTHOR   "Mike Cowlishaw"                /* Who to blame */
-
-  #if !defined(DECCONTEXT)
-    #include "decContext.h"
-  #endif
-
-  /* Bit settings for decNumber.bits                                  */
-  #define DECNEG    0x80      /* Sign; 1=negative, 0=positive or zero */
-  #define DECINF    0x40      /* 1=Infinity                           */
-  #define DECNAN    0x20      /* 1=NaN                                */
-  #define DECSNAN   0x10      /* 1=sNaN                               */
-  /* The remaining bits are reserved; they must be 0                  */
-  #define DECSPECIAL (DECINF|DECNAN|DECSNAN) /* any special value     */
-
-  /* Define the decNumber data structure.  The size and shape of the  */
-  /* units array in the structure is determined by the following      */
-  /* constant.  This must not be changed without recompiling the      */
-  /* decNumber library modules. */
-
-  /* For ICU, use one digit per byte, to make it easier to emulate the
-   * old DigitList interface on top of a decNumber
-   */
-  #define DECDPUN 1           /* DECimal Digits Per UNit [must be >0  */
-                              /* and <10; 3 or powers of 2 are best]. */
-
-  /* DECNUMDIGITS is the default number of digits that can be held in */
-  /* the structure.  If undefined, 1 is assumed and it is assumed     */
-  /* that the structure will be immediately followed by extra space,  */
-  /* as required.  DECNUMDIGITS is always >0.                         */
-  #if !defined(DECNUMDIGITS)
-    #define DECNUMDIGITS 1
-  #endif
-
-  /* The size (integer data type) of each unit is determined by the   */
-  /* number of digits it will hold.                                   */
-  #if   DECDPUN<=2
-    #define decNumberUnit uint8_t
-  #elif DECDPUN<=4
-    #define decNumberUnit uint16_t
-  #else
-    #define decNumberUnit uint32_t
-  #endif
-  /* The number of units needed is ceil(DECNUMDIGITS/DECDPUN)         */
-  #define DECNUMUNITS ((DECNUMDIGITS+DECDPUN-1)/DECDPUN)
-
-  /* The data structure... */
-  typedef struct {
-    int32_t digits;      /* Count of digits in the coefficient; >0    */
-    int32_t exponent;    /* Unadjusted exponent, unbiased, in         */
-                         /* range: -1999999997 through 999999999      */
-    uint8_t bits;        /* Indicator bits (see above)                */
-                         /* Coefficient, from least significant unit  */
-    decNumberUnit lsu[DECNUMUNITS];
-    } decNumber;
-
-  /* Notes:                                                           */
-  /* 1. If digits is > DECDPUN then there will one or more            */
-  /*    decNumberUnits immediately following the first element of lsu.*/
-  /*    These contain the remaining (more significant) digits of the  */
-  /*    number, and may be in the lsu array, or may be guaranteed by  */
-  /*    some other mechanism (such as being contained in another      */
-  /*    structure, or being overlaid on dynamically allocated         */
-  /*    storage).                                                     */
-  /*                                                                  */
-  /*    Each integer of the coefficient (except potentially the last) */
-  /*    contains DECDPUN digits (e.g., a value in the range 0 through */
-  /*    99999999 if DECDPUN is 8, or 0 through 999 if DECDPUN is 3).  */
-  /*                                                                  */
-  /* 2. A decNumber converted to a string may need up to digits+14    */
-  /*    characters.  The worst cases (non-exponential and exponential */
-  /*    formats) are -0.00000{9...}# and -9.{9...}E+999999999#        */
-  /*    (where # is '\0')                                             */
-
-
-  /* ---------------------------------------------------------------- */
-  /* decNumber public functions and macros                            */
-  /* ---------------------------------------------------------------- */
-  /* Conversions                                                      */
-  U_CAPI decNumber * U_EXPORT2 uprv_decNumberFromInt32(decNumber *, int32_t);
-  U_CAPI decNumber * U_EXPORT2 uprv_decNumberFromUInt32(decNumber *, uint32_t);
-  U_CAPI decNumber * U_EXPORT2 uprv_decNumberFromString(decNumber *, const char *, decContext *);
-  U_CAPI char      * U_EXPORT2 uprv_decNumberToString(const decNumber *, char *);
-  U_CAPI char      * U_EXPORT2 uprv_decNumberToEngString(const decNumber *, char *);
-  U_CAPI uint32_t    U_EXPORT2 uprv_decNumberToUInt32(const decNumber *, decContext *);
-  U_CAPI int32_t     U_EXPORT2 uprv_decNumberToInt32(const decNumber *, decContext *);
-  U_CAPI uint8_t   * U_EXPORT2 uprv_decNumberGetBCD(const decNumber *, uint8_t *);
-  U_CAPI decNumber * U_EXPORT2 uprv_decNumberSetBCD(decNumber *, const uint8_t *, uint32_t);
-
-  /* Operators and elementary functions                               */
-  U_CAPI decNumber * U_EXPORT2 uprv_decNumberAbs(decNumber *, const decNumber *, decContext *);
-  U_CAPI decNumber * U_EXPORT2 uprv_decNumberAdd(decNumber *, const decNumber *, const decNumber *, decContext *);
-  U_CAPI decNumber * U_EXPORT2 uprv_decNumberAnd(decNumber *, const decNumber *, const decNumber *, decContext *);
-  U_CAPI decNumber * U_EXPORT2 uprv_decNumberCompare(decNumber *, const decNumber *, const decNumber *, decContext *);
-  U_CAPI decNumber * U_EXPORT2 uprv_decNumberCompareSignal(decNumber *, const decNumber *, const decNumber *, decContext *);
-  U_CAPI decNumber * U_EXPORT2 uprv_decNumberCompareTotal(decNumber *, const decNumber *, const decNumber *, decContext *);
-  U_CAPI decNumber * U_EXPORT2 uprv_decNumberCompareTotalMag(decNumber *, const decNumber *, const decNumber *, decContext *);
-  U_CAPI decNumber * U_EXPORT2 uprv_decNumberDivide(decNumber *, const decNumber *, const decNumber *, decContext *);
-  U_CAPI decNumber * U_EXPORT2 uprv_decNumberDivideInteger(decNumber *, const decNumber *, const decNumber *, decContext *);
-  U_CAPI decNumber * U_EXPORT2 uprv_decNumberExp(decNumber *, const decNumber *, decContext *);
-  U_CAPI decNumber * U_EXPORT2 uprv_decNumberFMA(decNumber *, const decNumber *, const decNumber *, const decNumber *, decContext *);
-  U_CAPI decNumber * U_EXPORT2 uprv_decNumberInvert(decNumber *, const decNumber *, decContext *);
-  U_CAPI decNumber * U_EXPORT2 uprv_decNumberLn(decNumber *, const decNumber *, decContext *);
-  U_CAPI decNumber * U_EXPORT2 uprv_decNumberLogB(decNumber *, const decNumber *, decContext *);
-  U_CAPI decNumber * U_EXPORT2 uprv_decNumberLog10(decNumber *, const decNumber *, decContext *);
-  U_CAPI decNumber * U_EXPORT2 uprv_decNumberMax(decNumber *, const decNumber *, const decNumber *, decContext *);
-  U_CAPI decNumber * U_EXPORT2 uprv_decNumberMaxMag(decNumber *, const decNumber *, const decNumber *, decContext *);
-  U_CAPI decNumber * U_EXPORT2 uprv_decNumberMin(decNumber *, const decNumber *, const decNumber *, decContext *);
-  U_CAPI decNumber * U_EXPORT2 uprv_decNumberMinMag(decNumber *, const decNumber *, const decNumber *, decContext *);
-  U_CAPI decNumber * U_EXPORT2 uprv_decNumberMinus(decNumber *, const decNumber *, decContext *);
-  U_CAPI decNumber * U_EXPORT2 uprv_decNumberMultiply(decNumber *, const decNumber *, const decNumber *, decContext *);
-  U_CAPI decNumber * U_EXPORT2 uprv_decNumberNormalize(decNumber *, const decNumber *, decContext *);
-  U_CAPI decNumber * U_EXPORT2 uprv_decNumberOr(decNumber *, const decNumber *, const decNumber *, decContext *);
-  U_CAPI decNumber * U_EXPORT2 uprv_decNumberPlus(decNumber *, const decNumber *, decContext *);
-  U_CAPI decNumber * U_EXPORT2 uprv_decNumberPower(decNumber *, const decNumber *, const decNumber *, decContext *);
-  U_CAPI decNumber * U_EXPORT2 uprv_decNumberQuantize(decNumber *, const decNumber *, const decNumber *, decContext *);
-  U_CAPI decNumber * U_EXPORT2 uprv_decNumberReduce(decNumber *, const decNumber *, decContext *);
-  U_CAPI decNumber * U_EXPORT2 uprv_decNumberRemainder(decNumber *, const decNumber *, const decNumber *, decContext *);
-  U_CAPI decNumber * U_EXPORT2 uprv_decNumberRemainderNear(decNumber *, const decNumber *, const decNumber *, decContext *);
-  U_CAPI decNumber * U_EXPORT2 uprv_decNumberRescale(decNumber *, const decNumber *, const decNumber *, decContext *);
-  U_CAPI decNumber * U_EXPORT2 uprv_decNumberRotate(decNumber *, const decNumber *, const decNumber *, decContext *);
-  U_CAPI decNumber * U_EXPORT2 uprv_decNumberSameQuantum(decNumber *, const decNumber *, const decNumber *);
-  U_CAPI decNumber * U_EXPORT2 uprv_decNumberScaleB(decNumber *, const decNumber *, const decNumber *, decContext *);
-  U_CAPI decNumber * U_EXPORT2 uprv_decNumberShift(decNumber *, const decNumber *, const decNumber *, decContext *);
-  U_CAPI decNumber * U_EXPORT2 uprv_decNumberSquareRoot(decNumber *, const decNumber *, decContext *);
-  U_CAPI decNumber * U_EXPORT2 uprv_decNumberSubtract(decNumber *, const decNumber *, const decNumber *, decContext *);
-  U_CAPI decNumber * U_EXPORT2 uprv_decNumberToIntegralExact(decNumber *, const decNumber *, decContext *);
-  U_CAPI decNumber * U_EXPORT2 uprv_decNumberToIntegralValue(decNumber *, const decNumber *, decContext *);
-  U_CAPI decNumber * U_EXPORT2 uprv_decNumberXor(decNumber *, const decNumber *, const decNumber *, decContext *);
-
-  /* Utilities                                                        */
-  enum decClass uprv_decNumberClass(const decNumber *, decContext *);
-  U_CAPI const char * U_EXPORT2 uprv_decNumberClassToString(enum decClass);
-  U_CAPI decNumber  * U_EXPORT2 uprv_decNumberCopy(decNumber *, const decNumber *);
-  U_CAPI decNumber  * U_EXPORT2 uprv_decNumberCopyAbs(decNumber *, const decNumber *);
-  U_CAPI decNumber  * U_EXPORT2 uprv_decNumberCopyNegate(decNumber *, const decNumber *);
-  U_CAPI decNumber  * U_EXPORT2 uprv_decNumberCopySign(decNumber *, const decNumber *, const decNumber *);
-  U_CAPI decNumber  * U_EXPORT2 uprv_decNumberNextMinus(decNumber *, const decNumber *, decContext *);
-  U_CAPI decNumber  * U_EXPORT2 uprv_decNumberNextPlus(decNumber *, const decNumber *, decContext *);
-  U_CAPI decNumber  * U_EXPORT2 uprv_decNumberNextToward(decNumber *, const decNumber *, const decNumber *, decContext *);
-  U_CAPI decNumber  * U_EXPORT2 uprv_decNumberTrim(decNumber *);
-  U_CAPI const char * U_EXPORT2 uprv_decNumberVersion();
-  U_CAPI decNumber  * U_EXPORT2 uprv_decNumberZero(decNumber *);
-
-  /* Functions for testing decNumbers (normality depends on context)  */
-  U_CAPI int32_t U_EXPORT2 uprv_decNumberIsNormal(const decNumber *, decContext *);
-  U_CAPI int32_t U_EXPORT2 uprv_decNumberIsSubnormal(const decNumber *, decContext *);
-
-  /* Macros for testing decNumber *dn                                 */
-  #define decNumberIsCanonical(dn) (1)  /* All decNumbers are saintly */
-  #define decNumberIsFinite(dn)    (((dn)->bits&DECSPECIAL)==0)
-  #define decNumberIsInfinite(dn)  (((dn)->bits&DECINF)!=0)
-  #define decNumberIsNaN(dn)       (((dn)->bits&(DECNAN|DECSNAN))!=0)
-  #define decNumberIsNegative(dn)  (((dn)->bits&DECNEG)!=0)
-  #define decNumberIsQNaN(dn)      (((dn)->bits&(DECNAN))!=0)
-  #define decNumberIsSNaN(dn)      (((dn)->bits&(DECSNAN))!=0)
-  #define decNumberIsSpecial(dn)   (((dn)->bits&DECSPECIAL)!=0)
-  #define decNumberIsZero(dn)      (*(dn)->lsu==0 \
-                                    && (dn)->digits==1 \
-                                    && (((dn)->bits&DECSPECIAL)==0))
-  #define decNumberRadix(dn)       (10)
-
-#endif
->>>>>>> a8a80be5
+// © 2016 and later: Unicode, Inc. and others.
+// License & terms of use: http://www.unicode.org/copyright.html
+/* ------------------------------------------------------------------ */
+/* Decimal Number arithmetic module header                            */
+/* ------------------------------------------------------------------ */
+/* Copyright (c) IBM Corporation, 2000-2010.   All rights reserved.   */
+/*                                                                    */
+/* This software is made available under the terms of the             */
+/* ICU License -- ICU 1.8.1 and later.                                */
+/*                                                                    */
+/* The description and User's Guide ("The decNumber C Library") for   */
+/* this software is called decNumber.pdf.  This document is           */
+/* available, together with arithmetic and format specifications,     */
+/* testcases, and Web links, on the General Decimal Arithmetic page.  */
+/*                                                                    */
+/* Please send comments, suggestions, and corrections to the author:  */
+/*   mfc@uk.ibm.com                                                   */
+/*   Mike Cowlishaw, IBM Fellow                                       */
+/*   IBM UK, PO Box 31, Birmingham Road, Warwick CV34 5JL, UK         */
+/* ------------------------------------------------------------------ */
+
+/* Modified version, for use from within ICU.
+ *    Renamed public functions, to avoid an unwanted export of the 
+ *    standard names from the ICU library.
+ *
+ *    Use ICU's uprv_malloc() and uprv_free()
+ *
+ *    Revert comment syntax to plain C
+ *
+ *    Remove a few compiler warnings.
+ */
+
+#if !defined(DECNUMBER)
+  #define DECNUMBER
+  #define DECNAME     "decNumber"                       /* Short name */
+  #define DECFULLNAME "Decimal Number Module"         /* Verbose name */
+  #define DECAUTHOR   "Mike Cowlishaw"                /* Who to blame */
+
+  #if !defined(DECCONTEXT)
+    #include "decContext.h"
+  #endif
+
+  /* Bit settings for decNumber.bits                                  */
+  #define DECNEG    0x80      /* Sign; 1=negative, 0=positive or zero */
+  #define DECINF    0x40      /* 1=Infinity                           */
+  #define DECNAN    0x20      /* 1=NaN                                */
+  #define DECSNAN   0x10      /* 1=sNaN                               */
+  /* The remaining bits are reserved; they must be 0                  */
+  #define DECSPECIAL (DECINF|DECNAN|DECSNAN) /* any special value     */
+
+  /* Define the decNumber data structure.  The size and shape of the  */
+  /* units array in the structure is determined by the following      */
+  /* constant.  This must not be changed without recompiling the      */
+  /* decNumber library modules. */
+
+  /* For ICU, use one digit per byte, to make it easier to emulate the
+   * old DigitList interface on top of a decNumber
+   */
+  #define DECDPUN 1           /* DECimal Digits Per UNit [must be >0  */
+                              /* and <10; 3 or powers of 2 are best]. */
+
+  /* DECNUMDIGITS is the default number of digits that can be held in */
+  /* the structure.  If undefined, 1 is assumed and it is assumed     */
+  /* that the structure will be immediately followed by extra space,  */
+  /* as required.  DECNUMDIGITS is always >0.                         */
+  #if !defined(DECNUMDIGITS)
+    #define DECNUMDIGITS 1
+  #endif
+
+  /* The size (integer data type) of each unit is determined by the   */
+  /* number of digits it will hold.                                   */
+  #if   DECDPUN<=2
+    #define decNumberUnit uint8_t
+  #elif DECDPUN<=4
+    #define decNumberUnit uint16_t
+  #else
+    #define decNumberUnit uint32_t
+  #endif
+  /* The number of units needed is ceil(DECNUMDIGITS/DECDPUN)         */
+  #define DECNUMUNITS ((DECNUMDIGITS+DECDPUN-1)/DECDPUN)
+
+  /* The data structure... */
+  typedef struct {
+    int32_t digits;      /* Count of digits in the coefficient; >0    */
+    int32_t exponent;    /* Unadjusted exponent, unbiased, in         */
+                         /* range: -1999999997 through 999999999      */
+    uint8_t bits;        /* Indicator bits (see above)                */
+                         /* Coefficient, from least significant unit  */
+    decNumberUnit lsu[DECNUMUNITS];
+    } decNumber;
+
+  /* Notes:                                                           */
+  /* 1. If digits is > DECDPUN then there will one or more            */
+  /*    decNumberUnits immediately following the first element of lsu.*/
+  /*    These contain the remaining (more significant) digits of the  */
+  /*    number, and may be in the lsu array, or may be guaranteed by  */
+  /*    some other mechanism (such as being contained in another      */
+  /*    structure, or being overlaid on dynamically allocated         */
+  /*    storage).                                                     */
+  /*                                                                  */
+  /*    Each integer of the coefficient (except potentially the last) */
+  /*    contains DECDPUN digits (e.g., a value in the range 0 through */
+  /*    99999999 if DECDPUN is 8, or 0 through 999 if DECDPUN is 3).  */
+  /*                                                                  */
+  /* 2. A decNumber converted to a string may need up to digits+14    */
+  /*    characters.  The worst cases (non-exponential and exponential */
+  /*    formats) are -0.00000{9...}# and -9.{9...}E+999999999#        */
+  /*    (where # is '\0')                                             */
+
+
+  /* ---------------------------------------------------------------- */
+  /* decNumber public functions and macros                            */
+  /* ---------------------------------------------------------------- */
+  /* Conversions                                                      */
+  U_CAPI decNumber * U_EXPORT2 uprv_decNumberFromInt32(decNumber *, int32_t);
+  U_CAPI decNumber * U_EXPORT2 uprv_decNumberFromUInt32(decNumber *, uint32_t);
+  U_CAPI decNumber * U_EXPORT2 uprv_decNumberFromString(decNumber *, const char *, decContext *);
+  U_CAPI char      * U_EXPORT2 uprv_decNumberToString(const decNumber *, char *);
+  U_CAPI char      * U_EXPORT2 uprv_decNumberToEngString(const decNumber *, char *);
+  U_CAPI uint32_t    U_EXPORT2 uprv_decNumberToUInt32(const decNumber *, decContext *);
+  U_CAPI int32_t     U_EXPORT2 uprv_decNumberToInt32(const decNumber *, decContext *);
+  U_CAPI uint8_t   * U_EXPORT2 uprv_decNumberGetBCD(const decNumber *, uint8_t *);
+  U_CAPI decNumber * U_EXPORT2 uprv_decNumberSetBCD(decNumber *, const uint8_t *, uint32_t);
+
+  /* Operators and elementary functions                               */
+  U_CAPI decNumber * U_EXPORT2 uprv_decNumberAbs(decNumber *, const decNumber *, decContext *);
+  U_CAPI decNumber * U_EXPORT2 uprv_decNumberAdd(decNumber *, const decNumber *, const decNumber *, decContext *);
+  U_CAPI decNumber * U_EXPORT2 uprv_decNumberAnd(decNumber *, const decNumber *, const decNumber *, decContext *);
+  U_CAPI decNumber * U_EXPORT2 uprv_decNumberCompare(decNumber *, const decNumber *, const decNumber *, decContext *);
+  U_CAPI decNumber * U_EXPORT2 uprv_decNumberCompareSignal(decNumber *, const decNumber *, const decNumber *, decContext *);
+  U_CAPI decNumber * U_EXPORT2 uprv_decNumberCompareTotal(decNumber *, const decNumber *, const decNumber *, decContext *);
+  U_CAPI decNumber * U_EXPORT2 uprv_decNumberCompareTotalMag(decNumber *, const decNumber *, const decNumber *, decContext *);
+  U_CAPI decNumber * U_EXPORT2 uprv_decNumberDivide(decNumber *, const decNumber *, const decNumber *, decContext *);
+  U_CAPI decNumber * U_EXPORT2 uprv_decNumberDivideInteger(decNumber *, const decNumber *, const decNumber *, decContext *);
+  U_CAPI decNumber * U_EXPORT2 uprv_decNumberExp(decNumber *, const decNumber *, decContext *);
+  U_CAPI decNumber * U_EXPORT2 uprv_decNumberFMA(decNumber *, const decNumber *, const decNumber *, const decNumber *, decContext *);
+  U_CAPI decNumber * U_EXPORT2 uprv_decNumberInvert(decNumber *, const decNumber *, decContext *);
+  U_CAPI decNumber * U_EXPORT2 uprv_decNumberLn(decNumber *, const decNumber *, decContext *);
+  U_CAPI decNumber * U_EXPORT2 uprv_decNumberLogB(decNumber *, const decNumber *, decContext *);
+  U_CAPI decNumber * U_EXPORT2 uprv_decNumberLog10(decNumber *, const decNumber *, decContext *);
+  U_CAPI decNumber * U_EXPORT2 uprv_decNumberMax(decNumber *, const decNumber *, const decNumber *, decContext *);
+  U_CAPI decNumber * U_EXPORT2 uprv_decNumberMaxMag(decNumber *, const decNumber *, const decNumber *, decContext *);
+  U_CAPI decNumber * U_EXPORT2 uprv_decNumberMin(decNumber *, const decNumber *, const decNumber *, decContext *);
+  U_CAPI decNumber * U_EXPORT2 uprv_decNumberMinMag(decNumber *, const decNumber *, const decNumber *, decContext *);
+  U_CAPI decNumber * U_EXPORT2 uprv_decNumberMinus(decNumber *, const decNumber *, decContext *);
+  U_CAPI decNumber * U_EXPORT2 uprv_decNumberMultiply(decNumber *, const decNumber *, const decNumber *, decContext *);
+  U_CAPI decNumber * U_EXPORT2 uprv_decNumberNormalize(decNumber *, const decNumber *, decContext *);
+  U_CAPI decNumber * U_EXPORT2 uprv_decNumberOr(decNumber *, const decNumber *, const decNumber *, decContext *);
+  U_CAPI decNumber * U_EXPORT2 uprv_decNumberPlus(decNumber *, const decNumber *, decContext *);
+  U_CAPI decNumber * U_EXPORT2 uprv_decNumberPower(decNumber *, const decNumber *, const decNumber *, decContext *);
+  U_CAPI decNumber * U_EXPORT2 uprv_decNumberQuantize(decNumber *, const decNumber *, const decNumber *, decContext *);
+  U_CAPI decNumber * U_EXPORT2 uprv_decNumberReduce(decNumber *, const decNumber *, decContext *);
+  U_CAPI decNumber * U_EXPORT2 uprv_decNumberRemainder(decNumber *, const decNumber *, const decNumber *, decContext *);
+  U_CAPI decNumber * U_EXPORT2 uprv_decNumberRemainderNear(decNumber *, const decNumber *, const decNumber *, decContext *);
+  U_CAPI decNumber * U_EXPORT2 uprv_decNumberRescale(decNumber *, const decNumber *, const decNumber *, decContext *);
+  U_CAPI decNumber * U_EXPORT2 uprv_decNumberRotate(decNumber *, const decNumber *, const decNumber *, decContext *);
+  U_CAPI decNumber * U_EXPORT2 uprv_decNumberSameQuantum(decNumber *, const decNumber *, const decNumber *);
+  U_CAPI decNumber * U_EXPORT2 uprv_decNumberScaleB(decNumber *, const decNumber *, const decNumber *, decContext *);
+  U_CAPI decNumber * U_EXPORT2 uprv_decNumberShift(decNumber *, const decNumber *, const decNumber *, decContext *);
+  U_CAPI decNumber * U_EXPORT2 uprv_decNumberSquareRoot(decNumber *, const decNumber *, decContext *);
+  U_CAPI decNumber * U_EXPORT2 uprv_decNumberSubtract(decNumber *, const decNumber *, const decNumber *, decContext *);
+  U_CAPI decNumber * U_EXPORT2 uprv_decNumberToIntegralExact(decNumber *, const decNumber *, decContext *);
+  U_CAPI decNumber * U_EXPORT2 uprv_decNumberToIntegralValue(decNumber *, const decNumber *, decContext *);
+  U_CAPI decNumber * U_EXPORT2 uprv_decNumberXor(decNumber *, const decNumber *, const decNumber *, decContext *);
+
+  /* Utilities                                                        */
+  enum decClass uprv_decNumberClass(const decNumber *, decContext *);
+  U_CAPI const char * U_EXPORT2 uprv_decNumberClassToString(enum decClass);
+  U_CAPI decNumber  * U_EXPORT2 uprv_decNumberCopy(decNumber *, const decNumber *);
+  U_CAPI decNumber  * U_EXPORT2 uprv_decNumberCopyAbs(decNumber *, const decNumber *);
+  U_CAPI decNumber  * U_EXPORT2 uprv_decNumberCopyNegate(decNumber *, const decNumber *);
+  U_CAPI decNumber  * U_EXPORT2 uprv_decNumberCopySign(decNumber *, const decNumber *, const decNumber *);
+  U_CAPI decNumber  * U_EXPORT2 uprv_decNumberNextMinus(decNumber *, const decNumber *, decContext *);
+  U_CAPI decNumber  * U_EXPORT2 uprv_decNumberNextPlus(decNumber *, const decNumber *, decContext *);
+  U_CAPI decNumber  * U_EXPORT2 uprv_decNumberNextToward(decNumber *, const decNumber *, const decNumber *, decContext *);
+  U_CAPI decNumber  * U_EXPORT2 uprv_decNumberTrim(decNumber *);
+  U_CAPI const char * U_EXPORT2 uprv_decNumberVersion();
+  U_CAPI decNumber  * U_EXPORT2 uprv_decNumberZero(decNumber *);
+
+  /* Functions for testing decNumbers (normality depends on context)  */
+  U_CAPI int32_t U_EXPORT2 uprv_decNumberIsNormal(const decNumber *, decContext *);
+  U_CAPI int32_t U_EXPORT2 uprv_decNumberIsSubnormal(const decNumber *, decContext *);
+
+  /* Macros for testing decNumber *dn                                 */
+  #define decNumberIsCanonical(dn) (1)  /* All decNumbers are saintly */
+  #define decNumberIsFinite(dn)    (((dn)->bits&DECSPECIAL)==0)
+  #define decNumberIsInfinite(dn)  (((dn)->bits&DECINF)!=0)
+  #define decNumberIsNaN(dn)       (((dn)->bits&(DECNAN|DECSNAN))!=0)
+  #define decNumberIsNegative(dn)  (((dn)->bits&DECNEG)!=0)
+  #define decNumberIsQNaN(dn)      (((dn)->bits&(DECNAN))!=0)
+  #define decNumberIsSNaN(dn)      (((dn)->bits&(DECSNAN))!=0)
+  #define decNumberIsSpecial(dn)   (((dn)->bits&DECSPECIAL)!=0)
+  #define decNumberIsZero(dn)      (*(dn)->lsu==0 \
+                                    && (dn)->digits==1 \
+                                    && (((dn)->bits&DECSPECIAL)==0))
+  #define decNumberRadix(dn)       (10)
+
+#endif