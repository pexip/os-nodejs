<<<<<<< HEAD
// © 2018 and later: Unicode, Inc. and others.
// License & terms of use: http://www.unicode.org/copyright.html

#include "unicode/utypes.h"

#if !UCONFIG_NO_FORMATTING
#ifndef __NUMPARSE_AFFIXES_H__
#define __NUMPARSE_AFFIXES_H__

#include "cmemory.h"

#include "numparse_types.h"
#include "numparse_symbols.h"
#include "numparse_currency.h"
#include "number_affixutils.h"
#include "number_currencysymbols.h"

U_NAMESPACE_BEGIN
namespace numparse {
namespace impl {

// Forward-declaration of implementation classes for friending
class AffixPatternMatcherBuilder;
class AffixPatternMatcher;

using ::icu::number::impl::AffixPatternProvider;
using ::icu::number::impl::TokenConsumer;
using ::icu::number::impl::CurrencySymbols;


class U_I18N_API CodePointMatcher : public NumberParseMatcher, public UMemory {
  public:
    CodePointMatcher() = default;  // WARNING: Leaves the object in an unusable state

    CodePointMatcher(UChar32 cp);

    bool match(StringSegment& segment, ParsedNumber& result, UErrorCode& status) const override;

    bool smokeTest(const StringSegment& segment) const override;

    UnicodeString toString() const override;

  private:
    UChar32 fCp;
};

} // namespace impl
} // namespace numparse

// Export a explicit template instantiations of MaybeStackArray, MemoryPool and CompactUnicodeString.
// When building DLLs for Windows this is required even though no direct access leaks out of the i18n library.
// (See digitlst.h, pluralaffix.h, datefmt.h, and others for similar examples.)
// Note: These need to be outside of the numparse::impl namespace, or Clang will generate a compile error.
#if U_PF_WINDOWS <= U_PLATFORM && U_PLATFORM <= U_PF_CYGWIN
template class U_I18N_API MaybeStackArray<numparse::impl::CodePointMatcher*, 8>;
template class U_I18N_API MaybeStackArray<UChar, 4>;
template class U_I18N_API MemoryPool<numparse::impl::CodePointMatcher, 8>;
template class U_I18N_API numparse::impl::CompactUnicodeString<4>;
#endif

namespace numparse {
namespace impl {

struct AffixTokenMatcherSetupData {
    const CurrencySymbols& currencySymbols;
    const DecimalFormatSymbols& dfs;
    IgnorablesMatcher& ignorables;
    const Locale& locale;
    parse_flags_t parseFlags;
};


/**
 * Small helper class that generates matchers for individual tokens for AffixPatternMatcher.
 *
 * In Java, this is called AffixTokenMatcherFactory (a "factory"). However, in C++, it is called a
 * "warehouse", because in addition to generating the matchers, it also retains ownership of them. The
 * warehouse must stay in scope for the whole lifespan of the AffixPatternMatcher that uses matchers from
 * the warehouse.
 *
 * @author sffc
 */
// Exported as U_I18N_API for tests
class U_I18N_API AffixTokenMatcherWarehouse : public UMemory {
  public:
    AffixTokenMatcherWarehouse() = default;  // WARNING: Leaves the object in an unusable state

    AffixTokenMatcherWarehouse(const AffixTokenMatcherSetupData* setupData);

    NumberParseMatcher& minusSign();

    NumberParseMatcher& plusSign();

    NumberParseMatcher& percent();

    NumberParseMatcher& permille();

    NumberParseMatcher& currency(UErrorCode& status);

    IgnorablesMatcher& ignorables();

    NumberParseMatcher* nextCodePointMatcher(UChar32 cp, UErrorCode& status);

  private:
    // NOTE: The following field may be unsafe to access after construction is done!
    const AffixTokenMatcherSetupData* fSetupData;

    // NOTE: These are default-constructed and should not be used until initialized.
    MinusSignMatcher fMinusSign;
    PlusSignMatcher fPlusSign;
    PercentMatcher fPercent;
    PermilleMatcher fPermille;
    CombinedCurrencyMatcher fCurrency;

    // Use a child class for code point matchers, since it requires non-default operators.
    MemoryPool<CodePointMatcher> fCodePoints;

    friend class AffixPatternMatcherBuilder;
    friend class AffixPatternMatcher;
};


class AffixPatternMatcherBuilder : public TokenConsumer, public MutableMatcherCollection {
  public:
    AffixPatternMatcherBuilder(const UnicodeString& pattern, AffixTokenMatcherWarehouse& warehouse,
                               IgnorablesMatcher* ignorables);

    void consumeToken(::icu::number::impl::AffixPatternType type, UChar32 cp, UErrorCode& status) override;

    /** NOTE: You can build only once! */
    AffixPatternMatcher build(UErrorCode& status);

  private:
    ArraySeriesMatcher::MatcherArray fMatchers;
    int32_t fMatchersLen;
    int32_t fLastTypeOrCp;

    const UnicodeString& fPattern;
    AffixTokenMatcherWarehouse& fWarehouse;
    IgnorablesMatcher* fIgnorables;

    void addMatcher(NumberParseMatcher& matcher) override;
};


// Exported as U_I18N_API for tests
class U_I18N_API AffixPatternMatcher : public ArraySeriesMatcher {
  public:
    AffixPatternMatcher() = default;  // WARNING: Leaves the object in an unusable state

    static AffixPatternMatcher fromAffixPattern(const UnicodeString& affixPattern,
                                                AffixTokenMatcherWarehouse& warehouse,
                                                parse_flags_t parseFlags, bool* success,
                                                UErrorCode& status);

    UnicodeString getPattern() const;

    bool operator==(const AffixPatternMatcher& other) const;

  private:
    CompactUnicodeString<4> fPattern;

    AffixPatternMatcher(MatcherArray& matchers, int32_t matchersLen, const UnicodeString& pattern,
                        UErrorCode& status);

    friend class AffixPatternMatcherBuilder;
};


class AffixMatcher : public NumberParseMatcher, public UMemory {
  public:
    AffixMatcher() = default;  // WARNING: Leaves the object in an unusable state

    AffixMatcher(AffixPatternMatcher* prefix, AffixPatternMatcher* suffix, result_flags_t flags);

    bool match(StringSegment& segment, ParsedNumber& result, UErrorCode& status) const override;

    void postProcess(ParsedNumber& result) const override;

    bool smokeTest(const StringSegment& segment) const override;

    int8_t compareTo(const AffixMatcher& rhs) const;

    UnicodeString toString() const override;

  private:
    AffixPatternMatcher* fPrefix;
    AffixPatternMatcher* fSuffix;
    result_flags_t fFlags;
};


/**
 * A C++-only class to retain ownership of the AffixMatchers needed for parsing.
 */
class AffixMatcherWarehouse {
  public:
    AffixMatcherWarehouse() = default;  // WARNING: Leaves the object in an unusable state

    AffixMatcherWarehouse(AffixTokenMatcherWarehouse* tokenWarehouse);

    void createAffixMatchers(const AffixPatternProvider& patternInfo, MutableMatcherCollection& output,
                             const IgnorablesMatcher& ignorables, parse_flags_t parseFlags,
                             UErrorCode& status);

  private:
    // 9 is the limit: positive, zero, and negative, each with prefix, suffix, and prefix+suffix
    AffixMatcher fAffixMatchers[9];
    // 6 is the limit: positive, zero, and negative, a prefix and a suffix for each
    AffixPatternMatcher fAffixPatternMatchers[6];
    // Reference to the warehouse for tokens used by the AffixPatternMatchers
    AffixTokenMatcherWarehouse* fTokenWarehouse;

    friend class AffixMatcher;

    static bool isInteresting(const AffixPatternProvider& patternInfo, const IgnorablesMatcher& ignorables,
                              parse_flags_t parseFlags, UErrorCode& status);
};


} // namespace impl
} // namespace numparse
U_NAMESPACE_END

#endif //__NUMPARSE_AFFIXES_H__
#endif /* #if !UCONFIG_NO_FORMATTING */
=======
// © 2018 and later: Unicode, Inc. and others.
// License & terms of use: http://www.unicode.org/copyright.html

#include "unicode/utypes.h"

#if !UCONFIG_NO_FORMATTING
#ifndef __NUMPARSE_AFFIXES_H__
#define __NUMPARSE_AFFIXES_H__

#include "cmemory.h"

#include "numparse_types.h"
#include "numparse_symbols.h"
#include "numparse_currency.h"
#include "number_affixutils.h"
#include "number_currencysymbols.h"

U_NAMESPACE_BEGIN
namespace numparse {
namespace impl {

// Forward-declaration of implementation classes for friending
class AffixPatternMatcherBuilder;
class AffixPatternMatcher;

using ::icu::number::impl::AffixPatternProvider;
using ::icu::number::impl::TokenConsumer;
using ::icu::number::impl::CurrencySymbols;


class U_I18N_API CodePointMatcher : public NumberParseMatcher, public UMemory {
  public:
    CodePointMatcher() = default;  // WARNING: Leaves the object in an unusable state

    CodePointMatcher(UChar32 cp);

    bool match(StringSegment& segment, ParsedNumber& result, UErrorCode& status) const override;

    bool smokeTest(const StringSegment& segment) const override;

    UnicodeString toString() const override;

  private:
    UChar32 fCp;
};

} // namespace impl
} // namespace numparse

// Export a explicit template instantiations of MaybeStackArray, MemoryPool and CompactUnicodeString.
// When building DLLs for Windows this is required even though no direct access leaks out of the i18n library.
// (See digitlst.h, pluralaffix.h, datefmt.h, and others for similar examples.)
// Note: These need to be outside of the numparse::impl namespace, or Clang will generate a compile error.
#if U_PF_WINDOWS <= U_PLATFORM && U_PLATFORM <= U_PF_CYGWIN
template class U_I18N_API MaybeStackArray<numparse::impl::CodePointMatcher*, 8>; 
template class U_I18N_API MaybeStackArray<char16_t, 4>;
template class U_I18N_API MemoryPool<numparse::impl::CodePointMatcher, 8>;
template class U_I18N_API numparse::impl::CompactUnicodeString<4>;
#endif

namespace numparse {
namespace impl {

struct AffixTokenMatcherSetupData {
    const CurrencySymbols& currencySymbols;
    const DecimalFormatSymbols& dfs;
    IgnorablesMatcher& ignorables;
    const Locale& locale;
    parse_flags_t parseFlags;
};


/**
 * Small helper class that generates matchers for individual tokens for AffixPatternMatcher.
 *
 * In Java, this is called AffixTokenMatcherFactory (a "factory"). However, in C++, it is called a
 * "warehouse", because in addition to generating the matchers, it also retains ownership of them. The
 * warehouse must stay in scope for the whole lifespan of the AffixPatternMatcher that uses matchers from
 * the warehouse.
 *
 * @author sffc
 */
// Exported as U_I18N_API for tests
class U_I18N_API AffixTokenMatcherWarehouse : public UMemory {
  public:
    AffixTokenMatcherWarehouse() = default;  // WARNING: Leaves the object in an unusable state

    AffixTokenMatcherWarehouse(const AffixTokenMatcherSetupData* setupData);

    NumberParseMatcher& minusSign();

    NumberParseMatcher& plusSign();

    NumberParseMatcher& percent();

    NumberParseMatcher& permille();

    NumberParseMatcher& currency(UErrorCode& status);

    IgnorablesMatcher& ignorables();

    NumberParseMatcher* nextCodePointMatcher(UChar32 cp, UErrorCode& status);

    bool hasEmptyCurrencySymbol() const;

  private:
    // NOTE: The following field may be unsafe to access after construction is done!
    const AffixTokenMatcherSetupData* fSetupData;

    // NOTE: These are default-constructed and should not be used until initialized.
    MinusSignMatcher fMinusSign;
    PlusSignMatcher fPlusSign;
    PercentMatcher fPercent;
    PermilleMatcher fPermille;
    CombinedCurrencyMatcher fCurrency;

    // Use a child class for code point matchers, since it requires non-default operators.
    MemoryPool<CodePointMatcher> fCodePoints;

    friend class AffixPatternMatcherBuilder;
    friend class AffixPatternMatcher;
};


class AffixPatternMatcherBuilder : public TokenConsumer, public MutableMatcherCollection {
  public:
    AffixPatternMatcherBuilder(const UnicodeString& pattern, AffixTokenMatcherWarehouse& warehouse,
                               IgnorablesMatcher* ignorables);

    void consumeToken(::icu::number::impl::AffixPatternType type, UChar32 cp, UErrorCode& status) override;

    /** NOTE: You can build only once! */
    AffixPatternMatcher build(UErrorCode& status);

  private:
    ArraySeriesMatcher::MatcherArray fMatchers;
    int32_t fMatchersLen;
    int32_t fLastTypeOrCp;

    const UnicodeString& fPattern;
    AffixTokenMatcherWarehouse& fWarehouse;
    IgnorablesMatcher* fIgnorables;

    void addMatcher(NumberParseMatcher& matcher) override;
};


// Exported as U_I18N_API for tests
class U_I18N_API AffixPatternMatcher : public ArraySeriesMatcher {
  public:
    AffixPatternMatcher() = default;  // WARNING: Leaves the object in an unusable state

    static AffixPatternMatcher fromAffixPattern(const UnicodeString& affixPattern,
                                                AffixTokenMatcherWarehouse& warehouse,
                                                parse_flags_t parseFlags, bool* success,
                                                UErrorCode& status);

    UnicodeString getPattern() const;

    bool operator==(const AffixPatternMatcher& other) const;

  private:
    CompactUnicodeString<4> fPattern;

    AffixPatternMatcher(MatcherArray& matchers, int32_t matchersLen, const UnicodeString& pattern,
                        UErrorCode& status);

    friend class AffixPatternMatcherBuilder;
};


class AffixMatcher : public NumberParseMatcher, public UMemory {
  public:
    AffixMatcher() = default;  // WARNING: Leaves the object in an unusable state

    AffixMatcher(AffixPatternMatcher* prefix, AffixPatternMatcher* suffix, result_flags_t flags);

    bool match(StringSegment& segment, ParsedNumber& result, UErrorCode& status) const override;

    void postProcess(ParsedNumber& result) const override;

    bool smokeTest(const StringSegment& segment) const override;

    int8_t compareTo(const AffixMatcher& rhs) const;

    UnicodeString toString() const override;

  private:
    AffixPatternMatcher* fPrefix;
    AffixPatternMatcher* fSuffix;
    result_flags_t fFlags;
};


/**
 * A C++-only class to retain ownership of the AffixMatchers needed for parsing.
 */
class AffixMatcherWarehouse {
  public:
    AffixMatcherWarehouse() = default;  // WARNING: Leaves the object in an unusable state

    AffixMatcherWarehouse(AffixTokenMatcherWarehouse* tokenWarehouse);

    void createAffixMatchers(const AffixPatternProvider& patternInfo, MutableMatcherCollection& output,
                             const IgnorablesMatcher& ignorables, parse_flags_t parseFlags,
                             UErrorCode& status);

  private:
    // 18 is the limit: positive, zero, and negative, each with prefix, suffix, and prefix+suffix,
    // and doubled since there may be an empty currency symbol
    AffixMatcher fAffixMatchers[18];
    // 6 is the limit: positive, zero, and negative, a prefix and a suffix for each,
    // and doubled since there may be an empty currency symbol
    AffixPatternMatcher fAffixPatternMatchers[12];
    // Reference to the warehouse for tokens used by the AffixPatternMatchers
    AffixTokenMatcherWarehouse* fTokenWarehouse;

    friend class AffixMatcher;

    static bool isInteresting(const AffixPatternProvider& patternInfo, const IgnorablesMatcher& ignorables,
                              parse_flags_t parseFlags, UErrorCode& status);
};


} // namespace impl
} // namespace numparse
U_NAMESPACE_END

#endif //__NUMPARSE_AFFIXES_H__
#endif /* #if !UCONFIG_NO_FORMATTING */
>>>>>>> a8a80be5
<|MERGE_RESOLUTION|>--- conflicted
+++ resolved
@@ -1,459 +1,230 @@
-<<<<<<< HEAD
-// © 2018 and later: Unicode, Inc. and others.
-// License & terms of use: http://www.unicode.org/copyright.html
-
-#include "unicode/utypes.h"
-
-#if !UCONFIG_NO_FORMATTING
-#ifndef __NUMPARSE_AFFIXES_H__
-#define __NUMPARSE_AFFIXES_H__
-
-#include "cmemory.h"
-
-#include "numparse_types.h"
-#include "numparse_symbols.h"
-#include "numparse_currency.h"
-#include "number_affixutils.h"
-#include "number_currencysymbols.h"
-
-U_NAMESPACE_BEGIN
-namespace numparse {
-namespace impl {
-
-// Forward-declaration of implementation classes for friending
-class AffixPatternMatcherBuilder;
-class AffixPatternMatcher;
-
-using ::icu::number::impl::AffixPatternProvider;
-using ::icu::number::impl::TokenConsumer;
-using ::icu::number::impl::CurrencySymbols;
-
-
-class U_I18N_API CodePointMatcher : public NumberParseMatcher, public UMemory {
-  public:
-    CodePointMatcher() = default;  // WARNING: Leaves the object in an unusable state
-
-    CodePointMatcher(UChar32 cp);
-
-    bool match(StringSegment& segment, ParsedNumber& result, UErrorCode& status) const override;
-
-    bool smokeTest(const StringSegment& segment) const override;
-
-    UnicodeString toString() const override;
-
-  private:
-    UChar32 fCp;
-};
-
-} // namespace impl
-} // namespace numparse
-
-// Export a explicit template instantiations of MaybeStackArray, MemoryPool and CompactUnicodeString.
-// When building DLLs for Windows this is required even though no direct access leaks out of the i18n library.
-// (See digitlst.h, pluralaffix.h, datefmt.h, and others for similar examples.)
-// Note: These need to be outside of the numparse::impl namespace, or Clang will generate a compile error.
-#if U_PF_WINDOWS <= U_PLATFORM && U_PLATFORM <= U_PF_CYGWIN
-template class U_I18N_API MaybeStackArray<numparse::impl::CodePointMatcher*, 8>;
-template class U_I18N_API MaybeStackArray<UChar, 4>;
-template class U_I18N_API MemoryPool<numparse::impl::CodePointMatcher, 8>;
-template class U_I18N_API numparse::impl::CompactUnicodeString<4>;
-#endif
-
-namespace numparse {
-namespace impl {
-
-struct AffixTokenMatcherSetupData {
-    const CurrencySymbols& currencySymbols;
-    const DecimalFormatSymbols& dfs;
-    IgnorablesMatcher& ignorables;
-    const Locale& locale;
-    parse_flags_t parseFlags;
-};
-
-
-/**
- * Small helper class that generates matchers for individual tokens for AffixPatternMatcher.
- *
- * In Java, this is called AffixTokenMatcherFactory (a "factory"). However, in C++, it is called a
- * "warehouse", because in addition to generating the matchers, it also retains ownership of them. The
- * warehouse must stay in scope for the whole lifespan of the AffixPatternMatcher that uses matchers from
- * the warehouse.
- *
- * @author sffc
- */
-// Exported as U_I18N_API for tests
-class U_I18N_API AffixTokenMatcherWarehouse : public UMemory {
-  public:
-    AffixTokenMatcherWarehouse() = default;  // WARNING: Leaves the object in an unusable state
-
-    AffixTokenMatcherWarehouse(const AffixTokenMatcherSetupData* setupData);
-
-    NumberParseMatcher& minusSign();
-
-    NumberParseMatcher& plusSign();
-
-    NumberParseMatcher& percent();
-
-    NumberParseMatcher& permille();
-
-    NumberParseMatcher& currency(UErrorCode& status);
-
-    IgnorablesMatcher& ignorables();
-
-    NumberParseMatcher* nextCodePointMatcher(UChar32 cp, UErrorCode& status);
-
-  private:
-    // NOTE: The following field may be unsafe to access after construction is done!
-    const AffixTokenMatcherSetupData* fSetupData;
-
-    // NOTE: These are default-constructed and should not be used until initialized.
-    MinusSignMatcher fMinusSign;
-    PlusSignMatcher fPlusSign;
-    PercentMatcher fPercent;
-    PermilleMatcher fPermille;
-    CombinedCurrencyMatcher fCurrency;
-
-    // Use a child class for code point matchers, since it requires non-default operators.
-    MemoryPool<CodePointMatcher> fCodePoints;
-
-    friend class AffixPatternMatcherBuilder;
-    friend class AffixPatternMatcher;
-};
-
-
-class AffixPatternMatcherBuilder : public TokenConsumer, public MutableMatcherCollection {
-  public:
-    AffixPatternMatcherBuilder(const UnicodeString& pattern, AffixTokenMatcherWarehouse& warehouse,
-                               IgnorablesMatcher* ignorables);
-
-    void consumeToken(::icu::number::impl::AffixPatternType type, UChar32 cp, UErrorCode& status) override;
-
-    /** NOTE: You can build only once! */
-    AffixPatternMatcher build(UErrorCode& status);
-
-  private:
-    ArraySeriesMatcher::MatcherArray fMatchers;
-    int32_t fMatchersLen;
-    int32_t fLastTypeOrCp;
-
-    const UnicodeString& fPattern;
-    AffixTokenMatcherWarehouse& fWarehouse;
-    IgnorablesMatcher* fIgnorables;
-
-    void addMatcher(NumberParseMatcher& matcher) override;
-};
-
-
-// Exported as U_I18N_API for tests
-class U_I18N_API AffixPatternMatcher : public ArraySeriesMatcher {
-  public:
-    AffixPatternMatcher() = default;  // WARNING: Leaves the object in an unusable state
-
-    static AffixPatternMatcher fromAffixPattern(const UnicodeString& affixPattern,
-                                                AffixTokenMatcherWarehouse& warehouse,
-                                                parse_flags_t parseFlags, bool* success,
-                                                UErrorCode& status);
-
-    UnicodeString getPattern() const;
-
-    bool operator==(const AffixPatternMatcher& other) const;
-
-  private:
-    CompactUnicodeString<4> fPattern;
-
-    AffixPatternMatcher(MatcherArray& matchers, int32_t matchersLen, const UnicodeString& pattern,
-                        UErrorCode& status);
-
-    friend class AffixPatternMatcherBuilder;
-};
-
-
-class AffixMatcher : public NumberParseMatcher, public UMemory {
-  public:
-    AffixMatcher() = default;  // WARNING: Leaves the object in an unusable state
-
-    AffixMatcher(AffixPatternMatcher* prefix, AffixPatternMatcher* suffix, result_flags_t flags);
-
-    bool match(StringSegment& segment, ParsedNumber& result, UErrorCode& status) const override;
-
-    void postProcess(ParsedNumber& result) const override;
-
-    bool smokeTest(const StringSegment& segment) const override;
-
-    int8_t compareTo(const AffixMatcher& rhs) const;
-
-    UnicodeString toString() const override;
-
-  private:
-    AffixPatternMatcher* fPrefix;
-    AffixPatternMatcher* fSuffix;
-    result_flags_t fFlags;
-};
-
-
-/**
- * A C++-only class to retain ownership of the AffixMatchers needed for parsing.
- */
-class AffixMatcherWarehouse {
-  public:
-    AffixMatcherWarehouse() = default;  // WARNING: Leaves the object in an unusable state
-
-    AffixMatcherWarehouse(AffixTokenMatcherWarehouse* tokenWarehouse);
-
-    void createAffixMatchers(const AffixPatternProvider& patternInfo, MutableMatcherCollection& output,
-                             const IgnorablesMatcher& ignorables, parse_flags_t parseFlags,
-                             UErrorCode& status);
-
-  private:
-    // 9 is the limit: positive, zero, and negative, each with prefix, suffix, and prefix+suffix
-    AffixMatcher fAffixMatchers[9];
-    // 6 is the limit: positive, zero, and negative, a prefix and a suffix for each
-    AffixPatternMatcher fAffixPatternMatchers[6];
-    // Reference to the warehouse for tokens used by the AffixPatternMatchers
-    AffixTokenMatcherWarehouse* fTokenWarehouse;
-
-    friend class AffixMatcher;
-
-    static bool isInteresting(const AffixPatternProvider& patternInfo, const IgnorablesMatcher& ignorables,
-                              parse_flags_t parseFlags, UErrorCode& status);
-};
-
-
-} // namespace impl
-} // namespace numparse
-U_NAMESPACE_END
-
-#endif //__NUMPARSE_AFFIXES_H__
-#endif /* #if !UCONFIG_NO_FORMATTING */
-=======
-// © 2018 and later: Unicode, Inc. and others.
-// License & terms of use: http://www.unicode.org/copyright.html
-
-#include "unicode/utypes.h"
-
-#if !UCONFIG_NO_FORMATTING
-#ifndef __NUMPARSE_AFFIXES_H__
-#define __NUMPARSE_AFFIXES_H__
-
-#include "cmemory.h"
-
-#include "numparse_types.h"
-#include "numparse_symbols.h"
-#include "numparse_currency.h"
-#include "number_affixutils.h"
-#include "number_currencysymbols.h"
-
-U_NAMESPACE_BEGIN
-namespace numparse {
-namespace impl {
-
-// Forward-declaration of implementation classes for friending
-class AffixPatternMatcherBuilder;
-class AffixPatternMatcher;
-
-using ::icu::number::impl::AffixPatternProvider;
-using ::icu::number::impl::TokenConsumer;
-using ::icu::number::impl::CurrencySymbols;
-
-
-class U_I18N_API CodePointMatcher : public NumberParseMatcher, public UMemory {
-  public:
-    CodePointMatcher() = default;  // WARNING: Leaves the object in an unusable state
-
-    CodePointMatcher(UChar32 cp);
-
-    bool match(StringSegment& segment, ParsedNumber& result, UErrorCode& status) const override;
-
-    bool smokeTest(const StringSegment& segment) const override;
-
-    UnicodeString toString() const override;
-
-  private:
-    UChar32 fCp;
-};
-
-} // namespace impl
-} // namespace numparse
-
-// Export a explicit template instantiations of MaybeStackArray, MemoryPool and CompactUnicodeString.
-// When building DLLs for Windows this is required even though no direct access leaks out of the i18n library.
-// (See digitlst.h, pluralaffix.h, datefmt.h, and others for similar examples.)
-// Note: These need to be outside of the numparse::impl namespace, or Clang will generate a compile error.
-#if U_PF_WINDOWS <= U_PLATFORM && U_PLATFORM <= U_PF_CYGWIN
-template class U_I18N_API MaybeStackArray<numparse::impl::CodePointMatcher*, 8>; 
-template class U_I18N_API MaybeStackArray<char16_t, 4>;
-template class U_I18N_API MemoryPool<numparse::impl::CodePointMatcher, 8>;
-template class U_I18N_API numparse::impl::CompactUnicodeString<4>;
-#endif
-
-namespace numparse {
-namespace impl {
-
-struct AffixTokenMatcherSetupData {
-    const CurrencySymbols& currencySymbols;
-    const DecimalFormatSymbols& dfs;
-    IgnorablesMatcher& ignorables;
-    const Locale& locale;
-    parse_flags_t parseFlags;
-};
-
-
-/**
- * Small helper class that generates matchers for individual tokens for AffixPatternMatcher.
- *
- * In Java, this is called AffixTokenMatcherFactory (a "factory"). However, in C++, it is called a
- * "warehouse", because in addition to generating the matchers, it also retains ownership of them. The
- * warehouse must stay in scope for the whole lifespan of the AffixPatternMatcher that uses matchers from
- * the warehouse.
- *
- * @author sffc
- */
-// Exported as U_I18N_API for tests
-class U_I18N_API AffixTokenMatcherWarehouse : public UMemory {
-  public:
-    AffixTokenMatcherWarehouse() = default;  // WARNING: Leaves the object in an unusable state
-
-    AffixTokenMatcherWarehouse(const AffixTokenMatcherSetupData* setupData);
-
-    NumberParseMatcher& minusSign();
-
-    NumberParseMatcher& plusSign();
-
-    NumberParseMatcher& percent();
-
-    NumberParseMatcher& permille();
-
-    NumberParseMatcher& currency(UErrorCode& status);
-
-    IgnorablesMatcher& ignorables();
-
-    NumberParseMatcher* nextCodePointMatcher(UChar32 cp, UErrorCode& status);
-
-    bool hasEmptyCurrencySymbol() const;
-
-  private:
-    // NOTE: The following field may be unsafe to access after construction is done!
-    const AffixTokenMatcherSetupData* fSetupData;
-
-    // NOTE: These are default-constructed and should not be used until initialized.
-    MinusSignMatcher fMinusSign;
-    PlusSignMatcher fPlusSign;
-    PercentMatcher fPercent;
-    PermilleMatcher fPermille;
-    CombinedCurrencyMatcher fCurrency;
-
-    // Use a child class for code point matchers, since it requires non-default operators.
-    MemoryPool<CodePointMatcher> fCodePoints;
-
-    friend class AffixPatternMatcherBuilder;
-    friend class AffixPatternMatcher;
-};
-
-
-class AffixPatternMatcherBuilder : public TokenConsumer, public MutableMatcherCollection {
-  public:
-    AffixPatternMatcherBuilder(const UnicodeString& pattern, AffixTokenMatcherWarehouse& warehouse,
-                               IgnorablesMatcher* ignorables);
-
-    void consumeToken(::icu::number::impl::AffixPatternType type, UChar32 cp, UErrorCode& status) override;
-
-    /** NOTE: You can build only once! */
-    AffixPatternMatcher build(UErrorCode& status);
-
-  private:
-    ArraySeriesMatcher::MatcherArray fMatchers;
-    int32_t fMatchersLen;
-    int32_t fLastTypeOrCp;
-
-    const UnicodeString& fPattern;
-    AffixTokenMatcherWarehouse& fWarehouse;
-    IgnorablesMatcher* fIgnorables;
-
-    void addMatcher(NumberParseMatcher& matcher) override;
-};
-
-
-// Exported as U_I18N_API for tests
-class U_I18N_API AffixPatternMatcher : public ArraySeriesMatcher {
-  public:
-    AffixPatternMatcher() = default;  // WARNING: Leaves the object in an unusable state
-
-    static AffixPatternMatcher fromAffixPattern(const UnicodeString& affixPattern,
-                                                AffixTokenMatcherWarehouse& warehouse,
-                                                parse_flags_t parseFlags, bool* success,
-                                                UErrorCode& status);
-
-    UnicodeString getPattern() const;
-
-    bool operator==(const AffixPatternMatcher& other) const;
-
-  private:
-    CompactUnicodeString<4> fPattern;
-
-    AffixPatternMatcher(MatcherArray& matchers, int32_t matchersLen, const UnicodeString& pattern,
-                        UErrorCode& status);
-
-    friend class AffixPatternMatcherBuilder;
-};
-
-
-class AffixMatcher : public NumberParseMatcher, public UMemory {
-  public:
-    AffixMatcher() = default;  // WARNING: Leaves the object in an unusable state
-
-    AffixMatcher(AffixPatternMatcher* prefix, AffixPatternMatcher* suffix, result_flags_t flags);
-
-    bool match(StringSegment& segment, ParsedNumber& result, UErrorCode& status) const override;
-
-    void postProcess(ParsedNumber& result) const override;
-
-    bool smokeTest(const StringSegment& segment) const override;
-
-    int8_t compareTo(const AffixMatcher& rhs) const;
-
-    UnicodeString toString() const override;
-
-  private:
-    AffixPatternMatcher* fPrefix;
-    AffixPatternMatcher* fSuffix;
-    result_flags_t fFlags;
-};
-
-
-/**
- * A C++-only class to retain ownership of the AffixMatchers needed for parsing.
- */
-class AffixMatcherWarehouse {
-  public:
-    AffixMatcherWarehouse() = default;  // WARNING: Leaves the object in an unusable state
-
-    AffixMatcherWarehouse(AffixTokenMatcherWarehouse* tokenWarehouse);
-
-    void createAffixMatchers(const AffixPatternProvider& patternInfo, MutableMatcherCollection& output,
-                             const IgnorablesMatcher& ignorables, parse_flags_t parseFlags,
-                             UErrorCode& status);
-
-  private:
-    // 18 is the limit: positive, zero, and negative, each with prefix, suffix, and prefix+suffix,
-    // and doubled since there may be an empty currency symbol
-    AffixMatcher fAffixMatchers[18];
-    // 6 is the limit: positive, zero, and negative, a prefix and a suffix for each,
-    // and doubled since there may be an empty currency symbol
-    AffixPatternMatcher fAffixPatternMatchers[12];
-    // Reference to the warehouse for tokens used by the AffixPatternMatchers
-    AffixTokenMatcherWarehouse* fTokenWarehouse;
-
-    friend class AffixMatcher;
-
-    static bool isInteresting(const AffixPatternProvider& patternInfo, const IgnorablesMatcher& ignorables,
-                              parse_flags_t parseFlags, UErrorCode& status);
-};
-
-
-} // namespace impl
-} // namespace numparse
-U_NAMESPACE_END
-
-#endif //__NUMPARSE_AFFIXES_H__
-#endif /* #if !UCONFIG_NO_FORMATTING */
->>>>>>> a8a80be5
+// © 2018 and later: Unicode, Inc. and others.
+// License & terms of use: http://www.unicode.org/copyright.html
+
+#include "unicode/utypes.h"
+
+#if !UCONFIG_NO_FORMATTING
+#ifndef __NUMPARSE_AFFIXES_H__
+#define __NUMPARSE_AFFIXES_H__
+
+#include "cmemory.h"
+
+#include "numparse_types.h"
+#include "numparse_symbols.h"
+#include "numparse_currency.h"
+#include "number_affixutils.h"
+#include "number_currencysymbols.h"
+
+U_NAMESPACE_BEGIN
+namespace numparse {
+namespace impl {
+
+// Forward-declaration of implementation classes for friending
+class AffixPatternMatcherBuilder;
+class AffixPatternMatcher;
+
+using ::icu::number::impl::AffixPatternProvider;
+using ::icu::number::impl::TokenConsumer;
+using ::icu::number::impl::CurrencySymbols;
+
+
+class U_I18N_API CodePointMatcher : public NumberParseMatcher, public UMemory {
+  public:
+    CodePointMatcher() = default;  // WARNING: Leaves the object in an unusable state
+
+    CodePointMatcher(UChar32 cp);
+
+    bool match(StringSegment& segment, ParsedNumber& result, UErrorCode& status) const override;
+
+    bool smokeTest(const StringSegment& segment) const override;
+
+    UnicodeString toString() const override;
+
+  private:
+    UChar32 fCp;
+};
+
+} // namespace impl
+} // namespace numparse
+
+// Export a explicit template instantiations of MaybeStackArray, MemoryPool and CompactUnicodeString.
+// When building DLLs for Windows this is required even though no direct access leaks out of the i18n library.
+// (See digitlst.h, pluralaffix.h, datefmt.h, and others for similar examples.)
+// Note: These need to be outside of the numparse::impl namespace, or Clang will generate a compile error.
+#if U_PF_WINDOWS <= U_PLATFORM && U_PLATFORM <= U_PF_CYGWIN
+template class U_I18N_API MaybeStackArray<numparse::impl::CodePointMatcher*, 8>; 
+template class U_I18N_API MaybeStackArray<char16_t, 4>;
+template class U_I18N_API MemoryPool<numparse::impl::CodePointMatcher, 8>;
+template class U_I18N_API numparse::impl::CompactUnicodeString<4>;
+#endif
+
+namespace numparse {
+namespace impl {
+
+struct AffixTokenMatcherSetupData {
+    const CurrencySymbols& currencySymbols;
+    const DecimalFormatSymbols& dfs;
+    IgnorablesMatcher& ignorables;
+    const Locale& locale;
+    parse_flags_t parseFlags;
+};
+
+
+/**
+ * Small helper class that generates matchers for individual tokens for AffixPatternMatcher.
+ *
+ * In Java, this is called AffixTokenMatcherFactory (a "factory"). However, in C++, it is called a
+ * "warehouse", because in addition to generating the matchers, it also retains ownership of them. The
+ * warehouse must stay in scope for the whole lifespan of the AffixPatternMatcher that uses matchers from
+ * the warehouse.
+ *
+ * @author sffc
+ */
+// Exported as U_I18N_API for tests
+class U_I18N_API AffixTokenMatcherWarehouse : public UMemory {
+  public:
+    AffixTokenMatcherWarehouse() = default;  // WARNING: Leaves the object in an unusable state
+
+    AffixTokenMatcherWarehouse(const AffixTokenMatcherSetupData* setupData);
+
+    NumberParseMatcher& minusSign();
+
+    NumberParseMatcher& plusSign();
+
+    NumberParseMatcher& percent();
+
+    NumberParseMatcher& permille();
+
+    NumberParseMatcher& currency(UErrorCode& status);
+
+    IgnorablesMatcher& ignorables();
+
+    NumberParseMatcher* nextCodePointMatcher(UChar32 cp, UErrorCode& status);
+
+    bool hasEmptyCurrencySymbol() const;
+
+  private:
+    // NOTE: The following field may be unsafe to access after construction is done!
+    const AffixTokenMatcherSetupData* fSetupData;
+
+    // NOTE: These are default-constructed and should not be used until initialized.
+    MinusSignMatcher fMinusSign;
+    PlusSignMatcher fPlusSign;
+    PercentMatcher fPercent;
+    PermilleMatcher fPermille;
+    CombinedCurrencyMatcher fCurrency;
+
+    // Use a child class for code point matchers, since it requires non-default operators.
+    MemoryPool<CodePointMatcher> fCodePoints;
+
+    friend class AffixPatternMatcherBuilder;
+    friend class AffixPatternMatcher;
+};
+
+
+class AffixPatternMatcherBuilder : public TokenConsumer, public MutableMatcherCollection {
+  public:
+    AffixPatternMatcherBuilder(const UnicodeString& pattern, AffixTokenMatcherWarehouse& warehouse,
+                               IgnorablesMatcher* ignorables);
+
+    void consumeToken(::icu::number::impl::AffixPatternType type, UChar32 cp, UErrorCode& status) override;
+
+    /** NOTE: You can build only once! */
+    AffixPatternMatcher build(UErrorCode& status);
+
+  private:
+    ArraySeriesMatcher::MatcherArray fMatchers;
+    int32_t fMatchersLen;
+    int32_t fLastTypeOrCp;
+
+    const UnicodeString& fPattern;
+    AffixTokenMatcherWarehouse& fWarehouse;
+    IgnorablesMatcher* fIgnorables;
+
+    void addMatcher(NumberParseMatcher& matcher) override;
+};
+
+
+// Exported as U_I18N_API for tests
+class U_I18N_API AffixPatternMatcher : public ArraySeriesMatcher {
+  public:
+    AffixPatternMatcher() = default;  // WARNING: Leaves the object in an unusable state
+
+    static AffixPatternMatcher fromAffixPattern(const UnicodeString& affixPattern,
+                                                AffixTokenMatcherWarehouse& warehouse,
+                                                parse_flags_t parseFlags, bool* success,
+                                                UErrorCode& status);
+
+    UnicodeString getPattern() const;
+
+    bool operator==(const AffixPatternMatcher& other) const;
+
+  private:
+    CompactUnicodeString<4> fPattern;
+
+    AffixPatternMatcher(MatcherArray& matchers, int32_t matchersLen, const UnicodeString& pattern,
+                        UErrorCode& status);
+
+    friend class AffixPatternMatcherBuilder;
+};
+
+
+class AffixMatcher : public NumberParseMatcher, public UMemory {
+  public:
+    AffixMatcher() = default;  // WARNING: Leaves the object in an unusable state
+
+    AffixMatcher(AffixPatternMatcher* prefix, AffixPatternMatcher* suffix, result_flags_t flags);
+
+    bool match(StringSegment& segment, ParsedNumber& result, UErrorCode& status) const override;
+
+    void postProcess(ParsedNumber& result) const override;
+
+    bool smokeTest(const StringSegment& segment) const override;
+
+    int8_t compareTo(const AffixMatcher& rhs) const;
+
+    UnicodeString toString() const override;
+
+  private:
+    AffixPatternMatcher* fPrefix;
+    AffixPatternMatcher* fSuffix;
+    result_flags_t fFlags;
+};
+
+
+/**
+ * A C++-only class to retain ownership of the AffixMatchers needed for parsing.
+ */
+class AffixMatcherWarehouse {
+  public:
+    AffixMatcherWarehouse() = default;  // WARNING: Leaves the object in an unusable state
+
+    AffixMatcherWarehouse(AffixTokenMatcherWarehouse* tokenWarehouse);
+
+    void createAffixMatchers(const AffixPatternProvider& patternInfo, MutableMatcherCollection& output,
+                             const IgnorablesMatcher& ignorables, parse_flags_t parseFlags,
+                             UErrorCode& status);
+
+  private:
+    // 18 is the limit: positive, zero, and negative, each with prefix, suffix, and prefix+suffix,
+    // and doubled since there may be an empty currency symbol
+    AffixMatcher fAffixMatchers[18];
+    // 6 is the limit: positive, zero, and negative, a prefix and a suffix for each,
+    // and doubled since there may be an empty currency symbol
+    AffixPatternMatcher fAffixPatternMatchers[12];
+    // Reference to the warehouse for tokens used by the AffixPatternMatchers
+    AffixTokenMatcherWarehouse* fTokenWarehouse;
+
+    friend class AffixMatcher;
+
+    static bool isInteresting(const AffixPatternProvider& patternInfo, const IgnorablesMatcher& ignorables,
+                              parse_flags_t parseFlags, UErrorCode& status);
+};
+
+
+} // namespace impl
+} // namespace numparse
+U_NAMESPACE_END
+
+#endif //__NUMPARSE_AFFIXES_H__
+#endif /* #if !UCONFIG_NO_FORMATTING */