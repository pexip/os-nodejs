--- conflicted
+++ resolved
@@ -1,231 +1,117 @@
-<<<<<<< HEAD
-// © 2016 and later: Unicode, Inc. and others.
-// License & terms of use: http://www.unicode.org/copyright.html
-/*
-*******************************************************************************
-* Copyright (C) 2013-2014, International Business Machines
-* Corporation and others.  All Rights Reserved.
-*******************************************************************************
-* collationtailoring.h
-*
-* created on: 2013mar12
-* created by: Markus W. Scherer
-*/
-
-#ifndef __COLLATIONTAILORING_H__
-#define __COLLATIONTAILORING_H__
-
-#include "unicode/utypes.h"
-
-#if !UCONFIG_NO_COLLATION
-
-#include "unicode/locid.h"
-#include "unicode/unistr.h"
-#include "unicode/uversion.h"
-#include "collationsettings.h"
-#include "uhash.h"
-#include "umutex.h"
-
-struct UDataMemory;
-struct UResourceBundle;
-struct UTrie2;
-
-U_NAMESPACE_BEGIN
-
-struct CollationData;
-
-class UnicodeSet;
-
-/**
- * Collation tailoring data & settings.
- * This is a container of values for a collation tailoring
- * built from rules or deserialized from binary data.
- *
- * It is logically immutable: Do not modify its values.
- * The fields are public for convenience.
- *
- * It is shared, reference-counted, and auto-deleted; see SharedObject.
- */
-struct U_I18N_API CollationTailoring : public SharedObject {
-    CollationTailoring(const CollationSettings *baseSettings);
-    virtual ~CollationTailoring();
-
-    /**
-     * Returns true if the constructor could not initialize properly.
-     */
-    UBool isBogus() { return settings == NULL; }
-
-    UBool ensureOwnedData(UErrorCode &errorCode);
-
-    static void makeBaseVersion(const UVersionInfo ucaVersion, UVersionInfo version);
-    void setVersion(const UVersionInfo baseVersion, const UVersionInfo rulesVersion);
-    int32_t getUCAVersion() const;
-
-    // data for sorting etc.
-    const CollationData *data;  // == base data or ownedData
-    const CollationSettings *settings;  // reference-counted
-    UnicodeString rules;
-    // The locale is bogus when built from rules or constructed from a binary blob.
-    // It can then be set by the service registration code which is thread-safe.
-    mutable Locale actualLocale;
-    // UCA version u.v.w & rules version r.s.t.q:
-    // version[0]: builder version (runtime version is mixed in at runtime)
-    // version[1]: bits 7..3=u, bits 2..0=v
-    // version[2]: bits 7..6=w, bits 5..0=r
-    // version[3]= (s<<5)+(s>>3)+t+(q<<4)+(q>>4)
-    UVersionInfo version;
-
-    // owned objects
-    CollationData *ownedData;
-    UObject *builder;
-    UDataMemory *memory;
-    UResourceBundle *bundle;
-    UTrie2 *trie;
-    UnicodeSet *unsafeBackwardSet;
-    mutable UHashtable *maxExpansions;
-    mutable UInitOnce maxExpansionsInitOnce;
-
-private:
-    /**
-     * No copy constructor: A CollationTailoring cannot be copied.
-     * It is immutable, and the data trie cannot be copied either.
-     */
-    CollationTailoring(const CollationTailoring &other);
-};
-
-struct U_I18N_API CollationCacheEntry : public SharedObject {
-    CollationCacheEntry(const Locale &loc, const CollationTailoring *t)
-            : validLocale(loc), tailoring(t) {
-        if(t != NULL) {
-            t->addRef();
-        }
-    }
-    ~CollationCacheEntry();
-
-    Locale validLocale;
-    const CollationTailoring *tailoring;
-};
-
-U_NAMESPACE_END
-
-#endif  // !UCONFIG_NO_COLLATION
-#endif  // __COLLATIONTAILORING_H__
-=======
-// © 2016 and later: Unicode, Inc. and others.
-// License & terms of use: http://www.unicode.org/copyright.html
-/*
-*******************************************************************************
-* Copyright (C) 2013-2014, International Business Machines
-* Corporation and others.  All Rights Reserved.
-*******************************************************************************
-* collationtailoring.h
-*
-* created on: 2013mar12
-* created by: Markus W. Scherer
-*/
-
-#ifndef __COLLATIONTAILORING_H__
-#define __COLLATIONTAILORING_H__
-
-#include "unicode/utypes.h"
-
-#if !UCONFIG_NO_COLLATION
-
-#include "unicode/locid.h"
-#include "unicode/unistr.h"
-#include "unicode/uversion.h"
-#include "collationsettings.h"
-#include "uhash.h"
-#include "umutex.h"
-#include "unifiedcache.h"
- 
-
-struct UDataMemory;
-struct UResourceBundle;
-struct UTrie2;
-
-U_NAMESPACE_BEGIN
-
-struct CollationData;
-
-class UnicodeSet;
-
-/**
- * Collation tailoring data & settings.
- * This is a container of values for a collation tailoring
- * built from rules or deserialized from binary data.
- *
- * It is logically immutable: Do not modify its values.
- * The fields are public for convenience.
- *
- * It is shared, reference-counted, and auto-deleted; see SharedObject.
- */
-struct U_I18N_API CollationTailoring : public SharedObject {
-    CollationTailoring(const CollationSettings *baseSettings);
-    virtual ~CollationTailoring();
-
-    /**
-     * Returns true if the constructor could not initialize properly.
-     */
-    UBool isBogus() { return settings == nullptr; }
-
-    UBool ensureOwnedData(UErrorCode &errorCode);
-
-    static void makeBaseVersion(const UVersionInfo ucaVersion, UVersionInfo version);
-    void setVersion(const UVersionInfo baseVersion, const UVersionInfo rulesVersion);
-    int32_t getUCAVersion() const;
-
-    // data for sorting etc.
-    const CollationData *data;  // == base data or ownedData
-    const CollationSettings *settings;  // reference-counted
-    UnicodeString rules;
-    // The locale is bogus when built from rules or constructed from a binary blob.
-    // It can then be set by the service registration code which is thread-safe.
-    mutable Locale actualLocale;
-    // UCA version u.v.w & rules version r.s.t.q:
-    // version[0]: builder version (runtime version is mixed in at runtime)
-    // version[1]: bits 7..3=u, bits 2..0=v
-    // version[2]: bits 7..6=w, bits 5..0=r
-    // version[3]= (s<<5)+(s>>3)+t+(q<<4)+(q>>4)
-    UVersionInfo version;
-
-    // owned objects
-    CollationData *ownedData;
-    UObject *builder;
-    UDataMemory *memory;
-    UResourceBundle *bundle;
-    UTrie2 *trie;
-    UnicodeSet *unsafeBackwardSet;
-    mutable UHashtable *maxExpansions;
-    mutable UInitOnce maxExpansionsInitOnce;
-
-private:
-    /**
-     * No copy constructor: A CollationTailoring cannot be copied.
-     * It is immutable, and the data trie cannot be copied either.
-     */
-    CollationTailoring(const CollationTailoring &other) = delete;
-};
-
-struct U_I18N_API CollationCacheEntry : public SharedObject {
-    CollationCacheEntry(const Locale &loc, const CollationTailoring *t)
-            : validLocale(loc), tailoring(t) {
-        if(t != nullptr) {
-            t->addRef();
-        }
-    }
-    ~CollationCacheEntry();
-
-    Locale validLocale;
-    const CollationTailoring *tailoring;
-};
-
-template<> U_I18N_API
-const CollationCacheEntry *
-LocaleCacheKey<CollationCacheEntry>::createObject(const void *creationContext,
-                                                  UErrorCode &errorCode) const;
-U_NAMESPACE_END
-
-#endif  // !UCONFIG_NO_COLLATION
-#endif  // __COLLATIONTAILORING_H__
->>>>>>> a8a80be5
+// © 2016 and later: Unicode, Inc. and others.
+// License & terms of use: http://www.unicode.org/copyright.html
+/*
+*******************************************************************************
+* Copyright (C) 2013-2014, International Business Machines
+* Corporation and others.  All Rights Reserved.
+*******************************************************************************
+* collationtailoring.h
+*
+* created on: 2013mar12
+* created by: Markus W. Scherer
+*/
+
+#ifndef __COLLATIONTAILORING_H__
+#define __COLLATIONTAILORING_H__
+
+#include "unicode/utypes.h"
+
+#if !UCONFIG_NO_COLLATION
+
+#include "unicode/locid.h"
+#include "unicode/unistr.h"
+#include "unicode/uversion.h"
+#include "collationsettings.h"
+#include "uhash.h"
+#include "umutex.h"
+#include "unifiedcache.h"
+ 
+
+struct UDataMemory;
+struct UResourceBundle;
+struct UTrie2;
+
+U_NAMESPACE_BEGIN
+
+struct CollationData;
+
+class UnicodeSet;
+
+/**
+ * Collation tailoring data & settings.
+ * This is a container of values for a collation tailoring
+ * built from rules or deserialized from binary data.
+ *
+ * It is logically immutable: Do not modify its values.
+ * The fields are public for convenience.
+ *
+ * It is shared, reference-counted, and auto-deleted; see SharedObject.
+ */
+struct U_I18N_API CollationTailoring : public SharedObject {
+    CollationTailoring(const CollationSettings *baseSettings);
+    virtual ~CollationTailoring();
+
+    /**
+     * Returns true if the constructor could not initialize properly.
+     */
+    UBool isBogus() { return settings == nullptr; }
+
+    UBool ensureOwnedData(UErrorCode &errorCode);
+
+    static void makeBaseVersion(const UVersionInfo ucaVersion, UVersionInfo version);
+    void setVersion(const UVersionInfo baseVersion, const UVersionInfo rulesVersion);
+    int32_t getUCAVersion() const;
+
+    // data for sorting etc.
+    const CollationData *data;  // == base data or ownedData
+    const CollationSettings *settings;  // reference-counted
+    UnicodeString rules;
+    // The locale is bogus when built from rules or constructed from a binary blob.
+    // It can then be set by the service registration code which is thread-safe.
+    mutable Locale actualLocale;
+    // UCA version u.v.w & rules version r.s.t.q:
+    // version[0]: builder version (runtime version is mixed in at runtime)
+    // version[1]: bits 7..3=u, bits 2..0=v
+    // version[2]: bits 7..6=w, bits 5..0=r
+    // version[3]= (s<<5)+(s>>3)+t+(q<<4)+(q>>4)
+    UVersionInfo version;
+
+    // owned objects
+    CollationData *ownedData;
+    UObject *builder;
+    UDataMemory *memory;
+    UResourceBundle *bundle;
+    UTrie2 *trie;
+    UnicodeSet *unsafeBackwardSet;
+    mutable UHashtable *maxExpansions;
+    mutable UInitOnce maxExpansionsInitOnce;
+
+private:
+    /**
+     * No copy constructor: A CollationTailoring cannot be copied.
+     * It is immutable, and the data trie cannot be copied either.
+     */
+    CollationTailoring(const CollationTailoring &other) = delete;
+};
+
+struct U_I18N_API CollationCacheEntry : public SharedObject {
+    CollationCacheEntry(const Locale &loc, const CollationTailoring *t)
+            : validLocale(loc), tailoring(t) {
+        if(t != nullptr) {
+            t->addRef();
+        }
+    }
+    ~CollationCacheEntry();
+
+    Locale validLocale;
+    const CollationTailoring *tailoring;
+};
+
+template<> U_I18N_API
+const CollationCacheEntry *
+LocaleCacheKey<CollationCacheEntry>::createObject(const void *creationContext,
+                                                  UErrorCode &errorCode) const;
+U_NAMESPACE_END
+
+#endif  // !UCONFIG_NO_COLLATION
+#endif  // __COLLATIONTAILORING_H__