--- conflicted
+++ resolved
@@ -1,227 +1,112 @@
-<<<<<<< HEAD
-// © 2017 and later: Unicode, Inc. and others.
-// License & terms of use: http://www.unicode.org/copyright.html
-
-#include "unicode/utypes.h"
-
-#if !UCONFIG_NO_FORMATTING
-#ifndef __NUMBER_UTILS_H__
-#define __NUMBER_UTILS_H__
-
-#include "unicode/numberformatter.h"
-#include "number_types.h"
-#include "number_decimalquantity.h"
-#include "number_scientific.h"
-#include "number_patternstring.h"
-#include "number_modifiers.h"
-#include "number_multiplier.h"
-#include "number_roundingutils.h"
-#include "decNumber.h"
-#include "charstr.h"
-#include "formatted_string_builder.h"
-
-U_NAMESPACE_BEGIN
-
-namespace number {
-namespace impl {
-
-enum CldrPatternStyle {
-    CLDR_PATTERN_STYLE_DECIMAL,
-    CLDR_PATTERN_STYLE_CURRENCY,
-    CLDR_PATTERN_STYLE_ACCOUNTING,
-    CLDR_PATTERN_STYLE_PERCENT,
-    CLDR_PATTERN_STYLE_SCIENTIFIC,
-    CLDR_PATTERN_STYLE_COUNT,
-};
-
-// Namespace for naked functions
-namespace utils {
-
-inline int32_t insertDigitFromSymbols(FormattedStringBuilder& output, int32_t index, int8_t digit,
-                                      const DecimalFormatSymbols& symbols, Field field,
-                                      UErrorCode& status) {
-    if (symbols.getCodePointZero() != -1) {
-        return output.insertCodePoint(index, symbols.getCodePointZero() + digit, field, status);
-    }
-    return output.insert(index, symbols.getConstDigitSymbol(digit), field, status);
-}
-
-inline bool unitIsCurrency(const MeasureUnit& unit) {
-    return uprv_strcmp("currency", unit.getType()) == 0;
-}
-
-inline bool unitIsBaseUnit(const MeasureUnit& unit) {
-    return unit == MeasureUnit();
-}
-
-inline bool unitIsPercent(const MeasureUnit& unit) {
-    return uprv_strcmp("percent", unit.getSubtype()) == 0;
-}
-
-inline bool unitIsPermille(const MeasureUnit& unit) {
-    return uprv_strcmp("permille", unit.getSubtype()) == 0;
-}
-
-// NOTE: In Java, this method is in NumberFormat.java
-const char16_t*
-getPatternForStyle(const Locale& locale, const char* nsName, CldrPatternStyle style, UErrorCode& status);
-
-/**
- * Computes the plural form for this number based on the specified set of rules.
- *
- * @param rules A {@link PluralRules} object representing the set of rules.
- * @return The {@link StandardPlural} according to the PluralRules. If the plural form is not in
- *     the set of standard plurals, {@link StandardPlural#OTHER} is returned instead.
- */
-inline StandardPlural::Form getStandardPlural(const PluralRules *rules,
-                                              const IFixedDecimal &fdec) {
-    if (rules == nullptr) {
-        // Fail gracefully if the user didn't provide a PluralRules
-        return StandardPlural::Form::OTHER;
-    } else {
-        UnicodeString ruleString = rules->select(fdec);
-        return StandardPlural::orOtherFromString(ruleString);
-    }
-}
-
-/**
- * Computes the plural form after copying the number and applying rounding rules.
- */
-inline StandardPlural::Form getPluralSafe(
-        const RoundingImpl& rounder,
-        const PluralRules* rules,
-        const DecimalQuantity& dq,
-        UErrorCode& status) {
-    // TODO(ICU-20500): Avoid the copy?
-    DecimalQuantity copy(dq);
-    rounder.apply(copy, status);
-    if (U_FAILURE(status)) {
-        return StandardPlural::Form::OTHER;
-    }
-    return getStandardPlural(rules, copy);
-}
-
-} // namespace utils
-
-} // namespace impl
-} // namespace number
-
-U_NAMESPACE_END
-
-#endif //__NUMBER_UTILS_H__
-
-#endif /* #if !UCONFIG_NO_FORMATTING */
-=======
-// © 2017 and later: Unicode, Inc. and others.
-// License & terms of use: http://www.unicode.org/copyright.html
-
-#include "unicode/utypes.h"
-
-#if !UCONFIG_NO_FORMATTING
-#ifndef __NUMBER_UTILS_H__
-#define __NUMBER_UTILS_H__
-
-#include "unicode/numberformatter.h"
-#include "number_types.h"
-#include "number_decimalquantity.h"
-#include "number_scientific.h"
-#include "number_patternstring.h"
-#include "number_modifiers.h"
-#include "number_multiplier.h"
-#include "number_roundingutils.h"
-#include "decNumber.h"
-#include "charstr.h"
-#include "formatted_string_builder.h"
-
-U_NAMESPACE_BEGIN
-
-namespace number {
-namespace impl {
-
-enum CldrPatternStyle {
-    CLDR_PATTERN_STYLE_DECIMAL,
-    CLDR_PATTERN_STYLE_CURRENCY,
-    CLDR_PATTERN_STYLE_ACCOUNTING,
-    CLDR_PATTERN_STYLE_PERCENT,
-    CLDR_PATTERN_STYLE_SCIENTIFIC,
-    CLDR_PATTERN_STYLE_COUNT,
-};
-
-// Namespace for naked functions
-namespace utils {
-
-inline int32_t insertDigitFromSymbols(FormattedStringBuilder& output, int32_t index, int8_t digit,
-                                      const DecimalFormatSymbols& symbols, Field field,
-                                      UErrorCode& status) {
-    if (symbols.getCodePointZero() != -1) {
-        return output.insertCodePoint(index, symbols.getCodePointZero() + digit, field, status);
-    }
-    return output.insert(index, symbols.getConstDigitSymbol(digit), field, status);
-}
-
-inline bool unitIsCurrency(const MeasureUnit& unit) {
-    return uprv_strcmp("currency", unit.getType()) == 0;
-}
-
-inline bool unitIsBaseUnit(const MeasureUnit& unit) {
-    return unit == MeasureUnit();
-}
-
-inline bool unitIsPercent(const MeasureUnit& unit) {
-    return uprv_strcmp("percent", unit.getSubtype()) == 0;
-}
-
-inline bool unitIsPermille(const MeasureUnit& unit) {
-    return uprv_strcmp("permille", unit.getSubtype()) == 0;
-}
-
-// NOTE: In Java, this method is in NumberFormat.java
-const char16_t*
-getPatternForStyle(const Locale& locale, const char* nsName, CldrPatternStyle style, UErrorCode& status);
-
-/**
- * Computes the plural form for this number based on the specified set of rules.
- *
- * @param rules A {@link PluralRules} object representing the set of rules.
- * @return The {@link StandardPlural} according to the PluralRules. If the plural form is not in
- *     the set of standard plurals, {@link StandardPlural#OTHER} is returned instead.
- */
-inline StandardPlural::Form getStandardPlural(const PluralRules *rules,
-                                              const IFixedDecimal &fdec) {
-    if (rules == nullptr) {
-        // Fail gracefully if the user didn't provide a PluralRules
-        return StandardPlural::Form::OTHER;
-    } else {
-        UnicodeString ruleString = rules->select(fdec);
-        return StandardPlural::orOtherFromString(ruleString);
-    }
-}
-
-/**
- * Computes the plural form after copying the number and applying rounding rules.
- */
-inline StandardPlural::Form getPluralSafe(
-        const RoundingImpl& rounder,
-        const PluralRules* rules,
-        const DecimalQuantity& dq,
-        UErrorCode& status) {
-    // TODO(ICU-20500): Avoid the copy?
-    DecimalQuantity copy(dq);
-    rounder.apply(copy, status);
-    if (U_FAILURE(status)) {
-        return StandardPlural::Form::OTHER;
-    }
-    return getStandardPlural(rules, copy);
-}
-
-} // namespace utils
-
-} // namespace impl
-} // namespace number
-
-U_NAMESPACE_END
-
-#endif //__NUMBER_UTILS_H__
-
-#endif /* #if !UCONFIG_NO_FORMATTING */
->>>>>>> a8a80be5
+// © 2017 and later: Unicode, Inc. and others.
+// License & terms of use: http://www.unicode.org/copyright.html
+
+#include "unicode/utypes.h"
+
+#if !UCONFIG_NO_FORMATTING
+#ifndef __NUMBER_UTILS_H__
+#define __NUMBER_UTILS_H__
+
+#include "unicode/numberformatter.h"
+#include "number_types.h"
+#include "number_decimalquantity.h"
+#include "number_scientific.h"
+#include "number_patternstring.h"
+#include "number_modifiers.h"
+#include "number_multiplier.h"
+#include "number_roundingutils.h"
+#include "decNumber.h"
+#include "charstr.h"
+#include "formatted_string_builder.h"
+
+U_NAMESPACE_BEGIN
+
+namespace number {
+namespace impl {
+
+enum CldrPatternStyle {
+    CLDR_PATTERN_STYLE_DECIMAL,
+    CLDR_PATTERN_STYLE_CURRENCY,
+    CLDR_PATTERN_STYLE_ACCOUNTING,
+    CLDR_PATTERN_STYLE_PERCENT,
+    CLDR_PATTERN_STYLE_SCIENTIFIC,
+    CLDR_PATTERN_STYLE_COUNT,
+};
+
+// Namespace for naked functions
+namespace utils {
+
+inline int32_t insertDigitFromSymbols(FormattedStringBuilder& output, int32_t index, int8_t digit,
+                                      const DecimalFormatSymbols& symbols, Field field,
+                                      UErrorCode& status) {
+    if (symbols.getCodePointZero() != -1) {
+        return output.insertCodePoint(index, symbols.getCodePointZero() + digit, field, status);
+    }
+    return output.insert(index, symbols.getConstDigitSymbol(digit), field, status);
+}
+
+inline bool unitIsCurrency(const MeasureUnit& unit) {
+    return uprv_strcmp("currency", unit.getType()) == 0;
+}
+
+inline bool unitIsBaseUnit(const MeasureUnit& unit) {
+    return unit == MeasureUnit();
+}
+
+inline bool unitIsPercent(const MeasureUnit& unit) {
+    return uprv_strcmp("percent", unit.getSubtype()) == 0;
+}
+
+inline bool unitIsPermille(const MeasureUnit& unit) {
+    return uprv_strcmp("permille", unit.getSubtype()) == 0;
+}
+
+// NOTE: In Java, this method is in NumberFormat.java
+const char16_t*
+getPatternForStyle(const Locale& locale, const char* nsName, CldrPatternStyle style, UErrorCode& status);
+
+/**
+ * Computes the plural form for this number based on the specified set of rules.
+ *
+ * @param rules A {@link PluralRules} object representing the set of rules.
+ * @return The {@link StandardPlural} according to the PluralRules. If the plural form is not in
+ *     the set of standard plurals, {@link StandardPlural#OTHER} is returned instead.
+ */
+inline StandardPlural::Form getStandardPlural(const PluralRules *rules,
+                                              const IFixedDecimal &fdec) {
+    if (rules == nullptr) {
+        // Fail gracefully if the user didn't provide a PluralRules
+        return StandardPlural::Form::OTHER;
+    } else {
+        UnicodeString ruleString = rules->select(fdec);
+        return StandardPlural::orOtherFromString(ruleString);
+    }
+}
+
+/**
+ * Computes the plural form after copying the number and applying rounding rules.
+ */
+inline StandardPlural::Form getPluralSafe(
+        const RoundingImpl& rounder,
+        const PluralRules* rules,
+        const DecimalQuantity& dq,
+        UErrorCode& status) {
+    // TODO(ICU-20500): Avoid the copy?
+    DecimalQuantity copy(dq);
+    rounder.apply(copy, status);
+    if (U_FAILURE(status)) {
+        return StandardPlural::Form::OTHER;
+    }
+    return getStandardPlural(rules, copy);
+}
+
+} // namespace utils
+
+} // namespace impl
+} // namespace number
+
+U_NAMESPACE_END
+
+#endif //__NUMBER_UTILS_H__
+
+#endif /* #if !UCONFIG_NO_FORMATTING */