--- conflicted
+++ resolved
@@ -1,215 +1,106 @@
-<<<<<<< HEAD
-// © 2017 and later: Unicode, Inc. and others.
-// License & terms of use: http://www.unicode.org/copyright.html
-
-#include "unicode/utypes.h"
-
-#if !UCONFIG_NO_FORMATTING
-#ifndef __NUMBER_ASFORMAT_H__
-#define __NUMBER_ASFORMAT_H__
-
-#include "unicode/numberformatter.h"
-#include "number_types.h"
-#include "number_decimalquantity.h"
-#include "number_scientific.h"
-#include "number_patternstring.h"
-#include "number_modifiers.h"
-#include "number_multiplier.h"
-#include "number_roundingutils.h"
-#include "decNumber.h"
-#include "charstr.h"
-
-U_NAMESPACE_BEGIN namespace number {
-namespace impl {
-
-/**
- * A wrapper around LocalizedNumberFormatter implementing the Format interface, enabling improved
- * compatibility with other APIs.
- *
- * @see NumberFormatter
- */
-class U_I18N_API LocalizedNumberFormatterAsFormat : public Format {
-  public:
-    LocalizedNumberFormatterAsFormat(const LocalizedNumberFormatter& formatter, const Locale& locale);
-
-    /**
-     * Destructor.
-     */
-    ~LocalizedNumberFormatterAsFormat() U_OVERRIDE;
-
-    /**
-     * Equals operator.
-     */
-    UBool operator==(const Format& other) const U_OVERRIDE;
-
-    /**
-     * Creates a copy of this object.
-     */
-    LocalizedNumberFormatterAsFormat* clone() const U_OVERRIDE;
-
-    /**
-     * Formats a Number using the wrapped LocalizedNumberFormatter. The provided formattable must be a
-     * number type.
-     */
-    UnicodeString& format(const Formattable& obj, UnicodeString& appendTo, FieldPosition& pos,
-                          UErrorCode& status) const U_OVERRIDE;
-
-    /**
-     * Formats a Number using the wrapped LocalizedNumberFormatter. The provided formattable must be a
-     * number type.
-     */
-    UnicodeString& format(const Formattable& obj, UnicodeString& appendTo, FieldPositionIterator* posIter,
-                          UErrorCode& status) const U_OVERRIDE;
-
-    /**
-     * Not supported: sets an error index and returns.
-     */
-    void parseObject(const UnicodeString& source, Formattable& result,
-                     ParsePosition& parse_pos) const U_OVERRIDE;
-
-    /**
-     * Gets the LocalizedNumberFormatter that this wrapper class uses to format numbers.
-     *
-     * For maximum efficiency, this function returns by const reference. You must copy the return value
-     * into a local variable if you want to use it beyond the lifetime of the current object:
-     *
-     * <pre>
-     * LocalizedNumberFormatter localFormatter = fmt->getNumberFormatter();
-     * </pre>
-     *
-     * You can however use the return value directly when chaining:
-     *
-     * <pre>
-     * FormattedNumber result = fmt->getNumberFormatter().formatDouble(514.23, status);
-     * </pre>
-     *
-     * @return The unwrapped LocalizedNumberFormatter.
-     */
-    const LocalizedNumberFormatter& getNumberFormatter() const;
-
-    UClassID getDynamicClassID() const U_OVERRIDE;
-    static UClassID U_EXPORT2 getStaticClassID();
-
-  private:
-    LocalizedNumberFormatter fFormatter;
-
-    // Even though the locale is inside the LocalizedNumberFormatter, we have to keep it here, too, because
-    // LocalizedNumberFormatter doesn't have a getLocale() method, and ICU-TC didn't want to add one.
-    Locale fLocale;
-};
-
-} // namespace impl
-} // namespace number
-U_NAMESPACE_END
-
-#endif // __NUMBER_ASFORMAT_H__
-
-#endif /* #if !UCONFIG_NO_FORMATTING */
-=======
-// © 2017 and later: Unicode, Inc. and others.
-// License & terms of use: http://www.unicode.org/copyright.html
-
-#include "unicode/utypes.h"
-
-#if !UCONFIG_NO_FORMATTING
-#ifndef __NUMBER_ASFORMAT_H__
-#define __NUMBER_ASFORMAT_H__
-
-#include "unicode/numberformatter.h"
-#include "number_types.h"
-#include "number_decimalquantity.h"
-#include "number_scientific.h"
-#include "number_patternstring.h"
-#include "number_modifiers.h"
-#include "number_multiplier.h"
-#include "number_roundingutils.h"
-#include "decNumber.h"
-#include "charstr.h"
-
-U_NAMESPACE_BEGIN namespace number {
-namespace impl {
-
-/**
- * A wrapper around LocalizedNumberFormatter implementing the Format interface, enabling improved
- * compatibility with other APIs.
- *
- * @see NumberFormatter
- */
-class U_I18N_API LocalizedNumberFormatterAsFormat : public Format {
-  public:
-    LocalizedNumberFormatterAsFormat(const LocalizedNumberFormatter& formatter, const Locale& locale);
-
-    /**
-     * Destructor.
-     */
-    ~LocalizedNumberFormatterAsFormat() override;
-
-    /**
-     * Equals operator.
-     */
-    bool operator==(const Format& other) const override;
-
-    /**
-     * Creates a copy of this object.
-     */
-    LocalizedNumberFormatterAsFormat* clone() const override;
-
-    /**
-     * Formats a Number using the wrapped LocalizedNumberFormatter. The provided formattable must be a
-     * number type.
-     */
-    UnicodeString& format(const Formattable& obj, UnicodeString& appendTo, FieldPosition& pos,
-                          UErrorCode& status) const override;
-
-    /**
-     * Formats a Number using the wrapped LocalizedNumberFormatter. The provided formattable must be a
-     * number type.
-     */
-    UnicodeString& format(const Formattable& obj, UnicodeString& appendTo, FieldPositionIterator* posIter,
-                          UErrorCode& status) const override;
-
-    /**
-     * Not supported: sets an error index and returns.
-     */
-    void parseObject(const UnicodeString& source, Formattable& result,
-                     ParsePosition& parse_pos) const override;
-
-    /**
-     * Gets the LocalizedNumberFormatter that this wrapper class uses to format numbers.
-     *
-     * For maximum efficiency, this function returns by const reference. You must copy the return value
-     * into a local variable if you want to use it beyond the lifetime of the current object:
-     *
-     * <pre>
-     * LocalizedNumberFormatter localFormatter = fmt->getNumberFormatter();
-     * </pre>
-     *
-     * You can however use the return value directly when chaining:
-     *
-     * <pre>
-     * FormattedNumber result = fmt->getNumberFormatter().formatDouble(514.23, status);
-     * </pre>
-     *
-     * @return The unwrapped LocalizedNumberFormatter.
-     */
-    const LocalizedNumberFormatter& getNumberFormatter() const;
-
-    UClassID getDynamicClassID() const override;
-    static UClassID U_EXPORT2 getStaticClassID();
-
-  private:
-    LocalizedNumberFormatter fFormatter;
-
-    // Even though the locale is inside the LocalizedNumberFormatter, we have to keep it here, too, because
-    // LocalizedNumberFormatter doesn't have a getLocale() method, and ICU-TC didn't want to add one.
-    Locale fLocale;
-};
-
-} // namespace impl
-} // namespace number
-U_NAMESPACE_END
-
-#endif // __NUMBER_ASFORMAT_H__
-
-#endif /* #if !UCONFIG_NO_FORMATTING */
->>>>>>> a8a80be5
+// © 2017 and later: Unicode, Inc. and others.
+// License & terms of use: http://www.unicode.org/copyright.html
+
+#include "unicode/utypes.h"
+
+#if !UCONFIG_NO_FORMATTING
+#ifndef __NUMBER_ASFORMAT_H__
+#define __NUMBER_ASFORMAT_H__
+
+#include "unicode/numberformatter.h"
+#include "number_types.h"
+#include "number_decimalquantity.h"
+#include "number_scientific.h"
+#include "number_patternstring.h"
+#include "number_modifiers.h"
+#include "number_multiplier.h"
+#include "number_roundingutils.h"
+#include "decNumber.h"
+#include "charstr.h"
+
+U_NAMESPACE_BEGIN namespace number {
+namespace impl {
+
+/**
+ * A wrapper around LocalizedNumberFormatter implementing the Format interface, enabling improved
+ * compatibility with other APIs.
+ *
+ * @see NumberFormatter
+ */
+class U_I18N_API LocalizedNumberFormatterAsFormat : public Format {
+  public:
+    LocalizedNumberFormatterAsFormat(const LocalizedNumberFormatter& formatter, const Locale& locale);
+
+    /**
+     * Destructor.
+     */
+    ~LocalizedNumberFormatterAsFormat() override;
+
+    /**
+     * Equals operator.
+     */
+    bool operator==(const Format& other) const override;
+
+    /**
+     * Creates a copy of this object.
+     */
+    LocalizedNumberFormatterAsFormat* clone() const override;
+
+    /**
+     * Formats a Number using the wrapped LocalizedNumberFormatter. The provided formattable must be a
+     * number type.
+     */
+    UnicodeString& format(const Formattable& obj, UnicodeString& appendTo, FieldPosition& pos,
+                          UErrorCode& status) const override;
+
+    /**
+     * Formats a Number using the wrapped LocalizedNumberFormatter. The provided formattable must be a
+     * number type.
+     */
+    UnicodeString& format(const Formattable& obj, UnicodeString& appendTo, FieldPositionIterator* posIter,
+                          UErrorCode& status) const override;
+
+    /**
+     * Not supported: sets an error index and returns.
+     */
+    void parseObject(const UnicodeString& source, Formattable& result,
+                     ParsePosition& parse_pos) const override;
+
+    /**
+     * Gets the LocalizedNumberFormatter that this wrapper class uses to format numbers.
+     *
+     * For maximum efficiency, this function returns by const reference. You must copy the return value
+     * into a local variable if you want to use it beyond the lifetime of the current object:
+     *
+     * <pre>
+     * LocalizedNumberFormatter localFormatter = fmt->getNumberFormatter();
+     * </pre>
+     *
+     * You can however use the return value directly when chaining:
+     *
+     * <pre>
+     * FormattedNumber result = fmt->getNumberFormatter().formatDouble(514.23, status);
+     * </pre>
+     *
+     * @return The unwrapped LocalizedNumberFormatter.
+     */
+    const LocalizedNumberFormatter& getNumberFormatter() const;
+
+    UClassID getDynamicClassID() const override;
+    static UClassID U_EXPORT2 getStaticClassID();
+
+  private:
+    LocalizedNumberFormatter fFormatter;
+
+    // Even though the locale is inside the LocalizedNumberFormatter, we have to keep it here, too, because
+    // LocalizedNumberFormatter doesn't have a getLocale() method, and ICU-TC didn't want to add one.
+    Locale fLocale;
+};
+
+} // namespace impl
+} // namespace number
+U_NAMESPACE_END
+
+#endif // __NUMBER_ASFORMAT_H__
+
+#endif /* #if !UCONFIG_NO_FORMATTING */