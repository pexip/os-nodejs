<<<<<<< HEAD
// © 2016 and later: Unicode, Inc. and others.
// License & terms of use: http://www.unicode.org/copyright.html
/*
*******************************************************************************
* Copyright (C) 2012-2014, International Business Machines
* Corporation and others.  All Rights Reserved.
*******************************************************************************
* collationkeys.h
*
* created on: 2012sep02
* created by: Markus W. Scherer
*/

#ifndef __COLLATIONKEYS_H__
#define __COLLATIONKEYS_H__

#include "unicode/utypes.h"

#if !UCONFIG_NO_COLLATION

#include "unicode/bytestream.h"
#include "unicode/ucol.h"
#include "charstr.h"
#include "collation.h"

U_NAMESPACE_BEGIN

class CollationIterator;
struct CollationDataReader;
struct CollationSettings;

class SortKeyByteSink : public ByteSink {
public:
    SortKeyByteSink(char *dest, int32_t destCapacity)
            : buffer_(dest), capacity_(destCapacity),
              appended_(0), ignore_(0) {}
    virtual ~SortKeyByteSink();

    void IgnoreBytes(int32_t numIgnore) { ignore_ = numIgnore; }

    virtual void Append(const char *bytes, int32_t n);
    void Append(uint32_t b) {
        if (ignore_ > 0) {
            --ignore_;
        } else {
            if (appended_ < capacity_ || Resize(1, appended_)) {
                buffer_[appended_] = (char)b;
            }
            ++appended_;
        }
    }
    virtual char *GetAppendBuffer(int32_t min_capacity,
                                  int32_t desired_capacity_hint,
                                  char *scratch, int32_t scratch_capacity,
                                  int32_t *result_capacity);
    int32_t NumberOfBytesAppended() const { return appended_; }

    /**
     * @return how many bytes can be appended (including ignored ones)
     *         without reallocation
     */
    int32_t GetRemainingCapacity() const {
        // Either ignore_ or appended_ should be 0.
        return ignore_ + capacity_ - appended_;
    }

    UBool Overflowed() const { return appended_ > capacity_; }
    /** @return false if memory allocation failed */
    UBool IsOk() const { return buffer_ != NULL; }

protected:
    virtual void AppendBeyondCapacity(const char *bytes, int32_t n, int32_t length) = 0;
    virtual UBool Resize(int32_t appendCapacity, int32_t length) = 0;

    void SetNotOk() {
        buffer_ = NULL;
        capacity_ = 0;
    }

    char *buffer_;
    int32_t capacity_;
    int32_t appended_;
    int32_t ignore_;

private:
    SortKeyByteSink(const SortKeyByteSink &); // copy constructor not implemented
    SortKeyByteSink &operator=(const SortKeyByteSink &); // assignment operator not implemented
};

class U_I18N_API CollationKeys /* not : public UObject because all methods are static */ {
public:
    class LevelCallback : public UMemory {
    public:
        virtual ~LevelCallback();
        /**
         * @param level The next level about to be written to the ByteSink.
         * @return true if the level is to be written
         *         (the base class implementation always returns true)
         */
        virtual UBool needToWrite(Collation::Level level);
    };

    /**
     * Writes the sort key bytes for minLevel up to the iterator data's strength.
     * Optionally writes the case level.
     * Stops writing levels when callback.needToWrite(level) returns false.
     * Separates levels with the LEVEL_SEPARATOR_BYTE
     * but does not write a TERMINATOR_BYTE.
     */
    static void writeSortKeyUpToQuaternary(CollationIterator &iter,
                                           const UBool *compressibleBytes,
                                           const CollationSettings &settings,
                                           SortKeyByteSink &sink,
                                           Collation::Level minLevel, LevelCallback &callback,
                                           UBool preflight, UErrorCode &errorCode);
private:
    friend struct CollationDataReader;

    CollationKeys();  // no instantiation

    // Secondary level: Compress up to 33 common weights as 05..25 or 25..45.
    static const uint32_t SEC_COMMON_LOW = Collation::COMMON_BYTE;
    static const uint32_t SEC_COMMON_MIDDLE = SEC_COMMON_LOW + 0x20;
    static const uint32_t SEC_COMMON_HIGH = SEC_COMMON_LOW + 0x40;
    static const int32_t SEC_COMMON_MAX_COUNT = 0x21;

    // Case level, lowerFirst: Compress up to 7 common weights as 1..7 or 7..13.
    static const uint32_t CASE_LOWER_FIRST_COMMON_LOW = 1;
    static const uint32_t CASE_LOWER_FIRST_COMMON_MIDDLE = 7;
    static const uint32_t CASE_LOWER_FIRST_COMMON_HIGH = 13;
    static const int32_t CASE_LOWER_FIRST_COMMON_MAX_COUNT = 7;

    // Case level, upperFirst: Compress up to 13 common weights as 3..15.
    static const uint32_t CASE_UPPER_FIRST_COMMON_LOW = 3;
    static const uint32_t CASE_UPPER_FIRST_COMMON_HIGH = 15;
    static const int32_t CASE_UPPER_FIRST_COMMON_MAX_COUNT = 13;

    // Tertiary level only (no case): Compress up to 97 common weights as 05..65 or 65..C5.
    static const uint32_t TER_ONLY_COMMON_LOW = Collation::COMMON_BYTE;
    static const uint32_t TER_ONLY_COMMON_MIDDLE = TER_ONLY_COMMON_LOW + 0x60;
    static const uint32_t TER_ONLY_COMMON_HIGH = TER_ONLY_COMMON_LOW + 0xc0;
    static const int32_t TER_ONLY_COMMON_MAX_COUNT = 0x61;

    // Tertiary with case, lowerFirst: Compress up to 33 common weights as 05..25 or 25..45.
    static const uint32_t TER_LOWER_FIRST_COMMON_LOW = Collation::COMMON_BYTE;
    static const uint32_t TER_LOWER_FIRST_COMMON_MIDDLE = TER_LOWER_FIRST_COMMON_LOW + 0x20;
    static const uint32_t TER_LOWER_FIRST_COMMON_HIGH = TER_LOWER_FIRST_COMMON_LOW + 0x40;
    static const int32_t TER_LOWER_FIRST_COMMON_MAX_COUNT = 0x21;

    // Tertiary with case, upperFirst: Compress up to 33 common weights as 85..A5 or A5..C5.
    static const uint32_t TER_UPPER_FIRST_COMMON_LOW = Collation::COMMON_BYTE + 0x80;
    static const uint32_t TER_UPPER_FIRST_COMMON_MIDDLE = TER_UPPER_FIRST_COMMON_LOW + 0x20;
    static const uint32_t TER_UPPER_FIRST_COMMON_HIGH = TER_UPPER_FIRST_COMMON_LOW + 0x40;
    static const int32_t TER_UPPER_FIRST_COMMON_MAX_COUNT = 0x21;

    // Quaternary level: Compress up to 113 common weights as 1C..8C or 8C..FC.
    static const uint32_t QUAT_COMMON_LOW = 0x1c;
    static const uint32_t QUAT_COMMON_MIDDLE = QUAT_COMMON_LOW + 0x70;
    static const uint32_t QUAT_COMMON_HIGH = QUAT_COMMON_LOW + 0xE0;
    static const int32_t QUAT_COMMON_MAX_COUNT = 0x71;
    // Primary weights shifted to quaternary level must be encoded with
    // a lead byte below the common-weight compression range.
    static const uint32_t QUAT_SHIFTED_LIMIT_BYTE = QUAT_COMMON_LOW - 1;  // 0x1b
};

U_NAMESPACE_END

#endif  // !UCONFIG_NO_COLLATION
#endif  // __COLLATIONKEYS_H__
=======
// © 2016 and later: Unicode, Inc. and others.
// License & terms of use: http://www.unicode.org/copyright.html
/*
*******************************************************************************
* Copyright (C) 2012-2014, International Business Machines
* Corporation and others.  All Rights Reserved.
*******************************************************************************
* collationkeys.h
*
* created on: 2012sep02
* created by: Markus W. Scherer
*/

#ifndef __COLLATIONKEYS_H__
#define __COLLATIONKEYS_H__

#include "unicode/utypes.h"

#if !UCONFIG_NO_COLLATION

#include "unicode/bytestream.h"
#include "unicode/ucol.h"
#include "charstr.h"
#include "collation.h"

U_NAMESPACE_BEGIN

class CollationIterator;
struct CollationDataReader;
struct CollationSettings;

class SortKeyByteSink : public ByteSink {
public:
    SortKeyByteSink(char *dest, int32_t destCapacity)
            : buffer_(dest), capacity_(destCapacity),
              appended_(0), ignore_(0) {}
    virtual ~SortKeyByteSink();

    void IgnoreBytes(int32_t numIgnore) { ignore_ = numIgnore; }

    virtual void Append(const char *bytes, int32_t n) override;
    void Append(uint32_t b) {
        if (ignore_ > 0) {
            --ignore_;
        } else {
            if (appended_ < capacity_ || Resize(1, appended_)) {
                buffer_[appended_] = (char)b;
            }
            ++appended_;
        }
    }
    virtual char *GetAppendBuffer(int32_t min_capacity,
                                  int32_t desired_capacity_hint,
                                  char *scratch, int32_t scratch_capacity,
                                  int32_t *result_capacity) override;
    int32_t NumberOfBytesAppended() const { return appended_; }

    /**
     * @return how many bytes can be appended (including ignored ones)
     *         without reallocation
     */
    int32_t GetRemainingCapacity() const {
        // Either ignore_ or appended_ should be 0.
        return ignore_ + capacity_ - appended_;
    }

    UBool Overflowed() const { return appended_ > capacity_; }
    /** @return false if memory allocation failed */
    UBool IsOk() const { return buffer_ != nullptr; }

protected:
    virtual void AppendBeyondCapacity(const char *bytes, int32_t n, int32_t length) = 0;
    virtual UBool Resize(int32_t appendCapacity, int32_t length) = 0;

    void SetNotOk() {
        buffer_ = nullptr;
        capacity_ = 0;
    }

    char *buffer_;
    int32_t capacity_;
    int32_t appended_;
    int32_t ignore_;

private:
    SortKeyByteSink(const SortKeyByteSink &); // copy constructor not implemented
    SortKeyByteSink &operator=(const SortKeyByteSink &); // assignment operator not implemented
};

class U_I18N_API CollationKeys /* not : public UObject because all methods are static */ {
public:
    class LevelCallback : public UMemory {
    public:
        virtual ~LevelCallback();
        /**
         * @param level The next level about to be written to the ByteSink.
         * @return true if the level is to be written
         *         (the base class implementation always returns true)
         */
        virtual UBool needToWrite(Collation::Level level);
    };

    /**
     * Writes the sort key bytes for minLevel up to the iterator data's strength.
     * Optionally writes the case level.
     * Stops writing levels when callback.needToWrite(level) returns false.
     * Separates levels with the LEVEL_SEPARATOR_BYTE
     * but does not write a TERMINATOR_BYTE.
     */
    static void writeSortKeyUpToQuaternary(CollationIterator &iter,
                                           const UBool *compressibleBytes,
                                           const CollationSettings &settings,
                                           SortKeyByteSink &sink,
                                           Collation::Level minLevel, LevelCallback &callback,
                                           UBool preflight, UErrorCode &errorCode);
private:
    friend struct CollationDataReader;

    CollationKeys() = delete;  // no instantiation

    // Secondary level: Compress up to 33 common weights as 05..25 or 25..45.
    static const uint32_t SEC_COMMON_LOW = Collation::COMMON_BYTE;
    static const uint32_t SEC_COMMON_MIDDLE = SEC_COMMON_LOW + 0x20;
    static const uint32_t SEC_COMMON_HIGH = SEC_COMMON_LOW + 0x40;
    static const int32_t SEC_COMMON_MAX_COUNT = 0x21;

    // Case level, lowerFirst: Compress up to 7 common weights as 1..7 or 7..13.
    static const uint32_t CASE_LOWER_FIRST_COMMON_LOW = 1;
    static const uint32_t CASE_LOWER_FIRST_COMMON_MIDDLE = 7;
    static const uint32_t CASE_LOWER_FIRST_COMMON_HIGH = 13;
    static const int32_t CASE_LOWER_FIRST_COMMON_MAX_COUNT = 7;

    // Case level, upperFirst: Compress up to 13 common weights as 3..15.
    static const uint32_t CASE_UPPER_FIRST_COMMON_LOW = 3;
    static const uint32_t CASE_UPPER_FIRST_COMMON_HIGH = 15;
    static const int32_t CASE_UPPER_FIRST_COMMON_MAX_COUNT = 13;

    // Tertiary level only (no case): Compress up to 97 common weights as 05..65 or 65..C5.
    static const uint32_t TER_ONLY_COMMON_LOW = Collation::COMMON_BYTE;
    static const uint32_t TER_ONLY_COMMON_MIDDLE = TER_ONLY_COMMON_LOW + 0x60;
    static const uint32_t TER_ONLY_COMMON_HIGH = TER_ONLY_COMMON_LOW + 0xc0;
    static const int32_t TER_ONLY_COMMON_MAX_COUNT = 0x61;

    // Tertiary with case, lowerFirst: Compress up to 33 common weights as 05..25 or 25..45.
    static const uint32_t TER_LOWER_FIRST_COMMON_LOW = Collation::COMMON_BYTE;
    static const uint32_t TER_LOWER_FIRST_COMMON_MIDDLE = TER_LOWER_FIRST_COMMON_LOW + 0x20;
    static const uint32_t TER_LOWER_FIRST_COMMON_HIGH = TER_LOWER_FIRST_COMMON_LOW + 0x40;
    static const int32_t TER_LOWER_FIRST_COMMON_MAX_COUNT = 0x21;

    // Tertiary with case, upperFirst: Compress up to 33 common weights as 85..A5 or A5..C5.
    static const uint32_t TER_UPPER_FIRST_COMMON_LOW = Collation::COMMON_BYTE + 0x80;
    static const uint32_t TER_UPPER_FIRST_COMMON_MIDDLE = TER_UPPER_FIRST_COMMON_LOW + 0x20;
    static const uint32_t TER_UPPER_FIRST_COMMON_HIGH = TER_UPPER_FIRST_COMMON_LOW + 0x40;
    static const int32_t TER_UPPER_FIRST_COMMON_MAX_COUNT = 0x21;

    // Quaternary level: Compress up to 113 common weights as 1C..8C or 8C..FC.
    static const uint32_t QUAT_COMMON_LOW = 0x1c;
    static const uint32_t QUAT_COMMON_MIDDLE = QUAT_COMMON_LOW + 0x70;
    static const uint32_t QUAT_COMMON_HIGH = QUAT_COMMON_LOW + 0xE0;
    static const int32_t QUAT_COMMON_MAX_COUNT = 0x71;
    // Primary weights shifted to quaternary level must be encoded with
    // a lead byte below the common-weight compression range.
    static const uint32_t QUAT_SHIFTED_LIMIT_BYTE = QUAT_COMMON_LOW - 1;  // 0x1b
};

U_NAMESPACE_END

#endif  // !UCONFIG_NO_COLLATION
#endif  // __COLLATIONKEYS_H__
>>>>>>> a8a80be5
<|MERGE_RESOLUTION|>--- conflicted
+++ resolved
@@ -1,341 +1,169 @@
-<<<<<<< HEAD
-// © 2016 and later: Unicode, Inc. and others.
-// License & terms of use: http://www.unicode.org/copyright.html
-/*
-*******************************************************************************
-* Copyright (C) 2012-2014, International Business Machines
-* Corporation and others.  All Rights Reserved.
-*******************************************************************************
-* collationkeys.h
-*
-* created on: 2012sep02
-* created by: Markus W. Scherer
-*/
-
-#ifndef __COLLATIONKEYS_H__
-#define __COLLATIONKEYS_H__
-
-#include "unicode/utypes.h"
-
-#if !UCONFIG_NO_COLLATION
-
-#include "unicode/bytestream.h"
-#include "unicode/ucol.h"
-#include "charstr.h"
-#include "collation.h"
-
-U_NAMESPACE_BEGIN
-
-class CollationIterator;
-struct CollationDataReader;
-struct CollationSettings;
-
-class SortKeyByteSink : public ByteSink {
-public:
-    SortKeyByteSink(char *dest, int32_t destCapacity)
-            : buffer_(dest), capacity_(destCapacity),
-              appended_(0), ignore_(0) {}
-    virtual ~SortKeyByteSink();
-
-    void IgnoreBytes(int32_t numIgnore) { ignore_ = numIgnore; }
-
-    virtual void Append(const char *bytes, int32_t n);
-    void Append(uint32_t b) {
-        if (ignore_ > 0) {
-            --ignore_;
-        } else {
-            if (appended_ < capacity_ || Resize(1, appended_)) {
-                buffer_[appended_] = (char)b;
-            }
-            ++appended_;
-        }
-    }
-    virtual char *GetAppendBuffer(int32_t min_capacity,
-                                  int32_t desired_capacity_hint,
-                                  char *scratch, int32_t scratch_capacity,
-                                  int32_t *result_capacity);
-    int32_t NumberOfBytesAppended() const { return appended_; }
-
-    /**
-     * @return how many bytes can be appended (including ignored ones)
-     *         without reallocation
-     */
-    int32_t GetRemainingCapacity() const {
-        // Either ignore_ or appended_ should be 0.
-        return ignore_ + capacity_ - appended_;
-    }
-
-    UBool Overflowed() const { return appended_ > capacity_; }
-    /** @return false if memory allocation failed */
-    UBool IsOk() const { return buffer_ != NULL; }
-
-protected:
-    virtual void AppendBeyondCapacity(const char *bytes, int32_t n, int32_t length) = 0;
-    virtual UBool Resize(int32_t appendCapacity, int32_t length) = 0;
-
-    void SetNotOk() {
-        buffer_ = NULL;
-        capacity_ = 0;
-    }
-
-    char *buffer_;
-    int32_t capacity_;
-    int32_t appended_;
-    int32_t ignore_;
-
-private:
-    SortKeyByteSink(const SortKeyByteSink &); // copy constructor not implemented
-    SortKeyByteSink &operator=(const SortKeyByteSink &); // assignment operator not implemented
-};
-
-class U_I18N_API CollationKeys /* not : public UObject because all methods are static */ {
-public:
-    class LevelCallback : public UMemory {
-    public:
-        virtual ~LevelCallback();
-        /**
-         * @param level The next level about to be written to the ByteSink.
-         * @return true if the level is to be written
-         *         (the base class implementation always returns true)
-         */
-        virtual UBool needToWrite(Collation::Level level);
-    };
-
-    /**
-     * Writes the sort key bytes for minLevel up to the iterator data's strength.
-     * Optionally writes the case level.
-     * Stops writing levels when callback.needToWrite(level) returns false.
-     * Separates levels with the LEVEL_SEPARATOR_BYTE
-     * but does not write a TERMINATOR_BYTE.
-     */
-    static void writeSortKeyUpToQuaternary(CollationIterator &iter,
-                                           const UBool *compressibleBytes,
-                                           const CollationSettings &settings,
-                                           SortKeyByteSink &sink,
-                                           Collation::Level minLevel, LevelCallback &callback,
-                                           UBool preflight, UErrorCode &errorCode);
-private:
-    friend struct CollationDataReader;
-
-    CollationKeys();  // no instantiation
-
-    // Secondary level: Compress up to 33 common weights as 05..25 or 25..45.
-    static const uint32_t SEC_COMMON_LOW = Collation::COMMON_BYTE;
-    static const uint32_t SEC_COMMON_MIDDLE = SEC_COMMON_LOW + 0x20;
-    static const uint32_t SEC_COMMON_HIGH = SEC_COMMON_LOW + 0x40;
-    static const int32_t SEC_COMMON_MAX_COUNT = 0x21;
-
-    // Case level, lowerFirst: Compress up to 7 common weights as 1..7 or 7..13.
-    static const uint32_t CASE_LOWER_FIRST_COMMON_LOW = 1;
-    static const uint32_t CASE_LOWER_FIRST_COMMON_MIDDLE = 7;
-    static const uint32_t CASE_LOWER_FIRST_COMMON_HIGH = 13;
-    static const int32_t CASE_LOWER_FIRST_COMMON_MAX_COUNT = 7;
-
-    // Case level, upperFirst: Compress up to 13 common weights as 3..15.
-    static const uint32_t CASE_UPPER_FIRST_COMMON_LOW = 3;
-    static const uint32_t CASE_UPPER_FIRST_COMMON_HIGH = 15;
-    static const int32_t CASE_UPPER_FIRST_COMMON_MAX_COUNT = 13;
-
-    // Tertiary level only (no case): Compress up to 97 common weights as 05..65 or 65..C5.
-    static const uint32_t TER_ONLY_COMMON_LOW = Collation::COMMON_BYTE;
-    static const uint32_t TER_ONLY_COMMON_MIDDLE = TER_ONLY_COMMON_LOW + 0x60;
-    static const uint32_t TER_ONLY_COMMON_HIGH = TER_ONLY_COMMON_LOW + 0xc0;
-    static const int32_t TER_ONLY_COMMON_MAX_COUNT = 0x61;
-
-    // Tertiary with case, lowerFirst: Compress up to 33 common weights as 05..25 or 25..45.
-    static const uint32_t TER_LOWER_FIRST_COMMON_LOW = Collation::COMMON_BYTE;
-    static const uint32_t TER_LOWER_FIRST_COMMON_MIDDLE = TER_LOWER_FIRST_COMMON_LOW + 0x20;
-    static const uint32_t TER_LOWER_FIRST_COMMON_HIGH = TER_LOWER_FIRST_COMMON_LOW + 0x40;
-    static const int32_t TER_LOWER_FIRST_COMMON_MAX_COUNT = 0x21;
-
-    // Tertiary with case, upperFirst: Compress up to 33 common weights as 85..A5 or A5..C5.
-    static const uint32_t TER_UPPER_FIRST_COMMON_LOW = Collation::COMMON_BYTE + 0x80;
-    static const uint32_t TER_UPPER_FIRST_COMMON_MIDDLE = TER_UPPER_FIRST_COMMON_LOW + 0x20;
-    static const uint32_t TER_UPPER_FIRST_COMMON_HIGH = TER_UPPER_FIRST_COMMON_LOW + 0x40;
-    static const int32_t TER_UPPER_FIRST_COMMON_MAX_COUNT = 0x21;
-
-    // Quaternary level: Compress up to 113 common weights as 1C..8C or 8C..FC.
-    static const uint32_t QUAT_COMMON_LOW = 0x1c;
-    static const uint32_t QUAT_COMMON_MIDDLE = QUAT_COMMON_LOW + 0x70;
-    static const uint32_t QUAT_COMMON_HIGH = QUAT_COMMON_LOW + 0xE0;
-    static const int32_t QUAT_COMMON_MAX_COUNT = 0x71;
-    // Primary weights shifted to quaternary level must be encoded with
-    // a lead byte below the common-weight compression range.
-    static const uint32_t QUAT_SHIFTED_LIMIT_BYTE = QUAT_COMMON_LOW - 1;  // 0x1b
-};
-
-U_NAMESPACE_END
-
-#endif  // !UCONFIG_NO_COLLATION
-#endif  // __COLLATIONKEYS_H__
-=======
-// © 2016 and later: Unicode, Inc. and others.
-// License & terms of use: http://www.unicode.org/copyright.html
-/*
-*******************************************************************************
-* Copyright (C) 2012-2014, International Business Machines
-* Corporation and others.  All Rights Reserved.
-*******************************************************************************
-* collationkeys.h
-*
-* created on: 2012sep02
-* created by: Markus W. Scherer
-*/
-
-#ifndef __COLLATIONKEYS_H__
-#define __COLLATIONKEYS_H__
-
-#include "unicode/utypes.h"
-
-#if !UCONFIG_NO_COLLATION
-
-#include "unicode/bytestream.h"
-#include "unicode/ucol.h"
-#include "charstr.h"
-#include "collation.h"
-
-U_NAMESPACE_BEGIN
-
-class CollationIterator;
-struct CollationDataReader;
-struct CollationSettings;
-
-class SortKeyByteSink : public ByteSink {
-public:
-    SortKeyByteSink(char *dest, int32_t destCapacity)
-            : buffer_(dest), capacity_(destCapacity),
-              appended_(0), ignore_(0) {}
-    virtual ~SortKeyByteSink();
-
-    void IgnoreBytes(int32_t numIgnore) { ignore_ = numIgnore; }
-
-    virtual void Append(const char *bytes, int32_t n) override;
-    void Append(uint32_t b) {
-        if (ignore_ > 0) {
-            --ignore_;
-        } else {
-            if (appended_ < capacity_ || Resize(1, appended_)) {
-                buffer_[appended_] = (char)b;
-            }
-            ++appended_;
-        }
-    }
-    virtual char *GetAppendBuffer(int32_t min_capacity,
-                                  int32_t desired_capacity_hint,
-                                  char *scratch, int32_t scratch_capacity,
-                                  int32_t *result_capacity) override;
-    int32_t NumberOfBytesAppended() const { return appended_; }
-
-    /**
-     * @return how many bytes can be appended (including ignored ones)
-     *         without reallocation
-     */
-    int32_t GetRemainingCapacity() const {
-        // Either ignore_ or appended_ should be 0.
-        return ignore_ + capacity_ - appended_;
-    }
-
-    UBool Overflowed() const { return appended_ > capacity_; }
-    /** @return false if memory allocation failed */
-    UBool IsOk() const { return buffer_ != nullptr; }
-
-protected:
-    virtual void AppendBeyondCapacity(const char *bytes, int32_t n, int32_t length) = 0;
-    virtual UBool Resize(int32_t appendCapacity, int32_t length) = 0;
-
-    void SetNotOk() {
-        buffer_ = nullptr;
-        capacity_ = 0;
-    }
-
-    char *buffer_;
-    int32_t capacity_;
-    int32_t appended_;
-    int32_t ignore_;
-
-private:
-    SortKeyByteSink(const SortKeyByteSink &); // copy constructor not implemented
-    SortKeyByteSink &operator=(const SortKeyByteSink &); // assignment operator not implemented
-};
-
-class U_I18N_API CollationKeys /* not : public UObject because all methods are static */ {
-public:
-    class LevelCallback : public UMemory {
-    public:
-        virtual ~LevelCallback();
-        /**
-         * @param level The next level about to be written to the ByteSink.
-         * @return true if the level is to be written
-         *         (the base class implementation always returns true)
-         */
-        virtual UBool needToWrite(Collation::Level level);
-    };
-
-    /**
-     * Writes the sort key bytes for minLevel up to the iterator data's strength.
-     * Optionally writes the case level.
-     * Stops writing levels when callback.needToWrite(level) returns false.
-     * Separates levels with the LEVEL_SEPARATOR_BYTE
-     * but does not write a TERMINATOR_BYTE.
-     */
-    static void writeSortKeyUpToQuaternary(CollationIterator &iter,
-                                           const UBool *compressibleBytes,
-                                           const CollationSettings &settings,
-                                           SortKeyByteSink &sink,
-                                           Collation::Level minLevel, LevelCallback &callback,
-                                           UBool preflight, UErrorCode &errorCode);
-private:
-    friend struct CollationDataReader;
-
-    CollationKeys() = delete;  // no instantiation
-
-    // Secondary level: Compress up to 33 common weights as 05..25 or 25..45.
-    static const uint32_t SEC_COMMON_LOW = Collation::COMMON_BYTE;
-    static const uint32_t SEC_COMMON_MIDDLE = SEC_COMMON_LOW + 0x20;
-    static const uint32_t SEC_COMMON_HIGH = SEC_COMMON_LOW + 0x40;
-    static const int32_t SEC_COMMON_MAX_COUNT = 0x21;
-
-    // Case level, lowerFirst: Compress up to 7 common weights as 1..7 or 7..13.
-    static const uint32_t CASE_LOWER_FIRST_COMMON_LOW = 1;
-    static const uint32_t CASE_LOWER_FIRST_COMMON_MIDDLE = 7;
-    static const uint32_t CASE_LOWER_FIRST_COMMON_HIGH = 13;
-    static const int32_t CASE_LOWER_FIRST_COMMON_MAX_COUNT = 7;
-
-    // Case level, upperFirst: Compress up to 13 common weights as 3..15.
-    static const uint32_t CASE_UPPER_FIRST_COMMON_LOW = 3;
-    static const uint32_t CASE_UPPER_FIRST_COMMON_HIGH = 15;
-    static const int32_t CASE_UPPER_FIRST_COMMON_MAX_COUNT = 13;
-
-    // Tertiary level only (no case): Compress up to 97 common weights as 05..65 or 65..C5.
-    static const uint32_t TER_ONLY_COMMON_LOW = Collation::COMMON_BYTE;
-    static const uint32_t TER_ONLY_COMMON_MIDDLE = TER_ONLY_COMMON_LOW + 0x60;
-    static const uint32_t TER_ONLY_COMMON_HIGH = TER_ONLY_COMMON_LOW + 0xc0;
-    static const int32_t TER_ONLY_COMMON_MAX_COUNT = 0x61;
-
-    // Tertiary with case, lowerFirst: Compress up to 33 common weights as 05..25 or 25..45.
-    static const uint32_t TER_LOWER_FIRST_COMMON_LOW = Collation::COMMON_BYTE;
-    static const uint32_t TER_LOWER_FIRST_COMMON_MIDDLE = TER_LOWER_FIRST_COMMON_LOW + 0x20;
-    static const uint32_t TER_LOWER_FIRST_COMMON_HIGH = TER_LOWER_FIRST_COMMON_LOW + 0x40;
-    static const int32_t TER_LOWER_FIRST_COMMON_MAX_COUNT = 0x21;
-
-    // Tertiary with case, upperFirst: Compress up to 33 common weights as 85..A5 or A5..C5.
-    static const uint32_t TER_UPPER_FIRST_COMMON_LOW = Collation::COMMON_BYTE + 0x80;
-    static const uint32_t TER_UPPER_FIRST_COMMON_MIDDLE = TER_UPPER_FIRST_COMMON_LOW + 0x20;
-    static const uint32_t TER_UPPER_FIRST_COMMON_HIGH = TER_UPPER_FIRST_COMMON_LOW + 0x40;
-    static const int32_t TER_UPPER_FIRST_COMMON_MAX_COUNT = 0x21;
-
-    // Quaternary level: Compress up to 113 common weights as 1C..8C or 8C..FC.
-    static const uint32_t QUAT_COMMON_LOW = 0x1c;
-    static const uint32_t QUAT_COMMON_MIDDLE = QUAT_COMMON_LOW + 0x70;
-    static const uint32_t QUAT_COMMON_HIGH = QUAT_COMMON_LOW + 0xE0;
-    static const int32_t QUAT_COMMON_MAX_COUNT = 0x71;
-    // Primary weights shifted to quaternary level must be encoded with
-    // a lead byte below the common-weight compression range.
-    static const uint32_t QUAT_SHIFTED_LIMIT_BYTE = QUAT_COMMON_LOW - 1;  // 0x1b
-};
-
-U_NAMESPACE_END
-
-#endif  // !UCONFIG_NO_COLLATION
-#endif  // __COLLATIONKEYS_H__
->>>>>>> a8a80be5
+// © 2016 and later: Unicode, Inc. and others.
+// License & terms of use: http://www.unicode.org/copyright.html
+/*
+*******************************************************************************
+* Copyright (C) 2012-2014, International Business Machines
+* Corporation and others.  All Rights Reserved.
+*******************************************************************************
+* collationkeys.h
+*
+* created on: 2012sep02
+* created by: Markus W. Scherer
+*/
+
+#ifndef __COLLATIONKEYS_H__
+#define __COLLATIONKEYS_H__
+
+#include "unicode/utypes.h"
+
+#if !UCONFIG_NO_COLLATION
+
+#include "unicode/bytestream.h"
+#include "unicode/ucol.h"
+#include "charstr.h"
+#include "collation.h"
+
+U_NAMESPACE_BEGIN
+
+class CollationIterator;
+struct CollationDataReader;
+struct CollationSettings;
+
+class SortKeyByteSink : public ByteSink {
+public:
+    SortKeyByteSink(char *dest, int32_t destCapacity)
+            : buffer_(dest), capacity_(destCapacity),
+              appended_(0), ignore_(0) {}
+    virtual ~SortKeyByteSink();
+
+    void IgnoreBytes(int32_t numIgnore) { ignore_ = numIgnore; }
+
+    virtual void Append(const char *bytes, int32_t n) override;
+    void Append(uint32_t b) {
+        if (ignore_ > 0) {
+            --ignore_;
+        } else {
+            if (appended_ < capacity_ || Resize(1, appended_)) {
+                buffer_[appended_] = (char)b;
+            }
+            ++appended_;
+        }
+    }
+    virtual char *GetAppendBuffer(int32_t min_capacity,
+                                  int32_t desired_capacity_hint,
+                                  char *scratch, int32_t scratch_capacity,
+                                  int32_t *result_capacity) override;
+    int32_t NumberOfBytesAppended() const { return appended_; }
+
+    /**
+     * @return how many bytes can be appended (including ignored ones)
+     *         without reallocation
+     */
+    int32_t GetRemainingCapacity() const {
+        // Either ignore_ or appended_ should be 0.
+        return ignore_ + capacity_ - appended_;
+    }
+
+    UBool Overflowed() const { return appended_ > capacity_; }
+    /** @return false if memory allocation failed */
+    UBool IsOk() const { return buffer_ != nullptr; }
+
+protected:
+    virtual void AppendBeyondCapacity(const char *bytes, int32_t n, int32_t length) = 0;
+    virtual UBool Resize(int32_t appendCapacity, int32_t length) = 0;
+
+    void SetNotOk() {
+        buffer_ = nullptr;
+        capacity_ = 0;
+    }
+
+    char *buffer_;
+    int32_t capacity_;
+    int32_t appended_;
+    int32_t ignore_;
+
+private:
+    SortKeyByteSink(const SortKeyByteSink &); // copy constructor not implemented
+    SortKeyByteSink &operator=(const SortKeyByteSink &); // assignment operator not implemented
+};
+
+class U_I18N_API CollationKeys /* not : public UObject because all methods are static */ {
+public:
+    class LevelCallback : public UMemory {
+    public:
+        virtual ~LevelCallback();
+        /**
+         * @param level The next level about to be written to the ByteSink.
+         * @return true if the level is to be written
+         *         (the base class implementation always returns true)
+         */
+        virtual UBool needToWrite(Collation::Level level);
+    };
+
+    /**
+     * Writes the sort key bytes for minLevel up to the iterator data's strength.
+     * Optionally writes the case level.
+     * Stops writing levels when callback.needToWrite(level) returns false.
+     * Separates levels with the LEVEL_SEPARATOR_BYTE
+     * but does not write a TERMINATOR_BYTE.
+     */
+    static void writeSortKeyUpToQuaternary(CollationIterator &iter,
+                                           const UBool *compressibleBytes,
+                                           const CollationSettings &settings,
+                                           SortKeyByteSink &sink,
+                                           Collation::Level minLevel, LevelCallback &callback,
+                                           UBool preflight, UErrorCode &errorCode);
+private:
+    friend struct CollationDataReader;
+
+    CollationKeys() = delete;  // no instantiation
+
+    // Secondary level: Compress up to 33 common weights as 05..25 or 25..45.
+    static const uint32_t SEC_COMMON_LOW = Collation::COMMON_BYTE;
+    static const uint32_t SEC_COMMON_MIDDLE = SEC_COMMON_LOW + 0x20;
+    static const uint32_t SEC_COMMON_HIGH = SEC_COMMON_LOW + 0x40;
+    static const int32_t SEC_COMMON_MAX_COUNT = 0x21;
+
+    // Case level, lowerFirst: Compress up to 7 common weights as 1..7 or 7..13.
+    static const uint32_t CASE_LOWER_FIRST_COMMON_LOW = 1;
+    static const uint32_t CASE_LOWER_FIRST_COMMON_MIDDLE = 7;
+    static const uint32_t CASE_LOWER_FIRST_COMMON_HIGH = 13;
+    static const int32_t CASE_LOWER_FIRST_COMMON_MAX_COUNT = 7;
+
+    // Case level, upperFirst: Compress up to 13 common weights as 3..15.
+    static const uint32_t CASE_UPPER_FIRST_COMMON_LOW = 3;
+    static const uint32_t CASE_UPPER_FIRST_COMMON_HIGH = 15;
+    static const int32_t CASE_UPPER_FIRST_COMMON_MAX_COUNT = 13;
+
+    // Tertiary level only (no case): Compress up to 97 common weights as 05..65 or 65..C5.
+    static const uint32_t TER_ONLY_COMMON_LOW = Collation::COMMON_BYTE;
+    static const uint32_t TER_ONLY_COMMON_MIDDLE = TER_ONLY_COMMON_LOW + 0x60;
+    static const uint32_t TER_ONLY_COMMON_HIGH = TER_ONLY_COMMON_LOW + 0xc0;
+    static const int32_t TER_ONLY_COMMON_MAX_COUNT = 0x61;
+
+    // Tertiary with case, lowerFirst: Compress up to 33 common weights as 05..25 or 25..45.
+    static const uint32_t TER_LOWER_FIRST_COMMON_LOW = Collation::COMMON_BYTE;
+    static const uint32_t TER_LOWER_FIRST_COMMON_MIDDLE = TER_LOWER_FIRST_COMMON_LOW + 0x20;
+    static const uint32_t TER_LOWER_FIRST_COMMON_HIGH = TER_LOWER_FIRST_COMMON_LOW + 0x40;
+    static const int32_t TER_LOWER_FIRST_COMMON_MAX_COUNT = 0x21;
+
+    // Tertiary with case, upperFirst: Compress up to 33 common weights as 85..A5 or A5..C5.
+    static const uint32_t TER_UPPER_FIRST_COMMON_LOW = Collation::COMMON_BYTE + 0x80;
+    static const uint32_t TER_UPPER_FIRST_COMMON_MIDDLE = TER_UPPER_FIRST_COMMON_LOW + 0x20;
+    static const uint32_t TER_UPPER_FIRST_COMMON_HIGH = TER_UPPER_FIRST_COMMON_LOW + 0x40;
+    static const int32_t TER_UPPER_FIRST_COMMON_MAX_COUNT = 0x21;
+
+    // Quaternary level: Compress up to 113 common weights as 1C..8C or 8C..FC.
+    static const uint32_t QUAT_COMMON_LOW = 0x1c;
+    static const uint32_t QUAT_COMMON_MIDDLE = QUAT_COMMON_LOW + 0x70;
+    static const uint32_t QUAT_COMMON_HIGH = QUAT_COMMON_LOW + 0xE0;
+    static const int32_t QUAT_COMMON_MAX_COUNT = 0x71;
+    // Primary weights shifted to quaternary level must be encoded with
+    // a lead byte below the common-weight compression range.
+    static const uint32_t QUAT_SHIFTED_LIMIT_BYTE = QUAT_COMMON_LOW - 1;  // 0x1b
+};
+
+U_NAMESPACE_END
+
+#endif  // !UCONFIG_NO_COLLATION
+#endif  // __COLLATIONKEYS_H__