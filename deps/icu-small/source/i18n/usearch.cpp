--- conflicted
+++ resolved
@@ -1,7488 +1,2531 @@
-<<<<<<< HEAD
-// © 2016 and later: Unicode, Inc. and others.
-// License & terms of use: http://www.unicode.org/copyright.html
-/*
-**********************************************************************
-*   Copyright (C) 2001-2015 IBM and others. All rights reserved.
-**********************************************************************
-*   Date        Name        Description
-*  07/02/2001   synwee      Creation.
-**********************************************************************
-*/
-
-#include "unicode/utypes.h"
-
-#if !UCONFIG_NO_COLLATION && !UCONFIG_NO_BREAK_ITERATION
-
-#include "unicode/usearch.h"
-#include "unicode/ustring.h"
-#include "unicode/uchar.h"
-#include "unicode/utf16.h"
-#include "normalizer2impl.h"
-#include "usrchimp.h"
-#include "cmemory.h"
-#include "ucln_in.h"
-#include "uassert.h"
-#include "ustr_imp.h"
-
-U_NAMESPACE_USE
-
-// don't use Boyer-Moore
-// (and if we decide to turn this on again there are several new TODOs that will need to be addressed)
-#define BOYER_MOORE 0
-
-// internal definition ---------------------------------------------------
-
-#define LAST_BYTE_MASK_          0xFF
-#define SECOND_LAST_BYTE_SHIFT_  8
-#define SUPPLEMENTARY_MIN_VALUE_ 0x10000
-
-static const Normalizer2Impl *g_nfcImpl = NULL;
-
-// internal methods -------------------------------------------------
-
-/**
-* Fast collation element iterator setOffset.
-* This function does not check for bounds.
-* @param coleiter collation element iterator
-* @param offset to set
-*/
-static
-inline void setColEIterOffset(UCollationElements *elems,
-                      int32_t             offset)
-{
-    // Note: Not "fast" any more after the 2013 collation rewrite.
-    // We do not want to expose more internals than necessary.
-    UErrorCode status = U_ZERO_ERROR;
-    ucol_setOffset(elems, offset, &status);
-}
-
-/**
-* Getting the mask for collation strength
-* @param strength collation strength
-* @return collation element mask
-*/
-static
-inline uint32_t getMask(UCollationStrength strength)
-{
-    switch (strength)
-    {
-    case UCOL_PRIMARY:
-        return UCOL_PRIMARYORDERMASK;
-    case UCOL_SECONDARY:
-        return UCOL_SECONDARYORDERMASK | UCOL_PRIMARYORDERMASK;
-    default:
-        return UCOL_TERTIARYORDERMASK | UCOL_SECONDARYORDERMASK |
-               UCOL_PRIMARYORDERMASK;
-    }
-}
-
-/**
-* @param ce 32-bit collation element
-* @return hash code
-*/
-static
-inline int hashFromCE32(uint32_t ce)
-{
-    int hc = (int)(
-            ((((((ce >> 24) * 37) +
-            (ce >> 16)) * 37) +
-            (ce >> 8)) * 37) +
-            ce);
-    hc %= MAX_TABLE_SIZE_;
-    if (hc < 0) {
-        hc += MAX_TABLE_SIZE_;
-    }
-    return hc;
-}
-
-U_CDECL_BEGIN
-static UBool U_CALLCONV
-usearch_cleanup(void) {
-    g_nfcImpl = NULL;
-    return TRUE;
-}
-U_CDECL_END
-
-/**
-* Initializing the fcd tables.
-* Internal method, status assumed to be a success.
-* @param status output error if any, caller to check status before calling
-*               method, status assumed to be success when passed in.
-*/
-static
-inline void initializeFCD(UErrorCode *status)
-{
-    if (g_nfcImpl == NULL) {
-        g_nfcImpl = Normalizer2Factory::getNFCImpl(*status);
-        ucln_i18n_registerCleanup(UCLN_I18N_USEARCH, usearch_cleanup);
-    }
-}
-
-/**
-* Gets the fcd value for a character at the argument index.
-* This method takes into accounts of the supplementary characters.
-* @param str UTF16 string where character for fcd retrieval resides
-* @param offset position of the character whose fcd is to be retrieved, to be
-*               overwritten with the next character position, taking
-*               surrogate characters into consideration.
-* @param strlength length of the argument string
-* @return fcd value
-*/
-static
-uint16_t getFCD(const UChar   *str, int32_t *offset,
-                             int32_t  strlength)
-{
-    const UChar *temp = str + *offset;
-    uint16_t    result = g_nfcImpl->nextFCD16(temp, str + strlength);
-    *offset = (int32_t)(temp - str);
-    return result;
-}
-
-/**
-* Getting the modified collation elements taking into account the collation
-* attributes
-* @param strsrch string search data
-* @param sourcece
-* @return the modified collation element
-*/
-static
-inline int32_t getCE(const UStringSearch *strsrch, uint32_t sourcece)
-{
-    // note for tertiary we can't use the collator->tertiaryMask, that
-    // is a preprocessed mask that takes into account case options. since
-    // we are only concerned with exact matches, we don't need that.
-    sourcece &= strsrch->ceMask;
-
-    if (strsrch->toShift) {
-        // alternate handling here, since only the 16 most significant digits
-        // is only used, we can safely do a compare without masking
-        // if the ce is a variable, we mask and get only the primary values
-        // no shifting to quartenary is required since all primary values
-        // less than variabletop will need to be masked off anyway.
-        if (strsrch->variableTop > sourcece) {
-            if (strsrch->strength >= UCOL_QUATERNARY) {
-                sourcece &= UCOL_PRIMARYORDERMASK;
-            }
-            else {
-                sourcece = UCOL_IGNORABLE;
-            }
-        }
-    } else if (strsrch->strength >= UCOL_QUATERNARY && sourcece == UCOL_IGNORABLE) {
-        sourcece = 0xFFFF;
-    }
-
-    return sourcece;
-}
-
-/**
-* Allocate a memory and returns NULL if it failed.
-* Internal method, status assumed to be a success.
-* @param size to allocate
-* @param status output error if any, caller to check status before calling
-*               method, status assumed to be success when passed in.
-* @return newly allocated array, NULL otherwise
-*/
-static
-inline void * allocateMemory(uint32_t size, UErrorCode *status)
-{
-    uint32_t *result = (uint32_t *)uprv_malloc(size);
-    if (result == NULL) {
-        *status = U_MEMORY_ALLOCATION_ERROR;
-    }
-    return result;
-}
-
-/**
-* Adds a uint32_t value to a destination array.
-* Creates a new array if we run out of space. The caller will have to
-* manually deallocate the newly allocated array.
-* Internal method, status assumed to be success, caller has to check status
-* before calling this method. destination not to be NULL and has at least
-* size destinationlength.
-* @param destination target array
-* @param offset destination offset to add value
-* @param destinationlength target array size, return value for the new size
-* @param value to be added
-* @param increments incremental size expected
-* @param status output error if any, caller to check status before calling
-*               method, status assumed to be success when passed in.
-* @return new destination array, destination if there was no new allocation
-*/
-static
-inline int32_t * addTouint32_tArray(int32_t    *destination,
-                                    uint32_t    offset,
-                                    uint32_t   *destinationlength,
-                                    uint32_t    value,
-                                    uint32_t    increments,
-                                    UErrorCode *status)
-{
-    uint32_t newlength = *destinationlength;
-    if (offset + 1 == newlength) {
-        newlength += increments;
-        int32_t *temp = (int32_t *)allocateMemory(
-                                         sizeof(int32_t) * newlength, status);
-        if (U_FAILURE(*status)) {
-            return NULL;
-        }
-        uprv_memcpy(temp, destination, sizeof(int32_t) * (size_t)offset);
-        *destinationlength = newlength;
-        destination        = temp;
-    }
-    destination[offset] = value;
-    return destination;
-}
-
-/**
-* Adds a uint64_t value to a destination array.
-* Creates a new array if we run out of space. The caller will have to
-* manually deallocate the newly allocated array.
-* Internal method, status assumed to be success, caller has to check status
-* before calling this method. destination not to be NULL and has at least
-* size destinationlength.
-* @param destination target array
-* @param offset destination offset to add value
-* @param destinationlength target array size, return value for the new size
-* @param value to be added
-* @param increments incremental size expected
-* @param status output error if any, caller to check status before calling
-*               method, status assumed to be success when passed in.
-* @return new destination array, destination if there was no new allocation
-*/
-static
-inline int64_t * addTouint64_tArray(int64_t    *destination,
-                                    uint32_t    offset,
-                                    uint32_t   *destinationlength,
-                                    uint64_t    value,
-                                    uint32_t    increments,
-                                    UErrorCode *status)
-{
-    uint32_t newlength = *destinationlength;
-    if (offset + 1 == newlength) {
-        newlength += increments;
-        int64_t *temp = (int64_t *)allocateMemory(
-                                         sizeof(int64_t) * newlength, status);
-
-        if (U_FAILURE(*status)) {
-            return NULL;
-        }
-
-        uprv_memcpy(temp, destination, sizeof(int64_t) * (size_t)offset);
-        *destinationlength = newlength;
-        destination        = temp;
-    }
-
-    destination[offset] = value;
-
-    return destination;
-}
-
-/**
-* Initializing the ce table for a pattern.
-* Stores non-ignorable collation keys.
-* Table size will be estimated by the size of the pattern text. Table
-* expansion will be perform as we go along. Adding 1 to ensure that the table
-* size definitely increases.
-* Internal method, status assumed to be a success.
-* @param strsrch string search data
-* @param status output error if any, caller to check status before calling
-*               method, status assumed to be success when passed in.
-* @return total number of expansions
-*/
-static
-inline uint16_t initializePatternCETable(UStringSearch *strsrch,
-                                         UErrorCode    *status)
-{
-    UPattern *pattern            = &(strsrch->pattern);
-    uint32_t  cetablesize        = INITIAL_ARRAY_SIZE_;
-    int32_t  *cetable            = pattern->cesBuffer;
-    uint32_t  patternlength      = pattern->textLength;
-    UCollationElements *coleiter = strsrch->utilIter;
-
-    if (coleiter == NULL) {
-        coleiter = ucol_openElements(strsrch->collator, pattern->text,
-                                     patternlength, status);
-        // status will be checked in ucol_next(..) later and if it is an
-        // error UCOL_NULLORDER the result of ucol_next(..) and 0 will be
-        // returned.
-        strsrch->utilIter = coleiter;
-    }
-    else {
-        ucol_setText(coleiter, pattern->text, pattern->textLength, status);
-    }
-    if(U_FAILURE(*status)) {
-        return 0;
-    }
-
-    if (pattern->ces != cetable && pattern->ces) {
-        uprv_free(pattern->ces);
-    }
-
-    uint32_t  offset      = 0;
-    uint16_t  result      = 0;
-    int32_t   ce;
-
-    while ((ce = ucol_next(coleiter, status)) != UCOL_NULLORDER &&
-           U_SUCCESS(*status)) {
-        uint32_t newce = getCE(strsrch, ce);
-        if (newce) {
-            int32_t *temp = addTouint32_tArray(cetable, offset, &cetablesize,
-                                  newce,
-                                  patternlength - ucol_getOffset(coleiter) + 1,
-                                  status);
-            if (U_FAILURE(*status)) {
-                return 0;
-            }
-            offset ++;
-            if (cetable != temp && cetable != pattern->cesBuffer) {
-                uprv_free(cetable);
-            }
-            cetable = temp;
-        }
-        result += (uint16_t)(ucol_getMaxExpansion(coleiter, ce) - 1);
-    }
-
-    cetable[offset]   = 0;
-    pattern->ces       = cetable;
-    pattern->cesLength = offset;
-
-    return result;
-}
-
-/**
-* Initializing the pce table for a pattern.
-* Stores non-ignorable collation keys.
-* Table size will be estimated by the size of the pattern text. Table
-* expansion will be perform as we go along. Adding 1 to ensure that the table
-* size definitely increases.
-* Internal method, status assumed to be a success.
-* @param strsrch string search data
-* @param status output error if any, caller to check status before calling
-*               method, status assumed to be success when passed in.
-* @return total number of expansions
-*/
-static
-inline uint16_t initializePatternPCETable(UStringSearch *strsrch,
-                                          UErrorCode    *status)
-{
-    UPattern *pattern            = &(strsrch->pattern);
-    uint32_t  pcetablesize       = INITIAL_ARRAY_SIZE_;
-    int64_t  *pcetable           = pattern->pcesBuffer;
-    uint32_t  patternlength      = pattern->textLength;
-    UCollationElements *coleiter = strsrch->utilIter;
-
-    if (coleiter == NULL) {
-        coleiter = ucol_openElements(strsrch->collator, pattern->text,
-                                     patternlength, status);
-        // status will be checked in ucol_next(..) later and if it is an
-        // error UCOL_NULLORDER the result of ucol_next(..) and 0 will be
-        // returned.
-        strsrch->utilIter = coleiter;
-    } else {
-        ucol_setText(coleiter, pattern->text, pattern->textLength, status);
-    }
-    if(U_FAILURE(*status)) {
-        return 0;
-    }
-
-    if (pattern->pces != pcetable && pattern->pces != NULL) {
-        uprv_free(pattern->pces);
-    }
-
-    uint32_t  offset = 0;
-    uint16_t  result = 0;
-    int64_t   pce;
-
-    icu::UCollationPCE iter(coleiter);
-
-    // ** Should processed CEs be signed or unsigned?
-    // ** (the rest of the code in this file seems to play fast-and-loose with
-    // **  whether a CE is signed or unsigned. For example, look at routine above this one.)
-    while ((pce = iter.nextProcessed(NULL, NULL, status)) != UCOL_PROCESSED_NULLORDER &&
-           U_SUCCESS(*status)) {
-        int64_t *temp = addTouint64_tArray(pcetable, offset, &pcetablesize,
-                              pce,
-                              patternlength - ucol_getOffset(coleiter) + 1,
-                              status);
-
-        if (U_FAILURE(*status)) {
-            return 0;
-        }
-
-        offset += 1;
-
-        if (pcetable != temp && pcetable != pattern->pcesBuffer) {
-            uprv_free(pcetable);
-        }
-
-        pcetable = temp;
-        //result += (uint16_t)(ucol_getMaxExpansion(coleiter, ce) - 1);
-    }
-
-    pcetable[offset]   = 0;
-    pattern->pces       = pcetable;
-    pattern->pcesLength = offset;
-
-    return result;
-}
-
-/**
-* Initializes the pattern struct.
-* Internal method, status assumed to be success.
-* @param strsrch UStringSearch data storage
-* @param status output error if any, caller to check status before calling
-*               method, status assumed to be success when passed in.
-* @return expansionsize the total expansion size of the pattern
-*/
-static
-inline int16_t initializePattern(UStringSearch *strsrch, UErrorCode *status)
-{
-    if (U_FAILURE(*status)) { return 0; }
-          UPattern   *pattern     = &(strsrch->pattern);
-    const UChar      *patterntext = pattern->text;
-          int32_t     length      = pattern->textLength;
-          int32_t index       = 0;
-
-    // Since the strength is primary, accents are ignored in the pattern.
-    if (strsrch->strength == UCOL_PRIMARY) {
-        pattern->hasPrefixAccents = 0;
-        pattern->hasSuffixAccents = 0;
-    } else {
-        pattern->hasPrefixAccents = getFCD(patterntext, &index, length) >>
-                                                         SECOND_LAST_BYTE_SHIFT_;
-        index = length;
-        U16_BACK_1(patterntext, 0, index);
-        pattern->hasSuffixAccents = getFCD(patterntext, &index, length) &
-                                                                 LAST_BYTE_MASK_;
-    }
-
-    // ** HACK **
-    if (strsrch->pattern.pces != NULL) {
-        if (strsrch->pattern.pces != strsrch->pattern.pcesBuffer) {
-            uprv_free(strsrch->pattern.pces);
-        }
-
-        strsrch->pattern.pces = NULL;
-    }
-
-    // since intializePattern is an internal method status is a success.
-    return initializePatternCETable(strsrch, status);
-}
-
-/**
-* Initializing shift tables, with the default values.
-* If a corresponding default value is 0, the shift table is not set.
-* @param shift table for forwards shift
-* @param backshift table for backwards shift
-* @param cetable table containing pattern ce
-* @param cesize size of the pattern ces
-* @param expansionsize total size of the expansions
-* @param defaultforward the default forward value
-* @param defaultbackward the default backward value
-*/
-static
-inline void setShiftTable(int16_t   shift[], int16_t backshift[],
-                          int32_t  *cetable, int32_t cesize,
-                          int16_t   expansionsize,
-                          int16_t   defaultforward,
-                          int16_t   defaultbackward)
-{
-    // estimate the value to shift. to do that we estimate the smallest
-    // number of characters to give the relevant ces, ie approximately
-    // the number of ces minus their expansion, since expansions can come
-    // from a character.
-    int32_t count;
-    for (count = 0; count < MAX_TABLE_SIZE_; count ++) {
-        shift[count] = defaultforward;
-    }
-    cesize --; // down to the last index
-    for (count = 0; count < cesize; count ++) {
-        // number of ces from right of array to the count
-        int temp = defaultforward - count - 1;
-        shift[hashFromCE32(cetable[count])] = temp > 1 ? static_cast<int16_t>(temp) : 1;
-    }
-    shift[hashFromCE32(cetable[cesize])] = 1;
-    // for ignorables we just shift by one. see test examples.
-    shift[hashFromCE32(0)] = 1;
-
-    for (count = 0; count < MAX_TABLE_SIZE_; count ++) {
-        backshift[count] = defaultbackward;
-    }
-    for (count = cesize; count > 0; count --) {
-        // the original value count does not seem to work
-        backshift[hashFromCE32(cetable[count])] = count > expansionsize ?
-                                          (int16_t)(count - expansionsize) : 1;
-    }
-    backshift[hashFromCE32(cetable[0])] = 1;
-    backshift[hashFromCE32(0)] = 1;
-}
-
-/**
-* Building of the pattern collation element list and the boyer moore strsrch
-* table.
-* The canonical match will only be performed after the default match fails.
-* For both cases we need to remember the size of the composed and decomposed
-* versions of the string. Since the Boyer-Moore shift calculations shifts by
-* a number of characters in the text and tries to match the pattern from that
-* offset, the shift value can not be too large in case we miss some
-* characters. To choose a right shift size, we estimate the NFC form of the
-* and use its size as a shift guide. The NFC form should be the small
-* possible representation of the pattern. Anyways, we'll err on the smaller
-* shift size. Hence the calculation for minlength.
-* Canonical match will be performed slightly differently. We'll split the
-* pattern into 3 parts, the prefix accents (PA), the middle string bounded by
-* the first and last base character (MS), the ending accents (EA). Matches
-* will be done on MS first, and only when we match MS then some processing
-* will be required for the prefix and end accents in order to determine if
-* they match PA and EA. Hence the default shift values
-* for the canonical match will take the size of either end's accent into
-* consideration. Forwards search will take the end accents into consideration
-* for the default shift values and the backwards search will take the prefix
-* accents into consideration.
-* If pattern has no non-ignorable ce, we return a illegal argument error.
-* Internal method, status assumed to be success.
-* @param strsrch UStringSearch data storage
-* @param status  for output errors if it occurs, status is assumed to be a
-*                success when it is passed in.
-*/
-static
-inline void initialize(UStringSearch *strsrch, UErrorCode *status)
-{
-    int16_t expandlength  = initializePattern(strsrch, status);
-    if (U_SUCCESS(*status) && strsrch->pattern.cesLength > 0) {
-        UPattern *pattern = &strsrch->pattern;
-        int32_t   cesize  = pattern->cesLength;
-
-        int16_t minlength = cesize > expandlength
-                            ? (int16_t)cesize - expandlength : 1;
-        pattern->defaultShiftSize    = minlength;
-        setShiftTable(pattern->shift, pattern->backShift, pattern->ces,
-                      cesize, expandlength, minlength, minlength);
-        return;
-    }
-    strsrch->pattern.defaultShiftSize = 0;
-}
-
-#if BOYER_MOORE
-/**
-* Check to make sure that the match length is at the end of the character by
-* using the breakiterator.
-* @param strsrch string search data
-* @param start target text start offset
-* @param end target text end offset
-*/
-static
-void checkBreakBoundary(const UStringSearch *strsrch, int32_t * /*start*/,
-                               int32_t *end)
-{
-#if !UCONFIG_NO_BREAK_ITERATION
-    UBreakIterator *breakiterator = strsrch->search->internalBreakIter;
-    if (breakiterator) {
-        int32_t matchend = *end;
-        //int32_t matchstart = *start;
-
-        if (!ubrk_isBoundary(breakiterator, matchend)) {
-            *end = ubrk_following(breakiterator, matchend);
-        }
-
-        /* Check the start of the matched text to make sure it doesn't have any accents
-         * before it.  This code may not be necessary and so it is commented out */
-        /*if (!ubrk_isBoundary(breakiterator, matchstart) && !ubrk_isBoundary(breakiterator, matchstart-1)) {
-            *start = ubrk_preceding(breakiterator, matchstart);
-        }*/
-    }
-#endif
-}
-
-/**
-* Determine whether the target text in UStringSearch bounded by the offset
-* start and end is one or more whole units of text as
-* determined by the breakiterator in UStringSearch.
-* @param strsrch string search data
-* @param start target text start offset
-* @param end target text end offset
-*/
-static
-UBool isBreakUnit(const UStringSearch *strsrch, int32_t start,
-                               int32_t    end)
-{
-#if !UCONFIG_NO_BREAK_ITERATION
-    UBreakIterator *breakiterator = strsrch->search->breakIter;
-    //TODO: Add here.
-    if (breakiterator) {
-        int32_t startindex = ubrk_first(breakiterator);
-        int32_t endindex   = ubrk_last(breakiterator);
-
-        // out-of-range indexes are never boundary positions
-        if (start < startindex || start > endindex ||
-            end < startindex || end > endindex) {
-            return FALSE;
-        }
-        // otherwise, we can use following() on the position before the
-        // specified one and return true of the position we get back is the
-        // one the user specified
-        UBool result = (start == startindex ||
-                ubrk_following(breakiterator, start - 1) == start) &&
-               (end == endindex ||
-                ubrk_following(breakiterator, end - 1) == end);
-        if (result) {
-            // iterates the individual ces
-                  UCollationElements *coleiter  = strsrch->utilIter;
-            const UChar              *text      = strsrch->search->text +
-                                                                      start;
-                  UErrorCode          status    = U_ZERO_ERROR;
-            ucol_setText(coleiter, text, end - start, &status);
-            for (int32_t count = 0; count < strsrch->pattern.cesLength;
-                 count ++) {
-                int32_t ce = getCE(strsrch, ucol_next(coleiter, &status));
-                if (ce == UCOL_IGNORABLE) {
-                    count --;
-                    continue;
-                }
-                if (U_FAILURE(status) || ce != strsrch->pattern.ces[count]) {
-                    return FALSE;
-                }
-            }
-            int32_t nextce = ucol_next(coleiter, &status);
-            while (ucol_getOffset(coleiter) == (end - start)
-                   && getCE(strsrch, nextce) == UCOL_IGNORABLE) {
-                nextce = ucol_next(coleiter, &status);
-            }
-            if (ucol_getOffset(coleiter) == (end - start)
-                && nextce != UCOL_NULLORDER) {
-                // extra collation elements at the end of the match
-                return FALSE;
-            }
-        }
-        return result;
-    }
-#endif
-    return TRUE;
-}
-
-/**
-* Getting the next base character offset if current offset is an accent,
-* or the current offset if the current character contains a base character.
-* accents the following base character will be returned
-* @param text string
-* @param textoffset current offset
-* @param textlength length of text string
-* @return the next base character or the current offset
-*         if the current character is contains a base character.
-*/
-static
-inline int32_t getNextBaseOffset(const UChar       *text,
-                                           int32_t  textoffset,
-                                           int32_t      textlength)
-{
-    if (textoffset < textlength) {
-        int32_t temp = textoffset;
-        if (getFCD(text, &temp, textlength) >> SECOND_LAST_BYTE_SHIFT_) {
-            while (temp < textlength) {
-                int32_t result = temp;
-                if ((getFCD(text, &temp, textlength) >>
-                     SECOND_LAST_BYTE_SHIFT_) == 0) {
-                    return result;
-                }
-            }
-            return textlength;
-        }
-    }
-    return textoffset;
-}
-
-/**
-* Gets the next base character offset depending on the string search pattern
-* data
-* @param strsrch string search data
-* @param textoffset current offset, one offset away from the last character
-*                   to search for.
-* @return start index of the next base character or the current offset
-*         if the current character is contains a base character.
-*/
-static
-inline int32_t getNextUStringSearchBaseOffset(UStringSearch *strsrch,
-                                                  int32_t    textoffset)
-{
-    int32_t textlength = strsrch->search->textLength;
-    if (strsrch->pattern.hasSuffixAccents &&
-        textoffset < textlength) {
-              int32_t  temp       = textoffset;
-        const UChar       *text       = strsrch->search->text;
-        U16_BACK_1(text, 0, temp);
-        if (getFCD(text, &temp, textlength) & LAST_BYTE_MASK_) {
-            return getNextBaseOffset(text, textoffset, textlength);
-        }
-    }
-    return textoffset;
-}
-
-/**
-* Shifting the collation element iterator position forward to prepare for
-* a following match. If the last character is a unsafe character, we'll only
-* shift by 1 to capture contractions, normalization etc.
-* Internal method, status assumed to be success.
-* @param text strsrch string search data
-* @param textoffset start text position to do search
-* @param ce the text ce which failed the match.
-* @param patternceindex index of the ce within the pattern ce buffer which
-*        failed the match
-* @return final offset
-*/
-static
-inline int32_t shiftForward(UStringSearch *strsrch,
-                                int32_t    textoffset,
-                                int32_t       ce,
-                                int32_t        patternceindex)
-{
-    UPattern *pattern = &(strsrch->pattern);
-    if (ce != UCOL_NULLORDER) {
-        int32_t shift = pattern->shift[hashFromCE32(ce)];
-        // this is to adjust for characters in the middle of the
-        // substring for matching that failed.
-        int32_t adjust = pattern->cesLength - patternceindex;
-        if (adjust > 1 && shift >= adjust) {
-            shift -= adjust - 1;
-        }
-        textoffset += shift;
-    }
-    else {
-        textoffset += pattern->defaultShiftSize;
-    }
-
-    textoffset = getNextUStringSearchBaseOffset(strsrch, textoffset);
-    // check for unsafe characters
-    // * if it is the start or middle of a contraction: to be done after
-    //   a initial match is found
-    // * thai or lao base consonant character: similar to contraction
-    // * high surrogate character: similar to contraction
-    // * next character is a accent: shift to the next base character
-    return textoffset;
-}
-#endif // #if BOYER_MOORE
-
-/**
-* sets match not found
-* @param strsrch string search data
-*/
-static
-inline void setMatchNotFound(UStringSearch *strsrch)
-{
-    // this method resets the match result regardless of the error status.
-    strsrch->search->matchedIndex = USEARCH_DONE;
-    strsrch->search->matchedLength = 0;
-    if (strsrch->search->isForwardSearching) {
-        setColEIterOffset(strsrch->textIter, strsrch->search->textLength);
-    }
-    else {
-        setColEIterOffset(strsrch->textIter, 0);
-    }
-}
-
-#if BOYER_MOORE
-/**
-* Gets the offset to the next safe point in text.
-* ie. not the middle of a contraction, swappable characters or supplementary
-* characters.
-* @param collator collation sata
-* @param text string to work with
-* @param textoffset offset in string
-* @param textlength length of text string
-* @return offset to the next safe character
-*/
-static
-inline int32_t getNextSafeOffset(const UCollator   *collator,
-                                     const UChar       *text,
-                                           int32_t  textoffset,
-                                           int32_t      textlength)
-{
-    int32_t result = textoffset; // first contraction character
-    while (result != textlength && ucol_unsafeCP(text[result], collator)) {
-        result ++;
-    }
-    return result;
-}
-
-/**
-* This checks for accents in the potential match started with a .
-* composite character.
-* This is really painful... we have to check that composite character do not
-* have any extra accents. We have to normalize the potential match and find
-* the immediate decomposed character before the match.
-* The first composite character would have been taken care of by the fcd
-* checks in checkForwardExactMatch.
-* This is the slow path after the fcd of the first character and
-* the last character has been checked by checkForwardExactMatch and we
-* determine that the potential match has extra non-ignorable preceding
-* ces.
-* E.g. looking for \u0301 acute in \u01FA A ring above and acute,
-* checkExtraMatchAccent should fail since there is a middle ring in \u01FA
-* Note here that accents checking are slow and cautioned in the API docs.
-* Internal method, status assumed to be a success, caller should check status
-* before calling this method
-* @param strsrch string search data
-* @param start index of the potential unfriendly composite character
-* @param end index of the potential unfriendly composite character
-* @param status output error status if any.
-* @return TRUE if there is non-ignorable accents before at the beginning
-*              of the match, FALSE otherwise.
-*/
-
-static
-UBool checkExtraMatchAccents(const UStringSearch *strsrch, int32_t start,
-                                   int32_t    end,
-                                   UErrorCode    *status)
-{
-    UBool result = FALSE;
-    if (strsrch->pattern.hasPrefixAccents) {
-              int32_t  length = end - start;
-              int32_t  offset = 0;
-        const UChar       *text   = strsrch->search->text + start;
-
-        U16_FWD_1(text, offset, length);
-        // we are only concerned with the first composite character
-        if (unorm_quickCheck(text, offset, UNORM_NFD, status) == UNORM_NO) {
-            int32_t safeoffset = getNextSafeOffset(strsrch->collator,
-                                                       text, 0, length);
-            if (safeoffset != length) {
-                safeoffset ++;
-            }
-            UChar   *norm = NULL;
-            UChar    buffer[INITIAL_ARRAY_SIZE_];
-            int32_t  size = unorm_normalize(text, safeoffset, UNORM_NFD, 0,
-                                            buffer, INITIAL_ARRAY_SIZE_,
-                                            status);
-            if (U_FAILURE(*status)) {
-                return FALSE;
-            }
-            if (size >= INITIAL_ARRAY_SIZE_) {
-                norm = (UChar *)allocateMemory((size + 1) * sizeof(UChar),
-                                               status);
-                // if allocation failed, status will be set to
-                // U_MEMORY_ALLOCATION_ERROR and unorm_normalize internally
-                // checks for it.
-                size = unorm_normalize(text, safeoffset, UNORM_NFD, 0, norm,
-                                       size, status);
-                if (U_FAILURE(*status) && norm != NULL) {
-                    uprv_free(norm);
-                    return FALSE;
-                }
-            }
-            else {
-                norm = buffer;
-            }
-
-            UCollationElements *coleiter  = strsrch->utilIter;
-            ucol_setText(coleiter, norm, size, status);
-            uint32_t            firstce   = strsrch->pattern.ces[0];
-            UBool               ignorable = TRUE;
-            uint32_t            ce        = UCOL_IGNORABLE;
-            while (U_SUCCESS(*status) && ce != firstce && ce != (uint32_t)UCOL_NULLORDER) {
-                offset = ucol_getOffset(coleiter);
-                if (ce != firstce && ce != UCOL_IGNORABLE) {
-                    ignorable = FALSE;
-                }
-                ce = ucol_next(coleiter, status);
-            }
-            UChar32 codepoint;
-            U16_PREV(norm, 0, offset, codepoint);
-            result = !ignorable && (u_getCombiningClass(codepoint) != 0);
-
-            if (norm != buffer) {
-                uprv_free(norm);
-            }
-        }
-    }
-
-    return result;
-}
-
-/**
-* Used by exact matches, checks if there are accents before the match.
-* This is really painful... we have to check that composite characters at
-* the start of the matches have to not have any extra accents.
-* We check the FCD of the character first, if it starts with an accent and
-* the first pattern ce does not match the first ce of the character, we bail.
-* Otherwise we try normalizing the first composite
-* character and find the immediate decomposed character before the match to
-* see if it is an non-ignorable accent.
-* Now normalizing the first composite character is enough because we ensure
-* that when the match is passed in here with extra beginning ces, the
-* first or last ce that match has to occur within the first character.
-* E.g. looking for \u0301 acute in \u01FA A ring above and acute,
-* checkExtraMatchAccent should fail since there is a middle ring in \u01FA
-* Note here that accents checking are slow and cautioned in the API docs.
-* @param strsrch string search data
-* @param start offset
-* @param end offset
-* @return TRUE if there are accents on either side of the match,
-*         FALSE otherwise
-*/
-static
-UBool hasAccentsBeforeMatch(const UStringSearch *strsrch, int32_t start,
-                                  int32_t    end)
-{
-    if (strsrch->pattern.hasPrefixAccents) {
-        UCollationElements *coleiter  = strsrch->textIter;
-        UErrorCode          status    = U_ZERO_ERROR;
-        // we have been iterating forwards previously
-        uint32_t            ignorable = TRUE;
-        int32_t             firstce   = strsrch->pattern.ces[0];
-
-        setColEIterOffset(coleiter, start);
-        int32_t ce  = getCE(strsrch, ucol_next(coleiter, &status));
-        if (U_FAILURE(status)) {
-            return TRUE;
-        }
-        while (ce != firstce) {
-            if (ce != UCOL_IGNORABLE) {
-                ignorable = FALSE;
-            }
-            ce = getCE(strsrch, ucol_next(coleiter, &status));
-            if (U_FAILURE(status) || ce == UCOL_NULLORDER) {
-                return TRUE;
-            }
-        }
-        if (!ignorable && inNormBuf(coleiter)) {
-            // within normalization buffer, discontiguous handled here
-            return TRUE;
-        }
-
-        // within text
-        int32_t temp = start;
-        // original code
-        // accent = (getFCD(strsrch->search->text, &temp,
-        //                  strsrch->search->textLength)
-        //            >> SECOND_LAST_BYTE_SHIFT_);
-        // however this code does not work well with VC7 .net in release mode.
-        // maybe the inlines for getFCD combined with shifting has bugs in
-        // VC7. anyways this is a work around.
-        UBool accent = getFCD(strsrch->search->text, &temp,
-                              strsrch->search->textLength) > 0xFF;
-        if (!accent) {
-            return checkExtraMatchAccents(strsrch, start, end, &status);
-        }
-        if (!ignorable) {
-            return TRUE;
-        }
-        if (start > 0) {
-            temp = start;
-            U16_BACK_1(strsrch->search->text, 0, temp);
-            if (getFCD(strsrch->search->text, &temp,
-                       strsrch->search->textLength) & LAST_BYTE_MASK_) {
-                setColEIterOffset(coleiter, start);
-                ce = ucol_previous(coleiter, &status);
-                if (U_FAILURE(status) ||
-                    (ce != UCOL_NULLORDER && ce != UCOL_IGNORABLE)) {
-                    return TRUE;
-                }
-            }
-        }
-    }
-
-    return FALSE;
-}
-
-/**
-* Used by exact matches, checks if there are accents bounding the match.
-* Note this is the initial boundary check. If the potential match
-* starts or ends with composite characters, the accents in those
-* characters will be determined later.
-* Not doing backwards iteration here, since discontiguos contraction for
-* backwards collation element iterator, use up too many characters.
-* E.g. looking for \u030A ring in \u01FA A ring above and acute,
-* should fail since there is a acute at the end of \u01FA
-* Note here that accents checking are slow and cautioned in the API docs.
-* @param strsrch string search data
-* @param start offset of match
-* @param end end offset of the match
-* @return TRUE if there are accents on either side of the match,
-*         FALSE otherwise
-*/
-static
-UBool hasAccentsAfterMatch(const UStringSearch *strsrch, int32_t start,
-                                 int32_t    end)
-{
-    if (strsrch->pattern.hasSuffixAccents) {
-        const UChar       *text       = strsrch->search->text;
-              int32_t  temp       = end;
-              int32_t      textlength = strsrch->search->textLength;
-        U16_BACK_1(text, 0, temp);
-        if (getFCD(text, &temp, textlength) & LAST_BYTE_MASK_) {
-            int32_t             firstce  = strsrch->pattern.ces[0];
-            UCollationElements *coleiter = strsrch->textIter;
-            UErrorCode          status   = U_ZERO_ERROR;
-            int32_t ce;
-            setColEIterOffset(coleiter, start);
-            while ((ce = getCE(strsrch, ucol_next(coleiter, &status))) != firstce) {
-                if (U_FAILURE(status) || ce == UCOL_NULLORDER) {
-                    return TRUE;
-                }
-            }
-            int32_t count = 1;
-            while (count < strsrch->pattern.cesLength) {
-                if (getCE(strsrch, ucol_next(coleiter, &status))
-                    == UCOL_IGNORABLE) {
-                    // Thai can give an ignorable here.
-                    count --;
-                }
-                if (U_FAILURE(status)) {
-                    return TRUE;
-                }
-                count ++;
-            }
-
-            ce = ucol_next(coleiter, &status);
-            if (U_FAILURE(status)) {
-                return TRUE;
-            }
-            if (ce != UCOL_NULLORDER && ce != UCOL_IGNORABLE) {
-                ce = getCE(strsrch, ce);
-            }
-            if (ce != UCOL_NULLORDER && ce != UCOL_IGNORABLE) {
-                if (ucol_getOffset(coleiter) <= end) {
-                    return TRUE;
-                }
-                if (getFCD(text, &end, textlength) >> SECOND_LAST_BYTE_SHIFT_) {
-                    return TRUE;
-                }
-            }
-        }
-    }
-    return FALSE;
-}
-#endif // #if BOYER_MOORE
-
-/**
-* Checks if the offset runs out of the text string
-* @param offset
-* @param textlength of the text string
-* @return TRUE if offset is out of bounds, FALSE otherwise
-*/
-static
-inline UBool isOutOfBounds(int32_t textlength, int32_t offset)
-{
-    return offset < 0 || offset > textlength;
-}
-
-/**
-* Checks for identical match
-* @param strsrch string search data
-* @param start offset of possible match
-* @param end offset of possible match
-* @return TRUE if identical match is found
-*/
-static
-inline UBool checkIdentical(const UStringSearch *strsrch, int32_t start,
-                                  int32_t    end)
-{
-    if (strsrch->strength != UCOL_IDENTICAL) {
-        return TRUE;
-    }
-
-    // Note: We could use Normalizer::compare() or similar, but for short strings
-    // which may not be in FCD it might be faster to just NFD them.
-    UErrorCode status = U_ZERO_ERROR;
-    UnicodeString t2, p2;
-    strsrch->nfd->normalize(
-        UnicodeString(FALSE, strsrch->search->text + start, end - start), t2, status);
-    strsrch->nfd->normalize(
-        UnicodeString(FALSE, strsrch->pattern.text, strsrch->pattern.textLength), p2, status);
-    // return FALSE if NFD failed
-    return U_SUCCESS(status) && t2 == p2;
-}
-
-#if BOYER_MOORE
-/**
-* Checks to see if the match is repeated
-* @param strsrch string search data
-* @param start new match start index
-* @param end new match end index
-* @return TRUE if the the match is repeated, FALSE otherwise
-*/
-static
-inline UBool checkRepeatedMatch(UStringSearch *strsrch,
-                                int32_t    start,
-                                int32_t    end)
-{
-    int32_t lastmatchindex = strsrch->search->matchedIndex;
-    UBool       result;
-    if (lastmatchindex == USEARCH_DONE) {
-        return FALSE;
-    }
-    if (strsrch->search->isForwardSearching) {
-        result = start <= lastmatchindex;
-    }
-    else {
-        result = start >= lastmatchindex;
-    }
-    if (!result && !strsrch->search->isOverlap) {
-        if (strsrch->search->isForwardSearching) {
-            result = start < lastmatchindex + strsrch->search->matchedLength;
-        }
-        else {
-            result = end > lastmatchindex;
-        }
-    }
-    return result;
-}
-
-/**
-* Gets the collation element iterator's current offset.
-* @param coleiter collation element iterator
-* @param forwards flag TRUE if we are moving in th forwards direction
-* @return current offset
-*/
-static
-inline int32_t getColElemIterOffset(const UCollationElements *coleiter,
-                                              UBool               forwards)
-{
-    int32_t result = ucol_getOffset(coleiter);
-    // intricacies of the the backwards collation element iterator
-    if (FALSE && !forwards && inNormBuf(coleiter) && !isFCDPointerNull(coleiter)) {
-        result ++;
-    }
-    return result;
-}
-
-/**
-* Checks match for contraction.
-* If the match ends with a partial contraction we fail.
-* If the match starts too far off (because of backwards iteration) we try to
-* chip off the extra characters depending on whether a breakiterator has
-* been used.
-* Internal method, error assumed to be success, caller has to check status
-* before calling this method.
-* @param strsrch string search data
-* @param start offset of potential match, to be modified if necessary
-* @param end offset of potential match, to be modified if necessary
-* @param status output error status if any
-* @return TRUE if match passes the contraction test, FALSE otherwise
-*/
-
-static
-UBool checkNextExactContractionMatch(UStringSearch *strsrch,
-                                     int32_t   *start,
-                                     int32_t   *end, UErrorCode  *status)
-{
-          UCollationElements *coleiter   = strsrch->textIter;
-          int32_t             textlength = strsrch->search->textLength;
-          int32_t             temp       = *start;
-    const UCollator          *collator   = strsrch->collator;
-    const UChar              *text       = strsrch->search->text;
-    // This part checks if either ends of the match contains potential
-    // contraction. If so we'll have to iterate through them
-    // The start contraction needs to be checked since ucol_previous dumps
-    // all characters till the first safe character into the buffer.
-    // *start + 1 is used to test for the unsafe characters instead of *start
-    // because ucol_prev takes all unsafe characters till the first safe
-    // character ie *start. so by testing *start + 1, we can estimate if
-    // excess prefix characters has been included in the potential search
-    // results.
-    if ((*end < textlength && ucol_unsafeCP(text[*end], collator)) ||
-        (*start + 1 < textlength
-         && ucol_unsafeCP(text[*start + 1], collator))) {
-        int32_t expansion  = getExpansionPrefix(coleiter);
-        UBool   expandflag = expansion > 0;
-        setColEIterOffset(coleiter, *start);
-        while (expansion > 0) {
-            // getting rid of the redundant ce, caused by setOffset.
-            // since backward contraction/expansion may have extra ces if we
-            // are in the normalization buffer, hasAccentsBeforeMatch would
-            // have taken care of it.
-            // E.g. the character \u01FA will have an expansion of 3, but if
-            // we are only looking for acute and ring \u030A and \u0301, we'll
-            // have to skip the first ce in the expansion buffer.
-            ucol_next(coleiter, status);
-            if (U_FAILURE(*status)) {
-                return FALSE;
-            }
-            if (ucol_getOffset(coleiter) != temp) {
-                *start = temp;
-                temp  = ucol_getOffset(coleiter);
-            }
-            expansion --;
-        }
-
-        int32_t  *patternce       = strsrch->pattern.ces;
-        int32_t   patterncelength = strsrch->pattern.cesLength;
-        int32_t   count           = 0;
-        while (count < patterncelength) {
-            int32_t ce = getCE(strsrch, ucol_next(coleiter, status));
-            if (ce == UCOL_IGNORABLE) {
-                continue;
-            }
-            if (expandflag && count == 0 && ucol_getOffset(coleiter) != temp) {
-                *start = temp;
-                temp   = ucol_getOffset(coleiter);
-            }
-            if (U_FAILURE(*status) || ce != patternce[count]) {
-                (*end) ++;
-                *end = getNextUStringSearchBaseOffset(strsrch, *end);
-                return FALSE;
-            }
-            count ++;
-        }
-    }
-    return TRUE;
-}
-
-/**
-* Checks and sets the match information if found.
-* Checks
-* <ul>
-* <li> the potential match does not repeat the previous match
-* <li> boundaries are correct
-* <li> exact matches has no extra accents
-* <li> identical matchesb
-* <li> potential match does not end in the middle of a contraction
-* <\ul>
-* Otherwise the offset will be shifted to the next character.
-* Internal method, status assumed to be success, caller has to check status
-* before calling this method.
-* @param strsrch string search data
-* @param textoffset offset in the collation element text. the returned value
-*        will be the truncated end offset of the match or the new start
-*        search offset.
-* @param status output error status if any
-* @return TRUE if the match is valid, FALSE otherwise
-*/
-static
-inline UBool checkNextExactMatch(UStringSearch *strsrch,
-                                 int32_t   *textoffset, UErrorCode *status)
-{
-    UCollationElements *coleiter = strsrch->textIter;
-    int32_t         start    = getColElemIterOffset(coleiter, FALSE);
-
-    if (!checkNextExactContractionMatch(strsrch, &start, textoffset, status)) {
-        return FALSE;
-    }
-
-    // this totally matches, however we need to check if it is repeating
-    if (!isBreakUnit(strsrch, start, *textoffset) ||
-        checkRepeatedMatch(strsrch, start, *textoffset) ||
-        hasAccentsBeforeMatch(strsrch, start, *textoffset) ||
-        !checkIdentical(strsrch, start, *textoffset) ||
-        hasAccentsAfterMatch(strsrch, start, *textoffset)) {
-
-        (*textoffset) ++;
-        *textoffset = getNextUStringSearchBaseOffset(strsrch, *textoffset);
-        return FALSE;
-    }
-
-    //Add breakiterator boundary check for primary strength search.
-    if (!strsrch->search->breakIter && strsrch->strength == UCOL_PRIMARY) {
-        checkBreakBoundary(strsrch, &start, textoffset);
-    }
-
-    // totally match, we will get rid of the ending ignorables.
-    strsrch->search->matchedIndex  = start;
-    strsrch->search->matchedLength = *textoffset - start;
-    return TRUE;
-}
-
-/**
-* Getting the previous base character offset, or the current offset if the
-* current character is a base character
-* @param text string
-* @param textoffset one offset after the current character
-* @return the offset of the next character after the base character or the first
-*         composed character with accents
-*/
-static
-inline int32_t getPreviousBaseOffset(const UChar       *text,
-                                               int32_t  textoffset)
-{
-    if (textoffset > 0) {
-        for (;;) {
-            int32_t result = textoffset;
-            U16_BACK_1(text, 0, textoffset);
-            int32_t temp = textoffset;
-            uint16_t fcd = getFCD(text, &temp, result);
-            if ((fcd >> SECOND_LAST_BYTE_SHIFT_) == 0) {
-                if (fcd & LAST_BYTE_MASK_) {
-                    return textoffset;
-                }
-                return result;
-            }
-            if (textoffset == 0) {
-                return 0;
-            }
-        }
-    }
-    return textoffset;
-}
-
-/**
-* Getting the indexes of the accents that are not blocked in the argument
-* accent array
-* @param accents array of accents in nfd terminated by a 0.
-* @param accentsindex array of indexes of the accents that are not blocked
-*/
-static
-inline int getUnblockedAccentIndex(UChar *accents, int32_t *accentsindex)
-{
-    int32_t index     = 0;
-    int32_t     length    = u_strlen(accents);
-    UChar32     codepoint = 0;
-    int         cclass    = 0;
-    int         result    = 0;
-    int32_t temp;
-    while (index < length) {
-        temp = index;
-        U16_NEXT(accents, index, length, codepoint);
-        if (u_getCombiningClass(codepoint) != cclass) {
-            cclass        = u_getCombiningClass(codepoint);
-            accentsindex[result] = temp;
-            result ++;
-        }
-    }
-    accentsindex[result] = length;
-    return result;
-}
-
-/**
-* Appends 3 UChar arrays to a destination array.
-* Creates a new array if we run out of space. The caller will have to
-* manually deallocate the newly allocated array.
-* Internal method, status assumed to be success, caller has to check status
-* before calling this method. destination not to be NULL and has at least
-* size destinationlength.
-* @param destination target array
-* @param destinationlength target array size, returning the appended length
-* @param source1 null-terminated first array
-* @param source2 second array
-* @param source2length length of second array
-* @param source3 null-terminated third array
-* @param status error status if any
-* @return new destination array, destination if there was no new allocation
-*/
-static
-inline UChar * addToUCharArray(      UChar      *destination,
-                                     int32_t    *destinationlength,
-                               const UChar      *source1,
-                               const UChar      *source2,
-                                     int32_t     source2length,
-                               const UChar      *source3,
-                                     UErrorCode *status)
-{
-    int32_t source1length = source1 ? u_strlen(source1) : 0;
-    int32_t source3length = source3 ? u_strlen(source3) : 0;
-    if (*destinationlength < source1length + source2length + source3length +
-                                                                           1)
-    {
-        destination = (UChar *)allocateMemory(
-          (source1length + source2length + source3length + 1) * sizeof(UChar),
-          status);
-        // if error allocating memory, status will be
-        // U_MEMORY_ALLOCATION_ERROR
-        if (U_FAILURE(*status)) {
-            *destinationlength = 0;
-            return NULL;
-        }
-    }
-    if (source1length != 0) {
-        u_memcpy(destination, source1, source1length);
-    }
-    if (source2length != 0) {
-        uprv_memcpy(destination + source1length, source2,
-                    sizeof(UChar) * source2length);
-    }
-    if (source3length != 0) {
-        uprv_memcpy(destination + source1length + source2length, source3,
-                    sizeof(UChar) * source3length);
-    }
-    *destinationlength = source1length + source2length + source3length;
-    return destination;
-}
-
-/**
-* Running through a collation element iterator to see if the contents matches
-* pattern in string search data
-* @param strsrch string search data
-* @param coleiter collation element iterator
-* @return TRUE if a match if found, FALSE otherwise
-*/
-static
-inline UBool checkCollationMatch(const UStringSearch      *strsrch,
-                                       UCollationElements *coleiter)
-{
-    int         patternceindex = strsrch->pattern.cesLength;
-    int32_t    *patternce      = strsrch->pattern.ces;
-    UErrorCode  status = U_ZERO_ERROR;
-    while (patternceindex > 0) {
-        int32_t ce = getCE(strsrch, ucol_next(coleiter, &status));
-        if (ce == UCOL_IGNORABLE) {
-            continue;
-        }
-        if (U_FAILURE(status) || ce != *patternce) {
-            return FALSE;
-        }
-        patternce ++;
-        patternceindex --;
-    }
-    return TRUE;
-}
-
-/**
-* Rearranges the front accents to try matching.
-* Prefix accents in the text will be grouped according to their combining
-* class and the groups will be mixed and matched to try find the perfect
-* match with the pattern.
-* So for instance looking for "\u0301" in "\u030A\u0301\u0325"
-* step 1: split "\u030A\u0301" into 6 other type of potential accent substrings
-*         "\u030A", "\u0301", "\u0325", "\u030A\u0301", "\u030A\u0325",
-*         "\u0301\u0325".
-* step 2: check if any of the generated substrings matches the pattern.
-* Internal method, status is assumed to be success, caller has to check status
-* before calling this method.
-* @param strsrch string search match
-* @param start first offset of the accents to start searching
-* @param end start of the last accent set
-* @param status output error status if any
-* @return USEARCH_DONE if a match is not found, otherwise return the starting
-*         offset of the match. Note this start includes all preceding accents.
-*/
-static
-int32_t doNextCanonicalPrefixMatch(UStringSearch *strsrch,
-                                       int32_t    start,
-                                       int32_t    end,
-                                       UErrorCode    *status)
-{
-    const UChar       *text       = strsrch->search->text;
-          int32_t      textlength = strsrch->search->textLength;
-          int32_t  tempstart  = start;
-
-    if ((getFCD(text, &tempstart, textlength) & LAST_BYTE_MASK_) == 0) {
-        // die... failed at a base character
-        return USEARCH_DONE;
-    }
-
-    int32_t offset = getNextBaseOffset(text, tempstart, textlength);
-    start = getPreviousBaseOffset(text, tempstart);
-
-    UChar       accents[INITIAL_ARRAY_SIZE_];
-    // normalizing the offensive string
-    unorm_normalize(text + start, offset - start, UNORM_NFD, 0, accents,
-                    INITIAL_ARRAY_SIZE_, status);
-    if (U_FAILURE(*status)) {
-        return USEARCH_DONE;
-    }
-
-    int32_t         accentsindex[INITIAL_ARRAY_SIZE_];
-    int32_t         accentsize = getUnblockedAccentIndex(accents,
-                                                                 accentsindex);
-    int32_t         count      = (2 << (accentsize - 1)) - 1;
-    UChar               buffer[INITIAL_ARRAY_SIZE_];
-    UCollationElements *coleiter   = strsrch->utilIter;
-    while (U_SUCCESS(*status) && count > 0) {
-        UChar *rearrange = strsrch->canonicalPrefixAccents;
-        // copy the base characters
-        for (int k = 0; k < accentsindex[0]; k ++) {
-            *rearrange ++ = accents[k];
-        }
-        // forming all possible canonical rearrangement by dropping
-        // sets of accents
-        for (int i = 0; i <= accentsize - 1; i ++) {
-            int32_t mask = 1 << (accentsize - i - 1);
-            if (count & mask) {
-                for (int j = accentsindex[i]; j < accentsindex[i + 1]; j ++) {
-                    *rearrange ++ = accents[j];
-                }
-            }
-        }
-        *rearrange = 0;
-        int32_t  matchsize = INITIAL_ARRAY_SIZE_;
-        UChar   *match     = addToUCharArray(buffer, &matchsize,
-                                           strsrch->canonicalPrefixAccents,
-                                           strsrch->search->text + offset,
-                                           end - offset,
-                                           strsrch->canonicalSuffixAccents,
-                                           status);
-
-        // if status is a failure, ucol_setText does nothing.
-        // run the collator iterator through this match
-        ucol_setText(coleiter, match, matchsize, status);
-        if (U_SUCCESS(*status)) {
-            if (checkCollationMatch(strsrch, coleiter)) {
-                if (match != buffer) {
-                    uprv_free(match);
-                }
-                return start;
-            }
-        }
-        count --;
-    }
-    return USEARCH_DONE;
-}
-
-/**
-* Gets the offset to the safe point in text before textoffset.
-* ie. not the middle of a contraction, swappable characters or supplementary
-* characters.
-* @param collator collation sata
-* @param text string to work with
-* @param textoffset offset in string
-* @param textlength length of text string
-* @return offset to the previous safe character
-*/
-static
-inline uint32_t getPreviousSafeOffset(const UCollator   *collator,
-                                      const UChar       *text,
-                                            int32_t  textoffset)
-{
-    int32_t result = textoffset; // first contraction character
-    while (result != 0 && ucol_unsafeCP(text[result - 1], collator)) {
-        result --;
-    }
-    if (result != 0) {
-        // the first contraction character is consider unsafe here
-        result --;
-    }
-    return result;
-}
-
-/**
-* Cleaning up after we passed the safe zone
-* @param strsrch string search data
-* @param safetext safe text array
-* @param safebuffer safe text buffer
-* @param coleiter collation element iterator for safe text
-*/
-static
-inline void cleanUpSafeText(const UStringSearch *strsrch, UChar *safetext,
-                                  UChar         *safebuffer)
-{
-    if (safetext != safebuffer && safetext != strsrch->canonicalSuffixAccents)
-    {
-       uprv_free(safetext);
-    }
-}
-
-/**
-* Take the rearranged end accents and tries matching. If match failed at
-* a separate preceding set of accents (separated from the rearranged on by
-* at least a base character) then we rearrange the preceding accents and
-* tries matching again.
-* We allow skipping of the ends of the accent set if the ces do not match.
-* However if the failure is found before the accent set, it fails.
-* Internal method, status assumed to be success, caller has to check status
-* before calling this method.
-* @param strsrch string search data
-* @param textoffset of the start of the rearranged accent
-* @param status output error status if any
-* @return USEARCH_DONE if a match is not found, otherwise return the starting
-*         offset of the match. Note this start includes all preceding accents.
-*/
-static
-int32_t doNextCanonicalSuffixMatch(UStringSearch *strsrch,
-                                       int32_t    textoffset,
-                                       UErrorCode    *status)
-{
-    const UChar              *text           = strsrch->search->text;
-    const UCollator          *collator       = strsrch->collator;
-          int32_t             safelength     = 0;
-          UChar              *safetext;
-          int32_t             safetextlength;
-          UChar               safebuffer[INITIAL_ARRAY_SIZE_];
-          UCollationElements *coleiter       = strsrch->utilIter;
-          int32_t         safeoffset     = textoffset;
-
-    if (textoffset != 0 && ucol_unsafeCP(strsrch->canonicalSuffixAccents[0],
-                                         collator)) {
-        safeoffset     = getPreviousSafeOffset(collator, text, textoffset);
-        safelength     = textoffset - safeoffset;
-        safetextlength = INITIAL_ARRAY_SIZE_;
-        safetext       = addToUCharArray(safebuffer, &safetextlength, NULL,
-                                         text + safeoffset, safelength,
-                                         strsrch->canonicalSuffixAccents,
-                                         status);
-    }
-    else {
-        safetextlength = u_strlen(strsrch->canonicalSuffixAccents);
-        safetext       = strsrch->canonicalSuffixAccents;
-    }
-
-    // if status is a failure, ucol_setText does nothing
-    ucol_setText(coleiter, safetext, safetextlength, status);
-    // status checked in loop below
-
-    int32_t  *ce        = strsrch->pattern.ces;
-    int32_t   celength  = strsrch->pattern.cesLength;
-    int       ceindex   = celength - 1;
-    UBool     isSafe    = TRUE; // indication flag for position in safe zone
-
-    while (ceindex >= 0) {
-        int32_t textce = ucol_previous(coleiter, status);
-        if (U_FAILURE(*status)) {
-            if (isSafe) {
-                cleanUpSafeText(strsrch, safetext, safebuffer);
-            }
-            return USEARCH_DONE;
-        }
-        if (textce == UCOL_NULLORDER) {
-            // check if we have passed the safe buffer
-            if (coleiter == strsrch->textIter) {
-                cleanUpSafeText(strsrch, safetext, safebuffer);
-                return USEARCH_DONE;
-            }
-            cleanUpSafeText(strsrch, safetext, safebuffer);
-            safetext = safebuffer;
-            coleiter = strsrch->textIter;
-            setColEIterOffset(coleiter, safeoffset);
-            // status checked at the start of the loop
-            isSafe = FALSE;
-            continue;
-        }
-        textce = getCE(strsrch, textce);
-        if (textce != UCOL_IGNORABLE && textce != ce[ceindex]) {
-            // do the beginning stuff
-            int32_t failedoffset = getColElemIterOffset(coleiter, FALSE);
-            if (isSafe && failedoffset >= safelength) {
-                // alas... no hope. failed at rearranged accent set
-                cleanUpSafeText(strsrch, safetext, safebuffer);
-                return USEARCH_DONE;
-            }
-            else {
-                if (isSafe) {
-                    failedoffset += safeoffset;
-                    cleanUpSafeText(strsrch, safetext, safebuffer);
-                }
-
-                // try rearranging the front accents
-                int32_t result = doNextCanonicalPrefixMatch(strsrch,
-                                        failedoffset, textoffset, status);
-                if (result != USEARCH_DONE) {
-                    // if status is a failure, ucol_setOffset does nothing
-                    setColEIterOffset(strsrch->textIter, result);
-                }
-                if (U_FAILURE(*status)) {
-                    return USEARCH_DONE;
-                }
-                return result;
-            }
-        }
-        if (textce == ce[ceindex]) {
-            ceindex --;
-        }
-    }
-    // set offset here
-    if (isSafe) {
-        int32_t result     = getColElemIterOffset(coleiter, FALSE);
-        // sets the text iterator here with the correct expansion and offset
-        int32_t    leftoverces = getExpansionPrefix(coleiter);
-        cleanUpSafeText(strsrch, safetext, safebuffer);
-        if (result >= safelength) {
-            result = textoffset;
-        }
-        else {
-            result += safeoffset;
-        }
-        setColEIterOffset(strsrch->textIter, result);
-        strsrch->textIter->iteratordata_.toReturn =
-                       setExpansionPrefix(strsrch->textIter, leftoverces);
-        return result;
-    }
-
-    return ucol_getOffset(coleiter);
-}
-
-/**
-* Trying out the substring and sees if it can be a canonical match.
-* This will try normalizing the end accents and arranging them into canonical
-* equivalents and check their corresponding ces with the pattern ce.
-* Suffix accents in the text will be grouped according to their combining
-* class and the groups will be mixed and matched to try find the perfect
-* match with the pattern.
-* So for instance looking for "\u0301" in "\u030A\u0301\u0325"
-* step 1: split "\u030A\u0301" into 6 other type of potential accent substrings
-*         "\u030A", "\u0301", "\u0325", "\u030A\u0301", "\u030A\u0325",
-*         "\u0301\u0325".
-* step 2: check if any of the generated substrings matches the pattern.
-* Internal method, status assumed to be success, caller has to check status
-* before calling this method.
-* @param strsrch string search data
-* @param textoffset end offset in the collation element text that ends with
-*                   the accents to be rearranged
-* @param status error status if any
-* @return TRUE if the match is valid, FALSE otherwise
-*/
-static
-UBool doNextCanonicalMatch(UStringSearch *strsrch,
-                           int32_t    textoffset,
-                           UErrorCode    *status)
-{
-    const UChar       *text = strsrch->search->text;
-          int32_t  temp = textoffset;
-    U16_BACK_1(text, 0, temp);
-    if ((getFCD(text, &temp, textoffset) & LAST_BYTE_MASK_) == 0) {
-        UCollationElements *coleiter = strsrch->textIter;
-        int32_t         offset   = getColElemIterOffset(coleiter, FALSE);
-        if (strsrch->pattern.hasPrefixAccents) {
-            offset = doNextCanonicalPrefixMatch(strsrch, offset, textoffset,
-                                                status);
-            if (U_SUCCESS(*status) && offset != USEARCH_DONE) {
-                setColEIterOffset(coleiter, offset);
-                return TRUE;
-            }
-        }
-        return FALSE;
-    }
-
-    if (!strsrch->pattern.hasSuffixAccents) {
-        return FALSE;
-    }
-
-    UChar       accents[INITIAL_ARRAY_SIZE_];
-    // offset to the last base character in substring to search
-    int32_t baseoffset = getPreviousBaseOffset(text, textoffset);
-    // normalizing the offensive string
-    unorm_normalize(text + baseoffset, textoffset - baseoffset, UNORM_NFD,
-                               0, accents, INITIAL_ARRAY_SIZE_, status);
-    // status checked in loop below
-
-    int32_t accentsindex[INITIAL_ARRAY_SIZE_];
-    int32_t size = getUnblockedAccentIndex(accents, accentsindex);
-
-    // 2 power n - 1 plus the full set of accents
-    int32_t  count = (2 << (size - 1)) - 1;
-    while (U_SUCCESS(*status) && count > 0) {
-        UChar *rearrange = strsrch->canonicalSuffixAccents;
-        // copy the base characters
-        for (int k = 0; k < accentsindex[0]; k ++) {
-            *rearrange ++ = accents[k];
-        }
-        // forming all possible canonical rearrangement by dropping
-        // sets of accents
-        for (int i = 0; i <= size - 1; i ++) {
-            int32_t mask = 1 << (size - i - 1);
-            if (count & mask) {
-                for (int j = accentsindex[i]; j < accentsindex[i + 1]; j ++) {
-                    *rearrange ++ = accents[j];
-                }
-            }
-        }
-        *rearrange = 0;
-        int32_t offset = doNextCanonicalSuffixMatch(strsrch, baseoffset,
-                                                        status);
-        if (offset != USEARCH_DONE) {
-            return TRUE; // match found
-        }
-        count --;
-    }
-    return FALSE;
-}
-
-/**
-* Gets the previous base character offset depending on the string search
-* pattern data
-* @param strsrch string search data
-* @param textoffset current offset, current character
-* @return the offset of the next character after this base character or itself
-*         if it is a composed character with accents
-*/
-static
-inline int32_t getPreviousUStringSearchBaseOffset(UStringSearch *strsrch,
-                                                      int32_t textoffset)
-{
-    if (strsrch->pattern.hasPrefixAccents && textoffset > 0) {
-        const UChar       *text = strsrch->search->text;
-              int32_t  offset = textoffset;
-        if (getFCD(text, &offset, strsrch->search->textLength) >>
-                                                   SECOND_LAST_BYTE_SHIFT_) {
-            return getPreviousBaseOffset(text, textoffset);
-        }
-    }
-    return textoffset;
-}
-
-/**
-* Checks match for contraction.
-* If the match ends with a partial contraction we fail.
-* If the match starts too far off (because of backwards iteration) we try to
-* chip off the extra characters
-* Internal method, status assumed to be success, caller has to check status
-* before calling this method.
-* @param strsrch string search data
-* @param start offset of potential match, to be modified if necessary
-* @param end offset of potential match, to be modified if necessary
-* @param status output error status if any
-* @return TRUE if match passes the contraction test, FALSE otherwise
-*/
-static
-UBool checkNextCanonicalContractionMatch(UStringSearch *strsrch,
-                                         int32_t   *start,
-                                         int32_t   *end,
-                                         UErrorCode    *status)
-{
-          UCollationElements *coleiter   = strsrch->textIter;
-          int32_t             textlength = strsrch->search->textLength;
-          int32_t         temp       = *start;
-    const UCollator          *collator   = strsrch->collator;
-    const UChar              *text       = strsrch->search->text;
-    // This part checks if either ends of the match contains potential
-    // contraction. If so we'll have to iterate through them
-    if ((*end < textlength && ucol_unsafeCP(text[*end], collator)) ||
-        (*start + 1 < textlength
-         && ucol_unsafeCP(text[*start + 1], collator))) {
-        int32_t expansion  = getExpansionPrefix(coleiter);
-        UBool   expandflag = expansion > 0;
-        setColEIterOffset(coleiter, *start);
-        while (expansion > 0) {
-            // getting rid of the redundant ce, caused by setOffset.
-            // since backward contraction/expansion may have extra ces if we
-            // are in the normalization buffer, hasAccentsBeforeMatch would
-            // have taken care of it.
-            // E.g. the character \u01FA will have an expansion of 3, but if
-            // we are only looking for acute and ring \u030A and \u0301, we'll
-            // have to skip the first ce in the expansion buffer.
-            ucol_next(coleiter, status);
-            if (U_FAILURE(*status)) {
-                return FALSE;
-            }
-            if (ucol_getOffset(coleiter) != temp) {
-                *start = temp;
-                temp  = ucol_getOffset(coleiter);
-            }
-            expansion --;
-        }
-
-        int32_t  *patternce       = strsrch->pattern.ces;
-        int32_t   patterncelength = strsrch->pattern.cesLength;
-        int32_t   count           = 0;
-        int32_t   textlength      = strsrch->search->textLength;
-        while (count < patterncelength) {
-            int32_t ce = getCE(strsrch, ucol_next(coleiter, status));
-            // status checked below, note that if status is a failure
-            // ucol_next returns UCOL_NULLORDER
-            if (ce == UCOL_IGNORABLE) {
-                continue;
-            }
-            if (expandflag && count == 0 && ucol_getOffset(coleiter) != temp) {
-                *start = temp;
-                temp   = ucol_getOffset(coleiter);
-            }
-
-            if (count == 0 && ce != patternce[0]) {
-                // accents may have extra starting ces, this occurs when a
-                // pure accent pattern is matched without rearrangement
-                // text \u0325\u0300 and looking for \u0300
-                int32_t expected = patternce[0];
-                if (getFCD(text, start, textlength) & LAST_BYTE_MASK_) {
-                    ce = getCE(strsrch, ucol_next(coleiter, status));
-                    while (U_SUCCESS(*status) && ce != expected &&
-                           ce != UCOL_NULLORDER &&
-                           ucol_getOffset(coleiter) <= *end) {
-                        ce = getCE(strsrch, ucol_next(coleiter, status));
-                    }
-                }
-            }
-            if (U_FAILURE(*status) || ce != patternce[count]) {
-                (*end) ++;
-                *end = getNextUStringSearchBaseOffset(strsrch, *end);
-                return FALSE;
-            }
-            count ++;
-        }
-    }
-    return TRUE;
-}
-
-/**
-* Checks and sets the match information if found.
-* Checks
-* <ul>
-* <li> the potential match does not repeat the previous match
-* <li> boundaries are correct
-* <li> potential match does not end in the middle of a contraction
-* <li> identical matches
-* <\ul>
-* Otherwise the offset will be shifted to the next character.
-* Internal method, status assumed to be success, caller has to check the
-* status before calling this method.
-* @param strsrch string search data
-* @param textoffset offset in the collation element text. the returned value
-*        will be the truncated end offset of the match or the new start
-*        search offset.
-* @param status output error status if any
-* @return TRUE if the match is valid, FALSE otherwise
-*/
-static
-inline UBool checkNextCanonicalMatch(UStringSearch *strsrch,
-                                     int32_t   *textoffset,
-                                     UErrorCode    *status)
-{
-    // to ensure that the start and ends are not composite characters
-    UCollationElements *coleiter = strsrch->textIter;
-    // if we have a canonical accent match
-    if ((strsrch->pattern.hasSuffixAccents &&
-        strsrch->canonicalSuffixAccents[0]) ||
-        (strsrch->pattern.hasPrefixAccents &&
-        strsrch->canonicalPrefixAccents[0])) {
-        strsrch->search->matchedIndex  = getPreviousUStringSearchBaseOffset(
-                                                    strsrch,
-                                                    ucol_getOffset(coleiter));
-        strsrch->search->matchedLength = *textoffset -
-                                                strsrch->search->matchedIndex;
-        return TRUE;
-    }
-
-    int32_t start = getColElemIterOffset(coleiter, FALSE);
-    if (!checkNextCanonicalContractionMatch(strsrch, &start, textoffset,
-                                            status) || U_FAILURE(*status)) {
-        return FALSE;
-    }
-
-    start = getPreviousUStringSearchBaseOffset(strsrch, start);
-    // this totally matches, however we need to check if it is repeating
-    if (checkRepeatedMatch(strsrch, start, *textoffset) ||
-        !isBreakUnit(strsrch, start, *textoffset) ||
-        !checkIdentical(strsrch, start, *textoffset)) {
-        (*textoffset) ++;
-        *textoffset = getNextBaseOffset(strsrch->search->text, *textoffset,
-                                        strsrch->search->textLength);
-        return FALSE;
-    }
-
-    strsrch->search->matchedIndex  = start;
-    strsrch->search->matchedLength = *textoffset - start;
-    return TRUE;
-}
-
-/**
-* Shifting the collation element iterator position forward to prepare for
-* a preceding match. If the first character is a unsafe character, we'll only
-* shift by 1 to capture contractions, normalization etc.
-* Internal method, status assumed to be success, caller has to check status
-* before calling this method.
-* @param text strsrch string search data
-* @param textoffset start text position to do search
-* @param ce the text ce which failed the match.
-* @param patternceindex index of the ce within the pattern ce buffer which
-*        failed the match
-* @return final offset
-*/
-static
-inline int32_t reverseShift(UStringSearch *strsrch,
-                                int32_t    textoffset,
-                                int32_t       ce,
-                                int32_t        patternceindex)
-{
-    if (strsrch->search->isOverlap) {
-        if (textoffset != strsrch->search->textLength) {
-            textoffset --;
-        }
-        else {
-            textoffset -= strsrch->pattern.defaultShiftSize;
-        }
-    }
-    else {
-        if (ce != UCOL_NULLORDER) {
-            int32_t shift = strsrch->pattern.backShift[hashFromCE32(ce)];
-
-            // this is to adjust for characters in the middle of the substring
-            // for matching that failed.
-            int32_t adjust = patternceindex;
-            if (adjust > 1 && shift > adjust) {
-                shift -= adjust - 1;
-            }
-            textoffset -= shift;
-        }
-        else {
-            textoffset -= strsrch->pattern.defaultShiftSize;
-        }
-    }
-    textoffset = getPreviousUStringSearchBaseOffset(strsrch, textoffset);
-    return textoffset;
-}
-
-/**
-* Checks match for contraction.
-* If the match starts with a partial contraction we fail.
-* Internal method, status assumed to be success, caller has to check status
-* before calling this method.
-* @param strsrch string search data
-* @param start offset of potential match, to be modified if necessary
-* @param end offset of potential match, to be modified if necessary
-* @param status output error status if any
-* @return TRUE if match passes the contraction test, FALSE otherwise
-*/
-static
-UBool checkPreviousExactContractionMatch(UStringSearch *strsrch,
-                                     int32_t   *start,
-                                     int32_t   *end, UErrorCode  *status)
-{
-          UCollationElements *coleiter   = strsrch->textIter;
-          int32_t             textlength = strsrch->search->textLength;
-          int32_t             temp       = *end;
-    const UCollator          *collator   = strsrch->collator;
-    const UChar              *text       = strsrch->search->text;
-    // This part checks if either if the start of the match contains potential
-    // contraction. If so we'll have to iterate through them
-    // Since we used ucol_next while previously looking for the potential
-    // match, this guarantees that our end will not be a partial contraction,
-    // or a partial supplementary character.
-    if (*start < textlength && ucol_unsafeCP(text[*start], collator)) {
-        int32_t expansion  = getExpansionSuffix(coleiter);
-        UBool   expandflag = expansion > 0;
-        setColEIterOffset(coleiter, *end);
-        while (U_SUCCESS(*status) && expansion > 0) {
-            // getting rid of the redundant ce
-            // since forward contraction/expansion may have extra ces
-            // if we are in the normalization buffer, hasAccentsBeforeMatch
-            // would have taken care of it.
-            // E.g. the character \u01FA will have an expansion of 3, but if
-            // we are only looking for A ring A\u030A, we'll have to skip the
-            // last ce in the expansion buffer
-            ucol_previous(coleiter, status);
-            if (U_FAILURE(*status)) {
-                return FALSE;
-            }
-            if (ucol_getOffset(coleiter) != temp) {
-                *end = temp;
-                temp  = ucol_getOffset(coleiter);
-            }
-            expansion --;
-        }
-
-        int32_t  *patternce       = strsrch->pattern.ces;
-        int32_t   patterncelength = strsrch->pattern.cesLength;
-        int32_t   count           = patterncelength;
-        while (count > 0) {
-            int32_t ce = getCE(strsrch, ucol_previous(coleiter, status));
-            // status checked below, note that if status is a failure
-            // ucol_previous returns UCOL_NULLORDER
-            if (ce == UCOL_IGNORABLE) {
-                continue;
-            }
-            if (expandflag && count == 0 &&
-                getColElemIterOffset(coleiter, FALSE) != temp) {
-                *end = temp;
-                temp  = ucol_getOffset(coleiter);
-            }
-            if (U_FAILURE(*status) || ce != patternce[count - 1]) {
-                (*start) --;
-                *start = getPreviousBaseOffset(text, *start);
-                return FALSE;
-            }
-            count --;
-        }
-    }
-    return TRUE;
-}
-
-/**
-* Checks and sets the match information if found.
-* Checks
-* <ul>
-* <li> the current match does not repeat the last match
-* <li> boundaries are correct
-* <li> exact matches has no extra accents
-* <li> identical matches
-* <\ul>
-* Otherwise the offset will be shifted to the preceding character.
-* Internal method, status assumed to be success, caller has to check status
-* before calling this method.
-* @param strsrch string search data
-* @param collator
-* @param coleiter collation element iterator
-* @param text string
-* @param textoffset offset in the collation element text. the returned value
-*        will be the truncated start offset of the match or the new start
-*        search offset.
-* @param status output error status if any
-* @return TRUE if the match is valid, FALSE otherwise
-*/
-static
-inline UBool checkPreviousExactMatch(UStringSearch *strsrch,
-                                     int32_t   *textoffset,
-                                     UErrorCode    *status)
-{
-    // to ensure that the start and ends are not composite characters
-    int32_t end = ucol_getOffset(strsrch->textIter);
-    if (!checkPreviousExactContractionMatch(strsrch, textoffset, &end, status)
-        || U_FAILURE(*status)) {
-            return FALSE;
-    }
-
-    // this totally matches, however we need to check if it is repeating
-    // the old match
-    if (checkRepeatedMatch(strsrch, *textoffset, end) ||
-        !isBreakUnit(strsrch, *textoffset, end) ||
-        hasAccentsBeforeMatch(strsrch, *textoffset, end) ||
-        !checkIdentical(strsrch, *textoffset, end) ||
-        hasAccentsAfterMatch(strsrch, *textoffset, end)) {
-        (*textoffset) --;
-        *textoffset = getPreviousBaseOffset(strsrch->search->text,
-                                            *textoffset);
-        return FALSE;
-    }
-
-    //Add breakiterator boundary check for primary strength search.
-    if (!strsrch->search->breakIter && strsrch->strength == UCOL_PRIMARY) {
-        checkBreakBoundary(strsrch, textoffset, &end);
-    }
-
-    strsrch->search->matchedIndex = *textoffset;
-    strsrch->search->matchedLength = end - *textoffset;
-    return TRUE;
-}
-
-/**
-* Rearranges the end accents to try matching.
-* Suffix accents in the text will be grouped according to their combining
-* class and the groups will be mixed and matched to try find the perfect
-* match with the pattern.
-* So for instance looking for "\u0301" in "\u030A\u0301\u0325"
-* step 1: split "\u030A\u0301" into 6 other type of potential accent substrings
-*         "\u030A", "\u0301", "\u0325", "\u030A\u0301", "\u030A\u0325",
-*         "\u0301\u0325".
-* step 2: check if any of the generated substrings matches the pattern.
-* Internal method, status assumed to be success, user has to check status
-* before calling this method.
-* @param strsrch string search match
-* @param start offset of the first base character
-* @param end start of the last accent set
-* @param status only error status if any
-* @return USEARCH_DONE if a match is not found, otherwise return the ending
-*         offset of the match. Note this start includes all following accents.
-*/
-static
-int32_t doPreviousCanonicalSuffixMatch(UStringSearch *strsrch,
-                                           int32_t    start,
-                                           int32_t    end,
-                                           UErrorCode    *status)
-{
-    const UChar       *text       = strsrch->search->text;
-          int32_t  tempend    = end;
-
-    U16_BACK_1(text, 0, tempend);
-    if (!(getFCD(text, &tempend, strsrch->search->textLength) &
-                                                           LAST_BYTE_MASK_)) {
-        // die... failed at a base character
-        return USEARCH_DONE;
-    }
-    end = getNextBaseOffset(text, end, strsrch->search->textLength);
-
-    if (U_SUCCESS(*status)) {
-        UChar       accents[INITIAL_ARRAY_SIZE_];
-        int32_t offset = getPreviousBaseOffset(text, end);
-        // normalizing the offensive string
-        unorm_normalize(text + offset, end - offset, UNORM_NFD, 0, accents,
-                        INITIAL_ARRAY_SIZE_, status);
-
-        int32_t         accentsindex[INITIAL_ARRAY_SIZE_];
-        int32_t         accentsize = getUnblockedAccentIndex(accents,
-                                                         accentsindex);
-        int32_t         count      = (2 << (accentsize - 1)) - 1;
-        UChar               buffer[INITIAL_ARRAY_SIZE_];
-        UCollationElements *coleiter = strsrch->utilIter;
-        while (U_SUCCESS(*status) && count > 0) {
-            UChar *rearrange = strsrch->canonicalSuffixAccents;
-            // copy the base characters
-            for (int k = 0; k < accentsindex[0]; k ++) {
-                *rearrange ++ = accents[k];
-            }
-            // forming all possible canonical rearrangement by dropping
-            // sets of accents
-            for (int i = 0; i <= accentsize - 1; i ++) {
-                int32_t mask = 1 << (accentsize - i - 1);
-                if (count & mask) {
-                    for (int j = accentsindex[i]; j < accentsindex[i + 1]; j ++) {
-                        *rearrange ++ = accents[j];
-                    }
-                }
-            }
-            *rearrange = 0;
-            int32_t  matchsize = INITIAL_ARRAY_SIZE_;
-            UChar   *match     = addToUCharArray(buffer, &matchsize,
-                                           strsrch->canonicalPrefixAccents,
-                                           strsrch->search->text + start,
-                                           offset - start,
-                                           strsrch->canonicalSuffixAccents,
-                                           status);
-
-            // run the collator iterator through this match
-            // if status is a failure ucol_setText does nothing
-            ucol_setText(coleiter, match, matchsize, status);
-            if (U_SUCCESS(*status)) {
-                if (checkCollationMatch(strsrch, coleiter)) {
-                    if (match != buffer) {
-                        uprv_free(match);
-                    }
-                    return end;
-                }
-            }
-            count --;
-        }
-    }
-    return USEARCH_DONE;
-}
-
-/**
-* Take the rearranged start accents and tries matching. If match failed at
-* a separate following set of accents (separated from the rearranged on by
-* at least a base character) then we rearrange the preceding accents and
-* tries matching again.
-* We allow skipping of the ends of the accent set if the ces do not match.
-* However if the failure is found before the accent set, it fails.
-* Internal method, status assumed to be success, caller has to check status
-* before calling this method.
-* @param strsrch string search data
-* @param textoffset of the ends of the rearranged accent
-* @param status output error status if any
-* @return USEARCH_DONE if a match is not found, otherwise return the ending
-*         offset of the match. Note this start includes all following accents.
-*/
-static
-int32_t doPreviousCanonicalPrefixMatch(UStringSearch *strsrch,
-                                           int32_t    textoffset,
-                                           UErrorCode    *status)
-{
-    const UChar       *text       = strsrch->search->text;
-    const UCollator   *collator   = strsrch->collator;
-          int32_t      safelength = 0;
-          UChar       *safetext;
-          int32_t      safetextlength;
-          UChar        safebuffer[INITIAL_ARRAY_SIZE_];
-          int32_t  safeoffset = textoffset;
-
-    if (textoffset &&
-        ucol_unsafeCP(strsrch->canonicalPrefixAccents[
-                                 u_strlen(strsrch->canonicalPrefixAccents) - 1
-                                         ], collator)) {
-        safeoffset     = getNextSafeOffset(collator, text, textoffset,
-                                           strsrch->search->textLength);
-        safelength     = safeoffset - textoffset;
-        safetextlength = INITIAL_ARRAY_SIZE_;
-        safetext       = addToUCharArray(safebuffer, &safetextlength,
-                                         strsrch->canonicalPrefixAccents,
-                                         text + textoffset, safelength,
-                                         NULL, status);
-    }
-    else {
-        safetextlength = u_strlen(strsrch->canonicalPrefixAccents);
-        safetext       = strsrch->canonicalPrefixAccents;
-    }
-
-    UCollationElements *coleiter = strsrch->utilIter;
-     // if status is a failure, ucol_setText does nothing
-    ucol_setText(coleiter, safetext, safetextlength, status);
-    // status checked in loop below
-
-    int32_t  *ce           = strsrch->pattern.ces;
-    int32_t   celength     = strsrch->pattern.cesLength;
-    int       ceindex      = 0;
-    UBool     isSafe       = TRUE; // safe zone indication flag for position
-    int32_t   prefixlength = u_strlen(strsrch->canonicalPrefixAccents);
-
-    while (ceindex < celength) {
-        int32_t textce = ucol_next(coleiter, status);
-        if (U_FAILURE(*status)) {
-            if (isSafe) {
-                cleanUpSafeText(strsrch, safetext, safebuffer);
-            }
-            return USEARCH_DONE;
-        }
-        if (textce == UCOL_NULLORDER) {
-            // check if we have passed the safe buffer
-            if (coleiter == strsrch->textIter) {
-                cleanUpSafeText(strsrch, safetext, safebuffer);
-                return USEARCH_DONE;
-            }
-            cleanUpSafeText(strsrch, safetext, safebuffer);
-            safetext = safebuffer;
-            coleiter = strsrch->textIter;
-            setColEIterOffset(coleiter, safeoffset);
-            // status checked at the start of the loop
-            isSafe = FALSE;
-            continue;
-        }
-        textce = getCE(strsrch, textce);
-        if (textce != UCOL_IGNORABLE && textce != ce[ceindex]) {
-            // do the beginning stuff
-            int32_t failedoffset = ucol_getOffset(coleiter);
-            if (isSafe && failedoffset <= prefixlength) {
-                // alas... no hope. failed at rearranged accent set
-                cleanUpSafeText(strsrch, safetext, safebuffer);
-                return USEARCH_DONE;
-            }
-            else {
-                if (isSafe) {
-                    failedoffset = safeoffset - failedoffset;
-                    cleanUpSafeText(strsrch, safetext, safebuffer);
-                }
-
-                // try rearranging the end accents
-                int32_t result = doPreviousCanonicalSuffixMatch(strsrch,
-                                        textoffset, failedoffset, status);
-                if (result != USEARCH_DONE) {
-                    // if status is a failure, ucol_setOffset does nothing
-                    setColEIterOffset(strsrch->textIter, result);
-                }
-                if (U_FAILURE(*status)) {
-                    return USEARCH_DONE;
-                }
-                return result;
-            }
-        }
-        if (textce == ce[ceindex]) {
-            ceindex ++;
-        }
-    }
-    // set offset here
-    if (isSafe) {
-        int32_t result      = ucol_getOffset(coleiter);
-        // sets the text iterator here with the correct expansion and offset
-        int32_t     leftoverces = getExpansionSuffix(coleiter);
-        cleanUpSafeText(strsrch, safetext, safebuffer);
-        if (result <= prefixlength) {
-            result = textoffset;
-        }
-        else {
-            result = textoffset + (safeoffset - result);
-        }
-        setColEIterOffset(strsrch->textIter, result);
-        setExpansionSuffix(strsrch->textIter, leftoverces);
-        return result;
-    }
-
-    return ucol_getOffset(coleiter);
-}
-
-/**
-* Trying out the substring and sees if it can be a canonical match.
-* This will try normalizing the starting accents and arranging them into
-* canonical equivalents and check their corresponding ces with the pattern ce.
-* Prefix accents in the text will be grouped according to their combining
-* class and the groups will be mixed and matched to try find the perfect
-* match with the pattern.
-* So for instance looking for "\u0301" in "\u030A\u0301\u0325"
-* step 1: split "\u030A\u0301" into 6 other type of potential accent substrings
-*         "\u030A", "\u0301", "\u0325", "\u030A\u0301", "\u030A\u0325",
-*         "\u0301\u0325".
-* step 2: check if any of the generated substrings matches the pattern.
-* Internal method, status assumed to be success, caller has to check status
-* before calling this method.
-* @param strsrch string search data
-* @param textoffset start offset in the collation element text that starts
-*                   with the accents to be rearranged
-* @param status output error status if any
-* @return TRUE if the match is valid, FALSE otherwise
-*/
-static
-UBool doPreviousCanonicalMatch(UStringSearch *strsrch,
-                               int32_t    textoffset,
-                               UErrorCode    *status)
-{
-    const UChar       *text       = strsrch->search->text;
-          int32_t  temp       = textoffset;
-          int32_t      textlength = strsrch->search->textLength;
-    if ((getFCD(text, &temp, textlength) >> SECOND_LAST_BYTE_SHIFT_) == 0) {
-        UCollationElements *coleiter = strsrch->textIter;
-        int32_t         offset   = ucol_getOffset(coleiter);
-        if (strsrch->pattern.hasSuffixAccents) {
-            offset = doPreviousCanonicalSuffixMatch(strsrch, textoffset,
-                                                    offset, status);
-            if (U_SUCCESS(*status) && offset != USEARCH_DONE) {
-                setColEIterOffset(coleiter, offset);
-                return TRUE;
-            }
-        }
-        return FALSE;
-    }
-
-    if (!strsrch->pattern.hasPrefixAccents) {
-        return FALSE;
-    }
-
-    UChar       accents[INITIAL_ARRAY_SIZE_];
-    // offset to the last base character in substring to search
-    int32_t baseoffset = getNextBaseOffset(text, textoffset, textlength);
-    // normalizing the offensive string
-    unorm_normalize(text + textoffset, baseoffset - textoffset, UNORM_NFD,
-                               0, accents, INITIAL_ARRAY_SIZE_, status);
-    // status checked in loop
-
-    int32_t accentsindex[INITIAL_ARRAY_SIZE_];
-    int32_t size = getUnblockedAccentIndex(accents, accentsindex);
-
-    // 2 power n - 1 plus the full set of accents
-    int32_t  count = (2 << (size - 1)) - 1;
-    while (U_SUCCESS(*status) && count > 0) {
-        UChar *rearrange = strsrch->canonicalPrefixAccents;
-        // copy the base characters
-        for (int k = 0; k < accentsindex[0]; k ++) {
-            *rearrange ++ = accents[k];
-        }
-        // forming all possible canonical rearrangement by dropping
-        // sets of accents
-        for (int i = 0; i <= size - 1; i ++) {
-            int32_t mask = 1 << (size - i - 1);
-            if (count & mask) {
-                for (int j = accentsindex[i]; j < accentsindex[i + 1]; j ++) {
-                    *rearrange ++ = accents[j];
-                }
-            }
-        }
-        *rearrange = 0;
-        int32_t offset = doPreviousCanonicalPrefixMatch(strsrch,
-                                                          baseoffset, status);
-        if (offset != USEARCH_DONE) {
-            return TRUE; // match found
-        }
-        count --;
-    }
-    return FALSE;
-}
-
-/**
-* Checks match for contraction.
-* If the match starts with a partial contraction we fail.
-* Internal method, status assumed to be success, caller has to check status
-* before calling this method.
-* @param strsrch string search data
-* @param start offset of potential match, to be modified if necessary
-* @param end offset of potential match, to be modified if necessary
-* @param status only error status if any
-* @return TRUE if match passes the contraction test, FALSE otherwise
-*/
-static
-UBool checkPreviousCanonicalContractionMatch(UStringSearch *strsrch,
-                                     int32_t   *start,
-                                     int32_t   *end, UErrorCode  *status)
-{
-          UCollationElements *coleiter   = strsrch->textIter;
-          int32_t             textlength = strsrch->search->textLength;
-          int32_t         temp       = *end;
-    const UCollator          *collator   = strsrch->collator;
-    const UChar              *text       = strsrch->search->text;
-    // This part checks if either if the start of the match contains potential
-    // contraction. If so we'll have to iterate through them
-    // Since we used ucol_next while previously looking for the potential
-    // match, this guarantees that our end will not be a partial contraction,
-    // or a partial supplementary character.
-    if (*start < textlength && ucol_unsafeCP(text[*start], collator)) {
-        int32_t expansion  = getExpansionSuffix(coleiter);
-        UBool   expandflag = expansion > 0;
-        setColEIterOffset(coleiter, *end);
-        while (expansion > 0) {
-            // getting rid of the redundant ce
-            // since forward contraction/expansion may have extra ces
-            // if we are in the normalization buffer, hasAccentsBeforeMatch
-            // would have taken care of it.
-            // E.g. the character \u01FA will have an expansion of 3, but if
-            // we are only looking for A ring A\u030A, we'll have to skip the
-            // last ce in the expansion buffer
-            ucol_previous(coleiter, status);
-            if (U_FAILURE(*status)) {
-                return FALSE;
-            }
-            if (ucol_getOffset(coleiter) != temp) {
-                *end = temp;
-                temp  = ucol_getOffset(coleiter);
-            }
-            expansion --;
-        }
-
-        int32_t  *patternce       = strsrch->pattern.ces;
-        int32_t   patterncelength = strsrch->pattern.cesLength;
-        int32_t   count           = patterncelength;
-        while (count > 0) {
-            int32_t ce = getCE(strsrch, ucol_previous(coleiter, status));
-            // status checked below, note that if status is a failure
-            // ucol_previous returns UCOL_NULLORDER
-            if (ce == UCOL_IGNORABLE) {
-                continue;
-            }
-            if (expandflag && count == 0 &&
-                getColElemIterOffset(coleiter, FALSE) != temp) {
-                *end = temp;
-                temp  = ucol_getOffset(coleiter);
-            }
-            if (count == patterncelength &&
-                ce != patternce[patterncelength - 1]) {
-                // accents may have extra starting ces, this occurs when a
-                // pure accent pattern is matched without rearrangement
-                int32_t    expected = patternce[patterncelength - 1];
-                U16_BACK_1(text, 0, *end);
-                if (getFCD(text, end, textlength) & LAST_BYTE_MASK_) {
-                    ce = getCE(strsrch, ucol_previous(coleiter, status));
-                    while (U_SUCCESS(*status) && ce != expected &&
-                           ce != UCOL_NULLORDER &&
-                           ucol_getOffset(coleiter) <= *start) {
-                        ce = getCE(strsrch, ucol_previous(coleiter, status));
-                    }
-                }
-            }
-            if (U_FAILURE(*status) || ce != patternce[count - 1]) {
-                (*start) --;
-                *start = getPreviousBaseOffset(text, *start);
-                return FALSE;
-            }
-            count --;
-        }
-    }
-    return TRUE;
-}
-
-/**
-* Checks and sets the match information if found.
-* Checks
-* <ul>
-* <li> the potential match does not repeat the previous match
-* <li> boundaries are correct
-* <li> potential match does not end in the middle of a contraction
-* <li> identical matches
-* <\ul>
-* Otherwise the offset will be shifted to the next character.
-* Internal method, status assumed to be success, caller has to check status
-* before calling this method.
-* @param strsrch string search data
-* @param textoffset offset in the collation element text. the returned value
-*        will be the truncated start offset of the match or the new start
-*        search offset.
-* @param status only error status if any
-* @return TRUE if the match is valid, FALSE otherwise
-*/
-static
-inline UBool checkPreviousCanonicalMatch(UStringSearch *strsrch,
-                                         int32_t   *textoffset,
-                                         UErrorCode    *status)
-{
-    // to ensure that the start and ends are not composite characters
-    UCollationElements *coleiter = strsrch->textIter;
-    // if we have a canonical accent match
-    if ((strsrch->pattern.hasSuffixAccents &&
-        strsrch->canonicalSuffixAccents[0]) ||
-        (strsrch->pattern.hasPrefixAccents &&
-        strsrch->canonicalPrefixAccents[0])) {
-        strsrch->search->matchedIndex  = *textoffset;
-        strsrch->search->matchedLength =
-            getNextUStringSearchBaseOffset(strsrch,
-                                      getColElemIterOffset(coleiter, FALSE))
-            - *textoffset;
-        return TRUE;
-    }
-
-    int32_t end = ucol_getOffset(coleiter);
-    if (!checkPreviousCanonicalContractionMatch(strsrch, textoffset, &end,
-                                                status) ||
-         U_FAILURE(*status)) {
-        return FALSE;
-    }
-
-    end = getNextUStringSearchBaseOffset(strsrch, end);
-    // this totally matches, however we need to check if it is repeating
-    if (checkRepeatedMatch(strsrch, *textoffset, end) ||
-        !isBreakUnit(strsrch, *textoffset, end) ||
-        !checkIdentical(strsrch, *textoffset, end)) {
-        (*textoffset) --;
-        *textoffset = getPreviousBaseOffset(strsrch->search->text,
-                                            *textoffset);
-        return FALSE;
-    }
-
-    strsrch->search->matchedIndex  = *textoffset;
-    strsrch->search->matchedLength = end - *textoffset;
-    return TRUE;
-}
-#endif // #if BOYER_MOORE
-
-// constructors and destructor -------------------------------------------
-
-U_CAPI UStringSearch * U_EXPORT2 usearch_open(const UChar *pattern,
-                                          int32_t         patternlength,
-                                    const UChar          *text,
-                                          int32_t         textlength,
-                                    const char           *locale,
-                                          UBreakIterator *breakiter,
-                                          UErrorCode     *status)
-{
-    if (U_FAILURE(*status)) {
-        return NULL;
-    }
-#if UCONFIG_NO_BREAK_ITERATION
-    if (breakiter != NULL) {
-        *status = U_UNSUPPORTED_ERROR;
-        return NULL;
-    }
-#endif
-    if (locale) {
-        // ucol_open internally checks for status
-        UCollator     *collator = ucol_open(locale, status);
-        // pattern, text checks are done in usearch_openFromCollator
-        UStringSearch *result   = usearch_openFromCollator(pattern,
-                                              patternlength, text, textlength,
-                                              collator, breakiter, status);
-
-        if (result == NULL || U_FAILURE(*status)) {
-            if (collator) {
-                ucol_close(collator);
-            }
-            return NULL;
-        }
-        else {
-            result->ownCollator = TRUE;
-        }
-        return result;
-    }
-    *status = U_ILLEGAL_ARGUMENT_ERROR;
-    return NULL;
-}
-
-U_CAPI UStringSearch * U_EXPORT2 usearch_openFromCollator(
-                                  const UChar          *pattern,
-                                        int32_t         patternlength,
-                                  const UChar          *text,
-                                        int32_t         textlength,
-                                  const UCollator      *collator,
-                                        UBreakIterator *breakiter,
-                                        UErrorCode     *status)
-{
-    if (U_FAILURE(*status)) {
-        return NULL;
-    }
-#if UCONFIG_NO_BREAK_ITERATION
-    if (breakiter != NULL) {
-        *status = U_UNSUPPORTED_ERROR;
-        return NULL;
-    }
-#endif
-    if (pattern == NULL || text == NULL || collator == NULL) {
-        *status = U_ILLEGAL_ARGUMENT_ERROR;
-        return NULL;
-    }
-
-    // string search does not really work when numeric collation is turned on
-    if(ucol_getAttribute(collator, UCOL_NUMERIC_COLLATION, status) == UCOL_ON) {
-        *status = U_UNSUPPORTED_ERROR;
-        return NULL;
-    }
-
-    if (U_SUCCESS(*status)) {
-        initializeFCD(status);
-        if (U_FAILURE(*status)) {
-            return NULL;
-        }
-
-        UStringSearch *result;
-        if (textlength == -1) {
-            textlength = u_strlen(text);
-        }
-        if (patternlength == -1) {
-            patternlength = u_strlen(pattern);
-        }
-        if (textlength <= 0 || patternlength <= 0) {
-            *status = U_ILLEGAL_ARGUMENT_ERROR;
-            return NULL;
-        }
-
-        result = (UStringSearch *)uprv_malloc(sizeof(UStringSearch));
-        if (result == NULL) {
-            *status = U_MEMORY_ALLOCATION_ERROR;
-            return NULL;
-        }
-
-        result->collator    = collator;
-        result->strength    = ucol_getStrength(collator);
-        result->ceMask      = getMask(result->strength);
-        result->toShift     =
-             ucol_getAttribute(collator, UCOL_ALTERNATE_HANDLING, status) ==
-                                                            UCOL_SHIFTED;
-        result->variableTop = ucol_getVariableTop(collator, status);
-
-        result->nfd         = Normalizer2::getNFDInstance(*status);
-
-        if (U_FAILURE(*status)) {
-            uprv_free(result);
-            return NULL;
-        }
-
-        result->search             = (USearch *)uprv_malloc(sizeof(USearch));
-        if (result->search == NULL) {
-            *status = U_MEMORY_ALLOCATION_ERROR;
-            uprv_free(result);
-            return NULL;
-        }
-
-        result->search->text       = text;
-        result->search->textLength = textlength;
-
-        result->pattern.text       = pattern;
-        result->pattern.textLength = patternlength;
-        result->pattern.ces         = NULL;
-        result->pattern.pces        = NULL;
-
-        result->search->breakIter  = breakiter;
-#if !UCONFIG_NO_BREAK_ITERATION
-        result->search->internalBreakIter = ubrk_open(UBRK_CHARACTER, ucol_getLocaleByType(result->collator, ULOC_VALID_LOCALE, status), text, textlength, status);
-        if (breakiter) {
-            ubrk_setText(breakiter, text, textlength, status);
-        }
-#endif
-
-        result->ownCollator           = FALSE;
-        result->search->matchedLength = 0;
-        result->search->matchedIndex  = USEARCH_DONE;
-        result->utilIter              = NULL;
-        result->textIter              = ucol_openElements(collator, text,
-                                                          textlength, status);
-        result->textProcessedIter     = NULL;
-        if (U_FAILURE(*status)) {
-            usearch_close(result);
-            return NULL;
-        }
-
-        result->search->isOverlap          = FALSE;
-        result->search->isCanonicalMatch   = FALSE;
-        result->search->elementComparisonType = 0;
-        result->search->isForwardSearching = TRUE;
-        result->search->reset              = TRUE;
-
-        initialize(result, status);
-
-        if (U_FAILURE(*status)) {
-            usearch_close(result);
-            return NULL;
-        }
-
-        return result;
-    }
-    return NULL;
-}
-
-U_CAPI void U_EXPORT2 usearch_close(UStringSearch *strsrch)
-{
-    if (strsrch) {
-        if (strsrch->pattern.ces != strsrch->pattern.cesBuffer &&
-            strsrch->pattern.ces) {
-            uprv_free(strsrch->pattern.ces);
-        }
-
-        if (strsrch->pattern.pces != NULL &&
-            strsrch->pattern.pces != strsrch->pattern.pcesBuffer) {
-            uprv_free(strsrch->pattern.pces);
-        }
-
-        delete strsrch->textProcessedIter;
-        ucol_closeElements(strsrch->textIter);
-        ucol_closeElements(strsrch->utilIter);
-
-        if (strsrch->ownCollator && strsrch->collator) {
-            ucol_close((UCollator *)strsrch->collator);
-        }
-
-#if !UCONFIG_NO_BREAK_ITERATION
-        if (strsrch->search->internalBreakIter) {
-            ubrk_close(strsrch->search->internalBreakIter);
-        }
-#endif
-
-        uprv_free(strsrch->search);
-        uprv_free(strsrch);
-    }
-}
-
-namespace {
-
-UBool initTextProcessedIter(UStringSearch *strsrch, UErrorCode *status) {
-    if (U_FAILURE(*status)) { return FALSE; }
-    if (strsrch->textProcessedIter == NULL) {
-        strsrch->textProcessedIter = new icu::UCollationPCE(strsrch->textIter);
-        if (strsrch->textProcessedIter == NULL) {
-            *status = U_MEMORY_ALLOCATION_ERROR;
-            return FALSE;
-        }
-    } else {
-        strsrch->textProcessedIter->init(strsrch->textIter);
-    }
-    return TRUE;
-}
-
-}
-
-// set and get methods --------------------------------------------------
-
-U_CAPI void U_EXPORT2 usearch_setOffset(UStringSearch *strsrch,
-                                        int32_t    position,
-                                        UErrorCode    *status)
-{
-    if (U_SUCCESS(*status) && strsrch) {
-        if (isOutOfBounds(strsrch->search->textLength, position)) {
-            *status = U_INDEX_OUTOFBOUNDS_ERROR;
-        }
-        else {
-            setColEIterOffset(strsrch->textIter, position);
-        }
-        strsrch->search->matchedIndex  = USEARCH_DONE;
-        strsrch->search->matchedLength = 0;
-        strsrch->search->reset         = FALSE;
-    }
-}
-
-U_CAPI int32_t U_EXPORT2 usearch_getOffset(const UStringSearch *strsrch)
-{
-    if (strsrch) {
-        int32_t result = ucol_getOffset(strsrch->textIter);
-        if (isOutOfBounds(strsrch->search->textLength, result)) {
-            return USEARCH_DONE;
-        }
-        return result;
-    }
-    return USEARCH_DONE;
-}
-
-U_CAPI void U_EXPORT2 usearch_setAttribute(UStringSearch *strsrch,
-                                 USearchAttribute attribute,
-                                 USearchAttributeValue value,
-                                 UErrorCode *status)
-{
-    if (U_SUCCESS(*status) && strsrch) {
-        switch (attribute)
-        {
-        case USEARCH_OVERLAP :
-            strsrch->search->isOverlap = (value == USEARCH_ON ? TRUE : FALSE);
-            break;
-        case USEARCH_CANONICAL_MATCH :
-            strsrch->search->isCanonicalMatch = (value == USEARCH_ON ? TRUE :
-                                                                      FALSE);
-            break;
-        case USEARCH_ELEMENT_COMPARISON :
-            if (value == USEARCH_PATTERN_BASE_WEIGHT_IS_WILDCARD || value == USEARCH_ANY_BASE_WEIGHT_IS_WILDCARD) {
-                strsrch->search->elementComparisonType = (int16_t)value;
-            } else {
-                strsrch->search->elementComparisonType = 0;
-            }
-            break;
-        case USEARCH_ATTRIBUTE_COUNT :
-        default:
-            *status = U_ILLEGAL_ARGUMENT_ERROR;
-        }
-    }
-    if (value == USEARCH_ATTRIBUTE_VALUE_COUNT) {
-        *status = U_ILLEGAL_ARGUMENT_ERROR;
-    }
-}
-
-U_CAPI USearchAttributeValue U_EXPORT2 usearch_getAttribute(
-                                                const UStringSearch *strsrch,
-                                                USearchAttribute attribute)
-{
-    if (strsrch) {
-        switch (attribute) {
-        case USEARCH_OVERLAP :
-            return (strsrch->search->isOverlap == TRUE ? USEARCH_ON :
-                                                        USEARCH_OFF);
-        case USEARCH_CANONICAL_MATCH :
-            return (strsrch->search->isCanonicalMatch == TRUE ? USEARCH_ON :
-                                                               USEARCH_OFF);
-        case USEARCH_ELEMENT_COMPARISON :
-            {
-                int16_t value = strsrch->search->elementComparisonType;
-                if (value == USEARCH_PATTERN_BASE_WEIGHT_IS_WILDCARD || value == USEARCH_ANY_BASE_WEIGHT_IS_WILDCARD) {
-                    return (USearchAttributeValue)value;
-                } else {
-                    return USEARCH_STANDARD_ELEMENT_COMPARISON;
-                }
-            }
-        case USEARCH_ATTRIBUTE_COUNT :
-            return USEARCH_DEFAULT;
-        }
-    }
-    return USEARCH_DEFAULT;
-}
-
-U_CAPI int32_t U_EXPORT2 usearch_getMatchedStart(
-                                                const UStringSearch *strsrch)
-{
-    if (strsrch == NULL) {
-        return USEARCH_DONE;
-    }
-    return strsrch->search->matchedIndex;
-}
-
-
-U_CAPI int32_t U_EXPORT2 usearch_getMatchedText(const UStringSearch *strsrch,
-                                            UChar         *result,
-                                            int32_t        resultCapacity,
-                                            UErrorCode    *status)
-{
-    if (U_FAILURE(*status)) {
-        return USEARCH_DONE;
-    }
-    if (strsrch == NULL || resultCapacity < 0 || (resultCapacity > 0 &&
-        result == NULL)) {
-        *status = U_ILLEGAL_ARGUMENT_ERROR;
-        return USEARCH_DONE;
-    }
-
-    int32_t     copylength = strsrch->search->matchedLength;
-    int32_t copyindex  = strsrch->search->matchedIndex;
-    if (copyindex == USEARCH_DONE) {
-        u_terminateUChars(result, resultCapacity, 0, status);
-        return USEARCH_DONE;
-    }
-
-    if (resultCapacity < copylength) {
-        copylength = resultCapacity;
-    }
-    if (copylength > 0) {
-        uprv_memcpy(result, strsrch->search->text + copyindex,
-                    copylength * sizeof(UChar));
-    }
-    return u_terminateUChars(result, resultCapacity,
-                             strsrch->search->matchedLength, status);
-}
-
-U_CAPI int32_t U_EXPORT2 usearch_getMatchedLength(
-                                              const UStringSearch *strsrch)
-{
-    if (strsrch) {
-        return strsrch->search->matchedLength;
-    }
-    return USEARCH_DONE;
-}
-
-#if !UCONFIG_NO_BREAK_ITERATION
-
-U_CAPI void U_EXPORT2 usearch_setBreakIterator(UStringSearch  *strsrch,
-                                               UBreakIterator *breakiter,
-                                               UErrorCode     *status)
-{
-    if (U_SUCCESS(*status) && strsrch) {
-        strsrch->search->breakIter = breakiter;
-        if (breakiter) {
-            ubrk_setText(breakiter, strsrch->search->text,
-                         strsrch->search->textLength, status);
-        }
-    }
-}
-
-U_CAPI const UBreakIterator* U_EXPORT2
-usearch_getBreakIterator(const UStringSearch *strsrch)
-{
-    if (strsrch) {
-        return strsrch->search->breakIter;
-    }
-    return NULL;
-}
-
-#endif
-
-U_CAPI void U_EXPORT2 usearch_setText(      UStringSearch *strsrch,
-                                      const UChar         *text,
-                                            int32_t        textlength,
-                                            UErrorCode    *status)
-{
-    if (U_SUCCESS(*status)) {
-        if (strsrch == NULL || text == NULL || textlength < -1 ||
-            textlength == 0) {
-            *status = U_ILLEGAL_ARGUMENT_ERROR;
-        }
-        else {
-            if (textlength == -1) {
-                textlength = u_strlen(text);
-            }
-            strsrch->search->text       = text;
-            strsrch->search->textLength = textlength;
-            ucol_setText(strsrch->textIter, text, textlength, status);
-            strsrch->search->matchedIndex  = USEARCH_DONE;
-            strsrch->search->matchedLength = 0;
-            strsrch->search->reset         = TRUE;
-#if !UCONFIG_NO_BREAK_ITERATION
-            if (strsrch->search->breakIter != NULL) {
-                ubrk_setText(strsrch->search->breakIter, text,
-                             textlength, status);
-            }
-            ubrk_setText(strsrch->search->internalBreakIter, text, textlength, status);
-#endif
-        }
-    }
-}
-
-U_CAPI const UChar * U_EXPORT2 usearch_getText(const UStringSearch *strsrch,
-                                                     int32_t       *length)
-{
-    if (strsrch) {
-        *length = strsrch->search->textLength;
-        return strsrch->search->text;
-    }
-    return NULL;
-}
-
-U_CAPI void U_EXPORT2 usearch_setCollator(      UStringSearch *strsrch,
-                                          const UCollator     *collator,
-                                                UErrorCode    *status)
-{
-    if (U_SUCCESS(*status)) {
-        if (collator == NULL) {
-            *status = U_ILLEGAL_ARGUMENT_ERROR;
-            return;
-        }
-
-        if (strsrch) {
-            delete strsrch->textProcessedIter;
-            strsrch->textProcessedIter = NULL;
-            ucol_closeElements(strsrch->textIter);
-            ucol_closeElements(strsrch->utilIter);
-            strsrch->textIter = strsrch->utilIter = NULL;
-            if (strsrch->ownCollator && (strsrch->collator != collator)) {
-                ucol_close((UCollator *)strsrch->collator);
-                strsrch->ownCollator = FALSE;
-            }
-            strsrch->collator    = collator;
-            strsrch->strength    = ucol_getStrength(collator);
-            strsrch->ceMask      = getMask(strsrch->strength);
-#if !UCONFIG_NO_BREAK_ITERATION
-            ubrk_close(strsrch->search->internalBreakIter);
-            strsrch->search->internalBreakIter = ubrk_open(UBRK_CHARACTER, ucol_getLocaleByType(collator, ULOC_VALID_LOCALE, status),
-                                                     strsrch->search->text, strsrch->search->textLength, status);
-#endif
-            // if status is a failure, ucol_getAttribute returns UCOL_DEFAULT
-            strsrch->toShift     =
-               ucol_getAttribute(collator, UCOL_ALTERNATE_HANDLING, status) ==
-                                                                UCOL_SHIFTED;
-            // if status is a failure, ucol_getVariableTop returns 0
-            strsrch->variableTop = ucol_getVariableTop(collator, status);
-            strsrch->textIter = ucol_openElements(collator,
-                                      strsrch->search->text,
-                                      strsrch->search->textLength,
-                                      status);
-            strsrch->utilIter = ucol_openElements(
-                    collator, strsrch->pattern.text, strsrch->pattern.textLength, status);
-            // initialize() _after_ setting the iterators for the new collator.
-            initialize(strsrch, status);
-        }
-
-        // **** are these calls needed?
-        // **** we call uprv_init_pce in initializePatternPCETable
-        // **** and the CEIBuffer constructor...
-#if 0
-        uprv_init_pce(strsrch->textIter);
-        uprv_init_pce(strsrch->utilIter);
-#endif
-    }
-}
-
-U_CAPI UCollator * U_EXPORT2 usearch_getCollator(const UStringSearch *strsrch)
-{
-    if (strsrch) {
-        return (UCollator *)strsrch->collator;
-    }
-    return NULL;
-}
-
-U_CAPI void U_EXPORT2 usearch_setPattern(      UStringSearch *strsrch,
-                                         const UChar         *pattern,
-                                               int32_t        patternlength,
-                                               UErrorCode    *status)
-{
-    if (U_SUCCESS(*status)) {
-        if (strsrch == NULL || pattern == NULL) {
-            *status = U_ILLEGAL_ARGUMENT_ERROR;
-        }
-        else {
-            if (patternlength == -1) {
-                patternlength = u_strlen(pattern);
-            }
-            if (patternlength == 0) {
-                *status = U_ILLEGAL_ARGUMENT_ERROR;
-                return;
-            }
-            strsrch->pattern.text       = pattern;
-            strsrch->pattern.textLength = patternlength;
-            initialize(strsrch, status);
-        }
-    }
-}
-
-U_CAPI const UChar* U_EXPORT2
-usearch_getPattern(const UStringSearch *strsrch,
-                   int32_t       *length)
-{
-    if (strsrch) {
-        *length = strsrch->pattern.textLength;
-        return strsrch->pattern.text;
-    }
-    return NULL;
-}
-
-// miscellanous methods --------------------------------------------------
-
-U_CAPI int32_t U_EXPORT2 usearch_first(UStringSearch *strsrch,
-                                           UErrorCode    *status)
-{
-    if (strsrch && U_SUCCESS(*status)) {
-        strsrch->search->isForwardSearching = TRUE;
-        usearch_setOffset(strsrch, 0, status);
-        if (U_SUCCESS(*status)) {
-            return usearch_next(strsrch, status);
-        }
-    }
-    return USEARCH_DONE;
-}
-
-U_CAPI int32_t U_EXPORT2 usearch_following(UStringSearch *strsrch,
-                                               int32_t    position,
-                                               UErrorCode    *status)
-{
-    if (strsrch && U_SUCCESS(*status)) {
-        strsrch->search->isForwardSearching = TRUE;
-        // position checked in usearch_setOffset
-        usearch_setOffset(strsrch, position, status);
-        if (U_SUCCESS(*status)) {
-            return usearch_next(strsrch, status);
-        }
-    }
-    return USEARCH_DONE;
-}
-
-U_CAPI int32_t U_EXPORT2 usearch_last(UStringSearch *strsrch,
-                                          UErrorCode    *status)
-{
-    if (strsrch && U_SUCCESS(*status)) {
-        strsrch->search->isForwardSearching = FALSE;
-        usearch_setOffset(strsrch, strsrch->search->textLength, status);
-        if (U_SUCCESS(*status)) {
-            return usearch_previous(strsrch, status);
-        }
-    }
-    return USEARCH_DONE;
-}
-
-U_CAPI int32_t U_EXPORT2 usearch_preceding(UStringSearch *strsrch,
-                                               int32_t    position,
-                                               UErrorCode    *status)
-{
-    if (strsrch && U_SUCCESS(*status)) {
-        strsrch->search->isForwardSearching = FALSE;
-        // position checked in usearch_setOffset
-        usearch_setOffset(strsrch, position, status);
-        if (U_SUCCESS(*status)) {
-            return usearch_previous(strsrch, status);
-        }
-    }
-    return USEARCH_DONE;
-}
-
-/**
-* If a direction switch is required, we'll count the number of ces till the
-* beginning of the collation element iterator and iterate forwards that
-* number of times. This is so that we get to the correct point within the
-* string to continue the search in. Imagine when we are in the middle of the
-* normalization buffer when the change in direction is request. arrrgghh....
-* After searching the offset within the collation element iterator will be
-* shifted to the start of the match. If a match is not found, the offset would
-* have been set to the end of the text string in the collation element
-* iterator.
-* Okay, here's my take on normalization buffer. The only time when there can
-* be 2 matches within the same normalization is when the pattern is consists
-* of all accents. But since the offset returned is from the text string, we
-* should not confuse the caller by returning the second match within the
-* same normalization buffer. If we do, the 2 results will have the same match
-* offsets, and that'll be confusing. I'll return the next match that doesn't
-* fall within the same normalization buffer. Note this does not affect the
-* results of matches spanning the text and the normalization buffer.
-* The position to start searching is taken from the collation element
-* iterator. Callers of this API would have to set the offset in the collation
-* element iterator before using this method.
-*/
-U_CAPI int32_t U_EXPORT2 usearch_next(UStringSearch *strsrch,
-                                          UErrorCode    *status)
-{
-    if (U_SUCCESS(*status) && strsrch) {
-        // note offset is either equivalent to the start of the previous match
-        // or is set by the user
-        int32_t      offset       = usearch_getOffset(strsrch);
-        USearch     *search       = strsrch->search;
-        search->reset             = FALSE;
-        int32_t      textlength   = search->textLength;
-        if (search->isForwardSearching) {
-#if BOYER_MOORE
-            if (offset == textlength
-                || (!search->isOverlap &&
-                    (offset + strsrch->pattern.defaultShiftSize > textlength ||
-                    (search->matchedIndex != USEARCH_DONE &&
-                     offset + search->matchedLength >= textlength)))) {
-                // not enough characters to match
-                setMatchNotFound(strsrch);
-                return USEARCH_DONE;
-            }
-#else
-            if (offset == textlength ||
-                (! search->isOverlap &&
-                (search->matchedIndex != USEARCH_DONE &&
-                offset + search->matchedLength > textlength))) {
-                    // not enough characters to match
-                    setMatchNotFound(strsrch);
-                    return USEARCH_DONE;
-            }
-#endif
-        }
-        else {
-            // switching direction.
-            // if matchedIndex == USEARCH_DONE, it means that either a
-            // setOffset has been called or that previous ran off the text
-            // string. the iterator would have been set to offset 0 if a
-            // match is not found.
-            search->isForwardSearching = TRUE;
-            if (search->matchedIndex != USEARCH_DONE) {
-                // there's no need to set the collation element iterator
-                // the next call to next will set the offset.
-                return search->matchedIndex;
-            }
-        }
-
-        if (U_SUCCESS(*status)) {
-            if (strsrch->pattern.cesLength == 0) {
-                if (search->matchedIndex == USEARCH_DONE) {
-                    search->matchedIndex = offset;
-                }
-                else { // moves by codepoints
-                    U16_FWD_1(search->text, search->matchedIndex, textlength);
-                }
-
-                search->matchedLength = 0;
-                setColEIterOffset(strsrch->textIter, search->matchedIndex);
-                // status checked below
-                if (search->matchedIndex == textlength) {
-                    search->matchedIndex = USEARCH_DONE;
-                }
-            }
-            else {
-                if (search->matchedLength > 0) {
-                    // if matchlength is 0 we are at the start of the iteration
-                    if (search->isOverlap) {
-                        ucol_setOffset(strsrch->textIter, offset + 1, status);
-                    }
-                    else {
-                        ucol_setOffset(strsrch->textIter,
-                                       offset + search->matchedLength, status);
-                    }
-                }
-                else {
-                    // for boundary check purposes. this will ensure that the
-                    // next match will not preceed the current offset
-                    // note search->matchedIndex will always be set to something
-                    // in the code
-                    search->matchedIndex = offset - 1;
-                }
-
-                if (search->isCanonicalMatch) {
-                    // can't use exact here since extra accents are allowed.
-                    usearch_handleNextCanonical(strsrch, status);
-                }
-                else {
-                    usearch_handleNextExact(strsrch, status);
-                }
-            }
-
-            if (U_FAILURE(*status)) {
-                return USEARCH_DONE;
-            }
-
-#if !BOYER_MOORE
-            if (search->matchedIndex == USEARCH_DONE) {
-                ucol_setOffset(strsrch->textIter, search->textLength, status);
-            } else {
-                ucol_setOffset(strsrch->textIter, search->matchedIndex, status);
-            }
-#endif
-
-            return search->matchedIndex;
-        }
-    }
-    return USEARCH_DONE;
-}
-
-U_CAPI int32_t U_EXPORT2 usearch_previous(UStringSearch *strsrch,
-                                              UErrorCode *status)
-{
-    if (U_SUCCESS(*status) && strsrch) {
-        int32_t offset;
-        USearch *search = strsrch->search;
-        if (search->reset) {
-            offset                     = search->textLength;
-            search->isForwardSearching = FALSE;
-            search->reset              = FALSE;
-            setColEIterOffset(strsrch->textIter, offset);
-        }
-        else {
-            offset = usearch_getOffset(strsrch);
-        }
-
-        int32_t matchedindex = search->matchedIndex;
-        if (search->isForwardSearching == TRUE) {
-            // switching direction.
-            // if matchedIndex == USEARCH_DONE, it means that either a
-            // setOffset has been called or that next ran off the text
-            // string. the iterator would have been set to offset textLength if
-            // a match is not found.
-            search->isForwardSearching = FALSE;
-            if (matchedindex != USEARCH_DONE) {
-                return matchedindex;
-            }
-        }
-        else {
-#if BOYER_MOORE
-            if (offset == 0 || matchedindex == 0 ||
-                (!search->isOverlap &&
-                    (offset < strsrch->pattern.defaultShiftSize ||
-                    (matchedindex != USEARCH_DONE &&
-                    matchedindex < strsrch->pattern.defaultShiftSize)))) {
-                // not enough characters to match
-                setMatchNotFound(strsrch);
-                return USEARCH_DONE;
-            }
-#else
-            // Could check pattern length, but the
-            // linear search will do the right thing
-            if (offset == 0 || matchedindex == 0) {
-                setMatchNotFound(strsrch);
-                return USEARCH_DONE;
-            }
-#endif
-        }
-
-        if (U_SUCCESS(*status)) {
-            if (strsrch->pattern.cesLength == 0) {
-                search->matchedIndex =
-                      (matchedindex == USEARCH_DONE ? offset : matchedindex);
-                if (search->matchedIndex == 0) {
-                    setMatchNotFound(strsrch);
-                    // status checked below
-                }
-                else { // move by codepoints
-                    U16_BACK_1(search->text, 0, search->matchedIndex);
-                    setColEIterOffset(strsrch->textIter, search->matchedIndex);
-                    // status checked below
-                    search->matchedLength = 0;
-                }
-            }
-            else {
-                if (strsrch->search->isCanonicalMatch) {
-                    // can't use exact here since extra accents are allowed.
-                    usearch_handlePreviousCanonical(strsrch, status);
-                    // status checked below
-                }
-                else {
-                    usearch_handlePreviousExact(strsrch, status);
-                    // status checked below
-                }
-            }
-
-            if (U_FAILURE(*status)) {
-                return USEARCH_DONE;
-            }
-
-            return search->matchedIndex;
-        }
-    }
-    return USEARCH_DONE;
-}
-
-
-
-U_CAPI void U_EXPORT2 usearch_reset(UStringSearch *strsrch)
-{
-    /*
-    reset is setting the attributes that are already in
-    string search, hence all attributes in the collator should
-    be retrieved without any problems
-    */
-    if (strsrch) {
-        UErrorCode status            = U_ZERO_ERROR;
-        UBool      sameCollAttribute = TRUE;
-        uint32_t   ceMask;
-        UBool      shift;
-        uint32_t   varTop;
-
-        // **** hack to deal w/ how processed CEs encode quaternary ****
-        UCollationStrength newStrength = ucol_getStrength(strsrch->collator);
-        if ((strsrch->strength < UCOL_QUATERNARY && newStrength >= UCOL_QUATERNARY) ||
-            (strsrch->strength >= UCOL_QUATERNARY && newStrength < UCOL_QUATERNARY)) {
-                sameCollAttribute = FALSE;
-        }
-
-        strsrch->strength    = ucol_getStrength(strsrch->collator);
-        ceMask = getMask(strsrch->strength);
-        if (strsrch->ceMask != ceMask) {
-            strsrch->ceMask = ceMask;
-            sameCollAttribute = FALSE;
-        }
-
-        // if status is a failure, ucol_getAttribute returns UCOL_DEFAULT
-        shift = ucol_getAttribute(strsrch->collator, UCOL_ALTERNATE_HANDLING,
-                                  &status) == UCOL_SHIFTED;
-        if (strsrch->toShift != shift) {
-            strsrch->toShift  = shift;
-            sameCollAttribute = FALSE;
-        }
-
-        // if status is a failure, ucol_getVariableTop returns 0
-        varTop = ucol_getVariableTop(strsrch->collator, &status);
-        if (strsrch->variableTop != varTop) {
-            strsrch->variableTop = varTop;
-            sameCollAttribute    = FALSE;
-        }
-        if (!sameCollAttribute) {
-            initialize(strsrch, &status);
-        }
-        ucol_setText(strsrch->textIter, strsrch->search->text,
-                              strsrch->search->textLength,
-                              &status);
-        strsrch->search->matchedLength      = 0;
-        strsrch->search->matchedIndex       = USEARCH_DONE;
-        strsrch->search->isOverlap          = FALSE;
-        strsrch->search->isCanonicalMatch   = FALSE;
-        strsrch->search->elementComparisonType = 0;
-        strsrch->search->isForwardSearching = TRUE;
-        strsrch->search->reset              = TRUE;
-    }
-}
-
-//
-//  CEI  Collation Element + source text index.
-//       These structs are kept in the circular buffer.
-//
-struct  CEI {
-    int64_t ce;
-    int32_t lowIndex;
-    int32_t highIndex;
-};
-
-U_NAMESPACE_BEGIN
-
-namespace {
-//
-//  CEIBuffer   A circular buffer of CEs-with-index from the text being searched.
-//
-#define   DEFAULT_CEBUFFER_SIZE 96
-#define   CEBUFFER_EXTRA 32
-// Some typical max values to make buffer size more reasonable for asymmetric search.
-// #8694 is for a better long-term solution to allocation of this buffer.
-#define   MAX_TARGET_IGNORABLES_PER_PAT_JAMO_L 8
-#define   MAX_TARGET_IGNORABLES_PER_PAT_OTHER 3
-#define   MIGHT_BE_JAMO_L(c) ((c >= 0x1100 && c <= 0x115E) || (c >= 0x3131 && c <= 0x314E) || (c >= 0x3165 && c <= 0x3186))
-struct CEIBuffer {
-    CEI                  defBuf[DEFAULT_CEBUFFER_SIZE];
-    CEI                 *buf;
-    int32_t              bufSize;
-    int32_t              firstIx;
-    int32_t              limitIx;
-    UCollationElements  *ceIter;
-    UStringSearch       *strSearch;
-
-
-
-               CEIBuffer(UStringSearch *ss, UErrorCode *status);
-               ~CEIBuffer();
-   const CEI   *get(int32_t index);
-   const CEI   *getPrevious(int32_t index);
-};
-
-
-CEIBuffer::CEIBuffer(UStringSearch *ss, UErrorCode *status) {
-    buf = defBuf;
-    strSearch = ss;
-    bufSize = ss->pattern.pcesLength + CEBUFFER_EXTRA;
-    if (ss->search->elementComparisonType != 0) {
-        const UChar * patText = ss->pattern.text;
-        if (patText) {
-            const UChar * patTextLimit = patText + ss->pattern.textLength;
-            while ( patText < patTextLimit ) {
-                UChar c = *patText++;
-                if (MIGHT_BE_JAMO_L(c)) {
-                    bufSize += MAX_TARGET_IGNORABLES_PER_PAT_JAMO_L;
-                } else {
-                    // No check for surrogates, we might allocate slightly more buffer than necessary.
-                    bufSize += MAX_TARGET_IGNORABLES_PER_PAT_OTHER;
-                }
-            }
-        }
-    }
-    ceIter    = ss->textIter;
-    firstIx = 0;
-    limitIx = 0;
-
-    if (!initTextProcessedIter(ss, status)) { return; }
-
-    if (bufSize>DEFAULT_CEBUFFER_SIZE) {
-        buf = (CEI *)uprv_malloc(bufSize * sizeof(CEI));
-        if (buf == NULL) {
-            *status = U_MEMORY_ALLOCATION_ERROR;
-        }
-    }
-}
-
-// TODO: add a reset or init function so that allocated
-//       buffers can be retained & reused.
-
-CEIBuffer::~CEIBuffer() {
-    if (buf != defBuf) {
-        uprv_free(buf);
-    }
-}
-
-
-// Get the CE with the specified index.
-//   Index must be in the range
-//          n-history_size < index < n+1
-//   where n is the largest index to have been fetched by some previous call to this function.
-//   The CE value will be UCOL__PROCESSED_NULLORDER at end of input.
-//
-const CEI *CEIBuffer::get(int32_t index) {
-    int i = index % bufSize;
-
-    if (index>=firstIx && index<limitIx) {
-        // The request was for an entry already in our buffer.
-        //  Just return it.
-        return &buf[i];
-    }
-
-    // Caller is requesting a new, never accessed before, CE.
-    //   Verify that it is the next one in sequence, which is all
-    //   that is allowed.
-    if (index != limitIx) {
-        U_ASSERT(FALSE);
-        // TODO: In ICU 64 the above assert was changed to use UPRV_UNREACHABLE instead
-        // which unconditionally calls abort(). However, there were cases where this was
-        // being hit. This change is reverted for now, restoring the existing behavior.
-        // ICU-20792 tracks the follow-up work/further investigation on this.
-        return NULL;
-    }
-
-    // Manage the circular CE buffer indexing
-    limitIx++;
-
-    if (limitIx - firstIx >= bufSize) {
-        // The buffer is full, knock out the lowest-indexed entry.
-        firstIx++;
-    }
-
-    UErrorCode status = U_ZERO_ERROR;
-
-    buf[i].ce = strSearch->textProcessedIter->nextProcessed(&buf[i].lowIndex, &buf[i].highIndex, &status);
-
-    return &buf[i];
-}
-
-// Get the CE with the specified index.
-//   Index must be in the range
-//          n-history_size < index < n+1
-//   where n is the largest index to have been fetched by some previous call to this function.
-//   The CE value will be UCOL__PROCESSED_NULLORDER at end of input.
-//
-const CEI *CEIBuffer::getPrevious(int32_t index) {
-    int i = index % bufSize;
-
-    if (index>=firstIx && index<limitIx) {
-        // The request was for an entry already in our buffer.
-        //  Just return it.
-        return &buf[i];
-    }
-
-    // Caller is requesting a new, never accessed before, CE.
-    //   Verify that it is the next one in sequence, which is all
-    //   that is allowed.
-    if (index != limitIx) {
-        U_ASSERT(FALSE);
-        // TODO: In ICU 64 the above assert was changed to use UPRV_UNREACHABLE instead
-        // which unconditionally calls abort(). However, there were cases where this was
-        // being hit. This change is reverted for now, restoring the existing behavior.
-        // ICU-20792 tracks the follow-up work/further investigation on this.
-        return NULL;
-    }
-
-    // Manage the circular CE buffer indexing
-    limitIx++;
-
-    if (limitIx - firstIx >= bufSize) {
-        // The buffer is full, knock out the lowest-indexed entry.
-        firstIx++;
-    }
-
-    UErrorCode status = U_ZERO_ERROR;
-
-    buf[i].ce = strSearch->textProcessedIter->previousProcessed(&buf[i].lowIndex, &buf[i].highIndex, &status);
-
-    return &buf[i];
-}
-
-}
-
-U_NAMESPACE_END
-
-
-// #define USEARCH_DEBUG
-
-#ifdef USEARCH_DEBUG
-#include <stdio.h>
-#include <stdlib.h>
-#endif
-
-/*
- * Find the next break boundary after startIndex. If the UStringSearch object
- * has an external break iterator, use that. Otherwise use the internal character
- * break iterator.
- */
-static int32_t nextBoundaryAfter(UStringSearch *strsrch, int32_t startIndex) {
-#if 0
-    const UChar *text = strsrch->search->text;
-    int32_t textLen   = strsrch->search->textLength;
-
-    U_ASSERT(startIndex>=0);
-    U_ASSERT(startIndex<=textLen);
-
-    if (startIndex >= textLen) {
-        return startIndex;
-    }
-
-    UChar32  c;
-    int32_t  i = startIndex;
-    U16_NEXT(text, i, textLen, c);
-
-    // If we are on a control character, stop without looking for combining marks.
-    //    Control characters do not combine.
-    int32_t gcProperty = u_getIntPropertyValue(c, UCHAR_GRAPHEME_CLUSTER_BREAK);
-    if (gcProperty==U_GCB_CONTROL || gcProperty==U_GCB_LF || gcProperty==U_GCB_CR) {
-        return i;
-    }
-
-    // The initial character was not a control, and can thus accept trailing
-    //   combining characters.  Advance over however many of them there are.
-    int32_t  indexOfLastCharChecked;
-    for (;;) {
-        indexOfLastCharChecked = i;
-        if (i>=textLen) {
-            break;
-        }
-        U16_NEXT(text, i, textLen, c);
-        gcProperty = u_getIntPropertyValue(c, UCHAR_GRAPHEME_CLUSTER_BREAK);
-        if (gcProperty != U_GCB_EXTEND && gcProperty != U_GCB_SPACING_MARK) {
-            break;
-        }
-    }
-    return indexOfLastCharChecked;
-#elif !UCONFIG_NO_BREAK_ITERATION
-    UBreakIterator *breakiterator = strsrch->search->breakIter;
-
-    if (breakiterator == NULL) {
-        breakiterator = strsrch->search->internalBreakIter;
-    }
-
-    if (breakiterator != NULL) {
-        return ubrk_following(breakiterator, startIndex);
-    }
-
-    return startIndex;
-#else
-    // **** or should we use the original code? ****
-    return startIndex;
-#endif
-
-}
-
-/*
- * Returns TRUE if index is on a break boundary. If the UStringSearch
- * has an external break iterator, test using that, otherwise test
- * using the internal character break iterator.
- */
-static UBool isBreakBoundary(UStringSearch *strsrch, int32_t index) {
-#if 0
-    const UChar *text = strsrch->search->text;
-    int32_t textLen   = strsrch->search->textLength;
-
-    U_ASSERT(index>=0);
-    U_ASSERT(index<=textLen);
-
-    if (index>=textLen || index<=0) {
-        return TRUE;
-    }
-
-    // If the character at the current index is not a GRAPHEME_EXTEND
-    //    then we can not be within a combining sequence.
-    UChar32  c;
-    U16_GET(text, 0, index, textLen, c);
-    int32_t gcProperty = u_getIntPropertyValue(c, UCHAR_GRAPHEME_CLUSTER_BREAK);
-    if (gcProperty != U_GCB_EXTEND && gcProperty != U_GCB_SPACING_MARK) {
-        return TRUE;
-    }
-
-    // We are at a combining mark.  If the preceding character is anything
-    //   except a CONTROL, CR or LF, we are in a combining sequence.
-    U16_PREV(text, 0, index, c);
-    gcProperty = u_getIntPropertyValue(c, UCHAR_GRAPHEME_CLUSTER_BREAK);
-    UBool combining =  !(gcProperty==U_GCB_CONTROL || gcProperty==U_GCB_LF || gcProperty==U_GCB_CR);
-    return !combining;
-#elif !UCONFIG_NO_BREAK_ITERATION
-    UBreakIterator *breakiterator = strsrch->search->breakIter;
-
-    if (breakiterator == NULL) {
-        breakiterator = strsrch->search->internalBreakIter;
-    }
-
-    return (breakiterator != NULL && ubrk_isBoundary(breakiterator, index));
-#else
-    // **** or use the original code? ****
-    return TRUE;
-#endif
-}
-
-#if 0
-static UBool onBreakBoundaries(const UStringSearch *strsrch, int32_t start, int32_t end)
-{
-#if !UCONFIG_NO_BREAK_ITERATION
-    UBreakIterator *breakiterator = strsrch->search->breakIter;
-
-    if (breakiterator != NULL) {
-        int32_t startindex = ubrk_first(breakiterator);
-        int32_t endindex   = ubrk_last(breakiterator);
-
-        // out-of-range indexes are never boundary positions
-        if (start < startindex || start > endindex ||
-            end < startindex || end > endindex) {
-            return FALSE;
-        }
-
-        return ubrk_isBoundary(breakiterator, start) &&
-               ubrk_isBoundary(breakiterator, end);
-    }
-#endif
-
-    return TRUE;
-}
-#endif
-
-typedef enum {
-    U_CE_MATCH = -1,
-    U_CE_NO_MATCH = 0,
-    U_CE_SKIP_TARG,
-    U_CE_SKIP_PATN
-} UCompareCEsResult;
-#define U_CE_LEVEL2_BASE 0x00000005
-#define U_CE_LEVEL3_BASE 0x00050000
-
-static UCompareCEsResult compareCE64s(int64_t targCE, int64_t patCE, int16_t compareType) {
-    if (targCE == patCE) {
-        return U_CE_MATCH;
-    }
-    if (compareType == 0) {
-        return U_CE_NO_MATCH;
-    }
-
-    int64_t targCEshifted = targCE >> 32;
-    int64_t patCEshifted = patCE >> 32;
-    int64_t mask;
-
-    mask = 0xFFFF0000;
-    int32_t targLev1 = (int32_t)(targCEshifted & mask);
-    int32_t patLev1 = (int32_t)(patCEshifted & mask);
-    if ( targLev1 != patLev1 ) {
-        if ( targLev1 == 0 ) {
-            return U_CE_SKIP_TARG;
-        }
-        if ( patLev1 == 0 && compareType == USEARCH_ANY_BASE_WEIGHT_IS_WILDCARD ) {
-            return U_CE_SKIP_PATN;
-        }
-        return U_CE_NO_MATCH;
-    }
-
-    mask = 0x0000FFFF;
-    int32_t targLev2 = (int32_t)(targCEshifted & mask);
-    int32_t patLev2 = (int32_t)(patCEshifted & mask);
-    if ( targLev2 != patLev2 ) {
-        if ( targLev2 == 0 ) {
-            return U_CE_SKIP_TARG;
-        }
-        if ( patLev2 == 0 && compareType == USEARCH_ANY_BASE_WEIGHT_IS_WILDCARD ) {
-            return U_CE_SKIP_PATN;
-        }
-        return (patLev2 == U_CE_LEVEL2_BASE || (compareType == USEARCH_ANY_BASE_WEIGHT_IS_WILDCARD && targLev2 == U_CE_LEVEL2_BASE) )?
-            U_CE_MATCH: U_CE_NO_MATCH;
-    }
-
-    mask = 0xFFFF0000;
-    int32_t targLev3 = (int32_t)(targCE & mask);
-    int32_t patLev3 = (int32_t)(patCE & mask);
-    if ( targLev3 != patLev3 ) {
-        return (patLev3 == U_CE_LEVEL3_BASE || (compareType == USEARCH_ANY_BASE_WEIGHT_IS_WILDCARD && targLev3 == U_CE_LEVEL3_BASE) )?
-            U_CE_MATCH: U_CE_NO_MATCH;
-   }
-
-    return U_CE_MATCH;
-}
-
-#if BOYER_MOORE
-// TODO: #if BOYER_MOORE, need 32-bit version of compareCE64s
-#endif
-
-namespace {
-
-UChar32 codePointAt(const USearch &search, int32_t index) {
-    if (index < search.textLength) {
-        UChar32 c;
-        U16_NEXT(search.text, index, search.textLength, c);
-        return c;
-    }
-    return U_SENTINEL;
-}
-
-UChar32 codePointBefore(const USearch &search, int32_t index) {
-    if (0 < index) {
-        UChar32 c;
-        U16_PREV(search.text, 0, index, c);
-        return c;
-    }
-    return U_SENTINEL;
-}
-
-}  // namespace
-
-U_CAPI UBool U_EXPORT2 usearch_search(UStringSearch  *strsrch,
-                                       int32_t        startIdx,
-                                       int32_t        *matchStart,
-                                       int32_t        *matchLimit,
-                                       UErrorCode     *status)
-{
-    if (U_FAILURE(*status)) {
-        return FALSE;
-    }
-
-    // TODO:  reject search patterns beginning with a combining char.
-
-#ifdef USEARCH_DEBUG
-    if (getenv("USEARCH_DEBUG") != NULL) {
-        printf("Pattern CEs\n");
-        for (int ii=0; ii<strsrch->pattern.cesLength; ii++) {
-            printf(" %8x", strsrch->pattern.ces[ii]);
-        }
-        printf("\n");
-    }
-
-#endif
-    // Input parameter sanity check.
-    //  TODO:  should input indices clip to the text length
-    //         in the same way that UText does.
-    if(strsrch->pattern.cesLength == 0         ||
-       startIdx < 0                           ||
-       startIdx > strsrch->search->textLength ||
-       strsrch->pattern.ces == NULL) {
-           *status = U_ILLEGAL_ARGUMENT_ERROR;
-           return FALSE;
-    }
-
-    if (strsrch->pattern.pces == NULL) {
-        initializePatternPCETable(strsrch, status);
-    }
-
-    ucol_setOffset(strsrch->textIter, startIdx, status);
-    CEIBuffer ceb(strsrch, status);
-
-
-    int32_t    targetIx = 0;
-    const CEI *targetCEI = NULL;
-    int32_t    patIx;
-    UBool      found;
-
-    int32_t  mStart = -1;
-    int32_t  mLimit = -1;
-    int32_t  minLimit;
-    int32_t  maxLimit;
-
-
-
-    // Outer loop moves over match starting positions in the
-    //      target CE space.
-    // Here we see the target as a sequence of collation elements, resulting from the following:
-    // 1. Target characters were decomposed, and (if appropriate) other compressions and expansions are applied
-    //    (for example, digraphs such as IJ may be broken into two characters).
-    // 2. An int64_t CE weight is determined for each resulting unit (high 16 bits are primary strength, next
-    //    16 bits are secondary, next 16 (the high 16 bits of the low 32-bit half) are tertiary. Any of these
-    //    fields that are for strengths below that of the collator are set to 0. If this makes the int64_t
-    //    CE weight 0 (as for a combining diacritic with secondary weight when the collator strentgh is primary),
-    //    then the CE is deleted, so the following code sees only CEs that are relevant.
-    // For each CE, the lowIndex and highIndex correspond to where this CE begins and ends in the original text.
-    // If lowIndex==highIndex, either the CE resulted from an expansion/decomposition of one of the original text
-    // characters, or the CE marks the limit of the target text (in which case the CE weight is UCOL_PROCESSED_NULLORDER).
-    //
-    for(targetIx=0; ; targetIx++)
-    {
-        found = TRUE;
-        //  Inner loop checks for a match beginning at each
-        //  position from the outer loop.
-        int32_t targetIxOffset = 0;
-        int64_t patCE = 0;
-        // For targetIx > 0, this ceb.get gets a CE that is as far back in the ring buffer
-        // (compared to the last CE fetched for the previous targetIx value) as we need to go
-        // for this targetIx value, so if it is non-NULL then other ceb.get calls should be OK.
-        const CEI *firstCEI = ceb.get(targetIx);
-        if (firstCEI == NULL) {
-            *status = U_INTERNAL_PROGRAM_ERROR;
-            found = FALSE;
-            break;
-        }
-
-        for (patIx=0; patIx<strsrch->pattern.pcesLength; patIx++) {
-            patCE = strsrch->pattern.pces[patIx];
-            targetCEI = ceb.get(targetIx+patIx+targetIxOffset);
-            //  Compare CE from target string with CE from the pattern.
-            //    Note that the target CE will be UCOL_PROCESSED_NULLORDER if we reach the end of input,
-            //    which will fail the compare, below.
-            UCompareCEsResult ceMatch = compareCE64s(targetCEI->ce, patCE, strsrch->search->elementComparisonType);
-            if ( ceMatch == U_CE_NO_MATCH ) {
-                found = FALSE;
-                break;
-            } else if ( ceMatch > U_CE_NO_MATCH ) {
-                if ( ceMatch == U_CE_SKIP_TARG ) {
-                    // redo with same patCE, next targCE
-                    patIx--;
-                    targetIxOffset++;
-                } else { // ceMatch == U_CE_SKIP_PATN
-                    // redo with same targCE, next patCE
-                    targetIxOffset--;
-                }
-            }
-        }
-        targetIxOffset += strsrch->pattern.pcesLength; // this is now the offset in target CE space to end of the match so far
-
-        if (!found && ((targetCEI == NULL) || (targetCEI->ce != UCOL_PROCESSED_NULLORDER))) {
-            // No match at this targetIx.  Try again at the next.
-            continue;
-        }
-
-        if (!found) {
-            // No match at all, we have run off the end of the target text.
-            break;
-        }
-
-
-        // We have found a match in CE space.
-        // Now determine the bounds in string index space.
-        //  There still is a chance of match failure if the CE range not correspond to
-        //     an acceptable character range.
-        //
-        const CEI *lastCEI  = ceb.get(targetIx + targetIxOffset - 1);
-
-        mStart   = firstCEI->lowIndex;
-        minLimit = lastCEI->lowIndex;
-
-        // Look at the CE following the match.  If it is UCOL_NULLORDER the match
-        //   extended to the end of input, and the match is good.
-
-        // Look at the high and low indices of the CE following the match. If
-        // they are the same it means one of two things:
-        //    1. The match extended to the last CE from the target text, which is OK, or
-        //    2. The last CE that was part of the match is in an expansion that extends
-        //       to the first CE after the match. In this case, we reject the match.
-        const CEI *nextCEI = 0;
-        if (strsrch->search->elementComparisonType == 0) {
-            nextCEI  = ceb.get(targetIx + targetIxOffset);
-            maxLimit = nextCEI->lowIndex;
-            if (nextCEI->lowIndex == nextCEI->highIndex && nextCEI->ce != UCOL_PROCESSED_NULLORDER) {
-                found = FALSE;
-            }
-        } else {
-            for ( ; ; ++targetIxOffset ) {
-                nextCEI = ceb.get(targetIx + targetIxOffset);
-                maxLimit = nextCEI->lowIndex;
-                // If we are at the end of the target too, match succeeds
-                if (  nextCEI->ce == UCOL_PROCESSED_NULLORDER ) {
-                    break;
-                }
-                // As long as the next CE has primary weight of 0,
-                // it is part of the last target element matched by the pattern;
-                // make sure it can be part of a match with the last patCE
-                if ( (((nextCEI->ce) >> 32) & 0xFFFF0000UL) == 0 ) {
-                    UCompareCEsResult ceMatch = compareCE64s(nextCEI->ce, patCE, strsrch->search->elementComparisonType);
-                    if ( ceMatch == U_CE_NO_MATCH || ceMatch == U_CE_SKIP_PATN ) {
-                        found = FALSE;
-                        break;
-                    }
-                // If lowIndex == highIndex, this target CE is part of an expansion of the last matched
-                // target element, but it has non-zero primary weight => match fails
-                } else if ( nextCEI->lowIndex == nextCEI->highIndex ) {
-                    found = false;
-                    break;
-                // Else the target CE is not part of an expansion of the last matched element, match succeeds
-                } else {
-                    break;
-                }
-            }
-        }
-
-
-        // Check for the start of the match being within a combining sequence.
-        //   This can happen if the pattern itself begins with a combining char, and
-        //   the match found combining marks in the target text that were attached
-        //    to something else.
-        //   This type of match should be rejected for not completely consuming a
-        //   combining sequence.
-        if (!isBreakBoundary(strsrch, mStart)) {
-            found = FALSE;
-        }
-
-        // Check for the start of the match being within an Collation Element Expansion,
-        //   meaning that the first char of the match is only partially matched.
-        //   With expansions, the first CE will report the index of the source
-        //   character, and all subsequent (expansions) CEs will report the source index of the
-        //    _following_ character.
-        int32_t secondIx = firstCEI->highIndex;
-        if (mStart == secondIx) {
-            found = FALSE;
-        }
-
-        // Allow matches to end in the middle of a grapheme cluster if the following
-        // conditions are met; this is needed to make prefix search work properly in
-        // Indic, see #11750
-        // * the default breakIter is being used
-        // * the next collation element after this combining sequence
-        //   - has non-zero primary weight
-        //   - corresponds to a separate character following the one at end of the current match
-        //   (the second of these conditions, and perhaps both, may be redundant given the
-        //   subsequent check for normalization boundary; however they are likely much faster
-        //   tests in any case)
-        // * the match limit is a normalization boundary
-        UBool allowMidclusterMatch = FALSE;
-        if (strsrch->search->text != NULL && strsrch->search->textLength > maxLimit) {
-            allowMidclusterMatch =
-                    strsrch->search->breakIter == NULL &&
-                    nextCEI != NULL && (((nextCEI->ce) >> 32) & 0xFFFF0000UL) != 0 &&
-                    maxLimit >= lastCEI->highIndex && nextCEI->highIndex > maxLimit &&
-                    (strsrch->nfd->hasBoundaryBefore(codePointAt(*strsrch->search, maxLimit)) ||
-                        strsrch->nfd->hasBoundaryAfter(codePointBefore(*strsrch->search, maxLimit)));
-        }
-        // If those conditions are met, then:
-        // * do NOT advance the candidate match limit (mLimit) to a break boundary; however
-        //   the match limit may be backed off to a previous break boundary. This handles
-        //   cases in which mLimit includes target characters that are ignorable with current
-        //   settings (such as space) and which extend beyond the pattern match.
-        // * do NOT require that end of the combining sequence not extend beyond the match in CE space
-        // * do NOT require that match limit be on a breakIter boundary
-
-        //  Advance the match end position to the first acceptable match boundary.
-        //    This advances the index over any combining characters.
-        mLimit = maxLimit;
-        if (minLimit < maxLimit) {
-            // When the last CE's low index is same with its high index, the CE is likely
-            // a part of expansion. In this case, the index is located just after the
-            // character corresponding to the CEs compared above. If the index is right
-            // at the break boundary, move the position to the next boundary will result
-            // incorrect match length when there are ignorable characters exist between
-            // the position and the next character produces CE(s). See ticket#8482.
-            if (minLimit == lastCEI->highIndex && isBreakBoundary(strsrch, minLimit)) {
-                mLimit = minLimit;
-            } else {
-                int32_t nba = nextBoundaryAfter(strsrch, minLimit);
-                // Note that we can have nba < maxLimit && nba >= minLImit, in which
-                // case we want to set mLimit to nba regardless of allowMidclusterMatch
-                // (i.e. we back off mLimit to the previous breakIterator boundary).
-                if (nba >= lastCEI->highIndex && (!allowMidclusterMatch || nba < maxLimit)) {
-                    mLimit = nba;
-                }
-            }
-        }
-
-    #ifdef USEARCH_DEBUG
-        if (getenv("USEARCH_DEBUG") != NULL) {
-            printf("minLimit, maxLimit, mLimit = %d, %d, %d\n", minLimit, maxLimit, mLimit);
-        }
-    #endif
-
-        if (!allowMidclusterMatch) {
-            // If advancing to the end of a combining sequence in character indexing space
-            //   advanced us beyond the end of the match in CE space, reject this match.
-            if (mLimit > maxLimit) {
-                found = FALSE;
-            }
-
-            if (!isBreakBoundary(strsrch, mLimit)) {
-                found = FALSE;
-            }
-        }
-
-        if (! checkIdentical(strsrch, mStart, mLimit)) {
-            found = FALSE;
-        }
-
-        if (found) {
-            break;
-        }
-    }
-
-    #ifdef USEARCH_DEBUG
-    if (getenv("USEARCH_DEBUG") != NULL) {
-        printf("Target CEs [%d .. %d]\n", ceb.firstIx, ceb.limitIx);
-        int32_t  lastToPrint = ceb.limitIx+2;
-        for (int ii=ceb.firstIx; ii<lastToPrint; ii++) {
-            printf("%8x@%d ", ceb.get(ii)->ce, ceb.get(ii)->srcIndex);
-        }
-        printf("\n%s\n", found? "match found" : "no match");
-    }
-    #endif
-
-    // All Done.  Store back the match bounds to the caller.
-    //
-    if (found==FALSE) {
-        mLimit = -1;
-        mStart = -1;
-    }
-
-    if (matchStart != NULL) {
-        *matchStart= mStart;
-    }
-
-    if (matchLimit != NULL) {
-        *matchLimit = mLimit;
-    }
-
-    return found;
-}
-
-U_CAPI UBool U_EXPORT2 usearch_searchBackwards(UStringSearch  *strsrch,
-                                                int32_t        startIdx,
-                                                int32_t        *matchStart,
-                                                int32_t        *matchLimit,
-                                                UErrorCode     *status)
-{
-    if (U_FAILURE(*status)) {
-        return FALSE;
-    }
-
-    // TODO:  reject search patterns beginning with a combining char.
-
-#ifdef USEARCH_DEBUG
-    if (getenv("USEARCH_DEBUG") != NULL) {
-        printf("Pattern CEs\n");
-        for (int ii=0; ii<strsrch->pattern.cesLength; ii++) {
-            printf(" %8x", strsrch->pattern.ces[ii]);
-        }
-        printf("\n");
-    }
-
-#endif
-    // Input parameter sanity check.
-    //  TODO:  should input indicies clip to the text length
-    //         in the same way that UText does.
-    if(strsrch->pattern.cesLength == 0         ||
-       startIdx < 0                           ||
-       startIdx > strsrch->search->textLength ||
-       strsrch->pattern.ces == NULL) {
-           *status = U_ILLEGAL_ARGUMENT_ERROR;
-           return FALSE;
-    }
-
-    if (strsrch->pattern.pces == NULL) {
-        initializePatternPCETable(strsrch, status);
-    }
-
-    CEIBuffer ceb(strsrch, status);
-    int32_t    targetIx = 0;
-
-    /*
-     * Pre-load the buffer with the CE's for the grapheme
-     * after our starting position so that we're sure that
-     * we can look at the CE following the match when we
-     * check the match boundaries.
-     *
-     * This will also pre-fetch the first CE that we'll
-     * consider for the match.
-     */
-    if (startIdx < strsrch->search->textLength) {
-        UBreakIterator *bi = strsrch->search->internalBreakIter;
-        int32_t next = ubrk_following(bi, startIdx);
-
-        ucol_setOffset(strsrch->textIter, next, status);
-
-        for (targetIx = 0; ; targetIx += 1) {
-            if (ceb.getPrevious(targetIx)->lowIndex < startIdx) {
-                break;
-            }
-        }
-    } else {
-        ucol_setOffset(strsrch->textIter, startIdx, status);
-    }
-
-
-    const CEI *targetCEI = NULL;
-    int32_t    patIx;
-    UBool      found;
-
-    int32_t  limitIx = targetIx;
-    int32_t  mStart = -1;
-    int32_t  mLimit = -1;
-    int32_t  minLimit;
-    int32_t  maxLimit;
-
-
-
-    // Outer loop moves over match starting positions in the
-    //      target CE space.
-    // Here, targetIx values increase toward the beginning of the base text (i.e. we get the text CEs in reverse order).
-    // But  patIx is 0 at the beginning of the pattern and increases toward the end.
-    // So this loop performs a comparison starting with the end of pattern, and prcessd toward the beginning of the pattern
-    // and the beginning of the base text.
-    for(targetIx = limitIx; ; targetIx += 1)
-    {
-        found = TRUE;
-        // For targetIx > limitIx, this ceb.getPrevious gets a CE that is as far back in the ring buffer
-        // (compared to the last CE fetched for the previous targetIx value) as we need to go
-        // for this targetIx value, so if it is non-NULL then other ceb.getPrevious calls should be OK.
-        const CEI *lastCEI  = ceb.getPrevious(targetIx);
-        if (lastCEI == NULL) {
-            *status = U_INTERNAL_PROGRAM_ERROR;
-            found = FALSE;
-             break;
-        }
-        //  Inner loop checks for a match beginning at each
-        //  position from the outer loop.
-        int32_t targetIxOffset = 0;
-        for (patIx = strsrch->pattern.pcesLength - 1; patIx >= 0; patIx -= 1) {
-            int64_t patCE = strsrch->pattern.pces[patIx];
-
-            targetCEI = ceb.getPrevious(targetIx + strsrch->pattern.pcesLength - 1 - patIx + targetIxOffset);
-            //  Compare CE from target string with CE from the pattern.
-            //    Note that the target CE will be UCOL_NULLORDER if we reach the end of input,
-            //    which will fail the compare, below.
-            UCompareCEsResult ceMatch = compareCE64s(targetCEI->ce, patCE, strsrch->search->elementComparisonType);
-            if ( ceMatch == U_CE_NO_MATCH ) {
-                found = FALSE;
-                break;
-            } else if ( ceMatch > U_CE_NO_MATCH ) {
-                if ( ceMatch == U_CE_SKIP_TARG ) {
-                    // redo with same patCE, next targCE
-                    patIx++;
-                    targetIxOffset++;
-                } else { // ceMatch == U_CE_SKIP_PATN
-                    // redo with same targCE, next patCE
-                    targetIxOffset--;
-                }
-            }
-        }
-
-        if (!found && ((targetCEI == NULL) || (targetCEI->ce != UCOL_PROCESSED_NULLORDER))) {
-            // No match at this targetIx.  Try again at the next.
-            continue;
-        }
-
-        if (!found) {
-            // No match at all, we have run off the end of the target text.
-            break;
-        }
-
-
-        // We have found a match in CE space.
-        // Now determine the bounds in string index space.
-        //  There still is a chance of match failure if the CE range not correspond to
-        //     an acceptable character range.
-        //
-        const CEI *firstCEI = ceb.getPrevious(targetIx + strsrch->pattern.pcesLength - 1 + targetIxOffset);
-        mStart   = firstCEI->lowIndex;
-
-        // Check for the start of the match being within a combining sequence.
-        //   This can happen if the pattern itself begins with a combining char, and
-        //   the match found combining marks in the target text that were attached
-        //    to something else.
-        //   This type of match should be rejected for not completely consuming a
-        //   combining sequence.
-        if (!isBreakBoundary(strsrch, mStart)) {
-            found = FALSE;
-        }
-
-        // Look at the high index of the first CE in the match. If it's the same as the
-        // low index, the first CE in the match is in the middle of an expansion.
-        if (mStart == firstCEI->highIndex) {
-            found = FALSE;
-        }
-
-
-        minLimit = lastCEI->lowIndex;
-
-        if (targetIx > 0) {
-            // Look at the CE following the match.  If it is UCOL_NULLORDER the match
-            //   extended to the end of input, and the match is good.
-
-            // Look at the high and low indices of the CE following the match. If
-            // they are the same it means one of two things:
-            //    1. The match extended to the last CE from the target text, which is OK, or
-            //    2. The last CE that was part of the match is in an expansion that extends
-            //       to the first CE after the match. In this case, we reject the match.
-            const CEI *nextCEI  = ceb.getPrevious(targetIx - 1);
-
-            if (nextCEI->lowIndex == nextCEI->highIndex && nextCEI->ce != UCOL_PROCESSED_NULLORDER) {
-                found = FALSE;
-            }
-
-            mLimit = maxLimit = nextCEI->lowIndex;
-
-            // Allow matches to end in the middle of a grapheme cluster if the following
-            // conditions are met; this is needed to make prefix search work properly in
-            // Indic, see #11750
-            // * the default breakIter is being used
-            // * the next collation element after this combining sequence
-            //   - has non-zero primary weight
-            //   - corresponds to a separate character following the one at end of the current match
-            //   (the second of these conditions, and perhaps both, may be redundant given the
-            //   subsequent check for normalization boundary; however they are likely much faster
-            //   tests in any case)
-            // * the match limit is a normalization boundary
-            UBool allowMidclusterMatch = FALSE;
-            if (strsrch->search->text != NULL && strsrch->search->textLength > maxLimit) {
-                allowMidclusterMatch =
-                        strsrch->search->breakIter == NULL &&
-                        nextCEI != NULL && (((nextCEI->ce) >> 32) & 0xFFFF0000UL) != 0 &&
-                        maxLimit >= lastCEI->highIndex && nextCEI->highIndex > maxLimit &&
-                        (strsrch->nfd->hasBoundaryBefore(codePointAt(*strsrch->search, maxLimit)) ||
-                            strsrch->nfd->hasBoundaryAfter(codePointBefore(*strsrch->search, maxLimit)));
-            }
-            // If those conditions are met, then:
-            // * do NOT advance the candidate match limit (mLimit) to a break boundary; however
-            //   the match limit may be backed off to a previous break boundary. This handles
-            //   cases in which mLimit includes target characters that are ignorable with current
-            //   settings (such as space) and which extend beyond the pattern match.
-            // * do NOT require that end of the combining sequence not extend beyond the match in CE space
-            // * do NOT require that match limit be on a breakIter boundary
-
-            //  Advance the match end position to the first acceptable match boundary.
-            //    This advances the index over any combining characters.
-            if (minLimit < maxLimit) {
-                int32_t nba = nextBoundaryAfter(strsrch, minLimit);
-                // Note that we can have nba < maxLimit && nba >= minLImit, in which
-                // case we want to set mLimit to nba regardless of allowMidclusterMatch
-                // (i.e. we back off mLimit to the previous breakIterator boundary).
-                if (nba >= lastCEI->highIndex && (!allowMidclusterMatch || nba < maxLimit)) {
-                    mLimit = nba;
-                }
-            }
-
-            if (!allowMidclusterMatch) {
-                // If advancing to the end of a combining sequence in character indexing space
-                //   advanced us beyond the end of the match in CE space, reject this match.
-                if (mLimit > maxLimit) {
-                    found = FALSE;
-                }
-
-                // Make sure the end of the match is on a break boundary
-                if (!isBreakBoundary(strsrch, mLimit)) {
-                    found = FALSE;
-                }
-            }
-
-        } else {
-            // No non-ignorable CEs after this point.
-            // The maximum position is detected by boundary after
-            // the last non-ignorable CE. Combining sequence
-            // across the start index will be truncated.
-            int32_t nba = nextBoundaryAfter(strsrch, minLimit);
-            mLimit = maxLimit = (nba > 0) && (startIdx > nba) ? nba : startIdx;
-        }
-
-    #ifdef USEARCH_DEBUG
-        if (getenv("USEARCH_DEBUG") != NULL) {
-            printf("minLimit, maxLimit, mLimit = %d, %d, %d\n", minLimit, maxLimit, mLimit);
-        }
-    #endif
-
-
-        if (! checkIdentical(strsrch, mStart, mLimit)) {
-            found = FALSE;
-        }
-
-        if (found) {
-            break;
-        }
-    }
-
-    #ifdef USEARCH_DEBUG
-    if (getenv("USEARCH_DEBUG") != NULL) {
-        printf("Target CEs [%d .. %d]\n", ceb.firstIx, ceb.limitIx);
-        int32_t  lastToPrint = ceb.limitIx+2;
-        for (int ii=ceb.firstIx; ii<lastToPrint; ii++) {
-            printf("%8x@%d ", ceb.get(ii)->ce, ceb.get(ii)->srcIndex);
-        }
-        printf("\n%s\n", found? "match found" : "no match");
-    }
-    #endif
-
-    // All Done.  Store back the match bounds to the caller.
-    //
-    if (found==FALSE) {
-        mLimit = -1;
-        mStart = -1;
-    }
-
-    if (matchStart != NULL) {
-        *matchStart= mStart;
-    }
-
-    if (matchLimit != NULL) {
-        *matchLimit = mLimit;
-    }
-
-    return found;
-}
-
-// internal use methods declared in usrchimp.h -----------------------------
-
-UBool usearch_handleNextExact(UStringSearch *strsrch, UErrorCode *status)
-{
-    if (U_FAILURE(*status)) {
-        setMatchNotFound(strsrch);
-        return FALSE;
-    }
-
-#if BOYER_MOORE
-    UCollationElements *coleiter        = strsrch->textIter;
-    int32_t             textlength      = strsrch->search->textLength;
-    int32_t            *patternce       = strsrch->pattern.ces;
-    int32_t             patterncelength = strsrch->pattern.cesLength;
-    int32_t             textoffset      = ucol_getOffset(coleiter);
-
-    // status used in setting coleiter offset, since offset is checked in
-    // shiftForward before setting the coleiter offset, status never
-    // a failure
-    textoffset = shiftForward(strsrch, textoffset, UCOL_NULLORDER,
-                              patterncelength);
-    while (textoffset <= textlength)
-    {
-        uint32_t    patternceindex = patterncelength - 1;
-        int32_t     targetce;
-        UBool       found          = FALSE;
-        int32_t    lastce          = UCOL_NULLORDER;
-
-        setColEIterOffset(coleiter, textoffset);
-
-        for (;;) {
-            // finding the last pattern ce match, imagine composite characters
-            // for example: search for pattern A in text \u00C0
-            // we'll have to skip \u0300 the grave first before we get to A
-            targetce = ucol_previous(coleiter, status);
-            if (U_FAILURE(*status) || targetce == UCOL_NULLORDER) {
-                found = FALSE;
-                break;
-            }
-            targetce = getCE(strsrch, targetce);
-            if (targetce == UCOL_IGNORABLE && inNormBuf(coleiter)) {
-                // this is for the text \u0315\u0300 that requires
-                // normalization and pattern \u0300, where \u0315 is ignorable
-                continue;
-            }
-            if (lastce == UCOL_NULLORDER || lastce == UCOL_IGNORABLE) {
-                lastce = targetce;
-            }
-            // TODO: #if BOYER_MOORE, replace with code using 32-bit version of compareCE64s
-            if (targetce == patternce[patternceindex]) {
-                // the first ce can be a contraction
-                found = TRUE;
-                break;
-            }
-            if (!hasExpansion(coleiter)) {
-                found = FALSE;
-                break;
-            }
-        }
-
-        //targetce = lastce;
-
-        while (found && patternceindex > 0) {
-            lastce = targetce;
-            targetce    = ucol_previous(coleiter, status);
-            if (U_FAILURE(*status) || targetce == UCOL_NULLORDER) {
-                found = FALSE;
-                break;
-            }
-            targetce    = getCE(strsrch, targetce);
-            if (targetce == UCOL_IGNORABLE) {
-                continue;
-            }
-
-            patternceindex --;
-            // TODO: #if BOYER_MOORE, replace with code using 32-bit version of compareCE64s
-            found = found && targetce == patternce[patternceindex];
-        }
-
-        targetce = lastce;
-
-        if (!found) {
-            if (U_FAILURE(*status)) {
-                break;
-            }
-            textoffset = shiftForward(strsrch, textoffset, lastce,
-                                      patternceindex);
-            // status checked at loop.
-            patternceindex = patterncelength;
-            continue;
-        }
-
-        if (checkNextExactMatch(strsrch, &textoffset, status)) {
-            // status checked in ucol_setOffset
-            setColEIterOffset(coleiter, strsrch->search->matchedIndex);
-            return TRUE;
-        }
-    }
-    setMatchNotFound(strsrch);
-    return FALSE;
-#else
-    int32_t textOffset = ucol_getOffset(strsrch->textIter);
-    int32_t start = -1;
-    int32_t end = -1;
-
-    if (usearch_search(strsrch, textOffset, &start, &end, status)) {
-        strsrch->search->matchedIndex  = start;
-        strsrch->search->matchedLength = end - start;
-        return TRUE;
-    } else {
-        setMatchNotFound(strsrch);
-        return FALSE;
-    }
-#endif
-}
-
-UBool usearch_handleNextCanonical(UStringSearch *strsrch, UErrorCode *status)
-{
-    if (U_FAILURE(*status)) {
-        setMatchNotFound(strsrch);
-        return FALSE;
-    }
-
-#if BOYER_MOORE
-    UCollationElements *coleiter        = strsrch->textIter;
-    int32_t             textlength      = strsrch->search->textLength;
-    int32_t            *patternce       = strsrch->pattern.ces;
-    int32_t             patterncelength = strsrch->pattern.cesLength;
-    int32_t             textoffset      = ucol_getOffset(coleiter);
-    UBool               hasPatternAccents =
-       strsrch->pattern.hasSuffixAccents || strsrch->pattern.hasPrefixAccents;
-
-    textoffset = shiftForward(strsrch, textoffset, UCOL_NULLORDER,
-                              patterncelength);
-    strsrch->canonicalPrefixAccents[0] = 0;
-    strsrch->canonicalSuffixAccents[0] = 0;
-
-    while (textoffset <= textlength)
-    {
-        int32_t     patternceindex = patterncelength - 1;
-        int32_t     targetce;
-        UBool       found          = FALSE;
-        int32_t     lastce         = UCOL_NULLORDER;
-
-        setColEIterOffset(coleiter, textoffset);
-
-        for (;;) {
-            // finding the last pattern ce match, imagine composite characters
-            // for example: search for pattern A in text \u00C0
-            // we'll have to skip \u0300 the grave first before we get to A
-            targetce = ucol_previous(coleiter, status);
-            if (U_FAILURE(*status) || targetce == UCOL_NULLORDER) {
-                found = FALSE;
-                break;
-            }
-            targetce = getCE(strsrch, targetce);
-            if (lastce == UCOL_NULLORDER || lastce == UCOL_IGNORABLE) {
-                lastce = targetce;
-            }
-            // TODO: #if BOYER_MOORE, replace with code using 32-bit version of compareCE64s
-            if (targetce == patternce[patternceindex]) {
-                // the first ce can be a contraction
-                found = TRUE;
-                break;
-            }
-            if (!hasExpansion(coleiter)) {
-                found = FALSE;
-                break;
-            }
-        }
-
-        while (found && patternceindex > 0) {
-            targetce    = ucol_previous(coleiter, status);
-            if (U_FAILURE(*status) || targetce == UCOL_NULLORDER) {
-                found = FALSE;
-                break;
-            }
-            targetce    = getCE(strsrch, targetce);
-            if (targetce == UCOL_IGNORABLE) {
-                continue;
-            }
-
-            patternceindex --;
-            // TODO: #if BOYER_MOORE, replace with code using 32-bit version of compareCE64s
-            found = found && targetce == patternce[patternceindex];
-        }
-
-        // initializing the rearranged accent array
-        if (hasPatternAccents && !found) {
-            strsrch->canonicalPrefixAccents[0] = 0;
-            strsrch->canonicalSuffixAccents[0] = 0;
-            if (U_FAILURE(*status)) {
-                break;
-            }
-            found = doNextCanonicalMatch(strsrch, textoffset, status);
-        }
-
-        if (!found) {
-            if (U_FAILURE(*status)) {
-                break;
-            }
-            textoffset = shiftForward(strsrch, textoffset, lastce,
-                                      patternceindex);
-            // status checked at loop
-            patternceindex = patterncelength;
-            continue;
-        }
-
-        if (checkNextCanonicalMatch(strsrch, &textoffset, status)) {
-            setColEIterOffset(coleiter, strsrch->search->matchedIndex);
-            return TRUE;
-        }
-    }
-    setMatchNotFound(strsrch);
-    return FALSE;
-#else
-    int32_t textOffset = ucol_getOffset(strsrch->textIter);
-    int32_t start = -1;
-    int32_t end = -1;
-
-    if (usearch_search(strsrch, textOffset, &start, &end, status)) {
-        strsrch->search->matchedIndex  = start;
-        strsrch->search->matchedLength = end - start;
-        return TRUE;
-    } else {
-        setMatchNotFound(strsrch);
-        return FALSE;
-    }
-#endif
-}
-
-UBool usearch_handlePreviousExact(UStringSearch *strsrch, UErrorCode *status)
-{
-    if (U_FAILURE(*status)) {
-        setMatchNotFound(strsrch);
-        return FALSE;
-    }
-
-#if BOYER_MOORE
-    UCollationElements *coleiter        = strsrch->textIter;
-    int32_t            *patternce       = strsrch->pattern.ces;
-    int32_t             patterncelength = strsrch->pattern.cesLength;
-    int32_t             textoffset      = ucol_getOffset(coleiter);
-
-    // shifting it check for setting offset
-    // if setOffset is called previously or there was no previous match, we
-    // leave the offset as it is.
-    if (strsrch->search->matchedIndex != USEARCH_DONE) {
-        textoffset = strsrch->search->matchedIndex;
-    }
-
-    textoffset = reverseShift(strsrch, textoffset, UCOL_NULLORDER,
-                              patterncelength);
-
-    while (textoffset >= 0)
-    {
-        int32_t     patternceindex = 1;
-        int32_t     targetce;
-        UBool       found          = FALSE;
-        int32_t     firstce        = UCOL_NULLORDER;
-
-        // if status is a failure, ucol_setOffset does nothing
-        setColEIterOffset(coleiter, textoffset);
-
-        for (;;) {
-            // finding the first pattern ce match, imagine composite
-            // characters. for example: search for pattern \u0300 in text
-            // \u00C0, we'll have to skip A first before we get to
-            // \u0300 the grave accent
-            targetce = ucol_next(coleiter, status);
-            if (U_FAILURE(*status) || targetce == UCOL_NULLORDER) {
-                found = FALSE;
-                break;
-            }
-            targetce = getCE(strsrch, targetce);
-            if (firstce == UCOL_NULLORDER || firstce == UCOL_IGNORABLE) {
-                firstce = targetce;
-            }
-            if (targetce == UCOL_IGNORABLE && strsrch->strength != UCOL_PRIMARY) {
-                continue;
-            }
-            // TODO: #if BOYER_MOORE, replace with code using 32-bit version of compareCE64s
-            if (targetce == patternce[0]) {
-                found = TRUE;
-                break;
-            }
-            if (!hasExpansion(coleiter)) {
-                // checking for accents in composite character
-                found = FALSE;
-                break;
-            }
-        }
-
-        //targetce = firstce;
-
-        while (found && (patternceindex < patterncelength)) {
-            firstce = targetce;
-            targetce    = ucol_next(coleiter, status);
-            if (U_FAILURE(*status) || targetce == UCOL_NULLORDER) {
-                found = FALSE;
-                break;
-            }
-            targetce    = getCE(strsrch, targetce);
-            if (targetce == UCOL_IGNORABLE) {
-                continue;
-            }
-
-            // TODO: #if BOYER_MOORE, replace with code using 32-bit version of compareCE64s
-            found = found && targetce == patternce[patternceindex];
-            patternceindex ++;
-        }
-
-        targetce = firstce;
-
-        if (!found) {
-            if (U_FAILURE(*status)) {
-                break;
-            }
-
-            textoffset = reverseShift(strsrch, textoffset, targetce,
-                                      patternceindex);
-            patternceindex = 0;
-            continue;
-        }
-
-        if (checkPreviousExactMatch(strsrch, &textoffset, status)) {
-            setColEIterOffset(coleiter, textoffset);
-            return TRUE;
-        }
-    }
-    setMatchNotFound(strsrch);
-    return FALSE;
-#else
-    int32_t textOffset;
-
-    if (strsrch->search->isOverlap) {
-        if (strsrch->search->matchedIndex != USEARCH_DONE) {
-            textOffset = strsrch->search->matchedIndex + strsrch->search->matchedLength - 1;
-        } else {
-            // move the start position at the end of possible match
-            initializePatternPCETable(strsrch, status);
-            if (!initTextProcessedIter(strsrch, status)) {
-                setMatchNotFound(strsrch);
-                return FALSE;
-            }
-            for (int32_t nPCEs = 0; nPCEs < strsrch->pattern.pcesLength - 1; nPCEs++) {
-                int64_t pce = strsrch->textProcessedIter->nextProcessed(NULL, NULL, status);
-                if (pce == UCOL_PROCESSED_NULLORDER) {
-                    // at the end of the text
-                    break;
-                }
-            }
-            if (U_FAILURE(*status)) {
-                setMatchNotFound(strsrch);
-                return FALSE;
-            }
-            textOffset = ucol_getOffset(strsrch->textIter);
-        }
-    } else {
-        textOffset = ucol_getOffset(strsrch->textIter);
-    }
-
-    int32_t start = -1;
-    int32_t end = -1;
-
-    if (usearch_searchBackwards(strsrch, textOffset, &start, &end, status)) {
-        strsrch->search->matchedIndex = start;
-        strsrch->search->matchedLength = end - start;
-        return TRUE;
-    } else {
-        setMatchNotFound(strsrch);
-        return FALSE;
-    }
-#endif
-}
-
-UBool usearch_handlePreviousCanonical(UStringSearch *strsrch,
-                                      UErrorCode    *status)
-{
-    if (U_FAILURE(*status)) {
-        setMatchNotFound(strsrch);
-        return FALSE;
-    }
-
-#if BOYER_MOORE
-    UCollationElements *coleiter        = strsrch->textIter;
-    int32_t            *patternce       = strsrch->pattern.ces;
-    int32_t             patterncelength = strsrch->pattern.cesLength;
-    int32_t             textoffset      = ucol_getOffset(coleiter);
-    UBool               hasPatternAccents =
-       strsrch->pattern.hasSuffixAccents || strsrch->pattern.hasPrefixAccents;
-
-    // shifting it check for setting offset
-    // if setOffset is called previously or there was no previous match, we
-    // leave the offset as it is.
-    if (strsrch->search->matchedIndex != USEARCH_DONE) {
-        textoffset = strsrch->search->matchedIndex;
-    }
-
-    textoffset = reverseShift(strsrch, textoffset, UCOL_NULLORDER,
-                              patterncelength);
-    strsrch->canonicalPrefixAccents[0] = 0;
-    strsrch->canonicalSuffixAccents[0] = 0;
-
-    while (textoffset >= 0)
-    {
-        int32_t     patternceindex = 1;
-        int32_t     targetce;
-        UBool       found          = FALSE;
-        int32_t     firstce        = UCOL_NULLORDER;
-
-        setColEIterOffset(coleiter, textoffset);
-        for (;;) {
-            // finding the first pattern ce match, imagine composite
-            // characters. for example: search for pattern \u0300 in text
-            // \u00C0, we'll have to skip A first before we get to
-            // \u0300 the grave accent
-            targetce = ucol_next(coleiter, status);
-            if (U_FAILURE(*status) || targetce == UCOL_NULLORDER) {
-                found = FALSE;
-                break;
-            }
-            targetce = getCE(strsrch, targetce);
-            if (firstce == UCOL_NULLORDER || firstce == UCOL_IGNORABLE) {
-                firstce = targetce;
-            }
-
-            // TODO: #if BOYER_MOORE, replace with code using 32-bit version of compareCE64s
-            if (targetce == patternce[0]) {
-                // the first ce can be a contraction
-                found = TRUE;
-                break;
-            }
-            if (!hasExpansion(coleiter)) {
-                // checking for accents in composite character
-                found = FALSE;
-                break;
-            }
-        }
-
-        targetce = firstce;
-
-        while (found && patternceindex < patterncelength) {
-            targetce    = ucol_next(coleiter, status);
-            if (U_FAILURE(*status) || targetce == UCOL_NULLORDER) {
-                found = FALSE;
-                break;
-            }
-            targetce = getCE(strsrch, targetce);
-            if (targetce == UCOL_IGNORABLE) {
-                continue;
-            }
-
-            // TODO: #if BOYER_MOORE, replace with code using 32-bit version of compareCE64s
-            found = found && targetce == patternce[patternceindex];
-            patternceindex ++;
-        }
-
-        // initializing the rearranged accent array
-        if (hasPatternAccents && !found) {
-            strsrch->canonicalPrefixAccents[0] = 0;
-            strsrch->canonicalSuffixAccents[0] = 0;
-            if (U_FAILURE(*status)) {
-                break;
-            }
-            found = doPreviousCanonicalMatch(strsrch, textoffset, status);
-        }
-
-        if (!found) {
-            if (U_FAILURE(*status)) {
-                break;
-            }
-            textoffset = reverseShift(strsrch, textoffset, targetce,
-                                      patternceindex);
-            patternceindex = 0;
-            continue;
-        }
-
-        if (checkPreviousCanonicalMatch(strsrch, &textoffset, status)) {
-            setColEIterOffset(coleiter, textoffset);
-            return TRUE;
-        }
-    }
-    setMatchNotFound(strsrch);
-    return FALSE;
-#else
-    int32_t textOffset;
-
-    if (strsrch->search->isOverlap) {
-        if (strsrch->search->matchedIndex != USEARCH_DONE) {
-            textOffset = strsrch->search->matchedIndex + strsrch->search->matchedLength - 1;
-        } else {
-            // move the start position at the end of possible match
-            initializePatternPCETable(strsrch, status);
-            if (!initTextProcessedIter(strsrch, status)) {
-                setMatchNotFound(strsrch);
-                return FALSE;
-            }
-            for (int32_t nPCEs = 0; nPCEs < strsrch->pattern.pcesLength - 1; nPCEs++) {
-                int64_t pce = strsrch->textProcessedIter->nextProcessed(NULL, NULL, status);
-                if (pce == UCOL_PROCESSED_NULLORDER) {
-                    // at the end of the text
-                    break;
-                }
-            }
-            if (U_FAILURE(*status)) {
-                setMatchNotFound(strsrch);
-                return FALSE;
-            }
-            textOffset = ucol_getOffset(strsrch->textIter);
-        }
-    } else {
-        textOffset = ucol_getOffset(strsrch->textIter);
-    }
-
-    int32_t start = -1;
-    int32_t end = -1;
-
-    if (usearch_searchBackwards(strsrch, textOffset, &start, &end, status)) {
-        strsrch->search->matchedIndex = start;
-        strsrch->search->matchedLength = end - start;
-        return TRUE;
-    } else {
-        setMatchNotFound(strsrch);
-        return FALSE;
-    }
-#endif
-}
-
-#endif /* #if !UCONFIG_NO_COLLATION */
-=======
-// © 2016 and later: Unicode, Inc. and others.
-// License & terms of use: http://www.unicode.org/copyright.html
-/*
-**********************************************************************
-*   Copyright (C) 2001-2015 IBM and others. All rights reserved.
-**********************************************************************
-*   Date        Name        Description
-*  07/02/2001   synwee      Creation.
-**********************************************************************
-*/
-
-#include "unicode/utypes.h"
-
-#if !UCONFIG_NO_COLLATION && !UCONFIG_NO_BREAK_ITERATION
-
-#include "unicode/usearch.h"
-#include "unicode/ustring.h"
-#include "unicode/uchar.h"
-#include "unicode/utf16.h"
-#include "normalizer2impl.h"
-#include "usrchimp.h"
-#include "cmemory.h"
-#include "ucln_in.h"
-#include "uassert.h"
-#include "ustr_imp.h"
-
-U_NAMESPACE_USE
-
-// internal definition ---------------------------------------------------
-
-#define LAST_BYTE_MASK_          0xFF
-#define SECOND_LAST_BYTE_SHIFT_  8
-#define SUPPLEMENTARY_MIN_VALUE_ 0x10000
-
-static const Normalizer2Impl *g_nfcImpl = nullptr;
-
-// internal methods -------------------------------------------------
-
-/**
-* Fast collation element iterator setOffset.
-* This function does not check for bounds.
-* @param coleiter collation element iterator
-* @param offset to set
-*/
-static
-inline void setColEIterOffset(UCollationElements *elems,
-                              int32_t offset,
-                              UErrorCode &status)
-{
-    // Note: Not "fast" any more after the 2013 collation rewrite.
-    // We do not want to expose more internals than necessary.
-    ucol_setOffset(elems, offset, &status);
-}
-
-/**
-* Getting the mask for collation strength
-* @param strength collation strength
-* @return collation element mask
-*/
-static
-inline uint32_t getMask(UCollationStrength strength)
-{
-    switch (strength)
-    {
-    case UCOL_PRIMARY:
-        return UCOL_PRIMARYORDERMASK;
-    case UCOL_SECONDARY:
-        return UCOL_SECONDARYORDERMASK | UCOL_PRIMARYORDERMASK;
-    default:
-        return UCOL_TERTIARYORDERMASK | UCOL_SECONDARYORDERMASK |
-               UCOL_PRIMARYORDERMASK;
-    }
-}
-
-U_CDECL_BEGIN
-static UBool U_CALLCONV
-usearch_cleanup() {
-    g_nfcImpl = nullptr;
-    return true;
-}
-U_CDECL_END
-
-/**
-* Initializing the fcd tables.
-* Internal method, status assumed to be a success.
-* @param status output error if any, caller to check status before calling
-*               method, status assumed to be success when passed in.
-*/
-static
-inline void initializeFCD(UErrorCode *status)
-{
-    if (g_nfcImpl == nullptr) {
-        g_nfcImpl = Normalizer2Factory::getNFCImpl(*status);
-        ucln_i18n_registerCleanup(UCLN_I18N_USEARCH, usearch_cleanup);
-    }
-}
-
-/**
-* Gets the fcd value for a character at the argument index.
-* This method takes into accounts of the supplementary characters.
-* @param str UTF16 string where character for fcd retrieval resides
-* @param offset position of the character whose fcd is to be retrieved, to be
-*               overwritten with the next character position, taking
-*               surrogate characters into consideration.
-* @param strlength length of the argument string
-* @return fcd value
-*/
-static
-uint16_t getFCD(const char16_t   *str, int32_t *offset,
-                             int32_t  strlength)
-{
-    const char16_t *temp = str + *offset;
-    uint16_t    result = g_nfcImpl->nextFCD16(temp, str + strlength);
-    *offset = (int32_t)(temp - str);
-    return result;
-}
-
-/**
-* Getting the modified collation elements taking into account the collation
-* attributes
-* @param strsrch string search data
-* @param sourcece
-* @return the modified collation element
-*/
-static
-inline int32_t getCE(const UStringSearch *strsrch, uint32_t sourcece)
-{
-    // note for tertiary we can't use the collator->tertiaryMask, that
-    // is a preprocessed mask that takes into account case options. since
-    // we are only concerned with exact matches, we don't need that.
-    sourcece &= strsrch->ceMask;
-
-    if (strsrch->toShift) {
-        // alternate handling here, since only the 16 most significant digits
-        // is only used, we can safely do a compare without masking
-        // if the ce is a variable, we mask and get only the primary values
-        // no shifting to quartenary is required since all primary values
-        // less than variabletop will need to be masked off anyway.
-        if (strsrch->variableTop > sourcece) {
-            if (strsrch->strength >= UCOL_QUATERNARY) {
-                sourcece &= UCOL_PRIMARYORDERMASK;
-            }
-            else {
-                sourcece = UCOL_IGNORABLE;
-            }
-        }
-    } else if (strsrch->strength >= UCOL_QUATERNARY && sourcece == UCOL_IGNORABLE) {
-        sourcece = 0xFFFF;
-    }
-
-    return sourcece;
-}
-
-/**
-* Allocate a memory and returns nullptr if it failed.
-* Internal method, status assumed to be a success.
-* @param size to allocate
-* @param status output error if any, caller to check status before calling
-*               method, status assumed to be success when passed in.
-* @return newly allocated array, nullptr otherwise
-*/
-static
-inline void * allocateMemory(uint32_t size, UErrorCode *status)
-{
-    uint32_t *result = (uint32_t *)uprv_malloc(size);
-    if (result == nullptr) {
-        *status = U_MEMORY_ALLOCATION_ERROR;
-    }
-    return result;
-}
-
-/**
-* Adds a uint32_t value to a destination array.
-* Creates a new array if we run out of space. The caller will have to
-* manually deallocate the newly allocated array.
-* Internal method, status assumed to be success, caller has to check status
-* before calling this method. destination not to be nullptr and has at least
-* size destinationlength.
-* @param destination target array
-* @param offset destination offset to add value
-* @param destinationlength target array size, return value for the new size
-* @param value to be added
-* @param increments incremental size expected
-* @param status output error if any, caller to check status before calling
-*               method, status assumed to be success when passed in.
-* @return new destination array, destination if there was no new allocation
-*/
-static
-inline int32_t * addTouint32_tArray(int32_t    *destination,
-                                    uint32_t    offset,
-                                    uint32_t   *destinationlength,
-                                    uint32_t    value,
-                                    uint32_t    increments,
-                                    UErrorCode *status)
-{
-    uint32_t newlength = *destinationlength;
-    if (offset + 1 == newlength) {
-        newlength += increments;
-        int32_t *temp = (int32_t *)allocateMemory(
-                                         sizeof(int32_t) * newlength, status);
-        if (U_FAILURE(*status)) {
-            return nullptr;
-        }
-        uprv_memcpy(temp, destination, sizeof(int32_t) * (size_t)offset);
-        *destinationlength = newlength;
-        destination        = temp;
-    }
-    destination[offset] = value;
-    return destination;
-}
-
-/**
-* Adds a uint64_t value to a destination array.
-* Creates a new array if we run out of space. The caller will have to
-* manually deallocate the newly allocated array.
-* Internal method, status assumed to be success, caller has to check status
-* before calling this method. destination not to be nullptr and has at least
-* size destinationlength.
-* @param destination target array
-* @param offset destination offset to add value
-* @param destinationlength target array size, return value for the new size
-* @param value to be added
-* @param increments incremental size expected
-* @param status output error if any, caller to check status before calling
-*               method, status assumed to be success when passed in.
-* @return new destination array, destination if there was no new allocation
-*/
-static
-inline int64_t * addTouint64_tArray(int64_t    *destination,
-                                    uint32_t    offset,
-                                    uint32_t   *destinationlength,
-                                    uint64_t    value,
-                                    uint32_t    increments,
-                                    UErrorCode *status)
-{
-    uint32_t newlength = *destinationlength;
-    if (offset + 1 == newlength) {
-        newlength += increments;
-        int64_t *temp = (int64_t *)allocateMemory(
-                                         sizeof(int64_t) * newlength, status);
-
-        if (U_FAILURE(*status)) {
-            return nullptr;
-        }
-
-        uprv_memcpy(temp, destination, sizeof(int64_t) * (size_t)offset);
-        *destinationlength = newlength;
-        destination        = temp;
-    }
-
-    destination[offset] = value;
-
-    return destination;
-}
-
-/**
-* Initializing the ce table for a pattern.
-* Stores non-ignorable collation keys.
-* Table size will be estimated by the size of the pattern text. Table
-* expansion will be perform as we go along. Adding 1 to ensure that the table
-* size definitely increases.
-* Internal method, status assumed to be a success.
-* @param strsrch string search data
-* @param status output error if any, caller to check status before calling
-*               method, status assumed to be success when passed in.
-*/
-static
-inline void initializePatternCETable(UStringSearch *strsrch, UErrorCode *status)
-{
-    UPattern *pattern            = &(strsrch->pattern);
-    uint32_t  cetablesize        = INITIAL_ARRAY_SIZE_;
-    int32_t  *cetable            = pattern->cesBuffer;
-    uint32_t  patternlength      = pattern->textLength;
-    UCollationElements *coleiter = strsrch->utilIter;
-
-    if (coleiter == nullptr) {
-        coleiter = ucol_openElements(strsrch->collator, pattern->text,
-                                     patternlength, status);
-        // status will be checked in ucol_next(..) later and if it is an
-        // error UCOL_NULLORDER the result of ucol_next(..) and 0 will be
-        // returned.
-        strsrch->utilIter = coleiter;
-    }
-    else {
-        ucol_setText(coleiter, pattern->text, pattern->textLength, status);
-    }
-    if(U_FAILURE(*status)) {
-        return;
-    }
-
-    if (pattern->ces != cetable && pattern->ces) {
-        uprv_free(pattern->ces);
-    }
-
-    uint32_t  offset      = 0;
-    int32_t   ce;
-
-    while ((ce = ucol_next(coleiter, status)) != UCOL_NULLORDER &&
-           U_SUCCESS(*status)) {
-        uint32_t newce = getCE(strsrch, ce);
-        if (newce) {
-            int32_t *temp = addTouint32_tArray(cetable, offset, &cetablesize,
-                                  newce,
-                                  patternlength - ucol_getOffset(coleiter) + 1,
-                                  status);
-            if (U_FAILURE(*status)) {
-                return;
-            }
-            offset ++;
-            if (cetable != temp && cetable != pattern->cesBuffer) {
-                uprv_free(cetable);
-            }
-            cetable = temp;
-        }
-    }
-
-    cetable[offset]   = 0;
-    pattern->ces       = cetable;
-    pattern->cesLength = offset;
-}
-
-/**
-* Initializing the pce table for a pattern.
-* Stores non-ignorable collation keys.
-* Table size will be estimated by the size of the pattern text. Table
-* expansion will be perform as we go along. Adding 1 to ensure that the table
-* size definitely increases.
-* Internal method, status assumed to be a success.
-* @param strsrch string search data
-* @param status output error if any, caller to check status before calling
-*               method, status assumed to be success when passed in.
-*/
-static
-inline void initializePatternPCETable(UStringSearch *strsrch,
-                                      UErrorCode    *status)
-{
-    UPattern *pattern            = &(strsrch->pattern);
-    uint32_t  pcetablesize       = INITIAL_ARRAY_SIZE_;
-    int64_t  *pcetable           = pattern->pcesBuffer;
-    uint32_t  patternlength      = pattern->textLength;
-    UCollationElements *coleiter = strsrch->utilIter;
-
-    if (coleiter == nullptr) {
-        coleiter = ucol_openElements(strsrch->collator, pattern->text,
-                                     patternlength, status);
-        // status will be checked in nextProcessed(..) later and if it is an error
-        // then UCOL_PROCESSED_NULLORDER is returned by nextProcessed(..), so 0 will be
-        // returned.
-        strsrch->utilIter = coleiter;
-    } else {
-        ucol_setText(coleiter, pattern->text, pattern->textLength, status);
-    }
-    if(U_FAILURE(*status)) {
-        return;
-    }
-
-    if (pattern->pces != pcetable && pattern->pces != nullptr) {
-        uprv_free(pattern->pces);
-    }
-
-    uint32_t  offset = 0;
-    int64_t   pce;
-
-    icu::UCollationPCE iter(coleiter);
-
-    // ** Should processed CEs be signed or unsigned?
-    // ** (the rest of the code in this file seems to play fast-and-loose with
-    // **  whether a CE is signed or unsigned. For example, look at routine above this one.)
-    while ((pce = iter.nextProcessed(nullptr, nullptr, status)) != UCOL_PROCESSED_NULLORDER &&
-           U_SUCCESS(*status)) {
-        int64_t *temp = addTouint64_tArray(pcetable, offset, &pcetablesize,
-                              pce,
-                              patternlength - ucol_getOffset(coleiter) + 1,
-                              status);
-
-        if (U_FAILURE(*status)) {
-            return;
-        }
-
-        offset += 1;
-
-        if (pcetable != temp && pcetable != pattern->pcesBuffer) {
-            uprv_free(pcetable);
-        }
-
-        pcetable = temp;
-    }
-
-    pcetable[offset]   = 0;
-    pattern->pces       = pcetable;
-    pattern->pcesLength = offset;
-}
-
-/**
-* Initializes the pattern struct.
-* @param strsrch UStringSearch data storage
-* @param status output error if any, caller to check status before calling
-*               method, status assumed to be success when passed in.
-*/
-static
-inline void initializePattern(UStringSearch *strsrch, UErrorCode *status)
-{
-    if (U_FAILURE(*status)) { return; }
-
-          UPattern   *pattern     = &(strsrch->pattern);
-    const char16_t   *patterntext = pattern->text;
-          int32_t     length      = pattern->textLength;
-          int32_t index       = 0;
-
-    // Since the strength is primary, accents are ignored in the pattern.
-    if (strsrch->strength == UCOL_PRIMARY) {
-        pattern->hasPrefixAccents = 0;
-        pattern->hasSuffixAccents = 0;
-    } else {
-        pattern->hasPrefixAccents = getFCD(patterntext, &index, length) >>
-                                                         SECOND_LAST_BYTE_SHIFT_;
-        index = length;
-        U16_BACK_1(patterntext, 0, index);
-        pattern->hasSuffixAccents = getFCD(patterntext, &index, length) &
-                                                                 LAST_BYTE_MASK_;
-    }
-
-    // ** HACK **
-    if (strsrch->pattern.pces != nullptr) {
-        if (strsrch->pattern.pces != strsrch->pattern.pcesBuffer) {
-            uprv_free(strsrch->pattern.pces);
-        }
-
-        strsrch->pattern.pces = nullptr;
-    }
-
-    initializePatternCETable(strsrch, status);
-}
-
-/**
-* Initializes the pattern struct and builds the pattern collation element table.
-* @param strsrch UStringSearch data storage
-* @param status  for output errors if it occurs, status is assumed to be a
-*                success when it is passed in.
-*/
-static
-inline void initialize(UStringSearch *strsrch, UErrorCode *status)
-{
-    initializePattern(strsrch, status);
-}
-
-#if !UCONFIG_NO_BREAK_ITERATION
-// If the caller provided a character breakiterator we'll return that,
-// otherwise we lazily create the internal break iterator. 
-static UBreakIterator* getBreakIterator(UStringSearch *strsrch, UErrorCode &status)
-{
-    if (U_FAILURE(status)) {
-        return nullptr;
-    }
-
-    if (strsrch->search->breakIter != nullptr) {
-        return strsrch->search->breakIter;
-    }
-
-    if (strsrch->search->internalBreakIter != nullptr) {
-        return strsrch->search->internalBreakIter;
-    }
-
-    // Need to create the internal break iterator.
-    strsrch->search->internalBreakIter = ubrk_open(UBRK_CHARACTER,
-        ucol_getLocaleByType(strsrch->collator, ULOC_VALID_LOCALE, &status),
-        strsrch->search->text, strsrch->search->textLength, &status);
-
-    return strsrch->search->internalBreakIter;
-}
-#endif
-
-/**
-* Sets the match result to "not found", regardless of the incoming error status.
-* If an error occurs while setting the result, it is reported back.
-* 
-* @param strsrch string search data
-* @param status  for output errors, if they occur.
-*/
-static
-inline void setMatchNotFound(UStringSearch *strsrch, UErrorCode &status)
-{
-    UErrorCode localStatus = U_ZERO_ERROR;
-
-    strsrch->search->matchedIndex = USEARCH_DONE;
-    strsrch->search->matchedLength = 0;
-    if (strsrch->search->isForwardSearching) {
-        setColEIterOffset(strsrch->textIter, strsrch->search->textLength, localStatus);
-    }
-    else {
-        setColEIterOffset(strsrch->textIter, 0, localStatus);
-    }
-
-    // If an error occurred while setting the result to not found (ex: OOM),
-    // then we want to report that error back to the caller.
-    if (U_SUCCESS(status) && U_FAILURE(localStatus)) {
-        status = localStatus;
-    }
-}
-
-/**
-* Checks if the offset runs out of the text string
-* @param offset
-* @param textlength of the text string
-* @return true if offset is out of bounds, false otherwise
-*/
-static
-inline UBool isOutOfBounds(int32_t textlength, int32_t offset)
-{
-    return offset < 0 || offset > textlength;
-}
-
-/**
-* Checks for identical match
-* @param strsrch string search data
-* @param start offset of possible match
-* @param end offset of possible match
-* @return true if identical match is found
-*/
-static
-inline UBool checkIdentical(const UStringSearch *strsrch, int32_t start, int32_t end)
-{
-    if (strsrch->strength != UCOL_IDENTICAL) {
-        return true;
-    }
-
-    // Note: We could use Normalizer::compare() or similar, but for short strings
-    // which may not be in FCD it might be faster to just NFD them.
-    UErrorCode status = U_ZERO_ERROR;
-    UnicodeString t2, p2;
-    strsrch->nfd->normalize(
-        UnicodeString(false, strsrch->search->text + start, end - start), t2, status);
-    strsrch->nfd->normalize(
-        UnicodeString(false, strsrch->pattern.text, strsrch->pattern.textLength), p2, status);
-    // return false if NFD failed
-    return U_SUCCESS(status) && t2 == p2;
-}
-
-// constructors and destructor -------------------------------------------
-
-U_CAPI UStringSearch * U_EXPORT2 usearch_open(const char16_t *pattern,
-                                          int32_t         patternlength,
-                                    const char16_t       *text,
-                                          int32_t         textlength,
-                                    const char           *locale,
-                                          UBreakIterator *breakiter,
-                                          UErrorCode     *status)
-{
-    if (U_FAILURE(*status)) {
-        return nullptr;
-    }
-#if UCONFIG_NO_BREAK_ITERATION
-    if (breakiter != nullptr) {
-        *status = U_UNSUPPORTED_ERROR;
-        return nullptr;
-    }
-#endif
-    if (locale) {
-        // ucol_open internally checks for status
-        UCollator     *collator = ucol_open(locale, status);
-        // pattern, text checks are done in usearch_openFromCollator
-        UStringSearch *result   = usearch_openFromCollator(pattern,
-                                              patternlength, text, textlength,
-                                              collator, breakiter, status);
-
-        if (result == nullptr || U_FAILURE(*status)) {
-            if (collator) {
-                ucol_close(collator);
-            }
-            return nullptr;
-        }
-        else {
-            result->ownCollator = true;
-        }
-        return result;
-    }
-    *status = U_ILLEGAL_ARGUMENT_ERROR;
-    return nullptr;
-}
-
-U_CAPI UStringSearch * U_EXPORT2 usearch_openFromCollator(
-                                  const char16_t       *pattern,
-                                        int32_t         patternlength,
-                                  const char16_t       *text,
-                                        int32_t         textlength,
-                                  const UCollator      *collator,
-                                        UBreakIterator *breakiter,
-                                        UErrorCode     *status)
-{
-    if (U_FAILURE(*status)) {
-        return nullptr;
-    }
-#if UCONFIG_NO_BREAK_ITERATION
-    if (breakiter != nullptr) {
-        *status = U_UNSUPPORTED_ERROR;
-        return nullptr;
-    }
-#endif
-    if (pattern == nullptr || text == nullptr || collator == nullptr) {
-        *status = U_ILLEGAL_ARGUMENT_ERROR;
-        return nullptr;
-    }
-
-    // string search does not really work when numeric collation is turned on
-    if(ucol_getAttribute(collator, UCOL_NUMERIC_COLLATION, status) == UCOL_ON) {
-        *status = U_UNSUPPORTED_ERROR;
-        return nullptr;
-    }
-
-    if (U_SUCCESS(*status)) {
-        initializeFCD(status);
-        if (U_FAILURE(*status)) {
-            return nullptr;
-        }
-
-        UStringSearch *result;
-        if (textlength == -1) {
-            textlength = u_strlen(text);
-        }
-        if (patternlength == -1) {
-            patternlength = u_strlen(pattern);
-        }
-        if (textlength <= 0 || patternlength <= 0) {
-            *status = U_ILLEGAL_ARGUMENT_ERROR;
-            return nullptr;
-        }
-
-        result = (UStringSearch *)uprv_malloc(sizeof(UStringSearch));
-        if (result == nullptr) {
-            *status = U_MEMORY_ALLOCATION_ERROR;
-            return nullptr;
-        }
-
-        result->collator    = collator;
-        result->strength    = ucol_getStrength(collator);
-        result->ceMask      = getMask(result->strength);
-        result->toShift     =
-             ucol_getAttribute(collator, UCOL_ALTERNATE_HANDLING, status) ==
-                                                            UCOL_SHIFTED;
-        result->variableTop = ucol_getVariableTop(collator, status);
-
-        result->nfd         = Normalizer2::getNFDInstance(*status);
-
-        if (U_FAILURE(*status)) {
-            uprv_free(result);
-            return nullptr;
-        }
-
-        result->search             = (USearch *)uprv_malloc(sizeof(USearch));
-        if (result->search == nullptr) {
-            *status = U_MEMORY_ALLOCATION_ERROR;
-            uprv_free(result);
-            return nullptr;
-        }
-
-        result->search->text       = text;
-        result->search->textLength = textlength;
-
-        result->pattern.text       = pattern;
-        result->pattern.textLength = patternlength;
-        result->pattern.ces         = nullptr;
-        result->pattern.pces        = nullptr;
-
-        result->search->breakIter  = breakiter;
-#if !UCONFIG_NO_BREAK_ITERATION
-        result->search->internalBreakIter = nullptr; // Lazily created.
-        if (breakiter) {
-            ubrk_setText(breakiter, text, textlength, status);
-        }
-#endif
-
-        result->ownCollator           = false;
-        result->search->matchedLength = 0;
-        result->search->matchedIndex  = USEARCH_DONE;
-        result->utilIter              = nullptr;
-        result->textIter              = ucol_openElements(collator, text,
-                                                          textlength, status);
-        result->textProcessedIter     = nullptr;
-        if (U_FAILURE(*status)) {
-            usearch_close(result);
-            return nullptr;
-        }
-
-        result->search->isOverlap          = false;
-        result->search->isCanonicalMatch   = false;
-        result->search->elementComparisonType = 0;
-        result->search->isForwardSearching = true;
-        result->search->reset              = true;
-
-        initialize(result, status);
-
-        if (U_FAILURE(*status)) {
-            usearch_close(result);
-            return nullptr;
-        }
-
-        return result;
-    }
-    return nullptr;
-}
-
-U_CAPI void U_EXPORT2 usearch_close(UStringSearch *strsrch)
-{
-    if (strsrch) {
-        if (strsrch->pattern.ces != strsrch->pattern.cesBuffer &&
-            strsrch->pattern.ces) {
-            uprv_free(strsrch->pattern.ces);
-        }
-
-        if (strsrch->pattern.pces != nullptr &&
-            strsrch->pattern.pces != strsrch->pattern.pcesBuffer) {
-            uprv_free(strsrch->pattern.pces);
-        }
-
-        delete strsrch->textProcessedIter;
-        ucol_closeElements(strsrch->textIter);
-        ucol_closeElements(strsrch->utilIter);
-
-        if (strsrch->ownCollator && strsrch->collator) {
-            ucol_close((UCollator *)strsrch->collator);
-        }
-
-#if !UCONFIG_NO_BREAK_ITERATION
-        if (strsrch->search->internalBreakIter != nullptr) {
-            ubrk_close(strsrch->search->internalBreakIter);
-        }
-#endif
-
-        uprv_free(strsrch->search);
-        uprv_free(strsrch);
-    }
-}
-
-namespace {
-
-UBool initTextProcessedIter(UStringSearch *strsrch, UErrorCode *status) {
-    if (U_FAILURE(*status)) { return false; }
-    if (strsrch->textProcessedIter == nullptr) {
-        strsrch->textProcessedIter = new icu::UCollationPCE(strsrch->textIter);
-        if (strsrch->textProcessedIter == nullptr) {
-            *status = U_MEMORY_ALLOCATION_ERROR;
-            return false;
-        }
-    } else {
-        strsrch->textProcessedIter->init(strsrch->textIter);
-    }
-    return true;
-}
-
-}
-
-// set and get methods --------------------------------------------------
-
-U_CAPI void U_EXPORT2 usearch_setOffset(UStringSearch *strsrch,
-                                        int32_t        position,
-                                        UErrorCode    *status)
-{
-    if (U_SUCCESS(*status) && strsrch) {
-        if (isOutOfBounds(strsrch->search->textLength, position)) {
-            *status = U_INDEX_OUTOFBOUNDS_ERROR;
-        }
-        else {
-            setColEIterOffset(strsrch->textIter, position, *status);
-        }
-        strsrch->search->matchedIndex  = USEARCH_DONE;
-        strsrch->search->matchedLength = 0;
-        strsrch->search->reset         = false;
-    }
-}
-
-U_CAPI int32_t U_EXPORT2 usearch_getOffset(const UStringSearch *strsrch)
-{
-    if (strsrch) {
-        int32_t result = ucol_getOffset(strsrch->textIter);
-        if (isOutOfBounds(strsrch->search->textLength, result)) {
-            return USEARCH_DONE;
-        }
-        return result;
-    }
-    return USEARCH_DONE;
-}
-
-U_CAPI void U_EXPORT2 usearch_setAttribute(UStringSearch        *strsrch,
-                                           USearchAttribute      attribute,
-                                           USearchAttributeValue value,
-                                           UErrorCode           *status)
-{
-    if (U_SUCCESS(*status) && strsrch) {
-        switch (attribute)
-        {
-        case USEARCH_OVERLAP :
-            strsrch->search->isOverlap = (value == USEARCH_ON ? true : false);
-            break;
-        case USEARCH_CANONICAL_MATCH :
-            strsrch->search->isCanonicalMatch = (value == USEARCH_ON ? true :
-                                                                      false);
-            break;
-        case USEARCH_ELEMENT_COMPARISON :
-            if (value == USEARCH_PATTERN_BASE_WEIGHT_IS_WILDCARD || value == USEARCH_ANY_BASE_WEIGHT_IS_WILDCARD) {
-                strsrch->search->elementComparisonType = (int16_t)value;
-            } else {
-                strsrch->search->elementComparisonType = 0;
-            }
-            break;
-        case USEARCH_ATTRIBUTE_COUNT :
-        default:
-            *status = U_ILLEGAL_ARGUMENT_ERROR;
-        }
-    }
-    if (value == USEARCH_ATTRIBUTE_VALUE_COUNT) {
-        *status = U_ILLEGAL_ARGUMENT_ERROR;
-    }
-}
-
-U_CAPI USearchAttributeValue U_EXPORT2 usearch_getAttribute(
-                                                const UStringSearch *strsrch,
-                                                USearchAttribute attribute)
-{
-    if (strsrch) {
-        switch (attribute) {
-        case USEARCH_OVERLAP :
-            return (strsrch->search->isOverlap ? USEARCH_ON : USEARCH_OFF);
-        case USEARCH_CANONICAL_MATCH :
-            return (strsrch->search->isCanonicalMatch ? USEARCH_ON : USEARCH_OFF);
-        case USEARCH_ELEMENT_COMPARISON :
-            {
-                int16_t value = strsrch->search->elementComparisonType;
-                if (value == USEARCH_PATTERN_BASE_WEIGHT_IS_WILDCARD || value == USEARCH_ANY_BASE_WEIGHT_IS_WILDCARD) {
-                    return (USearchAttributeValue)value;
-                } else {
-                    return USEARCH_STANDARD_ELEMENT_COMPARISON;
-                }
-            }
-        case USEARCH_ATTRIBUTE_COUNT :
-            return USEARCH_DEFAULT;
-        }
-    }
-    return USEARCH_DEFAULT;
-}
-
-U_CAPI int32_t U_EXPORT2 usearch_getMatchedStart(
-                                                const UStringSearch *strsrch)
-{
-    if (strsrch == nullptr) {
-        return USEARCH_DONE;
-    }
-    return strsrch->search->matchedIndex;
-}
-
-
-U_CAPI int32_t U_EXPORT2 usearch_getMatchedText(const UStringSearch *strsrch,
-                                            char16_t      *result,
-                                            int32_t        resultCapacity,
-                                            UErrorCode    *status)
-{
-    if (U_FAILURE(*status)) {
-        return USEARCH_DONE;
-    }
-    if (strsrch == nullptr || resultCapacity < 0 || (resultCapacity > 0 &&
-        result == nullptr)) {
-        *status = U_ILLEGAL_ARGUMENT_ERROR;
-        return USEARCH_DONE;
-    }
-
-    int32_t     copylength = strsrch->search->matchedLength;
-    int32_t copyindex  = strsrch->search->matchedIndex;
-    if (copyindex == USEARCH_DONE) {
-        u_terminateUChars(result, resultCapacity, 0, status);
-        return USEARCH_DONE;
-    }
-
-    if (resultCapacity < copylength) {
-        copylength = resultCapacity;
-    }
-    if (copylength > 0) {
-        uprv_memcpy(result, strsrch->search->text + copyindex,
-                    copylength * sizeof(char16_t));
-    }
-    return u_terminateUChars(result, resultCapacity,
-                             strsrch->search->matchedLength, status);
-}
-
-U_CAPI int32_t U_EXPORT2 usearch_getMatchedLength(
-                                              const UStringSearch *strsrch)
-{
-    if (strsrch) {
-        return strsrch->search->matchedLength;
-    }
-    return USEARCH_DONE;
-}
-
-#if !UCONFIG_NO_BREAK_ITERATION
-
-U_CAPI void U_EXPORT2 usearch_setBreakIterator(UStringSearch  *strsrch,
-                                               UBreakIterator *breakiter,
-                                               UErrorCode     *status)
-{
-    if (U_SUCCESS(*status) && strsrch) {
-        strsrch->search->breakIter = breakiter;
-        if (breakiter) {
-            ubrk_setText(breakiter, strsrch->search->text,
-                         strsrch->search->textLength, status);
-        }
-    }
-}
-
-U_CAPI const UBreakIterator* U_EXPORT2
-usearch_getBreakIterator(const UStringSearch *strsrch)
-{
-    if (strsrch) {
-        return strsrch->search->breakIter;
-    }
-    return nullptr;
-}
-
-#endif
-
-U_CAPI void U_EXPORT2 usearch_setText(      UStringSearch *strsrch,
-                                      const char16_t      *text,
-                                            int32_t        textlength,
-                                            UErrorCode    *status)
-{
-    if (U_SUCCESS(*status)) {
-        if (strsrch == nullptr || text == nullptr || textlength < -1 ||
-            textlength == 0) {
-            *status = U_ILLEGAL_ARGUMENT_ERROR;
-        }
-        else {
-            if (textlength == -1) {
-                textlength = u_strlen(text);
-            }
-            strsrch->search->text       = text;
-            strsrch->search->textLength = textlength;
-            ucol_setText(strsrch->textIter, text, textlength, status);
-            strsrch->search->matchedIndex  = USEARCH_DONE;
-            strsrch->search->matchedLength = 0;
-            strsrch->search->reset         = true;
-#if !UCONFIG_NO_BREAK_ITERATION
-            if (strsrch->search->breakIter != nullptr) {
-                ubrk_setText(strsrch->search->breakIter, text,
-                             textlength, status);
-            }
-            if (strsrch->search->internalBreakIter != nullptr) {
-                ubrk_setText(strsrch->search->internalBreakIter, text, textlength, status);
-            }
-#endif
-        }
-    }
-}
-
-U_CAPI const char16_t * U_EXPORT2 usearch_getText(const UStringSearch *strsrch,
-                                                     int32_t       *length)
-{
-    if (strsrch) {
-        *length = strsrch->search->textLength;
-        return strsrch->search->text;
-    }
-    return nullptr;
-}
-
-U_CAPI void U_EXPORT2 usearch_setCollator(      UStringSearch *strsrch,
-                                          const UCollator     *collator,
-                                                UErrorCode    *status)
-{
-    if (U_SUCCESS(*status)) {
-        if (collator == nullptr) {
-            *status = U_ILLEGAL_ARGUMENT_ERROR;
-            return;
-        }
-
-        if (strsrch) {
-            delete strsrch->textProcessedIter;
-            strsrch->textProcessedIter = nullptr;
-            ucol_closeElements(strsrch->textIter);
-            ucol_closeElements(strsrch->utilIter);
-            strsrch->textIter = strsrch->utilIter = nullptr;
-            if (strsrch->ownCollator && (strsrch->collator != collator)) {
-                ucol_close((UCollator *)strsrch->collator);
-                strsrch->ownCollator = false;
-            }
-            strsrch->collator    = collator;
-            strsrch->strength    = ucol_getStrength(collator);
-            strsrch->ceMask      = getMask(strsrch->strength);
-#if !UCONFIG_NO_BREAK_ITERATION
-            if (strsrch->search->internalBreakIter != nullptr) {
-                ubrk_close(strsrch->search->internalBreakIter);
-                strsrch->search->internalBreakIter = nullptr;   // Lazily created.
-            }
-#endif
-            // if status is a failure, ucol_getAttribute returns UCOL_DEFAULT
-            strsrch->toShift     =
-               ucol_getAttribute(collator, UCOL_ALTERNATE_HANDLING, status) ==
-                                                                UCOL_SHIFTED;
-            // if status is a failure, ucol_getVariableTop returns 0
-            strsrch->variableTop = ucol_getVariableTop(collator, status);
-            strsrch->textIter = ucol_openElements(collator,
-                                      strsrch->search->text,
-                                      strsrch->search->textLength,
-                                      status);
-            strsrch->utilIter = ucol_openElements(
-                    collator, strsrch->pattern.text, strsrch->pattern.textLength, status);
-            // initialize() _after_ setting the iterators for the new collator.
-            initialize(strsrch, status);
-        }
-
-        // **** are these calls needed?
-        // **** we call uprv_init_pce in initializePatternPCETable
-        // **** and the CEIBuffer constructor...
-#if 0
-        uprv_init_pce(strsrch->textIter);
-        uprv_init_pce(strsrch->utilIter);
-#endif
-    }
-}
-
-U_CAPI UCollator * U_EXPORT2 usearch_getCollator(const UStringSearch *strsrch)
-{
-    if (strsrch) {
-        return (UCollator *)strsrch->collator;
-    }
-    return nullptr;
-}
-
-U_CAPI void U_EXPORT2 usearch_setPattern(      UStringSearch *strsrch,
-                                         const char16_t      *pattern,
-                                               int32_t        patternlength,
-                                               UErrorCode    *status)
-{
-    if (U_SUCCESS(*status)) {
-        if (strsrch == nullptr || pattern == nullptr) {
-            *status = U_ILLEGAL_ARGUMENT_ERROR;
-        }
-        else {
-            if (patternlength == -1) {
-                patternlength = u_strlen(pattern);
-            }
-            if (patternlength == 0) {
-                *status = U_ILLEGAL_ARGUMENT_ERROR;
-                return;
-            }
-            strsrch->pattern.text       = pattern;
-            strsrch->pattern.textLength = patternlength;
-            initialize(strsrch, status);
-        }
-    }
-}
-
-U_CAPI const char16_t* U_EXPORT2
-usearch_getPattern(const UStringSearch *strsrch,
-                   int32_t             *length)
-{
-    if (strsrch) {
-        *length = strsrch->pattern.textLength;
-        return strsrch->pattern.text;
-    }
-    return nullptr;
-}
-
-// miscellaneous methods --------------------------------------------------
-
-U_CAPI int32_t U_EXPORT2 usearch_first(UStringSearch *strsrch,
-                                       UErrorCode    *status)
-{
-    if (strsrch && U_SUCCESS(*status)) {
-        strsrch->search->isForwardSearching = true;
-        usearch_setOffset(strsrch, 0, status);
-        if (U_SUCCESS(*status)) {
-            return usearch_next(strsrch, status);
-        }
-    }
-    return USEARCH_DONE;
-}
-
-U_CAPI int32_t U_EXPORT2 usearch_following(UStringSearch *strsrch,
-                                           int32_t        position,
-                                           UErrorCode    *status)
-{
-    if (strsrch && U_SUCCESS(*status)) {
-        strsrch->search->isForwardSearching = true;
-        // position checked in usearch_setOffset
-        usearch_setOffset(strsrch, position, status);
-        if (U_SUCCESS(*status)) {
-            return usearch_next(strsrch, status);
-        }
-    }
-    return USEARCH_DONE;
-}
-
-U_CAPI int32_t U_EXPORT2 usearch_last(UStringSearch *strsrch,
-                                      UErrorCode    *status)
-{
-    if (strsrch && U_SUCCESS(*status)) {
-        strsrch->search->isForwardSearching = false;
-        usearch_setOffset(strsrch, strsrch->search->textLength, status);
-        if (U_SUCCESS(*status)) {
-            return usearch_previous(strsrch, status);
-        }
-    }
-    return USEARCH_DONE;
-}
-
-U_CAPI int32_t U_EXPORT2 usearch_preceding(UStringSearch *strsrch,
-                                           int32_t        position,
-                                           UErrorCode    *status)
-{
-    if (strsrch && U_SUCCESS(*status)) {
-        strsrch->search->isForwardSearching = false;
-        // position checked in usearch_setOffset
-        usearch_setOffset(strsrch, position, status);
-        if (U_SUCCESS(*status)) {
-            return usearch_previous(strsrch, status);
-        }
-    }
-    return USEARCH_DONE;
-}
-
-/**
-* If a direction switch is required, we'll count the number of ces till the
-* beginning of the collation element iterator and iterate forwards that
-* number of times. This is so that we get to the correct point within the
-* string to continue the search in. Imagine when we are in the middle of the
-* normalization buffer when the change in direction is request. arrrgghh....
-* After searching the offset within the collation element iterator will be
-* shifted to the start of the match. If a match is not found, the offset would
-* have been set to the end of the text string in the collation element
-* iterator.
-* Okay, here's my take on normalization buffer. The only time when there can
-* be 2 matches within the same normalization is when the pattern is consists
-* of all accents. But since the offset returned is from the text string, we
-* should not confuse the caller by returning the second match within the
-* same normalization buffer. If we do, the 2 results will have the same match
-* offsets, and that'll be confusing. I'll return the next match that doesn't
-* fall within the same normalization buffer. Note this does not affect the
-* results of matches spanning the text and the normalization buffer.
-* The position to start searching is taken from the collation element
-* iterator. Callers of this API would have to set the offset in the collation
-* element iterator before using this method.
-*/
-U_CAPI int32_t U_EXPORT2 usearch_next(UStringSearch *strsrch,
-                                      UErrorCode    *status)
-{
-    if (U_SUCCESS(*status) && strsrch) {
-        // note offset is either equivalent to the start of the previous match
-        // or is set by the user
-        int32_t      offset       = usearch_getOffset(strsrch);
-        USearch     *search       = strsrch->search;
-        search->reset             = false;
-        int32_t      textlength   = search->textLength;
-        if (search->isForwardSearching) {
-            if (offset == textlength ||
-                (! search->isOverlap &&
-                (search->matchedIndex != USEARCH_DONE &&
-                offset + search->matchedLength > textlength))) {
-                    // not enough characters to match
-                    setMatchNotFound(strsrch, *status);
-                    return USEARCH_DONE;
-            }
-        }
-        else {
-            // switching direction.
-            // if matchedIndex == USEARCH_DONE, it means that either a
-            // setOffset has been called or that previous ran off the text
-            // string. the iterator would have been set to offset 0 if a
-            // match is not found.
-            search->isForwardSearching = true;
-            if (search->matchedIndex != USEARCH_DONE) {
-                // there's no need to set the collation element iterator
-                // the next call to next will set the offset.
-                return search->matchedIndex;
-            }
-        }
-
-        if (U_SUCCESS(*status)) {
-            if (strsrch->pattern.cesLength == 0) {
-                if (search->matchedIndex == USEARCH_DONE) {
-                    search->matchedIndex = offset;
-                }
-                else { // moves by codepoints
-                    U16_FWD_1(search->text, search->matchedIndex, textlength);
-                }
-
-                search->matchedLength = 0;
-                setColEIterOffset(strsrch->textIter, search->matchedIndex, *status);
-                // status checked below
-                if (search->matchedIndex == textlength) {
-                    search->matchedIndex = USEARCH_DONE;
-                }
-            }
-            else {
-                if (search->matchedLength > 0) {
-                    // if matchlength is 0 we are at the start of the iteration
-                    if (search->isOverlap) {
-                        ucol_setOffset(strsrch->textIter, offset + 1, status);
-                    }
-                    else {
-                        ucol_setOffset(strsrch->textIter,
-                                       offset + search->matchedLength, status);
-                    }
-                }
-                else {
-                    // for boundary check purposes. this will ensure that the
-                    // next match will not precede the current offset
-                    // note search->matchedIndex will always be set to something
-                    // in the code
-                    search->matchedIndex = offset - 1;
-                }
-
-                if (search->isCanonicalMatch) {
-                    // can't use exact here since extra accents are allowed.
-                    usearch_handleNextCanonical(strsrch, status);
-                }
-                else {
-                    usearch_handleNextExact(strsrch, status);
-                }
-            }
-
-            if (U_FAILURE(*status)) {
-                return USEARCH_DONE;
-            }
-
-            if (search->matchedIndex == USEARCH_DONE) {
-                ucol_setOffset(strsrch->textIter, search->textLength, status);
-            } else {
-                ucol_setOffset(strsrch->textIter, search->matchedIndex, status);
-            }
-
-            return search->matchedIndex;
-        }
-    }
-    return USEARCH_DONE;
-}
-
-U_CAPI int32_t U_EXPORT2 usearch_previous(UStringSearch *strsrch,
-                                          UErrorCode    *status)
-{
-    if (U_SUCCESS(*status) && strsrch) {
-        int32_t offset;
-        USearch *search = strsrch->search;
-        if (search->reset) {
-            offset                     = search->textLength;
-            search->isForwardSearching = false;
-            search->reset              = false;
-            setColEIterOffset(strsrch->textIter, offset, *status);
-        }
-        else {
-            offset = usearch_getOffset(strsrch);
-        }
-
-        int32_t matchedindex = search->matchedIndex;
-        if (search->isForwardSearching) {
-            // switching direction.
-            // if matchedIndex == USEARCH_DONE, it means that either a
-            // setOffset has been called or that next ran off the text
-            // string. the iterator would have been set to offset textLength if
-            // a match is not found.
-            search->isForwardSearching = false;
-            if (matchedindex != USEARCH_DONE) {
-                return matchedindex;
-            }
-        }
-        else {
-
-            // Could check pattern length, but the
-            // linear search will do the right thing
-            if (offset == 0 || matchedindex == 0) {
-                setMatchNotFound(strsrch, *status);
-                return USEARCH_DONE;
-            }
-        }
-
-        if (U_SUCCESS(*status)) {
-            if (strsrch->pattern.cesLength == 0) {
-                search->matchedIndex =
-                      (matchedindex == USEARCH_DONE ? offset : matchedindex);
-                if (search->matchedIndex == 0) {
-                    setMatchNotFound(strsrch, *status);
-                    // status checked below
-                }
-                else { // move by codepoints
-                    U16_BACK_1(search->text, 0, search->matchedIndex);
-                    setColEIterOffset(strsrch->textIter, search->matchedIndex, *status);
-                    // status checked below
-                    search->matchedLength = 0;
-                }
-            }
-            else {
-                if (strsrch->search->isCanonicalMatch) {
-                    // can't use exact here since extra accents are allowed.
-                    usearch_handlePreviousCanonical(strsrch, status);
-                    // status checked below
-                }
-                else {
-                    usearch_handlePreviousExact(strsrch, status);
-                    // status checked below
-                }
-            }
-
-            if (U_FAILURE(*status)) {
-                return USEARCH_DONE;
-            }
-
-            return search->matchedIndex;
-        }
-    }
-    return USEARCH_DONE;
-}
-
-
-
-U_CAPI void U_EXPORT2 usearch_reset(UStringSearch *strsrch)
-{
-    /*
-    reset is setting the attributes that are already in
-    string search, hence all attributes in the collator should
-    be retrieved without any problems
-    */
-    if (strsrch) {
-        UErrorCode status            = U_ZERO_ERROR;
-        UBool      sameCollAttribute = true;
-        uint32_t   ceMask;
-        UBool      shift;
-        uint32_t   varTop;
-
-        // **** hack to deal w/ how processed CEs encode quaternary ****
-        UCollationStrength newStrength = ucol_getStrength(strsrch->collator);
-        if ((strsrch->strength < UCOL_QUATERNARY && newStrength >= UCOL_QUATERNARY) ||
-            (strsrch->strength >= UCOL_QUATERNARY && newStrength < UCOL_QUATERNARY)) {
-                sameCollAttribute = false;
-        }
-
-        strsrch->strength    = ucol_getStrength(strsrch->collator);
-        ceMask = getMask(strsrch->strength);
-        if (strsrch->ceMask != ceMask) {
-            strsrch->ceMask = ceMask;
-            sameCollAttribute = false;
-        }
-
-        // if status is a failure, ucol_getAttribute returns UCOL_DEFAULT
-        shift = ucol_getAttribute(strsrch->collator, UCOL_ALTERNATE_HANDLING,
-                                  &status) == UCOL_SHIFTED;
-        if (strsrch->toShift != shift) {
-            strsrch->toShift  = shift;
-            sameCollAttribute = false;
-        }
-
-        // if status is a failure, ucol_getVariableTop returns 0
-        varTop = ucol_getVariableTop(strsrch->collator, &status);
-        if (strsrch->variableTop != varTop) {
-            strsrch->variableTop = varTop;
-            sameCollAttribute    = false;
-        }
-        if (!sameCollAttribute) {
-            initialize(strsrch, &status);
-        }
-        ucol_setText(strsrch->textIter, strsrch->search->text,
-                              strsrch->search->textLength,
-                              &status);
-        strsrch->search->matchedLength      = 0;
-        strsrch->search->matchedIndex       = USEARCH_DONE;
-        strsrch->search->isOverlap          = false;
-        strsrch->search->isCanonicalMatch   = false;
-        strsrch->search->elementComparisonType = 0;
-        strsrch->search->isForwardSearching = true;
-        strsrch->search->reset              = true;
-    }
-}
-
-//
-//  CEI  Collation Element + source text index.
-//       These structs are kept in the circular buffer.
-//
-struct  CEI {
-    int64_t ce;
-    int32_t lowIndex;
-    int32_t highIndex;
-};
-
-U_NAMESPACE_BEGIN
-
-namespace {
-//
-//  CEIBuffer   A circular buffer of CEs-with-index from the text being searched.
-//
-#define   DEFAULT_CEBUFFER_SIZE 96
-#define   CEBUFFER_EXTRA 32
-// Some typical max values to make buffer size more reasonable for asymmetric search.
-// #8694 is for a better long-term solution to allocation of this buffer.
-#define   MAX_TARGET_IGNORABLES_PER_PAT_JAMO_L 8
-#define   MAX_TARGET_IGNORABLES_PER_PAT_OTHER 3
-#define   MIGHT_BE_JAMO_L(c) ((c >= 0x1100 && c <= 0x115E) || (c >= 0x3131 && c <= 0x314E) || (c >= 0x3165 && c <= 0x3186))
-struct CEIBuffer {
-    CEI                  defBuf[DEFAULT_CEBUFFER_SIZE];
-    CEI                 *buf;
-    int32_t              bufSize;
-    int32_t              firstIx;
-    int32_t              limitIx;
-    UCollationElements  *ceIter;
-    UStringSearch       *strSearch;
-
-
-
-               CEIBuffer(UStringSearch *ss, UErrorCode *status);
-               ~CEIBuffer();
-   const CEI   *get(int32_t index);
-   const CEI   *getPrevious(int32_t index);
-};
-
-
-CEIBuffer::CEIBuffer(UStringSearch *ss, UErrorCode *status) {
-    buf = defBuf;
-    strSearch = ss;
-    bufSize = ss->pattern.pcesLength + CEBUFFER_EXTRA;
-    if (ss->search->elementComparisonType != 0) {
-        const char16_t * patText = ss->pattern.text;
-        if (patText) {
-            const char16_t * patTextLimit = patText + ss->pattern.textLength;
-            while ( patText < patTextLimit ) {
-                char16_t c = *patText++;
-                if (MIGHT_BE_JAMO_L(c)) {
-                    bufSize += MAX_TARGET_IGNORABLES_PER_PAT_JAMO_L;
-                } else {
-                    // No check for surrogates, we might allocate slightly more buffer than necessary.
-                    bufSize += MAX_TARGET_IGNORABLES_PER_PAT_OTHER;
-                }
-            }
-        }
-    }
-    ceIter    = ss->textIter;
-    firstIx = 0;
-    limitIx = 0;
-
-    if (!initTextProcessedIter(ss, status)) { return; }
-
-    if (bufSize>DEFAULT_CEBUFFER_SIZE) {
-        buf = (CEI *)uprv_malloc(bufSize * sizeof(CEI));
-        if (buf == nullptr) {
-            *status = U_MEMORY_ALLOCATION_ERROR;
-        }
-    }
-}
-
-// TODO: add a reset or init function so that allocated
-//       buffers can be retained & reused.
-
-CEIBuffer::~CEIBuffer() {
-    if (buf != defBuf) {
-        uprv_free(buf);
-    }
-}
-
-
-// Get the CE with the specified index.
-//   Index must be in the range
-//          n-history_size < index < n+1
-//   where n is the largest index to have been fetched by some previous call to this function.
-//   The CE value will be UCOL__PROCESSED_NULLORDER at end of input.
-//
-const CEI *CEIBuffer::get(int32_t index) {
-    int i = index % bufSize;
-
-    if (index>=firstIx && index<limitIx) {
-        // The request was for an entry already in our buffer.
-        //  Just return it.
-        return &buf[i];
-    }
-
-    // Caller is requesting a new, never accessed before, CE.
-    //   Verify that it is the next one in sequence, which is all
-    //   that is allowed.
-    if (index != limitIx) {
-        UPRV_UNREACHABLE_ASSERT;
-        // TODO: In ICU 64 the above was changed from U_ASSERT to UPRV_UNREACHABLE,
-        // which unconditionally called abort(). However, there were cases in which it
-        // was being hit, so it was changed back to U_ASSERT per ICU-20680. In ICU 70,
-        // we now use the new UPRV_UNREACHABLE_ASSERT to better indicate the situation.
-        // ICU-20792 tracks the follow-up work/further investigation on this.
-        return nullptr;
-    }
-
-    // Manage the circular CE buffer indexing
-    limitIx++;
-
-    if (limitIx - firstIx >= bufSize) {
-        // The buffer is full, knock out the lowest-indexed entry.
-        firstIx++;
-    }
-
-    UErrorCode status = U_ZERO_ERROR;
-
-    buf[i].ce = strSearch->textProcessedIter->nextProcessed(&buf[i].lowIndex, &buf[i].highIndex, &status);
-
-    return &buf[i];
-}
-
-// Get the CE with the specified index.
-//   Index must be in the range
-//          n-history_size < index < n+1
-//   where n is the largest index to have been fetched by some previous call to this function.
-//   The CE value will be UCOL__PROCESSED_NULLORDER at end of input.
-//
-const CEI *CEIBuffer::getPrevious(int32_t index) {
-    int i = index % bufSize;
-
-    if (index>=firstIx && index<limitIx) {
-        // The request was for an entry already in our buffer.
-        //  Just return it.
-        return &buf[i];
-    }
-
-    // Caller is requesting a new, never accessed before, CE.
-    //   Verify that it is the next one in sequence, which is all
-    //   that is allowed.
-    if (index != limitIx) {
-        UPRV_UNREACHABLE_ASSERT;
-        // TODO: In ICU 64 the above was changed from U_ASSERT to UPRV_UNREACHABLE,
-        // which unconditionally called abort(). However, there were cases in which it
-        // was being hit, so it was changed back to U_ASSERT per ICU-20680. In ICU 70,
-        // we now use the new UPRV_UNREACHABLE_ASSERT to better indicate the situation.
-        // ICU-20792 tracks the follow-up work/further investigation on this.
-        return nullptr;
-    }
-
-    // Manage the circular CE buffer indexing
-    limitIx++;
-
-    if (limitIx - firstIx >= bufSize) {
-        // The buffer is full, knock out the lowest-indexed entry.
-        firstIx++;
-    }
-
-    UErrorCode status = U_ZERO_ERROR;
-
-    buf[i].ce = strSearch->textProcessedIter->previousProcessed(&buf[i].lowIndex, &buf[i].highIndex, &status);
-
-    return &buf[i];
-}
-
-}
-
-U_NAMESPACE_END
-
-
-// #define USEARCH_DEBUG
-
-#ifdef USEARCH_DEBUG
-#include <stdio.h>
-#include <stdlib.h>
-#endif
-
-/*
- * Find the next break boundary after startIndex. If the UStringSearch object
- * has an external break iterator, use that. Otherwise use the internal character
- * break iterator.
- */
-static int32_t nextBoundaryAfter(UStringSearch *strsrch, int32_t startIndex, UErrorCode &status) {
-    if (U_FAILURE(status)) {
-        return startIndex;
-    }
-#if 0
-    const char16_t *text = strsrch->search->text;
-    int32_t textLen   = strsrch->search->textLength;
-
-    U_ASSERT(startIndex>=0);
-    U_ASSERT(startIndex<=textLen);
-
-    if (startIndex >= textLen) {
-        return startIndex;
-    }
-
-    UChar32  c;
-    int32_t  i = startIndex;
-    U16_NEXT(text, i, textLen, c);
-
-    // If we are on a control character, stop without looking for combining marks.
-    //    Control characters do not combine.
-    int32_t gcProperty = u_getIntPropertyValue(c, UCHAR_GRAPHEME_CLUSTER_BREAK);
-    if (gcProperty==U_GCB_CONTROL || gcProperty==U_GCB_LF || gcProperty==U_GCB_CR) {
-        return i;
-    }
-
-    // The initial character was not a control, and can thus accept trailing
-    //   combining characters.  Advance over however many of them there are.
-    int32_t  indexOfLastCharChecked;
-    for (;;) {
-        indexOfLastCharChecked = i;
-        if (i>=textLen) {
-            break;
-        }
-        U16_NEXT(text, i, textLen, c);
-        gcProperty = u_getIntPropertyValue(c, UCHAR_GRAPHEME_CLUSTER_BREAK);
-        if (gcProperty != U_GCB_EXTEND && gcProperty != U_GCB_SPACING_MARK) {
-            break;
-        }
-    }
-    return indexOfLastCharChecked;
-#elif !UCONFIG_NO_BREAK_ITERATION
-    UBreakIterator *breakiterator = getBreakIterator(strsrch, status);
-    if (U_FAILURE(status)) {
-        return startIndex;
-    }
-
-    return ubrk_following(breakiterator, startIndex);
-#else
-    // **** or should we use the original code? ****
-    return startIndex;
-#endif
-
-}
-
-/*
- * Returns true if index is on a break boundary. If the UStringSearch
- * has an external break iterator, test using that, otherwise test
- * using the internal character break iterator.
- */
-static UBool isBreakBoundary(UStringSearch *strsrch, int32_t index, UErrorCode &status) {
-    if (U_FAILURE(status)) {
-        return true;
-    }
-#if 0
-    const char16_t *text = strsrch->search->text;
-    int32_t textLen   = strsrch->search->textLength;
-
-    U_ASSERT(index>=0);
-    U_ASSERT(index<=textLen);
-
-    if (index>=textLen || index<=0) {
-        return true;
-    }
-
-    // If the character at the current index is not a GRAPHEME_EXTEND
-    //    then we can not be within a combining sequence.
-    UChar32  c;
-    U16_GET(text, 0, index, textLen, c);
-    int32_t gcProperty = u_getIntPropertyValue(c, UCHAR_GRAPHEME_CLUSTER_BREAK);
-    if (gcProperty != U_GCB_EXTEND && gcProperty != U_GCB_SPACING_MARK) {
-        return true;
-    }
-
-    // We are at a combining mark.  If the preceding character is anything
-    //   except a CONTROL, CR or LF, we are in a combining sequence.
-    U16_PREV(text, 0, index, c);
-    gcProperty = u_getIntPropertyValue(c, UCHAR_GRAPHEME_CLUSTER_BREAK);
-    UBool combining =  !(gcProperty==U_GCB_CONTROL || gcProperty==U_GCB_LF || gcProperty==U_GCB_CR);
-    return !combining;
-#elif !UCONFIG_NO_BREAK_ITERATION
-    UBreakIterator *breakiterator = getBreakIterator(strsrch, status);
-    if (U_FAILURE(status)) {
-        return true;
-    }
-
-    return ubrk_isBoundary(breakiterator, index);
-#else
-    // **** or use the original code? ****
-    return true;
-#endif
-}
-
-#if 0
-static UBool onBreakBoundaries(const UStringSearch *strsrch, int32_t start, int32_t end, UErrorCode &status)
-{
-    if (U_FAILURE(status)) {
-        return true;
-    }
-
-#if !UCONFIG_NO_BREAK_ITERATION
-    UBreakIterator *breakiterator = getBreakIterator(strsrch, status);
-    if (U_SUCCESS(status)) {
-        int32_t startindex = ubrk_first(breakiterator);
-        int32_t endindex   = ubrk_last(breakiterator);
-
-        // out-of-range indexes are never boundary positions
-        if (start < startindex || start > endindex ||
-            end < startindex || end > endindex) {
-            return false;
-        }
-
-        return ubrk_isBoundary(breakiterator, start) &&
-               ubrk_isBoundary(breakiterator, end);
-    }
-#endif
-
-    return true;
-}
-#endif
-
-typedef enum {
-    U_CE_MATCH = -1,
-    U_CE_NO_MATCH = 0,
-    U_CE_SKIP_TARG,
-    U_CE_SKIP_PATN
-} UCompareCEsResult;
-#define U_CE_LEVEL2_BASE 0x00000005
-#define U_CE_LEVEL3_BASE 0x00050000
-
-static UCompareCEsResult compareCE64s(int64_t targCE, int64_t patCE, int16_t compareType) {
-    if (targCE == patCE) {
-        return U_CE_MATCH;
-    }
-    if (compareType == 0) {
-        return U_CE_NO_MATCH;
-    }
-    
-    int64_t targCEshifted = targCE >> 32;
-    int64_t patCEshifted = patCE >> 32;
-    int64_t mask;
-
-    mask = 0xFFFF0000;
-    int32_t targLev1 = (int32_t)(targCEshifted & mask);
-    int32_t patLev1 = (int32_t)(patCEshifted & mask);
-    if ( targLev1 != patLev1 ) {
-        if ( targLev1 == 0 ) {
-            return U_CE_SKIP_TARG;
-        }
-        if ( patLev1 == 0 && compareType == USEARCH_ANY_BASE_WEIGHT_IS_WILDCARD ) {
-            return U_CE_SKIP_PATN;
-        }
-        return U_CE_NO_MATCH;
-    }
-
-    mask = 0x0000FFFF;
-    int32_t targLev2 = (int32_t)(targCEshifted & mask);
-    int32_t patLev2 = (int32_t)(patCEshifted & mask);
-    if ( targLev2 != patLev2 ) {
-        if ( targLev2 == 0 ) {
-            return U_CE_SKIP_TARG;
-        }
-        if ( patLev2 == 0 && compareType == USEARCH_ANY_BASE_WEIGHT_IS_WILDCARD ) {
-            return U_CE_SKIP_PATN;
-        }
-        return (patLev2 == U_CE_LEVEL2_BASE || (compareType == USEARCH_ANY_BASE_WEIGHT_IS_WILDCARD && targLev2 == U_CE_LEVEL2_BASE) )?
-            U_CE_MATCH: U_CE_NO_MATCH;
-    }
-    
-    mask = 0xFFFF0000;
-    int32_t targLev3 = (int32_t)(targCE & mask);
-    int32_t patLev3 = (int32_t)(patCE & mask);
-    if ( targLev3 != patLev3 ) {
-        return (patLev3 == U_CE_LEVEL3_BASE || (compareType == USEARCH_ANY_BASE_WEIGHT_IS_WILDCARD && targLev3 == U_CE_LEVEL3_BASE) )?
-            U_CE_MATCH: U_CE_NO_MATCH;
-   }
-
-    return U_CE_MATCH;
-}
-
-namespace {
-
-UChar32 codePointAt(const USearch &search, int32_t index) {
-    if (index < search.textLength) {
-        UChar32 c;
-        U16_NEXT(search.text, index, search.textLength, c);
-        return c;
-    }
-    return U_SENTINEL;
-}
-
-UChar32 codePointBefore(const USearch &search, int32_t index) {
-    if (0 < index) {
-        UChar32 c;
-        U16_PREV(search.text, 0, index, c);
-        return c;
-    }
-    return U_SENTINEL;
-}
-
-}  // namespace
-
-U_CAPI UBool U_EXPORT2 usearch_search(UStringSearch  *strsrch,
-                                       int32_t        startIdx,
-                                       int32_t        *matchStart,
-                                       int32_t        *matchLimit,
-                                       UErrorCode     *status)
-{
-    if (U_FAILURE(*status)) {
-        return false;
-    }
-
-    // TODO:  reject search patterns beginning with a combining char.
-
-#ifdef USEARCH_DEBUG
-    if (getenv("USEARCH_DEBUG") != nullptr) {
-        printf("Pattern CEs\n");
-        for (int ii=0; ii<strsrch->pattern.cesLength; ii++) {
-            printf(" %8x", strsrch->pattern.ces[ii]);
-        }
-        printf("\n");
-    }
-
-#endif
-    // Input parameter sanity check.
-    //  TODO:  should input indices clip to the text length
-    //         in the same way that UText does.
-    if(strsrch->pattern.cesLength == 0         ||
-       startIdx < 0                           ||
-       startIdx > strsrch->search->textLength ||
-       strsrch->pattern.ces == nullptr) {
-           *status = U_ILLEGAL_ARGUMENT_ERROR;
-           return false;
-    }
-
-    if (strsrch->pattern.pces == nullptr) {
-        initializePatternPCETable(strsrch, status);
-    }
-
-    ucol_setOffset(strsrch->textIter, startIdx, status);
-    CEIBuffer ceb(strsrch, status);
-
-    // An out-of-memory (OOM) failure can occur in the initializePatternPCETable function
-    // or CEIBuffer constructor above, so we need to check the status.
-    if (U_FAILURE(*status)) {
-        return false;
-    }
-
-    int32_t    targetIx = 0;
-    const CEI *targetCEI = nullptr;
-    int32_t    patIx;
-    UBool      found;
-
-    int32_t  mStart = -1;
-    int32_t  mLimit = -1;
-    int32_t  minLimit;
-    int32_t  maxLimit;
-
-
-
-    // Outer loop moves over match starting positions in the
-    //      target CE space.
-    // Here we see the target as a sequence of collation elements, resulting from the following:
-    // 1. Target characters were decomposed, and (if appropriate) other compressions and expansions are applied
-    //    (for example, digraphs such as IJ may be broken into two characters).
-    // 2. An int64_t CE weight is determined for each resulting unit (high 16 bits are primary strength, next
-    //    16 bits are secondary, next 16 (the high 16 bits of the low 32-bit half) are tertiary. Any of these
-    //    fields that are for strengths below that of the collator are set to 0. If this makes the int64_t
-    //    CE weight 0 (as for a combining diacritic with secondary weight when the collator strength is primary),
-    //    then the CE is deleted, so the following code sees only CEs that are relevant.
-    // For each CE, the lowIndex and highIndex correspond to where this CE begins and ends in the original text.
-    // If lowIndex==highIndex, either the CE resulted from an expansion/decomposition of one of the original text
-    // characters, or the CE marks the limit of the target text (in which case the CE weight is UCOL_PROCESSED_NULLORDER).
-    //
-    for(targetIx=0; ; targetIx++)
-    {
-        found = true;
-        //  Inner loop checks for a match beginning at each
-        //  position from the outer loop.
-        int32_t targetIxOffset = 0;
-        int64_t patCE = 0;
-        // For targetIx > 0, this ceb.get gets a CE that is as far back in the ring buffer
-        // (compared to the last CE fetched for the previous targetIx value) as we need to go
-        // for this targetIx value, so if it is non-nullptr then other ceb.get calls should be OK.
-        const CEI *firstCEI = ceb.get(targetIx);
-        if (firstCEI == nullptr) {
-            *status = U_INTERNAL_PROGRAM_ERROR;
-            found = false;
-            break;
-        }
-        
-        for (patIx=0; patIx<strsrch->pattern.pcesLength; patIx++) {
-            patCE = strsrch->pattern.pces[patIx];
-            targetCEI = ceb.get(targetIx+patIx+targetIxOffset);
-            //  Compare CE from target string with CE from the pattern.
-            //    Note that the target CE will be UCOL_PROCESSED_NULLORDER if we reach the end of input,
-            //    which will fail the compare, below.
-            UCompareCEsResult ceMatch = compareCE64s(targetCEI->ce, patCE, strsrch->search->elementComparisonType);
-            if ( ceMatch == U_CE_NO_MATCH ) {
-                found = false;
-                break;
-            } else if ( ceMatch > U_CE_NO_MATCH ) {
-                if ( ceMatch == U_CE_SKIP_TARG ) {
-                    // redo with same patCE, next targCE
-                    patIx--;
-                    targetIxOffset++;
-                } else { // ceMatch == U_CE_SKIP_PATN
-                    // redo with same targCE, next patCE
-                    targetIxOffset--;
-                }
-            }
-        }
-        targetIxOffset += strsrch->pattern.pcesLength; // this is now the offset in target CE space to end of the match so far
-
-        if (!found && ((targetCEI == nullptr) || (targetCEI->ce != UCOL_PROCESSED_NULLORDER))) {
-            // No match at this targetIx.  Try again at the next.
-            continue;
-        }
-
-        if (!found) {
-            // No match at all, we have run off the end of the target text.
-            break;
-        }
-
-
-        // We have found a match in CE space.
-        // Now determine the bounds in string index space.
-        //  There still is a chance of match failure if the CE range not correspond to
-        //     an acceptable character range.
-        //
-        const CEI *lastCEI  = ceb.get(targetIx + targetIxOffset - 1);
-
-        mStart   = firstCEI->lowIndex;
-        minLimit = lastCEI->lowIndex;
-
-        // Look at the CE following the match.  If it is UCOL_NULLORDER the match
-        //   extended to the end of input, and the match is good.
-
-        // Look at the high and low indices of the CE following the match. If
-        // they are the same it means one of two things:
-        //    1. The match extended to the last CE from the target text, which is OK, or
-        //    2. The last CE that was part of the match is in an expansion that extends
-        //       to the first CE after the match. In this case, we reject the match.
-        const CEI *nextCEI = 0;
-        if (strsrch->search->elementComparisonType == 0) {
-            nextCEI  = ceb.get(targetIx + targetIxOffset);
-            maxLimit = nextCEI->lowIndex;
-            if (nextCEI->lowIndex == nextCEI->highIndex && nextCEI->ce != UCOL_PROCESSED_NULLORDER) {
-                found = false;
-            }
-        } else {
-            for ( ; ; ++targetIxOffset ) {
-                nextCEI = ceb.get(targetIx + targetIxOffset);
-                maxLimit = nextCEI->lowIndex;
-                // If we are at the end of the target too, match succeeds
-                if (  nextCEI->ce == UCOL_PROCESSED_NULLORDER ) {
-                    break;
-                }
-                // As long as the next CE has primary weight of 0,
-                // it is part of the last target element matched by the pattern;
-                // make sure it can be part of a match with the last patCE
-                if ( (((nextCEI->ce) >> 32) & 0xFFFF0000UL) == 0 ) {
-                    UCompareCEsResult ceMatch = compareCE64s(nextCEI->ce, patCE, strsrch->search->elementComparisonType);
-                    if ( ceMatch == U_CE_NO_MATCH || ceMatch == U_CE_SKIP_PATN ) {
-                        found = false;
-                        break;
-                    }
-                // If lowIndex == highIndex, this target CE is part of an expansion of the last matched
-                // target element, but it has non-zero primary weight => match fails
-                } else if ( nextCEI->lowIndex == nextCEI->highIndex ) {
-                    found = false;
-                    break;
-                // Else the target CE is not part of an expansion of the last matched element, match succeeds
-                } else {
-                    break;
-                }
-            }
-        }
-
-
-        // Check for the start of the match being within a combining sequence.
-        //   This can happen if the pattern itself begins with a combining char, and
-        //   the match found combining marks in the target text that were attached
-        //    to something else.
-        //   This type of match should be rejected for not completely consuming a
-        //   combining sequence.
-        if (!isBreakBoundary(strsrch, mStart, *status)) {
-            found = false;
-        }
-        if (U_FAILURE(*status)) {
-            break;
-        }
-
-        // Check for the start of the match being within an Collation Element Expansion,
-        //   meaning that the first char of the match is only partially matched.
-        //   With expansions, the first CE will report the index of the source
-        //   character, and all subsequent (expansions) CEs will report the source index of the
-        //    _following_ character.
-        int32_t secondIx = firstCEI->highIndex;
-        if (mStart == secondIx) {
-            found = false;
-        }
-
-        // Allow matches to end in the middle of a grapheme cluster if the following
-        // conditions are met; this is needed to make prefix search work properly in
-        // Indic, see #11750
-        // * the default breakIter is being used
-        // * the next collation element after this combining sequence
-        //   - has non-zero primary weight
-        //   - corresponds to a separate character following the one at end of the current match
-        //   (the second of these conditions, and perhaps both, may be redundant given the
-        //   subsequent check for normalization boundary; however they are likely much faster
-        //   tests in any case)
-        // * the match limit is a normalization boundary
-        UBool allowMidclusterMatch = false;
-        if (strsrch->search->text != nullptr && strsrch->search->textLength > maxLimit) {
-            allowMidclusterMatch =
-                    strsrch->search->breakIter == nullptr &&
-                    nextCEI != nullptr && (((nextCEI->ce) >> 32) & 0xFFFF0000UL) != 0 &&
-                    maxLimit >= lastCEI->highIndex && nextCEI->highIndex > maxLimit &&
-                    (strsrch->nfd->hasBoundaryBefore(codePointAt(*strsrch->search, maxLimit)) ||
-                        strsrch->nfd->hasBoundaryAfter(codePointBefore(*strsrch->search, maxLimit)));
-        }
-        // If those conditions are met, then:
-        // * do NOT advance the candidate match limit (mLimit) to a break boundary; however
-        //   the match limit may be backed off to a previous break boundary. This handles
-        //   cases in which mLimit includes target characters that are ignorable with current
-        //   settings (such as space) and which extend beyond the pattern match.
-        // * do NOT require that end of the combining sequence not extend beyond the match in CE space
-        // * do NOT require that match limit be on a breakIter boundary
-
-        //  Advance the match end position to the first acceptable match boundary.
-        //    This advances the index over any combining characters.
-        mLimit = maxLimit;
-        if (minLimit < maxLimit) {
-            // When the last CE's low index is same with its high index, the CE is likely
-            // a part of expansion. In this case, the index is located just after the
-            // character corresponding to the CEs compared above. If the index is right
-            // at the break boundary, move the position to the next boundary will result
-            // incorrect match length when there are ignorable characters exist between
-            // the position and the next character produces CE(s). See ticket#8482.
-            if (minLimit == lastCEI->highIndex && isBreakBoundary(strsrch, minLimit, *status)) {
-                mLimit = minLimit;
-            } else {
-                int32_t nba = nextBoundaryAfter(strsrch, minLimit, *status);
-                // Note that we can have nba < maxLimit && nba >= minLImit, in which
-                // case we want to set mLimit to nba regardless of allowMidclusterMatch
-                // (i.e. we back off mLimit to the previous breakIterator boundary).
-                if (nba >= lastCEI->highIndex && (!allowMidclusterMatch || nba < maxLimit)) {
-                    mLimit = nba;
-                }
-            }
-        }
-
-        if (U_FAILURE(*status)) {
-            break;
-        }
-
-    #ifdef USEARCH_DEBUG
-        if (getenv("USEARCH_DEBUG") != nullptr) {
-            printf("minLimit, maxLimit, mLimit = %d, %d, %d\n", minLimit, maxLimit, mLimit);
-        }
-    #endif
-
-        if (!allowMidclusterMatch) {
-            // If advancing to the end of a combining sequence in character indexing space
-            //   advanced us beyond the end of the match in CE space, reject this match.
-            if (mLimit > maxLimit) {
-                found = false;
-            }
-
-            if (!isBreakBoundary(strsrch, mLimit, *status)) {
-                found = false;
-            }
-            if (U_FAILURE(*status)) {
-                break;
-            }
-        }
-
-        if (! checkIdentical(strsrch, mStart, mLimit)) {
-            found = false;
-        }
-
-        if (found) {
-            break;
-        }
-    }
-
-    #ifdef USEARCH_DEBUG
-    if (getenv("USEARCH_DEBUG") != nullptr) {
-        printf("Target CEs [%d .. %d]\n", ceb.firstIx, ceb.limitIx);
-        int32_t  lastToPrint = ceb.limitIx+2;
-        for (int ii=ceb.firstIx; ii<lastToPrint; ii++) {
-            printf("%8x@%d ", ceb.get(ii)->ce, ceb.get(ii)->srcIndex);
-        }
-        printf("\n%s\n", found? "match found" : "no match");
-    }
-    #endif
-
-    // All Done.  Store back the match bounds to the caller.
-    //
-
-    if (U_FAILURE(*status)) {
-        found = false; // No match if a failure occured.
-    }
-
-    if (found==false) {
-        mLimit = -1;
-        mStart = -1;
-    }
-
-    if (matchStart != nullptr) {
-        *matchStart= mStart;
-    }
-
-    if (matchLimit != nullptr) {
-        *matchLimit = mLimit;
-    }
-
-    return found;
-}
-
-U_CAPI UBool U_EXPORT2 usearch_searchBackwards(UStringSearch  *strsrch,
-                                                int32_t        startIdx,
-                                                int32_t        *matchStart,
-                                                int32_t        *matchLimit,
-                                                UErrorCode     *status)
-{
-    if (U_FAILURE(*status)) {
-        return false;
-    }
-
-    // TODO:  reject search patterns beginning with a combining char.
-
-#ifdef USEARCH_DEBUG
-    if (getenv("USEARCH_DEBUG") != nullptr) {
-        printf("Pattern CEs\n");
-        for (int ii=0; ii<strsrch->pattern.cesLength; ii++) {
-            printf(" %8x", strsrch->pattern.ces[ii]);
-        }
-        printf("\n");
-    }
-
-#endif
-    // Input parameter sanity check.
-    //  TODO:  should input indices clip to the text length
-    //         in the same way that UText does.
-    if(strsrch->pattern.cesLength == 0        ||
-       startIdx < 0                           ||
-       startIdx > strsrch->search->textLength ||
-       strsrch->pattern.ces == nullptr) {
-           *status = U_ILLEGAL_ARGUMENT_ERROR;
-           return false;
-    }
-
-    if (strsrch->pattern.pces == nullptr) {
-        initializePatternPCETable(strsrch, status);
-    }
-
-    CEIBuffer ceb(strsrch, status);
-    int32_t    targetIx = 0;
-
-    /*
-     * Pre-load the buffer with the CE's for the grapheme
-     * after our starting position so that we're sure that
-     * we can look at the CE following the match when we
-     * check the match boundaries.
-     *
-     * This will also pre-fetch the first CE that we'll
-     * consider for the match.
-     */
-    if (startIdx < strsrch->search->textLength) {
-        UBreakIterator *breakiterator = getBreakIterator(strsrch, *status);
-        if (U_FAILURE(*status)) {
-            return false;
-        }
-        int32_t next = ubrk_following(breakiterator, startIdx);
-
-        ucol_setOffset(strsrch->textIter, next, status);
-
-        for (targetIx = 0; ; targetIx += 1) {
-            if (ceb.getPrevious(targetIx)->lowIndex < startIdx) {
-                break;
-            }
-        }
-    } else {
-        ucol_setOffset(strsrch->textIter, startIdx, status);
-    }
-
-    // An out-of-memory (OOM) failure can occur above, so we need to check the status.
-    if (U_FAILURE(*status)) {
-        return false;
-    }
-
-    const CEI *targetCEI = nullptr;
-    int32_t    patIx;
-    UBool      found;
-
-    int32_t  limitIx = targetIx;
-    int32_t  mStart = -1;
-    int32_t  mLimit = -1;
-    int32_t  minLimit;
-    int32_t  maxLimit;
-
-
-
-    // Outer loop moves over match starting positions in the
-    //      target CE space.
-    // Here, targetIx values increase toward the beginning of the base text (i.e. we get the text CEs in reverse order).
-    // But  patIx is 0 at the beginning of the pattern and increases toward the end.
-    // So this loop performs a comparison starting with the end of pattern, and prcessd toward the beginning of the pattern
-    // and the beginning of the base text.
-    for(targetIx = limitIx; ; targetIx += 1)
-    {
-        found = true;
-        // For targetIx > limitIx, this ceb.getPrevious gets a CE that is as far back in the ring buffer
-        // (compared to the last CE fetched for the previous targetIx value) as we need to go
-        // for this targetIx value, so if it is non-nullptr then other ceb.getPrevious calls should be OK.
-        const CEI *lastCEI  = ceb.getPrevious(targetIx);
-        if (lastCEI == nullptr) {
-            *status = U_INTERNAL_PROGRAM_ERROR;
-            found = false;
-             break;
-        }
-        //  Inner loop checks for a match beginning at each
-        //  position from the outer loop.
-        int32_t targetIxOffset = 0;
-        for (patIx = strsrch->pattern.pcesLength - 1; patIx >= 0; patIx -= 1) {
-            int64_t patCE = strsrch->pattern.pces[patIx];
-
-            targetCEI = ceb.getPrevious(targetIx + strsrch->pattern.pcesLength - 1 - patIx + targetIxOffset);
-            //  Compare CE from target string with CE from the pattern.
-            //    Note that the target CE will be UCOL_NULLORDER if we reach the end of input,
-            //    which will fail the compare, below.
-            UCompareCEsResult ceMatch = compareCE64s(targetCEI->ce, patCE, strsrch->search->elementComparisonType);
-            if ( ceMatch == U_CE_NO_MATCH ) {
-                found = false;
-                break;
-            } else if ( ceMatch > U_CE_NO_MATCH ) {
-                if ( ceMatch == U_CE_SKIP_TARG ) {
-                    // redo with same patCE, next targCE
-                    patIx++;
-                    targetIxOffset++;
-                } else { // ceMatch == U_CE_SKIP_PATN
-                    // redo with same targCE, next patCE
-                    targetIxOffset--;
-                }
-            }
-        }
-
-        if (!found && ((targetCEI == nullptr) || (targetCEI->ce != UCOL_PROCESSED_NULLORDER))) {
-            // No match at this targetIx.  Try again at the next.
-            continue;
-        }
-
-        if (!found) {
-            // No match at all, we have run off the end of the target text.
-            break;
-        }
-
-
-        // We have found a match in CE space.
-        // Now determine the bounds in string index space.
-        //  There still is a chance of match failure if the CE range not correspond to
-        //     an acceptable character range.
-        //
-        const CEI *firstCEI = ceb.getPrevious(targetIx + strsrch->pattern.pcesLength - 1 + targetIxOffset);
-        mStart   = firstCEI->lowIndex;
-
-        // Check for the start of the match being within a combining sequence.
-        //   This can happen if the pattern itself begins with a combining char, and
-        //   the match found combining marks in the target text that were attached
-        //    to something else.
-        //   This type of match should be rejected for not completely consuming a
-        //   combining sequence.
-        if (!isBreakBoundary(strsrch, mStart, *status)) {
-            found = false;
-        }
-        if (U_FAILURE(*status)) {
-            break;
-        }
-
-        // Look at the high index of the first CE in the match. If it's the same as the
-        // low index, the first CE in the match is in the middle of an expansion.
-        if (mStart == firstCEI->highIndex) {
-            found = false;
-        }
-
-
-        minLimit = lastCEI->lowIndex;
-
-        if (targetIx > 0) {
-            // Look at the CE following the match.  If it is UCOL_NULLORDER the match
-            //   extended to the end of input, and the match is good.
-
-            // Look at the high and low indices of the CE following the match. If
-            // they are the same it means one of two things:
-            //    1. The match extended to the last CE from the target text, which is OK, or
-            //    2. The last CE that was part of the match is in an expansion that extends
-            //       to the first CE after the match. In this case, we reject the match.
-            const CEI *nextCEI  = ceb.getPrevious(targetIx - 1);
-
-            if (nextCEI->lowIndex == nextCEI->highIndex && nextCEI->ce != UCOL_PROCESSED_NULLORDER) {
-                found = false;
-            }
-
-            mLimit = maxLimit = nextCEI->lowIndex;
-
-            // Allow matches to end in the middle of a grapheme cluster if the following
-            // conditions are met; this is needed to make prefix search work properly in
-            // Indic, see #11750
-            // * the default breakIter is being used
-            // * the next collation element after this combining sequence
-            //   - has non-zero primary weight
-            //   - corresponds to a separate character following the one at end of the current match
-            //   (the second of these conditions, and perhaps both, may be redundant given the
-            //   subsequent check for normalization boundary; however they are likely much faster
-            //   tests in any case)
-            // * the match limit is a normalization boundary
-            UBool allowMidclusterMatch = false;
-            if (strsrch->search->text != nullptr && strsrch->search->textLength > maxLimit) {
-                allowMidclusterMatch =
-                        strsrch->search->breakIter == nullptr &&
-                        nextCEI != nullptr && (((nextCEI->ce) >> 32) & 0xFFFF0000UL) != 0 &&
-                        maxLimit >= lastCEI->highIndex && nextCEI->highIndex > maxLimit &&
-                        (strsrch->nfd->hasBoundaryBefore(codePointAt(*strsrch->search, maxLimit)) ||
-                            strsrch->nfd->hasBoundaryAfter(codePointBefore(*strsrch->search, maxLimit)));
-            }
-            // If those conditions are met, then:
-            // * do NOT advance the candidate match limit (mLimit) to a break boundary; however
-            //   the match limit may be backed off to a previous break boundary. This handles
-            //   cases in which mLimit includes target characters that are ignorable with current
-            //   settings (such as space) and which extend beyond the pattern match.
-            // * do NOT require that end of the combining sequence not extend beyond the match in CE space
-            // * do NOT require that match limit be on a breakIter boundary
-
-            //  Advance the match end position to the first acceptable match boundary.
-            //    This advances the index over any combining characters.
-            if (minLimit < maxLimit) {
-                int32_t nba = nextBoundaryAfter(strsrch, minLimit, *status);
-                // Note that we can have nba < maxLimit && nba >= minLImit, in which
-                // case we want to set mLimit to nba regardless of allowMidclusterMatch
-                // (i.e. we back off mLimit to the previous breakIterator boundary).
-                if (nba >= lastCEI->highIndex && (!allowMidclusterMatch || nba < maxLimit)) {
-                    mLimit = nba;
-                }
-            }
-
-            if (!allowMidclusterMatch) {
-                // If advancing to the end of a combining sequence in character indexing space
-                //   advanced us beyond the end of the match in CE space, reject this match.
-                if (mLimit > maxLimit) {
-                    found = false;
-                }
-
-                // Make sure the end of the match is on a break boundary
-                if (!isBreakBoundary(strsrch, mLimit, *status)) {
-                    found = false;
-                }
-                if (U_FAILURE(*status)) {
-                    break;
-                }
-            }
-
-        } else {
-            // No non-ignorable CEs after this point.
-            // The maximum position is detected by boundary after
-            // the last non-ignorable CE. Combining sequence
-            // across the start index will be truncated.
-            int32_t nba = nextBoundaryAfter(strsrch, minLimit, *status);
-            mLimit = maxLimit = (nba > 0) && (startIdx > nba) ? nba : startIdx;
-        }
-
-    #ifdef USEARCH_DEBUG
-        if (getenv("USEARCH_DEBUG") != nullptr) {
-            printf("minLimit, maxLimit, mLimit = %d, %d, %d\n", minLimit, maxLimit, mLimit);
-        }
-    #endif
-
-
-        if (! checkIdentical(strsrch, mStart, mLimit)) {
-            found = false;
-        }
-
-        if (found) {
-            break;
-        }
-    }
-
-    #ifdef USEARCH_DEBUG
-    if (getenv("USEARCH_DEBUG") != nullptr) {
-        printf("Target CEs [%d .. %d]\n", ceb.firstIx, ceb.limitIx);
-        int32_t  lastToPrint = ceb.limitIx+2;
-        for (int ii=ceb.firstIx; ii<lastToPrint; ii++) {
-            printf("%8x@%d ", ceb.get(ii)->ce, ceb.get(ii)->srcIndex);
-        }
-        printf("\n%s\n", found? "match found" : "no match");
-    }
-    #endif
-
-    // All Done.  Store back the match bounds to the caller.
-    //
-
-    if (U_FAILURE(*status)) {
-        found = false; // No match if a failure occured.
-    }
-
-    if (found==false) {
-        mLimit = -1;
-        mStart = -1;
-    }
-
-    if (matchStart != nullptr) {
-        *matchStart= mStart;
-    }
-
-    if (matchLimit != nullptr) {
-        *matchLimit = mLimit;
-    }
-
-    return found;
-}
-
-// internal use methods declared in usrchimp.h -----------------------------
-
-UBool usearch_handleNextExact(UStringSearch *strsrch, UErrorCode *status)
-{
-    if (U_FAILURE(*status)) {
-        setMatchNotFound(strsrch, *status);
-        return false;
-    }
-
-    int32_t textOffset = ucol_getOffset(strsrch->textIter);
-    int32_t start = -1;
-    int32_t end = -1;
-
-    if (usearch_search(strsrch, textOffset, &start, &end, status)) {
-        strsrch->search->matchedIndex  = start;
-        strsrch->search->matchedLength = end - start;
-        return true;
-    } else {
-        setMatchNotFound(strsrch, *status);
-        return false;
-    }
-}
-
-UBool usearch_handleNextCanonical(UStringSearch *strsrch, UErrorCode *status)
-{
-    if (U_FAILURE(*status)) {
-        setMatchNotFound(strsrch, *status);
-        return false;
-    }
-
-    int32_t textOffset = ucol_getOffset(strsrch->textIter);
-    int32_t start = -1;
-    int32_t end = -1;
-
-    if (usearch_search(strsrch, textOffset, &start, &end, status)) {
-        strsrch->search->matchedIndex  = start;
-        strsrch->search->matchedLength = end - start;
-        return true;
-    } else {
-        setMatchNotFound(strsrch, *status);
-        return false;
-    }
-}
-
-UBool usearch_handlePreviousExact(UStringSearch *strsrch, UErrorCode *status)
-{
-    if (U_FAILURE(*status)) {
-        setMatchNotFound(strsrch, *status);
-        return false;
-    }
-
-    int32_t textOffset;
-
-    if (strsrch->search->isOverlap) {
-        if (strsrch->search->matchedIndex != USEARCH_DONE) {
-            textOffset = strsrch->search->matchedIndex + strsrch->search->matchedLength - 1;
-        } else {
-            // move the start position at the end of possible match
-            initializePatternPCETable(strsrch, status);
-            if (!initTextProcessedIter(strsrch, status)) {
-                setMatchNotFound(strsrch, *status);
-                return false;
-            }
-            for (int32_t nPCEs = 0; nPCEs < strsrch->pattern.pcesLength - 1; nPCEs++) {
-                int64_t pce = strsrch->textProcessedIter->nextProcessed(nullptr, nullptr, status);
-                if (pce == UCOL_PROCESSED_NULLORDER) {
-                    // at the end of the text
-                    break;
-                }
-            }
-            if (U_FAILURE(*status)) {
-                setMatchNotFound(strsrch, *status);
-                return false;
-            }
-            textOffset = ucol_getOffset(strsrch->textIter);
-        }
-    } else {
-        textOffset = ucol_getOffset(strsrch->textIter);
-    }
-
-    int32_t start = -1;
-    int32_t end = -1;
-
-    if (usearch_searchBackwards(strsrch, textOffset, &start, &end, status)) {
-        strsrch->search->matchedIndex = start;
-        strsrch->search->matchedLength = end - start;
-        return true;
-    } else {
-        setMatchNotFound(strsrch, *status);
-        return false;
-    }
-}
-
-UBool usearch_handlePreviousCanonical(UStringSearch *strsrch,
-                                      UErrorCode    *status)
-{
-    if (U_FAILURE(*status)) {
-        setMatchNotFound(strsrch, *status);
-        return false;
-    }
-
-    int32_t textOffset;
-
-    if (strsrch->search->isOverlap) {
-        if (strsrch->search->matchedIndex != USEARCH_DONE) {
-            textOffset = strsrch->search->matchedIndex + strsrch->search->matchedLength - 1;
-        } else {
-            // move the start position at the end of possible match
-            initializePatternPCETable(strsrch, status);
-            if (!initTextProcessedIter(strsrch, status)) {
-                setMatchNotFound(strsrch, *status);
-                return false;
-            }
-            for (int32_t nPCEs = 0; nPCEs < strsrch->pattern.pcesLength - 1; nPCEs++) {
-                int64_t pce = strsrch->textProcessedIter->nextProcessed(nullptr, nullptr, status);
-                if (pce == UCOL_PROCESSED_NULLORDER) {
-                    // at the end of the text
-                    break;
-                }
-            }
-            if (U_FAILURE(*status)) {
-                setMatchNotFound(strsrch, *status);
-                return false;
-            }
-            textOffset = ucol_getOffset(strsrch->textIter);
-        }
-    } else {
-        textOffset = ucol_getOffset(strsrch->textIter);
-    }
-
-    int32_t start = -1;
-    int32_t end = -1;
-
-    if (usearch_searchBackwards(strsrch, textOffset, &start, &end, status)) {
-        strsrch->search->matchedIndex = start;
-        strsrch->search->matchedLength = end - start;
-        return true;
-    } else {
-        setMatchNotFound(strsrch, *status);
-        return false;
-    }
-}
-
-#endif /* #if !UCONFIG_NO_COLLATION */
->>>>>>> a8a80be5
+// © 2016 and later: Unicode, Inc. and others.
+// License & terms of use: http://www.unicode.org/copyright.html
+/*
+**********************************************************************
+*   Copyright (C) 2001-2015 IBM and others. All rights reserved.
+**********************************************************************
+*   Date        Name        Description
+*  07/02/2001   synwee      Creation.
+**********************************************************************
+*/
+
+#include "unicode/utypes.h"
+
+#if !UCONFIG_NO_COLLATION && !UCONFIG_NO_BREAK_ITERATION
+
+#include "unicode/usearch.h"
+#include "unicode/ustring.h"
+#include "unicode/uchar.h"
+#include "unicode/utf16.h"
+#include "normalizer2impl.h"
+#include "usrchimp.h"
+#include "cmemory.h"
+#include "ucln_in.h"
+#include "uassert.h"
+#include "ustr_imp.h"
+
+U_NAMESPACE_USE
+
+// internal definition ---------------------------------------------------
+
+#define LAST_BYTE_MASK_          0xFF
+#define SECOND_LAST_BYTE_SHIFT_  8
+#define SUPPLEMENTARY_MIN_VALUE_ 0x10000
+
+static const Normalizer2Impl *g_nfcImpl = nullptr;
+
+// internal methods -------------------------------------------------
+
+/**
+* Fast collation element iterator setOffset.
+* This function does not check for bounds.
+* @param coleiter collation element iterator
+* @param offset to set
+*/
+static
+inline void setColEIterOffset(UCollationElements *elems,
+                              int32_t offset,
+                              UErrorCode &status)
+{
+    // Note: Not "fast" any more after the 2013 collation rewrite.
+    // We do not want to expose more internals than necessary.
+    ucol_setOffset(elems, offset, &status);
+}
+
+/**
+* Getting the mask for collation strength
+* @param strength collation strength
+* @return collation element mask
+*/
+static
+inline uint32_t getMask(UCollationStrength strength)
+{
+    switch (strength)
+    {
+    case UCOL_PRIMARY:
+        return UCOL_PRIMARYORDERMASK;
+    case UCOL_SECONDARY:
+        return UCOL_SECONDARYORDERMASK | UCOL_PRIMARYORDERMASK;
+    default:
+        return UCOL_TERTIARYORDERMASK | UCOL_SECONDARYORDERMASK |
+               UCOL_PRIMARYORDERMASK;
+    }
+}
+
+U_CDECL_BEGIN
+static UBool U_CALLCONV
+usearch_cleanup() {
+    g_nfcImpl = nullptr;
+    return true;
+}
+U_CDECL_END
+
+/**
+* Initializing the fcd tables.
+* Internal method, status assumed to be a success.
+* @param status output error if any, caller to check status before calling
+*               method, status assumed to be success when passed in.
+*/
+static
+inline void initializeFCD(UErrorCode *status)
+{
+    if (g_nfcImpl == nullptr) {
+        g_nfcImpl = Normalizer2Factory::getNFCImpl(*status);
+        ucln_i18n_registerCleanup(UCLN_I18N_USEARCH, usearch_cleanup);
+    }
+}
+
+/**
+* Gets the fcd value for a character at the argument index.
+* This method takes into accounts of the supplementary characters.
+* @param str UTF16 string where character for fcd retrieval resides
+* @param offset position of the character whose fcd is to be retrieved, to be
+*               overwritten with the next character position, taking
+*               surrogate characters into consideration.
+* @param strlength length of the argument string
+* @return fcd value
+*/
+static
+uint16_t getFCD(const char16_t   *str, int32_t *offset,
+                             int32_t  strlength)
+{
+    const char16_t *temp = str + *offset;
+    uint16_t    result = g_nfcImpl->nextFCD16(temp, str + strlength);
+    *offset = (int32_t)(temp - str);
+    return result;
+}
+
+/**
+* Getting the modified collation elements taking into account the collation
+* attributes
+* @param strsrch string search data
+* @param sourcece
+* @return the modified collation element
+*/
+static
+inline int32_t getCE(const UStringSearch *strsrch, uint32_t sourcece)
+{
+    // note for tertiary we can't use the collator->tertiaryMask, that
+    // is a preprocessed mask that takes into account case options. since
+    // we are only concerned with exact matches, we don't need that.
+    sourcece &= strsrch->ceMask;
+
+    if (strsrch->toShift) {
+        // alternate handling here, since only the 16 most significant digits
+        // is only used, we can safely do a compare without masking
+        // if the ce is a variable, we mask and get only the primary values
+        // no shifting to quartenary is required since all primary values
+        // less than variabletop will need to be masked off anyway.
+        if (strsrch->variableTop > sourcece) {
+            if (strsrch->strength >= UCOL_QUATERNARY) {
+                sourcece &= UCOL_PRIMARYORDERMASK;
+            }
+            else {
+                sourcece = UCOL_IGNORABLE;
+            }
+        }
+    } else if (strsrch->strength >= UCOL_QUATERNARY && sourcece == UCOL_IGNORABLE) {
+        sourcece = 0xFFFF;
+    }
+
+    return sourcece;
+}
+
+/**
+* Allocate a memory and returns nullptr if it failed.
+* Internal method, status assumed to be a success.
+* @param size to allocate
+* @param status output error if any, caller to check status before calling
+*               method, status assumed to be success when passed in.
+* @return newly allocated array, nullptr otherwise
+*/
+static
+inline void * allocateMemory(uint32_t size, UErrorCode *status)
+{
+    uint32_t *result = (uint32_t *)uprv_malloc(size);
+    if (result == nullptr) {
+        *status = U_MEMORY_ALLOCATION_ERROR;
+    }
+    return result;
+}
+
+/**
+* Adds a uint32_t value to a destination array.
+* Creates a new array if we run out of space. The caller will have to
+* manually deallocate the newly allocated array.
+* Internal method, status assumed to be success, caller has to check status
+* before calling this method. destination not to be nullptr and has at least
+* size destinationlength.
+* @param destination target array
+* @param offset destination offset to add value
+* @param destinationlength target array size, return value for the new size
+* @param value to be added
+* @param increments incremental size expected
+* @param status output error if any, caller to check status before calling
+*               method, status assumed to be success when passed in.
+* @return new destination array, destination if there was no new allocation
+*/
+static
+inline int32_t * addTouint32_tArray(int32_t    *destination,
+                                    uint32_t    offset,
+                                    uint32_t   *destinationlength,
+                                    uint32_t    value,
+                                    uint32_t    increments,
+                                    UErrorCode *status)
+{
+    uint32_t newlength = *destinationlength;
+    if (offset + 1 == newlength) {
+        newlength += increments;
+        int32_t *temp = (int32_t *)allocateMemory(
+                                         sizeof(int32_t) * newlength, status);
+        if (U_FAILURE(*status)) {
+            return nullptr;
+        }
+        uprv_memcpy(temp, destination, sizeof(int32_t) * (size_t)offset);
+        *destinationlength = newlength;
+        destination        = temp;
+    }
+    destination[offset] = value;
+    return destination;
+}
+
+/**
+* Adds a uint64_t value to a destination array.
+* Creates a new array if we run out of space. The caller will have to
+* manually deallocate the newly allocated array.
+* Internal method, status assumed to be success, caller has to check status
+* before calling this method. destination not to be nullptr and has at least
+* size destinationlength.
+* @param destination target array
+* @param offset destination offset to add value
+* @param destinationlength target array size, return value for the new size
+* @param value to be added
+* @param increments incremental size expected
+* @param status output error if any, caller to check status before calling
+*               method, status assumed to be success when passed in.
+* @return new destination array, destination if there was no new allocation
+*/
+static
+inline int64_t * addTouint64_tArray(int64_t    *destination,
+                                    uint32_t    offset,
+                                    uint32_t   *destinationlength,
+                                    uint64_t    value,
+                                    uint32_t    increments,
+                                    UErrorCode *status)
+{
+    uint32_t newlength = *destinationlength;
+    if (offset + 1 == newlength) {
+        newlength += increments;
+        int64_t *temp = (int64_t *)allocateMemory(
+                                         sizeof(int64_t) * newlength, status);
+
+        if (U_FAILURE(*status)) {
+            return nullptr;
+        }
+
+        uprv_memcpy(temp, destination, sizeof(int64_t) * (size_t)offset);
+        *destinationlength = newlength;
+        destination        = temp;
+    }
+
+    destination[offset] = value;
+
+    return destination;
+}
+
+/**
+* Initializing the ce table for a pattern.
+* Stores non-ignorable collation keys.
+* Table size will be estimated by the size of the pattern text. Table
+* expansion will be perform as we go along. Adding 1 to ensure that the table
+* size definitely increases.
+* Internal method, status assumed to be a success.
+* @param strsrch string search data
+* @param status output error if any, caller to check status before calling
+*               method, status assumed to be success when passed in.
+*/
+static
+inline void initializePatternCETable(UStringSearch *strsrch, UErrorCode *status)
+{
+    UPattern *pattern            = &(strsrch->pattern);
+    uint32_t  cetablesize        = INITIAL_ARRAY_SIZE_;
+    int32_t  *cetable            = pattern->cesBuffer;
+    uint32_t  patternlength      = pattern->textLength;
+    UCollationElements *coleiter = strsrch->utilIter;
+
+    if (coleiter == nullptr) {
+        coleiter = ucol_openElements(strsrch->collator, pattern->text,
+                                     patternlength, status);
+        // status will be checked in ucol_next(..) later and if it is an
+        // error UCOL_NULLORDER the result of ucol_next(..) and 0 will be
+        // returned.
+        strsrch->utilIter = coleiter;
+    }
+    else {
+        ucol_setText(coleiter, pattern->text, pattern->textLength, status);
+    }
+    if(U_FAILURE(*status)) {
+        return;
+    }
+
+    if (pattern->ces != cetable && pattern->ces) {
+        uprv_free(pattern->ces);
+    }
+
+    uint32_t  offset      = 0;
+    int32_t   ce;
+
+    while ((ce = ucol_next(coleiter, status)) != UCOL_NULLORDER &&
+           U_SUCCESS(*status)) {
+        uint32_t newce = getCE(strsrch, ce);
+        if (newce) {
+            int32_t *temp = addTouint32_tArray(cetable, offset, &cetablesize,
+                                  newce,
+                                  patternlength - ucol_getOffset(coleiter) + 1,
+                                  status);
+            if (U_FAILURE(*status)) {
+                return;
+            }
+            offset ++;
+            if (cetable != temp && cetable != pattern->cesBuffer) {
+                uprv_free(cetable);
+            }
+            cetable = temp;
+        }
+    }
+
+    cetable[offset]   = 0;
+    pattern->ces       = cetable;
+    pattern->cesLength = offset;
+}
+
+/**
+* Initializing the pce table for a pattern.
+* Stores non-ignorable collation keys.
+* Table size will be estimated by the size of the pattern text. Table
+* expansion will be perform as we go along. Adding 1 to ensure that the table
+* size definitely increases.
+* Internal method, status assumed to be a success.
+* @param strsrch string search data
+* @param status output error if any, caller to check status before calling
+*               method, status assumed to be success when passed in.
+*/
+static
+inline void initializePatternPCETable(UStringSearch *strsrch,
+                                      UErrorCode    *status)
+{
+    UPattern *pattern            = &(strsrch->pattern);
+    uint32_t  pcetablesize       = INITIAL_ARRAY_SIZE_;
+    int64_t  *pcetable           = pattern->pcesBuffer;
+    uint32_t  patternlength      = pattern->textLength;
+    UCollationElements *coleiter = strsrch->utilIter;
+
+    if (coleiter == nullptr) {
+        coleiter = ucol_openElements(strsrch->collator, pattern->text,
+                                     patternlength, status);
+        // status will be checked in nextProcessed(..) later and if it is an error
+        // then UCOL_PROCESSED_NULLORDER is returned by nextProcessed(..), so 0 will be
+        // returned.
+        strsrch->utilIter = coleiter;
+    } else {
+        ucol_setText(coleiter, pattern->text, pattern->textLength, status);
+    }
+    if(U_FAILURE(*status)) {
+        return;
+    }
+
+    if (pattern->pces != pcetable && pattern->pces != nullptr) {
+        uprv_free(pattern->pces);
+    }
+
+    uint32_t  offset = 0;
+    int64_t   pce;
+
+    icu::UCollationPCE iter(coleiter);
+
+    // ** Should processed CEs be signed or unsigned?
+    // ** (the rest of the code in this file seems to play fast-and-loose with
+    // **  whether a CE is signed or unsigned. For example, look at routine above this one.)
+    while ((pce = iter.nextProcessed(nullptr, nullptr, status)) != UCOL_PROCESSED_NULLORDER &&
+           U_SUCCESS(*status)) {
+        int64_t *temp = addTouint64_tArray(pcetable, offset, &pcetablesize,
+                              pce,
+                              patternlength - ucol_getOffset(coleiter) + 1,
+                              status);
+
+        if (U_FAILURE(*status)) {
+            return;
+        }
+
+        offset += 1;
+
+        if (pcetable != temp && pcetable != pattern->pcesBuffer) {
+            uprv_free(pcetable);
+        }
+
+        pcetable = temp;
+    }
+
+    pcetable[offset]   = 0;
+    pattern->pces       = pcetable;
+    pattern->pcesLength = offset;
+}
+
+/**
+* Initializes the pattern struct.
+* @param strsrch UStringSearch data storage
+* @param status output error if any, caller to check status before calling
+*               method, status assumed to be success when passed in.
+*/
+static
+inline void initializePattern(UStringSearch *strsrch, UErrorCode *status)
+{
+    if (U_FAILURE(*status)) { return; }
+
+          UPattern   *pattern     = &(strsrch->pattern);
+    const char16_t   *patterntext = pattern->text;
+          int32_t     length      = pattern->textLength;
+          int32_t index       = 0;
+
+    // Since the strength is primary, accents are ignored in the pattern.
+    if (strsrch->strength == UCOL_PRIMARY) {
+        pattern->hasPrefixAccents = 0;
+        pattern->hasSuffixAccents = 0;
+    } else {
+        pattern->hasPrefixAccents = getFCD(patterntext, &index, length) >>
+                                                         SECOND_LAST_BYTE_SHIFT_;
+        index = length;
+        U16_BACK_1(patterntext, 0, index);
+        pattern->hasSuffixAccents = getFCD(patterntext, &index, length) &
+                                                                 LAST_BYTE_MASK_;
+    }
+
+    // ** HACK **
+    if (strsrch->pattern.pces != nullptr) {
+        if (strsrch->pattern.pces != strsrch->pattern.pcesBuffer) {
+            uprv_free(strsrch->pattern.pces);
+        }
+
+        strsrch->pattern.pces = nullptr;
+    }
+
+    initializePatternCETable(strsrch, status);
+}
+
+/**
+* Initializes the pattern struct and builds the pattern collation element table.
+* @param strsrch UStringSearch data storage
+* @param status  for output errors if it occurs, status is assumed to be a
+*                success when it is passed in.
+*/
+static
+inline void initialize(UStringSearch *strsrch, UErrorCode *status)
+{
+    initializePattern(strsrch, status);
+}
+
+#if !UCONFIG_NO_BREAK_ITERATION
+// If the caller provided a character breakiterator we'll return that,
+// otherwise we lazily create the internal break iterator. 
+static UBreakIterator* getBreakIterator(UStringSearch *strsrch, UErrorCode &status)
+{
+    if (U_FAILURE(status)) {
+        return nullptr;
+    }
+
+    if (strsrch->search->breakIter != nullptr) {
+        return strsrch->search->breakIter;
+    }
+
+    if (strsrch->search->internalBreakIter != nullptr) {
+        return strsrch->search->internalBreakIter;
+    }
+
+    // Need to create the internal break iterator.
+    strsrch->search->internalBreakIter = ubrk_open(UBRK_CHARACTER,
+        ucol_getLocaleByType(strsrch->collator, ULOC_VALID_LOCALE, &status),
+        strsrch->search->text, strsrch->search->textLength, &status);
+
+    return strsrch->search->internalBreakIter;
+}
+#endif
+
+/**
+* Sets the match result to "not found", regardless of the incoming error status.
+* If an error occurs while setting the result, it is reported back.
+* 
+* @param strsrch string search data
+* @param status  for output errors, if they occur.
+*/
+static
+inline void setMatchNotFound(UStringSearch *strsrch, UErrorCode &status)
+{
+    UErrorCode localStatus = U_ZERO_ERROR;
+
+    strsrch->search->matchedIndex = USEARCH_DONE;
+    strsrch->search->matchedLength = 0;
+    if (strsrch->search->isForwardSearching) {
+        setColEIterOffset(strsrch->textIter, strsrch->search->textLength, localStatus);
+    }
+    else {
+        setColEIterOffset(strsrch->textIter, 0, localStatus);
+    }
+
+    // If an error occurred while setting the result to not found (ex: OOM),
+    // then we want to report that error back to the caller.
+    if (U_SUCCESS(status) && U_FAILURE(localStatus)) {
+        status = localStatus;
+    }
+}
+
+/**
+* Checks if the offset runs out of the text string
+* @param offset
+* @param textlength of the text string
+* @return true if offset is out of bounds, false otherwise
+*/
+static
+inline UBool isOutOfBounds(int32_t textlength, int32_t offset)
+{
+    return offset < 0 || offset > textlength;
+}
+
+/**
+* Checks for identical match
+* @param strsrch string search data
+* @param start offset of possible match
+* @param end offset of possible match
+* @return true if identical match is found
+*/
+static
+inline UBool checkIdentical(const UStringSearch *strsrch, int32_t start, int32_t end)
+{
+    if (strsrch->strength != UCOL_IDENTICAL) {
+        return true;
+    }
+
+    // Note: We could use Normalizer::compare() or similar, but for short strings
+    // which may not be in FCD it might be faster to just NFD them.
+    UErrorCode status = U_ZERO_ERROR;
+    UnicodeString t2, p2;
+    strsrch->nfd->normalize(
+        UnicodeString(false, strsrch->search->text + start, end - start), t2, status);
+    strsrch->nfd->normalize(
+        UnicodeString(false, strsrch->pattern.text, strsrch->pattern.textLength), p2, status);
+    // return false if NFD failed
+    return U_SUCCESS(status) && t2 == p2;
+}
+
+// constructors and destructor -------------------------------------------
+
+U_CAPI UStringSearch * U_EXPORT2 usearch_open(const char16_t *pattern,
+                                          int32_t         patternlength,
+                                    const char16_t       *text,
+                                          int32_t         textlength,
+                                    const char           *locale,
+                                          UBreakIterator *breakiter,
+                                          UErrorCode     *status)
+{
+    if (U_FAILURE(*status)) {
+        return nullptr;
+    }
+#if UCONFIG_NO_BREAK_ITERATION
+    if (breakiter != nullptr) {
+        *status = U_UNSUPPORTED_ERROR;
+        return nullptr;
+    }
+#endif
+    if (locale) {
+        // ucol_open internally checks for status
+        UCollator     *collator = ucol_open(locale, status);
+        // pattern, text checks are done in usearch_openFromCollator
+        UStringSearch *result   = usearch_openFromCollator(pattern,
+                                              patternlength, text, textlength,
+                                              collator, breakiter, status);
+
+        if (result == nullptr || U_FAILURE(*status)) {
+            if (collator) {
+                ucol_close(collator);
+            }
+            return nullptr;
+        }
+        else {
+            result->ownCollator = true;
+        }
+        return result;
+    }
+    *status = U_ILLEGAL_ARGUMENT_ERROR;
+    return nullptr;
+}
+
+U_CAPI UStringSearch * U_EXPORT2 usearch_openFromCollator(
+                                  const char16_t       *pattern,
+                                        int32_t         patternlength,
+                                  const char16_t       *text,
+                                        int32_t         textlength,
+                                  const UCollator      *collator,
+                                        UBreakIterator *breakiter,
+                                        UErrorCode     *status)
+{
+    if (U_FAILURE(*status)) {
+        return nullptr;
+    }
+#if UCONFIG_NO_BREAK_ITERATION
+    if (breakiter != nullptr) {
+        *status = U_UNSUPPORTED_ERROR;
+        return nullptr;
+    }
+#endif
+    if (pattern == nullptr || text == nullptr || collator == nullptr) {
+        *status = U_ILLEGAL_ARGUMENT_ERROR;
+        return nullptr;
+    }
+
+    // string search does not really work when numeric collation is turned on
+    if(ucol_getAttribute(collator, UCOL_NUMERIC_COLLATION, status) == UCOL_ON) {
+        *status = U_UNSUPPORTED_ERROR;
+        return nullptr;
+    }
+
+    if (U_SUCCESS(*status)) {
+        initializeFCD(status);
+        if (U_FAILURE(*status)) {
+            return nullptr;
+        }
+
+        UStringSearch *result;
+        if (textlength == -1) {
+            textlength = u_strlen(text);
+        }
+        if (patternlength == -1) {
+            patternlength = u_strlen(pattern);
+        }
+        if (textlength <= 0 || patternlength <= 0) {
+            *status = U_ILLEGAL_ARGUMENT_ERROR;
+            return nullptr;
+        }
+
+        result = (UStringSearch *)uprv_malloc(sizeof(UStringSearch));
+        if (result == nullptr) {
+            *status = U_MEMORY_ALLOCATION_ERROR;
+            return nullptr;
+        }
+
+        result->collator    = collator;
+        result->strength    = ucol_getStrength(collator);
+        result->ceMask      = getMask(result->strength);
+        result->toShift     =
+             ucol_getAttribute(collator, UCOL_ALTERNATE_HANDLING, status) ==
+                                                            UCOL_SHIFTED;
+        result->variableTop = ucol_getVariableTop(collator, status);
+
+        result->nfd         = Normalizer2::getNFDInstance(*status);
+
+        if (U_FAILURE(*status)) {
+            uprv_free(result);
+            return nullptr;
+        }
+
+        result->search             = (USearch *)uprv_malloc(sizeof(USearch));
+        if (result->search == nullptr) {
+            *status = U_MEMORY_ALLOCATION_ERROR;
+            uprv_free(result);
+            return nullptr;
+        }
+
+        result->search->text       = text;
+        result->search->textLength = textlength;
+
+        result->pattern.text       = pattern;
+        result->pattern.textLength = patternlength;
+        result->pattern.ces         = nullptr;
+        result->pattern.pces        = nullptr;
+
+        result->search->breakIter  = breakiter;
+#if !UCONFIG_NO_BREAK_ITERATION
+        result->search->internalBreakIter = nullptr; // Lazily created.
+        if (breakiter) {
+            ubrk_setText(breakiter, text, textlength, status);
+        }
+#endif
+
+        result->ownCollator           = false;
+        result->search->matchedLength = 0;
+        result->search->matchedIndex  = USEARCH_DONE;
+        result->utilIter              = nullptr;
+        result->textIter              = ucol_openElements(collator, text,
+                                                          textlength, status);
+        result->textProcessedIter     = nullptr;
+        if (U_FAILURE(*status)) {
+            usearch_close(result);
+            return nullptr;
+        }
+
+        result->search->isOverlap          = false;
+        result->search->isCanonicalMatch   = false;
+        result->search->elementComparisonType = 0;
+        result->search->isForwardSearching = true;
+        result->search->reset              = true;
+
+        initialize(result, status);
+
+        if (U_FAILURE(*status)) {
+            usearch_close(result);
+            return nullptr;
+        }
+
+        return result;
+    }
+    return nullptr;
+}
+
+U_CAPI void U_EXPORT2 usearch_close(UStringSearch *strsrch)
+{
+    if (strsrch) {
+        if (strsrch->pattern.ces != strsrch->pattern.cesBuffer &&
+            strsrch->pattern.ces) {
+            uprv_free(strsrch->pattern.ces);
+        }
+
+        if (strsrch->pattern.pces != nullptr &&
+            strsrch->pattern.pces != strsrch->pattern.pcesBuffer) {
+            uprv_free(strsrch->pattern.pces);
+        }
+
+        delete strsrch->textProcessedIter;
+        ucol_closeElements(strsrch->textIter);
+        ucol_closeElements(strsrch->utilIter);
+
+        if (strsrch->ownCollator && strsrch->collator) {
+            ucol_close((UCollator *)strsrch->collator);
+        }
+
+#if !UCONFIG_NO_BREAK_ITERATION
+        if (strsrch->search->internalBreakIter != nullptr) {
+            ubrk_close(strsrch->search->internalBreakIter);
+        }
+#endif
+
+        uprv_free(strsrch->search);
+        uprv_free(strsrch);
+    }
+}
+
+namespace {
+
+UBool initTextProcessedIter(UStringSearch *strsrch, UErrorCode *status) {
+    if (U_FAILURE(*status)) { return false; }
+    if (strsrch->textProcessedIter == nullptr) {
+        strsrch->textProcessedIter = new icu::UCollationPCE(strsrch->textIter);
+        if (strsrch->textProcessedIter == nullptr) {
+            *status = U_MEMORY_ALLOCATION_ERROR;
+            return false;
+        }
+    } else {
+        strsrch->textProcessedIter->init(strsrch->textIter);
+    }
+    return true;
+}
+
+}
+
+// set and get methods --------------------------------------------------
+
+U_CAPI void U_EXPORT2 usearch_setOffset(UStringSearch *strsrch,
+                                        int32_t        position,
+                                        UErrorCode    *status)
+{
+    if (U_SUCCESS(*status) && strsrch) {
+        if (isOutOfBounds(strsrch->search->textLength, position)) {
+            *status = U_INDEX_OUTOFBOUNDS_ERROR;
+        }
+        else {
+            setColEIterOffset(strsrch->textIter, position, *status);
+        }
+        strsrch->search->matchedIndex  = USEARCH_DONE;
+        strsrch->search->matchedLength = 0;
+        strsrch->search->reset         = false;
+    }
+}
+
+U_CAPI int32_t U_EXPORT2 usearch_getOffset(const UStringSearch *strsrch)
+{
+    if (strsrch) {
+        int32_t result = ucol_getOffset(strsrch->textIter);
+        if (isOutOfBounds(strsrch->search->textLength, result)) {
+            return USEARCH_DONE;
+        }
+        return result;
+    }
+    return USEARCH_DONE;
+}
+
+U_CAPI void U_EXPORT2 usearch_setAttribute(UStringSearch        *strsrch,
+                                           USearchAttribute      attribute,
+                                           USearchAttributeValue value,
+                                           UErrorCode           *status)
+{
+    if (U_SUCCESS(*status) && strsrch) {
+        switch (attribute)
+        {
+        case USEARCH_OVERLAP :
+            strsrch->search->isOverlap = (value == USEARCH_ON ? true : false);
+            break;
+        case USEARCH_CANONICAL_MATCH :
+            strsrch->search->isCanonicalMatch = (value == USEARCH_ON ? true :
+                                                                      false);
+            break;
+        case USEARCH_ELEMENT_COMPARISON :
+            if (value == USEARCH_PATTERN_BASE_WEIGHT_IS_WILDCARD || value == USEARCH_ANY_BASE_WEIGHT_IS_WILDCARD) {
+                strsrch->search->elementComparisonType = (int16_t)value;
+            } else {
+                strsrch->search->elementComparisonType = 0;
+            }
+            break;
+        case USEARCH_ATTRIBUTE_COUNT :
+        default:
+            *status = U_ILLEGAL_ARGUMENT_ERROR;
+        }
+    }
+    if (value == USEARCH_ATTRIBUTE_VALUE_COUNT) {
+        *status = U_ILLEGAL_ARGUMENT_ERROR;
+    }
+}
+
+U_CAPI USearchAttributeValue U_EXPORT2 usearch_getAttribute(
+                                                const UStringSearch *strsrch,
+                                                USearchAttribute attribute)
+{
+    if (strsrch) {
+        switch (attribute) {
+        case USEARCH_OVERLAP :
+            return (strsrch->search->isOverlap ? USEARCH_ON : USEARCH_OFF);
+        case USEARCH_CANONICAL_MATCH :
+            return (strsrch->search->isCanonicalMatch ? USEARCH_ON : USEARCH_OFF);
+        case USEARCH_ELEMENT_COMPARISON :
+            {
+                int16_t value = strsrch->search->elementComparisonType;
+                if (value == USEARCH_PATTERN_BASE_WEIGHT_IS_WILDCARD || value == USEARCH_ANY_BASE_WEIGHT_IS_WILDCARD) {
+                    return (USearchAttributeValue)value;
+                } else {
+                    return USEARCH_STANDARD_ELEMENT_COMPARISON;
+                }
+            }
+        case USEARCH_ATTRIBUTE_COUNT :
+            return USEARCH_DEFAULT;
+        }
+    }
+    return USEARCH_DEFAULT;
+}
+
+U_CAPI int32_t U_EXPORT2 usearch_getMatchedStart(
+                                                const UStringSearch *strsrch)
+{
+    if (strsrch == nullptr) {
+        return USEARCH_DONE;
+    }
+    return strsrch->search->matchedIndex;
+}
+
+
+U_CAPI int32_t U_EXPORT2 usearch_getMatchedText(const UStringSearch *strsrch,
+                                            char16_t      *result,
+                                            int32_t        resultCapacity,
+                                            UErrorCode    *status)
+{
+    if (U_FAILURE(*status)) {
+        return USEARCH_DONE;
+    }
+    if (strsrch == nullptr || resultCapacity < 0 || (resultCapacity > 0 &&
+        result == nullptr)) {
+        *status = U_ILLEGAL_ARGUMENT_ERROR;
+        return USEARCH_DONE;
+    }
+
+    int32_t     copylength = strsrch->search->matchedLength;
+    int32_t copyindex  = strsrch->search->matchedIndex;
+    if (copyindex == USEARCH_DONE) {
+        u_terminateUChars(result, resultCapacity, 0, status);
+        return USEARCH_DONE;
+    }
+
+    if (resultCapacity < copylength) {
+        copylength = resultCapacity;
+    }
+    if (copylength > 0) {
+        uprv_memcpy(result, strsrch->search->text + copyindex,
+                    copylength * sizeof(char16_t));
+    }
+    return u_terminateUChars(result, resultCapacity,
+                             strsrch->search->matchedLength, status);
+}
+
+U_CAPI int32_t U_EXPORT2 usearch_getMatchedLength(
+                                              const UStringSearch *strsrch)
+{
+    if (strsrch) {
+        return strsrch->search->matchedLength;
+    }
+    return USEARCH_DONE;
+}
+
+#if !UCONFIG_NO_BREAK_ITERATION
+
+U_CAPI void U_EXPORT2 usearch_setBreakIterator(UStringSearch  *strsrch,
+                                               UBreakIterator *breakiter,
+                                               UErrorCode     *status)
+{
+    if (U_SUCCESS(*status) && strsrch) {
+        strsrch->search->breakIter = breakiter;
+        if (breakiter) {
+            ubrk_setText(breakiter, strsrch->search->text,
+                         strsrch->search->textLength, status);
+        }
+    }
+}
+
+U_CAPI const UBreakIterator* U_EXPORT2
+usearch_getBreakIterator(const UStringSearch *strsrch)
+{
+    if (strsrch) {
+        return strsrch->search->breakIter;
+    }
+    return nullptr;
+}
+
+#endif
+
+U_CAPI void U_EXPORT2 usearch_setText(      UStringSearch *strsrch,
+                                      const char16_t      *text,
+                                            int32_t        textlength,
+                                            UErrorCode    *status)
+{
+    if (U_SUCCESS(*status)) {
+        if (strsrch == nullptr || text == nullptr || textlength < -1 ||
+            textlength == 0) {
+            *status = U_ILLEGAL_ARGUMENT_ERROR;
+        }
+        else {
+            if (textlength == -1) {
+                textlength = u_strlen(text);
+            }
+            strsrch->search->text       = text;
+            strsrch->search->textLength = textlength;
+            ucol_setText(strsrch->textIter, text, textlength, status);
+            strsrch->search->matchedIndex  = USEARCH_DONE;
+            strsrch->search->matchedLength = 0;
+            strsrch->search->reset         = true;
+#if !UCONFIG_NO_BREAK_ITERATION
+            if (strsrch->search->breakIter != nullptr) {
+                ubrk_setText(strsrch->search->breakIter, text,
+                             textlength, status);
+            }
+            if (strsrch->search->internalBreakIter != nullptr) {
+                ubrk_setText(strsrch->search->internalBreakIter, text, textlength, status);
+            }
+#endif
+        }
+    }
+}
+
+U_CAPI const char16_t * U_EXPORT2 usearch_getText(const UStringSearch *strsrch,
+                                                     int32_t       *length)
+{
+    if (strsrch) {
+        *length = strsrch->search->textLength;
+        return strsrch->search->text;
+    }
+    return nullptr;
+}
+
+U_CAPI void U_EXPORT2 usearch_setCollator(      UStringSearch *strsrch,
+                                          const UCollator     *collator,
+                                                UErrorCode    *status)
+{
+    if (U_SUCCESS(*status)) {
+        if (collator == nullptr) {
+            *status = U_ILLEGAL_ARGUMENT_ERROR;
+            return;
+        }
+
+        if (strsrch) {
+            delete strsrch->textProcessedIter;
+            strsrch->textProcessedIter = nullptr;
+            ucol_closeElements(strsrch->textIter);
+            ucol_closeElements(strsrch->utilIter);
+            strsrch->textIter = strsrch->utilIter = nullptr;
+            if (strsrch->ownCollator && (strsrch->collator != collator)) {
+                ucol_close((UCollator *)strsrch->collator);
+                strsrch->ownCollator = false;
+            }
+            strsrch->collator    = collator;
+            strsrch->strength    = ucol_getStrength(collator);
+            strsrch->ceMask      = getMask(strsrch->strength);
+#if !UCONFIG_NO_BREAK_ITERATION
+            if (strsrch->search->internalBreakIter != nullptr) {
+                ubrk_close(strsrch->search->internalBreakIter);
+                strsrch->search->internalBreakIter = nullptr;   // Lazily created.
+            }
+#endif
+            // if status is a failure, ucol_getAttribute returns UCOL_DEFAULT
+            strsrch->toShift     =
+               ucol_getAttribute(collator, UCOL_ALTERNATE_HANDLING, status) ==
+                                                                UCOL_SHIFTED;
+            // if status is a failure, ucol_getVariableTop returns 0
+            strsrch->variableTop = ucol_getVariableTop(collator, status);
+            strsrch->textIter = ucol_openElements(collator,
+                                      strsrch->search->text,
+                                      strsrch->search->textLength,
+                                      status);
+            strsrch->utilIter = ucol_openElements(
+                    collator, strsrch->pattern.text, strsrch->pattern.textLength, status);
+            // initialize() _after_ setting the iterators for the new collator.
+            initialize(strsrch, status);
+        }
+
+        // **** are these calls needed?
+        // **** we call uprv_init_pce in initializePatternPCETable
+        // **** and the CEIBuffer constructor...
+#if 0
+        uprv_init_pce(strsrch->textIter);
+        uprv_init_pce(strsrch->utilIter);
+#endif
+    }
+}
+
+U_CAPI UCollator * U_EXPORT2 usearch_getCollator(const UStringSearch *strsrch)
+{
+    if (strsrch) {
+        return (UCollator *)strsrch->collator;
+    }
+    return nullptr;
+}
+
+U_CAPI void U_EXPORT2 usearch_setPattern(      UStringSearch *strsrch,
+                                         const char16_t      *pattern,
+                                               int32_t        patternlength,
+                                               UErrorCode    *status)
+{
+    if (U_SUCCESS(*status)) {
+        if (strsrch == nullptr || pattern == nullptr) {
+            *status = U_ILLEGAL_ARGUMENT_ERROR;
+        }
+        else {
+            if (patternlength == -1) {
+                patternlength = u_strlen(pattern);
+            }
+            if (patternlength == 0) {
+                *status = U_ILLEGAL_ARGUMENT_ERROR;
+                return;
+            }
+            strsrch->pattern.text       = pattern;
+            strsrch->pattern.textLength = patternlength;
+            initialize(strsrch, status);
+        }
+    }
+}
+
+U_CAPI const char16_t* U_EXPORT2
+usearch_getPattern(const UStringSearch *strsrch,
+                   int32_t             *length)
+{
+    if (strsrch) {
+        *length = strsrch->pattern.textLength;
+        return strsrch->pattern.text;
+    }
+    return nullptr;
+}
+
+// miscellaneous methods --------------------------------------------------
+
+U_CAPI int32_t U_EXPORT2 usearch_first(UStringSearch *strsrch,
+                                       UErrorCode    *status)
+{
+    if (strsrch && U_SUCCESS(*status)) {
+        strsrch->search->isForwardSearching = true;
+        usearch_setOffset(strsrch, 0, status);
+        if (U_SUCCESS(*status)) {
+            return usearch_next(strsrch, status);
+        }
+    }
+    return USEARCH_DONE;
+}
+
+U_CAPI int32_t U_EXPORT2 usearch_following(UStringSearch *strsrch,
+                                           int32_t        position,
+                                           UErrorCode    *status)
+{
+    if (strsrch && U_SUCCESS(*status)) {
+        strsrch->search->isForwardSearching = true;
+        // position checked in usearch_setOffset
+        usearch_setOffset(strsrch, position, status);
+        if (U_SUCCESS(*status)) {
+            return usearch_next(strsrch, status);
+        }
+    }
+    return USEARCH_DONE;
+}
+
+U_CAPI int32_t U_EXPORT2 usearch_last(UStringSearch *strsrch,
+                                      UErrorCode    *status)
+{
+    if (strsrch && U_SUCCESS(*status)) {
+        strsrch->search->isForwardSearching = false;
+        usearch_setOffset(strsrch, strsrch->search->textLength, status);
+        if (U_SUCCESS(*status)) {
+            return usearch_previous(strsrch, status);
+        }
+    }
+    return USEARCH_DONE;
+}
+
+U_CAPI int32_t U_EXPORT2 usearch_preceding(UStringSearch *strsrch,
+                                           int32_t        position,
+                                           UErrorCode    *status)
+{
+    if (strsrch && U_SUCCESS(*status)) {
+        strsrch->search->isForwardSearching = false;
+        // position checked in usearch_setOffset
+        usearch_setOffset(strsrch, position, status);
+        if (U_SUCCESS(*status)) {
+            return usearch_previous(strsrch, status);
+        }
+    }
+    return USEARCH_DONE;
+}
+
+/**
+* If a direction switch is required, we'll count the number of ces till the
+* beginning of the collation element iterator and iterate forwards that
+* number of times. This is so that we get to the correct point within the
+* string to continue the search in. Imagine when we are in the middle of the
+* normalization buffer when the change in direction is request. arrrgghh....
+* After searching the offset within the collation element iterator will be
+* shifted to the start of the match. If a match is not found, the offset would
+* have been set to the end of the text string in the collation element
+* iterator.
+* Okay, here's my take on normalization buffer. The only time when there can
+* be 2 matches within the same normalization is when the pattern is consists
+* of all accents. But since the offset returned is from the text string, we
+* should not confuse the caller by returning the second match within the
+* same normalization buffer. If we do, the 2 results will have the same match
+* offsets, and that'll be confusing. I'll return the next match that doesn't
+* fall within the same normalization buffer. Note this does not affect the
+* results of matches spanning the text and the normalization buffer.
+* The position to start searching is taken from the collation element
+* iterator. Callers of this API would have to set the offset in the collation
+* element iterator before using this method.
+*/
+U_CAPI int32_t U_EXPORT2 usearch_next(UStringSearch *strsrch,
+                                      UErrorCode    *status)
+{
+    if (U_SUCCESS(*status) && strsrch) {
+        // note offset is either equivalent to the start of the previous match
+        // or is set by the user
+        int32_t      offset       = usearch_getOffset(strsrch);
+        USearch     *search       = strsrch->search;
+        search->reset             = false;
+        int32_t      textlength   = search->textLength;
+        if (search->isForwardSearching) {
+            if (offset == textlength ||
+                (! search->isOverlap &&
+                (search->matchedIndex != USEARCH_DONE &&
+                offset + search->matchedLength > textlength))) {
+                    // not enough characters to match
+                    setMatchNotFound(strsrch, *status);
+                    return USEARCH_DONE;
+            }
+        }
+        else {
+            // switching direction.
+            // if matchedIndex == USEARCH_DONE, it means that either a
+            // setOffset has been called or that previous ran off the text
+            // string. the iterator would have been set to offset 0 if a
+            // match is not found.
+            search->isForwardSearching = true;
+            if (search->matchedIndex != USEARCH_DONE) {
+                // there's no need to set the collation element iterator
+                // the next call to next will set the offset.
+                return search->matchedIndex;
+            }
+        }
+
+        if (U_SUCCESS(*status)) {
+            if (strsrch->pattern.cesLength == 0) {
+                if (search->matchedIndex == USEARCH_DONE) {
+                    search->matchedIndex = offset;
+                }
+                else { // moves by codepoints
+                    U16_FWD_1(search->text, search->matchedIndex, textlength);
+                }
+
+                search->matchedLength = 0;
+                setColEIterOffset(strsrch->textIter, search->matchedIndex, *status);
+                // status checked below
+                if (search->matchedIndex == textlength) {
+                    search->matchedIndex = USEARCH_DONE;
+                }
+            }
+            else {
+                if (search->matchedLength > 0) {
+                    // if matchlength is 0 we are at the start of the iteration
+                    if (search->isOverlap) {
+                        ucol_setOffset(strsrch->textIter, offset + 1, status);
+                    }
+                    else {
+                        ucol_setOffset(strsrch->textIter,
+                                       offset + search->matchedLength, status);
+                    }
+                }
+                else {
+                    // for boundary check purposes. this will ensure that the
+                    // next match will not precede the current offset
+                    // note search->matchedIndex will always be set to something
+                    // in the code
+                    search->matchedIndex = offset - 1;
+                }
+
+                if (search->isCanonicalMatch) {
+                    // can't use exact here since extra accents are allowed.
+                    usearch_handleNextCanonical(strsrch, status);
+                }
+                else {
+                    usearch_handleNextExact(strsrch, status);
+                }
+            }
+
+            if (U_FAILURE(*status)) {
+                return USEARCH_DONE;
+            }
+
+            if (search->matchedIndex == USEARCH_DONE) {
+                ucol_setOffset(strsrch->textIter, search->textLength, status);
+            } else {
+                ucol_setOffset(strsrch->textIter, search->matchedIndex, status);
+            }
+
+            return search->matchedIndex;
+        }
+    }
+    return USEARCH_DONE;
+}
+
+U_CAPI int32_t U_EXPORT2 usearch_previous(UStringSearch *strsrch,
+                                          UErrorCode    *status)
+{
+    if (U_SUCCESS(*status) && strsrch) {
+        int32_t offset;
+        USearch *search = strsrch->search;
+        if (search->reset) {
+            offset                     = search->textLength;
+            search->isForwardSearching = false;
+            search->reset              = false;
+            setColEIterOffset(strsrch->textIter, offset, *status);
+        }
+        else {
+            offset = usearch_getOffset(strsrch);
+        }
+
+        int32_t matchedindex = search->matchedIndex;
+        if (search->isForwardSearching) {
+            // switching direction.
+            // if matchedIndex == USEARCH_DONE, it means that either a
+            // setOffset has been called or that next ran off the text
+            // string. the iterator would have been set to offset textLength if
+            // a match is not found.
+            search->isForwardSearching = false;
+            if (matchedindex != USEARCH_DONE) {
+                return matchedindex;
+            }
+        }
+        else {
+
+            // Could check pattern length, but the
+            // linear search will do the right thing
+            if (offset == 0 || matchedindex == 0) {
+                setMatchNotFound(strsrch, *status);
+                return USEARCH_DONE;
+            }
+        }
+
+        if (U_SUCCESS(*status)) {
+            if (strsrch->pattern.cesLength == 0) {
+                search->matchedIndex =
+                      (matchedindex == USEARCH_DONE ? offset : matchedindex);
+                if (search->matchedIndex == 0) {
+                    setMatchNotFound(strsrch, *status);
+                    // status checked below
+                }
+                else { // move by codepoints
+                    U16_BACK_1(search->text, 0, search->matchedIndex);
+                    setColEIterOffset(strsrch->textIter, search->matchedIndex, *status);
+                    // status checked below
+                    search->matchedLength = 0;
+                }
+            }
+            else {
+                if (strsrch->search->isCanonicalMatch) {
+                    // can't use exact here since extra accents are allowed.
+                    usearch_handlePreviousCanonical(strsrch, status);
+                    // status checked below
+                }
+                else {
+                    usearch_handlePreviousExact(strsrch, status);
+                    // status checked below
+                }
+            }
+
+            if (U_FAILURE(*status)) {
+                return USEARCH_DONE;
+            }
+
+            return search->matchedIndex;
+        }
+    }
+    return USEARCH_DONE;
+}
+
+
+
+U_CAPI void U_EXPORT2 usearch_reset(UStringSearch *strsrch)
+{
+    /*
+    reset is setting the attributes that are already in
+    string search, hence all attributes in the collator should
+    be retrieved without any problems
+    */
+    if (strsrch) {
+        UErrorCode status            = U_ZERO_ERROR;
+        UBool      sameCollAttribute = true;
+        uint32_t   ceMask;
+        UBool      shift;
+        uint32_t   varTop;
+
+        // **** hack to deal w/ how processed CEs encode quaternary ****
+        UCollationStrength newStrength = ucol_getStrength(strsrch->collator);
+        if ((strsrch->strength < UCOL_QUATERNARY && newStrength >= UCOL_QUATERNARY) ||
+            (strsrch->strength >= UCOL_QUATERNARY && newStrength < UCOL_QUATERNARY)) {
+                sameCollAttribute = false;
+        }
+
+        strsrch->strength    = ucol_getStrength(strsrch->collator);
+        ceMask = getMask(strsrch->strength);
+        if (strsrch->ceMask != ceMask) {
+            strsrch->ceMask = ceMask;
+            sameCollAttribute = false;
+        }
+
+        // if status is a failure, ucol_getAttribute returns UCOL_DEFAULT
+        shift = ucol_getAttribute(strsrch->collator, UCOL_ALTERNATE_HANDLING,
+                                  &status) == UCOL_SHIFTED;
+        if (strsrch->toShift != shift) {
+            strsrch->toShift  = shift;
+            sameCollAttribute = false;
+        }
+
+        // if status is a failure, ucol_getVariableTop returns 0
+        varTop = ucol_getVariableTop(strsrch->collator, &status);
+        if (strsrch->variableTop != varTop) {
+            strsrch->variableTop = varTop;
+            sameCollAttribute    = false;
+        }
+        if (!sameCollAttribute) {
+            initialize(strsrch, &status);
+        }
+        ucol_setText(strsrch->textIter, strsrch->search->text,
+                              strsrch->search->textLength,
+                              &status);
+        strsrch->search->matchedLength      = 0;
+        strsrch->search->matchedIndex       = USEARCH_DONE;
+        strsrch->search->isOverlap          = false;
+        strsrch->search->isCanonicalMatch   = false;
+        strsrch->search->elementComparisonType = 0;
+        strsrch->search->isForwardSearching = true;
+        strsrch->search->reset              = true;
+    }
+}
+
+//
+//  CEI  Collation Element + source text index.
+//       These structs are kept in the circular buffer.
+//
+struct  CEI {
+    int64_t ce;
+    int32_t lowIndex;
+    int32_t highIndex;
+};
+
+U_NAMESPACE_BEGIN
+
+namespace {
+//
+//  CEIBuffer   A circular buffer of CEs-with-index from the text being searched.
+//
+#define   DEFAULT_CEBUFFER_SIZE 96
+#define   CEBUFFER_EXTRA 32
+// Some typical max values to make buffer size more reasonable for asymmetric search.
+// #8694 is for a better long-term solution to allocation of this buffer.
+#define   MAX_TARGET_IGNORABLES_PER_PAT_JAMO_L 8
+#define   MAX_TARGET_IGNORABLES_PER_PAT_OTHER 3
+#define   MIGHT_BE_JAMO_L(c) ((c >= 0x1100 && c <= 0x115E) || (c >= 0x3131 && c <= 0x314E) || (c >= 0x3165 && c <= 0x3186))
+struct CEIBuffer {
+    CEI                  defBuf[DEFAULT_CEBUFFER_SIZE];
+    CEI                 *buf;
+    int32_t              bufSize;
+    int32_t              firstIx;
+    int32_t              limitIx;
+    UCollationElements  *ceIter;
+    UStringSearch       *strSearch;
+
+
+
+               CEIBuffer(UStringSearch *ss, UErrorCode *status);
+               ~CEIBuffer();
+   const CEI   *get(int32_t index);
+   const CEI   *getPrevious(int32_t index);
+};
+
+
+CEIBuffer::CEIBuffer(UStringSearch *ss, UErrorCode *status) {
+    buf = defBuf;
+    strSearch = ss;
+    bufSize = ss->pattern.pcesLength + CEBUFFER_EXTRA;
+    if (ss->search->elementComparisonType != 0) {
+        const char16_t * patText = ss->pattern.text;
+        if (patText) {
+            const char16_t * patTextLimit = patText + ss->pattern.textLength;
+            while ( patText < patTextLimit ) {
+                char16_t c = *patText++;
+                if (MIGHT_BE_JAMO_L(c)) {
+                    bufSize += MAX_TARGET_IGNORABLES_PER_PAT_JAMO_L;
+                } else {
+                    // No check for surrogates, we might allocate slightly more buffer than necessary.
+                    bufSize += MAX_TARGET_IGNORABLES_PER_PAT_OTHER;
+                }
+            }
+        }
+    }
+    ceIter    = ss->textIter;
+    firstIx = 0;
+    limitIx = 0;
+
+    if (!initTextProcessedIter(ss, status)) { return; }
+
+    if (bufSize>DEFAULT_CEBUFFER_SIZE) {
+        buf = (CEI *)uprv_malloc(bufSize * sizeof(CEI));
+        if (buf == nullptr) {
+            *status = U_MEMORY_ALLOCATION_ERROR;
+        }
+    }
+}
+
+// TODO: add a reset or init function so that allocated
+//       buffers can be retained & reused.
+
+CEIBuffer::~CEIBuffer() {
+    if (buf != defBuf) {
+        uprv_free(buf);
+    }
+}
+
+
+// Get the CE with the specified index.
+//   Index must be in the range
+//          n-history_size < index < n+1
+//   where n is the largest index to have been fetched by some previous call to this function.
+//   The CE value will be UCOL__PROCESSED_NULLORDER at end of input.
+//
+const CEI *CEIBuffer::get(int32_t index) {
+    int i = index % bufSize;
+
+    if (index>=firstIx && index<limitIx) {
+        // The request was for an entry already in our buffer.
+        //  Just return it.
+        return &buf[i];
+    }
+
+    // Caller is requesting a new, never accessed before, CE.
+    //   Verify that it is the next one in sequence, which is all
+    //   that is allowed.
+    if (index != limitIx) {
+        UPRV_UNREACHABLE_ASSERT;
+        // TODO: In ICU 64 the above was changed from U_ASSERT to UPRV_UNREACHABLE,
+        // which unconditionally called abort(). However, there were cases in which it
+        // was being hit, so it was changed back to U_ASSERT per ICU-20680. In ICU 70,
+        // we now use the new UPRV_UNREACHABLE_ASSERT to better indicate the situation.
+        // ICU-20792 tracks the follow-up work/further investigation on this.
+        return nullptr;
+    }
+
+    // Manage the circular CE buffer indexing
+    limitIx++;
+
+    if (limitIx - firstIx >= bufSize) {
+        // The buffer is full, knock out the lowest-indexed entry.
+        firstIx++;
+    }
+
+    UErrorCode status = U_ZERO_ERROR;
+
+    buf[i].ce = strSearch->textProcessedIter->nextProcessed(&buf[i].lowIndex, &buf[i].highIndex, &status);
+
+    return &buf[i];
+}
+
+// Get the CE with the specified index.
+//   Index must be in the range
+//          n-history_size < index < n+1
+//   where n is the largest index to have been fetched by some previous call to this function.
+//   The CE value will be UCOL__PROCESSED_NULLORDER at end of input.
+//
+const CEI *CEIBuffer::getPrevious(int32_t index) {
+    int i = index % bufSize;
+
+    if (index>=firstIx && index<limitIx) {
+        // The request was for an entry already in our buffer.
+        //  Just return it.
+        return &buf[i];
+    }
+
+    // Caller is requesting a new, never accessed before, CE.
+    //   Verify that it is the next one in sequence, which is all
+    //   that is allowed.
+    if (index != limitIx) {
+        UPRV_UNREACHABLE_ASSERT;
+        // TODO: In ICU 64 the above was changed from U_ASSERT to UPRV_UNREACHABLE,
+        // which unconditionally called abort(). However, there were cases in which it
+        // was being hit, so it was changed back to U_ASSERT per ICU-20680. In ICU 70,
+        // we now use the new UPRV_UNREACHABLE_ASSERT to better indicate the situation.
+        // ICU-20792 tracks the follow-up work/further investigation on this.
+        return nullptr;
+    }
+
+    // Manage the circular CE buffer indexing
+    limitIx++;
+
+    if (limitIx - firstIx >= bufSize) {
+        // The buffer is full, knock out the lowest-indexed entry.
+        firstIx++;
+    }
+
+    UErrorCode status = U_ZERO_ERROR;
+
+    buf[i].ce = strSearch->textProcessedIter->previousProcessed(&buf[i].lowIndex, &buf[i].highIndex, &status);
+
+    return &buf[i];
+}
+
+}
+
+U_NAMESPACE_END
+
+
+// #define USEARCH_DEBUG
+
+#ifdef USEARCH_DEBUG
+#include <stdio.h>
+#include <stdlib.h>
+#endif
+
+/*
+ * Find the next break boundary after startIndex. If the UStringSearch object
+ * has an external break iterator, use that. Otherwise use the internal character
+ * break iterator.
+ */
+static int32_t nextBoundaryAfter(UStringSearch *strsrch, int32_t startIndex, UErrorCode &status) {
+    if (U_FAILURE(status)) {
+        return startIndex;
+    }
+#if 0
+    const char16_t *text = strsrch->search->text;
+    int32_t textLen   = strsrch->search->textLength;
+
+    U_ASSERT(startIndex>=0);
+    U_ASSERT(startIndex<=textLen);
+
+    if (startIndex >= textLen) {
+        return startIndex;
+    }
+
+    UChar32  c;
+    int32_t  i = startIndex;
+    U16_NEXT(text, i, textLen, c);
+
+    // If we are on a control character, stop without looking for combining marks.
+    //    Control characters do not combine.
+    int32_t gcProperty = u_getIntPropertyValue(c, UCHAR_GRAPHEME_CLUSTER_BREAK);
+    if (gcProperty==U_GCB_CONTROL || gcProperty==U_GCB_LF || gcProperty==U_GCB_CR) {
+        return i;
+    }
+
+    // The initial character was not a control, and can thus accept trailing
+    //   combining characters.  Advance over however many of them there are.
+    int32_t  indexOfLastCharChecked;
+    for (;;) {
+        indexOfLastCharChecked = i;
+        if (i>=textLen) {
+            break;
+        }
+        U16_NEXT(text, i, textLen, c);
+        gcProperty = u_getIntPropertyValue(c, UCHAR_GRAPHEME_CLUSTER_BREAK);
+        if (gcProperty != U_GCB_EXTEND && gcProperty != U_GCB_SPACING_MARK) {
+            break;
+        }
+    }
+    return indexOfLastCharChecked;
+#elif !UCONFIG_NO_BREAK_ITERATION
+    UBreakIterator *breakiterator = getBreakIterator(strsrch, status);
+    if (U_FAILURE(status)) {
+        return startIndex;
+    }
+
+    return ubrk_following(breakiterator, startIndex);
+#else
+    // **** or should we use the original code? ****
+    return startIndex;
+#endif
+
+}
+
+/*
+ * Returns true if index is on a break boundary. If the UStringSearch
+ * has an external break iterator, test using that, otherwise test
+ * using the internal character break iterator.
+ */
+static UBool isBreakBoundary(UStringSearch *strsrch, int32_t index, UErrorCode &status) {
+    if (U_FAILURE(status)) {
+        return true;
+    }
+#if 0
+    const char16_t *text = strsrch->search->text;
+    int32_t textLen   = strsrch->search->textLength;
+
+    U_ASSERT(index>=0);
+    U_ASSERT(index<=textLen);
+
+    if (index>=textLen || index<=0) {
+        return true;
+    }
+
+    // If the character at the current index is not a GRAPHEME_EXTEND
+    //    then we can not be within a combining sequence.
+    UChar32  c;
+    U16_GET(text, 0, index, textLen, c);
+    int32_t gcProperty = u_getIntPropertyValue(c, UCHAR_GRAPHEME_CLUSTER_BREAK);
+    if (gcProperty != U_GCB_EXTEND && gcProperty != U_GCB_SPACING_MARK) {
+        return true;
+    }
+
+    // We are at a combining mark.  If the preceding character is anything
+    //   except a CONTROL, CR or LF, we are in a combining sequence.
+    U16_PREV(text, 0, index, c);
+    gcProperty = u_getIntPropertyValue(c, UCHAR_GRAPHEME_CLUSTER_BREAK);
+    UBool combining =  !(gcProperty==U_GCB_CONTROL || gcProperty==U_GCB_LF || gcProperty==U_GCB_CR);
+    return !combining;
+#elif !UCONFIG_NO_BREAK_ITERATION
+    UBreakIterator *breakiterator = getBreakIterator(strsrch, status);
+    if (U_FAILURE(status)) {
+        return true;
+    }
+
+    return ubrk_isBoundary(breakiterator, index);
+#else
+    // **** or use the original code? ****
+    return true;
+#endif
+}
+
+#if 0
+static UBool onBreakBoundaries(const UStringSearch *strsrch, int32_t start, int32_t end, UErrorCode &status)
+{
+    if (U_FAILURE(status)) {
+        return true;
+    }
+
+#if !UCONFIG_NO_BREAK_ITERATION
+    UBreakIterator *breakiterator = getBreakIterator(strsrch, status);
+    if (U_SUCCESS(status)) {
+        int32_t startindex = ubrk_first(breakiterator);
+        int32_t endindex   = ubrk_last(breakiterator);
+
+        // out-of-range indexes are never boundary positions
+        if (start < startindex || start > endindex ||
+            end < startindex || end > endindex) {
+            return false;
+        }
+
+        return ubrk_isBoundary(breakiterator, start) &&
+               ubrk_isBoundary(breakiterator, end);
+    }
+#endif
+
+    return true;
+}
+#endif
+
+typedef enum {
+    U_CE_MATCH = -1,
+    U_CE_NO_MATCH = 0,
+    U_CE_SKIP_TARG,
+    U_CE_SKIP_PATN
+} UCompareCEsResult;
+#define U_CE_LEVEL2_BASE 0x00000005
+#define U_CE_LEVEL3_BASE 0x00050000
+
+static UCompareCEsResult compareCE64s(int64_t targCE, int64_t patCE, int16_t compareType) {
+    if (targCE == patCE) {
+        return U_CE_MATCH;
+    }
+    if (compareType == 0) {
+        return U_CE_NO_MATCH;
+    }
+    
+    int64_t targCEshifted = targCE >> 32;
+    int64_t patCEshifted = patCE >> 32;
+    int64_t mask;
+
+    mask = 0xFFFF0000;
+    int32_t targLev1 = (int32_t)(targCEshifted & mask);
+    int32_t patLev1 = (int32_t)(patCEshifted & mask);
+    if ( targLev1 != patLev1 ) {
+        if ( targLev1 == 0 ) {
+            return U_CE_SKIP_TARG;
+        }
+        if ( patLev1 == 0 && compareType == USEARCH_ANY_BASE_WEIGHT_IS_WILDCARD ) {
+            return U_CE_SKIP_PATN;
+        }
+        return U_CE_NO_MATCH;
+    }
+
+    mask = 0x0000FFFF;
+    int32_t targLev2 = (int32_t)(targCEshifted & mask);
+    int32_t patLev2 = (int32_t)(patCEshifted & mask);
+    if ( targLev2 != patLev2 ) {
+        if ( targLev2 == 0 ) {
+            return U_CE_SKIP_TARG;
+        }
+        if ( patLev2 == 0 && compareType == USEARCH_ANY_BASE_WEIGHT_IS_WILDCARD ) {
+            return U_CE_SKIP_PATN;
+        }
+        return (patLev2 == U_CE_LEVEL2_BASE || (compareType == USEARCH_ANY_BASE_WEIGHT_IS_WILDCARD && targLev2 == U_CE_LEVEL2_BASE) )?
+            U_CE_MATCH: U_CE_NO_MATCH;
+    }
+    
+    mask = 0xFFFF0000;
+    int32_t targLev3 = (int32_t)(targCE & mask);
+    int32_t patLev3 = (int32_t)(patCE & mask);
+    if ( targLev3 != patLev3 ) {
+        return (patLev3 == U_CE_LEVEL3_BASE || (compareType == USEARCH_ANY_BASE_WEIGHT_IS_WILDCARD && targLev3 == U_CE_LEVEL3_BASE) )?
+            U_CE_MATCH: U_CE_NO_MATCH;
+   }
+
+    return U_CE_MATCH;
+}
+
+namespace {
+
+UChar32 codePointAt(const USearch &search, int32_t index) {
+    if (index < search.textLength) {
+        UChar32 c;
+        U16_NEXT(search.text, index, search.textLength, c);
+        return c;
+    }
+    return U_SENTINEL;
+}
+
+UChar32 codePointBefore(const USearch &search, int32_t index) {
+    if (0 < index) {
+        UChar32 c;
+        U16_PREV(search.text, 0, index, c);
+        return c;
+    }
+    return U_SENTINEL;
+}
+
+}  // namespace
+
+U_CAPI UBool U_EXPORT2 usearch_search(UStringSearch  *strsrch,
+                                       int32_t        startIdx,
+                                       int32_t        *matchStart,
+                                       int32_t        *matchLimit,
+                                       UErrorCode     *status)
+{
+    if (U_FAILURE(*status)) {
+        return false;
+    }
+
+    // TODO:  reject search patterns beginning with a combining char.
+
+#ifdef USEARCH_DEBUG
+    if (getenv("USEARCH_DEBUG") != nullptr) {
+        printf("Pattern CEs\n");
+        for (int ii=0; ii<strsrch->pattern.cesLength; ii++) {
+            printf(" %8x", strsrch->pattern.ces[ii]);
+        }
+        printf("\n");
+    }
+
+#endif
+    // Input parameter sanity check.
+    //  TODO:  should input indices clip to the text length
+    //         in the same way that UText does.
+    if(strsrch->pattern.cesLength == 0         ||
+       startIdx < 0                           ||
+       startIdx > strsrch->search->textLength ||
+       strsrch->pattern.ces == nullptr) {
+           *status = U_ILLEGAL_ARGUMENT_ERROR;
+           return false;
+    }
+
+    if (strsrch->pattern.pces == nullptr) {
+        initializePatternPCETable(strsrch, status);
+    }
+
+    ucol_setOffset(strsrch->textIter, startIdx, status);
+    CEIBuffer ceb(strsrch, status);
+
+    // An out-of-memory (OOM) failure can occur in the initializePatternPCETable function
+    // or CEIBuffer constructor above, so we need to check the status.
+    if (U_FAILURE(*status)) {
+        return false;
+    }
+
+    int32_t    targetIx = 0;
+    const CEI *targetCEI = nullptr;
+    int32_t    patIx;
+    UBool      found;
+
+    int32_t  mStart = -1;
+    int32_t  mLimit = -1;
+    int32_t  minLimit;
+    int32_t  maxLimit;
+
+
+
+    // Outer loop moves over match starting positions in the
+    //      target CE space.
+    // Here we see the target as a sequence of collation elements, resulting from the following:
+    // 1. Target characters were decomposed, and (if appropriate) other compressions and expansions are applied
+    //    (for example, digraphs such as IJ may be broken into two characters).
+    // 2. An int64_t CE weight is determined for each resulting unit (high 16 bits are primary strength, next
+    //    16 bits are secondary, next 16 (the high 16 bits of the low 32-bit half) are tertiary. Any of these
+    //    fields that are for strengths below that of the collator are set to 0. If this makes the int64_t
+    //    CE weight 0 (as for a combining diacritic with secondary weight when the collator strength is primary),
+    //    then the CE is deleted, so the following code sees only CEs that are relevant.
+    // For each CE, the lowIndex and highIndex correspond to where this CE begins and ends in the original text.
+    // If lowIndex==highIndex, either the CE resulted from an expansion/decomposition of one of the original text
+    // characters, or the CE marks the limit of the target text (in which case the CE weight is UCOL_PROCESSED_NULLORDER).
+    //
+    for(targetIx=0; ; targetIx++)
+    {
+        found = true;
+        //  Inner loop checks for a match beginning at each
+        //  position from the outer loop.
+        int32_t targetIxOffset = 0;
+        int64_t patCE = 0;
+        // For targetIx > 0, this ceb.get gets a CE that is as far back in the ring buffer
+        // (compared to the last CE fetched for the previous targetIx value) as we need to go
+        // for this targetIx value, so if it is non-nullptr then other ceb.get calls should be OK.
+        const CEI *firstCEI = ceb.get(targetIx);
+        if (firstCEI == nullptr) {
+            *status = U_INTERNAL_PROGRAM_ERROR;
+            found = false;
+            break;
+        }
+        
+        for (patIx=0; patIx<strsrch->pattern.pcesLength; patIx++) {
+            patCE = strsrch->pattern.pces[patIx];
+            targetCEI = ceb.get(targetIx+patIx+targetIxOffset);
+            //  Compare CE from target string with CE from the pattern.
+            //    Note that the target CE will be UCOL_PROCESSED_NULLORDER if we reach the end of input,
+            //    which will fail the compare, below.
+            UCompareCEsResult ceMatch = compareCE64s(targetCEI->ce, patCE, strsrch->search->elementComparisonType);
+            if ( ceMatch == U_CE_NO_MATCH ) {
+                found = false;
+                break;
+            } else if ( ceMatch > U_CE_NO_MATCH ) {
+                if ( ceMatch == U_CE_SKIP_TARG ) {
+                    // redo with same patCE, next targCE
+                    patIx--;
+                    targetIxOffset++;
+                } else { // ceMatch == U_CE_SKIP_PATN
+                    // redo with same targCE, next patCE
+                    targetIxOffset--;
+                }
+            }
+        }
+        targetIxOffset += strsrch->pattern.pcesLength; // this is now the offset in target CE space to end of the match so far
+
+        if (!found && ((targetCEI == nullptr) || (targetCEI->ce != UCOL_PROCESSED_NULLORDER))) {
+            // No match at this targetIx.  Try again at the next.
+            continue;
+        }
+
+        if (!found) {
+            // No match at all, we have run off the end of the target text.
+            break;
+        }
+
+
+        // We have found a match in CE space.
+        // Now determine the bounds in string index space.
+        //  There still is a chance of match failure if the CE range not correspond to
+        //     an acceptable character range.
+        //
+        const CEI *lastCEI  = ceb.get(targetIx + targetIxOffset - 1);
+
+        mStart   = firstCEI->lowIndex;
+        minLimit = lastCEI->lowIndex;
+
+        // Look at the CE following the match.  If it is UCOL_NULLORDER the match
+        //   extended to the end of input, and the match is good.
+
+        // Look at the high and low indices of the CE following the match. If
+        // they are the same it means one of two things:
+        //    1. The match extended to the last CE from the target text, which is OK, or
+        //    2. The last CE that was part of the match is in an expansion that extends
+        //       to the first CE after the match. In this case, we reject the match.
+        const CEI *nextCEI = 0;
+        if (strsrch->search->elementComparisonType == 0) {
+            nextCEI  = ceb.get(targetIx + targetIxOffset);
+            maxLimit = nextCEI->lowIndex;
+            if (nextCEI->lowIndex == nextCEI->highIndex && nextCEI->ce != UCOL_PROCESSED_NULLORDER) {
+                found = false;
+            }
+        } else {
+            for ( ; ; ++targetIxOffset ) {
+                nextCEI = ceb.get(targetIx + targetIxOffset);
+                maxLimit = nextCEI->lowIndex;
+                // If we are at the end of the target too, match succeeds
+                if (  nextCEI->ce == UCOL_PROCESSED_NULLORDER ) {
+                    break;
+                }
+                // As long as the next CE has primary weight of 0,
+                // it is part of the last target element matched by the pattern;
+                // make sure it can be part of a match with the last patCE
+                if ( (((nextCEI->ce) >> 32) & 0xFFFF0000UL) == 0 ) {
+                    UCompareCEsResult ceMatch = compareCE64s(nextCEI->ce, patCE, strsrch->search->elementComparisonType);
+                    if ( ceMatch == U_CE_NO_MATCH || ceMatch == U_CE_SKIP_PATN ) {
+                        found = false;
+                        break;
+                    }
+                // If lowIndex == highIndex, this target CE is part of an expansion of the last matched
+                // target element, but it has non-zero primary weight => match fails
+                } else if ( nextCEI->lowIndex == nextCEI->highIndex ) {
+                    found = false;
+                    break;
+                // Else the target CE is not part of an expansion of the last matched element, match succeeds
+                } else {
+                    break;
+                }
+            }
+        }
+
+
+        // Check for the start of the match being within a combining sequence.
+        //   This can happen if the pattern itself begins with a combining char, and
+        //   the match found combining marks in the target text that were attached
+        //    to something else.
+        //   This type of match should be rejected for not completely consuming a
+        //   combining sequence.
+        if (!isBreakBoundary(strsrch, mStart, *status)) {
+            found = false;
+        }
+        if (U_FAILURE(*status)) {
+            break;
+        }
+
+        // Check for the start of the match being within an Collation Element Expansion,
+        //   meaning that the first char of the match is only partially matched.
+        //   With expansions, the first CE will report the index of the source
+        //   character, and all subsequent (expansions) CEs will report the source index of the
+        //    _following_ character.
+        int32_t secondIx = firstCEI->highIndex;
+        if (mStart == secondIx) {
+            found = false;
+        }
+
+        // Allow matches to end in the middle of a grapheme cluster if the following
+        // conditions are met; this is needed to make prefix search work properly in
+        // Indic, see #11750
+        // * the default breakIter is being used
+        // * the next collation element after this combining sequence
+        //   - has non-zero primary weight
+        //   - corresponds to a separate character following the one at end of the current match
+        //   (the second of these conditions, and perhaps both, may be redundant given the
+        //   subsequent check for normalization boundary; however they are likely much faster
+        //   tests in any case)
+        // * the match limit is a normalization boundary
+        UBool allowMidclusterMatch = false;
+        if (strsrch->search->text != nullptr && strsrch->search->textLength > maxLimit) {
+            allowMidclusterMatch =
+                    strsrch->search->breakIter == nullptr &&
+                    nextCEI != nullptr && (((nextCEI->ce) >> 32) & 0xFFFF0000UL) != 0 &&
+                    maxLimit >= lastCEI->highIndex && nextCEI->highIndex > maxLimit &&
+                    (strsrch->nfd->hasBoundaryBefore(codePointAt(*strsrch->search, maxLimit)) ||
+                        strsrch->nfd->hasBoundaryAfter(codePointBefore(*strsrch->search, maxLimit)));
+        }
+        // If those conditions are met, then:
+        // * do NOT advance the candidate match limit (mLimit) to a break boundary; however
+        //   the match limit may be backed off to a previous break boundary. This handles
+        //   cases in which mLimit includes target characters that are ignorable with current
+        //   settings (such as space) and which extend beyond the pattern match.
+        // * do NOT require that end of the combining sequence not extend beyond the match in CE space
+        // * do NOT require that match limit be on a breakIter boundary
+
+        //  Advance the match end position to the first acceptable match boundary.
+        //    This advances the index over any combining characters.
+        mLimit = maxLimit;
+        if (minLimit < maxLimit) {
+            // When the last CE's low index is same with its high index, the CE is likely
+            // a part of expansion. In this case, the index is located just after the
+            // character corresponding to the CEs compared above. If the index is right
+            // at the break boundary, move the position to the next boundary will result
+            // incorrect match length when there are ignorable characters exist between
+            // the position and the next character produces CE(s). See ticket#8482.
+            if (minLimit == lastCEI->highIndex && isBreakBoundary(strsrch, minLimit, *status)) {
+                mLimit = minLimit;
+            } else {
+                int32_t nba = nextBoundaryAfter(strsrch, minLimit, *status);
+                // Note that we can have nba < maxLimit && nba >= minLImit, in which
+                // case we want to set mLimit to nba regardless of allowMidclusterMatch
+                // (i.e. we back off mLimit to the previous breakIterator boundary).
+                if (nba >= lastCEI->highIndex && (!allowMidclusterMatch || nba < maxLimit)) {
+                    mLimit = nba;
+                }
+            }
+        }
+
+        if (U_FAILURE(*status)) {
+            break;
+        }
+
+    #ifdef USEARCH_DEBUG
+        if (getenv("USEARCH_DEBUG") != nullptr) {
+            printf("minLimit, maxLimit, mLimit = %d, %d, %d\n", minLimit, maxLimit, mLimit);
+        }
+    #endif
+
+        if (!allowMidclusterMatch) {
+            // If advancing to the end of a combining sequence in character indexing space
+            //   advanced us beyond the end of the match in CE space, reject this match.
+            if (mLimit > maxLimit) {
+                found = false;
+            }
+
+            if (!isBreakBoundary(strsrch, mLimit, *status)) {
+                found = false;
+            }
+            if (U_FAILURE(*status)) {
+                break;
+            }
+        }
+
+        if (! checkIdentical(strsrch, mStart, mLimit)) {
+            found = false;
+        }
+
+        if (found) {
+            break;
+        }
+    }
+
+    #ifdef USEARCH_DEBUG
+    if (getenv("USEARCH_DEBUG") != nullptr) {
+        printf("Target CEs [%d .. %d]\n", ceb.firstIx, ceb.limitIx);
+        int32_t  lastToPrint = ceb.limitIx+2;
+        for (int ii=ceb.firstIx; ii<lastToPrint; ii++) {
+            printf("%8x@%d ", ceb.get(ii)->ce, ceb.get(ii)->srcIndex);
+        }
+        printf("\n%s\n", found? "match found" : "no match");
+    }
+    #endif
+
+    // All Done.  Store back the match bounds to the caller.
+    //
+
+    if (U_FAILURE(*status)) {
+        found = false; // No match if a failure occured.
+    }
+
+    if (found==false) {
+        mLimit = -1;
+        mStart = -1;
+    }
+
+    if (matchStart != nullptr) {
+        *matchStart= mStart;
+    }
+
+    if (matchLimit != nullptr) {
+        *matchLimit = mLimit;
+    }
+
+    return found;
+}
+
+U_CAPI UBool U_EXPORT2 usearch_searchBackwards(UStringSearch  *strsrch,
+                                                int32_t        startIdx,
+                                                int32_t        *matchStart,
+                                                int32_t        *matchLimit,
+                                                UErrorCode     *status)
+{
+    if (U_FAILURE(*status)) {
+        return false;
+    }
+
+    // TODO:  reject search patterns beginning with a combining char.
+
+#ifdef USEARCH_DEBUG
+    if (getenv("USEARCH_DEBUG") != nullptr) {
+        printf("Pattern CEs\n");
+        for (int ii=0; ii<strsrch->pattern.cesLength; ii++) {
+            printf(" %8x", strsrch->pattern.ces[ii]);
+        }
+        printf("\n");
+    }
+
+#endif
+    // Input parameter sanity check.
+    //  TODO:  should input indices clip to the text length
+    //         in the same way that UText does.
+    if(strsrch->pattern.cesLength == 0        ||
+       startIdx < 0                           ||
+       startIdx > strsrch->search->textLength ||
+       strsrch->pattern.ces == nullptr) {
+           *status = U_ILLEGAL_ARGUMENT_ERROR;
+           return false;
+    }
+
+    if (strsrch->pattern.pces == nullptr) {
+        initializePatternPCETable(strsrch, status);
+    }
+
+    CEIBuffer ceb(strsrch, status);
+    int32_t    targetIx = 0;
+
+    /*
+     * Pre-load the buffer with the CE's for the grapheme
+     * after our starting position so that we're sure that
+     * we can look at the CE following the match when we
+     * check the match boundaries.
+     *
+     * This will also pre-fetch the first CE that we'll
+     * consider for the match.
+     */
+    if (startIdx < strsrch->search->textLength) {
+        UBreakIterator *breakiterator = getBreakIterator(strsrch, *status);
+        if (U_FAILURE(*status)) {
+            return false;
+        }
+        int32_t next = ubrk_following(breakiterator, startIdx);
+
+        ucol_setOffset(strsrch->textIter, next, status);
+
+        for (targetIx = 0; ; targetIx += 1) {
+            if (ceb.getPrevious(targetIx)->lowIndex < startIdx) {
+                break;
+            }
+        }
+    } else {
+        ucol_setOffset(strsrch->textIter, startIdx, status);
+    }
+
+    // An out-of-memory (OOM) failure can occur above, so we need to check the status.
+    if (U_FAILURE(*status)) {
+        return false;
+    }
+
+    const CEI *targetCEI = nullptr;
+    int32_t    patIx;
+    UBool      found;
+
+    int32_t  limitIx = targetIx;
+    int32_t  mStart = -1;
+    int32_t  mLimit = -1;
+    int32_t  minLimit;
+    int32_t  maxLimit;
+
+
+
+    // Outer loop moves over match starting positions in the
+    //      target CE space.
+    // Here, targetIx values increase toward the beginning of the base text (i.e. we get the text CEs in reverse order).
+    // But  patIx is 0 at the beginning of the pattern and increases toward the end.
+    // So this loop performs a comparison starting with the end of pattern, and prcessd toward the beginning of the pattern
+    // and the beginning of the base text.
+    for(targetIx = limitIx; ; targetIx += 1)
+    {
+        found = true;
+        // For targetIx > limitIx, this ceb.getPrevious gets a CE that is as far back in the ring buffer
+        // (compared to the last CE fetched for the previous targetIx value) as we need to go
+        // for this targetIx value, so if it is non-nullptr then other ceb.getPrevious calls should be OK.
+        const CEI *lastCEI  = ceb.getPrevious(targetIx);
+        if (lastCEI == nullptr) {
+            *status = U_INTERNAL_PROGRAM_ERROR;
+            found = false;
+             break;
+        }
+        //  Inner loop checks for a match beginning at each
+        //  position from the outer loop.
+        int32_t targetIxOffset = 0;
+        for (patIx = strsrch->pattern.pcesLength - 1; patIx >= 0; patIx -= 1) {
+            int64_t patCE = strsrch->pattern.pces[patIx];
+
+            targetCEI = ceb.getPrevious(targetIx + strsrch->pattern.pcesLength - 1 - patIx + targetIxOffset);
+            //  Compare CE from target string with CE from the pattern.
+            //    Note that the target CE will be UCOL_NULLORDER if we reach the end of input,
+            //    which will fail the compare, below.
+            UCompareCEsResult ceMatch = compareCE64s(targetCEI->ce, patCE, strsrch->search->elementComparisonType);
+            if ( ceMatch == U_CE_NO_MATCH ) {
+                found = false;
+                break;
+            } else if ( ceMatch > U_CE_NO_MATCH ) {
+                if ( ceMatch == U_CE_SKIP_TARG ) {
+                    // redo with same patCE, next targCE
+                    patIx++;
+                    targetIxOffset++;
+                } else { // ceMatch == U_CE_SKIP_PATN
+                    // redo with same targCE, next patCE
+                    targetIxOffset--;
+                }
+            }
+        }
+
+        if (!found && ((targetCEI == nullptr) || (targetCEI->ce != UCOL_PROCESSED_NULLORDER))) {
+            // No match at this targetIx.  Try again at the next.
+            continue;
+        }
+
+        if (!found) {
+            // No match at all, we have run off the end of the target text.
+            break;
+        }
+
+
+        // We have found a match in CE space.
+        // Now determine the bounds in string index space.
+        //  There still is a chance of match failure if the CE range not correspond to
+        //     an acceptable character range.
+        //
+        const CEI *firstCEI = ceb.getPrevious(targetIx + strsrch->pattern.pcesLength - 1 + targetIxOffset);
+        mStart   = firstCEI->lowIndex;
+
+        // Check for the start of the match being within a combining sequence.
+        //   This can happen if the pattern itself begins with a combining char, and
+        //   the match found combining marks in the target text that were attached
+        //    to something else.
+        //   This type of match should be rejected for not completely consuming a
+        //   combining sequence.
+        if (!isBreakBoundary(strsrch, mStart, *status)) {
+            found = false;
+        }
+        if (U_FAILURE(*status)) {
+            break;
+        }
+
+        // Look at the high index of the first CE in the match. If it's the same as the
+        // low index, the first CE in the match is in the middle of an expansion.
+        if (mStart == firstCEI->highIndex) {
+            found = false;
+        }
+
+
+        minLimit = lastCEI->lowIndex;
+
+        if (targetIx > 0) {
+            // Look at the CE following the match.  If it is UCOL_NULLORDER the match
+            //   extended to the end of input, and the match is good.
+
+            // Look at the high and low indices of the CE following the match. If
+            // they are the same it means one of two things:
+            //    1. The match extended to the last CE from the target text, which is OK, or
+            //    2. The last CE that was part of the match is in an expansion that extends
+            //       to the first CE after the match. In this case, we reject the match.
+            const CEI *nextCEI  = ceb.getPrevious(targetIx - 1);
+
+            if (nextCEI->lowIndex == nextCEI->highIndex && nextCEI->ce != UCOL_PROCESSED_NULLORDER) {
+                found = false;
+            }
+
+            mLimit = maxLimit = nextCEI->lowIndex;
+
+            // Allow matches to end in the middle of a grapheme cluster if the following
+            // conditions are met; this is needed to make prefix search work properly in
+            // Indic, see #11750
+            // * the default breakIter is being used
+            // * the next collation element after this combining sequence
+            //   - has non-zero primary weight
+            //   - corresponds to a separate character following the one at end of the current match
+            //   (the second of these conditions, and perhaps both, may be redundant given the
+            //   subsequent check for normalization boundary; however they are likely much faster
+            //   tests in any case)
+            // * the match limit is a normalization boundary
+            UBool allowMidclusterMatch = false;
+            if (strsrch->search->text != nullptr && strsrch->search->textLength > maxLimit) {
+                allowMidclusterMatch =
+                        strsrch->search->breakIter == nullptr &&
+                        nextCEI != nullptr && (((nextCEI->ce) >> 32) & 0xFFFF0000UL) != 0 &&
+                        maxLimit >= lastCEI->highIndex && nextCEI->highIndex > maxLimit &&
+                        (strsrch->nfd->hasBoundaryBefore(codePointAt(*strsrch->search, maxLimit)) ||
+                            strsrch->nfd->hasBoundaryAfter(codePointBefore(*strsrch->search, maxLimit)));
+            }
+            // If those conditions are met, then:
+            // * do NOT advance the candidate match limit (mLimit) to a break boundary; however
+            //   the match limit may be backed off to a previous break boundary. This handles
+            //   cases in which mLimit includes target characters that are ignorable with current
+            //   settings (such as space) and which extend beyond the pattern match.
+            // * do NOT require that end of the combining sequence not extend beyond the match in CE space
+            // * do NOT require that match limit be on a breakIter boundary
+
+            //  Advance the match end position to the first acceptable match boundary.
+            //    This advances the index over any combining characters.
+            if (minLimit < maxLimit) {
+                int32_t nba = nextBoundaryAfter(strsrch, minLimit, *status);
+                // Note that we can have nba < maxLimit && nba >= minLImit, in which
+                // case we want to set mLimit to nba regardless of allowMidclusterMatch
+                // (i.e. we back off mLimit to the previous breakIterator boundary).
+                if (nba >= lastCEI->highIndex && (!allowMidclusterMatch || nba < maxLimit)) {
+                    mLimit = nba;
+                }
+            }
+
+            if (!allowMidclusterMatch) {
+                // If advancing to the end of a combining sequence in character indexing space
+                //   advanced us beyond the end of the match in CE space, reject this match.
+                if (mLimit > maxLimit) {
+                    found = false;
+                }
+
+                // Make sure the end of the match is on a break boundary
+                if (!isBreakBoundary(strsrch, mLimit, *status)) {
+                    found = false;
+                }
+                if (U_FAILURE(*status)) {
+                    break;
+                }
+            }
+
+        } else {
+            // No non-ignorable CEs after this point.
+            // The maximum position is detected by boundary after
+            // the last non-ignorable CE. Combining sequence
+            // across the start index will be truncated.
+            int32_t nba = nextBoundaryAfter(strsrch, minLimit, *status);
+            mLimit = maxLimit = (nba > 0) && (startIdx > nba) ? nba : startIdx;
+        }
+
+    #ifdef USEARCH_DEBUG
+        if (getenv("USEARCH_DEBUG") != nullptr) {
+            printf("minLimit, maxLimit, mLimit = %d, %d, %d\n", minLimit, maxLimit, mLimit);
+        }
+    #endif
+
+
+        if (! checkIdentical(strsrch, mStart, mLimit)) {
+            found = false;
+        }
+
+        if (found) {
+            break;
+        }
+    }
+
+    #ifdef USEARCH_DEBUG
+    if (getenv("USEARCH_DEBUG") != nullptr) {
+        printf("Target CEs [%d .. %d]\n", ceb.firstIx, ceb.limitIx);
+        int32_t  lastToPrint = ceb.limitIx+2;
+        for (int ii=ceb.firstIx; ii<lastToPrint; ii++) {
+            printf("%8x@%d ", ceb.get(ii)->ce, ceb.get(ii)->srcIndex);
+        }
+        printf("\n%s\n", found? "match found" : "no match");
+    }
+    #endif
+
+    // All Done.  Store back the match bounds to the caller.
+    //
+
+    if (U_FAILURE(*status)) {
+        found = false; // No match if a failure occured.
+    }
+
+    if (found==false) {
+        mLimit = -1;
+        mStart = -1;
+    }
+
+    if (matchStart != nullptr) {
+        *matchStart= mStart;
+    }
+
+    if (matchLimit != nullptr) {
+        *matchLimit = mLimit;
+    }
+
+    return found;
+}
+
+// internal use methods declared in usrchimp.h -----------------------------
+
+UBool usearch_handleNextExact(UStringSearch *strsrch, UErrorCode *status)
+{
+    if (U_FAILURE(*status)) {
+        setMatchNotFound(strsrch, *status);
+        return false;
+    }
+
+    int32_t textOffset = ucol_getOffset(strsrch->textIter);
+    int32_t start = -1;
+    int32_t end = -1;
+
+    if (usearch_search(strsrch, textOffset, &start, &end, status)) {
+        strsrch->search->matchedIndex  = start;
+        strsrch->search->matchedLength = end - start;
+        return true;
+    } else {
+        setMatchNotFound(strsrch, *status);
+        return false;
+    }
+}
+
+UBool usearch_handleNextCanonical(UStringSearch *strsrch, UErrorCode *status)
+{
+    if (U_FAILURE(*status)) {
+        setMatchNotFound(strsrch, *status);
+        return false;
+    }
+
+    int32_t textOffset = ucol_getOffset(strsrch->textIter);
+    int32_t start = -1;
+    int32_t end = -1;
+
+    if (usearch_search(strsrch, textOffset, &start, &end, status)) {
+        strsrch->search->matchedIndex  = start;
+        strsrch->search->matchedLength = end - start;
+        return true;
+    } else {
+        setMatchNotFound(strsrch, *status);
+        return false;
+    }
+}
+
+UBool usearch_handlePreviousExact(UStringSearch *strsrch, UErrorCode *status)
+{
+    if (U_FAILURE(*status)) {
+        setMatchNotFound(strsrch, *status);
+        return false;
+    }
+
+    int32_t textOffset;
+
+    if (strsrch->search->isOverlap) {
+        if (strsrch->search->matchedIndex != USEARCH_DONE) {
+            textOffset = strsrch->search->matchedIndex + strsrch->search->matchedLength - 1;
+        } else {
+            // move the start position at the end of possible match
+            initializePatternPCETable(strsrch, status);
+            if (!initTextProcessedIter(strsrch, status)) {
+                setMatchNotFound(strsrch, *status);
+                return false;
+            }
+            for (int32_t nPCEs = 0; nPCEs < strsrch->pattern.pcesLength - 1; nPCEs++) {
+                int64_t pce = strsrch->textProcessedIter->nextProcessed(nullptr, nullptr, status);
+                if (pce == UCOL_PROCESSED_NULLORDER) {
+                    // at the end of the text
+                    break;
+                }
+            }
+            if (U_FAILURE(*status)) {
+                setMatchNotFound(strsrch, *status);
+                return false;
+            }
+            textOffset = ucol_getOffset(strsrch->textIter);
+        }
+    } else {
+        textOffset = ucol_getOffset(strsrch->textIter);
+    }
+
+    int32_t start = -1;
+    int32_t end = -1;
+
+    if (usearch_searchBackwards(strsrch, textOffset, &start, &end, status)) {
+        strsrch->search->matchedIndex = start;
+        strsrch->search->matchedLength = end - start;
+        return true;
+    } else {
+        setMatchNotFound(strsrch, *status);
+        return false;
+    }
+}
+
+UBool usearch_handlePreviousCanonical(UStringSearch *strsrch,
+                                      UErrorCode    *status)
+{
+    if (U_FAILURE(*status)) {
+        setMatchNotFound(strsrch, *status);
+        return false;
+    }
+
+    int32_t textOffset;
+
+    if (strsrch->search->isOverlap) {
+        if (strsrch->search->matchedIndex != USEARCH_DONE) {
+            textOffset = strsrch->search->matchedIndex + strsrch->search->matchedLength - 1;
+        } else {
+            // move the start position at the end of possible match
+            initializePatternPCETable(strsrch, status);
+            if (!initTextProcessedIter(strsrch, status)) {
+                setMatchNotFound(strsrch, *status);
+                return false;
+            }
+            for (int32_t nPCEs = 0; nPCEs < strsrch->pattern.pcesLength - 1; nPCEs++) {
+                int64_t pce = strsrch->textProcessedIter->nextProcessed(nullptr, nullptr, status);
+                if (pce == UCOL_PROCESSED_NULLORDER) {
+                    // at the end of the text
+                    break;
+                }
+            }
+            if (U_FAILURE(*status)) {
+                setMatchNotFound(strsrch, *status);
+                return false;
+            }
+            textOffset = ucol_getOffset(strsrch->textIter);
+        }
+    } else {
+        textOffset = ucol_getOffset(strsrch->textIter);
+    }
+
+    int32_t start = -1;
+    int32_t end = -1;
+
+    if (usearch_searchBackwards(strsrch, textOffset, &start, &end, status)) {
+        strsrch->search->matchedIndex = start;
+        strsrch->search->matchedLength = end - start;
+        return true;
+    } else {
+        setMatchNotFound(strsrch, *status);
+        return false;
+    }
+}
+
+#endif /* #if !UCONFIG_NO_COLLATION */