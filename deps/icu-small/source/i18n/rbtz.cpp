--- conflicted
+++ resolved
@@ -1,1897 +1,936 @@
-<<<<<<< HEAD
-// © 2016 and later: Unicode, Inc. and others.
-// License & terms of use: http://www.unicode.org/copyright.html
-/*
-*******************************************************************************
-* Copyright (C) 2007-2013, International Business Machines Corporation and
-* others. All Rights Reserved.
-*******************************************************************************
-*/
-
-#include "utypeinfo.h"  // for 'typeid' to work
-
-#include "unicode/utypes.h"
-
-#if !UCONFIG_NO_FORMATTING
-
-#include "unicode/rbtz.h"
-#include "unicode/gregocal.h"
-#include "uvector.h"
-#include "gregoimp.h"
-#include "cmemory.h"
-#include "umutex.h"
-
-U_NAMESPACE_BEGIN
-
-/**
- * A struct representing a time zone transition
- */
-struct Transition {
-    UDate time;
-    TimeZoneRule* from;
-    TimeZoneRule* to;
-};
-
-static UBool compareRules(UVector* rules1, UVector* rules2) {
-    if (rules1 == NULL && rules2 == NULL) {
-        return TRUE;
-    } else if (rules1 == NULL || rules2 == NULL) {
-        return FALSE;
-    }
-    int32_t size = rules1->size();
-    if (size != rules2->size()) {
-        return FALSE;
-    }
-    for (int32_t i = 0; i < size; i++) {
-        TimeZoneRule *r1 = (TimeZoneRule*)rules1->elementAt(i);
-        TimeZoneRule *r2 = (TimeZoneRule*)rules2->elementAt(i);
-        if (*r1 != *r2) {
-            return FALSE;
-        }
-    }
-    return TRUE;
-}
-
-UOBJECT_DEFINE_RTTI_IMPLEMENTATION(RuleBasedTimeZone)
-
-RuleBasedTimeZone::RuleBasedTimeZone(const UnicodeString& id, InitialTimeZoneRule* initialRule)
-: BasicTimeZone(id), fInitialRule(initialRule), fHistoricRules(NULL), fFinalRules(NULL),
-  fHistoricTransitions(NULL), fUpToDate(FALSE) {
-}
-
-RuleBasedTimeZone::RuleBasedTimeZone(const RuleBasedTimeZone& source)
-: BasicTimeZone(source), fInitialRule(source.fInitialRule->clone()),
-  fHistoricTransitions(NULL), fUpToDate(FALSE) {
-    fHistoricRules = copyRules(source.fHistoricRules);
-    fFinalRules = copyRules(source.fFinalRules);
-    if (source.fUpToDate) {
-        UErrorCode status = U_ZERO_ERROR;
-        complete(status);
-    }
-}
-
-RuleBasedTimeZone::~RuleBasedTimeZone() {
-    deleteTransitions();
-    deleteRules();
-}
-
-RuleBasedTimeZone&
-RuleBasedTimeZone::operator=(const RuleBasedTimeZone& right) {
-    if (*this != right) {
-        BasicTimeZone::operator=(right);
-        deleteRules();
-        fInitialRule = right.fInitialRule->clone();
-        fHistoricRules = copyRules(right.fHistoricRules);
-        fFinalRules = copyRules(right.fFinalRules);
-        deleteTransitions();
-        fUpToDate = FALSE;
-    }
-    return *this;
-}
-
-UBool
-RuleBasedTimeZone::operator==(const TimeZone& that) const {
-    if (this == &that) {
-        return TRUE;
-    }
-    if (typeid(*this) != typeid(that)
-        || BasicTimeZone::operator==(that) == FALSE) {
-        return FALSE;
-    }
-    RuleBasedTimeZone *rbtz = (RuleBasedTimeZone*)&that;
-    if (*fInitialRule != *(rbtz->fInitialRule)) {
-        return FALSE;
-    }
-    if (compareRules(fHistoricRules, rbtz->fHistoricRules)
-        && compareRules(fFinalRules, rbtz->fFinalRules)) {
-        return TRUE;
-    }
-    return FALSE;
-}
-
-UBool
-RuleBasedTimeZone::operator!=(const TimeZone& that) const {
-    return !operator==(that);
-}
-
-void
-RuleBasedTimeZone::addTransitionRule(TimeZoneRule* rule, UErrorCode& status) {
-    if (U_FAILURE(status)) {
-        return;
-    }
-    AnnualTimeZoneRule* atzrule = dynamic_cast<AnnualTimeZoneRule*>(rule);
-    if (atzrule != NULL && atzrule->getEndYear() == AnnualTimeZoneRule::MAX_YEAR) {
-        // A final rule
-        if (fFinalRules == NULL) {
-            fFinalRules = new UVector(status);
-            if (U_FAILURE(status)) {
-                return;
-            }
-        } else if (fFinalRules->size() >= 2) {
-            // Cannot handle more than two final rules
-            status = U_INVALID_STATE_ERROR;
-            return;
-        }
-        fFinalRules->addElement((void*)rule, status);
-    } else {
-        // Non-final rule
-        if (fHistoricRules == NULL) {
-            fHistoricRules = new UVector(status);
-            if (U_FAILURE(status)) {
-                return;
-            }
-        }
-        fHistoricRules->addElement((void*)rule, status);
-    }
-    // Mark dirty, so transitions are recalculated at next complete() call
-    fUpToDate = FALSE;
-}
-
-
-void
-RuleBasedTimeZone::completeConst(UErrorCode& status) const {
-    static UMutex gLock;
-    if (U_FAILURE(status)) {
-        return;
-    }
-    umtx_lock(&gLock);
-    if (!fUpToDate) {
-        RuleBasedTimeZone *ncThis = const_cast<RuleBasedTimeZone*>(this);
-        ncThis->complete(status);
-    }
-    umtx_unlock(&gLock);
-}
-
-void
-RuleBasedTimeZone::complete(UErrorCode& status) {
-    if (U_FAILURE(status)) {
-        return;
-    }
-    if (fUpToDate) {
-        return;
-    }
-    // Make sure either no final rules or a pair of AnnualTimeZoneRules
-    // are available.
-    if (fFinalRules != NULL && fFinalRules->size() != 2) {
-        status = U_INVALID_STATE_ERROR;
-        return;
-    }
-
-    UBool *done = NULL;
-    // Create a TimezoneTransition and add to the list
-    if (fHistoricRules != NULL || fFinalRules != NULL) {
-        TimeZoneRule *curRule = fInitialRule;
-        UDate lastTransitionTime = MIN_MILLIS;
-
-        // Build the transition array which represents historical time zone
-        // transitions.
-        if (fHistoricRules != NULL && fHistoricRules->size() > 0) {
-            int32_t i;
-            int32_t historicCount = fHistoricRules->size();
-            done = (UBool*)uprv_malloc(sizeof(UBool) * historicCount);
-            if (done == NULL) {
-                status = U_MEMORY_ALLOCATION_ERROR;
-                goto cleanup;
-            }
-            for (i = 0; i < historicCount; i++) {
-                done[i] = FALSE;
-            }
-            while (TRUE) {
-                int32_t curStdOffset = curRule->getRawOffset();
-                int32_t curDstSavings = curRule->getDSTSavings();
-                UDate nextTransitionTime = MAX_MILLIS;
-                TimeZoneRule *nextRule = NULL;
-                TimeZoneRule *r = NULL;
-                UBool avail;
-                UDate tt;
-                UnicodeString curName, name;
-                curRule->getName(curName);
-
-                for (i = 0; i < historicCount; i++) {
-                    if (done[i]) {
-                        continue;
-                    }
-                    r = (TimeZoneRule*)fHistoricRules->elementAt(i);
-                    avail = r->getNextStart(lastTransitionTime, curStdOffset, curDstSavings, false, tt);
-                    if (!avail) {
-                        // No more transitions from this rule - skip this rule next time
-                        done[i] = TRUE;
-                    } else {
-                        r->getName(name);
-                        if (*r == *curRule ||
-                            (name == curName && r->getRawOffset() == curRule->getRawOffset()
-                            && r->getDSTSavings() == curRule->getDSTSavings())) {
-                            continue;
-                        }
-                        if (tt < nextTransitionTime) {
-                            nextTransitionTime = tt;
-                            nextRule = r;
-                        }
-                    }
-                }
-
-                if (nextRule ==  NULL) {
-                    // Check if all historic rules are done
-                    UBool bDoneAll = TRUE;
-                    for (int32_t j = 0; j < historicCount; j++) {
-                        if (!done[j]) {
-                            bDoneAll = FALSE;
-                            break;
-                        }
-                    }
-                    if (bDoneAll) {
-                        break;
-                    }
-                }
-
-                if (fFinalRules != NULL) {
-                    // Check if one of final rules has earlier transition date
-                    for (i = 0; i < 2 /* fFinalRules->size() */; i++) {
-                        TimeZoneRule *fr = (TimeZoneRule*)fFinalRules->elementAt(i);
-                        if (*fr == *curRule) {
-                            continue;
-                        }
-                        r = (TimeZoneRule*)fFinalRules->elementAt(i);
-                        avail = r->getNextStart(lastTransitionTime, curStdOffset, curDstSavings, false, tt);
-                        if (avail) {
-                            if (tt < nextTransitionTime) {
-                                nextTransitionTime = tt;
-                                nextRule = r;
-                            }
-                        }
-                    }
-                }
-
-                if (nextRule == NULL) {
-                    // Nothing more
-                    break;
-                }
-
-                if (fHistoricTransitions == NULL) {
-                    fHistoricTransitions = new UVector(status);
-                    if (U_FAILURE(status)) {
-                        goto cleanup;
-                    }
-                }
-                Transition *trst = (Transition*)uprv_malloc(sizeof(Transition));
-                if (trst == NULL) {
-                    status = U_MEMORY_ALLOCATION_ERROR;
-                    goto cleanup;
-                }
-                trst->time = nextTransitionTime;
-                trst->from = curRule;
-                trst->to = nextRule;
-                fHistoricTransitions->addElement(trst, status);
-                if (U_FAILURE(status)) {
-                    goto cleanup;
-                }
-                lastTransitionTime = nextTransitionTime;
-                curRule = nextRule;
-            }
-        }
-        if (fFinalRules != NULL) {
-            if (fHistoricTransitions == NULL) {
-                fHistoricTransitions = new UVector(status);
-                if (U_FAILURE(status)) {
-                    goto cleanup;
-                }
-            }
-            // Append the first transition for each
-            TimeZoneRule *rule0 = (TimeZoneRule*)fFinalRules->elementAt(0);
-            TimeZoneRule *rule1 = (TimeZoneRule*)fFinalRules->elementAt(1);
-            UDate tt0, tt1;
-            UBool avail0 = rule0->getNextStart(lastTransitionTime, curRule->getRawOffset(), curRule->getDSTSavings(), false, tt0);
-            UBool avail1 = rule1->getNextStart(lastTransitionTime, curRule->getRawOffset(), curRule->getDSTSavings(), false, tt1);
-            if (!avail0 || !avail1) {
-                // Should not happen, because both rules are permanent
-                status = U_INVALID_STATE_ERROR;
-                goto cleanup;
-            }
-            Transition *final0 = (Transition*)uprv_malloc(sizeof(Transition));
-            if (final0 == NULL) {
-                status = U_MEMORY_ALLOCATION_ERROR;
-                goto cleanup;
-            }
-            Transition *final1 = (Transition*)uprv_malloc(sizeof(Transition));
-            if (final1 == NULL) {
-                uprv_free(final0);
-                status = U_MEMORY_ALLOCATION_ERROR;
-                goto cleanup;
-            }
-            if (tt0 < tt1) {
-                final0->time = tt0;
-                final0->from = curRule;
-                final0->to = rule0;
-                rule1->getNextStart(tt0, rule0->getRawOffset(), rule0->getDSTSavings(), false, final1->time);
-                final1->from = rule0;
-                final1->to = rule1;
-            } else {
-                final0->time = tt1;
-                final0->from = curRule;
-                final0->to = rule1;
-                rule0->getNextStart(tt1, rule1->getRawOffset(), rule1->getDSTSavings(), false, final1->time);
-                final1->from = rule1;
-                final1->to = rule0;
-            }
-            fHistoricTransitions->addElement(final0, status);
-            if (U_FAILURE(status)) {
-                goto cleanup;
-            }
-            fHistoricTransitions->addElement(final1, status);
-            if (U_FAILURE(status)) {
-                goto cleanup;
-            }
-        }
-    }
-    fUpToDate = TRUE;
-    if (done != NULL) {
-        uprv_free(done);
-    }
-    return;
-
-cleanup:
-    deleteTransitions();
-    if (done != NULL) {
-        uprv_free(done);
-    }
-    fUpToDate = FALSE;
-}
-
-RuleBasedTimeZone*
-RuleBasedTimeZone::clone() const {
-    return new RuleBasedTimeZone(*this);
-}
-
-int32_t
-RuleBasedTimeZone::getOffset(uint8_t era, int32_t year, int32_t month, int32_t day,
-                             uint8_t dayOfWeek, int32_t millis, UErrorCode& status) const {
-    if (U_FAILURE(status)) {
-        return 0;
-    }
-    if (month < UCAL_JANUARY || month > UCAL_DECEMBER) {
-        status = U_ILLEGAL_ARGUMENT_ERROR;
-        return 0;
-    } else {
-        return getOffset(era, year, month, day, dayOfWeek, millis,
-                         Grego::monthLength(year, month), status);
-    }
-}
-
-int32_t
-RuleBasedTimeZone::getOffset(uint8_t era, int32_t year, int32_t month, int32_t day,
-                             uint8_t /*dayOfWeek*/, int32_t millis,
-                             int32_t /*monthLength*/, UErrorCode& status) const {
-    // dayOfWeek and monthLength are unused
-    if (U_FAILURE(status)) {
-        return 0;
-    }
-    if (era == GregorianCalendar::BC) {
-        // Convert to extended year
-        year = 1 - year;
-    }
-    int32_t rawOffset, dstOffset;
-    UDate time = (UDate)Grego::fieldsToDay(year, month, day) * U_MILLIS_PER_DAY + millis;
-    getOffsetInternal(time, TRUE, kDaylight, kStandard, rawOffset, dstOffset, status);
-    if (U_FAILURE(status)) {
-        return 0;
-    }
-    return (rawOffset + dstOffset);
-}
-
-void
-RuleBasedTimeZone::getOffset(UDate date, UBool local, int32_t& rawOffset,
-                             int32_t& dstOffset, UErrorCode& status) const {
-    getOffsetInternal(date, local, kFormer, kLatter, rawOffset, dstOffset, status);
-}
-
-void RuleBasedTimeZone::getOffsetFromLocal(UDate date, UTimeZoneLocalOption nonExistingTimeOpt,
-                                           UTimeZoneLocalOption duplicatedTimeOpt,
-                                           int32_t& rawOffset, int32_t& dstOffset, UErrorCode& status) const {
-    getOffsetInternal(date, TRUE, nonExistingTimeOpt, duplicatedTimeOpt, rawOffset, dstOffset, status);
-}
-
-
-/*
- * The internal getOffset implementation
- */
-void
-RuleBasedTimeZone::getOffsetInternal(UDate date, UBool local,
-                                     int32_t NonExistingTimeOpt, int32_t DuplicatedTimeOpt,
-                                     int32_t& rawOffset, int32_t& dstOffset,
-                                     UErrorCode& status) const {
-    rawOffset = 0;
-    dstOffset = 0;
-
-    if (U_FAILURE(status)) {
-        return;
-    }
-    if (!fUpToDate) {
-        // Transitions are not yet resolved.  We cannot do it here
-        // because this method is const.  Thus, do nothing and return
-        // error status.
-        status = U_INVALID_STATE_ERROR;
-        return;
-    }
-    const TimeZoneRule *rule = NULL;
-    if (fHistoricTransitions == NULL) {
-        rule = fInitialRule;
-    } else {
-        UDate tstart = getTransitionTime((Transition*)fHistoricTransitions->elementAt(0),
-            local, NonExistingTimeOpt, DuplicatedTimeOpt);
-        if (date < tstart) {
-            rule = fInitialRule;
-        } else {
-            int32_t idx = fHistoricTransitions->size() - 1;
-            UDate tend = getTransitionTime((Transition*)fHistoricTransitions->elementAt(idx),
-                local, NonExistingTimeOpt, DuplicatedTimeOpt);
-            if (date > tend) {
-                if (fFinalRules != NULL) {
-                    rule = findRuleInFinal(date, local, NonExistingTimeOpt, DuplicatedTimeOpt);
-                }
-                if (rule == NULL) {
-                    // no final rules or the given time is before the first transition
-                    // specified by the final rules -> use the last rule
-                    rule = ((Transition*)fHistoricTransitions->elementAt(idx))->to;
-                }
-            } else {
-                // Find a historical transition
-                while (idx >= 0) {
-                    if (date >= getTransitionTime((Transition*)fHistoricTransitions->elementAt(idx),
-                        local, NonExistingTimeOpt, DuplicatedTimeOpt)) {
-                        break;
-                    }
-                    idx--;
-                }
-                rule = ((Transition*)fHistoricTransitions->elementAt(idx))->to;
-            }
-        }
-    }
-    if (rule != NULL) {
-        rawOffset = rule->getRawOffset();
-        dstOffset = rule->getDSTSavings();
-    }
-}
-
-void
-RuleBasedTimeZone::setRawOffset(int32_t /*offsetMillis*/) {
-    // We don't support this operation at this moment.
-    // Nothing to do!
-}
-
-int32_t
-RuleBasedTimeZone::getRawOffset(void) const {
-    // Note: This implementation returns standard GMT offset
-    // as of current time.
-    UErrorCode status = U_ZERO_ERROR;
-    int32_t raw, dst;
-    getOffset(uprv_getUTCtime() * U_MILLIS_PER_SECOND,
-        FALSE, raw, dst, status);
-    return raw;
-}
-
-UBool
-RuleBasedTimeZone::useDaylightTime(void) const {
-    // Note: This implementation returns true when
-    // daylight saving time is used as of now or
-    // after the next transition.
-    UErrorCode status = U_ZERO_ERROR;
-    UDate now = uprv_getUTCtime() * U_MILLIS_PER_SECOND;
-    int32_t raw, dst;
-    getOffset(now, FALSE, raw, dst, status);
-    if (dst != 0) {
-        return TRUE;
-    }
-    // If DST is not used now, check if DST is used after the next transition
-    UDate time;
-    TimeZoneRule *from, *to;
-    UBool avail = findNext(now, FALSE, time, from, to);
-    if (avail && to->getDSTSavings() != 0) {
-        return TRUE;
-    }
-    return FALSE;
-}
-
-UBool
-RuleBasedTimeZone::inDaylightTime(UDate date, UErrorCode& status) const {
-    if (U_FAILURE(status)) {
-        return FALSE;
-    }
-    int32_t raw, dst;
-    getOffset(date, FALSE, raw, dst, status);
-    if (dst != 0) {
-        return TRUE;
-    }
-    return FALSE;
-}
-
-UBool
-RuleBasedTimeZone::hasSameRules(const TimeZone& other) const {
-    if (this == &other) {
-        return TRUE;
-    }
-    if (typeid(*this) != typeid(other)) {
-        return FALSE;
-    }
-    const RuleBasedTimeZone& that = (const RuleBasedTimeZone&)other;
-    if (*fInitialRule != *(that.fInitialRule)) {
-        return FALSE;
-    }
-    if (compareRules(fHistoricRules, that.fHistoricRules)
-        && compareRules(fFinalRules, that.fFinalRules)) {
-        return TRUE;
-    }
-    return FALSE;
-}
-
-UBool
-RuleBasedTimeZone::getNextTransition(UDate base, UBool inclusive, TimeZoneTransition& result) const {
-    UErrorCode status = U_ZERO_ERROR;
-    completeConst(status);
-    if (U_FAILURE(status)) {
-        return FALSE;
-    }
-    UDate transitionTime;
-    TimeZoneRule *fromRule, *toRule;
-    UBool found = findNext(base, inclusive, transitionTime, fromRule, toRule);
-    if (found) {
-        result.setTime(transitionTime);
-        result.setFrom((const TimeZoneRule&)*fromRule);
-        result.setTo((const TimeZoneRule&)*toRule);
-        return TRUE;
-    }
-    return FALSE;
-}
-
-UBool
-RuleBasedTimeZone::getPreviousTransition(UDate base, UBool inclusive, TimeZoneTransition& result) const {
-    UErrorCode status = U_ZERO_ERROR;
-    completeConst(status);
-    if (U_FAILURE(status)) {
-        return FALSE;
-    }
-    UDate transitionTime;
-    TimeZoneRule *fromRule, *toRule;
-    UBool found = findPrev(base, inclusive, transitionTime, fromRule, toRule);
-    if (found) {
-        result.setTime(transitionTime);
-        result.setFrom((const TimeZoneRule&)*fromRule);
-        result.setTo((const TimeZoneRule&)*toRule);
-        return TRUE;
-    }
-    return FALSE;
-}
-
-int32_t
-RuleBasedTimeZone::countTransitionRules(UErrorCode& /*status*/) const {
-    int32_t count = 0;
-    if (fHistoricRules != NULL) {
-        count += fHistoricRules->size();
-    }
-    if (fFinalRules != NULL) {
-        count += fFinalRules->size();
-    }
-    return count;
-}
-
-void
-RuleBasedTimeZone::getTimeZoneRules(const InitialTimeZoneRule*& initial,
-                                    const TimeZoneRule* trsrules[],
-                                    int32_t& trscount,
-                                    UErrorCode& status) const {
-    if (U_FAILURE(status)) {
-        return;
-    }
-    // Initial rule
-    initial = fInitialRule;
-
-    // Transition rules
-    int32_t cnt = 0;
-    int32_t idx;
-    if (fHistoricRules != NULL && cnt < trscount) {
-        int32_t historicCount = fHistoricRules->size();
-        idx = 0;
-        while (cnt < trscount && idx < historicCount) {
-            trsrules[cnt++] = (const TimeZoneRule*)fHistoricRules->elementAt(idx++);
-        }
-    }
-    if (fFinalRules != NULL && cnt < trscount) {
-        int32_t finalCount = fFinalRules->size();
-        idx = 0;
-        while (cnt < trscount && idx < finalCount) {
-            trsrules[cnt++] = (const TimeZoneRule*)fFinalRules->elementAt(idx++);
-        }
-    }
-    // Set the result length
-    trscount = cnt;
-}
-
-void
-RuleBasedTimeZone::deleteRules(void) {
-    delete fInitialRule;
-    fInitialRule = NULL;
-    if (fHistoricRules != NULL) {
-        while (!fHistoricRules->isEmpty()) {
-            delete (TimeZoneRule*)(fHistoricRules->orphanElementAt(0));
-        }
-        delete fHistoricRules;
-        fHistoricRules = NULL;
-    }
-    if (fFinalRules != NULL) {
-        while (!fFinalRules->isEmpty()) {
-            delete (AnnualTimeZoneRule*)(fFinalRules->orphanElementAt(0));
-        }
-        delete fFinalRules;
-        fFinalRules = NULL;
-    }
-}
-
-void
-RuleBasedTimeZone::deleteTransitions(void) {
-    if (fHistoricTransitions != NULL) {
-        while (!fHistoricTransitions->isEmpty()) {
-            Transition *trs = (Transition*)fHistoricTransitions->orphanElementAt(0);
-            uprv_free(trs);
-        }
-        delete fHistoricTransitions;
-    }
-    fHistoricTransitions = NULL;
-}
-
-UVector*
-RuleBasedTimeZone::copyRules(UVector* source) {
-    if (source == NULL) {
-        return NULL;
-    }
-    UErrorCode ec = U_ZERO_ERROR;
-    int32_t size = source->size();
-    UVector *rules = new UVector(size, ec);
-    if (U_FAILURE(ec)) {
-        return NULL;
-    }
-    int32_t i;
-    for (i = 0; i < size; i++) {
-        rules->addElement(((TimeZoneRule*)source->elementAt(i))->clone(), ec);
-        if (U_FAILURE(ec)) {
-            break;
-        }
-    }
-    if (U_FAILURE(ec)) {
-        // In case of error, clean up
-        for (i = 0; i < rules->size(); i++) {
-            TimeZoneRule *rule = (TimeZoneRule*)rules->orphanElementAt(i);
-            delete rule;
-        }
-        delete rules;
-        return NULL;
-    }
-    return rules;
-}
-
-TimeZoneRule*
-RuleBasedTimeZone::findRuleInFinal(UDate date, UBool local,
-                                   int32_t NonExistingTimeOpt, int32_t DuplicatedTimeOpt) const {
-    if (fFinalRules == NULL) {
-        return NULL;
-    }
-
-    AnnualTimeZoneRule* fr0 = (AnnualTimeZoneRule*)fFinalRules->elementAt(0);
-    AnnualTimeZoneRule* fr1 = (AnnualTimeZoneRule*)fFinalRules->elementAt(1);
-    if (fr0 == NULL || fr1 == NULL) {
-        return NULL;
-    }
-
-    UDate start0, start1;
-    UDate base;
-    int32_t localDelta;
-
-    base = date;
-    if (local) {
-        localDelta = getLocalDelta(fr1->getRawOffset(), fr1->getDSTSavings(),
-                                   fr0->getRawOffset(), fr0->getDSTSavings(),
-                                   NonExistingTimeOpt, DuplicatedTimeOpt);
-        base -= localDelta;
-    }
-    UBool avail0 = fr0->getPreviousStart(base, fr1->getRawOffset(), fr1->getDSTSavings(), TRUE, start0);
-
-    base = date;
-    if (local) {
-        localDelta = getLocalDelta(fr0->getRawOffset(), fr0->getDSTSavings(),
-                                   fr1->getRawOffset(), fr1->getDSTSavings(),
-                                   NonExistingTimeOpt, DuplicatedTimeOpt);
-        base -= localDelta;
-    }
-    UBool avail1 = fr1->getPreviousStart(base, fr0->getRawOffset(), fr0->getDSTSavings(), TRUE, start1);
-
-    if (!avail0 || !avail1) {
-        if (avail0) {
-            return fr0;
-        } else if (avail1) {
-            return fr1;
-        }
-        // Both rules take effect after the given time
-        return NULL;
-    }
-
-    return (start0 > start1) ? fr0 : fr1;
-}
-
-UBool
-RuleBasedTimeZone::findNext(UDate base, UBool inclusive, UDate& transitionTime,
-                            TimeZoneRule*& fromRule, TimeZoneRule*& toRule) const {
-    if (fHistoricTransitions == NULL) {
-        return FALSE;
-    }
-    UBool isFinal = FALSE;
-    UBool found = FALSE;
-    Transition result;
-    Transition *tzt = (Transition*)fHistoricTransitions->elementAt(0);
-    UDate tt = tzt->time;
-    if (tt > base || (inclusive && tt == base)) {
-        result = *tzt;
-        found = TRUE;
-    } else {
-        int32_t idx = fHistoricTransitions->size() - 1;
-        tzt = (Transition*)fHistoricTransitions->elementAt(idx);
-        tt = tzt->time;
-        if (inclusive && tt == base) {
-            result = *tzt;
-            found = TRUE;
-        } else if (tt <= base) {
-            if (fFinalRules != NULL) {
-                // Find a transion time with finalRules
-                TimeZoneRule *r0 = (TimeZoneRule*)fFinalRules->elementAt(0);
-                TimeZoneRule *r1 = (TimeZoneRule*)fFinalRules->elementAt(1);
-                UDate start0, start1;
-                UBool avail0 = r0->getNextStart(base, r1->getRawOffset(), r1->getDSTSavings(), inclusive, start0);
-                UBool avail1 = r1->getNextStart(base, r0->getRawOffset(), r0->getDSTSavings(), inclusive, start1);
-                //  avail0/avail1 should be always TRUE
-                if (!avail0 && !avail1) {
-                    return FALSE;
-                }
-                if (!avail1 || start0 < start1) {
-                    result.time = start0;
-                    result.from = r1;
-                    result.to = r0;
-                } else {
-                    result.time = start1;
-                    result.from = r0;
-                    result.to = r1;
-                }
-                isFinal = TRUE;
-                found = TRUE;
-            }
-        } else {
-            // Find a transition within the historic transitions
-            idx--;
-            Transition *prev = tzt;
-            while (idx > 0) {
-                tzt = (Transition*)fHistoricTransitions->elementAt(idx);
-                tt = tzt->time;
-                if (tt < base || (!inclusive && tt == base)) {
-                    break;
-                }
-                idx--;
-                prev = tzt;
-            }
-            result.time = prev->time;
-            result.from = prev->from;
-            result.to = prev->to;
-            found = TRUE;
-        }
-    }
-    if (found) {
-        // For now, this implementation ignore transitions with only zone name changes.
-        if (result.from->getRawOffset() == result.to->getRawOffset()
-            && result.from->getDSTSavings() == result.to->getDSTSavings()) {
-            if (isFinal) {
-                return FALSE;
-            } else {
-                // No offset changes.  Try next one if not final
-                return findNext(result.time, FALSE /* always exclusive */,
-                    transitionTime, fromRule, toRule);
-            }
-        }
-        transitionTime = result.time;
-        fromRule = result.from;
-        toRule = result.to;
-        return TRUE;
-    }
-    return FALSE;
-}
-
-UBool
-RuleBasedTimeZone::findPrev(UDate base, UBool inclusive, UDate& transitionTime,
-                            TimeZoneRule*& fromRule, TimeZoneRule*& toRule) const {
-    if (fHistoricTransitions == NULL) {
-        return FALSE;
-    }
-    UBool found = FALSE;
-    Transition result;
-    Transition *tzt = (Transition*)fHistoricTransitions->elementAt(0);
-    UDate tt = tzt->time;
-    if (inclusive && tt == base) {
-        result = *tzt;
-        found = TRUE;
-    } else if (tt < base) {
-        int32_t idx = fHistoricTransitions->size() - 1;
-        tzt = (Transition*)fHistoricTransitions->elementAt(idx);
-        tt = tzt->time;
-        if (inclusive && tt == base) {
-            result = *tzt;
-            found = TRUE;
-        } else if (tt < base) {
-            if (fFinalRules != NULL) {
-                // Find a transion time with finalRules
-                TimeZoneRule *r0 = (TimeZoneRule*)fFinalRules->elementAt(0);
-                TimeZoneRule *r1 = (TimeZoneRule*)fFinalRules->elementAt(1);
-                UDate start0, start1;
-                UBool avail0 = r0->getPreviousStart(base, r1->getRawOffset(), r1->getDSTSavings(), inclusive, start0);
-                UBool avail1 = r1->getPreviousStart(base, r0->getRawOffset(), r0->getDSTSavings(), inclusive, start1);
-                //  avail0/avail1 should be always TRUE
-                if (!avail0 && !avail1) {
-                    return FALSE;
-                }
-                if (!avail1 || start0 > start1) {
-                    result.time = start0;
-                    result.from = r1;
-                    result.to = r0;
-                } else {
-                    result.time = start1;
-                    result.from = r0;
-                    result.to = r1;
-                }
-            } else {
-                result = *tzt;
-            }
-            found = TRUE;
-        } else {
-            // Find a transition within the historic transitions
-            idx--;
-            while (idx >= 0) {
-                tzt = (Transition*)fHistoricTransitions->elementAt(idx);
-                tt = tzt->time;
-                if (tt < base || (inclusive && tt == base)) {
-                    break;
-                }
-                idx--;
-            }
-            result = *tzt;
-            found = TRUE;
-        }
-    }
-    if (found) {
-        // For now, this implementation ignore transitions with only zone name changes.
-        if (result.from->getRawOffset() == result.to->getRawOffset()
-            && result.from->getDSTSavings() == result.to->getDSTSavings()) {
-            // No offset changes.  Try next one if not final
-            return findPrev(result.time, FALSE /* always exclusive */,
-                transitionTime, fromRule, toRule);
-        }
-        transitionTime = result.time;
-        fromRule = result.from;
-        toRule = result.to;
-        return TRUE;
-    }
-    return FALSE;
-}
-
-UDate
-RuleBasedTimeZone::getTransitionTime(Transition* transition, UBool local,
-                                     int32_t NonExistingTimeOpt, int32_t DuplicatedTimeOpt) const {
-    UDate time = transition->time;
-    if (local) {
-        time += getLocalDelta(transition->from->getRawOffset(), transition->from->getDSTSavings(),
-                              transition->to->getRawOffset(), transition->to->getDSTSavings(),
-                              NonExistingTimeOpt, DuplicatedTimeOpt);
-    }
-    return time;
-}
-
-int32_t
-RuleBasedTimeZone::getLocalDelta(int32_t rawBefore, int32_t dstBefore, int32_t rawAfter, int32_t dstAfter,
-                             int32_t NonExistingTimeOpt, int32_t DuplicatedTimeOpt) const {
-    int32_t delta = 0;
-
-    int32_t offsetBefore = rawBefore + dstBefore;
-    int32_t offsetAfter = rawAfter + dstAfter;
-
-    UBool dstToStd = (dstBefore != 0) && (dstAfter == 0);
-    UBool stdToDst = (dstBefore == 0) && (dstAfter != 0);
-
-    if (offsetAfter - offsetBefore >= 0) {
-        // Positive transition, which makes a non-existing local time range
-        if (((NonExistingTimeOpt & kStdDstMask) == kStandard && dstToStd)
-                || ((NonExistingTimeOpt & kStdDstMask) == kDaylight && stdToDst)) {
-            delta = offsetBefore;
-        } else if (((NonExistingTimeOpt & kStdDstMask) == kStandard && stdToDst)
-                || ((NonExistingTimeOpt & kStdDstMask) == kDaylight && dstToStd)) {
-            delta = offsetAfter;
-        } else if ((NonExistingTimeOpt & kFormerLatterMask) == kLatter) {
-            delta = offsetBefore;
-        } else {
-            // Interprets the time with rule before the transition,
-            // default for non-existing time range
-            delta = offsetAfter;
-        }
-    } else {
-        // Negative transition, which makes a duplicated local time range
-        if (((DuplicatedTimeOpt & kStdDstMask) == kStandard && dstToStd)
-                || ((DuplicatedTimeOpt & kStdDstMask) == kDaylight && stdToDst)) {
-            delta = offsetAfter;
-        } else if (((DuplicatedTimeOpt & kStdDstMask) == kStandard && stdToDst)
-                || ((DuplicatedTimeOpt & kStdDstMask) == kDaylight && dstToStd)) {
-            delta = offsetBefore;
-        } else if ((DuplicatedTimeOpt & kFormerLatterMask) == kFormer) {
-            delta = offsetBefore;
-        } else {
-            // Interprets the time with rule after the transition,
-            // default for duplicated local time range
-            delta = offsetAfter;
-        }
-    }
-    return delta;
-}
-
-U_NAMESPACE_END
-
-#endif /* #if !UCONFIG_NO_FORMATTING */
-
-//eof
-=======
-// © 2016 and later: Unicode, Inc. and others.
-// License & terms of use: http://www.unicode.org/copyright.html
-/*
-*******************************************************************************
-* Copyright (C) 2007-2013, International Business Machines Corporation and
-* others. All Rights Reserved.
-*******************************************************************************
-*/
-
-#include "utypeinfo.h"  // for 'typeid' to work
-
-#include "unicode/utypes.h"
-
-#if !UCONFIG_NO_FORMATTING
-
-#include "unicode/rbtz.h"
-#include "unicode/gregocal.h"
-#include "uvector.h"
-#include "gregoimp.h"
-#include "cmemory.h"
-#include "umutex.h"
-
-U_NAMESPACE_BEGIN
-
-/**
- * A struct representing a time zone transition
- */
-struct Transition : public UMemory {
-    UDate time;
-    TimeZoneRule* from;
-    TimeZoneRule* to;
-};
-
-U_CDECL_BEGIN
-static void U_CALLCONV
-deleteTransition(void* obj) {
-    delete static_cast<Transition *>(obj);
-}
-U_CDECL_END
-
-static UBool compareRules(UVector* rules1, UVector* rules2) {
-    if (rules1 == nullptr && rules2 == nullptr) {
-        return true;
-    } else if (rules1 == nullptr || rules2 == nullptr) {
-        return false;
-    }
-    int32_t size = rules1->size();
-    if (size != rules2->size()) {
-        return false;
-    }
-    for (int32_t i = 0; i < size; i++) {
-        TimeZoneRule *r1 = (TimeZoneRule*)rules1->elementAt(i);
-        TimeZoneRule *r2 = (TimeZoneRule*)rules2->elementAt(i);
-        if (*r1 != *r2) {
-            return false;
-        }
-    }
-    return true;
-}
-
-UOBJECT_DEFINE_RTTI_IMPLEMENTATION(RuleBasedTimeZone)
-
-RuleBasedTimeZone::RuleBasedTimeZone(const UnicodeString& id, InitialTimeZoneRule* initialRule)
-: BasicTimeZone(id), fInitialRule(initialRule), fHistoricRules(nullptr), fFinalRules(nullptr),
-  fHistoricTransitions(nullptr), fUpToDate(false) {
-}
-
-RuleBasedTimeZone::RuleBasedTimeZone(const RuleBasedTimeZone& source)
-: BasicTimeZone(source), fInitialRule(source.fInitialRule->clone()),
-  fHistoricTransitions(nullptr), fUpToDate(false) {
-    fHistoricRules = copyRules(source.fHistoricRules);
-    fFinalRules = copyRules(source.fFinalRules);
-    if (source.fUpToDate) {
-        UErrorCode status = U_ZERO_ERROR;
-        complete(status);
-    }
-}
-
-RuleBasedTimeZone::~RuleBasedTimeZone() {
-    deleteTransitions();
-    deleteRules();
-}
-
-RuleBasedTimeZone&
-RuleBasedTimeZone::operator=(const RuleBasedTimeZone& right) {
-    if (*this != right) {
-        BasicTimeZone::operator=(right);
-        deleteRules();
-        fInitialRule = right.fInitialRule->clone();
-        fHistoricRules = copyRules(right.fHistoricRules);
-        fFinalRules = copyRules(right.fFinalRules);
-        deleteTransitions();
-        fUpToDate = false;
-    }
-    return *this;
-}
-
-bool
-RuleBasedTimeZone::operator==(const TimeZone& that) const {
-    if (this == &that) {
-        return true;
-    }
-    if (typeid(*this) != typeid(that) || !BasicTimeZone::operator==(that)) {
-        return false;
-    }
-    RuleBasedTimeZone *rbtz = (RuleBasedTimeZone*)&that;
-    if (*fInitialRule != *(rbtz->fInitialRule)) {
-        return false;
-    }
-    if (compareRules(fHistoricRules, rbtz->fHistoricRules)
-        && compareRules(fFinalRules, rbtz->fFinalRules)) {
-        return true;
-    }
-    return false;
-}
-
-bool
-RuleBasedTimeZone::operator!=(const TimeZone& that) const {
-    return !operator==(that);
-}
-
-void
-RuleBasedTimeZone::addTransitionRule(TimeZoneRule* rule, UErrorCode& status) {
-    LocalPointer<TimeZoneRule>lpRule(rule);
-    if (U_FAILURE(status)) {
-        return;
-    }
-    AnnualTimeZoneRule* atzrule = dynamic_cast<AnnualTimeZoneRule*>(rule);
-    if (atzrule != nullptr && atzrule->getEndYear() == AnnualTimeZoneRule::MAX_YEAR) {
-        // A final rule
-        if (fFinalRules == nullptr) {
-            LocalPointer<UVector> lpFinalRules(new UVector(uprv_deleteUObject, nullptr, status), status);
-            if (U_FAILURE(status)) {
-                return;
-            }
-            fFinalRules = lpFinalRules.orphan();
-        } else if (fFinalRules->size() >= 2) {
-            // Cannot handle more than two final rules
-            status = U_INVALID_STATE_ERROR;
-            return;
-        }
-        fFinalRules->adoptElement(lpRule.orphan(), status);
-    } else {
-        // Non-final rule
-        if (fHistoricRules == nullptr) {
-            LocalPointer<UVector> lpHistoricRules(new UVector(uprv_deleteUObject, nullptr, status), status);
-            if (U_FAILURE(status)) {
-                return;
-            }
-            fHistoricRules = lpHistoricRules.orphan();
-        }
-        fHistoricRules->adoptElement(lpRule.orphan(), status);
-    }
-    // Mark dirty, so transitions are recalculated at next complete() call
-    fUpToDate = false;
-}
-
-
-void
-RuleBasedTimeZone::completeConst(UErrorCode& status) const {
-    static UMutex gLock;
-    if (U_FAILURE(status)) {
-        return;
-    }
-    umtx_lock(&gLock);
-    if (!fUpToDate) {
-        RuleBasedTimeZone *ncThis = const_cast<RuleBasedTimeZone*>(this);
-        ncThis->complete(status);
-    }
-    umtx_unlock(&gLock);
-}
-
-void
-RuleBasedTimeZone::complete(UErrorCode& status) {
-    if (U_FAILURE(status)) {
-        return;
-    }
-    if (fUpToDate) {
-        return;
-    }
-    // Make sure either no final rules or a pair of AnnualTimeZoneRules
-    // are available.
-    if (fFinalRules != nullptr && fFinalRules->size() != 2) {
-        status = U_INVALID_STATE_ERROR;
-        return;
-    }
-
-    // Create a TimezoneTransition and add to the list
-    if (fHistoricRules != nullptr || fFinalRules != nullptr) {
-        TimeZoneRule *curRule = fInitialRule;
-        UDate lastTransitionTime = MIN_MILLIS;
-
-        // Build the transition array which represents historical time zone
-        // transitions.
-        if (fHistoricRules != nullptr && fHistoricRules->size() > 0) {
-            int32_t i;
-            int32_t historicCount = fHistoricRules->size();
-            LocalMemory<bool> done((bool *)uprv_malloc(sizeof(bool) * historicCount));
-            if (done == nullptr) {
-                status = U_MEMORY_ALLOCATION_ERROR;
-                goto cleanup;
-            }
-            for (i = 0; i < historicCount; i++) {
-                done[i] = false;
-            }
-            while (true) {
-                int32_t curStdOffset = curRule->getRawOffset();
-                int32_t curDstSavings = curRule->getDSTSavings();
-                UDate nextTransitionTime = MAX_MILLIS;
-                TimeZoneRule *nextRule = nullptr;
-                TimeZoneRule *r = nullptr;
-                UBool avail;
-                UDate tt;
-                UnicodeString curName, name;
-                curRule->getName(curName);
-
-                for (i = 0; i < historicCount; i++) {
-                    if (done[i]) {
-                        continue;
-                    }
-                    r = (TimeZoneRule*)fHistoricRules->elementAt(i);
-                    avail = r->getNextStart(lastTransitionTime, curStdOffset, curDstSavings, false, tt);
-                    if (!avail) {
-                        // No more transitions from this rule - skip this rule next time
-                        done[i] = true;
-                    } else {
-                        r->getName(name);
-                        if (*r == *curRule ||
-                            (name == curName && r->getRawOffset() == curRule->getRawOffset()
-                            && r->getDSTSavings() == curRule->getDSTSavings())) {
-                            continue;
-                        }
-                        if (tt < nextTransitionTime) {
-                            nextTransitionTime = tt;
-                            nextRule = r;
-                        }
-                    }
-                }
-
-                if (nextRule ==  nullptr) {
-                    // Check if all historic rules are done
-                    UBool bDoneAll = true;
-                    for (int32_t j = 0; j < historicCount; j++) {
-                        if (!done[j]) {
-                            bDoneAll = false;
-                            break;
-                        }
-                    }
-                    if (bDoneAll) {
-                        break;
-                    }
-                }
-
-                if (fFinalRules != nullptr) {
-                    // Check if one of final rules has earlier transition date
-                    for (i = 0; i < 2 /* fFinalRules->size() */; i++) {
-                        TimeZoneRule *fr = (TimeZoneRule*)fFinalRules->elementAt(i);
-                        if (*fr == *curRule) {
-                            continue;
-                        }
-                        r = (TimeZoneRule*)fFinalRules->elementAt(i);
-                        avail = r->getNextStart(lastTransitionTime, curStdOffset, curDstSavings, false, tt);
-                        if (avail) {
-                            if (tt < nextTransitionTime) {
-                                nextTransitionTime = tt;
-                                nextRule = r;
-                            }
-                        }
-                    }
-                }
-
-                if (nextRule == nullptr) {
-                    // Nothing more
-                    break;
-                }
-
-                if (fHistoricTransitions == nullptr) {
-                    LocalPointer<UVector> lpHistoricTransitions(
-                        new UVector(deleteTransition, nullptr, status), status);
-                    if (U_FAILURE(status)) {
-                        goto cleanup;
-                    }
-                    fHistoricTransitions = lpHistoricTransitions.orphan();
-                }
-                LocalPointer<Transition> trst(new Transition, status);
-                if (U_FAILURE(status)) {
-                    goto cleanup;
-                }
-                trst->time = nextTransitionTime;
-                trst->from = curRule;
-                trst->to = nextRule;
-                fHistoricTransitions->adoptElement(trst.orphan(), status);
-                if (U_FAILURE(status)) {
-                    goto cleanup;
-                }
-                lastTransitionTime = nextTransitionTime;
-                curRule = nextRule;
-            }
-        }
-        if (fFinalRules != nullptr) {
-            if (fHistoricTransitions == nullptr) {
-                LocalPointer<UVector> lpHistoricTransitions(
-                    new UVector(deleteTransition, nullptr, status), status);
-                if (U_FAILURE(status)) {
-                    goto cleanup;
-                }
-                fHistoricTransitions = lpHistoricTransitions.orphan();
-            }
-            // Append the first transition for each
-            TimeZoneRule *rule0 = (TimeZoneRule*)fFinalRules->elementAt(0);
-            TimeZoneRule *rule1 = (TimeZoneRule*)fFinalRules->elementAt(1);
-            UDate tt0, tt1;
-            UBool avail0 = rule0->getNextStart(lastTransitionTime, curRule->getRawOffset(), curRule->getDSTSavings(), false, tt0);
-            UBool avail1 = rule1->getNextStart(lastTransitionTime, curRule->getRawOffset(), curRule->getDSTSavings(), false, tt1);
-            if (!avail0 || !avail1) {
-                // Should not happen, because both rules are permanent
-                status = U_INVALID_STATE_ERROR;
-                goto cleanup;
-            }
-            LocalPointer<Transition> final0(new Transition, status);
-            LocalPointer<Transition> final1(new Transition, status);
-            if (U_FAILURE(status)) {
-               goto cleanup;
-            }
-            if (tt0 < tt1) {
-                final0->time = tt0;
-                final0->from = curRule;
-                final0->to = rule0;
-                rule1->getNextStart(tt0, rule0->getRawOffset(), rule0->getDSTSavings(), false, final1->time);
-                final1->from = rule0;
-                final1->to = rule1;
-            } else {
-                final0->time = tt1;
-                final0->from = curRule;
-                final0->to = rule1;
-                rule0->getNextStart(tt1, rule1->getRawOffset(), rule1->getDSTSavings(), false, final1->time);
-                final1->from = rule1;
-                final1->to = rule0;
-            }
-            fHistoricTransitions->adoptElement(final0.orphan(), status);
-            fHistoricTransitions->adoptElement(final1.orphan(), status);
-            if (U_FAILURE(status)) {
-                goto cleanup;
-            }
-        }
-    }
-    fUpToDate = true;
-    return;
-
-cleanup:
-    deleteTransitions();
-    fUpToDate = false;
-}
-
-RuleBasedTimeZone*
-RuleBasedTimeZone::clone() const {
-    return new RuleBasedTimeZone(*this);
-}
-
-int32_t
-RuleBasedTimeZone::getOffset(uint8_t era, int32_t year, int32_t month, int32_t day,
-                             uint8_t dayOfWeek, int32_t millis, UErrorCode& status) const {
-    if (U_FAILURE(status)) {
-        return 0;
-    }
-    if (month < UCAL_JANUARY || month > UCAL_DECEMBER) {
-        status = U_ILLEGAL_ARGUMENT_ERROR;
-        return 0;
-    } else {
-        return getOffset(era, year, month, day, dayOfWeek, millis,
-                         Grego::monthLength(year, month), status);
-    }
-}
-
-int32_t
-RuleBasedTimeZone::getOffset(uint8_t era, int32_t year, int32_t month, int32_t day,
-                             uint8_t /*dayOfWeek*/, int32_t millis,
-                             int32_t /*monthLength*/, UErrorCode& status) const {
-    // dayOfWeek and monthLength are unused
-    if (U_FAILURE(status)) {
-        return 0;
-    }
-    if (era == GregorianCalendar::BC) {
-        // Convert to extended year
-        year = 1 - year;
-    }
-    int32_t rawOffset, dstOffset;
-    UDate time = (UDate)Grego::fieldsToDay(year, month, day) * U_MILLIS_PER_DAY + millis;
-    getOffsetInternal(time, true, kDaylight, kStandard, rawOffset, dstOffset, status);
-    if (U_FAILURE(status)) {
-        return 0;
-    }
-    return (rawOffset + dstOffset);
-}
-
-void
-RuleBasedTimeZone::getOffset(UDate date, UBool local, int32_t& rawOffset,
-                             int32_t& dstOffset, UErrorCode& status) const {
-    getOffsetInternal(date, local, kFormer, kLatter, rawOffset, dstOffset, status);
-}
-
-void RuleBasedTimeZone::getOffsetFromLocal(UDate date, UTimeZoneLocalOption nonExistingTimeOpt,
-                                           UTimeZoneLocalOption duplicatedTimeOpt,
-                                           int32_t& rawOffset, int32_t& dstOffset, UErrorCode& status) const {
-    getOffsetInternal(date, true, nonExistingTimeOpt, duplicatedTimeOpt, rawOffset, dstOffset, status);
-}
-
-
-/*
- * The internal getOffset implementation
- */
-void
-RuleBasedTimeZone::getOffsetInternal(UDate date, UBool local,
-                                     int32_t NonExistingTimeOpt, int32_t DuplicatedTimeOpt,
-                                     int32_t& rawOffset, int32_t& dstOffset,
-                                     UErrorCode& status) const {
-    rawOffset = 0;
-    dstOffset = 0;
-
-    if (U_FAILURE(status)) {
-        return;
-    }
-    if (!fUpToDate) {
-        // Transitions are not yet resolved.  We cannot do it here
-        // because this method is const.  Thus, do nothing and return
-        // error status.
-        status = U_INVALID_STATE_ERROR;
-        return;
-    }
-    const TimeZoneRule *rule = nullptr;
-    if (fHistoricTransitions == nullptr) {
-        rule = fInitialRule;
-    } else {
-        UDate tstart = getTransitionTime((Transition*)fHistoricTransitions->elementAt(0),
-            local, NonExistingTimeOpt, DuplicatedTimeOpt);
-        if (date < tstart) {
-            rule = fInitialRule;
-        } else {
-            int32_t idx = fHistoricTransitions->size() - 1;
-            UDate tend = getTransitionTime((Transition*)fHistoricTransitions->elementAt(idx),
-                local, NonExistingTimeOpt, DuplicatedTimeOpt);
-            if (date > tend) {
-                if (fFinalRules != nullptr) {
-                    rule = findRuleInFinal(date, local, NonExistingTimeOpt, DuplicatedTimeOpt);
-                }
-                if (rule == nullptr) {
-                    // no final rules or the given time is before the first transition
-                    // specified by the final rules -> use the last rule 
-                    rule = ((Transition*)fHistoricTransitions->elementAt(idx))->to;
-                }
-            } else {
-                // Find a historical transition
-                while (idx >= 0) {
-                    if (date >= getTransitionTime((Transition*)fHistoricTransitions->elementAt(idx),
-                        local, NonExistingTimeOpt, DuplicatedTimeOpt)) {
-                        break;
-                    }
-                    idx--;
-                }
-                rule = ((Transition*)fHistoricTransitions->elementAt(idx))->to;
-            }
-        }
-    }
-    if (rule != nullptr) {
-        rawOffset = rule->getRawOffset();
-        dstOffset = rule->getDSTSavings();
-    }
-}
-
-void
-RuleBasedTimeZone::setRawOffset(int32_t /*offsetMillis*/) {
-    // We don't support this operation at this moment.
-    // Nothing to do!
-}
-
-int32_t
-RuleBasedTimeZone::getRawOffset() const {
-    // Note: This implementation returns standard GMT offset
-    // as of current time.
-    UErrorCode status = U_ZERO_ERROR;
-    int32_t raw, dst;
-    getOffset(uprv_getUTCtime(), false, raw, dst, status);
-    return raw;
-}
-
-UBool
-RuleBasedTimeZone::useDaylightTime() const {
-    // Note: This implementation returns true when
-    // daylight saving time is used as of now or
-    // after the next transition.
-    UErrorCode status = U_ZERO_ERROR;
-    UDate now = uprv_getUTCtime();
-    int32_t raw, dst;
-    getOffset(now, false, raw, dst, status);
-    if (dst != 0) {
-        return true;
-    }
-    // If DST is not used now, check if DST is used after the next transition
-    UDate time;
-    TimeZoneRule *from, *to;
-    UBool avail = findNext(now, false, time, from, to);
-    if (avail && to->getDSTSavings() != 0) {
-        return true;
-    }
-    return false;
-}
-
-UBool
-RuleBasedTimeZone::inDaylightTime(UDate date, UErrorCode& status) const {
-    if (U_FAILURE(status)) {
-        return false;
-    }
-    int32_t raw, dst;
-    getOffset(date, false, raw, dst, status);
-    if (dst != 0) {
-        return true;
-    }
-    return false;
-}
-
-UBool
-RuleBasedTimeZone::hasSameRules(const TimeZone& other) const {
-    if (this == &other) {
-        return true;
-    }
-    if (typeid(*this) != typeid(other)) {
-        return false;
-    }
-    const RuleBasedTimeZone& that = static_cast<const RuleBasedTimeZone&>(other);
-    if (*fInitialRule != *(that.fInitialRule)) {
-        return false;
-    }
-    if (compareRules(fHistoricRules, that.fHistoricRules)
-        && compareRules(fFinalRules, that.fFinalRules)) {
-        return true;
-    }
-    return false;
-}
-
-UBool
-RuleBasedTimeZone::getNextTransition(UDate base, UBool inclusive, TimeZoneTransition& result) const {
-    UErrorCode status = U_ZERO_ERROR;
-    completeConst(status);
-    if (U_FAILURE(status)) {
-        return false;
-    }
-    UDate transitionTime;
-    TimeZoneRule *fromRule, *toRule;
-    UBool found = findNext(base, inclusive, transitionTime, fromRule, toRule);
-    if (found) {
-        result.setTime(transitionTime);
-        result.setFrom(*fromRule);
-        result.setTo(*toRule);
-        return true;
-    }
-    return false;
-}
-
-UBool
-RuleBasedTimeZone::getPreviousTransition(UDate base, UBool inclusive, TimeZoneTransition& result) const {
-    UErrorCode status = U_ZERO_ERROR;
-    completeConst(status);
-    if (U_FAILURE(status)) {
-        return false;
-    }
-    UDate transitionTime;
-    TimeZoneRule *fromRule, *toRule;
-    UBool found = findPrev(base, inclusive, transitionTime, fromRule, toRule);
-    if (found) {
-        result.setTime(transitionTime);
-        result.setFrom(*fromRule);
-        result.setTo(*toRule);
-        return true;
-    }
-    return false;
-}
-
-int32_t
-RuleBasedTimeZone::countTransitionRules(UErrorCode& /*status*/) const {
-    int32_t count = 0;
-    if (fHistoricRules != nullptr) {
-        count += fHistoricRules->size();
-    }
-    if (fFinalRules != nullptr) {
-        count += fFinalRules->size();
-    }
-    return count;
-}
-
-void
-RuleBasedTimeZone::getTimeZoneRules(const InitialTimeZoneRule*& initial,
-                                    const TimeZoneRule* trsrules[],
-                                    int32_t& trscount,
-                                    UErrorCode& status) const {
-    if (U_FAILURE(status)) {
-        return;
-    }
-    // Initial rule
-    initial = fInitialRule;
-
-    // Transition rules
-    int32_t cnt = 0;
-    int32_t idx;
-    if (fHistoricRules != nullptr && cnt < trscount) {
-        int32_t historicCount = fHistoricRules->size();
-        idx = 0;
-        while (cnt < trscount && idx < historicCount) {
-            trsrules[cnt++] = (const TimeZoneRule*)fHistoricRules->elementAt(idx++);
-        }
-    }
-    if (fFinalRules != nullptr && cnt < trscount) {
-        int32_t finalCount = fFinalRules->size();
-        idx = 0;
-        while (cnt < trscount && idx < finalCount) {
-            trsrules[cnt++] = (const TimeZoneRule*)fFinalRules->elementAt(idx++);
-        }
-    }
-    // Set the result length
-    trscount = cnt;
-}
-
-void
-RuleBasedTimeZone::deleteRules() {
-    delete fInitialRule;
-    fInitialRule = nullptr;
-    if (fHistoricRules != nullptr) {
-        delete fHistoricRules;
-        fHistoricRules = nullptr;
-    }
-    if (fFinalRules != nullptr) {
-        delete fFinalRules;
-        fFinalRules = nullptr;
-    }
-}
-
-void
-RuleBasedTimeZone::deleteTransitions() {
-    if (fHistoricTransitions != nullptr) {
-        delete fHistoricTransitions;
-    }
-    fHistoricTransitions = nullptr;
-}
-
-UVector*
-RuleBasedTimeZone::copyRules(UVector* source) {
-    if (source == nullptr) {
-        return nullptr;
-    }
-    UErrorCode ec = U_ZERO_ERROR;
-    int32_t size = source->size();
-    LocalPointer<UVector> rules(new UVector(uprv_deleteUObject, nullptr, size, ec), ec);
-    if (U_FAILURE(ec)) {
-        return nullptr;
-    }
-    int32_t i;
-    for (i = 0; i < size; i++) {
-        LocalPointer<TimeZoneRule> rule(((TimeZoneRule*)source->elementAt(i))->clone(), ec);
-        rules->adoptElement(rule.orphan(), ec);
-        if (U_FAILURE(ec)) {
-            return nullptr;
-        }
-    }
-    return rules.orphan();
-}
-
-TimeZoneRule*
-RuleBasedTimeZone::findRuleInFinal(UDate date, UBool local,
-                                   int32_t NonExistingTimeOpt, int32_t DuplicatedTimeOpt) const {
-    if (fFinalRules == nullptr) {
-        return nullptr;
-    }
-
-    AnnualTimeZoneRule* fr0 = (AnnualTimeZoneRule*)fFinalRules->elementAt(0);
-    AnnualTimeZoneRule* fr1 = (AnnualTimeZoneRule*)fFinalRules->elementAt(1);
-    if (fr0 == nullptr || fr1 == nullptr) {
-        return nullptr;
-    }
-
-    UDate start0, start1;
-    UDate base;
-    int32_t localDelta;
-
-    base = date;
-    if (local) {
-        localDelta = getLocalDelta(fr1->getRawOffset(), fr1->getDSTSavings(),
-                                   fr0->getRawOffset(), fr0->getDSTSavings(),
-                                   NonExistingTimeOpt, DuplicatedTimeOpt);
-        base -= localDelta;
-    }
-    UBool avail0 = fr0->getPreviousStart(base, fr1->getRawOffset(), fr1->getDSTSavings(), true, start0);
-
-    base = date;
-    if (local) {
-        localDelta = getLocalDelta(fr0->getRawOffset(), fr0->getDSTSavings(),
-                                   fr1->getRawOffset(), fr1->getDSTSavings(),
-                                   NonExistingTimeOpt, DuplicatedTimeOpt);
-        base -= localDelta;
-    }
-    UBool avail1 = fr1->getPreviousStart(base, fr0->getRawOffset(), fr0->getDSTSavings(), true, start1);
-
-    if (!avail0 || !avail1) {
-        if (avail0) {
-            return fr0;
-        } else if (avail1) {
-            return fr1;
-        }
-        // Both rules take effect after the given time
-        return nullptr;
-    }
-
-    return (start0 > start1) ? fr0 : fr1;
-}
-
-UBool
-RuleBasedTimeZone::findNext(UDate base, UBool inclusive, UDate& transitionTime,
-                            TimeZoneRule*& fromRule, TimeZoneRule*& toRule) const {
-    if (fHistoricTransitions == nullptr) {
-        return false;
-    }
-    UBool isFinal = false;
-    UBool found = false;
-    Transition result;
-    Transition *tzt = (Transition*)fHistoricTransitions->elementAt(0);
-    UDate tt = tzt->time;
-    if (tt > base || (inclusive && tt == base)) {
-        result = *tzt;
-        found = true;
-    } else {
-        int32_t idx = fHistoricTransitions->size() - 1;        
-        tzt = (Transition*)fHistoricTransitions->elementAt(idx);
-        tt = tzt->time;
-        if (inclusive && tt == base) {
-            result = *tzt;
-            found = true;
-        } else if (tt <= base) {
-            if (fFinalRules != nullptr) {
-                // Find a transion time with finalRules
-                TimeZoneRule *r0 = (TimeZoneRule*)fFinalRules->elementAt(0);
-                TimeZoneRule *r1 = (TimeZoneRule*)fFinalRules->elementAt(1);
-                UDate start0, start1;
-                UBool avail0 = r0->getNextStart(base, r1->getRawOffset(), r1->getDSTSavings(), inclusive, start0);
-                UBool avail1 = r1->getNextStart(base, r0->getRawOffset(), r0->getDSTSavings(), inclusive, start1);
-                //  avail0/avail1 should be always true
-                if (!avail0 && !avail1) {
-                    return false;
-                }
-                if (!avail1 || start0 < start1) {
-                    result.time = start0;
-                    result.from = r1;
-                    result.to = r0;
-                } else {
-                    result.time = start1;
-                    result.from = r0;
-                    result.to = r1;
-                }
-                isFinal = true;
-                found = true;
-            }
-        } else {
-            // Find a transition within the historic transitions
-            idx--;
-            Transition *prev = tzt;
-            while (idx > 0) {
-                tzt = (Transition*)fHistoricTransitions->elementAt(idx);
-                tt = tzt->time;
-                if (tt < base || (!inclusive && tt == base)) {
-                    break;
-                }
-                idx--;
-                prev = tzt;
-            }
-            result.time = prev->time;
-            result.from = prev->from;
-            result.to = prev->to;
-            found = true;
-        }
-    }
-    if (found) {
-        // For now, this implementation ignore transitions with only zone name changes.
-        if (result.from->getRawOffset() == result.to->getRawOffset()
-            && result.from->getDSTSavings() == result.to->getDSTSavings()) {
-            if (isFinal) {
-                return false;
-            } else {
-                // No offset changes.  Try next one if not final
-                return findNext(result.time, false /* always exclusive */,
-                    transitionTime, fromRule, toRule);
-            }
-        }
-        transitionTime = result.time;
-        fromRule = result.from;
-        toRule = result.to;
-        return true;
-    }
-    return false;
-}
-
-UBool
-RuleBasedTimeZone::findPrev(UDate base, UBool inclusive, UDate& transitionTime,
-                            TimeZoneRule*& fromRule, TimeZoneRule*& toRule) const {
-    if (fHistoricTransitions == nullptr) {
-        return false;
-    }
-    UBool found = false;
-    Transition result;
-    Transition *tzt = (Transition*)fHistoricTransitions->elementAt(0);
-    UDate tt = tzt->time;
-    if (inclusive && tt == base) {
-        result = *tzt;
-        found = true;
-    } else if (tt < base) {
-        int32_t idx = fHistoricTransitions->size() - 1;        
-        tzt = (Transition*)fHistoricTransitions->elementAt(idx);
-        tt = tzt->time;
-        if (inclusive && tt == base) {
-            result = *tzt;
-            found = true;
-        } else if (tt < base) {
-            if (fFinalRules != nullptr) {
-                // Find a transion time with finalRules
-                TimeZoneRule *r0 = (TimeZoneRule*)fFinalRules->elementAt(0);
-                TimeZoneRule *r1 = (TimeZoneRule*)fFinalRules->elementAt(1);
-                UDate start0, start1;
-                UBool avail0 = r0->getPreviousStart(base, r1->getRawOffset(), r1->getDSTSavings(), inclusive, start0);
-                UBool avail1 = r1->getPreviousStart(base, r0->getRawOffset(), r0->getDSTSavings(), inclusive, start1);
-                //  avail0/avail1 should be always true
-                if (!avail0 && !avail1) {
-                    return false;
-                }
-                if (!avail1 || start0 > start1) {
-                    result.time = start0;
-                    result.from = r1;
-                    result.to = r0;
-                } else {
-                    result.time = start1;
-                    result.from = r0;
-                    result.to = r1;
-                }
-            } else {
-                result = *tzt;
-            }
-            found = true;
-        } else {
-            // Find a transition within the historic transitions
-            idx--;
-            while (idx >= 0) {
-                tzt = (Transition*)fHistoricTransitions->elementAt(idx);
-                tt = tzt->time;
-                if (tt < base || (inclusive && tt == base)) {
-                    break;
-                }
-                idx--;
-            }
-            result = *tzt;
-            found = true;
-        }
-    }
-    if (found) {
-        // For now, this implementation ignore transitions with only zone name changes.
-        if (result.from->getRawOffset() == result.to->getRawOffset()
-            && result.from->getDSTSavings() == result.to->getDSTSavings()) {
-            // No offset changes.  Try next one if not final
-            return findPrev(result.time, false /* always exclusive */,
-                transitionTime, fromRule, toRule);
-        }
-        transitionTime = result.time;
-        fromRule = result.from;
-        toRule = result.to;
-        return true;
-    }
-    return false;
-}
-
-UDate
-RuleBasedTimeZone::getTransitionTime(Transition* transition, UBool local,
-                                     int32_t NonExistingTimeOpt, int32_t DuplicatedTimeOpt) const {
-    UDate time = transition->time;
-    if (local) {
-        time += getLocalDelta(transition->from->getRawOffset(), transition->from->getDSTSavings(),
-                              transition->to->getRawOffset(), transition->to->getDSTSavings(),
-                              NonExistingTimeOpt, DuplicatedTimeOpt);
-    }
-    return time;
-}
-
-int32_t
-RuleBasedTimeZone::getLocalDelta(int32_t rawBefore, int32_t dstBefore, int32_t rawAfter, int32_t dstAfter,
-                             int32_t NonExistingTimeOpt, int32_t DuplicatedTimeOpt) const {
-    int32_t delta = 0;
-
-    int32_t offsetBefore = rawBefore + dstBefore;
-    int32_t offsetAfter = rawAfter + dstAfter;
-
-    UBool dstToStd = (dstBefore != 0) && (dstAfter == 0);
-    UBool stdToDst = (dstBefore == 0) && (dstAfter != 0);
-
-    if (offsetAfter - offsetBefore >= 0) {
-        // Positive transition, which makes a non-existing local time range
-        if (((NonExistingTimeOpt & kStdDstMask) == kStandard && dstToStd)
-                || ((NonExistingTimeOpt & kStdDstMask) == kDaylight && stdToDst)) {
-            delta = offsetBefore;
-        } else if (((NonExistingTimeOpt & kStdDstMask) == kStandard && stdToDst)
-                || ((NonExistingTimeOpt & kStdDstMask) == kDaylight && dstToStd)) {
-            delta = offsetAfter;
-        } else if ((NonExistingTimeOpt & kFormerLatterMask) == kLatter) {
-            delta = offsetBefore;
-        } else {
-            // Interprets the time with rule before the transition,
-            // default for non-existing time range
-            delta = offsetAfter;
-        }
-    } else {
-        // Negative transition, which makes a duplicated local time range
-        if (((DuplicatedTimeOpt & kStdDstMask) == kStandard && dstToStd)
-                || ((DuplicatedTimeOpt & kStdDstMask) == kDaylight && stdToDst)) {
-            delta = offsetAfter;
-        } else if (((DuplicatedTimeOpt & kStdDstMask) == kStandard && stdToDst)
-                || ((DuplicatedTimeOpt & kStdDstMask) == kDaylight && dstToStd)) {
-            delta = offsetBefore;
-        } else if ((DuplicatedTimeOpt & kFormerLatterMask) == kFormer) {
-            delta = offsetBefore;
-        } else {
-            // Interprets the time with rule after the transition,
-            // default for duplicated local time range
-            delta = offsetAfter;
-        }
-    }
-    return delta;
-}
-
-U_NAMESPACE_END
-
-#endif /* #if !UCONFIG_NO_FORMATTING */
-
-//eof
-
->>>>>>> a8a80be5
+// © 2016 and later: Unicode, Inc. and others.
+// License & terms of use: http://www.unicode.org/copyright.html
+/*
+*******************************************************************************
+* Copyright (C) 2007-2013, International Business Machines Corporation and
+* others. All Rights Reserved.
+*******************************************************************************
+*/
+
+#include "utypeinfo.h"  // for 'typeid' to work
+
+#include "unicode/utypes.h"
+
+#if !UCONFIG_NO_FORMATTING
+
+#include "unicode/rbtz.h"
+#include "unicode/gregocal.h"
+#include "uvector.h"
+#include "gregoimp.h"
+#include "cmemory.h"
+#include "umutex.h"
+
+U_NAMESPACE_BEGIN
+
+/**
+ * A struct representing a time zone transition
+ */
+struct Transition : public UMemory {
+    UDate time;
+    TimeZoneRule* from;
+    TimeZoneRule* to;
+};
+
+U_CDECL_BEGIN
+static void U_CALLCONV
+deleteTransition(void* obj) {
+    delete static_cast<Transition *>(obj);
+}
+U_CDECL_END
+
+static UBool compareRules(UVector* rules1, UVector* rules2) {
+    if (rules1 == nullptr && rules2 == nullptr) {
+        return true;
+    } else if (rules1 == nullptr || rules2 == nullptr) {
+        return false;
+    }
+    int32_t size = rules1->size();
+    if (size != rules2->size()) {
+        return false;
+    }
+    for (int32_t i = 0; i < size; i++) {
+        TimeZoneRule *r1 = (TimeZoneRule*)rules1->elementAt(i);
+        TimeZoneRule *r2 = (TimeZoneRule*)rules2->elementAt(i);
+        if (*r1 != *r2) {
+            return false;
+        }
+    }
+    return true;
+}
+
+UOBJECT_DEFINE_RTTI_IMPLEMENTATION(RuleBasedTimeZone)
+
+RuleBasedTimeZone::RuleBasedTimeZone(const UnicodeString& id, InitialTimeZoneRule* initialRule)
+: BasicTimeZone(id), fInitialRule(initialRule), fHistoricRules(nullptr), fFinalRules(nullptr),
+  fHistoricTransitions(nullptr), fUpToDate(false) {
+}
+
+RuleBasedTimeZone::RuleBasedTimeZone(const RuleBasedTimeZone& source)
+: BasicTimeZone(source), fInitialRule(source.fInitialRule->clone()),
+  fHistoricTransitions(nullptr), fUpToDate(false) {
+    fHistoricRules = copyRules(source.fHistoricRules);
+    fFinalRules = copyRules(source.fFinalRules);
+    if (source.fUpToDate) {
+        UErrorCode status = U_ZERO_ERROR;
+        complete(status);
+    }
+}
+
+RuleBasedTimeZone::~RuleBasedTimeZone() {
+    deleteTransitions();
+    deleteRules();
+}
+
+RuleBasedTimeZone&
+RuleBasedTimeZone::operator=(const RuleBasedTimeZone& right) {
+    if (*this != right) {
+        BasicTimeZone::operator=(right);
+        deleteRules();
+        fInitialRule = right.fInitialRule->clone();
+        fHistoricRules = copyRules(right.fHistoricRules);
+        fFinalRules = copyRules(right.fFinalRules);
+        deleteTransitions();
+        fUpToDate = false;
+    }
+    return *this;
+}
+
+bool
+RuleBasedTimeZone::operator==(const TimeZone& that) const {
+    if (this == &that) {
+        return true;
+    }
+    if (typeid(*this) != typeid(that) || !BasicTimeZone::operator==(that)) {
+        return false;
+    }
+    RuleBasedTimeZone *rbtz = (RuleBasedTimeZone*)&that;
+    if (*fInitialRule != *(rbtz->fInitialRule)) {
+        return false;
+    }
+    if (compareRules(fHistoricRules, rbtz->fHistoricRules)
+        && compareRules(fFinalRules, rbtz->fFinalRules)) {
+        return true;
+    }
+    return false;
+}
+
+bool
+RuleBasedTimeZone::operator!=(const TimeZone& that) const {
+    return !operator==(that);
+}
+
+void
+RuleBasedTimeZone::addTransitionRule(TimeZoneRule* rule, UErrorCode& status) {
+    LocalPointer<TimeZoneRule>lpRule(rule);
+    if (U_FAILURE(status)) {
+        return;
+    }
+    AnnualTimeZoneRule* atzrule = dynamic_cast<AnnualTimeZoneRule*>(rule);
+    if (atzrule != nullptr && atzrule->getEndYear() == AnnualTimeZoneRule::MAX_YEAR) {
+        // A final rule
+        if (fFinalRules == nullptr) {
+            LocalPointer<UVector> lpFinalRules(new UVector(uprv_deleteUObject, nullptr, status), status);
+            if (U_FAILURE(status)) {
+                return;
+            }
+            fFinalRules = lpFinalRules.orphan();
+        } else if (fFinalRules->size() >= 2) {
+            // Cannot handle more than two final rules
+            status = U_INVALID_STATE_ERROR;
+            return;
+        }
+        fFinalRules->adoptElement(lpRule.orphan(), status);
+    } else {
+        // Non-final rule
+        if (fHistoricRules == nullptr) {
+            LocalPointer<UVector> lpHistoricRules(new UVector(uprv_deleteUObject, nullptr, status), status);
+            if (U_FAILURE(status)) {
+                return;
+            }
+            fHistoricRules = lpHistoricRules.orphan();
+        }
+        fHistoricRules->adoptElement(lpRule.orphan(), status);
+    }
+    // Mark dirty, so transitions are recalculated at next complete() call
+    fUpToDate = false;
+}
+
+
+void
+RuleBasedTimeZone::completeConst(UErrorCode& status) const {
+    static UMutex gLock;
+    if (U_FAILURE(status)) {
+        return;
+    }
+    umtx_lock(&gLock);
+    if (!fUpToDate) {
+        RuleBasedTimeZone *ncThis = const_cast<RuleBasedTimeZone*>(this);
+        ncThis->complete(status);
+    }
+    umtx_unlock(&gLock);
+}
+
+void
+RuleBasedTimeZone::complete(UErrorCode& status) {
+    if (U_FAILURE(status)) {
+        return;
+    }
+    if (fUpToDate) {
+        return;
+    }
+    // Make sure either no final rules or a pair of AnnualTimeZoneRules
+    // are available.
+    if (fFinalRules != nullptr && fFinalRules->size() != 2) {
+        status = U_INVALID_STATE_ERROR;
+        return;
+    }
+
+    // Create a TimezoneTransition and add to the list
+    if (fHistoricRules != nullptr || fFinalRules != nullptr) {
+        TimeZoneRule *curRule = fInitialRule;
+        UDate lastTransitionTime = MIN_MILLIS;
+
+        // Build the transition array which represents historical time zone
+        // transitions.
+        if (fHistoricRules != nullptr && fHistoricRules->size() > 0) {
+            int32_t i;
+            int32_t historicCount = fHistoricRules->size();
+            LocalMemory<bool> done((bool *)uprv_malloc(sizeof(bool) * historicCount));
+            if (done == nullptr) {
+                status = U_MEMORY_ALLOCATION_ERROR;
+                goto cleanup;
+            }
+            for (i = 0; i < historicCount; i++) {
+                done[i] = false;
+            }
+            while (true) {
+                int32_t curStdOffset = curRule->getRawOffset();
+                int32_t curDstSavings = curRule->getDSTSavings();
+                UDate nextTransitionTime = MAX_MILLIS;
+                TimeZoneRule *nextRule = nullptr;
+                TimeZoneRule *r = nullptr;
+                UBool avail;
+                UDate tt;
+                UnicodeString curName, name;
+                curRule->getName(curName);
+
+                for (i = 0; i < historicCount; i++) {
+                    if (done[i]) {
+                        continue;
+                    }
+                    r = (TimeZoneRule*)fHistoricRules->elementAt(i);
+                    avail = r->getNextStart(lastTransitionTime, curStdOffset, curDstSavings, false, tt);
+                    if (!avail) {
+                        // No more transitions from this rule - skip this rule next time
+                        done[i] = true;
+                    } else {
+                        r->getName(name);
+                        if (*r == *curRule ||
+                            (name == curName && r->getRawOffset() == curRule->getRawOffset()
+                            && r->getDSTSavings() == curRule->getDSTSavings())) {
+                            continue;
+                        }
+                        if (tt < nextTransitionTime) {
+                            nextTransitionTime = tt;
+                            nextRule = r;
+                        }
+                    }
+                }
+
+                if (nextRule ==  nullptr) {
+                    // Check if all historic rules are done
+                    UBool bDoneAll = true;
+                    for (int32_t j = 0; j < historicCount; j++) {
+                        if (!done[j]) {
+                            bDoneAll = false;
+                            break;
+                        }
+                    }
+                    if (bDoneAll) {
+                        break;
+                    }
+                }
+
+                if (fFinalRules != nullptr) {
+                    // Check if one of final rules has earlier transition date
+                    for (i = 0; i < 2 /* fFinalRules->size() */; i++) {
+                        TimeZoneRule *fr = (TimeZoneRule*)fFinalRules->elementAt(i);
+                        if (*fr == *curRule) {
+                            continue;
+                        }
+                        r = (TimeZoneRule*)fFinalRules->elementAt(i);
+                        avail = r->getNextStart(lastTransitionTime, curStdOffset, curDstSavings, false, tt);
+                        if (avail) {
+                            if (tt < nextTransitionTime) {
+                                nextTransitionTime = tt;
+                                nextRule = r;
+                            }
+                        }
+                    }
+                }
+
+                if (nextRule == nullptr) {
+                    // Nothing more
+                    break;
+                }
+
+                if (fHistoricTransitions == nullptr) {
+                    LocalPointer<UVector> lpHistoricTransitions(
+                        new UVector(deleteTransition, nullptr, status), status);
+                    if (U_FAILURE(status)) {
+                        goto cleanup;
+                    }
+                    fHistoricTransitions = lpHistoricTransitions.orphan();
+                }
+                LocalPointer<Transition> trst(new Transition, status);
+                if (U_FAILURE(status)) {
+                    goto cleanup;
+                }
+                trst->time = nextTransitionTime;
+                trst->from = curRule;
+                trst->to = nextRule;
+                fHistoricTransitions->adoptElement(trst.orphan(), status);
+                if (U_FAILURE(status)) {
+                    goto cleanup;
+                }
+                lastTransitionTime = nextTransitionTime;
+                curRule = nextRule;
+            }
+        }
+        if (fFinalRules != nullptr) {
+            if (fHistoricTransitions == nullptr) {
+                LocalPointer<UVector> lpHistoricTransitions(
+                    new UVector(deleteTransition, nullptr, status), status);
+                if (U_FAILURE(status)) {
+                    goto cleanup;
+                }
+                fHistoricTransitions = lpHistoricTransitions.orphan();
+            }
+            // Append the first transition for each
+            TimeZoneRule *rule0 = (TimeZoneRule*)fFinalRules->elementAt(0);
+            TimeZoneRule *rule1 = (TimeZoneRule*)fFinalRules->elementAt(1);
+            UDate tt0, tt1;
+            UBool avail0 = rule0->getNextStart(lastTransitionTime, curRule->getRawOffset(), curRule->getDSTSavings(), false, tt0);
+            UBool avail1 = rule1->getNextStart(lastTransitionTime, curRule->getRawOffset(), curRule->getDSTSavings(), false, tt1);
+            if (!avail0 || !avail1) {
+                // Should not happen, because both rules are permanent
+                status = U_INVALID_STATE_ERROR;
+                goto cleanup;
+            }
+            LocalPointer<Transition> final0(new Transition, status);
+            LocalPointer<Transition> final1(new Transition, status);
+            if (U_FAILURE(status)) {
+               goto cleanup;
+            }
+            if (tt0 < tt1) {
+                final0->time = tt0;
+                final0->from = curRule;
+                final0->to = rule0;
+                rule1->getNextStart(tt0, rule0->getRawOffset(), rule0->getDSTSavings(), false, final1->time);
+                final1->from = rule0;
+                final1->to = rule1;
+            } else {
+                final0->time = tt1;
+                final0->from = curRule;
+                final0->to = rule1;
+                rule0->getNextStart(tt1, rule1->getRawOffset(), rule1->getDSTSavings(), false, final1->time);
+                final1->from = rule1;
+                final1->to = rule0;
+            }
+            fHistoricTransitions->adoptElement(final0.orphan(), status);
+            fHistoricTransitions->adoptElement(final1.orphan(), status);
+            if (U_FAILURE(status)) {
+                goto cleanup;
+            }
+        }
+    }
+    fUpToDate = true;
+    return;
+
+cleanup:
+    deleteTransitions();
+    fUpToDate = false;
+}
+
+RuleBasedTimeZone*
+RuleBasedTimeZone::clone() const {
+    return new RuleBasedTimeZone(*this);
+}
+
+int32_t
+RuleBasedTimeZone::getOffset(uint8_t era, int32_t year, int32_t month, int32_t day,
+                             uint8_t dayOfWeek, int32_t millis, UErrorCode& status) const {
+    if (U_FAILURE(status)) {
+        return 0;
+    }
+    if (month < UCAL_JANUARY || month > UCAL_DECEMBER) {
+        status = U_ILLEGAL_ARGUMENT_ERROR;
+        return 0;
+    } else {
+        return getOffset(era, year, month, day, dayOfWeek, millis,
+                         Grego::monthLength(year, month), status);
+    }
+}
+
+int32_t
+RuleBasedTimeZone::getOffset(uint8_t era, int32_t year, int32_t month, int32_t day,
+                             uint8_t /*dayOfWeek*/, int32_t millis,
+                             int32_t /*monthLength*/, UErrorCode& status) const {
+    // dayOfWeek and monthLength are unused
+    if (U_FAILURE(status)) {
+        return 0;
+    }
+    if (era == GregorianCalendar::BC) {
+        // Convert to extended year
+        year = 1 - year;
+    }
+    int32_t rawOffset, dstOffset;
+    UDate time = (UDate)Grego::fieldsToDay(year, month, day) * U_MILLIS_PER_DAY + millis;
+    getOffsetInternal(time, true, kDaylight, kStandard, rawOffset, dstOffset, status);
+    if (U_FAILURE(status)) {
+        return 0;
+    }
+    return (rawOffset + dstOffset);
+}
+
+void
+RuleBasedTimeZone::getOffset(UDate date, UBool local, int32_t& rawOffset,
+                             int32_t& dstOffset, UErrorCode& status) const {
+    getOffsetInternal(date, local, kFormer, kLatter, rawOffset, dstOffset, status);
+}
+
+void RuleBasedTimeZone::getOffsetFromLocal(UDate date, UTimeZoneLocalOption nonExistingTimeOpt,
+                                           UTimeZoneLocalOption duplicatedTimeOpt,
+                                           int32_t& rawOffset, int32_t& dstOffset, UErrorCode& status) const {
+    getOffsetInternal(date, true, nonExistingTimeOpt, duplicatedTimeOpt, rawOffset, dstOffset, status);
+}
+
+
+/*
+ * The internal getOffset implementation
+ */
+void
+RuleBasedTimeZone::getOffsetInternal(UDate date, UBool local,
+                                     int32_t NonExistingTimeOpt, int32_t DuplicatedTimeOpt,
+                                     int32_t& rawOffset, int32_t& dstOffset,
+                                     UErrorCode& status) const {
+    rawOffset = 0;
+    dstOffset = 0;
+
+    if (U_FAILURE(status)) {
+        return;
+    }
+    if (!fUpToDate) {
+        // Transitions are not yet resolved.  We cannot do it here
+        // because this method is const.  Thus, do nothing and return
+        // error status.
+        status = U_INVALID_STATE_ERROR;
+        return;
+    }
+    const TimeZoneRule *rule = nullptr;
+    if (fHistoricTransitions == nullptr) {
+        rule = fInitialRule;
+    } else {
+        UDate tstart = getTransitionTime((Transition*)fHistoricTransitions->elementAt(0),
+            local, NonExistingTimeOpt, DuplicatedTimeOpt);
+        if (date < tstart) {
+            rule = fInitialRule;
+        } else {
+            int32_t idx = fHistoricTransitions->size() - 1;
+            UDate tend = getTransitionTime((Transition*)fHistoricTransitions->elementAt(idx),
+                local, NonExistingTimeOpt, DuplicatedTimeOpt);
+            if (date > tend) {
+                if (fFinalRules != nullptr) {
+                    rule = findRuleInFinal(date, local, NonExistingTimeOpt, DuplicatedTimeOpt);
+                }
+                if (rule == nullptr) {
+                    // no final rules or the given time is before the first transition
+                    // specified by the final rules -> use the last rule 
+                    rule = ((Transition*)fHistoricTransitions->elementAt(idx))->to;
+                }
+            } else {
+                // Find a historical transition
+                while (idx >= 0) {
+                    if (date >= getTransitionTime((Transition*)fHistoricTransitions->elementAt(idx),
+                        local, NonExistingTimeOpt, DuplicatedTimeOpt)) {
+                        break;
+                    }
+                    idx--;
+                }
+                rule = ((Transition*)fHistoricTransitions->elementAt(idx))->to;
+            }
+        }
+    }
+    if (rule != nullptr) {
+        rawOffset = rule->getRawOffset();
+        dstOffset = rule->getDSTSavings();
+    }
+}
+
+void
+RuleBasedTimeZone::setRawOffset(int32_t /*offsetMillis*/) {
+    // We don't support this operation at this moment.
+    // Nothing to do!
+}
+
+int32_t
+RuleBasedTimeZone::getRawOffset() const {
+    // Note: This implementation returns standard GMT offset
+    // as of current time.
+    UErrorCode status = U_ZERO_ERROR;
+    int32_t raw, dst;
+    getOffset(uprv_getUTCtime(), false, raw, dst, status);
+    return raw;
+}
+
+UBool
+RuleBasedTimeZone::useDaylightTime() const {
+    // Note: This implementation returns true when
+    // daylight saving time is used as of now or
+    // after the next transition.
+    UErrorCode status = U_ZERO_ERROR;
+    UDate now = uprv_getUTCtime();
+    int32_t raw, dst;
+    getOffset(now, false, raw, dst, status);
+    if (dst != 0) {
+        return true;
+    }
+    // If DST is not used now, check if DST is used after the next transition
+    UDate time;
+    TimeZoneRule *from, *to;
+    UBool avail = findNext(now, false, time, from, to);
+    if (avail && to->getDSTSavings() != 0) {
+        return true;
+    }
+    return false;
+}
+
+UBool
+RuleBasedTimeZone::inDaylightTime(UDate date, UErrorCode& status) const {
+    if (U_FAILURE(status)) {
+        return false;
+    }
+    int32_t raw, dst;
+    getOffset(date, false, raw, dst, status);
+    if (dst != 0) {
+        return true;
+    }
+    return false;
+}
+
+UBool
+RuleBasedTimeZone::hasSameRules(const TimeZone& other) const {
+    if (this == &other) {
+        return true;
+    }
+    if (typeid(*this) != typeid(other)) {
+        return false;
+    }
+    const RuleBasedTimeZone& that = static_cast<const RuleBasedTimeZone&>(other);
+    if (*fInitialRule != *(that.fInitialRule)) {
+        return false;
+    }
+    if (compareRules(fHistoricRules, that.fHistoricRules)
+        && compareRules(fFinalRules, that.fFinalRules)) {
+        return true;
+    }
+    return false;
+}
+
+UBool
+RuleBasedTimeZone::getNextTransition(UDate base, UBool inclusive, TimeZoneTransition& result) const {
+    UErrorCode status = U_ZERO_ERROR;
+    completeConst(status);
+    if (U_FAILURE(status)) {
+        return false;
+    }
+    UDate transitionTime;
+    TimeZoneRule *fromRule, *toRule;
+    UBool found = findNext(base, inclusive, transitionTime, fromRule, toRule);
+    if (found) {
+        result.setTime(transitionTime);
+        result.setFrom(*fromRule);
+        result.setTo(*toRule);
+        return true;
+    }
+    return false;
+}
+
+UBool
+RuleBasedTimeZone::getPreviousTransition(UDate base, UBool inclusive, TimeZoneTransition& result) const {
+    UErrorCode status = U_ZERO_ERROR;
+    completeConst(status);
+    if (U_FAILURE(status)) {
+        return false;
+    }
+    UDate transitionTime;
+    TimeZoneRule *fromRule, *toRule;
+    UBool found = findPrev(base, inclusive, transitionTime, fromRule, toRule);
+    if (found) {
+        result.setTime(transitionTime);
+        result.setFrom(*fromRule);
+        result.setTo(*toRule);
+        return true;
+    }
+    return false;
+}
+
+int32_t
+RuleBasedTimeZone::countTransitionRules(UErrorCode& /*status*/) const {
+    int32_t count = 0;
+    if (fHistoricRules != nullptr) {
+        count += fHistoricRules->size();
+    }
+    if (fFinalRules != nullptr) {
+        count += fFinalRules->size();
+    }
+    return count;
+}
+
+void
+RuleBasedTimeZone::getTimeZoneRules(const InitialTimeZoneRule*& initial,
+                                    const TimeZoneRule* trsrules[],
+                                    int32_t& trscount,
+                                    UErrorCode& status) const {
+    if (U_FAILURE(status)) {
+        return;
+    }
+    // Initial rule
+    initial = fInitialRule;
+
+    // Transition rules
+    int32_t cnt = 0;
+    int32_t idx;
+    if (fHistoricRules != nullptr && cnt < trscount) {
+        int32_t historicCount = fHistoricRules->size();
+        idx = 0;
+        while (cnt < trscount && idx < historicCount) {
+            trsrules[cnt++] = (const TimeZoneRule*)fHistoricRules->elementAt(idx++);
+        }
+    }
+    if (fFinalRules != nullptr && cnt < trscount) {
+        int32_t finalCount = fFinalRules->size();
+        idx = 0;
+        while (cnt < trscount && idx < finalCount) {
+            trsrules[cnt++] = (const TimeZoneRule*)fFinalRules->elementAt(idx++);
+        }
+    }
+    // Set the result length
+    trscount = cnt;
+}
+
+void
+RuleBasedTimeZone::deleteRules() {
+    delete fInitialRule;
+    fInitialRule = nullptr;
+    if (fHistoricRules != nullptr) {
+        delete fHistoricRules;
+        fHistoricRules = nullptr;
+    }
+    if (fFinalRules != nullptr) {
+        delete fFinalRules;
+        fFinalRules = nullptr;
+    }
+}
+
+void
+RuleBasedTimeZone::deleteTransitions() {
+    if (fHistoricTransitions != nullptr) {
+        delete fHistoricTransitions;
+    }
+    fHistoricTransitions = nullptr;
+}
+
+UVector*
+RuleBasedTimeZone::copyRules(UVector* source) {
+    if (source == nullptr) {
+        return nullptr;
+    }
+    UErrorCode ec = U_ZERO_ERROR;
+    int32_t size = source->size();
+    LocalPointer<UVector> rules(new UVector(uprv_deleteUObject, nullptr, size, ec), ec);
+    if (U_FAILURE(ec)) {
+        return nullptr;
+    }
+    int32_t i;
+    for (i = 0; i < size; i++) {
+        LocalPointer<TimeZoneRule> rule(((TimeZoneRule*)source->elementAt(i))->clone(), ec);
+        rules->adoptElement(rule.orphan(), ec);
+        if (U_FAILURE(ec)) {
+            return nullptr;
+        }
+    }
+    return rules.orphan();
+}
+
+TimeZoneRule*
+RuleBasedTimeZone::findRuleInFinal(UDate date, UBool local,
+                                   int32_t NonExistingTimeOpt, int32_t DuplicatedTimeOpt) const {
+    if (fFinalRules == nullptr) {
+        return nullptr;
+    }
+
+    AnnualTimeZoneRule* fr0 = (AnnualTimeZoneRule*)fFinalRules->elementAt(0);
+    AnnualTimeZoneRule* fr1 = (AnnualTimeZoneRule*)fFinalRules->elementAt(1);
+    if (fr0 == nullptr || fr1 == nullptr) {
+        return nullptr;
+    }
+
+    UDate start0, start1;
+    UDate base;
+    int32_t localDelta;
+
+    base = date;
+    if (local) {
+        localDelta = getLocalDelta(fr1->getRawOffset(), fr1->getDSTSavings(),
+                                   fr0->getRawOffset(), fr0->getDSTSavings(),
+                                   NonExistingTimeOpt, DuplicatedTimeOpt);
+        base -= localDelta;
+    }
+    UBool avail0 = fr0->getPreviousStart(base, fr1->getRawOffset(), fr1->getDSTSavings(), true, start0);
+
+    base = date;
+    if (local) {
+        localDelta = getLocalDelta(fr0->getRawOffset(), fr0->getDSTSavings(),
+                                   fr1->getRawOffset(), fr1->getDSTSavings(),
+                                   NonExistingTimeOpt, DuplicatedTimeOpt);
+        base -= localDelta;
+    }
+    UBool avail1 = fr1->getPreviousStart(base, fr0->getRawOffset(), fr0->getDSTSavings(), true, start1);
+
+    if (!avail0 || !avail1) {
+        if (avail0) {
+            return fr0;
+        } else if (avail1) {
+            return fr1;
+        }
+        // Both rules take effect after the given time
+        return nullptr;
+    }
+
+    return (start0 > start1) ? fr0 : fr1;
+}
+
+UBool
+RuleBasedTimeZone::findNext(UDate base, UBool inclusive, UDate& transitionTime,
+                            TimeZoneRule*& fromRule, TimeZoneRule*& toRule) const {
+    if (fHistoricTransitions == nullptr) {
+        return false;
+    }
+    UBool isFinal = false;
+    UBool found = false;
+    Transition result;
+    Transition *tzt = (Transition*)fHistoricTransitions->elementAt(0);
+    UDate tt = tzt->time;
+    if (tt > base || (inclusive && tt == base)) {
+        result = *tzt;
+        found = true;
+    } else {
+        int32_t idx = fHistoricTransitions->size() - 1;        
+        tzt = (Transition*)fHistoricTransitions->elementAt(idx);
+        tt = tzt->time;
+        if (inclusive && tt == base) {
+            result = *tzt;
+            found = true;
+        } else if (tt <= base) {
+            if (fFinalRules != nullptr) {
+                // Find a transion time with finalRules
+                TimeZoneRule *r0 = (TimeZoneRule*)fFinalRules->elementAt(0);
+                TimeZoneRule *r1 = (TimeZoneRule*)fFinalRules->elementAt(1);
+                UDate start0, start1;
+                UBool avail0 = r0->getNextStart(base, r1->getRawOffset(), r1->getDSTSavings(), inclusive, start0);
+                UBool avail1 = r1->getNextStart(base, r0->getRawOffset(), r0->getDSTSavings(), inclusive, start1);
+                //  avail0/avail1 should be always true
+                if (!avail0 && !avail1) {
+                    return false;
+                }
+                if (!avail1 || start0 < start1) {
+                    result.time = start0;
+                    result.from = r1;
+                    result.to = r0;
+                } else {
+                    result.time = start1;
+                    result.from = r0;
+                    result.to = r1;
+                }
+                isFinal = true;
+                found = true;
+            }
+        } else {
+            // Find a transition within the historic transitions
+            idx--;
+            Transition *prev = tzt;
+            while (idx > 0) {
+                tzt = (Transition*)fHistoricTransitions->elementAt(idx);
+                tt = tzt->time;
+                if (tt < base || (!inclusive && tt == base)) {
+                    break;
+                }
+                idx--;
+                prev = tzt;
+            }
+            result.time = prev->time;
+            result.from = prev->from;
+            result.to = prev->to;
+            found = true;
+        }
+    }
+    if (found) {
+        // For now, this implementation ignore transitions with only zone name changes.
+        if (result.from->getRawOffset() == result.to->getRawOffset()
+            && result.from->getDSTSavings() == result.to->getDSTSavings()) {
+            if (isFinal) {
+                return false;
+            } else {
+                // No offset changes.  Try next one if not final
+                return findNext(result.time, false /* always exclusive */,
+                    transitionTime, fromRule, toRule);
+            }
+        }
+        transitionTime = result.time;
+        fromRule = result.from;
+        toRule = result.to;
+        return true;
+    }
+    return false;
+}
+
+UBool
+RuleBasedTimeZone::findPrev(UDate base, UBool inclusive, UDate& transitionTime,
+                            TimeZoneRule*& fromRule, TimeZoneRule*& toRule) const {
+    if (fHistoricTransitions == nullptr) {
+        return false;
+    }
+    UBool found = false;
+    Transition result;
+    Transition *tzt = (Transition*)fHistoricTransitions->elementAt(0);
+    UDate tt = tzt->time;
+    if (inclusive && tt == base) {
+        result = *tzt;
+        found = true;
+    } else if (tt < base) {
+        int32_t idx = fHistoricTransitions->size() - 1;        
+        tzt = (Transition*)fHistoricTransitions->elementAt(idx);
+        tt = tzt->time;
+        if (inclusive && tt == base) {
+            result = *tzt;
+            found = true;
+        } else if (tt < base) {
+            if (fFinalRules != nullptr) {
+                // Find a transion time with finalRules
+                TimeZoneRule *r0 = (TimeZoneRule*)fFinalRules->elementAt(0);
+                TimeZoneRule *r1 = (TimeZoneRule*)fFinalRules->elementAt(1);
+                UDate start0, start1;
+                UBool avail0 = r0->getPreviousStart(base, r1->getRawOffset(), r1->getDSTSavings(), inclusive, start0);
+                UBool avail1 = r1->getPreviousStart(base, r0->getRawOffset(), r0->getDSTSavings(), inclusive, start1);
+                //  avail0/avail1 should be always true
+                if (!avail0 && !avail1) {
+                    return false;
+                }
+                if (!avail1 || start0 > start1) {
+                    result.time = start0;
+                    result.from = r1;
+                    result.to = r0;
+                } else {
+                    result.time = start1;
+                    result.from = r0;
+                    result.to = r1;
+                }
+            } else {
+                result = *tzt;
+            }
+            found = true;
+        } else {
+            // Find a transition within the historic transitions
+            idx--;
+            while (idx >= 0) {
+                tzt = (Transition*)fHistoricTransitions->elementAt(idx);
+                tt = tzt->time;
+                if (tt < base || (inclusive && tt == base)) {
+                    break;
+                }
+                idx--;
+            }
+            result = *tzt;
+            found = true;
+        }
+    }
+    if (found) {
+        // For now, this implementation ignore transitions with only zone name changes.
+        if (result.from->getRawOffset() == result.to->getRawOffset()
+            && result.from->getDSTSavings() == result.to->getDSTSavings()) {
+            // No offset changes.  Try next one if not final
+            return findPrev(result.time, false /* always exclusive */,
+                transitionTime, fromRule, toRule);
+        }
+        transitionTime = result.time;
+        fromRule = result.from;
+        toRule = result.to;
+        return true;
+    }
+    return false;
+}
+
+UDate
+RuleBasedTimeZone::getTransitionTime(Transition* transition, UBool local,
+                                     int32_t NonExistingTimeOpt, int32_t DuplicatedTimeOpt) const {
+    UDate time = transition->time;
+    if (local) {
+        time += getLocalDelta(transition->from->getRawOffset(), transition->from->getDSTSavings(),
+                              transition->to->getRawOffset(), transition->to->getDSTSavings(),
+                              NonExistingTimeOpt, DuplicatedTimeOpt);
+    }
+    return time;
+}
+
+int32_t
+RuleBasedTimeZone::getLocalDelta(int32_t rawBefore, int32_t dstBefore, int32_t rawAfter, int32_t dstAfter,
+                             int32_t NonExistingTimeOpt, int32_t DuplicatedTimeOpt) const {
+    int32_t delta = 0;
+
+    int32_t offsetBefore = rawBefore + dstBefore;
+    int32_t offsetAfter = rawAfter + dstAfter;
+
+    UBool dstToStd = (dstBefore != 0) && (dstAfter == 0);
+    UBool stdToDst = (dstBefore == 0) && (dstAfter != 0);
+
+    if (offsetAfter - offsetBefore >= 0) {
+        // Positive transition, which makes a non-existing local time range
+        if (((NonExistingTimeOpt & kStdDstMask) == kStandard && dstToStd)
+                || ((NonExistingTimeOpt & kStdDstMask) == kDaylight && stdToDst)) {
+            delta = offsetBefore;
+        } else if (((NonExistingTimeOpt & kStdDstMask) == kStandard && stdToDst)
+                || ((NonExistingTimeOpt & kStdDstMask) == kDaylight && dstToStd)) {
+            delta = offsetAfter;
+        } else if ((NonExistingTimeOpt & kFormerLatterMask) == kLatter) {
+            delta = offsetBefore;
+        } else {
+            // Interprets the time with rule before the transition,
+            // default for non-existing time range
+            delta = offsetAfter;
+        }
+    } else {
+        // Negative transition, which makes a duplicated local time range
+        if (((DuplicatedTimeOpt & kStdDstMask) == kStandard && dstToStd)
+                || ((DuplicatedTimeOpt & kStdDstMask) == kDaylight && stdToDst)) {
+            delta = offsetAfter;
+        } else if (((DuplicatedTimeOpt & kStdDstMask) == kStandard && stdToDst)
+                || ((DuplicatedTimeOpt & kStdDstMask) == kDaylight && dstToStd)) {
+            delta = offsetBefore;
+        } else if ((DuplicatedTimeOpt & kFormerLatterMask) == kFormer) {
+            delta = offsetBefore;
+        } else {
+            // Interprets the time with rule after the transition,
+            // default for duplicated local time range
+            delta = offsetAfter;
+        }
+    }
+    return delta;
+}
+
+U_NAMESPACE_END
+
+#endif /* #if !UCONFIG_NO_FORMATTING */
+
+//eof
+