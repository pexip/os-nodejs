--- conflicted
+++ resolved
@@ -1,1321 +1,659 @@
-<<<<<<< HEAD
-// © 2016 and later: Unicode, Inc. and others.
-// License & terms of use: http://www.unicode.org/copyright.html
-/*
-*******************************************************************************
-*   Copyright (C) 2004-2016, International Business Machines
-*   Corporation and others.  All Rights Reserved.
-*******************************************************************************
-*   file name:  ucol_sit.cpp
-*   encoding:   UTF-8
-*   tab size:   8 (not used)
-*   indentation:4
-*
-* Modification history
-* Date        Name      Comments
-* 03/12/2004  weiv      Creation
-*/
-
-#include "unicode/ustring.h"
-#include "unicode/udata.h"
-#include "unicode/utf16.h"
-#include "utracimp.h"
-#include "ucol_imp.h"
-#include "cmemory.h"
-#include "cstring.h"
-#include "uresimp.h"
-#include "unicode/coll.h"
-#include "unicode/stringpiece.h"
-#include "charstr.h"
-
-U_NAMESPACE_USE
-
-#ifdef UCOL_TRACE_SIT
-# include <stdio.h>
-#endif
-
-#if !UCONFIG_NO_COLLATION
-
-#include "unicode/tblcoll.h"
-
-enum OptionsList {
-    UCOL_SIT_LANGUAGE = 0,
-    UCOL_SIT_SCRIPT   = 1,
-    UCOL_SIT_REGION   = 2,
-    UCOL_SIT_VARIANT  = 3,
-    UCOL_SIT_KEYWORD  = 4,
-    UCOL_SIT_PROVIDER = 5,
-    UCOL_SIT_LOCELEMENT_MAX = UCOL_SIT_PROVIDER, /* the last element that's part of LocElements */
-
-    UCOL_SIT_BCP47,
-    UCOL_SIT_STRENGTH,
-    UCOL_SIT_CASE_LEVEL,
-    UCOL_SIT_CASE_FIRST,
-    UCOL_SIT_NUMERIC_COLLATION,
-    UCOL_SIT_ALTERNATE_HANDLING,
-    UCOL_SIT_NORMALIZATION_MODE,
-    UCOL_SIT_FRENCH_COLLATION,
-    UCOL_SIT_HIRAGANA_QUATERNARY,
-    UCOL_SIT_VARIABLE_TOP,
-    UCOL_SIT_VARIABLE_TOP_VALUE,
-    UCOL_SIT_ITEMS_COUNT
-};
-
-/* option starters chars. */
-static const char alternateHArg     = 'A';
-static const char variableTopValArg = 'B';
-static const char caseFirstArg      = 'C';
-static const char numericCollArg    = 'D';
-static const char caseLevelArg      = 'E';
-static const char frenchCollArg     = 'F';
-static const char hiraganaQArg      = 'H';
-static const char keywordArg        = 'K';
-static const char languageArg       = 'L';
-static const char normArg           = 'N';
-static const char providerArg       = 'P';
-static const char regionArg         = 'R';
-static const char strengthArg       = 'S';
-static const char variableTopArg    = 'T';
-static const char variantArg        = 'V';
-static const char RFC3066Arg        = 'X';
-static const char scriptArg         = 'Z';
-
-static const char collationKeyword[]  = "@collation=";
-static const char providerKeyword[]  = "@sp=";
-
-
-static const int32_t locElementCount = UCOL_SIT_LOCELEMENT_MAX+1;
-static const int32_t locElementCapacity = 32;
-static const int32_t loc3066Capacity = 256;
-static const int32_t internalBufferSize = 512;
-
-/* structure containing specification of a collator. Initialized
- * from a short string. Also used to construct a short string from a
- * collator instance
- */
-struct CollatorSpec {
-    inline CollatorSpec();
-
-    CharString locElements[locElementCount];
-    CharString locale;
-    UColAttributeValue options[UCOL_ATTRIBUTE_COUNT];
-    uint32_t variableTopValue;
-    UChar variableTopString[locElementCapacity];
-    int32_t variableTopStringLen;
-    UBool variableTopSet;
-    CharString entries[UCOL_SIT_ITEMS_COUNT];
-};
-
-CollatorSpec::CollatorSpec() :
-locale(),
-variableTopValue(0),
-variableTopString(),
-variableTopSet(FALSE)
- {
-    // set collation options to default
-    for(int32_t i = 0; i < UCOL_ATTRIBUTE_COUNT; i++) {
-        options[i] = UCOL_DEFAULT;
-    }
-}
-
-
-/* structure for converting between character attribute
- * representation and real collation attribute value.
- */
-struct AttributeConversion {
-    char letter;
-    UColAttributeValue value;
-};
-
-static const AttributeConversion conversions[12] = {
-    { '1', UCOL_PRIMARY },
-    { '2', UCOL_SECONDARY },
-    { '3', UCOL_TERTIARY },
-    { '4', UCOL_QUATERNARY },
-    { 'D', UCOL_DEFAULT },
-    { 'I', UCOL_IDENTICAL },
-    { 'L', UCOL_LOWER_FIRST },
-    { 'N', UCOL_NON_IGNORABLE },
-    { 'O', UCOL_ON },
-    { 'S', UCOL_SHIFTED },
-    { 'U', UCOL_UPPER_FIRST },
-    { 'X', UCOL_OFF }
-};
-
-
-static UColAttributeValue
-ucol_sit_letterToAttributeValue(char letter, UErrorCode *status) {
-    uint32_t i = 0;
-    for(i = 0; i < UPRV_LENGTHOF(conversions); i++) {
-        if(conversions[i].letter == letter) {
-            return conversions[i].value;
-        }
-    }
-    *status = U_ILLEGAL_ARGUMENT_ERROR;
-#ifdef UCOL_TRACE_SIT
-    fprintf(stderr, "%s:%d: unknown letter %c: %s\n", __FILE__, __LINE__, letter, u_errorName(*status));
-#endif
-    return UCOL_DEFAULT;
-}
-
-/* function prototype for functions used to parse a short string */
-U_CDECL_BEGIN
-typedef const char* U_CALLCONV
-ActionFunction(CollatorSpec *spec, uint32_t value1, const char* string,
-               UErrorCode *status);
-U_CDECL_END
-
-U_CDECL_BEGIN
-static const char* U_CALLCONV
-_processLocaleElement(CollatorSpec *spec, uint32_t value, const char* string,
-                      UErrorCode *status)
-{
-    do {
-        if(value == UCOL_SIT_LANGUAGE || value == UCOL_SIT_KEYWORD || value == UCOL_SIT_PROVIDER) {
-            spec->locElements[value].append(uprv_tolower(*string), *status);
-        } else {
-            spec->locElements[value].append(*string, *status);
-        }
-    } while(*(++string) != '_' && *string && U_SUCCESS(*status));
-    // don't skip the underscore at the end
-    return string;
-}
-U_CDECL_END
-
-U_CDECL_BEGIN
-static const char* U_CALLCONV
-_processRFC3066Locale(CollatorSpec *spec, uint32_t, const char* string,
-                      UErrorCode *status)
-{
-    char terminator = *string;
-    string++;
-    const char *end = uprv_strchr(string+1, terminator);
-    if(end == NULL || end - string >= loc3066Capacity) {
-        *status = U_BUFFER_OVERFLOW_ERROR;
-        return string;
-    } else {
-        spec->locale.copyFrom(CharString(string, static_cast<int32_t>(end-string), *status), *status);
-        return end+1;
-    }
-}
-
-U_CDECL_END
-
-U_CDECL_BEGIN
-static const char* U_CALLCONV
-_processCollatorOption(CollatorSpec *spec, uint32_t option, const char* string,
-                       UErrorCode *status)
-{
-    spec->options[option] = ucol_sit_letterToAttributeValue(*string, status);
-    if((*(++string) != '_' && *string) || U_FAILURE(*status)) {
-#ifdef UCOL_TRACE_SIT
-    fprintf(stderr, "%s:%d: unknown collator option at '%s': %s\n", __FILE__, __LINE__, string, u_errorName(*status));
-#endif
-        *status = U_ILLEGAL_ARGUMENT_ERROR;
-    }
-    return string;
-}
-U_CDECL_END
-
-
-static UChar
-readHexCodeUnit(const char **string, UErrorCode *status)
-{
-    UChar result = 0;
-    int32_t value = 0;
-    char c;
-    int32_t noDigits = 0;
-    while((c = **string) != 0 && noDigits < 4) {
-        if( c >= '0' && c <= '9') {
-            value = c - '0';
-        } else if ( c >= 'a' && c <= 'f') {
-            value = c - 'a' + 10;
-        } else if ( c >= 'A' && c <= 'F') {
-            value = c - 'A' + 10;
-        } else {
-            *status = U_ILLEGAL_ARGUMENT_ERROR;
-#ifdef UCOL_TRACE_SIT
-            fprintf(stderr, "%s:%d: Bad hex char at '%s': %s\n", __FILE__, __LINE__, *string, u_errorName(*status));
-#endif
-            return 0;
-        }
-        result = (result << 4) | (UChar)value;
-        noDigits++;
-        (*string)++;
-    }
-    // if the string was terminated before we read 4 digits, set an error
-    if(noDigits < 4) {
-        *status = U_ILLEGAL_ARGUMENT_ERROR;
-#ifdef UCOL_TRACE_SIT
-        fprintf(stderr, "%s:%d: Short (only %d digits, wanted 4) at '%s': %s\n", __FILE__, __LINE__, noDigits,*string, u_errorName(*status));
-#endif
-    }
-    return result;
-}
-
-U_CDECL_BEGIN
-static const char* U_CALLCONV
-_processVariableTop(CollatorSpec *spec, uint32_t value1, const char* string, UErrorCode *status)
-{
-    // get four digits
-    int32_t i = 0;
-    if(!value1) {
-        while(U_SUCCESS(*status) && i < locElementCapacity && *string != 0 && *string != '_') {
-            spec->variableTopString[i++] = readHexCodeUnit(&string, status);
-        }
-        spec->variableTopStringLen = i;
-        if(i == locElementCapacity && *string != 0 && *string != '_') {
-            *status = U_BUFFER_OVERFLOW_ERROR;
-        }
-    } else {
-        spec->variableTopValue = readHexCodeUnit(&string, status);
-    }
-    if(U_SUCCESS(*status)) {
-        spec->variableTopSet = TRUE;
-    }
-    return string;
-}
-U_CDECL_END
-
-
-/* Table for parsing short strings */
-struct ShortStringOptions {
-    char optionStart;
-    ActionFunction *action;
-    uint32_t attr;
-};
-
-static const ShortStringOptions options[UCOL_SIT_ITEMS_COUNT] =
-{
-/* 10 ALTERNATE_HANDLING */   {alternateHArg,     _processCollatorOption, UCOL_ALTERNATE_HANDLING }, // alternate  N, S, D
-/* 15 VARIABLE_TOP_VALUE */   {variableTopValArg, _processVariableTop,    1 },
-/* 08 CASE_FIRST */           {caseFirstArg,      _processCollatorOption, UCOL_CASE_FIRST }, // case first L, U, X, D
-/* 09 NUMERIC_COLLATION */    {numericCollArg,    _processCollatorOption, UCOL_NUMERIC_COLLATION }, // codan      O, X, D
-/* 07 CASE_LEVEL */           {caseLevelArg,      _processCollatorOption, UCOL_CASE_LEVEL }, // case level O, X, D
-/* 12 FRENCH_COLLATION */     {frenchCollArg,     _processCollatorOption, UCOL_FRENCH_COLLATION }, // french     O, X, D
-/* 13 HIRAGANA_QUATERNARY] */ {hiraganaQArg,      _processCollatorOption, UCOL_HIRAGANA_QUATERNARY_MODE }, // hiragana   O, X, D
-/* 04 KEYWORD */              {keywordArg,        _processLocaleElement,  UCOL_SIT_KEYWORD }, // keyword
-/* 00 LANGUAGE */             {languageArg,       _processLocaleElement,  UCOL_SIT_LANGUAGE }, // language
-/* 11 NORMALIZATION_MODE */   {normArg,           _processCollatorOption, UCOL_NORMALIZATION_MODE }, // norm       O, X, D
-/* 02 REGION */               {regionArg,         _processLocaleElement,  UCOL_SIT_REGION }, // region
-/* 06 STRENGTH */             {strengthArg,       _processCollatorOption, UCOL_STRENGTH }, // strength   1, 2, 3, 4, I, D
-/* 14 VARIABLE_TOP */         {variableTopArg,    _processVariableTop,    0 },
-/* 03 VARIANT */              {variantArg,        _processLocaleElement,  UCOL_SIT_VARIANT }, // variant
-/* 05 RFC3066BIS */           {RFC3066Arg,        _processRFC3066Locale,  0 }, // rfc3066bis locale name
-/* 01 SCRIPT */               {scriptArg,         _processLocaleElement,  UCOL_SIT_SCRIPT },  // script
-/*    PROVIDER */             {providerArg,       _processLocaleElement, UCOL_SIT_PROVIDER }
-};
-
-
-static
-const char* ucol_sit_readOption(const char *start, CollatorSpec *spec,
-                            UErrorCode *status)
-{
-  int32_t i = 0;
-
-  for(i = 0; i < UCOL_SIT_ITEMS_COUNT; i++) {
-      if(*start == options[i].optionStart) {
-          const char* end = options[i].action(spec, options[i].attr, start+1, status);
-#ifdef UCOL_TRACE_SIT
-          fprintf(stderr, "***Set %d to %s...\n", i, start);
-#endif
-          // assume 'start' does not go away through all this
-          spec->entries[i].copyFrom(CharString(start, (int32_t)(end - start), *status), *status);
-          return end;
-      }
-  }
-  *status = U_ILLEGAL_ARGUMENT_ERROR;
-#ifdef UCOL_TRACE_SIT
-  fprintf(stderr, "%s:%d: Unknown option at '%s': %s\n", __FILE__, __LINE__, start, u_errorName(*status));
-#endif
-  return start;
-}
-
-static const char*
-ucol_sit_readSpecs(CollatorSpec *s, const char *string,
-                        UParseError *parseError, UErrorCode *status)
-{
-    const char *definition = string;
-    while(U_SUCCESS(*status) && *string) {
-        string = ucol_sit_readOption(string, s, status);
-        // advance over '_'
-        while(*string && *string == '_') {
-            string++;
-        }
-    }
-    if(U_FAILURE(*status)) {
-        parseError->offset = (int32_t)(string - definition);
-    }
-    return string;
-}
-
-static
-int32_t ucol_sit_dumpSpecs(CollatorSpec *s, char *destination, int32_t capacity, UErrorCode *status)
-{
-    int32_t i = 0, j = 0;
-    int32_t len = 0;
-    char optName;
-    if(U_SUCCESS(*status)) {
-        for(i = 0; i < UCOL_SIT_ITEMS_COUNT; i++) {
-            if(!s->entries[i].isEmpty()) {
-                if(len) {
-                    if(len < capacity) {
-                        uprv_strcat(destination, "_");
-                    }
-                    len++;
-                }
-                optName = s->entries[i][0];
-                if(optName == languageArg || optName == regionArg || optName == variantArg || optName == keywordArg) {
-                    for(j = 0; j < s->entries[i].length(); j++) {
-                        if(len + j < capacity) {
-                            destination[len+j] = uprv_toupper(s->entries[i][j]);
-                        }
-                    }
-                    len += s->entries[i].length();
-                } else {
-                    len += s->entries[i].extract(destination + len, capacity - len, *status);
-                }
-            }
-        }
-        return len;
-    } else {
-        return 0;
-    }
-}
-
-static void
-ucol_sit_calculateWholeLocale(CollatorSpec *s, UErrorCode &status) {
-    // put the locale together, unless we have a done
-    // locale
-    if(s->locale.isEmpty()) {
-        // first the language
-        s->locale.append(s->locElements[UCOL_SIT_LANGUAGE], status);
-        // then the script, if present
-        if(!s->locElements[UCOL_SIT_SCRIPT].isEmpty()) {
-            s->locale.append("_", status);
-            s->locale.append(s->locElements[UCOL_SIT_SCRIPT], status);
-        }
-        // then the region, if present
-        if(!s->locElements[UCOL_SIT_REGION].isEmpty()) {
-            s->locale.append("_", status);
-            s->locale.append(s->locElements[UCOL_SIT_REGION], status);
-        } else if(!s->locElements[UCOL_SIT_VARIANT].isEmpty()) { // if there is a variant, we need an underscore
-            s->locale.append("_", status);
-        }
-        // add variant, if there
-        if(!s->locElements[UCOL_SIT_VARIANT].isEmpty()) {
-            s->locale.append("_", status);
-            s->locale.append(s->locElements[UCOL_SIT_VARIANT], status);
-        }
-
-        // if there is a collation keyword, add that too
-        if(!s->locElements[UCOL_SIT_KEYWORD].isEmpty()) {
-            s->locale.append(collationKeyword, status);
-            s->locale.append(s->locElements[UCOL_SIT_KEYWORD], status);
-        }
-
-        // if there is a provider keyword, add that too
-        if(!s->locElements[UCOL_SIT_PROVIDER].isEmpty()) {
-            s->locale.append(providerKeyword, status);
-            s->locale.append(s->locElements[UCOL_SIT_PROVIDER], status);
-        }
-    }
-}
-
-
-U_CAPI void U_EXPORT2
-ucol_prepareShortStringOpen( const char *definition,
-                          UBool,
-                          UParseError *parseError,
-                          UErrorCode *status)
-{
-    if(U_FAILURE(*status)) return;
-
-    UParseError internalParseError;
-
-    if(!parseError) {
-        parseError = &internalParseError;
-    }
-    parseError->line = 0;
-    parseError->offset = 0;
-    parseError->preContext[0] = 0;
-    parseError->postContext[0] = 0;
-
-
-    // first we want to pick stuff out of short string.
-    // we'll end up with an UCA version, locale and a bunch of
-    // settings
-
-    // analyse the string in order to get everything we need.
-    CollatorSpec s;
-    ucol_sit_readSpecs(&s, definition, parseError, status);
-    ucol_sit_calculateWholeLocale(&s, *status);
-
-    char buffer[internalBufferSize];
-    uprv_memset(buffer, 0, internalBufferSize);
-    uloc_canonicalize(s.locale.data(), buffer, internalBufferSize, status);
-
-    UResourceBundle *b = ures_open(U_ICUDATA_COLL, buffer, status);
-    /* we try to find stuff from keyword */
-    UResourceBundle *collations = ures_getByKey(b, "collations", NULL, status);
-    UResourceBundle *collElem = NULL;
-    char keyBuffer[256];
-    // if there is a keyword, we pick it up and try to get elements
-    int32_t keyLen = uloc_getKeywordValue(buffer, "collation", keyBuffer, sizeof(keyBuffer), status);
-    // Treat too long a value as no keyword.
-    if(keyLen >= (int32_t)sizeof(keyBuffer)) {
-      keyLen = 0;
-      *status = U_ZERO_ERROR;
-    }
-    if(keyLen == 0) {
-      // no keyword
-      // we try to find the default setting, which will give us the keyword value
-      UResourceBundle *defaultColl = ures_getByKeyWithFallback(collations, "default", NULL, status);
-      if(U_SUCCESS(*status)) {
-        int32_t defaultKeyLen = 0;
-        const UChar *defaultKey = ures_getString(defaultColl, &defaultKeyLen, status);
-        u_UCharsToChars(defaultKey, keyBuffer, defaultKeyLen);
-        keyBuffer[defaultKeyLen] = 0;
-      } else {
-        *status = U_INTERNAL_PROGRAM_ERROR;
-        return;
-      }
-      ures_close(defaultColl);
-    }
-    collElem = ures_getByKeyWithFallback(collations, keyBuffer, collElem, status);
-    ures_close(collElem);
-    ures_close(collations);
-    ures_close(b);
-}
-
-
-U_CAPI UCollator* U_EXPORT2
-ucol_openFromShortString( const char *definition,
-                          UBool forceDefaults,
-                          UParseError *parseError,
-                          UErrorCode *status)
-{
-    UTRACE_ENTRY_OC(UTRACE_UCOL_OPEN_FROM_SHORT_STRING);
-    UTRACE_DATA1(UTRACE_INFO, "short string = \"%s\"", definition);
-
-    if(U_FAILURE(*status)) return 0;
-
-    UParseError internalParseError;
-
-    if(!parseError) {
-        parseError = &internalParseError;
-    }
-    parseError->line = 0;
-    parseError->offset = 0;
-    parseError->preContext[0] = 0;
-    parseError->postContext[0] = 0;
-
-
-    // first we want to pick stuff out of short string.
-    // we'll end up with an UCA version, locale and a bunch of
-    // settings
-
-    // analyse the string in order to get everything we need.
-    const char *string = definition;
-    CollatorSpec s;
-    string = ucol_sit_readSpecs(&s, definition, parseError, status);
-    ucol_sit_calculateWholeLocale(&s, *status);
-
-    char buffer[internalBufferSize];
-    uprv_memset(buffer, 0, internalBufferSize);
-#ifdef UCOL_TRACE_SIT
-    fprintf(stderr, "DEF %s, DATA %s, ERR %s\n", definition, s.locale.data(), u_errorName(*status));
-#endif
-    uloc_canonicalize(s.locale.data(), buffer, internalBufferSize, status);
-
-    UCollator *result = ucol_open(buffer, status);
-    int32_t i = 0;
-
-    for(i = 0; i < UCOL_ATTRIBUTE_COUNT; i++) {
-        if(s.options[i] != UCOL_DEFAULT) {
-            if(forceDefaults || ucol_getAttribute(result, (UColAttribute)i, status) != s.options[i]) {
-                ucol_setAttribute(result, (UColAttribute)i, s.options[i], status);
-            }
-
-            if(U_FAILURE(*status)) {
-                parseError->offset = (int32_t)(string - definition);
-                ucol_close(result);
-                return NULL;
-            }
-
-        }
-    }
-    if(s.variableTopSet) {
-        if(s.variableTopString[0]) {
-            ucol_setVariableTop(result, s.variableTopString, s.variableTopStringLen, status);
-        } else { // we set by value, using 'B'
-            ucol_restoreVariableTop(result, s.variableTopValue, status);
-        }
-    }
-
-
-    if(U_FAILURE(*status)) { // here it can only be a bogus value
-        ucol_close(result);
-        result = NULL;
-    }
-
-    UTRACE_EXIT_PTR_STATUS(result, *status);
-    return result;
-}
-
-
-U_CAPI int32_t U_EXPORT2
-ucol_getShortDefinitionString(const UCollator *coll,
-                              const char *locale,
-                              char *dst,
-                              int32_t capacity,
-                              UErrorCode *status)
-{
-    if(U_FAILURE(*status)) return 0;
-    if(coll == NULL) {
-        *status = U_ILLEGAL_ARGUMENT_ERROR;
-        return 0;
-    }
-    return ((icu::Collator*)coll)->internalGetShortDefinitionString(locale,dst,capacity,*status);
-}
-
-U_CAPI int32_t U_EXPORT2
-ucol_normalizeShortDefinitionString(const char *definition,
-                                    char *destination,
-                                    int32_t capacity,
-                                    UParseError *parseError,
-                                    UErrorCode *status)
-{
-
-    if(U_FAILURE(*status)) {
-        return 0;
-    }
-
-    if(destination) {
-        uprv_memset(destination, 0, capacity*sizeof(char));
-    }
-
-    UParseError pe;
-    if(!parseError) {
-        parseError = &pe;
-    }
-
-    // validate
-    CollatorSpec s;
-    ucol_sit_readSpecs(&s, definition, parseError, status);
-    return ucol_sit_dumpSpecs(&s, destination, capacity, status);
-}
-
-/**
- * Get a set containing the contractions defined by the collator. The set includes
- * both the UCA contractions and the contractions defined by the collator
- * @param coll collator
- * @param conts the set to hold the result
- * @param status to hold the error code
- * @return the size of the contraction set
- */
-U_CAPI int32_t U_EXPORT2
-ucol_getContractions( const UCollator *coll,
-                  USet *contractions,
-                  UErrorCode *status)
-{
-  ucol_getContractionsAndExpansions(coll, contractions, NULL, FALSE, status);
-  return uset_getItemCount(contractions);
-}
-
-/**
- * Get a set containing the expansions defined by the collator. The set includes
- * both the UCA expansions and the expansions defined by the tailoring
- * @param coll collator
- * @param conts the set to hold the result
- * @param addPrefixes add the prefix contextual elements to contractions
- * @param status to hold the error code
- *
- * @draft ICU 3.4
- */
-U_CAPI void U_EXPORT2
-ucol_getContractionsAndExpansions( const UCollator *coll,
-                  USet *contractions,
-                  USet *expansions,
-                  UBool addPrefixes,
-                  UErrorCode *status)
-{
-    if(U_FAILURE(*status)) {
-        return;
-    }
-    if(coll == NULL) {
-        *status = U_ILLEGAL_ARGUMENT_ERROR;
-        return;
-    }
-    const icu::RuleBasedCollator *rbc = icu::RuleBasedCollator::rbcFromUCollator(coll);
-    if(rbc == NULL) {
-        *status = U_UNSUPPORTED_ERROR;
-        return;
-    }
-    rbc->internalGetContractionsAndExpansions(
-            icu::UnicodeSet::fromUSet(contractions),
-            icu::UnicodeSet::fromUSet(expansions),
-            addPrefixes, *status);
-}
-#endif
-=======
-// © 2016 and later: Unicode, Inc. and others.
-// License & terms of use: http://www.unicode.org/copyright.html
-/*
-*******************************************************************************
-*   Copyright (C) 2004-2016, International Business Machines
-*   Corporation and others.  All Rights Reserved.
-*******************************************************************************
-*   file name:  ucol_sit.cpp
-*   encoding:   UTF-8
-*   tab size:   8 (not used)
-*   indentation:4
-*
-* Modification history
-* Date        Name      Comments
-* 03/12/2004  weiv      Creation
-*/
-
-#include "unicode/ustring.h"
-#include "unicode/udata.h"
-#include "unicode/utf16.h"
-#include "utracimp.h"
-#include "ucol_imp.h"
-#include "cmemory.h"
-#include "cstring.h"
-#include "uresimp.h"
-#include "unicode/coll.h"
-#include "unicode/stringpiece.h"
-#include "charstr.h"
-
-U_NAMESPACE_USE
-
-#ifdef UCOL_TRACE_SIT
-# include <stdio.h>
-#endif
-
-#if !UCONFIG_NO_COLLATION
-
-#include "unicode/tblcoll.h"
-
-enum OptionsList {
-    UCOL_SIT_LANGUAGE = 0,
-    UCOL_SIT_SCRIPT   = 1,
-    UCOL_SIT_REGION   = 2,
-    UCOL_SIT_VARIANT  = 3,
-    UCOL_SIT_KEYWORD  = 4,
-    UCOL_SIT_PROVIDER = 5,
-    UCOL_SIT_LOCELEMENT_MAX = UCOL_SIT_PROVIDER, /* the last element that's part of LocElements */
-
-    UCOL_SIT_BCP47,
-    UCOL_SIT_STRENGTH,
-    UCOL_SIT_CASE_LEVEL,
-    UCOL_SIT_CASE_FIRST,
-    UCOL_SIT_NUMERIC_COLLATION,
-    UCOL_SIT_ALTERNATE_HANDLING,
-    UCOL_SIT_NORMALIZATION_MODE,
-    UCOL_SIT_FRENCH_COLLATION,
-    UCOL_SIT_HIRAGANA_QUATERNARY,
-    UCOL_SIT_VARIABLE_TOP,
-    UCOL_SIT_VARIABLE_TOP_VALUE,
-    UCOL_SIT_ITEMS_COUNT
-};
-
-/* option starters chars. */
-static const char alternateHArg     = 'A';
-static const char variableTopValArg = 'B';
-static const char caseFirstArg      = 'C';
-static const char numericCollArg    = 'D';
-static const char caseLevelArg      = 'E';
-static const char frenchCollArg     = 'F';
-static const char hiraganaQArg      = 'H';
-static const char keywordArg        = 'K';
-static const char languageArg       = 'L';
-static const char normArg           = 'N';
-static const char providerArg       = 'P';
-static const char regionArg         = 'R';
-static const char strengthArg       = 'S';
-static const char variableTopArg    = 'T';
-static const char variantArg        = 'V';
-static const char RFC3066Arg        = 'X';
-static const char scriptArg         = 'Z';
-
-static const char collationKeyword[]  = "@collation=";
-static const char providerKeyword[]  = "@sp=";
-
-
-static const int32_t locElementCount = UCOL_SIT_LOCELEMENT_MAX+1;
-static const int32_t locElementCapacity = 32;
-static const int32_t loc3066Capacity = 256;
-static const int32_t internalBufferSize = 512;
-
-/* structure containing specification of a collator. Initialized
- * from a short string. Also used to construct a short string from a
- * collator instance
- */
-struct CollatorSpec {
-    inline CollatorSpec();
-
-    CharString locElements[locElementCount];
-    CharString locale;
-    UColAttributeValue options[UCOL_ATTRIBUTE_COUNT];
-    uint32_t variableTopValue;
-    char16_t variableTopString[locElementCapacity];
-    int32_t variableTopStringLen;
-    UBool variableTopSet;
-    CharString entries[UCOL_SIT_ITEMS_COUNT];
-};
-
-CollatorSpec::CollatorSpec() :
-locale(),
-variableTopValue(0),
-variableTopString(),
-variableTopSet(false)
- {
-    // set collation options to default
-    for(int32_t i = 0; i < UCOL_ATTRIBUTE_COUNT; i++) {
-        options[i] = UCOL_DEFAULT;
-    }
-}
-
-
-/* structure for converting between character attribute
- * representation and real collation attribute value.
- */
-struct AttributeConversion {
-    char letter;
-    UColAttributeValue value;
-};
-
-static const AttributeConversion conversions[12] = {
-    { '1', UCOL_PRIMARY },
-    { '2', UCOL_SECONDARY },
-    { '3', UCOL_TERTIARY },
-    { '4', UCOL_QUATERNARY },
-    { 'D', UCOL_DEFAULT },
-    { 'I', UCOL_IDENTICAL },
-    { 'L', UCOL_LOWER_FIRST },
-    { 'N', UCOL_NON_IGNORABLE },
-    { 'O', UCOL_ON },
-    { 'S', UCOL_SHIFTED },
-    { 'U', UCOL_UPPER_FIRST },
-    { 'X', UCOL_OFF }
-};
-
-
-static UColAttributeValue
-ucol_sit_letterToAttributeValue(char letter, UErrorCode *status) {
-    uint32_t i = 0;
-    for(i = 0; i < UPRV_LENGTHOF(conversions); i++) {
-        if(conversions[i].letter == letter) {
-            return conversions[i].value;
-        }
-    }
-    *status = U_ILLEGAL_ARGUMENT_ERROR;
-#ifdef UCOL_TRACE_SIT
-    fprintf(stderr, "%s:%d: unknown letter %c: %s\n", __FILE__, __LINE__, letter, u_errorName(*status));
-#endif    
-    return UCOL_DEFAULT;
-}
-
-/* function prototype for functions used to parse a short string */
-U_CDECL_BEGIN
-typedef const char* U_CALLCONV
-ActionFunction(CollatorSpec *spec, uint32_t value1, const char* string,
-               UErrorCode *status);
-U_CDECL_END
-
-U_CDECL_BEGIN
-static const char* U_CALLCONV
-_processLocaleElement(CollatorSpec *spec, uint32_t value, const char* string,
-                      UErrorCode *status)
-{
-    do {
-        if(value == UCOL_SIT_LANGUAGE || value == UCOL_SIT_KEYWORD || value == UCOL_SIT_PROVIDER) {
-            spec->locElements[value].append(uprv_tolower(*string), *status);
-        } else {
-            spec->locElements[value].append(*string, *status);
-        }
-    } while(*(++string) != '_' && *string && U_SUCCESS(*status));
-    // don't skip the underscore at the end
-    return string;
-}
-U_CDECL_END
-
-U_CDECL_BEGIN
-static const char* U_CALLCONV
-_processRFC3066Locale(CollatorSpec *spec, uint32_t, const char* string,
-                      UErrorCode *status)
-{
-    char terminator = *string;
-    string++;
-    const char *end = uprv_strchr(string+1, terminator);
-    if(end == nullptr || end - string >= loc3066Capacity) {
-        *status = U_BUFFER_OVERFLOW_ERROR;
-        return string;
-    } else {
-        spec->locale.copyFrom(CharString(string, static_cast<int32_t>(end-string), *status), *status);
-        return end+1;
-    }
-}
-
-U_CDECL_END
-
-U_CDECL_BEGIN
-static const char* U_CALLCONV
-_processCollatorOption(CollatorSpec *spec, uint32_t option, const char* string,
-                       UErrorCode *status)
-{
-    spec->options[option] = ucol_sit_letterToAttributeValue(*string, status);
-    if((*(++string) != '_' && *string) || U_FAILURE(*status)) {
-#ifdef UCOL_TRACE_SIT
-    fprintf(stderr, "%s:%d: unknown collator option at '%s': %s\n", __FILE__, __LINE__, string, u_errorName(*status));
-#endif    
-        *status = U_ILLEGAL_ARGUMENT_ERROR;
-    }
-    return string;
-}
-U_CDECL_END
-
-
-static char16_t
-readHexCodeUnit(const char **string, UErrorCode *status)
-{
-    char16_t result = 0;
-    int32_t value = 0;
-    char c;
-    int32_t noDigits = 0;
-    while((c = **string) != 0 && noDigits < 4) {
-        if( c >= '0' && c <= '9') {
-            value = c - '0';
-        } else if ( c >= 'a' && c <= 'f') {
-            value = c - 'a' + 10;
-        } else if ( c >= 'A' && c <= 'F') {
-            value = c - 'A' + 10;
-        } else {
-            *status = U_ILLEGAL_ARGUMENT_ERROR;
-#ifdef UCOL_TRACE_SIT
-            fprintf(stderr, "%s:%d: Bad hex char at '%s': %s\n", __FILE__, __LINE__, *string, u_errorName(*status));
-#endif    
-            return 0;
-        }
-        result = (result << 4) | (char16_t)value;
-        noDigits++;
-        (*string)++;
-    }
-    // if the string was terminated before we read 4 digits, set an error
-    if(noDigits < 4) {
-        *status = U_ILLEGAL_ARGUMENT_ERROR;
-#ifdef UCOL_TRACE_SIT
-        fprintf(stderr, "%s:%d: Short (only %d digits, wanted 4) at '%s': %s\n", __FILE__, __LINE__, noDigits,*string, u_errorName(*status));
-#endif    
-    }
-    return result;
-}
-
-U_CDECL_BEGIN
-static const char* U_CALLCONV
-_processVariableTop(CollatorSpec *spec, uint32_t value1, const char* string, UErrorCode *status)
-{
-    // get four digits
-    int32_t i = 0;
-    if(!value1) {
-        while(U_SUCCESS(*status) && i < locElementCapacity && *string != 0 && *string != '_') {
-            spec->variableTopString[i++] = readHexCodeUnit(&string, status);
-        }
-        spec->variableTopStringLen = i;
-        if(i == locElementCapacity && *string != 0 && *string != '_') {
-            *status = U_BUFFER_OVERFLOW_ERROR;
-        }
-    } else {
-        spec->variableTopValue = readHexCodeUnit(&string, status);
-    }
-    if(U_SUCCESS(*status)) {
-        spec->variableTopSet = true;
-    }
-    return string;
-}
-U_CDECL_END
-
-
-/* Table for parsing short strings */
-struct ShortStringOptions {
-    char optionStart;
-    ActionFunction *action;
-    uint32_t attr;
-};
-
-static const ShortStringOptions options[UCOL_SIT_ITEMS_COUNT] =
-{
-/* 10 ALTERNATE_HANDLING */   {alternateHArg,     _processCollatorOption, UCOL_ALTERNATE_HANDLING }, // alternate  N, S, D
-/* 15 VARIABLE_TOP_VALUE */   {variableTopValArg, _processVariableTop,    1 },
-/* 08 CASE_FIRST */           {caseFirstArg,      _processCollatorOption, UCOL_CASE_FIRST }, // case first L, U, X, D
-/* 09 NUMERIC_COLLATION */    {numericCollArg,    _processCollatorOption, UCOL_NUMERIC_COLLATION }, // codan      O, X, D
-/* 07 CASE_LEVEL */           {caseLevelArg,      _processCollatorOption, UCOL_CASE_LEVEL }, // case level O, X, D
-/* 12 FRENCH_COLLATION */     {frenchCollArg,     _processCollatorOption, UCOL_FRENCH_COLLATION }, // french     O, X, D
-/* 13 HIRAGANA_QUATERNARY] */ {hiraganaQArg,      _processCollatorOption, UCOL_HIRAGANA_QUATERNARY_MODE }, // hiragana   O, X, D
-/* 04 KEYWORD */              {keywordArg,        _processLocaleElement,  UCOL_SIT_KEYWORD }, // keyword
-/* 00 LANGUAGE */             {languageArg,       _processLocaleElement,  UCOL_SIT_LANGUAGE }, // language
-/* 11 NORMALIZATION_MODE */   {normArg,           _processCollatorOption, UCOL_NORMALIZATION_MODE }, // norm       O, X, D
-/* 02 REGION */               {regionArg,         _processLocaleElement,  UCOL_SIT_REGION }, // region
-/* 06 STRENGTH */             {strengthArg,       _processCollatorOption, UCOL_STRENGTH }, // strength   1, 2, 3, 4, I, D
-/* 14 VARIABLE_TOP */         {variableTopArg,    _processVariableTop,    0 },
-/* 03 VARIANT */              {variantArg,        _processLocaleElement,  UCOL_SIT_VARIANT }, // variant
-/* 05 RFC3066BIS */           {RFC3066Arg,        _processRFC3066Locale,  0 }, // rfc3066bis locale name
-/* 01 SCRIPT */               {scriptArg,         _processLocaleElement,  UCOL_SIT_SCRIPT },  // script
-/*    PROVIDER */             {providerArg,       _processLocaleElement, UCOL_SIT_PROVIDER }
-};
-
-
-static
-const char* ucol_sit_readOption(const char *start, CollatorSpec *spec,
-                            UErrorCode *status)
-{
-  int32_t i = 0;
-
-  for(i = 0; i < UCOL_SIT_ITEMS_COUNT; i++) {
-      if(*start == options[i].optionStart) {
-          const char* end = options[i].action(spec, options[i].attr, start+1, status);
-#ifdef UCOL_TRACE_SIT
-          fprintf(stderr, "***Set %d to %s...\n", i, start);
-#endif
-          // assume 'start' does not go away through all this
-          spec->entries[i].copyFrom(CharString(start, (int32_t)(end - start), *status), *status);
-          return end;
-      }
-  }
-  *status = U_ILLEGAL_ARGUMENT_ERROR;
-#ifdef UCOL_TRACE_SIT
-  fprintf(stderr, "%s:%d: Unknown option at '%s': %s\n", __FILE__, __LINE__, start, u_errorName(*status));
-#endif
-  return start;
-}
-
-static const char*
-ucol_sit_readSpecs(CollatorSpec *s, const char *string,
-                        UParseError *parseError, UErrorCode *status)
-{
-    const char *definition = string;
-    while(U_SUCCESS(*status) && *string) {
-        string = ucol_sit_readOption(string, s, status);
-        // advance over '_'
-        while(*string && *string == '_') {
-            string++;
-        }
-    }
-    if(U_FAILURE(*status)) {
-        parseError->offset = (int32_t)(string - definition);
-    }
-    return string;
-}
-
-static
-int32_t ucol_sit_dumpSpecs(CollatorSpec *s, char *destination, int32_t capacity, UErrorCode *status)
-{
-    int32_t i = 0, j = 0;
-    int32_t len = 0;
-    char optName;
-    if(U_SUCCESS(*status)) {
-        for(i = 0; i < UCOL_SIT_ITEMS_COUNT; i++) {
-            if(!s->entries[i].isEmpty()) {
-                if(len) {
-                    if(len < capacity) {
-                        uprv_strcat(destination, "_");
-                    }
-                    len++;
-                }
-                optName = s->entries[i][0];
-                if(optName == languageArg || optName == regionArg || optName == variantArg || optName == keywordArg) {
-                    for(j = 0; j < s->entries[i].length(); j++) {
-                        if(len + j < capacity) {
-                            destination[len+j] = uprv_toupper(s->entries[i][j]);
-                        }
-                    }
-                    len += s->entries[i].length();
-                } else {
-                    len += s->entries[i].extract(destination + len, capacity - len, *status);
-                }
-            }
-        }
-        return len;
-    } else {
-        return 0;
-    }
-}
-
-static void
-ucol_sit_calculateWholeLocale(CollatorSpec *s, UErrorCode &status) {
-    // put the locale together, unless we have a done
-    // locale
-    if(s->locale.isEmpty()) {
-        // first the language
-        s->locale.append(s->locElements[UCOL_SIT_LANGUAGE], status);
-        // then the script, if present
-        if(!s->locElements[UCOL_SIT_SCRIPT].isEmpty()) {
-            s->locale.append("_", status);
-            s->locale.append(s->locElements[UCOL_SIT_SCRIPT], status);
-        }
-        // then the region, if present
-        if(!s->locElements[UCOL_SIT_REGION].isEmpty()) {
-            s->locale.append("_", status);
-            s->locale.append(s->locElements[UCOL_SIT_REGION], status);
-        } else if(!s->locElements[UCOL_SIT_VARIANT].isEmpty()) { // if there is a variant, we need an underscore
-            s->locale.append("_", status);
-        }
-        // add variant, if there
-        if(!s->locElements[UCOL_SIT_VARIANT].isEmpty()) {
-            s->locale.append("_", status);
-            s->locale.append(s->locElements[UCOL_SIT_VARIANT], status);
-        }
-
-        // if there is a collation keyword, add that too
-        if(!s->locElements[UCOL_SIT_KEYWORD].isEmpty()) {
-            s->locale.append(collationKeyword, status);
-            s->locale.append(s->locElements[UCOL_SIT_KEYWORD], status);
-        }
-
-        // if there is a provider keyword, add that too
-        if(!s->locElements[UCOL_SIT_PROVIDER].isEmpty()) {
-            s->locale.append(providerKeyword, status);
-            s->locale.append(s->locElements[UCOL_SIT_PROVIDER], status);
-        }
-    }
-}
-
-
-U_CAPI void U_EXPORT2
-ucol_prepareShortStringOpen( const char *definition,
-                          UBool,
-                          UParseError *parseError,
-                          UErrorCode *status)
-{
-    if(U_FAILURE(*status)) return;
-
-    UParseError internalParseError;
-
-    if(!parseError) {
-        parseError = &internalParseError;
-    }
-    parseError->line = 0;
-    parseError->offset = 0;
-    parseError->preContext[0] = 0;
-    parseError->postContext[0] = 0;
-
-
-    // first we want to pick stuff out of short string.
-    // we'll end up with an UCA version, locale and a bunch of
-    // settings
-
-    // analyse the string in order to get everything we need.
-    CollatorSpec s;
-    ucol_sit_readSpecs(&s, definition, parseError, status);
-    ucol_sit_calculateWholeLocale(&s, *status);
-
-    char buffer[internalBufferSize];
-    uprv_memset(buffer, 0, internalBufferSize);
-    uloc_canonicalize(s.locale.data(), buffer, internalBufferSize, status);
-
-    UResourceBundle *b = ures_open(U_ICUDATA_COLL, buffer, status);
-    /* we try to find stuff from keyword */
-    UResourceBundle *collations = ures_getByKey(b, "collations", nullptr, status);
-    UResourceBundle *collElem = nullptr;
-    char keyBuffer[256];
-    // if there is a keyword, we pick it up and try to get elements
-    int32_t keyLen = uloc_getKeywordValue(buffer, "collation", keyBuffer, sizeof(keyBuffer), status);
-    // Treat too long a value as no keyword.
-    if(keyLen >= (int32_t)sizeof(keyBuffer)) {
-      keyLen = 0;
-      *status = U_ZERO_ERROR;
-    }
-    if(keyLen == 0) {
-      // no keyword
-      // we try to find the default setting, which will give us the keyword value
-      UResourceBundle *defaultColl = ures_getByKeyWithFallback(collations, "default", nullptr, status);
-      if(U_SUCCESS(*status)) {
-        int32_t defaultKeyLen = 0;
-        const char16_t *defaultKey = ures_getString(defaultColl, &defaultKeyLen, status);
-        u_UCharsToChars(defaultKey, keyBuffer, defaultKeyLen);
-        keyBuffer[defaultKeyLen] = 0;
-      } else {
-        *status = U_INTERNAL_PROGRAM_ERROR;
-        return;
-      }
-      ures_close(defaultColl);
-    }
-    collElem = ures_getByKeyWithFallback(collations, keyBuffer, collElem, status);
-    ures_close(collElem);
-    ures_close(collations);
-    ures_close(b);
-}
-
-
-U_CAPI UCollator* U_EXPORT2
-ucol_openFromShortString( const char *definition,
-                          UBool forceDefaults,
-                          UParseError *parseError,
-                          UErrorCode *status)
-{
-    UTRACE_ENTRY_OC(UTRACE_UCOL_OPEN_FROM_SHORT_STRING);
-    UTRACE_DATA1(UTRACE_INFO, "short string = \"%s\"", definition);
-
-    if(U_FAILURE(*status)) return 0;
-
-    UParseError internalParseError;
-
-    if(!parseError) {
-        parseError = &internalParseError;
-    }
-    parseError->line = 0;
-    parseError->offset = 0;
-    parseError->preContext[0] = 0;
-    parseError->postContext[0] = 0;
-
-
-    // first we want to pick stuff out of short string.
-    // we'll end up with an UCA version, locale and a bunch of
-    // settings
-
-    // analyse the string in order to get everything we need.
-    const char *string = definition;
-    CollatorSpec s;
-    string = ucol_sit_readSpecs(&s, definition, parseError, status);
-    ucol_sit_calculateWholeLocale(&s, *status);
-
-    char buffer[internalBufferSize];
-    uprv_memset(buffer, 0, internalBufferSize);
-#ifdef UCOL_TRACE_SIT
-    fprintf(stderr, "DEF %s, DATA %s, ERR %s\n", definition, s.locale.data(), u_errorName(*status));
-#endif
-    uloc_canonicalize(s.locale.data(), buffer, internalBufferSize, status);
-
-    UCollator *result = ucol_open(buffer, status);
-    int32_t i = 0;
-
-    for(i = 0; i < UCOL_ATTRIBUTE_COUNT; i++) {
-        if(s.options[i] != UCOL_DEFAULT) {
-            if(forceDefaults || ucol_getAttribute(result, (UColAttribute)i, status) != s.options[i]) {
-                ucol_setAttribute(result, (UColAttribute)i, s.options[i], status);
-            }
-
-            if(U_FAILURE(*status)) {
-                parseError->offset = (int32_t)(string - definition);
-                ucol_close(result);
-                return nullptr;
-            }
-
-        }
-    }
-    if(s.variableTopSet) {
-        if(s.variableTopString[0]) {
-            ucol_setVariableTop(result, s.variableTopString, s.variableTopStringLen, status);
-        } else { // we set by value, using 'B'
-            ucol_restoreVariableTop(result, s.variableTopValue, status);
-        }
-    }
-
-
-    if(U_FAILURE(*status)) { // here it can only be a bogus value
-        ucol_close(result);
-        result = nullptr;
-    }
-
-    UTRACE_EXIT_PTR_STATUS(result, *status);
-    return result;
-}
-
-
-U_CAPI int32_t U_EXPORT2
-ucol_getShortDefinitionString(const UCollator *coll,
-                              const char *locale,
-                              char *dst,
-                              int32_t capacity,
-                              UErrorCode *status)
-{
-    if(U_FAILURE(*status)) return 0;
-    if(coll == nullptr) {
-        *status = U_ILLEGAL_ARGUMENT_ERROR;
-        return 0;
-    }
-    return ((icu::Collator*)coll)->internalGetShortDefinitionString(locale,dst,capacity,*status);
-}
-
-U_CAPI int32_t U_EXPORT2
-ucol_normalizeShortDefinitionString(const char *definition,
-                                    char *destination,
-                                    int32_t capacity,
-                                    UParseError *parseError,
-                                    UErrorCode *status)
-{
-
-    if(U_FAILURE(*status)) {
-        return 0;
-    }
-
-    if(destination) {
-        uprv_memset(destination, 0, capacity*sizeof(char));
-    }
-
-    UParseError pe;
-    if(!parseError) {
-        parseError = &pe;
-    }
-
-    // validate
-    CollatorSpec s;
-    ucol_sit_readSpecs(&s, definition, parseError, status);
-    return ucol_sit_dumpSpecs(&s, destination, capacity, status);
-}
-
-/**
- * Get a set containing the contractions defined by the collator. The set includes
- * both the UCA contractions and the contractions defined by the collator
- * @param coll collator
- * @param conts the set to hold the result
- * @param status to hold the error code
- * @return the size of the contraction set
- */
-U_CAPI int32_t U_EXPORT2
-ucol_getContractions( const UCollator *coll,
-                  USet *contractions,
-                  UErrorCode *status)
-{
-  ucol_getContractionsAndExpansions(coll, contractions, nullptr, false, status);
-  return uset_getItemCount(contractions);
-}
-
-/**
- * Get a set containing the expansions defined by the collator. The set includes
- * both the UCA expansions and the expansions defined by the tailoring
- * @param coll collator
- * @param conts the set to hold the result
- * @param addPrefixes add the prefix contextual elements to contractions
- * @param status to hold the error code
- *
- * @draft ICU 3.4
- */
-U_CAPI void U_EXPORT2
-ucol_getContractionsAndExpansions( const UCollator *coll,
-                  USet *contractions,
-                  USet *expansions,
-                  UBool addPrefixes,
-                  UErrorCode *status)
-{
-    if(U_FAILURE(*status)) {
-        return;
-    }
-    if(coll == nullptr) {
-        *status = U_ILLEGAL_ARGUMENT_ERROR;
-        return;
-    }
-    const icu::RuleBasedCollator *rbc = icu::RuleBasedCollator::rbcFromUCollator(coll);
-    if(rbc == nullptr) {
-        *status = U_UNSUPPORTED_ERROR;
-        return;
-    }
-    rbc->internalGetContractionsAndExpansions(
-            icu::UnicodeSet::fromUSet(contractions),
-            icu::UnicodeSet::fromUSet(expansions),
-            addPrefixes, *status);
-}
-#endif
->>>>>>> a8a80be5
+// © 2016 and later: Unicode, Inc. and others.
+// License & terms of use: http://www.unicode.org/copyright.html
+/*
+*******************************************************************************
+*   Copyright (C) 2004-2016, International Business Machines
+*   Corporation and others.  All Rights Reserved.
+*******************************************************************************
+*   file name:  ucol_sit.cpp
+*   encoding:   UTF-8
+*   tab size:   8 (not used)
+*   indentation:4
+*
+* Modification history
+* Date        Name      Comments
+* 03/12/2004  weiv      Creation
+*/
+
+#include "unicode/ustring.h"
+#include "unicode/udata.h"
+#include "unicode/utf16.h"
+#include "utracimp.h"
+#include "ucol_imp.h"
+#include "cmemory.h"
+#include "cstring.h"
+#include "uresimp.h"
+#include "unicode/coll.h"
+#include "unicode/stringpiece.h"
+#include "charstr.h"
+
+U_NAMESPACE_USE
+
+#ifdef UCOL_TRACE_SIT
+# include <stdio.h>
+#endif
+
+#if !UCONFIG_NO_COLLATION
+
+#include "unicode/tblcoll.h"
+
+enum OptionsList {
+    UCOL_SIT_LANGUAGE = 0,
+    UCOL_SIT_SCRIPT   = 1,
+    UCOL_SIT_REGION   = 2,
+    UCOL_SIT_VARIANT  = 3,
+    UCOL_SIT_KEYWORD  = 4,
+    UCOL_SIT_PROVIDER = 5,
+    UCOL_SIT_LOCELEMENT_MAX = UCOL_SIT_PROVIDER, /* the last element that's part of LocElements */
+
+    UCOL_SIT_BCP47,
+    UCOL_SIT_STRENGTH,
+    UCOL_SIT_CASE_LEVEL,
+    UCOL_SIT_CASE_FIRST,
+    UCOL_SIT_NUMERIC_COLLATION,
+    UCOL_SIT_ALTERNATE_HANDLING,
+    UCOL_SIT_NORMALIZATION_MODE,
+    UCOL_SIT_FRENCH_COLLATION,
+    UCOL_SIT_HIRAGANA_QUATERNARY,
+    UCOL_SIT_VARIABLE_TOP,
+    UCOL_SIT_VARIABLE_TOP_VALUE,
+    UCOL_SIT_ITEMS_COUNT
+};
+
+/* option starters chars. */
+static const char alternateHArg     = 'A';
+static const char variableTopValArg = 'B';
+static const char caseFirstArg      = 'C';
+static const char numericCollArg    = 'D';
+static const char caseLevelArg      = 'E';
+static const char frenchCollArg     = 'F';
+static const char hiraganaQArg      = 'H';
+static const char keywordArg        = 'K';
+static const char languageArg       = 'L';
+static const char normArg           = 'N';
+static const char providerArg       = 'P';
+static const char regionArg         = 'R';
+static const char strengthArg       = 'S';
+static const char variableTopArg    = 'T';
+static const char variantArg        = 'V';
+static const char RFC3066Arg        = 'X';
+static const char scriptArg         = 'Z';
+
+static const char collationKeyword[]  = "@collation=";
+static const char providerKeyword[]  = "@sp=";
+
+
+static const int32_t locElementCount = UCOL_SIT_LOCELEMENT_MAX+1;
+static const int32_t locElementCapacity = 32;
+static const int32_t loc3066Capacity = 256;
+static const int32_t internalBufferSize = 512;
+
+/* structure containing specification of a collator. Initialized
+ * from a short string. Also used to construct a short string from a
+ * collator instance
+ */
+struct CollatorSpec {
+    inline CollatorSpec();
+
+    CharString locElements[locElementCount];
+    CharString locale;
+    UColAttributeValue options[UCOL_ATTRIBUTE_COUNT];
+    uint32_t variableTopValue;
+    char16_t variableTopString[locElementCapacity];
+    int32_t variableTopStringLen;
+    UBool variableTopSet;
+    CharString entries[UCOL_SIT_ITEMS_COUNT];
+};
+
+CollatorSpec::CollatorSpec() :
+locale(),
+variableTopValue(0),
+variableTopString(),
+variableTopSet(false)
+ {
+    // set collation options to default
+    for(int32_t i = 0; i < UCOL_ATTRIBUTE_COUNT; i++) {
+        options[i] = UCOL_DEFAULT;
+    }
+}
+
+
+/* structure for converting between character attribute
+ * representation and real collation attribute value.
+ */
+struct AttributeConversion {
+    char letter;
+    UColAttributeValue value;
+};
+
+static const AttributeConversion conversions[12] = {
+    { '1', UCOL_PRIMARY },
+    { '2', UCOL_SECONDARY },
+    { '3', UCOL_TERTIARY },
+    { '4', UCOL_QUATERNARY },
+    { 'D', UCOL_DEFAULT },
+    { 'I', UCOL_IDENTICAL },
+    { 'L', UCOL_LOWER_FIRST },
+    { 'N', UCOL_NON_IGNORABLE },
+    { 'O', UCOL_ON },
+    { 'S', UCOL_SHIFTED },
+    { 'U', UCOL_UPPER_FIRST },
+    { 'X', UCOL_OFF }
+};
+
+
+static UColAttributeValue
+ucol_sit_letterToAttributeValue(char letter, UErrorCode *status) {
+    uint32_t i = 0;
+    for(i = 0; i < UPRV_LENGTHOF(conversions); i++) {
+        if(conversions[i].letter == letter) {
+            return conversions[i].value;
+        }
+    }
+    *status = U_ILLEGAL_ARGUMENT_ERROR;
+#ifdef UCOL_TRACE_SIT
+    fprintf(stderr, "%s:%d: unknown letter %c: %s\n", __FILE__, __LINE__, letter, u_errorName(*status));
+#endif    
+    return UCOL_DEFAULT;
+}
+
+/* function prototype for functions used to parse a short string */
+U_CDECL_BEGIN
+typedef const char* U_CALLCONV
+ActionFunction(CollatorSpec *spec, uint32_t value1, const char* string,
+               UErrorCode *status);
+U_CDECL_END
+
+U_CDECL_BEGIN
+static const char* U_CALLCONV
+_processLocaleElement(CollatorSpec *spec, uint32_t value, const char* string,
+                      UErrorCode *status)
+{
+    do {
+        if(value == UCOL_SIT_LANGUAGE || value == UCOL_SIT_KEYWORD || value == UCOL_SIT_PROVIDER) {
+            spec->locElements[value].append(uprv_tolower(*string), *status);
+        } else {
+            spec->locElements[value].append(*string, *status);
+        }
+    } while(*(++string) != '_' && *string && U_SUCCESS(*status));
+    // don't skip the underscore at the end
+    return string;
+}
+U_CDECL_END
+
+U_CDECL_BEGIN
+static const char* U_CALLCONV
+_processRFC3066Locale(CollatorSpec *spec, uint32_t, const char* string,
+                      UErrorCode *status)
+{
+    char terminator = *string;
+    string++;
+    const char *end = uprv_strchr(string+1, terminator);
+    if(end == nullptr || end - string >= loc3066Capacity) {
+        *status = U_BUFFER_OVERFLOW_ERROR;
+        return string;
+    } else {
+        spec->locale.copyFrom(CharString(string, static_cast<int32_t>(end-string), *status), *status);
+        return end+1;
+    }
+}
+
+U_CDECL_END
+
+U_CDECL_BEGIN
+static const char* U_CALLCONV
+_processCollatorOption(CollatorSpec *spec, uint32_t option, const char* string,
+                       UErrorCode *status)
+{
+    spec->options[option] = ucol_sit_letterToAttributeValue(*string, status);
+    if((*(++string) != '_' && *string) || U_FAILURE(*status)) {
+#ifdef UCOL_TRACE_SIT
+    fprintf(stderr, "%s:%d: unknown collator option at '%s': %s\n", __FILE__, __LINE__, string, u_errorName(*status));
+#endif    
+        *status = U_ILLEGAL_ARGUMENT_ERROR;
+    }
+    return string;
+}
+U_CDECL_END
+
+
+static char16_t
+readHexCodeUnit(const char **string, UErrorCode *status)
+{
+    char16_t result = 0;
+    int32_t value = 0;
+    char c;
+    int32_t noDigits = 0;
+    while((c = **string) != 0 && noDigits < 4) {
+        if( c >= '0' && c <= '9') {
+            value = c - '0';
+        } else if ( c >= 'a' && c <= 'f') {
+            value = c - 'a' + 10;
+        } else if ( c >= 'A' && c <= 'F') {
+            value = c - 'A' + 10;
+        } else {
+            *status = U_ILLEGAL_ARGUMENT_ERROR;
+#ifdef UCOL_TRACE_SIT
+            fprintf(stderr, "%s:%d: Bad hex char at '%s': %s\n", __FILE__, __LINE__, *string, u_errorName(*status));
+#endif    
+            return 0;
+        }
+        result = (result << 4) | (char16_t)value;
+        noDigits++;
+        (*string)++;
+    }
+    // if the string was terminated before we read 4 digits, set an error
+    if(noDigits < 4) {
+        *status = U_ILLEGAL_ARGUMENT_ERROR;
+#ifdef UCOL_TRACE_SIT
+        fprintf(stderr, "%s:%d: Short (only %d digits, wanted 4) at '%s': %s\n", __FILE__, __LINE__, noDigits,*string, u_errorName(*status));
+#endif    
+    }
+    return result;
+}
+
+U_CDECL_BEGIN
+static const char* U_CALLCONV
+_processVariableTop(CollatorSpec *spec, uint32_t value1, const char* string, UErrorCode *status)
+{
+    // get four digits
+    int32_t i = 0;
+    if(!value1) {
+        while(U_SUCCESS(*status) && i < locElementCapacity && *string != 0 && *string != '_') {
+            spec->variableTopString[i++] = readHexCodeUnit(&string, status);
+        }
+        spec->variableTopStringLen = i;
+        if(i == locElementCapacity && *string != 0 && *string != '_') {
+            *status = U_BUFFER_OVERFLOW_ERROR;
+        }
+    } else {
+        spec->variableTopValue = readHexCodeUnit(&string, status);
+    }
+    if(U_SUCCESS(*status)) {
+        spec->variableTopSet = true;
+    }
+    return string;
+}
+U_CDECL_END
+
+
+/* Table for parsing short strings */
+struct ShortStringOptions {
+    char optionStart;
+    ActionFunction *action;
+    uint32_t attr;
+};
+
+static const ShortStringOptions options[UCOL_SIT_ITEMS_COUNT] =
+{
+/* 10 ALTERNATE_HANDLING */   {alternateHArg,     _processCollatorOption, UCOL_ALTERNATE_HANDLING }, // alternate  N, S, D
+/* 15 VARIABLE_TOP_VALUE */   {variableTopValArg, _processVariableTop,    1 },
+/* 08 CASE_FIRST */           {caseFirstArg,      _processCollatorOption, UCOL_CASE_FIRST }, // case first L, U, X, D
+/* 09 NUMERIC_COLLATION */    {numericCollArg,    _processCollatorOption, UCOL_NUMERIC_COLLATION }, // codan      O, X, D
+/* 07 CASE_LEVEL */           {caseLevelArg,      _processCollatorOption, UCOL_CASE_LEVEL }, // case level O, X, D
+/* 12 FRENCH_COLLATION */     {frenchCollArg,     _processCollatorOption, UCOL_FRENCH_COLLATION }, // french     O, X, D
+/* 13 HIRAGANA_QUATERNARY] */ {hiraganaQArg,      _processCollatorOption, UCOL_HIRAGANA_QUATERNARY_MODE }, // hiragana   O, X, D
+/* 04 KEYWORD */              {keywordArg,        _processLocaleElement,  UCOL_SIT_KEYWORD }, // keyword
+/* 00 LANGUAGE */             {languageArg,       _processLocaleElement,  UCOL_SIT_LANGUAGE }, // language
+/* 11 NORMALIZATION_MODE */   {normArg,           _processCollatorOption, UCOL_NORMALIZATION_MODE }, // norm       O, X, D
+/* 02 REGION */               {regionArg,         _processLocaleElement,  UCOL_SIT_REGION }, // region
+/* 06 STRENGTH */             {strengthArg,       _processCollatorOption, UCOL_STRENGTH }, // strength   1, 2, 3, 4, I, D
+/* 14 VARIABLE_TOP */         {variableTopArg,    _processVariableTop,    0 },
+/* 03 VARIANT */              {variantArg,        _processLocaleElement,  UCOL_SIT_VARIANT }, // variant
+/* 05 RFC3066BIS */           {RFC3066Arg,        _processRFC3066Locale,  0 }, // rfc3066bis locale name
+/* 01 SCRIPT */               {scriptArg,         _processLocaleElement,  UCOL_SIT_SCRIPT },  // script
+/*    PROVIDER */             {providerArg,       _processLocaleElement, UCOL_SIT_PROVIDER }
+};
+
+
+static
+const char* ucol_sit_readOption(const char *start, CollatorSpec *spec,
+                            UErrorCode *status)
+{
+  int32_t i = 0;
+
+  for(i = 0; i < UCOL_SIT_ITEMS_COUNT; i++) {
+      if(*start == options[i].optionStart) {
+          const char* end = options[i].action(spec, options[i].attr, start+1, status);
+#ifdef UCOL_TRACE_SIT
+          fprintf(stderr, "***Set %d to %s...\n", i, start);
+#endif
+          // assume 'start' does not go away through all this
+          spec->entries[i].copyFrom(CharString(start, (int32_t)(end - start), *status), *status);
+          return end;
+      }
+  }
+  *status = U_ILLEGAL_ARGUMENT_ERROR;
+#ifdef UCOL_TRACE_SIT
+  fprintf(stderr, "%s:%d: Unknown option at '%s': %s\n", __FILE__, __LINE__, start, u_errorName(*status));
+#endif
+  return start;
+}
+
+static const char*
+ucol_sit_readSpecs(CollatorSpec *s, const char *string,
+                        UParseError *parseError, UErrorCode *status)
+{
+    const char *definition = string;
+    while(U_SUCCESS(*status) && *string) {
+        string = ucol_sit_readOption(string, s, status);
+        // advance over '_'
+        while(*string && *string == '_') {
+            string++;
+        }
+    }
+    if(U_FAILURE(*status)) {
+        parseError->offset = (int32_t)(string - definition);
+    }
+    return string;
+}
+
+static
+int32_t ucol_sit_dumpSpecs(CollatorSpec *s, char *destination, int32_t capacity, UErrorCode *status)
+{
+    int32_t i = 0, j = 0;
+    int32_t len = 0;
+    char optName;
+    if(U_SUCCESS(*status)) {
+        for(i = 0; i < UCOL_SIT_ITEMS_COUNT; i++) {
+            if(!s->entries[i].isEmpty()) {
+                if(len) {
+                    if(len < capacity) {
+                        uprv_strcat(destination, "_");
+                    }
+                    len++;
+                }
+                optName = s->entries[i][0];
+                if(optName == languageArg || optName == regionArg || optName == variantArg || optName == keywordArg) {
+                    for(j = 0; j < s->entries[i].length(); j++) {
+                        if(len + j < capacity) {
+                            destination[len+j] = uprv_toupper(s->entries[i][j]);
+                        }
+                    }
+                    len += s->entries[i].length();
+                } else {
+                    len += s->entries[i].extract(destination + len, capacity - len, *status);
+                }
+            }
+        }
+        return len;
+    } else {
+        return 0;
+    }
+}
+
+static void
+ucol_sit_calculateWholeLocale(CollatorSpec *s, UErrorCode &status) {
+    // put the locale together, unless we have a done
+    // locale
+    if(s->locale.isEmpty()) {
+        // first the language
+        s->locale.append(s->locElements[UCOL_SIT_LANGUAGE], status);
+        // then the script, if present
+        if(!s->locElements[UCOL_SIT_SCRIPT].isEmpty()) {
+            s->locale.append("_", status);
+            s->locale.append(s->locElements[UCOL_SIT_SCRIPT], status);
+        }
+        // then the region, if present
+        if(!s->locElements[UCOL_SIT_REGION].isEmpty()) {
+            s->locale.append("_", status);
+            s->locale.append(s->locElements[UCOL_SIT_REGION], status);
+        } else if(!s->locElements[UCOL_SIT_VARIANT].isEmpty()) { // if there is a variant, we need an underscore
+            s->locale.append("_", status);
+        }
+        // add variant, if there
+        if(!s->locElements[UCOL_SIT_VARIANT].isEmpty()) {
+            s->locale.append("_", status);
+            s->locale.append(s->locElements[UCOL_SIT_VARIANT], status);
+        }
+
+        // if there is a collation keyword, add that too
+        if(!s->locElements[UCOL_SIT_KEYWORD].isEmpty()) {
+            s->locale.append(collationKeyword, status);
+            s->locale.append(s->locElements[UCOL_SIT_KEYWORD], status);
+        }
+
+        // if there is a provider keyword, add that too
+        if(!s->locElements[UCOL_SIT_PROVIDER].isEmpty()) {
+            s->locale.append(providerKeyword, status);
+            s->locale.append(s->locElements[UCOL_SIT_PROVIDER], status);
+        }
+    }
+}
+
+
+U_CAPI void U_EXPORT2
+ucol_prepareShortStringOpen( const char *definition,
+                          UBool,
+                          UParseError *parseError,
+                          UErrorCode *status)
+{
+    if(U_FAILURE(*status)) return;
+
+    UParseError internalParseError;
+
+    if(!parseError) {
+        parseError = &internalParseError;
+    }
+    parseError->line = 0;
+    parseError->offset = 0;
+    parseError->preContext[0] = 0;
+    parseError->postContext[0] = 0;
+
+
+    // first we want to pick stuff out of short string.
+    // we'll end up with an UCA version, locale and a bunch of
+    // settings
+
+    // analyse the string in order to get everything we need.
+    CollatorSpec s;
+    ucol_sit_readSpecs(&s, definition, parseError, status);
+    ucol_sit_calculateWholeLocale(&s, *status);
+
+    char buffer[internalBufferSize];
+    uprv_memset(buffer, 0, internalBufferSize);
+    uloc_canonicalize(s.locale.data(), buffer, internalBufferSize, status);
+
+    UResourceBundle *b = ures_open(U_ICUDATA_COLL, buffer, status);
+    /* we try to find stuff from keyword */
+    UResourceBundle *collations = ures_getByKey(b, "collations", nullptr, status);
+    UResourceBundle *collElem = nullptr;
+    char keyBuffer[256];
+    // if there is a keyword, we pick it up and try to get elements
+    int32_t keyLen = uloc_getKeywordValue(buffer, "collation", keyBuffer, sizeof(keyBuffer), status);
+    // Treat too long a value as no keyword.
+    if(keyLen >= (int32_t)sizeof(keyBuffer)) {
+      keyLen = 0;
+      *status = U_ZERO_ERROR;
+    }
+    if(keyLen == 0) {
+      // no keyword
+      // we try to find the default setting, which will give us the keyword value
+      UResourceBundle *defaultColl = ures_getByKeyWithFallback(collations, "default", nullptr, status);
+      if(U_SUCCESS(*status)) {
+        int32_t defaultKeyLen = 0;
+        const char16_t *defaultKey = ures_getString(defaultColl, &defaultKeyLen, status);
+        u_UCharsToChars(defaultKey, keyBuffer, defaultKeyLen);
+        keyBuffer[defaultKeyLen] = 0;
+      } else {
+        *status = U_INTERNAL_PROGRAM_ERROR;
+        return;
+      }
+      ures_close(defaultColl);
+    }
+    collElem = ures_getByKeyWithFallback(collations, keyBuffer, collElem, status);
+    ures_close(collElem);
+    ures_close(collations);
+    ures_close(b);
+}
+
+
+U_CAPI UCollator* U_EXPORT2
+ucol_openFromShortString( const char *definition,
+                          UBool forceDefaults,
+                          UParseError *parseError,
+                          UErrorCode *status)
+{
+    UTRACE_ENTRY_OC(UTRACE_UCOL_OPEN_FROM_SHORT_STRING);
+    UTRACE_DATA1(UTRACE_INFO, "short string = \"%s\"", definition);
+
+    if(U_FAILURE(*status)) return 0;
+
+    UParseError internalParseError;
+
+    if(!parseError) {
+        parseError = &internalParseError;
+    }
+    parseError->line = 0;
+    parseError->offset = 0;
+    parseError->preContext[0] = 0;
+    parseError->postContext[0] = 0;
+
+
+    // first we want to pick stuff out of short string.
+    // we'll end up with an UCA version, locale and a bunch of
+    // settings
+
+    // analyse the string in order to get everything we need.
+    const char *string = definition;
+    CollatorSpec s;
+    string = ucol_sit_readSpecs(&s, definition, parseError, status);
+    ucol_sit_calculateWholeLocale(&s, *status);
+
+    char buffer[internalBufferSize];
+    uprv_memset(buffer, 0, internalBufferSize);
+#ifdef UCOL_TRACE_SIT
+    fprintf(stderr, "DEF %s, DATA %s, ERR %s\n", definition, s.locale.data(), u_errorName(*status));
+#endif
+    uloc_canonicalize(s.locale.data(), buffer, internalBufferSize, status);
+
+    UCollator *result = ucol_open(buffer, status);
+    int32_t i = 0;
+
+    for(i = 0; i < UCOL_ATTRIBUTE_COUNT; i++) {
+        if(s.options[i] != UCOL_DEFAULT) {
+            if(forceDefaults || ucol_getAttribute(result, (UColAttribute)i, status) != s.options[i]) {
+                ucol_setAttribute(result, (UColAttribute)i, s.options[i], status);
+            }
+
+            if(U_FAILURE(*status)) {
+                parseError->offset = (int32_t)(string - definition);
+                ucol_close(result);
+                return nullptr;
+            }
+
+        }
+    }
+    if(s.variableTopSet) {
+        if(s.variableTopString[0]) {
+            ucol_setVariableTop(result, s.variableTopString, s.variableTopStringLen, status);
+        } else { // we set by value, using 'B'
+            ucol_restoreVariableTop(result, s.variableTopValue, status);
+        }
+    }
+
+
+    if(U_FAILURE(*status)) { // here it can only be a bogus value
+        ucol_close(result);
+        result = nullptr;
+    }
+
+    UTRACE_EXIT_PTR_STATUS(result, *status);
+    return result;
+}
+
+
+U_CAPI int32_t U_EXPORT2
+ucol_getShortDefinitionString(const UCollator *coll,
+                              const char *locale,
+                              char *dst,
+                              int32_t capacity,
+                              UErrorCode *status)
+{
+    if(U_FAILURE(*status)) return 0;
+    if(coll == nullptr) {
+        *status = U_ILLEGAL_ARGUMENT_ERROR;
+        return 0;
+    }
+    return ((icu::Collator*)coll)->internalGetShortDefinitionString(locale,dst,capacity,*status);
+}
+
+U_CAPI int32_t U_EXPORT2
+ucol_normalizeShortDefinitionString(const char *definition,
+                                    char *destination,
+                                    int32_t capacity,
+                                    UParseError *parseError,
+                                    UErrorCode *status)
+{
+
+    if(U_FAILURE(*status)) {
+        return 0;
+    }
+
+    if(destination) {
+        uprv_memset(destination, 0, capacity*sizeof(char));
+    }
+
+    UParseError pe;
+    if(!parseError) {
+        parseError = &pe;
+    }
+
+    // validate
+    CollatorSpec s;
+    ucol_sit_readSpecs(&s, definition, parseError, status);
+    return ucol_sit_dumpSpecs(&s, destination, capacity, status);
+}
+
+/**
+ * Get a set containing the contractions defined by the collator. The set includes
+ * both the UCA contractions and the contractions defined by the collator
+ * @param coll collator
+ * @param conts the set to hold the result
+ * @param status to hold the error code
+ * @return the size of the contraction set
+ */
+U_CAPI int32_t U_EXPORT2
+ucol_getContractions( const UCollator *coll,
+                  USet *contractions,
+                  UErrorCode *status)
+{
+  ucol_getContractionsAndExpansions(coll, contractions, nullptr, false, status);
+  return uset_getItemCount(contractions);
+}
+
+/**
+ * Get a set containing the expansions defined by the collator. The set includes
+ * both the UCA expansions and the expansions defined by the tailoring
+ * @param coll collator
+ * @param conts the set to hold the result
+ * @param addPrefixes add the prefix contextual elements to contractions
+ * @param status to hold the error code
+ *
+ * @draft ICU 3.4
+ */
+U_CAPI void U_EXPORT2
+ucol_getContractionsAndExpansions( const UCollator *coll,
+                  USet *contractions,
+                  USet *expansions,
+                  UBool addPrefixes,
+                  UErrorCode *status)
+{
+    if(U_FAILURE(*status)) {
+        return;
+    }
+    if(coll == nullptr) {
+        *status = U_ILLEGAL_ARGUMENT_ERROR;
+        return;
+    }
+    const icu::RuleBasedCollator *rbc = icu::RuleBasedCollator::rbcFromUCollator(coll);
+    if(rbc == nullptr) {
+        *status = U_UNSUPPORTED_ERROR;
+        return;
+    }
+    rbc->internalGetContractionsAndExpansions(
+            icu::UnicodeSet::fromUSet(contractions),
+            icu::UnicodeSet::fromUSet(expansions),
+            addPrefixes, *status);
+}
+#endif