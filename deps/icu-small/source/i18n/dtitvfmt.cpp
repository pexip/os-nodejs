<<<<<<< HEAD
// © 2016 and later: Unicode, Inc. and others.
// License & terms of use: http://www.unicode.org/copyright.html
/*******************************************************************************
* Copyright (C) 2008-2016, International Business Machines Corporation and
* others. All Rights Reserved.
*******************************************************************************
*
* File DTITVFMT.CPP
*
*******************************************************************************
*/

#include "utypeinfo.h"  // for 'typeid' to work

#include "unicode/dtitvfmt.h"

#if !UCONFIG_NO_FORMATTING

//TODO: put in compilation
//#define DTITVFMT_DEBUG 1

#include "unicode/calendar.h"
#include "unicode/dtptngen.h"
#include "unicode/dtitvinf.h"
#include "unicode/simpleformatter.h"
#include "unicode/udisplaycontext.h"
#include "cmemory.h"
#include "cstring.h"
#include "dtitv_impl.h"
#include "mutex.h"
#include "uresimp.h"
#include "formattedval_impl.h"

#ifdef DTITVFMT_DEBUG
#include <iostream>
#endif

U_NAMESPACE_BEGIN



#ifdef DTITVFMT_DEBUG
#define PRINTMESG(msg) { std::cout << "(" << __FILE__ << ":" << __LINE__ << ") " << msg << "\n"; }
#endif


static const UChar gDateFormatSkeleton[][11] = {
//yMMMMEEEEd
{LOW_Y, CAP_M, CAP_M, CAP_M, CAP_M, CAP_E, CAP_E, CAP_E, CAP_E, LOW_D, 0},
//yMMMMd
{LOW_Y, CAP_M, CAP_M, CAP_M, CAP_M, LOW_D, 0},
//yMMMd
{LOW_Y, CAP_M, CAP_M, CAP_M, LOW_D, 0},
//yMd
{LOW_Y, CAP_M, LOW_D, 0} };


static const char gCalendarTag[] = "calendar";
static const char gGregorianTag[] = "gregorian";
static const char gDateTimePatternsTag[] = "DateTimePatterns";


// latestFirst:
static const UChar gLaterFirstPrefix[] = {LOW_L, LOW_A, LOW_T, LOW_E, LOW_S,LOW_T, CAP_F, LOW_I, LOW_R, LOW_S, LOW_T, COLON};

// earliestFirst:
static const UChar gEarlierFirstPrefix[] = {LOW_E, LOW_A, LOW_R, LOW_L, LOW_I, LOW_E, LOW_S, LOW_T, CAP_F, LOW_I, LOW_R, LOW_S, LOW_T, COLON};


class FormattedDateIntervalData : public FormattedValueFieldPositionIteratorImpl {
public:
    FormattedDateIntervalData(UErrorCode& status) : FormattedValueFieldPositionIteratorImpl(5, status) {}
    virtual ~FormattedDateIntervalData();
};

FormattedDateIntervalData::~FormattedDateIntervalData() = default;

UPRV_FORMATTED_VALUE_SUBCLASS_AUTO_IMPL(FormattedDateInterval)


UOBJECT_DEFINE_RTTI_IMPLEMENTATION(DateIntervalFormat)

// Mutex, protects access to fDateFormat, fFromCalendar and fToCalendar.
//        Needed because these data members are modified by const methods of DateIntervalFormat.

static UMutex gFormatterMutex;

DateIntervalFormat* U_EXPORT2
DateIntervalFormat::createInstance(const UnicodeString& skeleton,
                                   UErrorCode& status) {
    return createInstance(skeleton, Locale::getDefault(), status);
}


DateIntervalFormat* U_EXPORT2
DateIntervalFormat::createInstance(const UnicodeString& skeleton,
                                   const Locale& locale,
                                   UErrorCode& status) {
#ifdef DTITVFMT_DEBUG
    char result[1000];
    char result_1[1000];
    char mesg[2000];
    skeleton.extract(0,  skeleton.length(), result, "UTF-8");
    UnicodeString pat;
    ((SimpleDateFormat*)dtfmt)->toPattern(pat);
    pat.extract(0,  pat.length(), result_1, "UTF-8");
    sprintf(mesg, "skeleton: %s; pattern: %s\n", result, result_1);
    PRINTMESG(mesg)
#endif

    DateIntervalInfo* dtitvinf = new DateIntervalInfo(locale, status);
    if (dtitvinf == nullptr) {
        status = U_MEMORY_ALLOCATION_ERROR;
        return nullptr;
    }
    return create(locale, dtitvinf, &skeleton, status);
}



DateIntervalFormat* U_EXPORT2
DateIntervalFormat::createInstance(const UnicodeString& skeleton,
                                   const DateIntervalInfo& dtitvinf,
                                   UErrorCode& status) {
    return createInstance(skeleton, Locale::getDefault(), dtitvinf, status);
}


DateIntervalFormat* U_EXPORT2
DateIntervalFormat::createInstance(const UnicodeString& skeleton,
                                   const Locale& locale,
                                   const DateIntervalInfo& dtitvinf,
                                   UErrorCode& status) {
    DateIntervalInfo* ptn = dtitvinf.clone();
    return create(locale, ptn, &skeleton, status);
}


DateIntervalFormat::DateIntervalFormat()
:   fInfo(nullptr),
    fDateFormat(nullptr),
    fFromCalendar(nullptr),
    fToCalendar(nullptr),
    fLocale(Locale::getRoot()),
    fDatePattern(nullptr),
    fTimePattern(nullptr),
    fDateTimeFormat(nullptr),
    fCapitalizationContext(UDISPCTX_CAPITALIZATION_NONE)
{}


DateIntervalFormat::DateIntervalFormat(const DateIntervalFormat& itvfmt)
:   Format(itvfmt),
    fInfo(nullptr),
    fDateFormat(nullptr),
    fFromCalendar(nullptr),
    fToCalendar(nullptr),
    fLocale(itvfmt.fLocale),
    fDatePattern(nullptr),
    fTimePattern(nullptr),
    fDateTimeFormat(nullptr),
    fCapitalizationContext(UDISPCTX_CAPITALIZATION_NONE) {
    *this = itvfmt;
}


DateIntervalFormat&
DateIntervalFormat::operator=(const DateIntervalFormat& itvfmt) {
    if ( this != &itvfmt ) {
        delete fDateFormat;
        delete fInfo;
        delete fFromCalendar;
        delete fToCalendar;
        delete fDatePattern;
        delete fTimePattern;
        delete fDateTimeFormat;
        {
            Mutex lock(&gFormatterMutex);
            if ( itvfmt.fDateFormat ) {
                fDateFormat = itvfmt.fDateFormat->clone();
            } else {
                fDateFormat = nullptr;
            }
            if ( itvfmt.fFromCalendar ) {
                fFromCalendar = itvfmt.fFromCalendar->clone();
            } else {
                fFromCalendar = nullptr;
            }
            if ( itvfmt.fToCalendar ) {
                fToCalendar = itvfmt.fToCalendar->clone();
            } else {
                fToCalendar = nullptr;
            }
        }
        if ( itvfmt.fInfo ) {
            fInfo = itvfmt.fInfo->clone();
        } else {
            fInfo = nullptr;
        }
        fSkeleton = itvfmt.fSkeleton;
        int8_t i;
        for ( i = 0; i< DateIntervalInfo::kIPI_MAX_INDEX; ++i ) {
            fIntervalPatterns[i] = itvfmt.fIntervalPatterns[i];
        }
        fLocale = itvfmt.fLocale;
        fDatePattern    = (itvfmt.fDatePattern)?    itvfmt.fDatePattern->clone(): nullptr;
        fTimePattern    = (itvfmt.fTimePattern)?    itvfmt.fTimePattern->clone(): nullptr;
        fDateTimeFormat = (itvfmt.fDateTimeFormat)? itvfmt.fDateTimeFormat->clone(): nullptr;
        fCapitalizationContext = itvfmt.fCapitalizationContext;
    }
    return *this;
}


DateIntervalFormat::~DateIntervalFormat() {
    delete fInfo;
    delete fDateFormat;
    delete fFromCalendar;
    delete fToCalendar;
    delete fDatePattern;
    delete fTimePattern;
    delete fDateTimeFormat;
}


DateIntervalFormat*
DateIntervalFormat::clone() const {
    return new DateIntervalFormat(*this);
}


UBool
DateIntervalFormat::operator==(const Format& other) const {
    if (typeid(*this) != typeid(other)) {return FALSE;}
    const DateIntervalFormat* fmt = (DateIntervalFormat*)&other;
    if (this == fmt) {return TRUE;}
    if (!Format::operator==(other)) {return FALSE;}
    if ((fInfo != fmt->fInfo) && (fInfo == nullptr || fmt->fInfo == nullptr)) {return FALSE;}
    if (fInfo && fmt->fInfo && (*fInfo != *fmt->fInfo )) {return FALSE;}
    {
        Mutex lock(&gFormatterMutex);
        if (fDateFormat != fmt->fDateFormat && (fDateFormat == nullptr || fmt->fDateFormat == nullptr)) {return FALSE;}
        if (fDateFormat && fmt->fDateFormat && (*fDateFormat != *fmt->fDateFormat)) {return FALSE;}
    }
    // note: fFromCalendar and fToCalendar hold no persistent state, and therefore do not participate in operator ==.
    //       fDateFormat has the primary calendar for the DateIntervalFormat.
    if (fSkeleton != fmt->fSkeleton) {return FALSE;}
    if (fDatePattern != fmt->fDatePattern && (fDatePattern == nullptr || fmt->fDatePattern == nullptr)) {return FALSE;}
    if (fDatePattern && fmt->fDatePattern && (*fDatePattern != *fmt->fDatePattern)) {return FALSE;}
    if (fTimePattern != fmt->fTimePattern && (fTimePattern == nullptr || fmt->fTimePattern == nullptr)) {return FALSE;}
    if (fTimePattern && fmt->fTimePattern && (*fTimePattern != *fmt->fTimePattern)) {return FALSE;}
    if (fDateTimeFormat != fmt->fDateTimeFormat && (fDateTimeFormat == nullptr || fmt->fDateTimeFormat == nullptr)) {return FALSE;}
    if (fDateTimeFormat && fmt->fDateTimeFormat && (*fDateTimeFormat != *fmt->fDateTimeFormat)) {return FALSE;}
    if (fLocale != fmt->fLocale) {return FALSE;}

    for (int32_t i = 0; i< DateIntervalInfo::kIPI_MAX_INDEX; ++i ) {
        if (fIntervalPatterns[i].firstPart != fmt->fIntervalPatterns[i].firstPart) {return FALSE;}
        if (fIntervalPatterns[i].secondPart != fmt->fIntervalPatterns[i].secondPart ) {return FALSE;}
        if (fIntervalPatterns[i].laterDateFirst != fmt->fIntervalPatterns[i].laterDateFirst) {return FALSE;}
    }
    if (fCapitalizationContext != fmt->fCapitalizationContext) {return FALSE;}
    return TRUE;
}


UnicodeString&
DateIntervalFormat::format(const Formattable& obj,
                           UnicodeString& appendTo,
                           FieldPosition& fieldPosition,
                           UErrorCode& status) const {
    if ( U_FAILURE(status) ) {
        return appendTo;
    }

    if ( obj.getType() == Formattable::kObject ) {
        const UObject* formatObj = obj.getObject();
        const DateInterval* interval = dynamic_cast<const DateInterval*>(formatObj);
        if (interval != nullptr) {
            return format(interval, appendTo, fieldPosition, status);
        }
    }
    status = U_ILLEGAL_ARGUMENT_ERROR;
    return appendTo;
}


UnicodeString&
DateIntervalFormat::format(const DateInterval* dtInterval,
                           UnicodeString& appendTo,
                           FieldPosition& fieldPosition,
                           UErrorCode& status) const {
    if ( U_FAILURE(status) ) {
        return appendTo;
    }
    if (fDateFormat == nullptr || fInfo == nullptr) {
        status = U_INVALID_STATE_ERROR;
        return appendTo;
    }

    FieldPositionOnlyHandler handler(fieldPosition);
    handler.setAcceptFirstOnly(TRUE);
    int8_t ignore;

    Mutex lock(&gFormatterMutex);
    return formatIntervalImpl(*dtInterval, appendTo, ignore, handler, status);
}


FormattedDateInterval DateIntervalFormat::formatToValue(
        const DateInterval& dtInterval,
        UErrorCode& status) const {
    if (U_FAILURE(status)) {
        return FormattedDateInterval(status);
    }
    // LocalPointer only sets OOM status if U_SUCCESS is true.
    LocalPointer<FormattedDateIntervalData> result(new FormattedDateIntervalData(status), status);
    if (U_FAILURE(status)) {
        return FormattedDateInterval(status);
    }
    UnicodeString string;
    int8_t firstIndex;
    auto handler = result->getHandler(status);
    handler.setCategory(UFIELD_CATEGORY_DATE);
    {
        Mutex lock(&gFormatterMutex);
        formatIntervalImpl(dtInterval, string, firstIndex, handler, status);
    }
    handler.getError(status);
    result->appendString(string, status);
    if (U_FAILURE(status)) {
        return FormattedDateInterval(status);
    }

    // Compute the span fields and sort them into place:
    if (firstIndex != -1) {
        result->addOverlapSpans(UFIELD_CATEGORY_DATE_INTERVAL_SPAN, firstIndex, status);
        if (U_FAILURE(status)) {
            return FormattedDateInterval(status);
        }
        result->sort();
    }

    return FormattedDateInterval(result.orphan());
}


UnicodeString&
DateIntervalFormat::format(Calendar& fromCalendar,
                           Calendar& toCalendar,
                           UnicodeString& appendTo,
                           FieldPosition& pos,
                           UErrorCode& status) const {
    FieldPositionOnlyHandler handler(pos);
    handler.setAcceptFirstOnly(TRUE);
    int8_t ignore;

    Mutex lock(&gFormatterMutex);
    return formatImpl(fromCalendar, toCalendar, appendTo, ignore, handler, status);
}


FormattedDateInterval DateIntervalFormat::formatToValue(
        Calendar& fromCalendar,
        Calendar& toCalendar,
        UErrorCode& status) const {
    if (U_FAILURE(status)) {
        return FormattedDateInterval(status);
    }
    // LocalPointer only sets OOM status if U_SUCCESS is true.
    LocalPointer<FormattedDateIntervalData> result(new FormattedDateIntervalData(status), status);
    if (U_FAILURE(status)) {
        return FormattedDateInterval(status);
    }
    UnicodeString string;
    int8_t firstIndex;
    auto handler = result->getHandler(status);
    handler.setCategory(UFIELD_CATEGORY_DATE);
    {
        Mutex lock(&gFormatterMutex);
        formatImpl(fromCalendar, toCalendar, string, firstIndex, handler, status);
    }
    handler.getError(status);
    result->appendString(string, status);
    if (U_FAILURE(status)) {
        return FormattedDateInterval(status);
    }

    // Compute the span fields and sort them into place:
    if (firstIndex != -1) {
        result->addOverlapSpans(UFIELD_CATEGORY_DATE_INTERVAL_SPAN, firstIndex, status);
        result->sort();
    }

    return FormattedDateInterval(result.orphan());
}


UnicodeString& DateIntervalFormat::formatIntervalImpl(
        const DateInterval& dtInterval,
        UnicodeString& appendTo,
        int8_t& firstIndex,
        FieldPositionHandler& fphandler,
        UErrorCode& status) const {
    if (U_FAILURE(status)) {
        return appendTo;
    }
    if (fFromCalendar == nullptr || fToCalendar == nullptr) {
        status = U_INVALID_STATE_ERROR;
        return appendTo;
    }
    fFromCalendar->setTime(dtInterval.getFromDate(), status);
    fToCalendar->setTime(dtInterval.getToDate(), status);
    return formatImpl(*fFromCalendar, *fToCalendar, appendTo, firstIndex, fphandler, status);
}


// The following is only called from within the gFormatterMutex lock
UnicodeString&
DateIntervalFormat::formatImpl(Calendar& fromCalendar,
                           Calendar& toCalendar,
                           UnicodeString& appendTo,
                           int8_t& firstIndex,
                           FieldPositionHandler& fphandler,
                           UErrorCode& status) const {
    if ( U_FAILURE(status) ) {
        return appendTo;
    }

    // Initialize firstIndex to -1 (single date, no range)
    firstIndex = -1;

    // not support different calendar types and time zones
    //if ( fromCalendar.getType() != toCalendar.getType() ) {
    if ( !fromCalendar.isEquivalentTo(toCalendar) ) {
        status = U_ILLEGAL_ARGUMENT_ERROR;
        return appendTo;
    }

    // First, find the largest different calendar field.
    UCalendarDateFields field = UCAL_FIELD_COUNT;

    if ( fromCalendar.get(UCAL_ERA,status) != toCalendar.get(UCAL_ERA,status)) {
        field = UCAL_ERA;
    } else if ( fromCalendar.get(UCAL_YEAR, status) !=
                toCalendar.get(UCAL_YEAR, status) ) {
        field = UCAL_YEAR;
    } else if ( fromCalendar.get(UCAL_MONTH, status) !=
                toCalendar.get(UCAL_MONTH, status) ) {
        field = UCAL_MONTH;
    } else if ( fromCalendar.get(UCAL_DATE, status) !=
                toCalendar.get(UCAL_DATE, status) ) {
        field = UCAL_DATE;
    } else if ( fromCalendar.get(UCAL_AM_PM, status) !=
                toCalendar.get(UCAL_AM_PM, status) ) {
        field = UCAL_AM_PM;
    } else if ( fromCalendar.get(UCAL_HOUR, status) !=
                toCalendar.get(UCAL_HOUR, status) ) {
        field = UCAL_HOUR;
    } else if ( fromCalendar.get(UCAL_MINUTE, status) !=
                toCalendar.get(UCAL_MINUTE, status) ) {
        field = UCAL_MINUTE;
    } else if ( fromCalendar.get(UCAL_SECOND, status) !=
                toCalendar.get(UCAL_SECOND, status) ) {
        field = UCAL_SECOND;
    } else if ( fromCalendar.get(UCAL_MILLISECOND, status) !=
                toCalendar.get(UCAL_MILLISECOND, status) ) {
        field = UCAL_MILLISECOND;
    }

    if ( U_FAILURE(status) ) {
        return appendTo;
    }
    UErrorCode tempStatus = U_ZERO_ERROR; // for setContext, ignored
    // Set up fDateFormat to handle the first or only part of the interval
    // (override later for any second part). Inside lock, OK to modify fDateFormat.
    fDateFormat->setContext(fCapitalizationContext, tempStatus);

    if ( field == UCAL_FIELD_COUNT ) {
        /* ignore the millisecond etc. small fields' difference.
         * use single date when all the above are the same.
         */
        return fDateFormat->_format(fromCalendar, appendTo, fphandler, status);
    }
    UBool fromToOnSameDay = (field==UCAL_AM_PM || field==UCAL_HOUR || field==UCAL_MINUTE || field==UCAL_SECOND || field==UCAL_MILLISECOND);

    // following call should not set wrong status,
    // all the pass-in fields are valid till here
    int32_t itvPtnIndex = DateIntervalInfo::calendarFieldToIntervalIndex(field,
                                                                        status);
    const PatternInfo& intervalPattern = fIntervalPatterns[itvPtnIndex];

    if ( intervalPattern.firstPart.isEmpty() &&
         intervalPattern.secondPart.isEmpty() ) {
        if ( fDateFormat->isFieldUnitIgnored(field) ) {
            /* the largest different calendar field is small than
             * the smallest calendar field in pattern,
             * return single date format.
             */
            return fDateFormat->_format(fromCalendar, appendTo, fphandler, status);
        }
        return fallbackFormat(fromCalendar, toCalendar, fromToOnSameDay, appendTo, firstIndex, fphandler, status);
    }
    // If the first part in interval pattern is empty,
    // the 2nd part of it saves the full-pattern used in fall-back.
    // For a 'real' interval pattern, the first part will never be empty.
    if ( intervalPattern.firstPart.isEmpty() ) {
        // fall back
        UnicodeString originalPattern;
        fDateFormat->toPattern(originalPattern);
        fDateFormat->applyPattern(intervalPattern.secondPart);
        appendTo = fallbackFormat(fromCalendar, toCalendar, fromToOnSameDay, appendTo, firstIndex, fphandler, status);
        fDateFormat->applyPattern(originalPattern);
        return appendTo;
    }
    Calendar* firstCal;
    Calendar* secondCal;
    if ( intervalPattern.laterDateFirst ) {
        firstCal = &toCalendar;
        secondCal = &fromCalendar;
        firstIndex = 1;
    } else {
        firstCal = &fromCalendar;
        secondCal = &toCalendar;
        firstIndex = 0;
    }
    // break the interval pattern into 2 parts,
    // first part should not be empty,
    UnicodeString originalPattern;
    fDateFormat->toPattern(originalPattern);
    fDateFormat->applyPattern(intervalPattern.firstPart);
    fDateFormat->_format(*firstCal, appendTo, fphandler, status);

    if ( !intervalPattern.secondPart.isEmpty() ) {
        fDateFormat->applyPattern(intervalPattern.secondPart);
        // No capitalization for second part of interval
        tempStatus = U_ZERO_ERROR;
        fDateFormat->setContext(UDISPCTX_CAPITALIZATION_NONE, tempStatus);
        fDateFormat->_format(*secondCal, appendTo, fphandler, status);
    }
    fDateFormat->applyPattern(originalPattern);
    return appendTo;
}



void
DateIntervalFormat::parseObject(const UnicodeString& /* source */,
                                Formattable& /* result */,
                                ParsePosition& /* parse_pos */) const {
    // parseObject(const UnicodeString&, Formattable&, UErrorCode&) const
    // will set status as U_INVALID_FORMAT_ERROR if
    // parse_pos is still 0
}




const DateIntervalInfo*
DateIntervalFormat::getDateIntervalInfo() const {
    return fInfo;
}


void
DateIntervalFormat::setDateIntervalInfo(const DateIntervalInfo& newItvPattern,
                                        UErrorCode& status) {
    delete fInfo;
    fInfo = new DateIntervalInfo(newItvPattern);
    if (fInfo == nullptr) {
        status = U_MEMORY_ALLOCATION_ERROR;
    }

    // Delete patterns that get reset by initializePattern
    delete fDatePattern;
    fDatePattern = nullptr;
    delete fTimePattern;
    fTimePattern = nullptr;
    delete fDateTimeFormat;
    fDateTimeFormat = nullptr;

    if (fDateFormat) {
        initializePattern(status);
    }
}



const DateFormat*
DateIntervalFormat::getDateFormat() const {
    return fDateFormat;
}


void
DateIntervalFormat::adoptTimeZone(TimeZone* zone)
{
    if (fDateFormat != nullptr) {
        fDateFormat->adoptTimeZone(zone);
    }
    // The fDateFormat has the primary calendar for the DateIntervalFormat and has
    // ownership of any adopted TimeZone; fFromCalendar and fToCalendar are internal
    // work clones of that calendar (and should not also be given ownership of the
    // adopted TimeZone).
    if (fFromCalendar) {
        fFromCalendar->setTimeZone(*zone);
    }
    if (fToCalendar) {
        fToCalendar->setTimeZone(*zone);
    }
}

void
DateIntervalFormat::setTimeZone(const TimeZone& zone)
{
    if (fDateFormat != nullptr) {
        fDateFormat->setTimeZone(zone);
    }
    // The fDateFormat has the primary calendar for the DateIntervalFormat;
    // fFromCalendar and fToCalendar are internal work clones of that calendar.
    if (fFromCalendar) {
        fFromCalendar->setTimeZone(zone);
    }
    if (fToCalendar) {
        fToCalendar->setTimeZone(zone);
    }
}

const TimeZone&
DateIntervalFormat::getTimeZone() const
{
    if (fDateFormat != nullptr) {
        Mutex lock(&gFormatterMutex);
        return fDateFormat->getTimeZone();
    }
    // If fDateFormat is nullptr (unexpected), create default timezone.
    return *(TimeZone::createDefault());
}

void
DateIntervalFormat::setContext(UDisplayContext value, UErrorCode& status)
{
    if (U_FAILURE(status))
        return;
    if ( (UDisplayContextType)((uint32_t)value >> 8) == UDISPCTX_TYPE_CAPITALIZATION ) {
        fCapitalizationContext = value;
    } else {
        status = U_ILLEGAL_ARGUMENT_ERROR;
    }
}

UDisplayContext
DateIntervalFormat::getContext(UDisplayContextType type, UErrorCode& status) const
{
    if (U_FAILURE(status))
        return (UDisplayContext)0;
    if (type != UDISPCTX_TYPE_CAPITALIZATION) {
        status = U_ILLEGAL_ARGUMENT_ERROR;
        return (UDisplayContext)0;
    }
    return fCapitalizationContext;
}

DateIntervalFormat::DateIntervalFormat(const Locale& locale,
                                       DateIntervalInfo* dtItvInfo,
                                       const UnicodeString* skeleton,
                                       UErrorCode& status)
:   fInfo(nullptr),
    fDateFormat(nullptr),
    fFromCalendar(nullptr),
    fToCalendar(nullptr),
    fLocale(locale),
    fDatePattern(nullptr),
    fTimePattern(nullptr),
    fDateTimeFormat(nullptr),
    fCapitalizationContext(UDISPCTX_CAPITALIZATION_NONE)
{
    LocalPointer<DateIntervalInfo> info(dtItvInfo, status);
    LocalPointer<SimpleDateFormat> dtfmt(static_cast<SimpleDateFormat *>(
            DateFormat::createInstanceForSkeleton(*skeleton, locale, status)), status);
    if (U_FAILURE(status)) {
        return;
    }

    if ( skeleton ) {
        fSkeleton = *skeleton;
    }
    fInfo = info.orphan();
    fDateFormat = dtfmt.orphan();
    if ( fDateFormat->getCalendar() ) {
        fFromCalendar = fDateFormat->getCalendar()->clone();
        fToCalendar = fDateFormat->getCalendar()->clone();
    }
    initializePattern(status);
}

DateIntervalFormat* U_EXPORT2
DateIntervalFormat::create(const Locale& locale,
                           DateIntervalInfo* dtitvinf,
                           const UnicodeString* skeleton,
                           UErrorCode& status) {
    DateIntervalFormat* f = new DateIntervalFormat(locale, dtitvinf,
                                                   skeleton, status);
    if ( f == nullptr ) {
        status = U_MEMORY_ALLOCATION_ERROR;
        delete dtitvinf;
    } else if ( U_FAILURE(status) ) {
        // safe to delete f, although nothing actually is saved
        delete f;
        f = 0;
    }
    return f;
}



/**
 * Initialize interval patterns locale to this formatter
 *
 * This code is a bit complicated since
 * 1. the interval patterns saved in resource bundle files are interval
 *    patterns based on date or time only.
 *    It does not have interval patterns based on both date and time.
 *    Interval patterns on both date and time are algorithm generated.
 *
 *    For example, it has interval patterns on skeleton "dMy" and "hm",
 *    but it does not have interval patterns on skeleton "dMyhm".
 *
 *    The rule to genearte interval patterns for both date and time skeleton are
 *    1) when the year, month, or day differs, concatenate the two original
 *    expressions with a separator between,
 *    For example, interval pattern from "Jan 10, 2007 10:10 am"
 *    to "Jan 11, 2007 10:10am" is
 *    "Jan 10, 2007 10:10 am - Jan 11, 2007 10:10am"
 *
 *    2) otherwise, present the date followed by the range expression
 *    for the time.
 *    For example, interval pattern from "Jan 10, 2007 10:10 am"
 *    to "Jan 10, 2007 11:10am" is
 *    "Jan 10, 2007 10:10 am - 11:10am"
 *
 * 2. even a pattern does not request a certion calendar field,
 *    the interval pattern needs to include such field if such fields are
 *    different between 2 dates.
 *    For example, a pattern/skeleton is "hm", but the interval pattern
 *    includes year, month, and date when year, month, and date differs.
 *
 * @param status          output param set to success/failure code on exit
 * @stable ICU 4.0
 */
void
DateIntervalFormat::initializePattern(UErrorCode& status) {
    if ( U_FAILURE(status) ) {
        return;
    }
    const Locale& locale = fDateFormat->getSmpFmtLocale();
    if ( fSkeleton.isEmpty() ) {
        UnicodeString fullPattern;
        fDateFormat->toPattern(fullPattern);
#ifdef DTITVFMT_DEBUG
    char result[1000];
    char result_1[1000];
    char mesg[2000];
    fSkeleton.extract(0,  fSkeleton.length(), result, "UTF-8");
    sprintf(mesg, "in getBestSkeleton: fSkeleton: %s; \n", result);
    PRINTMESG(mesg)
#endif
        // fSkeleton is already set by createDateIntervalInstance()
        // or by createInstance(UnicodeString skeleton, .... )
        fSkeleton = DateTimePatternGenerator::staticGetSkeleton(
                fullPattern, status);
        if ( U_FAILURE(status) ) {
            return;
        }
    }

    // initialize the fIntervalPattern ordering
    int8_t i;
    for ( i = 0; i < DateIntervalInfo::kIPI_MAX_INDEX; ++i ) {
        fIntervalPatterns[i].laterDateFirst = fInfo->getDefaultOrder();
    }

    /* Check whether the skeleton is a combination of date and time.
     * For the complication reason 1 explained above.
     */
    UnicodeString dateSkeleton;
    UnicodeString timeSkeleton;
    UnicodeString normalizedTimeSkeleton;
    UnicodeString normalizedDateSkeleton;


    /* the difference between time skeleton and normalizedTimeSkeleton are:
     * 1. (Formerly, normalized time skeleton folded 'H' to 'h'; no longer true)
     * 2. (Formerly, 'a' was omitted in normalized time skeleton; this is now handled elsewhere)
     * 3. there is only one appearance for 'h' or 'H', 'm','v', 'z' in normalized
     *    time skeleton
     *
     * The difference between date skeleton and normalizedDateSkeleton are:
     * 1. both 'y' and 'd' appear only once in normalizeDateSkeleton
     * 2. 'E' and 'EE' are normalized into 'EEE'
     * 3. 'MM' is normalized into 'M'
     */
    UnicodeString convertedSkeleton = normalizeHourMetacharacters(fSkeleton);
    getDateTimeSkeleton(convertedSkeleton, dateSkeleton, normalizedDateSkeleton,
                        timeSkeleton, normalizedTimeSkeleton);

#ifdef DTITVFMT_DEBUG
    char result[1000];
    char result_1[1000];
    char mesg[2000];
    fSkeleton.extract(0,  fSkeleton.length(), result, "UTF-8");
    sprintf(mesg, "in getBestSkeleton: fSkeleton: %s; \n", result);
    PRINTMESG(mesg)
#endif

    // move this up here since we need it for fallbacks
    if ( timeSkeleton.length() > 0 && dateSkeleton.length() > 0 ) {
        // Need the Date/Time pattern for concatenation of the date
        // with the time interval.
        // The date/time pattern ( such as {0} {1} ) is saved in
        // calendar, that is why need to get the CalendarData here.
        LocalUResourceBundlePointer dateTimePatternsRes(ures_open(nullptr, locale.getBaseName(), &status));
        ures_getByKey(dateTimePatternsRes.getAlias(), gCalendarTag,
                      dateTimePatternsRes.getAlias(), &status);
        ures_getByKeyWithFallback(dateTimePatternsRes.getAlias(), gGregorianTag,
                                  dateTimePatternsRes.getAlias(), &status);
        ures_getByKeyWithFallback(dateTimePatternsRes.getAlias(), gDateTimePatternsTag,
                                  dateTimePatternsRes.getAlias(), &status);

        int32_t dateTimeFormatLength;
        const UChar* dateTimeFormat = ures_getStringByIndex(
                                            dateTimePatternsRes.getAlias(),
                                            (int32_t)DateFormat::kDateTime,
                                            &dateTimeFormatLength, &status);
        if ( U_SUCCESS(status) && dateTimeFormatLength >= 3 ) {
            fDateTimeFormat = new UnicodeString(dateTimeFormat, dateTimeFormatLength);
            if (fDateTimeFormat == nullptr) {
                status = U_MEMORY_ALLOCATION_ERROR;
                return;
            }
        }
    }

    UBool found = setSeparateDateTimePtn(normalizedDateSkeleton,
                                         normalizedTimeSkeleton);

    // for skeletons with seconds, found is false and we enter this block
    if ( found == false ) {
        // use fallback
        // TODO: if user asks "m"(minute), but "d"(day) differ
        if ( timeSkeleton.length() != 0 ) {
            if ( dateSkeleton.length() == 0 ) {
                // prefix with yMd
                timeSkeleton.insert(0, gDateFormatSkeleton[DateFormat::kShort], -1);
                UnicodeString pattern = DateFormat::getBestPattern(
                        locale, timeSkeleton, status);
                if ( U_FAILURE(status) ) {
                    return;
                }
                // for fall back interval patterns,
                // the first part of the pattern is empty,
                // the second part of the pattern is the full-pattern
                // should be used in fall-back.
                setPatternInfo(UCAL_DATE, nullptr, &pattern, fInfo->getDefaultOrder());
                setPatternInfo(UCAL_MONTH, nullptr, &pattern, fInfo->getDefaultOrder());
                setPatternInfo(UCAL_YEAR, nullptr, &pattern, fInfo->getDefaultOrder());

                timeSkeleton.insert(0, CAP_G);
                pattern = DateFormat::getBestPattern(
                        locale, timeSkeleton, status);
                if ( U_FAILURE(status) ) {
                    return;
                }
                setPatternInfo(UCAL_ERA, nullptr, &pattern, fInfo->getDefaultOrder());
            } else {
                // TODO: fall back
            }
        } else {
            // TODO: fall back
        }
        return;
    } // end of skeleton not found
    // interval patterns for skeleton are found in resource
    if ( timeSkeleton.length() == 0 ) {
        // done
    } else if ( dateSkeleton.length() == 0 ) {
        // prefix with yMd
        timeSkeleton.insert(0, gDateFormatSkeleton[DateFormat::kShort], -1);
        UnicodeString pattern = DateFormat::getBestPattern(
                locale, timeSkeleton, status);
        if ( U_FAILURE(status) ) {
            return;
        }
        // for fall back interval patterns,
        // the first part of the pattern is empty,
        // the second part of the pattern is the full-pattern
        // should be used in fall-back.
        setPatternInfo(UCAL_DATE, nullptr, &pattern, fInfo->getDefaultOrder());
        setPatternInfo(UCAL_MONTH, nullptr, &pattern, fInfo->getDefaultOrder());
        setPatternInfo(UCAL_YEAR, nullptr, &pattern, fInfo->getDefaultOrder());

        timeSkeleton.insert(0, CAP_G);
        pattern = DateFormat::getBestPattern(
                locale, timeSkeleton, status);
        if ( U_FAILURE(status) ) {
            return;
        }
        setPatternInfo(UCAL_ERA, nullptr, &pattern, fInfo->getDefaultOrder());
    } else {
        /* if both present,
         * 1) when the era, year, month, or day differs,
         * concatenate the two original expressions with a separator between,
         * 2) otherwise, present the date followed by the
         * range expression for the time.
         */
        /*
         * 1) when the era, year, month, or day differs,
         * concatenate the two original expressions with a separator between,
         */
        // if field exists, use fall back
        UnicodeString skeleton = fSkeleton;
        if ( !fieldExistsInSkeleton(UCAL_DATE, dateSkeleton) ) {
            // prefix skeleton with 'd'
            skeleton.insert(0, LOW_D);
            setFallbackPattern(UCAL_DATE, skeleton, status);
        }
        if ( !fieldExistsInSkeleton(UCAL_MONTH, dateSkeleton) ) {
            // then prefix skeleton with 'M'
            skeleton.insert(0, CAP_M);
            setFallbackPattern(UCAL_MONTH, skeleton, status);
        }
        if ( !fieldExistsInSkeleton(UCAL_YEAR, dateSkeleton) ) {
            // then prefix skeleton with 'y'
            skeleton.insert(0, LOW_Y);
            setFallbackPattern(UCAL_YEAR, skeleton, status);
        }
        if ( !fieldExistsInSkeleton(UCAL_ERA, dateSkeleton) ) {
            // then prefix skeleton with 'G'
            skeleton.insert(0, CAP_G);
            setFallbackPattern(UCAL_ERA, skeleton, status);
        }

        /*
         * 2) otherwise, present the date followed by the
         * range expression for the time.
         */

        if ( fDateTimeFormat == nullptr ) {
            // earlier failure getting dateTimeFormat
            return;
        }

        UnicodeString datePattern = DateFormat::getBestPattern(
                locale, dateSkeleton, status);

        concatSingleDate2TimeInterval(*fDateTimeFormat, datePattern, UCAL_AM_PM, status);
        concatSingleDate2TimeInterval(*fDateTimeFormat, datePattern, UCAL_HOUR, status);
        concatSingleDate2TimeInterval(*fDateTimeFormat, datePattern, UCAL_MINUTE, status);
    }
}



UnicodeString
DateIntervalFormat::normalizeHourMetacharacters(const UnicodeString& skeleton) const {
    UnicodeString result = skeleton;

    UChar hourMetachar = u'\0';
    int32_t metacharStart = 0;
    int32_t metacharCount = 0;
    for (int32_t i = 0; i < result.length(); i++) {
        UChar c = result[i];
        if (c == LOW_J || c == CAP_J || c == CAP_C) {
            if (hourMetachar == u'\0') {
                hourMetachar = c;
                metacharStart = i;
            }
            ++metacharCount;
        } else {
            if (hourMetachar != u'\0') {
                break;
            }
        }
    }

    if (hourMetachar != u'\0') {
        UErrorCode err = U_ZERO_ERROR;
        UChar hourChar = CAP_H;
        UChar dayPeriodChar = LOW_A;
        UnicodeString convertedPattern = DateFormat::getBestPattern(fLocale, UnicodeString(hourMetachar), err);

        if (U_SUCCESS(err)) {
            // strip literal text from the pattern (so literal characters don't get mistaken for pattern
            // characters-- such as the 'h' in 'Uhr' in Germam)
            int32_t firstQuotePos;
            while ((firstQuotePos = convertedPattern.indexOf(u'\'')) != -1) {
                int32_t secondQuotePos = convertedPattern.indexOf(u'\'', firstQuotePos + 1);
                if (secondQuotePos == -1) {
                    secondQuotePos = firstQuotePos;
                }
                convertedPattern.replace(firstQuotePos, (secondQuotePos - firstQuotePos) + 1, UnicodeString());
            }

            if (convertedPattern.indexOf(LOW_H) != -1) {
                hourChar = LOW_H;
            } else if (convertedPattern.indexOf(CAP_K) != -1) {
                hourChar = CAP_K;
            } else if (convertedPattern.indexOf(LOW_K) != -1) {
                hourChar = LOW_K;
            }

            if (convertedPattern.indexOf(LOW_B) != -1) {
                dayPeriodChar = LOW_B;
            } else if (convertedPattern.indexOf(CAP_B) != -1) {
                dayPeriodChar = CAP_B;
            }
        }

        if (hourChar == CAP_H || hourChar == LOW_K) {
            result.replace(metacharStart, metacharCount, hourChar);
        } else {
            UnicodeString hourAndDayPeriod(hourChar);
            switch (metacharCount) {
                case 1:
                case 2:
                default:
                    hourAndDayPeriod.append(UnicodeString(dayPeriodChar));
                    break;
                case 3:
                case 4:
                    for (int32_t i = 0; i < 4; i++) {
                        hourAndDayPeriod.append(dayPeriodChar);
                    }
                    break;
                case 5:
                case 6:
                    for (int32_t i = 0; i < 5; i++) {
                        hourAndDayPeriod.append(dayPeriodChar);
                    }
                    break;
            }
            result.replace(metacharStart, metacharCount, hourAndDayPeriod);
        }
    }
    return result;
}


void  U_EXPORT2
DateIntervalFormat::getDateTimeSkeleton(const UnicodeString& skeleton,
                                        UnicodeString& dateSkeleton,
                                        UnicodeString& normalizedDateSkeleton,
                                        UnicodeString& timeSkeleton,
                                        UnicodeString& normalizedTimeSkeleton) {
    // dateSkeleton follows the sequence of y*M*E*d*
    // timeSkeleton follows the sequence of hm*[v|z]?
    int32_t ECount = 0;
    int32_t dCount = 0;
    int32_t MCount = 0;
    int32_t yCount = 0;
    int32_t mCount = 0;
    int32_t vCount = 0;
    int32_t zCount = 0;
    UChar hourChar = u'\0';
    int32_t i;

    for (i = 0; i < skeleton.length(); ++i) {
        UChar ch = skeleton[i];
        switch ( ch ) {
          case CAP_E:
            dateSkeleton.append(ch);
            ++ECount;
            break;
          case LOW_D:
            dateSkeleton.append(ch);
            ++dCount;
            break;
          case CAP_M:
            dateSkeleton.append(ch);
            ++MCount;
            break;
          case LOW_Y:
            dateSkeleton.append(ch);
            ++yCount;
            break;
          case CAP_G:
          case CAP_Y:
          case LOW_U:
          case CAP_Q:
          case LOW_Q:
          case CAP_L:
          case LOW_L:
          case CAP_W:
          case LOW_W:
          case CAP_D:
          case CAP_F:
          case LOW_G:
          case LOW_E:
          case LOW_C:
          case CAP_U:
          case LOW_R:
            normalizedDateSkeleton.append(ch);
            dateSkeleton.append(ch);
            break;
          case LOW_H:
          case CAP_H:
          case LOW_K:
          case CAP_K:
            timeSkeleton.append(ch);
            if (hourChar == u'\0') {
                hourChar = ch;
            }
            break;
          case LOW_M:
            timeSkeleton.append(ch);
            ++mCount;
            break;
          case LOW_Z:
            ++zCount;
            timeSkeleton.append(ch);
            break;
          case LOW_V:
            ++vCount;
            timeSkeleton.append(ch);
            break;
          case LOW_A:
          case CAP_V:
          case CAP_Z:
          case LOW_J:
          case LOW_S:
          case CAP_S:
          case CAP_A:
          case LOW_B:
          case CAP_B:
            timeSkeleton.append(ch);
            normalizedTimeSkeleton.append(ch);
            break;
        }
    }

    /* generate normalized form for date*/
    if ( yCount != 0 ) {
        for (i = 0; i < yCount; ++i) {
            normalizedDateSkeleton.append(LOW_Y);
        }
    }
    if ( MCount != 0 ) {
        if ( MCount < 3 ) {
            normalizedDateSkeleton.append(CAP_M);
        } else {
            for ( int32_t j = 0; j < MCount && j < MAX_M_COUNT; ++j) {
                 normalizedDateSkeleton.append(CAP_M);
            }
        }
    }
    if ( ECount != 0 ) {
        if ( ECount <= 3 ) {
            normalizedDateSkeleton.append(CAP_E);
        } else {
            for ( int32_t j = 0; j < ECount && j < MAX_E_COUNT; ++j ) {
                 normalizedDateSkeleton.append(CAP_E);
            }
        }
    }
    if ( dCount != 0 ) {
        normalizedDateSkeleton.append(LOW_D);
    }

    /* generate normalized form for time */
    if ( hourChar != u'\0' ) {
        normalizedTimeSkeleton.append(hourChar);
    }
    if ( mCount != 0 ) {
        normalizedTimeSkeleton.append(LOW_M);
    }
    if ( zCount != 0 ) {
        normalizedTimeSkeleton.append(LOW_Z);
    }
    if ( vCount != 0 ) {
        normalizedTimeSkeleton.append(LOW_V);
    }
}


/**
 * Generate date or time interval pattern from resource,
 * and set them into the interval pattern locale to this formatter.
 *
 * It needs to handle the following:
 * 1. need to adjust field width.
 *    For example, the interval patterns saved in DateIntervalInfo
 *    includes "dMMMy", but not "dMMMMy".
 *    Need to get interval patterns for dMMMMy from dMMMy.
 *    Another example, the interval patterns saved in DateIntervalInfo
 *    includes "hmv", but not "hmz".
 *    Need to get interval patterns for "hmz' from 'hmv'
 *
 * 2. there might be no pattern for 'y' differ for skeleton "Md",
 *    in order to get interval patterns for 'y' differ,
 *    need to look for it from skeleton 'yMd'
 *
 * @param dateSkeleton   normalized date skeleton
 * @param timeSkeleton   normalized time skeleton
 * @return               whether the resource is found for the skeleton.
 *                       TRUE if interval pattern found for the skeleton,
 *                       FALSE otherwise.
 * @stable ICU 4.0
 */
UBool
DateIntervalFormat::setSeparateDateTimePtn(
                                 const UnicodeString& dateSkeleton,
                                 const UnicodeString& timeSkeleton) {
    const UnicodeString* skeleton;
    // if both date and time skeleton present,
    // the final interval pattern might include time interval patterns
    // ( when, am_pm, hour, minute differ ),
    // but not date interval patterns ( when year, month, day differ ).
    // For year/month/day differ, it falls back to fall-back pattern.
    if ( timeSkeleton.length() != 0  ) {
        skeleton = &timeSkeleton;
    } else {
        skeleton = &dateSkeleton;
    }

    /* interval patterns for skeleton "dMMMy" (but not "dMMMMy")
     * are defined in resource,
     * interval patterns for skeleton "dMMMMy" are calculated by
     * 1. get the best match skeleton for "dMMMMy", which is "dMMMy"
     * 2. get the interval patterns for "dMMMy",
     * 3. extend "MMM" to "MMMM" in above interval patterns for "dMMMMy"
     * getBestSkeleton() is step 1.
     */
    // best skeleton, and the difference information
    int8_t differenceInfo = 0;
    const UnicodeString* bestSkeleton = fInfo->getBestSkeleton(*skeleton,
                                                               differenceInfo);
    /* best skeleton could be nullptr.
       For example: in "ca" resource file,
       interval format is defined as following
           intervalFormats{
                fallback{"{0} - {1}"}
            }
       there is no skeletons/interval patterns defined,
       and the best skeleton match could be nullptr
     */
    if ( bestSkeleton == nullptr ) {
        return false;
    }

    // Set patterns for fallback use, need to do this
    // before returning if differenceInfo == -1
    UErrorCode status;
    if ( dateSkeleton.length() != 0) {
        status = U_ZERO_ERROR;
        fDatePattern = new UnicodeString(DateFormat::getBestPattern(
                fLocale, dateSkeleton, status));
        // no way to report OOM. :(
    }
    if ( timeSkeleton.length() != 0) {
        status = U_ZERO_ERROR;
        fTimePattern = new UnicodeString(DateFormat::getBestPattern(
                fLocale, timeSkeleton, status));
        // no way to report OOM. :(
    }

    // difference:
    // 0 means the best matched skeleton is the same as input skeleton
    // 1 means the fields are the same, but field width are different
    // 2 means the only difference between fields are v/z,
    // -1 means there are other fields difference
    // (this will happen, for instance, if the supplied skeleton has seconds,
    //  but no skeletons in the intervalFormats data do)
    if ( differenceInfo == -1 ) {
        // skeleton has different fields, not only  v/z difference
        return false;
    }

    if ( timeSkeleton.length() == 0 ) {
        UnicodeString extendedSkeleton;
        UnicodeString extendedBestSkeleton;
        // only has date skeleton
        setIntervalPattern(UCAL_DATE, skeleton, bestSkeleton, differenceInfo,
                           &extendedSkeleton, &extendedBestSkeleton);

        UBool extended = setIntervalPattern(UCAL_MONTH, skeleton, bestSkeleton,
                                     differenceInfo,
                                     &extendedSkeleton, &extendedBestSkeleton);

        if ( extended ) {
            bestSkeleton = &extendedBestSkeleton;
            skeleton = &extendedSkeleton;
        }
        setIntervalPattern(UCAL_YEAR, skeleton, bestSkeleton, differenceInfo,
                           &extendedSkeleton, &extendedBestSkeleton);
        setIntervalPattern(UCAL_ERA, skeleton, bestSkeleton, differenceInfo,
                           &extendedSkeleton, &extendedBestSkeleton);
     } else {
        setIntervalPattern(UCAL_MINUTE, skeleton, bestSkeleton, differenceInfo);
        setIntervalPattern(UCAL_HOUR, skeleton, bestSkeleton, differenceInfo);
        setIntervalPattern(UCAL_AM_PM, skeleton, bestSkeleton, differenceInfo);
    }
    return true;
}



void
DateIntervalFormat::setFallbackPattern(UCalendarDateFields field,
                                       const UnicodeString& skeleton,
                                       UErrorCode& status) {
    if ( U_FAILURE(status) ) {
        return;
    }
    UnicodeString pattern = DateFormat::getBestPattern(
            fLocale, skeleton, status);
    if ( U_FAILURE(status) ) {
        return;
    }
    setPatternInfo(field, nullptr, &pattern, fInfo->getDefaultOrder());
}




void
DateIntervalFormat::setPatternInfo(UCalendarDateFields field,
                                   const UnicodeString* firstPart,
                                   const UnicodeString* secondPart,
                                   UBool laterDateFirst) {
    // for fall back interval patterns,
    // the first part of the pattern is empty,
    // the second part of the pattern is the full-pattern
    // should be used in fall-back.
    UErrorCode status = U_ZERO_ERROR;
    // following should not set any wrong status.
    int32_t itvPtnIndex = DateIntervalInfo::calendarFieldToIntervalIndex(field,
                                                                        status);
    if ( U_FAILURE(status) ) {
        return;
    }
    PatternInfo& ptn = fIntervalPatterns[itvPtnIndex];
    if ( firstPart ) {
        ptn.firstPart = *firstPart;
    }
    if ( secondPart ) {
        ptn.secondPart = *secondPart;
    }
    ptn.laterDateFirst = laterDateFirst;
}

void
DateIntervalFormat::setIntervalPattern(UCalendarDateFields field,
                                       const UnicodeString& intervalPattern) {
    UBool order = fInfo->getDefaultOrder();
    setIntervalPattern(field, intervalPattern, order);
}


void
DateIntervalFormat::setIntervalPattern(UCalendarDateFields field,
                                       const UnicodeString& intervalPattern,
                                       UBool laterDateFirst) {
    const UnicodeString* pattern = &intervalPattern;
    UBool order = laterDateFirst;
    // check for "latestFirst:" or "earliestFirst:" prefix
    int8_t prefixLength = UPRV_LENGTHOF(gLaterFirstPrefix);
    int8_t earliestFirstLength = UPRV_LENGTHOF(gEarlierFirstPrefix);
    UnicodeString realPattern;
    if ( intervalPattern.startsWith(gLaterFirstPrefix, prefixLength) ) {
        order = true;
        intervalPattern.extract(prefixLength,
                                intervalPattern.length() - prefixLength,
                                realPattern);
        pattern = &realPattern;
    } else if ( intervalPattern.startsWith(gEarlierFirstPrefix,
                                           earliestFirstLength) ) {
        order = false;
        intervalPattern.extract(earliestFirstLength,
                                intervalPattern.length() - earliestFirstLength,
                                realPattern);
        pattern = &realPattern;
    }

    int32_t splitPoint = splitPatternInto2Part(*pattern);

    UnicodeString firstPart;
    UnicodeString secondPart;
    pattern->extract(0, splitPoint, firstPart);
    if ( splitPoint < pattern->length() ) {
        pattern->extract(splitPoint, pattern->length()-splitPoint, secondPart);
    }
    setPatternInfo(field, &firstPart, &secondPart, order);
}




/**
 * Generate interval pattern from existing resource
 *
 * It not only save the interval patterns,
 * but also return the extended skeleton and its best match skeleton.
 *
 * @param field           largest different calendar field
 * @param skeleton        skeleton
 * @param bestSkeleton    the best match skeleton which has interval pattern
 *                        defined in resource
 * @param differenceInfo  the difference between skeleton and best skeleton
 *         0 means the best matched skeleton is the same as input skeleton
 *         1 means the fields are the same, but field width are different
 *         2 means the only difference between fields are v/z,
 *        -1 means there are other fields difference
 *
 * @param extendedSkeleton      extended skeleton
 * @param extendedBestSkeleton  extended best match skeleton
 * @return                      whether the interval pattern is found
 *                              through extending skeleton or not.
 *                              TRUE if interval pattern is found by
 *                              extending skeleton, FALSE otherwise.
 * @stable ICU 4.0
 */
UBool
DateIntervalFormat::setIntervalPattern(UCalendarDateFields field,
                                       const UnicodeString* skeleton,
                                       const UnicodeString* bestSkeleton,
                                       int8_t differenceInfo,
                                       UnicodeString* extendedSkeleton,
                                       UnicodeString* extendedBestSkeleton) {
    UErrorCode status = U_ZERO_ERROR;
    // following getIntervalPattern() should not generate error status
    UnicodeString pattern;
    fInfo->getIntervalPattern(*bestSkeleton, field, pattern, status);
    if ( pattern.isEmpty() ) {
        // single date
        if ( SimpleDateFormat::isFieldUnitIgnored(*bestSkeleton, field) ) {
            // do nothing, format will handle it
            return false;
        }

        // for 24 hour system, interval patterns in resource file
        // might not include pattern when am_pm differ,
        // which should be the same as hour differ.
        // add it here for simplicity
        if ( field == UCAL_AM_PM ) {
            fInfo->getIntervalPattern(*bestSkeleton, UCAL_HOUR, pattern,status);
            if ( !pattern.isEmpty() ) {
                UBool suppressDayPeriodField = fSkeleton.indexOf(CAP_J) != -1;
                UnicodeString adjustIntervalPattern;
                adjustFieldWidth(*skeleton, *bestSkeleton, pattern, differenceInfo,
                                 suppressDayPeriodField, adjustIntervalPattern);
                setIntervalPattern(field, adjustIntervalPattern);
            }
            return false;
        }
        // else, looking for pattern when 'y' differ for 'dMMMM' skeleton,
        // first, get best match pattern "MMMd",
        // since there is no pattern for 'y' differs for skeleton 'MMMd',
        // need to look for it from skeleton 'yMMMd',
        // if found, adjust field width in interval pattern from
        // "MMM" to "MMMM".
        UChar fieldLetter = fgCalendarFieldToPatternLetter[field];
        if ( extendedSkeleton ) {
            *extendedSkeleton = *skeleton;
            *extendedBestSkeleton = *bestSkeleton;
            extendedSkeleton->insert(0, fieldLetter);
            extendedBestSkeleton->insert(0, fieldLetter);
            // for example, looking for patterns when 'y' differ for
            // skeleton "MMMM".
            fInfo->getIntervalPattern(*extendedBestSkeleton,field,pattern,status);
            if ( pattern.isEmpty() && differenceInfo == 0 ) {
                // if there is no skeleton "yMMMM" defined,
                // look for the best match skeleton, for example: "yMMM"
                const UnicodeString* tmpBest = fInfo->getBestSkeleton(
                                        *extendedBestSkeleton, differenceInfo);
                if ( tmpBest != 0 && differenceInfo != -1 ) {
                    fInfo->getIntervalPattern(*tmpBest, field, pattern, status);
                    bestSkeleton = tmpBest;
                }
            }
        }
    }
    if ( !pattern.isEmpty() ) {
        UBool suppressDayPeriodField = fSkeleton.indexOf(CAP_J) != -1;
        if ( differenceInfo != 0 || suppressDayPeriodField) {
            UnicodeString adjustIntervalPattern;
            adjustFieldWidth(*skeleton, *bestSkeleton, pattern, differenceInfo,
                              suppressDayPeriodField, adjustIntervalPattern);
            setIntervalPattern(field, adjustIntervalPattern);
        } else {
            setIntervalPattern(field, pattern);
        }
        if ( extendedSkeleton && !extendedSkeleton->isEmpty() ) {
            return TRUE;
        }
    }
    return FALSE;
}



int32_t  U_EXPORT2
DateIntervalFormat::splitPatternInto2Part(const UnicodeString& intervalPattern) {
    UBool inQuote = false;
    UChar prevCh = 0;
    int32_t count = 0;

    /* repeatedPattern used to record whether a pattern has already seen.
       It is a pattern applies to first calendar if it is first time seen,
       otherwise, it is a pattern applies to the second calendar
     */
    UBool patternRepeated[] =
    {
    //       A   B   C   D   E   F   G   H   I   J   K   L   M   N   O
             0,  0,  0,  0,  0,  0,  0,  0,  0,  0,  0,  0,  0,  0,  0,
    //   P   Q   R   S   T   U   V   W   X   Y   Z
         0,  0,  0,  0,  0,  0,  0,  0,  0,  0,  0, 0, 0,  0, 0, 0,
    //       a   b   c   d   e   f   g   h   i   j   k   l   m   n   o
         0,  0,  0,  0,  0,  0,  0,  0,  0,  0,  0,  0,  0,  0,  0,  0,
    //   p   q   r   s   t   u   v   w   x   y   z
         0,  0,  0,  0,  0,  0,  0,  0,  0,  0,  0
    };

    int8_t PATTERN_CHAR_BASE = 0x41;

    /* loop through the pattern string character by character looking for
     * the first repeated pattern letter, which breaks the interval pattern
     * into 2 parts.
     */
    int32_t i;
    UBool foundRepetition = false;
    for (i = 0; i < intervalPattern.length(); ++i) {
        UChar ch = intervalPattern.charAt(i);

        if (ch != prevCh && count > 0) {
            // check the repeativeness of pattern letter
            UBool repeated = patternRepeated[(int)(prevCh - PATTERN_CHAR_BASE)];
            if ( repeated == FALSE ) {
                patternRepeated[prevCh - PATTERN_CHAR_BASE] = TRUE;
            } else {
                foundRepetition = true;
                break;
            }
            count = 0;
        }
        if (ch == 0x0027 /*'*/) {
            // Consecutive single quotes are a single quote literal,
            // either outside of quotes or between quotes
            if ((i+1) < intervalPattern.length() &&
                intervalPattern.charAt(i+1) == 0x0027 /*'*/) {
                ++i;
            } else {
                inQuote = ! inQuote;
            }
        }
        else if (!inQuote && ((ch >= 0x0061 /*'a'*/ && ch <= 0x007A /*'z'*/)
                    || (ch >= 0x0041 /*'A'*/ && ch <= 0x005A /*'Z'*/))) {
            // ch is a date-time pattern character
            prevCh = ch;
            ++count;
        }
    }
    // check last pattern char, distinguish
    // "dd MM" ( no repetition ),
    // "d-d"(last char repeated ), and
    // "d-d MM" ( repetition found )
    if ( count > 0 && foundRepetition == FALSE ) {
        if ( patternRepeated[(int)(prevCh - PATTERN_CHAR_BASE)] == FALSE ) {
            count = 0;
        }
    }
    return (i - count);
}

// The following is only called from fallbackFormat, i.e. within the gFormatterMutex lock
void DateIntervalFormat::fallbackFormatRange(
        Calendar& fromCalendar,
        Calendar& toCalendar,
        UnicodeString& appendTo,
        int8_t& firstIndex,
        FieldPositionHandler& fphandler,
        UErrorCode& status) const {
    UnicodeString fallbackPattern;
    fInfo->getFallbackIntervalPattern(fallbackPattern);
    SimpleFormatter sf(fallbackPattern, 2, 2, status);
    if (U_FAILURE(status)) {
        return;
    }
    int32_t offsets[2];
    UnicodeString patternBody = sf.getTextWithNoArguments(offsets, 2);

    UErrorCode tempStatus = U_ZERO_ERROR; // for setContext, ignored
    // TODO(ICU-20406): Use SimpleFormatter Iterator interface when available.
    if (offsets[0] < offsets[1]) {
        firstIndex = 0;
        appendTo.append(patternBody.tempSubStringBetween(0, offsets[0]));
        fDateFormat->_format(fromCalendar, appendTo, fphandler, status);
        appendTo.append(patternBody.tempSubStringBetween(offsets[0], offsets[1]));
        // No capitalization for second part of interval
        fDateFormat->setContext(UDISPCTX_CAPITALIZATION_NONE, tempStatus);
        fDateFormat->_format(toCalendar, appendTo, fphandler, status);
        appendTo.append(patternBody.tempSubStringBetween(offsets[1]));
    } else {
        firstIndex = 1;
        appendTo.append(patternBody.tempSubStringBetween(0, offsets[1]));
        fDateFormat->_format(toCalendar, appendTo, fphandler, status);
        appendTo.append(patternBody.tempSubStringBetween(offsets[1], offsets[0]));
        // No capitalization for second part of interval
        fDateFormat->setContext(UDISPCTX_CAPITALIZATION_NONE, tempStatus);
        fDateFormat->_format(fromCalendar, appendTo, fphandler, status);
        appendTo.append(patternBody.tempSubStringBetween(offsets[0]));
    }
}

// The following is only called from formatImpl, i.e. within the gFormatterMutex lock
UnicodeString&
DateIntervalFormat::fallbackFormat(Calendar& fromCalendar,
                                   Calendar& toCalendar,
                                   UBool fromToOnSameDay, // new
                                   UnicodeString& appendTo,
                                   int8_t& firstIndex,
                                   FieldPositionHandler& fphandler,
                                   UErrorCode& status) const {
    if ( U_FAILURE(status) ) {
        return appendTo;
    }

    UBool formatDatePlusTimeRange = (fromToOnSameDay && fDatePattern && fTimePattern);
    if (formatDatePlusTimeRange) {
        SimpleFormatter sf(*fDateTimeFormat, 2, 2, status);
        if (U_FAILURE(status)) {
            return appendTo;
        }
        int32_t offsets[2];
        UnicodeString patternBody = sf.getTextWithNoArguments(offsets, 2);

        UnicodeString fullPattern; // for saving the pattern in fDateFormat
        fDateFormat->toPattern(fullPattern); // save current pattern, restore later

        UErrorCode tempStatus = U_ZERO_ERROR; // for setContext, ignored
        // {0} is time range
        // {1} is single date portion
        // TODO(ICU-20406): Use SimpleFormatter Iterator interface when available.
        if (offsets[0] < offsets[1]) {
            appendTo.append(patternBody.tempSubStringBetween(0, offsets[0]));
            fDateFormat->applyPattern(*fTimePattern);
            fallbackFormatRange(fromCalendar, toCalendar, appendTo, firstIndex, fphandler, status);
            appendTo.append(patternBody.tempSubStringBetween(offsets[0], offsets[1]));
            fDateFormat->applyPattern(*fDatePattern);
            // No capitalization for second portion
            fDateFormat->setContext(UDISPCTX_CAPITALIZATION_NONE, tempStatus);
            fDateFormat->_format(fromCalendar, appendTo, fphandler, status);
            appendTo.append(patternBody.tempSubStringBetween(offsets[1]));
        } else {
            appendTo.append(patternBody.tempSubStringBetween(0, offsets[1]));
            fDateFormat->applyPattern(*fDatePattern);
            fDateFormat->_format(fromCalendar, appendTo, fphandler, status);
            appendTo.append(patternBody.tempSubStringBetween(offsets[1], offsets[0]));
            fDateFormat->applyPattern(*fTimePattern);
            // No capitalization for second portion
            fDateFormat->setContext(UDISPCTX_CAPITALIZATION_NONE, tempStatus);
            fallbackFormatRange(fromCalendar, toCalendar, appendTo, firstIndex, fphandler, status);
            appendTo.append(patternBody.tempSubStringBetween(offsets[0]));
        }

        // restore full pattern
        fDateFormat->applyPattern(fullPattern);
    } else {
        fallbackFormatRange(fromCalendar, toCalendar, appendTo, firstIndex, fphandler, status);
    }
    return appendTo;
}




UBool  U_EXPORT2
DateIntervalFormat::fieldExistsInSkeleton(UCalendarDateFields field,
                                          const UnicodeString& skeleton)
{
    const UChar fieldChar = fgCalendarFieldToPatternLetter[field];
    return ( (skeleton.indexOf(fieldChar) == -1)?FALSE:TRUE ) ;
}



void  U_EXPORT2
DateIntervalFormat::adjustFieldWidth(const UnicodeString& inputSkeleton,
                 const UnicodeString& bestMatchSkeleton,
                 const UnicodeString& bestIntervalPattern,
                 int8_t differenceInfo,
                 UBool suppressDayPeriodField,
                 UnicodeString& adjustedPtn) {
    adjustedPtn = bestIntervalPattern;
    int32_t inputSkeletonFieldWidth[] =
    {
    //       A   B   C   D   E   F   G   H   I   J   K   L   M   N   O
             0,  0,  0,  0,  0,  0,  0,  0,  0,  0,  0,  0,  0,  0,  0,
    //   P   Q   R   S   T   U   V   W   X   Y   Z
         0,  0,  0,  0,  0,  0,  0,  0,  0,  0,  0, 0, 0,  0, 0, 0,
    //       a   b   c   d   e   f   g   h   i   j   k   l   m   n   o
         0,  0,  0,  0,  0,  0,  0,  0,  0,  0,  0,  0,  0,  0,  0,  0,
    //   p   q   r   s   t   u   v   w   x   y   z
         0,  0,  0,  0,  0,  0,  0,  0,  0,  0,  0
    };

    int32_t bestMatchSkeletonFieldWidth[] =
    {
    //       A   B   C   D   E   F   G   H   I   J   K   L   M   N   O
             0,  0,  0,  0,  0,  0,  0,  0,  0,  0,  0,  0,  0,  0,  0,
    //   P   Q   R   S   T   U   V   W   X   Y   Z
         0,  0,  0,  0,  0,  0,  0,  0,  0,  0,  0, 0, 0,  0, 0, 0,
    //       a   b   c   d   e   f   g   h   i   j   k   l   m   n   o
         0,  0,  0,  0,  0,  0,  0,  0,  0,  0,  0,  0,  0,  0,  0,  0,
    //   p   q   r   s   t   u   v   w   x   y   z
         0,  0,  0,  0,  0,  0,  0,  0,  0,  0,  0
    };

    const int8_t PATTERN_CHAR_BASE = 0x41;

    DateIntervalInfo::parseSkeleton(inputSkeleton, inputSkeletonFieldWidth);
    DateIntervalInfo::parseSkeleton(bestMatchSkeleton, bestMatchSkeletonFieldWidth);
    if (suppressDayPeriodField) {
        findReplaceInPattern(adjustedPtn, UnicodeString(LOW_A), UnicodeString());
        findReplaceInPattern(adjustedPtn, UnicodeString("  "), UnicodeString(" "));
        adjustedPtn.trim();
    }
    if ( differenceInfo == 2 ) {
        if (inputSkeleton.indexOf(LOW_Z) != -1) {
             findReplaceInPattern(adjustedPtn, UnicodeString(LOW_V), UnicodeString(LOW_Z));
         }
         if (inputSkeleton.indexOf(CAP_K) != -1) {
             findReplaceInPattern(adjustedPtn, UnicodeString(LOW_H), UnicodeString(CAP_K));
         }
         if (inputSkeleton.indexOf(LOW_K) != -1) {
             findReplaceInPattern(adjustedPtn, UnicodeString(CAP_H), UnicodeString(LOW_K));
         }
         if (inputSkeleton.indexOf(LOW_B) != -1) {
             findReplaceInPattern(adjustedPtn, UnicodeString(LOW_A), UnicodeString(LOW_B));
         }
    }
    if (adjustedPtn.indexOf(LOW_A) != -1 && bestMatchSkeletonFieldWidth[LOW_A - PATTERN_CHAR_BASE] == 0) {
        bestMatchSkeletonFieldWidth[LOW_A - PATTERN_CHAR_BASE] = 1;
    }
    if (adjustedPtn.indexOf(LOW_B) != -1 && bestMatchSkeletonFieldWidth[LOW_B - PATTERN_CHAR_BASE] == 0) {
        bestMatchSkeletonFieldWidth[LOW_B - PATTERN_CHAR_BASE] = 1;
     }

    UBool inQuote = false;
    UChar prevCh = 0;
    int32_t count = 0;

    // loop through the pattern string character by character
    int32_t adjustedPtnLength = adjustedPtn.length();
    int32_t i;
    for (i = 0; i < adjustedPtnLength; ++i) {
        UChar ch = adjustedPtn.charAt(i);
        if (ch != prevCh && count > 0) {
            // check the repeativeness of pattern letter
            UChar skeletonChar = prevCh;
            if ( skeletonChar ==  CAP_L ) {
                // there is no "L" (always be "M") in skeleton,
                // but there is "L" in pattern.
                // for skeleton "M+", the pattern might be "...L..."
                skeletonChar = CAP_M;
            }
            int32_t fieldCount = bestMatchSkeletonFieldWidth[(int)(skeletonChar - PATTERN_CHAR_BASE)];
            int32_t inputFieldCount = inputSkeletonFieldWidth[(int)(skeletonChar - PATTERN_CHAR_BASE)];
            if ( fieldCount == count && inputFieldCount > fieldCount ) {
                count = inputFieldCount - fieldCount;
                int32_t j;
                for ( j = 0; j < count; ++j ) {
                    adjustedPtn.insert(i, prevCh);
                }
                i += count;
                adjustedPtnLength += count;
            }
            count = 0;
        }
        if (ch == 0x0027 /*'*/) {
            // Consecutive single quotes are a single quote literal,
            // either outside of quotes or between quotes
            if ((i+1) < adjustedPtn.length() && adjustedPtn.charAt(i+1) == 0x0027 /* ' */) {
                ++i;
            } else {
                inQuote = ! inQuote;
            }
        }
        else if ( ! inQuote && ((ch >= 0x0061 /*'a'*/ && ch <= 0x007A /*'z'*/)
                    || (ch >= 0x0041 /*'A'*/ && ch <= 0x005A /*'Z'*/))) {
            // ch is a date-time pattern character
            prevCh = ch;
            ++count;
        }
    }
    if ( count > 0 ) {
        // last item
        // check the repeativeness of pattern letter
        UChar skeletonChar = prevCh;
        if ( skeletonChar == CAP_L ) {
            // there is no "L" (always be "M") in skeleton,
            // but there is "L" in pattern.
            // for skeleton "M+", the pattern might be "...L..."
            skeletonChar = CAP_M;
        }
        int32_t fieldCount = bestMatchSkeletonFieldWidth[(int)(skeletonChar - PATTERN_CHAR_BASE)];
        int32_t inputFieldCount = inputSkeletonFieldWidth[(int)(skeletonChar - PATTERN_CHAR_BASE)];
        if ( fieldCount == count && inputFieldCount > fieldCount ) {
            count = inputFieldCount - fieldCount;
            int32_t j;
            for ( j = 0; j < count; ++j ) {
                adjustedPtn.append(prevCh);
            }
        }
    }
}

void
DateIntervalFormat::findReplaceInPattern(UnicodeString& targetString,
                                         const UnicodeString& strToReplace,
                                         const UnicodeString& strToReplaceWith) {
    int32_t firstQuoteIndex = targetString.indexOf(u'\'');
    if (firstQuoteIndex == -1) {
        targetString.findAndReplace(strToReplace, strToReplaceWith);
    } else {
        UnicodeString result;
        UnicodeString source = targetString;

        while (firstQuoteIndex >= 0) {
            int32_t secondQuoteIndex = source.indexOf(u'\'', firstQuoteIndex + 1);
            if (secondQuoteIndex == -1) {
                secondQuoteIndex = source.length() - 1;
            }

            UnicodeString unquotedText(source, 0, firstQuoteIndex);
            UnicodeString quotedText(source, firstQuoteIndex, secondQuoteIndex - firstQuoteIndex + 1);

            unquotedText.findAndReplace(strToReplace, strToReplaceWith);
            result += unquotedText;
            result += quotedText;

            source.remove(0, secondQuoteIndex + 1);
            firstQuoteIndex = source.indexOf(u'\'');
        }
        source.findAndReplace(strToReplace, strToReplaceWith);
        result += source;
        targetString = result;
    }
}



void
DateIntervalFormat::concatSingleDate2TimeInterval(UnicodeString& format,
                                              const UnicodeString& datePattern,
                                              UCalendarDateFields field,
                                              UErrorCode& status) {
    // following should not set wrong status
    int32_t itvPtnIndex = DateIntervalInfo::calendarFieldToIntervalIndex(field,
                                                                        status);
    if ( U_FAILURE(status) ) {
        return;
    }
    PatternInfo&  timeItvPtnInfo = fIntervalPatterns[itvPtnIndex];
    if ( !timeItvPtnInfo.firstPart.isEmpty() ) {
        UnicodeString timeIntervalPattern(timeItvPtnInfo.firstPart);
        timeIntervalPattern.append(timeItvPtnInfo.secondPart);
        UnicodeString combinedPattern;
        SimpleFormatter(format, 2, 2, status).
                format(timeIntervalPattern, datePattern, combinedPattern, status);
        if ( U_FAILURE(status) ) {
            return;
        }
        setIntervalPattern(field, combinedPattern, timeItvPtnInfo.laterDateFirst);
    }
    // else: fall back
    // it should not happen if the interval format defined is valid
}



const UChar
DateIntervalFormat::fgCalendarFieldToPatternLetter[] =
{
    /*GyM*/ CAP_G, LOW_Y, CAP_M,
    /*wWd*/ LOW_W, CAP_W, LOW_D,
    /*DEF*/ CAP_D, CAP_E, CAP_F,
    /*ahH*/ LOW_A, LOW_H, CAP_H,
    /*msS*/ LOW_M, LOW_S, CAP_S, // MINUTE, SECOND, MILLISECOND
    /*z.Y*/ LOW_Z, SPACE, CAP_Y, // ZONE_OFFSET, DST_OFFSET, YEAR_WOY,
    /*eug*/ LOW_E, LOW_U, LOW_G, // DOW_LOCAL, EXTENDED_YEAR, JULIAN_DAY,
    /*A..*/ CAP_A, SPACE, SPACE, // MILLISECONDS_IN_DAY, IS_LEAP_MONTH, FIELD_COUNT
};



U_NAMESPACE_END

#endif
=======
// © 2016 and later: Unicode, Inc. and others.
// License & terms of use: http://www.unicode.org/copyright.html
/*******************************************************************************
* Copyright (C) 2008-2016, International Business Machines Corporation and
* others. All Rights Reserved.
*******************************************************************************
*
* File DTITVFMT.CPP
*
*******************************************************************************
*/

#include "utypeinfo.h"  // for 'typeid' to work

#include "unicode/dtitvfmt.h"

#if !UCONFIG_NO_FORMATTING

//TODO: put in compilation
//#define DTITVFMT_DEBUG 1

#include "unicode/calendar.h"
#include "unicode/dtptngen.h"
#include "unicode/dtitvinf.h"
#include "unicode/simpleformatter.h"
#include "unicode/udisplaycontext.h"
#include "cmemory.h"
#include "cstring.h"
#include "dtitv_impl.h"
#include "mutex.h"
#include "uresimp.h"
#include "formattedval_impl.h"

#ifdef DTITVFMT_DEBUG
#include <iostream>
#endif

U_NAMESPACE_BEGIN



#ifdef DTITVFMT_DEBUG
#define PRINTMESG(msg) { std::cout << "(" << __FILE__ << ":" << __LINE__ << ") " << msg << "\n"; }
#endif


static const char16_t gDateFormatSkeleton[][11] = {
//yMMMMEEEEd
{LOW_Y, CAP_M, CAP_M, CAP_M, CAP_M, CAP_E, CAP_E, CAP_E, CAP_E, LOW_D, 0},
//yMMMMd
{LOW_Y, CAP_M, CAP_M, CAP_M, CAP_M, LOW_D, 0},
//yMMMd
{LOW_Y, CAP_M, CAP_M, CAP_M, LOW_D, 0},
//yMd
{LOW_Y, CAP_M, LOW_D, 0} };


static const char gCalendarTag[] = "calendar";
static const char gGregorianTag[] = "gregorian";
static const char gDateTimePatternsTag[] = "DateTimePatterns";


// latestFirst:
static const char16_t gLaterFirstPrefix[] = {LOW_L, LOW_A, LOW_T, LOW_E, LOW_S,LOW_T, CAP_F, LOW_I, LOW_R, LOW_S, LOW_T, COLON};

// earliestFirst:
static const char16_t gEarlierFirstPrefix[] = {LOW_E, LOW_A, LOW_R, LOW_L, LOW_I, LOW_E, LOW_S, LOW_T, CAP_F, LOW_I, LOW_R, LOW_S, LOW_T, COLON};


class FormattedDateIntervalData : public FormattedValueFieldPositionIteratorImpl {
public:
    FormattedDateIntervalData(UErrorCode& status) : FormattedValueFieldPositionIteratorImpl(5, status) {}
    virtual ~FormattedDateIntervalData();
};

FormattedDateIntervalData::~FormattedDateIntervalData() = default;

UPRV_FORMATTED_VALUE_SUBCLASS_AUTO_IMPL(FormattedDateInterval)


UOBJECT_DEFINE_RTTI_IMPLEMENTATION(DateIntervalFormat)

// Mutex, protects access to fDateFormat, fFromCalendar and fToCalendar.
//        Needed because these data members are modified by const methods of DateIntervalFormat.

static UMutex gFormatterMutex;

DateIntervalFormat* U_EXPORT2
DateIntervalFormat::createInstance(const UnicodeString& skeleton,
                                   UErrorCode& status) {
    return createInstance(skeleton, Locale::getDefault(), status);
}


DateIntervalFormat* U_EXPORT2
DateIntervalFormat::createInstance(const UnicodeString& skeleton,
                                   const Locale& locale,
                                   UErrorCode& status) {
#ifdef DTITVFMT_DEBUG
    char result[1000];
    char result_1[1000];
    char mesg[2000];
    skeleton.extract(0,  skeleton.length(), result, "UTF-8");
    UnicodeString pat;
    ((SimpleDateFormat*)dtfmt)->toPattern(pat);
    pat.extract(0,  pat.length(), result_1, "UTF-8");
    snprintf(mesg, sizeof(mesg), "skeleton: %s; pattern: %s\n", result, result_1);
    PRINTMESG(mesg)
#endif

    DateIntervalInfo* dtitvinf = new DateIntervalInfo(locale, status);
    if (dtitvinf == nullptr) {
        status = U_MEMORY_ALLOCATION_ERROR;
        return nullptr;
    }
    return create(locale, dtitvinf, &skeleton, status);
}



DateIntervalFormat* U_EXPORT2
DateIntervalFormat::createInstance(const UnicodeString& skeleton,
                                   const DateIntervalInfo& dtitvinf,
                                   UErrorCode& status) {
    return createInstance(skeleton, Locale::getDefault(), dtitvinf, status);
}


DateIntervalFormat* U_EXPORT2
DateIntervalFormat::createInstance(const UnicodeString& skeleton,
                                   const Locale& locale,
                                   const DateIntervalInfo& dtitvinf,
                                   UErrorCode& status) {
    DateIntervalInfo* ptn = dtitvinf.clone();
    return create(locale, ptn, &skeleton, status);
}


DateIntervalFormat::DateIntervalFormat()
:   fInfo(nullptr),
    fDateFormat(nullptr),
    fFromCalendar(nullptr),
    fToCalendar(nullptr),
    fLocale(Locale::getRoot()),
    fDatePattern(nullptr),
    fTimePattern(nullptr),
    fDateTimeFormat(nullptr),
    fCapitalizationContext(UDISPCTX_CAPITALIZATION_NONE)
{}


DateIntervalFormat::DateIntervalFormat(const DateIntervalFormat& itvfmt)
:   Format(itvfmt),
    fInfo(nullptr),
    fDateFormat(nullptr),
    fFromCalendar(nullptr),
    fToCalendar(nullptr),
    fLocale(itvfmt.fLocale),
    fDatePattern(nullptr),
    fTimePattern(nullptr),
    fDateTimeFormat(nullptr),
    fCapitalizationContext(UDISPCTX_CAPITALIZATION_NONE) {
    *this = itvfmt;
}


DateIntervalFormat&
DateIntervalFormat::operator=(const DateIntervalFormat& itvfmt) {
    if ( this != &itvfmt ) {
        delete fDateFormat;
        delete fInfo;
        delete fFromCalendar;
        delete fToCalendar;
        delete fDatePattern;
        delete fTimePattern;
        delete fDateTimeFormat;
        {
            Mutex lock(&gFormatterMutex);
            if ( itvfmt.fDateFormat ) {
                fDateFormat = itvfmt.fDateFormat->clone();
            } else {
                fDateFormat = nullptr;
            }
            if ( itvfmt.fFromCalendar ) {
                fFromCalendar = itvfmt.fFromCalendar->clone();
            } else {
                fFromCalendar = nullptr;
            }
            if ( itvfmt.fToCalendar ) {
                fToCalendar = itvfmt.fToCalendar->clone();
            } else {
                fToCalendar = nullptr;
            }
        }
        if ( itvfmt.fInfo ) {
            fInfo = itvfmt.fInfo->clone();
        } else {
            fInfo = nullptr;
        }
        fSkeleton = itvfmt.fSkeleton;
        int8_t i;
        for ( i = 0; i< DateIntervalInfo::kIPI_MAX_INDEX; ++i ) {
            fIntervalPatterns[i] = itvfmt.fIntervalPatterns[i];
        }
        fLocale = itvfmt.fLocale;
        fDatePattern    = (itvfmt.fDatePattern)?    itvfmt.fDatePattern->clone(): nullptr;
        fTimePattern    = (itvfmt.fTimePattern)?    itvfmt.fTimePattern->clone(): nullptr;
        fDateTimeFormat = (itvfmt.fDateTimeFormat)? itvfmt.fDateTimeFormat->clone(): nullptr;
        fCapitalizationContext = itvfmt.fCapitalizationContext;
    }
    return *this;
}


DateIntervalFormat::~DateIntervalFormat() {
    delete fInfo;
    delete fDateFormat;
    delete fFromCalendar;
    delete fToCalendar;
    delete fDatePattern;
    delete fTimePattern;
    delete fDateTimeFormat;
}


DateIntervalFormat*
DateIntervalFormat::clone() const {
    return new DateIntervalFormat(*this);
}


bool
DateIntervalFormat::operator==(const Format& other) const {
    if (typeid(*this) != typeid(other)) {return false;}
    const DateIntervalFormat* fmt = (DateIntervalFormat*)&other;
    if (this == fmt) {return true;}
    if (!Format::operator==(other)) {return false;}
    if ((fInfo != fmt->fInfo) && (fInfo == nullptr || fmt->fInfo == nullptr)) {return false;}
    if (fInfo && fmt->fInfo && (*fInfo != *fmt->fInfo )) {return false;}
    {
        Mutex lock(&gFormatterMutex);
        if (fDateFormat != fmt->fDateFormat && (fDateFormat == nullptr || fmt->fDateFormat == nullptr)) {return false;}
        if (fDateFormat && fmt->fDateFormat && (*fDateFormat != *fmt->fDateFormat)) {return false;}
    }
    // note: fFromCalendar and fToCalendar hold no persistent state, and therefore do not participate in operator ==.
    //       fDateFormat has the primary calendar for the DateIntervalFormat.
    if (fSkeleton != fmt->fSkeleton) {return false;}
    if (fDatePattern != fmt->fDatePattern && (fDatePattern == nullptr || fmt->fDatePattern == nullptr)) {return false;}
    if (fDatePattern && fmt->fDatePattern && (*fDatePattern != *fmt->fDatePattern)) {return false;}
    if (fTimePattern != fmt->fTimePattern && (fTimePattern == nullptr || fmt->fTimePattern == nullptr)) {return false;}
    if (fTimePattern && fmt->fTimePattern && (*fTimePattern != *fmt->fTimePattern)) {return false;}
    if (fDateTimeFormat != fmt->fDateTimeFormat && (fDateTimeFormat == nullptr || fmt->fDateTimeFormat == nullptr)) {return false;}
    if (fDateTimeFormat && fmt->fDateTimeFormat && (*fDateTimeFormat != *fmt->fDateTimeFormat)) {return false;}
    if (fLocale != fmt->fLocale) {return false;}

    for (int32_t i = 0; i< DateIntervalInfo::kIPI_MAX_INDEX; ++i ) {
        if (fIntervalPatterns[i].firstPart != fmt->fIntervalPatterns[i].firstPart) {return false;}
        if (fIntervalPatterns[i].secondPart != fmt->fIntervalPatterns[i].secondPart ) {return false;}
        if (fIntervalPatterns[i].laterDateFirst != fmt->fIntervalPatterns[i].laterDateFirst) {return false;}
    }
    if (fCapitalizationContext != fmt->fCapitalizationContext) {return false;}
    return true;
}


UnicodeString&
DateIntervalFormat::format(const Formattable& obj,
                           UnicodeString& appendTo,
                           FieldPosition& fieldPosition,
                           UErrorCode& status) const {
    if ( U_FAILURE(status) ) {
        return appendTo;
    }

    if ( obj.getType() == Formattable::kObject ) {
        const UObject* formatObj = obj.getObject();
        const DateInterval* interval = dynamic_cast<const DateInterval*>(formatObj);
        if (interval != nullptr) {
            return format(interval, appendTo, fieldPosition, status);
        }
    }
    status = U_ILLEGAL_ARGUMENT_ERROR;
    return appendTo;
}


UnicodeString&
DateIntervalFormat::format(const DateInterval* dtInterval,
                           UnicodeString& appendTo,
                           FieldPosition& fieldPosition,
                           UErrorCode& status) const {
    if ( U_FAILURE(status) ) {
        return appendTo;
    }
    if (fDateFormat == nullptr || fInfo == nullptr) {
        status = U_INVALID_STATE_ERROR;
        return appendTo;
    }

    FieldPositionOnlyHandler handler(fieldPosition);
    handler.setAcceptFirstOnly(true);
    int8_t ignore;

    Mutex lock(&gFormatterMutex);
    return formatIntervalImpl(*dtInterval, appendTo, ignore, handler, status);
}


FormattedDateInterval DateIntervalFormat::formatToValue(
        const DateInterval& dtInterval,
        UErrorCode& status) const {
    if (U_FAILURE(status)) {
        return FormattedDateInterval(status);
    }
    // LocalPointer only sets OOM status if U_SUCCESS is true.
    LocalPointer<FormattedDateIntervalData> result(new FormattedDateIntervalData(status), status);
    if (U_FAILURE(status)) {
        return FormattedDateInterval(status);
    }
    UnicodeString string;
    int8_t firstIndex;
    auto handler = result->getHandler(status);
    handler.setCategory(UFIELD_CATEGORY_DATE);
    {
        Mutex lock(&gFormatterMutex);
        formatIntervalImpl(dtInterval, string, firstIndex, handler, status);
    }
    handler.getError(status);
    result->appendString(string, status);
    if (U_FAILURE(status)) {
        return FormattedDateInterval(status);
    }

    // Compute the span fields and sort them into place:
    if (firstIndex != -1) {
        result->addOverlapSpans(UFIELD_CATEGORY_DATE_INTERVAL_SPAN, firstIndex, status);
        if (U_FAILURE(status)) {
            return FormattedDateInterval(status);
        }
        result->sort();
    }

    return FormattedDateInterval(result.orphan());
}


UnicodeString&
DateIntervalFormat::format(Calendar& fromCalendar,
                           Calendar& toCalendar,
                           UnicodeString& appendTo,
                           FieldPosition& pos,
                           UErrorCode& status) const {
    FieldPositionOnlyHandler handler(pos);
    handler.setAcceptFirstOnly(true);
    int8_t ignore;

    Mutex lock(&gFormatterMutex);
    return formatImpl(fromCalendar, toCalendar, appendTo, ignore, handler, status);
}


FormattedDateInterval DateIntervalFormat::formatToValue(
        Calendar& fromCalendar,
        Calendar& toCalendar,
        UErrorCode& status) const {
    if (U_FAILURE(status)) {
        return FormattedDateInterval(status);
    }
    // LocalPointer only sets OOM status if U_SUCCESS is true.
    LocalPointer<FormattedDateIntervalData> result(new FormattedDateIntervalData(status), status);
    if (U_FAILURE(status)) {
        return FormattedDateInterval(status);
    }
    UnicodeString string;
    int8_t firstIndex;
    auto handler = result->getHandler(status);
    handler.setCategory(UFIELD_CATEGORY_DATE);
    {
        Mutex lock(&gFormatterMutex);
        formatImpl(fromCalendar, toCalendar, string, firstIndex, handler, status);
    }
    handler.getError(status);
    result->appendString(string, status);
    if (U_FAILURE(status)) {
        return FormattedDateInterval(status);
    }

    // Compute the span fields and sort them into place:
    if (firstIndex != -1) {
        result->addOverlapSpans(UFIELD_CATEGORY_DATE_INTERVAL_SPAN, firstIndex, status);
        result->sort();
    }

    return FormattedDateInterval(result.orphan());
}


UnicodeString& DateIntervalFormat::formatIntervalImpl(
        const DateInterval& dtInterval,
        UnicodeString& appendTo,
        int8_t& firstIndex,
        FieldPositionHandler& fphandler,
        UErrorCode& status) const {
    if (U_FAILURE(status)) {
        return appendTo;
    }
    if (fFromCalendar == nullptr || fToCalendar == nullptr) {
        status = U_INVALID_STATE_ERROR;
        return appendTo;
    }
    fFromCalendar->setTime(dtInterval.getFromDate(), status);
    fToCalendar->setTime(dtInterval.getToDate(), status);
    return formatImpl(*fFromCalendar, *fToCalendar, appendTo, firstIndex, fphandler, status);
}


// The following is only called from within the gFormatterMutex lock
UnicodeString&
DateIntervalFormat::formatImpl(Calendar& fromCalendar,
                           Calendar& toCalendar,
                           UnicodeString& appendTo,
                           int8_t& firstIndex,
                           FieldPositionHandler& fphandler,
                           UErrorCode& status) const {
    if ( U_FAILURE(status) ) {
        return appendTo;
    }

    // Initialize firstIndex to -1 (single date, no range)
    firstIndex = -1;

    // not support different calendar types and time zones
    //if ( fromCalendar.getType() != toCalendar.getType() ) {
    if ( !fromCalendar.isEquivalentTo(toCalendar) ) {
        status = U_ILLEGAL_ARGUMENT_ERROR;
        return appendTo;
    }

    // First, find the largest different calendar field.
    UCalendarDateFields field = UCAL_FIELD_COUNT;

    if ( fromCalendar.get(UCAL_ERA,status) != toCalendar.get(UCAL_ERA,status)) {
        field = UCAL_ERA;
    } else if ( fromCalendar.get(UCAL_YEAR, status) !=
                toCalendar.get(UCAL_YEAR, status) ) {
        field = UCAL_YEAR;
    } else if ( fromCalendar.get(UCAL_MONTH, status) !=
                toCalendar.get(UCAL_MONTH, status) ) {
        field = UCAL_MONTH;
    } else if ( fromCalendar.get(UCAL_DATE, status) !=
                toCalendar.get(UCAL_DATE, status) ) {
        field = UCAL_DATE;
    } else if ( fromCalendar.get(UCAL_AM_PM, status) !=
                toCalendar.get(UCAL_AM_PM, status) ) {
        field = UCAL_AM_PM;
    } else if ( fromCalendar.get(UCAL_HOUR, status) !=
                toCalendar.get(UCAL_HOUR, status) ) {
        field = UCAL_HOUR;
    } else if ( fromCalendar.get(UCAL_MINUTE, status) !=
                toCalendar.get(UCAL_MINUTE, status) ) {
        field = UCAL_MINUTE;
    } else if ( fromCalendar.get(UCAL_SECOND, status) !=
                toCalendar.get(UCAL_SECOND, status) ) {
        field = UCAL_SECOND;
    } else if ( fromCalendar.get(UCAL_MILLISECOND, status) !=
                toCalendar.get(UCAL_MILLISECOND, status) ) {
        field = UCAL_MILLISECOND;
    }

    if ( U_FAILURE(status) ) {
        return appendTo;
    }
    UErrorCode tempStatus = U_ZERO_ERROR; // for setContext, ignored
    // Set up fDateFormat to handle the first or only part of the interval
    // (override later for any second part). Inside lock, OK to modify fDateFormat.
    fDateFormat->setContext(fCapitalizationContext, tempStatus);

    if ( field == UCAL_FIELD_COUNT ) {
        /* ignore the millisecond etc. small fields' difference.
         * use single date when all the above are the same.
         */
        return fDateFormat->_format(fromCalendar, appendTo, fphandler, status);
    }
    UBool fromToOnSameDay = (field==UCAL_AM_PM || field==UCAL_HOUR || field==UCAL_MINUTE || field==UCAL_SECOND || field==UCAL_MILLISECOND);

    // following call should not set wrong status,
    // all the pass-in fields are valid till here
    int32_t itvPtnIndex = DateIntervalInfo::calendarFieldToIntervalIndex(field,
                                                                        status);
    const PatternInfo& intervalPattern = fIntervalPatterns[itvPtnIndex];

    if ( intervalPattern.firstPart.isEmpty() &&
         intervalPattern.secondPart.isEmpty() ) {
        if ( fDateFormat->isFieldUnitIgnored(field) ) {
            /* the largest different calendar field is small than
             * the smallest calendar field in pattern,
             * return single date format.
             */
            return fDateFormat->_format(fromCalendar, appendTo, fphandler, status);
        }
        return fallbackFormat(fromCalendar, toCalendar, fromToOnSameDay, appendTo, firstIndex, fphandler, status);
    }
    // If the first part in interval pattern is empty,
    // the 2nd part of it saves the full-pattern used in fall-back.
    // For a 'real' interval pattern, the first part will never be empty.
    if ( intervalPattern.firstPart.isEmpty() ) {
        // fall back
        UnicodeString originalPattern;
        fDateFormat->toPattern(originalPattern);
        fDateFormat->applyPattern(intervalPattern.secondPart);
        appendTo = fallbackFormat(fromCalendar, toCalendar, fromToOnSameDay, appendTo, firstIndex, fphandler, status);
        fDateFormat->applyPattern(originalPattern);
        return appendTo;
    }
    Calendar* firstCal;
    Calendar* secondCal;
    if ( intervalPattern.laterDateFirst ) {
        firstCal = &toCalendar;
        secondCal = &fromCalendar;
        firstIndex = 1;
    } else {
        firstCal = &fromCalendar;
        secondCal = &toCalendar;
        firstIndex = 0;
    }
    // break the interval pattern into 2 parts,
    // first part should not be empty,
    UnicodeString originalPattern;
    fDateFormat->toPattern(originalPattern);
    fDateFormat->applyPattern(intervalPattern.firstPart);
    fDateFormat->_format(*firstCal, appendTo, fphandler, status);

    if ( !intervalPattern.secondPart.isEmpty() ) {
        fDateFormat->applyPattern(intervalPattern.secondPart);
        // No capitalization for second part of interval
        tempStatus = U_ZERO_ERROR;
        fDateFormat->setContext(UDISPCTX_CAPITALIZATION_NONE, tempStatus);
        fDateFormat->_format(*secondCal, appendTo, fphandler, status);
    }
    fDateFormat->applyPattern(originalPattern);
    return appendTo;
}



void
DateIntervalFormat::parseObject(const UnicodeString& /* source */,
                                Formattable& /* result */,
                                ParsePosition& /* parse_pos */) const {
    // parseObject(const UnicodeString&, Formattable&, UErrorCode&) const
    // will set status as U_INVALID_FORMAT_ERROR if
    // parse_pos is still 0
}




const DateIntervalInfo*
DateIntervalFormat::getDateIntervalInfo() const {
    return fInfo;
}


void
DateIntervalFormat::setDateIntervalInfo(const DateIntervalInfo& newItvPattern,
                                        UErrorCode& status) {
    delete fInfo;
    fInfo = new DateIntervalInfo(newItvPattern);
    if (fInfo == nullptr) {
        status = U_MEMORY_ALLOCATION_ERROR;
    }

    // Delete patterns that get reset by initializePattern
    delete fDatePattern;
    fDatePattern = nullptr;
    delete fTimePattern;
    fTimePattern = nullptr;
    delete fDateTimeFormat;
    fDateTimeFormat = nullptr;

    if (fDateFormat) {
        initializePattern(status);
    }
}



const DateFormat*
DateIntervalFormat::getDateFormat() const {
    return fDateFormat;
}


void
DateIntervalFormat::adoptTimeZone(TimeZone* zone)
{
    if (fDateFormat != nullptr) {
        fDateFormat->adoptTimeZone(zone);
    }
    // The fDateFormat has the primary calendar for the DateIntervalFormat and has
    // ownership of any adopted TimeZone; fFromCalendar and fToCalendar are internal
    // work clones of that calendar (and should not also be given ownership of the
    // adopted TimeZone).
    if (fFromCalendar) {
        fFromCalendar->setTimeZone(*zone);
    }
    if (fToCalendar) {
        fToCalendar->setTimeZone(*zone);
    }
}

void
DateIntervalFormat::setTimeZone(const TimeZone& zone)
{
    if (fDateFormat != nullptr) {
        fDateFormat->setTimeZone(zone);
    }
    // The fDateFormat has the primary calendar for the DateIntervalFormat;
    // fFromCalendar and fToCalendar are internal work clones of that calendar.
    if (fFromCalendar) {
        fFromCalendar->setTimeZone(zone);
    }
    if (fToCalendar) {
        fToCalendar->setTimeZone(zone);
    }
}

const TimeZone&
DateIntervalFormat::getTimeZone() const
{
    if (fDateFormat != nullptr) {
        Mutex lock(&gFormatterMutex);
        return fDateFormat->getTimeZone();
    }
    // If fDateFormat is nullptr (unexpected), create default timezone.
    return *(TimeZone::createDefault());
}

void
DateIntervalFormat::setContext(UDisplayContext value, UErrorCode& status)
{
    if (U_FAILURE(status))
        return;
    if ( (UDisplayContextType)((uint32_t)value >> 8) == UDISPCTX_TYPE_CAPITALIZATION ) {
        fCapitalizationContext = value;
    } else {
        status = U_ILLEGAL_ARGUMENT_ERROR;
    }
}

UDisplayContext
DateIntervalFormat::getContext(UDisplayContextType type, UErrorCode& status) const
{
    if (U_FAILURE(status))
        return (UDisplayContext)0;
    if (type != UDISPCTX_TYPE_CAPITALIZATION) {
        status = U_ILLEGAL_ARGUMENT_ERROR;
        return (UDisplayContext)0;
    }
    return fCapitalizationContext;
}

DateIntervalFormat::DateIntervalFormat(const Locale& locale,
                                       DateIntervalInfo* dtItvInfo,
                                       const UnicodeString* skeleton,
                                       UErrorCode& status)
:   fInfo(nullptr),
    fDateFormat(nullptr),
    fFromCalendar(nullptr),
    fToCalendar(nullptr),
    fLocale(locale),
    fDatePattern(nullptr),
    fTimePattern(nullptr),
    fDateTimeFormat(nullptr),
    fCapitalizationContext(UDISPCTX_CAPITALIZATION_NONE)
{
    LocalPointer<DateIntervalInfo> info(dtItvInfo, status);
    LocalPointer<SimpleDateFormat> dtfmt(static_cast<SimpleDateFormat *>(
            DateFormat::createInstanceForSkeleton(*skeleton, locale, status)), status);
    if (U_FAILURE(status)) {
        return;
    }

    if ( skeleton ) {
        fSkeleton = *skeleton;
    }
    fInfo = info.orphan();
    fDateFormat = dtfmt.orphan();
    if ( fDateFormat->getCalendar() ) {
        fFromCalendar = fDateFormat->getCalendar()->clone();
        fToCalendar = fDateFormat->getCalendar()->clone();
    }
    initializePattern(status);
}

DateIntervalFormat* U_EXPORT2
DateIntervalFormat::create(const Locale& locale,
                           DateIntervalInfo* dtitvinf,
                           const UnicodeString* skeleton,
                           UErrorCode& status) {
    DateIntervalFormat* f = new DateIntervalFormat(locale, dtitvinf,
                                                   skeleton, status);
    if ( f == nullptr ) {
        status = U_MEMORY_ALLOCATION_ERROR;
        delete dtitvinf;
    } else if ( U_FAILURE(status) ) {
        // safe to delete f, although nothing actually is saved
        delete f;
        f = 0;
    }
    return f;
}



/**
 * Initialize interval patterns locale to this formatter
 *
 * This code is a bit complicated since
 * 1. the interval patterns saved in resource bundle files are interval
 *    patterns based on date or time only.
 *    It does not have interval patterns based on both date and time.
 *    Interval patterns on both date and time are algorithm generated.
 *
 *    For example, it has interval patterns on skeleton "dMy" and "hm",
 *    but it does not have interval patterns on skeleton "dMyhm".
 *
 *    The rule to genearte interval patterns for both date and time skeleton are
 *    1) when the year, month, or day differs, concatenate the two original
 *    expressions with a separator between,
 *    For example, interval pattern from "Jan 10, 2007 10:10 am"
 *    to "Jan 11, 2007 10:10am" is
 *    "Jan 10, 2007 10:10 am - Jan 11, 2007 10:10am"
 *
 *    2) otherwise, present the date followed by the range expression
 *    for the time.
 *    For example, interval pattern from "Jan 10, 2007 10:10 am"
 *    to "Jan 10, 2007 11:10am" is
 *    "Jan 10, 2007 10:10 am - 11:10am"
 *
 * 2. even a pattern does not request a certion calendar field,
 *    the interval pattern needs to include such field if such fields are
 *    different between 2 dates.
 *    For example, a pattern/skeleton is "hm", but the interval pattern
 *    includes year, month, and date when year, month, and date differs.
 *
 * @param status          output param set to success/failure code on exit
 * @stable ICU 4.0
 */
void
DateIntervalFormat::initializePattern(UErrorCode& status) {
    if ( U_FAILURE(status) ) {
        return;
    }
    const Locale& locale = fDateFormat->getSmpFmtLocale();
    if ( fSkeleton.isEmpty() ) {
        UnicodeString fullPattern;
        fDateFormat->toPattern(fullPattern);
#ifdef DTITVFMT_DEBUG
    char result[1000];
    char result_1[1000];
    char mesg[2000];
    fSkeleton.extract(0,  fSkeleton.length(), result, "UTF-8");
    snprintf(mesg, sizeof(mesg), "in getBestSkeleton: fSkeleton: %s; \n", result);
    PRINTMESG(mesg)
#endif
        // fSkeleton is already set by createDateIntervalInstance()
        // or by createInstance(UnicodeString skeleton, .... )
        fSkeleton = DateTimePatternGenerator::staticGetSkeleton(
                fullPattern, status);
        if ( U_FAILURE(status) ) {
            return;
        }
    }

    // initialize the fIntervalPattern ordering
    int8_t i;
    for ( i = 0; i < DateIntervalInfo::kIPI_MAX_INDEX; ++i ) {
        fIntervalPatterns[i].laterDateFirst = fInfo->getDefaultOrder();
    }

    /* Check whether the skeleton is a combination of date and time.
     * For the complication reason 1 explained above.
     */
    UnicodeString dateSkeleton;
    UnicodeString timeSkeleton;
    UnicodeString normalizedTimeSkeleton;
    UnicodeString normalizedDateSkeleton;


    /* the difference between time skeleton and normalizedTimeSkeleton are:
     * 1. (Formerly, normalized time skeleton folded 'H' to 'h'; no longer true)
     * 2. (Formerly, 'a' was omitted in normalized time skeleton; this is now handled elsewhere)
     * 3. there is only one appearance for 'h' or 'H', 'm','v', 'z' in normalized
     *    time skeleton
     *
     * The difference between date skeleton and normalizedDateSkeleton are:
     * 1. both 'y' and 'd' appear only once in normalizeDateSkeleton
     * 2. 'E' and 'EE' are normalized into 'EEE'
     * 3. 'MM' is normalized into 'M'
     */
    UnicodeString convertedSkeleton = normalizeHourMetacharacters(fSkeleton);
    getDateTimeSkeleton(convertedSkeleton, dateSkeleton, normalizedDateSkeleton,
                        timeSkeleton, normalizedTimeSkeleton);

#ifdef DTITVFMT_DEBUG
    char result[1000];
    char result_1[1000];
    char mesg[2000];
    fSkeleton.extract(0,  fSkeleton.length(), result, "UTF-8");
    snprintf(mesg, sizeof(mesg), "in getBestSkeleton: fSkeleton: %s; \n", result);
    PRINTMESG(mesg)
#endif

    // move this up here since we need it for fallbacks
    if ( timeSkeleton.length() > 0 && dateSkeleton.length() > 0 ) {
        // Need the Date/Time pattern for concatenation of the date
        // with the time interval.
        // The date/time pattern ( such as {0} {1} ) is saved in
        // calendar, that is why need to get the CalendarData here.
        LocalUResourceBundlePointer dateTimePatternsRes(ures_open(nullptr, locale.getBaseName(), &status));
        ures_getByKey(dateTimePatternsRes.getAlias(), gCalendarTag,
                      dateTimePatternsRes.getAlias(), &status);
        ures_getByKeyWithFallback(dateTimePatternsRes.getAlias(), gGregorianTag,
                                  dateTimePatternsRes.getAlias(), &status);
        ures_getByKeyWithFallback(dateTimePatternsRes.getAlias(), gDateTimePatternsTag,
                                  dateTimePatternsRes.getAlias(), &status);

        int32_t dateTimeFormatLength;
        const char16_t* dateTimeFormat = ures_getStringByIndex(
                                            dateTimePatternsRes.getAlias(),
                                            (int32_t)DateFormat::kDateTime,
                                            &dateTimeFormatLength, &status);
        if ( U_SUCCESS(status) && dateTimeFormatLength >= 3 ) {
            fDateTimeFormat = new UnicodeString(dateTimeFormat, dateTimeFormatLength);
            if (fDateTimeFormat == nullptr) {
                status = U_MEMORY_ALLOCATION_ERROR;
                return;
            }
        }
    }

    UBool found = setSeparateDateTimePtn(normalizedDateSkeleton,
                                         normalizedTimeSkeleton);

    // for skeletons with seconds, found is false and we enter this block
    if ( found == false ) {
        // use fallback
        // TODO: if user asks "m"(minute), but "d"(day) differ
        if ( timeSkeleton.length() != 0 ) {
            if ( dateSkeleton.length() == 0 ) {
                // prefix with yMd
                timeSkeleton.insert(0, gDateFormatSkeleton[DateFormat::kShort], -1);
                UnicodeString pattern = DateFormat::getBestPattern(
                        locale, timeSkeleton, status);
                if ( U_FAILURE(status) ) {
                    return;
                }
                // for fall back interval patterns,
                // the first part of the pattern is empty,
                // the second part of the pattern is the full-pattern
                // should be used in fall-back.
                setPatternInfo(UCAL_DATE, nullptr, &pattern, fInfo->getDefaultOrder());
                setPatternInfo(UCAL_MONTH, nullptr, &pattern, fInfo->getDefaultOrder());
                setPatternInfo(UCAL_YEAR, nullptr, &pattern, fInfo->getDefaultOrder());

                timeSkeleton.insert(0, CAP_G);
                pattern = DateFormat::getBestPattern(
                        locale, timeSkeleton, status);
                if ( U_FAILURE(status) ) {
                    return;
                }
                setPatternInfo(UCAL_ERA, nullptr, &pattern, fInfo->getDefaultOrder());
            } else {
                // TODO: fall back
            }
        } else {
            // TODO: fall back
        }
        return;
    } // end of skeleton not found
    // interval patterns for skeleton are found in resource
    if ( timeSkeleton.length() == 0 ) {
        // done
    } else if ( dateSkeleton.length() == 0 ) {
        // prefix with yMd
        timeSkeleton.insert(0, gDateFormatSkeleton[DateFormat::kShort], -1);
        UnicodeString pattern = DateFormat::getBestPattern(
                locale, timeSkeleton, status);
        if ( U_FAILURE(status) ) {
            return;
        }
        // for fall back interval patterns,
        // the first part of the pattern is empty,
        // the second part of the pattern is the full-pattern
        // should be used in fall-back.
        setPatternInfo(UCAL_DATE, nullptr, &pattern, fInfo->getDefaultOrder());
        setPatternInfo(UCAL_MONTH, nullptr, &pattern, fInfo->getDefaultOrder());
        setPatternInfo(UCAL_YEAR, nullptr, &pattern, fInfo->getDefaultOrder());

        timeSkeleton.insert(0, CAP_G);
        pattern = DateFormat::getBestPattern(
                locale, timeSkeleton, status);
        if ( U_FAILURE(status) ) {
            return;
        }
        setPatternInfo(UCAL_ERA, nullptr, &pattern, fInfo->getDefaultOrder());
    } else {
        /* if both present,
         * 1) when the era, year, month, or day differs,
         * concatenate the two original expressions with a separator between,
         * 2) otherwise, present the date followed by the
         * range expression for the time.
         */
        /*
         * 1) when the era, year, month, or day differs,
         * concatenate the two original expressions with a separator between,
         */
        // if field exists, use fall back
        UnicodeString skeleton = fSkeleton;
        if ( !fieldExistsInSkeleton(UCAL_DATE, dateSkeleton) ) {
            // prefix skeleton with 'd'
            skeleton.insert(0, LOW_D);
            setFallbackPattern(UCAL_DATE, skeleton, status);
        }
        if ( !fieldExistsInSkeleton(UCAL_MONTH, dateSkeleton) ) {
            // then prefix skeleton with 'M'
            skeleton.insert(0, CAP_M);
            setFallbackPattern(UCAL_MONTH, skeleton, status);
        }
        if ( !fieldExistsInSkeleton(UCAL_YEAR, dateSkeleton) ) {
            // then prefix skeleton with 'y'
            skeleton.insert(0, LOW_Y);
            setFallbackPattern(UCAL_YEAR, skeleton, status);
        }
        if ( !fieldExistsInSkeleton(UCAL_ERA, dateSkeleton) ) {
            // then prefix skeleton with 'G'
            skeleton.insert(0, CAP_G);
            setFallbackPattern(UCAL_ERA, skeleton, status);
        }

        /*
         * 2) otherwise, present the date followed by the
         * range expression for the time.
         */

        if ( fDateTimeFormat == nullptr ) {
            // earlier failure getting dateTimeFormat
            return;
        }

        UnicodeString datePattern = DateFormat::getBestPattern(
                locale, dateSkeleton, status);

        concatSingleDate2TimeInterval(*fDateTimeFormat, datePattern, UCAL_AM_PM, status);
        concatSingleDate2TimeInterval(*fDateTimeFormat, datePattern, UCAL_HOUR, status);
        concatSingleDate2TimeInterval(*fDateTimeFormat, datePattern, UCAL_MINUTE, status);
    }
}



UnicodeString
DateIntervalFormat::normalizeHourMetacharacters(const UnicodeString& skeleton) const {
    UnicodeString result = skeleton;
    
    char16_t hourMetachar = u'\0';
    char16_t dayPeriodChar = u'\0';
    int32_t hourFieldStart = 0;
    int32_t hourFieldLength = 0;
    int32_t dayPeriodStart = 0;
    int32_t dayPeriodLength = 0;
    for (int32_t i = 0; i < result.length(); i++) {
        char16_t c = result[i];
        if (c == LOW_J || c == CAP_J || c == CAP_C || c == LOW_H || c == CAP_H || c == LOW_K || c == CAP_K) {
            if (hourMetachar == u'\0') {
                hourMetachar = c;
                hourFieldStart = i;
            }
            ++hourFieldLength;
        } else if (c == LOW_A || c == LOW_B || c == CAP_B) {
            if (dayPeriodChar == u'\0') {
                dayPeriodChar = c;
                dayPeriodStart = i;
            }
            ++dayPeriodLength;
        } else {
            if (hourMetachar != u'\0' && dayPeriodChar != u'\0') {
                break;
            }
        }
    }
    
    if (hourMetachar != u'\0') {
        UErrorCode err = U_ZERO_ERROR;
        char16_t hourChar = CAP_H;
        UnicodeString convertedPattern = DateFormat::getBestPattern(fLocale, UnicodeString(hourMetachar), err);

        if (U_SUCCESS(err)) {
            // strip literal text from the pattern (so literal characters don't get mistaken for pattern
            // characters-- such as the 'h' in 'Uhr' in Germam)
            int32_t firstQuotePos;
            while ((firstQuotePos = convertedPattern.indexOf(u'\'')) != -1) {
                int32_t secondQuotePos = convertedPattern.indexOf(u'\'', firstQuotePos + 1);
                if (secondQuotePos == -1) {
                    secondQuotePos = firstQuotePos;
                }
                convertedPattern.replace(firstQuotePos, (secondQuotePos - firstQuotePos) + 1, UnicodeString());
            }
        
            if (convertedPattern.indexOf(LOW_H) != -1) {
                hourChar = LOW_H;
            } else if (convertedPattern.indexOf(CAP_K) != -1) {
                hourChar = CAP_K;
            } else if (convertedPattern.indexOf(LOW_K) != -1) {
                hourChar = LOW_K;
            }
            
            if (convertedPattern.indexOf(LOW_B) != -1) {
                dayPeriodChar = LOW_B;
            } else if (convertedPattern.indexOf(CAP_B) != -1) {
                dayPeriodChar = CAP_B;
            } else if (dayPeriodChar == u'\0') {
                dayPeriodChar = LOW_A;
            }
        }
        
        UnicodeString hourAndDayPeriod(hourChar);
        if (hourChar != CAP_H && hourChar != LOW_K) {
            int32_t newDayPeriodLength = 0;
            if (dayPeriodLength >= 5 || hourFieldLength >= 5) {
                newDayPeriodLength = 5;
            } else if (dayPeriodLength >= 3 || hourFieldLength >= 3) {
                newDayPeriodLength = 3;
            } else {
                newDayPeriodLength = 1;
            }
            for (int32_t i = 0; i < newDayPeriodLength; i++) {
                hourAndDayPeriod.append(dayPeriodChar);
            }
        }
        result.replace(hourFieldStart, hourFieldLength, hourAndDayPeriod);
        if (dayPeriodStart > hourFieldStart) {
            // before deleting the original day period field, adjust its position in case
            // we just changed the size of the hour field (and new day period field)
            dayPeriodStart += hourAndDayPeriod.length() - hourFieldLength;
        }
        result.remove(dayPeriodStart, dayPeriodLength);
    }
    return result;
}


void  U_EXPORT2
DateIntervalFormat::getDateTimeSkeleton(const UnicodeString& skeleton,
                                        UnicodeString& dateSkeleton,
                                        UnicodeString& normalizedDateSkeleton,
                                        UnicodeString& timeSkeleton,
                                        UnicodeString& normalizedTimeSkeleton) {
    // dateSkeleton follows the sequence of y*M*E*d*
    // timeSkeleton follows the sequence of hm*[v|z]?
    int32_t ECount = 0;
    int32_t dCount = 0;
    int32_t MCount = 0;
    int32_t yCount = 0;
    int32_t mCount = 0;
    int32_t vCount = 0;
    int32_t zCount = 0;
    char16_t hourChar = u'\0';
    int32_t i;

    for (i = 0; i < skeleton.length(); ++i) {
        char16_t ch = skeleton[i];
        switch ( ch ) {
          case CAP_E:
            dateSkeleton.append(ch);
            ++ECount;
            break;
          case LOW_D:
            dateSkeleton.append(ch);
            ++dCount;
            break;
          case CAP_M:
            dateSkeleton.append(ch);
            ++MCount;
            break;
          case LOW_Y:
            dateSkeleton.append(ch);
            ++yCount;
            break;
          case CAP_G:
          case CAP_Y:
          case LOW_U:
          case CAP_Q:
          case LOW_Q:
          case CAP_L:
          case LOW_L:
          case CAP_W:
          case LOW_W:
          case CAP_D:
          case CAP_F:
          case LOW_G:
          case LOW_E:
          case LOW_C:
          case CAP_U:
          case LOW_R:
            normalizedDateSkeleton.append(ch);
            dateSkeleton.append(ch);
            break;
          case LOW_H:
          case CAP_H:
          case LOW_K:
          case CAP_K:
            timeSkeleton.append(ch);
            if (hourChar == u'\0') {
                hourChar = ch;
            }
            break;
          case LOW_M:
            timeSkeleton.append(ch);
            ++mCount;
            break;
          case LOW_Z:
            ++zCount;
            timeSkeleton.append(ch);
            break;
          case LOW_V:
            ++vCount;
            timeSkeleton.append(ch);
            break;
          case LOW_A:
          case CAP_V:
          case CAP_Z:
          case LOW_J:
          case LOW_S:
          case CAP_S:
          case CAP_A:
          case LOW_B:
          case CAP_B:
            timeSkeleton.append(ch);
            normalizedTimeSkeleton.append(ch);
            break;
        }
    }

    /* generate normalized form for date*/
    if ( yCount != 0 ) {
        for (i = 0; i < yCount; ++i) {
            normalizedDateSkeleton.append(LOW_Y);
        }
    }
    if ( MCount != 0 ) {
        if ( MCount < 3 ) {
            normalizedDateSkeleton.append(CAP_M);
        } else {
            for ( int32_t j = 0; j < MCount && j < MAX_M_COUNT; ++j) {
                 normalizedDateSkeleton.append(CAP_M);
            }
        }
    }
    if ( ECount != 0 ) {
        if ( ECount <= 3 ) {
            normalizedDateSkeleton.append(CAP_E);
        } else {
            for ( int32_t j = 0; j < ECount && j < MAX_E_COUNT; ++j ) {
                 normalizedDateSkeleton.append(CAP_E);
            }
        }
    }
    if ( dCount != 0 ) {
        normalizedDateSkeleton.append(LOW_D);
    }

    /* generate normalized form for time */
    if ( hourChar != u'\0' ) {
        normalizedTimeSkeleton.append(hourChar);
    }
    if ( mCount != 0 ) {
        normalizedTimeSkeleton.append(LOW_M);
    }
    if ( zCount != 0 ) {
        normalizedTimeSkeleton.append(LOW_Z);
    }
    if ( vCount != 0 ) {
        normalizedTimeSkeleton.append(LOW_V);
    }
}


/**
 * Generate date or time interval pattern from resource,
 * and set them into the interval pattern locale to this formatter.
 *
 * It needs to handle the following:
 * 1. need to adjust field width.
 *    For example, the interval patterns saved in DateIntervalInfo
 *    includes "dMMMy", but not "dMMMMy".
 *    Need to get interval patterns for dMMMMy from dMMMy.
 *    Another example, the interval patterns saved in DateIntervalInfo
 *    includes "hmv", but not "hmz".
 *    Need to get interval patterns for "hmz' from 'hmv'
 *
 * 2. there might be no pattern for 'y' differ for skeleton "Md",
 *    in order to get interval patterns for 'y' differ,
 *    need to look for it from skeleton 'yMd'
 *
 * @param dateSkeleton   normalized date skeleton
 * @param timeSkeleton   normalized time skeleton
 * @return               whether the resource is found for the skeleton.
 *                       true if interval pattern found for the skeleton,
 *                       false otherwise.
 * @stable ICU 4.0
 */
UBool
DateIntervalFormat::setSeparateDateTimePtn(
                                 const UnicodeString& dateSkeleton,
                                 const UnicodeString& timeSkeleton) {
    const UnicodeString* skeleton;
    // if both date and time skeleton present,
    // the final interval pattern might include time interval patterns
    // ( when, am_pm, hour, minute differ ),
    // but not date interval patterns ( when year, month, day differ ).
    // For year/month/day differ, it falls back to fall-back pattern.
    if ( timeSkeleton.length() != 0  ) {
        skeleton = &timeSkeleton;
    } else {
        skeleton = &dateSkeleton;
    }

    /* interval patterns for skeleton "dMMMy" (but not "dMMMMy")
     * are defined in resource,
     * interval patterns for skeleton "dMMMMy" are calculated by
     * 1. get the best match skeleton for "dMMMMy", which is "dMMMy"
     * 2. get the interval patterns for "dMMMy",
     * 3. extend "MMM" to "MMMM" in above interval patterns for "dMMMMy"
     * getBestSkeleton() is step 1.
     */
    // best skeleton, and the difference information
    int8_t differenceInfo = 0;
    const UnicodeString* bestSkeleton = fInfo->getBestSkeleton(*skeleton,
                                                               differenceInfo);
    /* best skeleton could be nullptr.
       For example: in "ca" resource file,
       interval format is defined as following
           intervalFormats{
                fallback{"{0} - {1}"}
            }
       there is no skeletons/interval patterns defined,
       and the best skeleton match could be nullptr
     */
    if ( bestSkeleton == nullptr ) {
        return false;
    }

    // Set patterns for fallback use, need to do this
    // before returning if differenceInfo == -1
    UErrorCode status;
    if ( dateSkeleton.length() != 0) {
        status = U_ZERO_ERROR;
        fDatePattern = new UnicodeString(DateFormat::getBestPattern(
                fLocale, dateSkeleton, status));
        // no way to report OOM. :(
    }
    if ( timeSkeleton.length() != 0) {
        status = U_ZERO_ERROR;
        fTimePattern = new UnicodeString(DateFormat::getBestPattern(
                fLocale, timeSkeleton, status));
        // no way to report OOM. :(
    }

    // difference:
    // 0 means the best matched skeleton is the same as input skeleton
    // 1 means the fields are the same, but field width are different
    // 2 means the only difference between fields are v/z,
    // -1 means there are other fields difference
    // (this will happen, for instance, if the supplied skeleton has seconds,
    //  but no skeletons in the intervalFormats data do)
    if ( differenceInfo == -1 ) {
        // skeleton has different fields, not only  v/z difference
        return false;
    }

    if ( timeSkeleton.length() == 0 ) {
        UnicodeString extendedSkeleton;
        UnicodeString extendedBestSkeleton;
        // only has date skeleton
        setIntervalPattern(UCAL_DATE, skeleton, bestSkeleton, differenceInfo,
                           &extendedSkeleton, &extendedBestSkeleton);

        UBool extended = setIntervalPattern(UCAL_MONTH, skeleton, bestSkeleton,
                                     differenceInfo,
                                     &extendedSkeleton, &extendedBestSkeleton);

        if ( extended ) {
            bestSkeleton = &extendedBestSkeleton;
            skeleton = &extendedSkeleton;
        }
        setIntervalPattern(UCAL_YEAR, skeleton, bestSkeleton, differenceInfo,
                           &extendedSkeleton, &extendedBestSkeleton);
        setIntervalPattern(UCAL_ERA, skeleton, bestSkeleton, differenceInfo,
                           &extendedSkeleton, &extendedBestSkeleton);
     } else {
        setIntervalPattern(UCAL_MINUTE, skeleton, bestSkeleton, differenceInfo);
        setIntervalPattern(UCAL_HOUR, skeleton, bestSkeleton, differenceInfo);
        setIntervalPattern(UCAL_AM_PM, skeleton, bestSkeleton, differenceInfo);
    }
    return true;
}



void
DateIntervalFormat::setFallbackPattern(UCalendarDateFields field,
                                       const UnicodeString& skeleton,
                                       UErrorCode& status) {
    if ( U_FAILURE(status) ) {
        return;
    }
    UnicodeString pattern = DateFormat::getBestPattern(
            fLocale, skeleton, status);
    if ( U_FAILURE(status) ) {
        return;
    }
    setPatternInfo(field, nullptr, &pattern, fInfo->getDefaultOrder());
}




void
DateIntervalFormat::setPatternInfo(UCalendarDateFields field,
                                   const UnicodeString* firstPart,
                                   const UnicodeString* secondPart,
                                   UBool laterDateFirst) {
    // for fall back interval patterns,
    // the first part of the pattern is empty,
    // the second part of the pattern is the full-pattern
    // should be used in fall-back.
    UErrorCode status = U_ZERO_ERROR;
    // following should not set any wrong status.
    int32_t itvPtnIndex = DateIntervalInfo::calendarFieldToIntervalIndex(field,
                                                                        status);
    if ( U_FAILURE(status) ) {
        return;
    }
    PatternInfo& ptn = fIntervalPatterns[itvPtnIndex];
    if ( firstPart ) {
        ptn.firstPart = *firstPart;
    }
    if ( secondPart ) {
        ptn.secondPart = *secondPart;
    }
    ptn.laterDateFirst = laterDateFirst;
}

void
DateIntervalFormat::setIntervalPattern(UCalendarDateFields field,
                                       const UnicodeString& intervalPattern) {
    UBool order = fInfo->getDefaultOrder();
    setIntervalPattern(field, intervalPattern, order);
}


void
DateIntervalFormat::setIntervalPattern(UCalendarDateFields field,
                                       const UnicodeString& intervalPattern,
                                       UBool laterDateFirst) {
    const UnicodeString* pattern = &intervalPattern;
    UBool order = laterDateFirst;
    // check for "latestFirst:" or "earliestFirst:" prefix
    int8_t prefixLength = UPRV_LENGTHOF(gLaterFirstPrefix);
    int8_t earliestFirstLength = UPRV_LENGTHOF(gEarlierFirstPrefix);
    UnicodeString realPattern;
    if ( intervalPattern.startsWith(gLaterFirstPrefix, prefixLength) ) {
        order = true;
        intervalPattern.extract(prefixLength,
                                intervalPattern.length() - prefixLength,
                                realPattern);
        pattern = &realPattern;
    } else if ( intervalPattern.startsWith(gEarlierFirstPrefix,
                                           earliestFirstLength) ) {
        order = false;
        intervalPattern.extract(earliestFirstLength,
                                intervalPattern.length() - earliestFirstLength,
                                realPattern);
        pattern = &realPattern;
    }

    int32_t splitPoint = splitPatternInto2Part(*pattern);

    UnicodeString firstPart;
    UnicodeString secondPart;
    pattern->extract(0, splitPoint, firstPart);
    if ( splitPoint < pattern->length() ) {
        pattern->extract(splitPoint, pattern->length()-splitPoint, secondPart);
    }
    setPatternInfo(field, &firstPart, &secondPart, order);
}




/**
 * Generate interval pattern from existing resource
 *
 * It not only save the interval patterns,
 * but also return the extended skeleton and its best match skeleton.
 *
 * @param field           largest different calendar field
 * @param skeleton        skeleton
 * @param bestSkeleton    the best match skeleton which has interval pattern
 *                        defined in resource
 * @param differenceInfo  the difference between skeleton and best skeleton
 *         0 means the best matched skeleton is the same as input skeleton
 *         1 means the fields are the same, but field width are different
 *         2 means the only difference between fields are v/z,
 *        -1 means there are other fields difference
 *
 * @param extendedSkeleton      extended skeleton
 * @param extendedBestSkeleton  extended best match skeleton
 * @return                      whether the interval pattern is found
 *                              through extending skeleton or not.
 *                              true if interval pattern is found by
 *                              extending skeleton, false otherwise.
 * @stable ICU 4.0
 */
UBool
DateIntervalFormat::setIntervalPattern(UCalendarDateFields field,
                                       const UnicodeString* skeleton,
                                       const UnicodeString* bestSkeleton,
                                       int8_t differenceInfo,
                                       UnicodeString* extendedSkeleton,
                                       UnicodeString* extendedBestSkeleton) {
    UErrorCode status = U_ZERO_ERROR;
    // following getIntervalPattern() should not generate error status
    UnicodeString pattern;
    fInfo->getIntervalPattern(*bestSkeleton, field, pattern, status);
    if ( pattern.isEmpty() ) {
        // single date
        if ( SimpleDateFormat::isFieldUnitIgnored(*bestSkeleton, field) ) {
            // do nothing, format will handle it
            return false;
        }

        // for 24 hour system, interval patterns in resource file
        // might not include pattern when am_pm differ,
        // which should be the same as hour differ.
        // add it here for simplicity
        if ( field == UCAL_AM_PM ) {
            fInfo->getIntervalPattern(*bestSkeleton, UCAL_HOUR, pattern,status);
            if ( !pattern.isEmpty() ) {
                UBool suppressDayPeriodField = fSkeleton.indexOf(CAP_J) != -1;
                UnicodeString adjustIntervalPattern;
                adjustFieldWidth(*skeleton, *bestSkeleton, pattern, differenceInfo,
                                 suppressDayPeriodField, adjustIntervalPattern);
                setIntervalPattern(field, adjustIntervalPattern);
            }
            return false;
        }
        // else, looking for pattern when 'y' differ for 'dMMMM' skeleton,
        // first, get best match pattern "MMMd",
        // since there is no pattern for 'y' differs for skeleton 'MMMd',
        // need to look for it from skeleton 'yMMMd',
        // if found, adjust field width in interval pattern from
        // "MMM" to "MMMM".
        char16_t fieldLetter = fgCalendarFieldToPatternLetter[field];
        if ( extendedSkeleton ) {
            *extendedSkeleton = *skeleton;
            *extendedBestSkeleton = *bestSkeleton;
            extendedSkeleton->insert(0, fieldLetter);
            extendedBestSkeleton->insert(0, fieldLetter);
            // for example, looking for patterns when 'y' differ for
            // skeleton "MMMM".
            fInfo->getIntervalPattern(*extendedBestSkeleton,field,pattern,status);
            if ( pattern.isEmpty() && differenceInfo == 0 ) {
                // if there is no skeleton "yMMMM" defined,
                // look for the best match skeleton, for example: "yMMM"
                const UnicodeString* tmpBest = fInfo->getBestSkeleton(
                                        *extendedBestSkeleton, differenceInfo);
                if ( tmpBest != 0 && differenceInfo != -1 ) {
                    fInfo->getIntervalPattern(*tmpBest, field, pattern, status);
                    bestSkeleton = tmpBest;
                }
            }
        }
    }
    if ( !pattern.isEmpty() ) {
        UBool suppressDayPeriodField = fSkeleton.indexOf(CAP_J) != -1;
        if ( differenceInfo != 0 || suppressDayPeriodField) {
            UnicodeString adjustIntervalPattern;
            adjustFieldWidth(*skeleton, *bestSkeleton, pattern, differenceInfo,
                              suppressDayPeriodField, adjustIntervalPattern);
            setIntervalPattern(field, adjustIntervalPattern);
        } else {
            setIntervalPattern(field, pattern);
        }
        if ( extendedSkeleton && !extendedSkeleton->isEmpty() ) {
            return true;
        }
    }
    return false;
}



int32_t  U_EXPORT2
DateIntervalFormat::splitPatternInto2Part(const UnicodeString& intervalPattern) {
    UBool inQuote = false;
    char16_t prevCh = 0;
    int32_t count = 0;

    /* repeatedPattern used to record whether a pattern has already seen.
       It is a pattern applies to first calendar if it is first time seen,
       otherwise, it is a pattern applies to the second calendar
     */
    UBool patternRepeated[] =
    {
    //       A   B   C   D   E   F   G   H   I   J   K   L   M   N   O
             0,  0,  0,  0,  0,  0,  0,  0,  0,  0,  0,  0,  0,  0,  0,
    //   P   Q   R   S   T   U   V   W   X   Y   Z
         0,  0,  0,  0,  0,  0,  0,  0,  0,  0,  0, 0, 0,  0, 0, 0,
    //       a   b   c   d   e   f   g   h   i   j   k   l   m   n   o
         0,  0,  0,  0,  0,  0,  0,  0,  0,  0,  0,  0,  0,  0,  0,  0,
    //   p   q   r   s   t   u   v   w   x   y   z
         0,  0,  0,  0,  0,  0,  0,  0,  0,  0,  0
    };

    int8_t PATTERN_CHAR_BASE = 0x41;

    /* loop through the pattern string character by character looking for
     * the first repeated pattern letter, which breaks the interval pattern
     * into 2 parts.
     */
    int32_t i;
    UBool foundRepetition = false;
    for (i = 0; i < intervalPattern.length(); ++i) {
        char16_t ch = intervalPattern.charAt(i);

        if (ch != prevCh && count > 0) {
            // check the repeativeness of pattern letter
            UBool repeated = patternRepeated[(int)(prevCh - PATTERN_CHAR_BASE)];
            if ( repeated == false ) {
                patternRepeated[prevCh - PATTERN_CHAR_BASE] = true;
            } else {
                foundRepetition = true;
                break;
            }
            count = 0;
        }
        if (ch == 0x0027 /*'*/) {
            // Consecutive single quotes are a single quote literal,
            // either outside of quotes or between quotes
            if ((i+1) < intervalPattern.length() &&
                intervalPattern.charAt(i+1) == 0x0027 /*'*/) {
                ++i;
            } else {
                inQuote = ! inQuote;
            }
        }
        else if (!inQuote && ((ch >= 0x0061 /*'a'*/ && ch <= 0x007A /*'z'*/)
                    || (ch >= 0x0041 /*'A'*/ && ch <= 0x005A /*'Z'*/))) {
            // ch is a date-time pattern character
            prevCh = ch;
            ++count;
        }
    }
    // check last pattern char, distinguish
    // "dd MM" ( no repetition ),
    // "d-d"(last char repeated ), and
    // "d-d MM" ( repetition found )
    if ( count > 0 && foundRepetition == false ) {
        if ( patternRepeated[(int)(prevCh - PATTERN_CHAR_BASE)] == false ) {
            count = 0;
        }
    }
    return (i - count);
}

// The following is only called from fallbackFormat, i.e. within the gFormatterMutex lock
void DateIntervalFormat::fallbackFormatRange(
        Calendar& fromCalendar,
        Calendar& toCalendar,
        UnicodeString& appendTo,
        int8_t& firstIndex,
        FieldPositionHandler& fphandler,
        UErrorCode& status) const {
    UnicodeString fallbackPattern;
    fInfo->getFallbackIntervalPattern(fallbackPattern);
    SimpleFormatter sf(fallbackPattern, 2, 2, status);
    if (U_FAILURE(status)) {
        return;
    }
    int32_t offsets[2];
    UnicodeString patternBody = sf.getTextWithNoArguments(offsets, 2);

    UErrorCode tempStatus = U_ZERO_ERROR; // for setContext, ignored
    // TODO(ICU-20406): Use SimpleFormatter Iterator interface when available.
    if (offsets[0] < offsets[1]) {
        firstIndex = 0;
        appendTo.append(patternBody.tempSubStringBetween(0, offsets[0]));
        fDateFormat->_format(fromCalendar, appendTo, fphandler, status);
        appendTo.append(patternBody.tempSubStringBetween(offsets[0], offsets[1]));
        // No capitalization for second part of interval
        fDateFormat->setContext(UDISPCTX_CAPITALIZATION_NONE, tempStatus);
        fDateFormat->_format(toCalendar, appendTo, fphandler, status);
        appendTo.append(patternBody.tempSubStringBetween(offsets[1]));
    } else {
        firstIndex = 1;
        appendTo.append(patternBody.tempSubStringBetween(0, offsets[1]));
        fDateFormat->_format(toCalendar, appendTo, fphandler, status);
        appendTo.append(patternBody.tempSubStringBetween(offsets[1], offsets[0]));
        // No capitalization for second part of interval
        fDateFormat->setContext(UDISPCTX_CAPITALIZATION_NONE, tempStatus);
        fDateFormat->_format(fromCalendar, appendTo, fphandler, status);
        appendTo.append(patternBody.tempSubStringBetween(offsets[0]));
    }
}

// The following is only called from formatImpl, i.e. within the gFormatterMutex lock
UnicodeString&
DateIntervalFormat::fallbackFormat(Calendar& fromCalendar,
                                   Calendar& toCalendar,
                                   UBool fromToOnSameDay, // new
                                   UnicodeString& appendTo,
                                   int8_t& firstIndex,
                                   FieldPositionHandler& fphandler,
                                   UErrorCode& status) const {
    if ( U_FAILURE(status) ) {
        return appendTo;
    }

    UBool formatDatePlusTimeRange = (fromToOnSameDay && fDatePattern && fTimePattern);
    if (formatDatePlusTimeRange) {
        SimpleFormatter sf(*fDateTimeFormat, 2, 2, status);
        if (U_FAILURE(status)) {
            return appendTo;
        }
        int32_t offsets[2];
        UnicodeString patternBody = sf.getTextWithNoArguments(offsets, 2);

        UnicodeString fullPattern; // for saving the pattern in fDateFormat
        fDateFormat->toPattern(fullPattern); // save current pattern, restore later

        UErrorCode tempStatus = U_ZERO_ERROR; // for setContext, ignored
        // {0} is time range
        // {1} is single date portion
        // TODO(ICU-20406): Use SimpleFormatter Iterator interface when available.
        if (offsets[0] < offsets[1]) {
            appendTo.append(patternBody.tempSubStringBetween(0, offsets[0]));
            fDateFormat->applyPattern(*fTimePattern);
            fallbackFormatRange(fromCalendar, toCalendar, appendTo, firstIndex, fphandler, status);
            appendTo.append(patternBody.tempSubStringBetween(offsets[0], offsets[1]));
            fDateFormat->applyPattern(*fDatePattern);
            // No capitalization for second portion
            fDateFormat->setContext(UDISPCTX_CAPITALIZATION_NONE, tempStatus);
            fDateFormat->_format(fromCalendar, appendTo, fphandler, status);
            appendTo.append(patternBody.tempSubStringBetween(offsets[1]));
        } else {
            appendTo.append(patternBody.tempSubStringBetween(0, offsets[1]));
            fDateFormat->applyPattern(*fDatePattern);
            fDateFormat->_format(fromCalendar, appendTo, fphandler, status);
            appendTo.append(patternBody.tempSubStringBetween(offsets[1], offsets[0]));
            fDateFormat->applyPattern(*fTimePattern);
            // No capitalization for second portion
            fDateFormat->setContext(UDISPCTX_CAPITALIZATION_NONE, tempStatus);
            fallbackFormatRange(fromCalendar, toCalendar, appendTo, firstIndex, fphandler, status);
            appendTo.append(patternBody.tempSubStringBetween(offsets[0]));
        }

        // restore full pattern
        fDateFormat->applyPattern(fullPattern);
    } else {
        fallbackFormatRange(fromCalendar, toCalendar, appendTo, firstIndex, fphandler, status);
    }
    return appendTo;
}




UBool  U_EXPORT2
DateIntervalFormat::fieldExistsInSkeleton(UCalendarDateFields field,
                                          const UnicodeString& skeleton)
{
    const char16_t fieldChar = fgCalendarFieldToPatternLetter[field];
    return ( (skeleton.indexOf(fieldChar) == -1)?false:true ) ;
}



void  U_EXPORT2
DateIntervalFormat::adjustFieldWidth(const UnicodeString& inputSkeleton,
                 const UnicodeString& bestMatchSkeleton,
                 const UnicodeString& bestIntervalPattern,
                 int8_t differenceInfo,
                 UBool suppressDayPeriodField,
                 UnicodeString& adjustedPtn) {
    adjustedPtn = bestIntervalPattern;
    int32_t inputSkeletonFieldWidth[] =
    {
    //       A   B   C   D   E   F   G   H   I   J   K   L   M   N   O
             0,  0,  0,  0,  0,  0,  0,  0,  0,  0,  0,  0,  0,  0,  0,
    //   P   Q   R   S   T   U   V   W   X   Y   Z
         0,  0,  0,  0,  0,  0,  0,  0,  0,  0,  0, 0, 0,  0, 0, 0,
    //       a   b   c   d   e   f   g   h   i   j   k   l   m   n   o
         0,  0,  0,  0,  0,  0,  0,  0,  0,  0,  0,  0,  0,  0,  0,  0,
    //   p   q   r   s   t   u   v   w   x   y   z
         0,  0,  0,  0,  0,  0,  0,  0,  0,  0,  0
    };

    int32_t bestMatchSkeletonFieldWidth[] =
    {
    //       A   B   C   D   E   F   G   H   I   J   K   L   M   N   O
             0,  0,  0,  0,  0,  0,  0,  0,  0,  0,  0,  0,  0,  0,  0,
    //   P   Q   R   S   T   U   V   W   X   Y   Z
         0,  0,  0,  0,  0,  0,  0,  0,  0,  0,  0, 0, 0,  0, 0, 0,
    //       a   b   c   d   e   f   g   h   i   j   k   l   m   n   o
         0,  0,  0,  0,  0,  0,  0,  0,  0,  0,  0,  0,  0,  0,  0,  0,
    //   p   q   r   s   t   u   v   w   x   y   z
         0,  0,  0,  0,  0,  0,  0,  0,  0,  0,  0
    };

    const int8_t PATTERN_CHAR_BASE = 0x41;

    DateIntervalInfo::parseSkeleton(inputSkeleton, inputSkeletonFieldWidth);
    DateIntervalInfo::parseSkeleton(bestMatchSkeleton, bestMatchSkeletonFieldWidth);
    if (suppressDayPeriodField) {
        // remove the 'a' and any NBSP/NNBSP on one side of it
        findReplaceInPattern(adjustedPtn, UnicodeString(u"\u00A0a",-1), UnicodeString());
        findReplaceInPattern(adjustedPtn, UnicodeString(u"\u202Fa",-1), UnicodeString());
        findReplaceInPattern(adjustedPtn, UnicodeString(u"a\u00A0",-1), UnicodeString());
        findReplaceInPattern(adjustedPtn, UnicodeString(u"a\u202F",-1), UnicodeString());
        findReplaceInPattern(adjustedPtn, UnicodeString(LOW_A), UnicodeString());
        // adjust interior double spaces, remove exterior whitespace
        findReplaceInPattern(adjustedPtn, UnicodeString("  "), UnicodeString(" "));
        adjustedPtn.trim();
    }
    if ( differenceInfo == 2 ) {
        if (inputSkeleton.indexOf(LOW_Z) != -1) {
             findReplaceInPattern(adjustedPtn, UnicodeString(LOW_V), UnicodeString(LOW_Z));
         }
         if (inputSkeleton.indexOf(CAP_K) != -1) {
             findReplaceInPattern(adjustedPtn, UnicodeString(LOW_H), UnicodeString(CAP_K));
         }
         if (inputSkeleton.indexOf(LOW_K) != -1) {
             findReplaceInPattern(adjustedPtn, UnicodeString(CAP_H), UnicodeString(LOW_K));
         }
         if (inputSkeleton.indexOf(LOW_B) != -1) {
             findReplaceInPattern(adjustedPtn, UnicodeString(LOW_A), UnicodeString(LOW_B));
         }
    }
    if (adjustedPtn.indexOf(LOW_A) != -1 && bestMatchSkeletonFieldWidth[LOW_A - PATTERN_CHAR_BASE] == 0) {
        bestMatchSkeletonFieldWidth[LOW_A - PATTERN_CHAR_BASE] = 1;
    }
    if (adjustedPtn.indexOf(LOW_B) != -1 && bestMatchSkeletonFieldWidth[LOW_B - PATTERN_CHAR_BASE] == 0) {
        bestMatchSkeletonFieldWidth[LOW_B - PATTERN_CHAR_BASE] = 1;
     }

    UBool inQuote = false;
    char16_t prevCh = 0;
    int32_t count = 0;

    // loop through the pattern string character by character
    int32_t adjustedPtnLength = adjustedPtn.length();
    int32_t i;
    for (i = 0; i < adjustedPtnLength; ++i) {
        char16_t ch = adjustedPtn.charAt(i);
        if (ch != prevCh && count > 0) {
            // check the repeativeness of pattern letter
            char16_t skeletonChar = prevCh;
            if ( skeletonChar ==  CAP_L ) {
                // there is no "L" (always be "M") in skeleton,
                // but there is "L" in pattern.
                // for skeleton "M+", the pattern might be "...L..."
                skeletonChar = CAP_M;
            }
            int32_t fieldCount = bestMatchSkeletonFieldWidth[(int)(skeletonChar - PATTERN_CHAR_BASE)];
            int32_t inputFieldCount = inputSkeletonFieldWidth[(int)(skeletonChar - PATTERN_CHAR_BASE)];
            if ( fieldCount == count && inputFieldCount > fieldCount ) {
                count = inputFieldCount - fieldCount;
                int32_t j;
                for ( j = 0; j < count; ++j ) {
                    adjustedPtn.insert(i, prevCh);
                }
                i += count;
                adjustedPtnLength += count;
            }
            count = 0;
        }
        if (ch == 0x0027 /*'*/) {
            // Consecutive single quotes are a single quote literal,
            // either outside of quotes or between quotes
            if ((i+1) < adjustedPtn.length() && adjustedPtn.charAt(i+1) == 0x0027 /* ' */) {
                ++i;
            } else {
                inQuote = ! inQuote;
            }
        }
        else if ( ! inQuote && ((ch >= 0x0061 /*'a'*/ && ch <= 0x007A /*'z'*/)
                    || (ch >= 0x0041 /*'A'*/ && ch <= 0x005A /*'Z'*/))) {
            // ch is a date-time pattern character
            prevCh = ch;
            ++count;
        }
    }
    if ( count > 0 ) {
        // last item
        // check the repeativeness of pattern letter
        char16_t skeletonChar = prevCh;
        if ( skeletonChar == CAP_L ) {
            // there is no "L" (always be "M") in skeleton,
            // but there is "L" in pattern.
            // for skeleton "M+", the pattern might be "...L..."
            skeletonChar = CAP_M;
        }
        int32_t fieldCount = bestMatchSkeletonFieldWidth[(int)(skeletonChar - PATTERN_CHAR_BASE)];
        int32_t inputFieldCount = inputSkeletonFieldWidth[(int)(skeletonChar - PATTERN_CHAR_BASE)];
        if ( fieldCount == count && inputFieldCount > fieldCount ) {
            count = inputFieldCount - fieldCount;
            int32_t j;
            for ( j = 0; j < count; ++j ) {
                adjustedPtn.append(prevCh);
            }
        }
    }
}

void
DateIntervalFormat::findReplaceInPattern(UnicodeString& targetString,
                                         const UnicodeString& strToReplace,
                                         const UnicodeString& strToReplaceWith) {
    int32_t firstQuoteIndex = targetString.indexOf(u'\'');
    if (firstQuoteIndex == -1) {
        targetString.findAndReplace(strToReplace, strToReplaceWith);
    } else {
        UnicodeString result;
        UnicodeString source = targetString;
        
        while (firstQuoteIndex >= 0) {
            int32_t secondQuoteIndex = source.indexOf(u'\'', firstQuoteIndex + 1);
            if (secondQuoteIndex == -1) {
                secondQuoteIndex = source.length() - 1;
            }
            
            UnicodeString unquotedText(source, 0, firstQuoteIndex);
            UnicodeString quotedText(source, firstQuoteIndex, secondQuoteIndex - firstQuoteIndex + 1);
            
            unquotedText.findAndReplace(strToReplace, strToReplaceWith);
            result += unquotedText;
            result += quotedText;
            
            source.remove(0, secondQuoteIndex + 1);
            firstQuoteIndex = source.indexOf(u'\'');
        }
        source.findAndReplace(strToReplace, strToReplaceWith);
        result += source;
        targetString = result;
    }
}



void
DateIntervalFormat::concatSingleDate2TimeInterval(UnicodeString& format,
                                              const UnicodeString& datePattern,
                                              UCalendarDateFields field,
                                              UErrorCode& status) {
    // following should not set wrong status
    int32_t itvPtnIndex = DateIntervalInfo::calendarFieldToIntervalIndex(field,
                                                                        status);
    if ( U_FAILURE(status) ) {
        return;
    }
    PatternInfo&  timeItvPtnInfo = fIntervalPatterns[itvPtnIndex];
    if ( !timeItvPtnInfo.firstPart.isEmpty() ) {
        UnicodeString timeIntervalPattern(timeItvPtnInfo.firstPart);
        timeIntervalPattern.append(timeItvPtnInfo.secondPart);
        UnicodeString combinedPattern;
        SimpleFormatter(format, 2, 2, status).
                format(timeIntervalPattern, datePattern, combinedPattern, status);
        if ( U_FAILURE(status) ) {
            return;
        }
        setIntervalPattern(field, combinedPattern, timeItvPtnInfo.laterDateFirst);
    }
    // else: fall back
    // it should not happen if the interval format defined is valid
}



const char16_t
DateIntervalFormat::fgCalendarFieldToPatternLetter[] =
{
    /*GyM*/ CAP_G, LOW_Y, CAP_M,
    /*wWd*/ LOW_W, CAP_W, LOW_D,
    /*DEF*/ CAP_D, CAP_E, CAP_F,
    /*ahH*/ LOW_A, LOW_H, CAP_H,
    /*msS*/ LOW_M, LOW_S, CAP_S, // MINUTE, SECOND, MILLISECOND
    /*z.Y*/ LOW_Z, SPACE, CAP_Y, // ZONE_OFFSET, DST_OFFSET, YEAR_WOY,
    /*eug*/ LOW_E, LOW_U, LOW_G, // DOW_LOCAL, EXTENDED_YEAR, JULIAN_DAY,
    /*A..*/ CAP_A, SPACE, SPACE, // MILLISECONDS_IN_DAY, IS_LEAP_MONTH, FIELD_COUNT
};



U_NAMESPACE_END

#endif
>>>>>>> a8a80be5
<|MERGE_RESOLUTION|>--- conflicted
+++ resolved
@@ -1,3809 +1,1909 @@
-<<<<<<< HEAD
-// © 2016 and later: Unicode, Inc. and others.
-// License & terms of use: http://www.unicode.org/copyright.html
-/*******************************************************************************
-* Copyright (C) 2008-2016, International Business Machines Corporation and
-* others. All Rights Reserved.
-*******************************************************************************
-*
-* File DTITVFMT.CPP
-*
-*******************************************************************************
-*/
-
-#include "utypeinfo.h"  // for 'typeid' to work
-
-#include "unicode/dtitvfmt.h"
-
-#if !UCONFIG_NO_FORMATTING
-
-//TODO: put in compilation
-//#define DTITVFMT_DEBUG 1
-
-#include "unicode/calendar.h"
-#include "unicode/dtptngen.h"
-#include "unicode/dtitvinf.h"
-#include "unicode/simpleformatter.h"
-#include "unicode/udisplaycontext.h"
-#include "cmemory.h"
-#include "cstring.h"
-#include "dtitv_impl.h"
-#include "mutex.h"
-#include "uresimp.h"
-#include "formattedval_impl.h"
-
-#ifdef DTITVFMT_DEBUG
-#include <iostream>
-#endif
-
-U_NAMESPACE_BEGIN
-
-
-
-#ifdef DTITVFMT_DEBUG
-#define PRINTMESG(msg) { std::cout << "(" << __FILE__ << ":" << __LINE__ << ") " << msg << "\n"; }
-#endif
-
-
-static const UChar gDateFormatSkeleton[][11] = {
-//yMMMMEEEEd
-{LOW_Y, CAP_M, CAP_M, CAP_M, CAP_M, CAP_E, CAP_E, CAP_E, CAP_E, LOW_D, 0},
-//yMMMMd
-{LOW_Y, CAP_M, CAP_M, CAP_M, CAP_M, LOW_D, 0},
-//yMMMd
-{LOW_Y, CAP_M, CAP_M, CAP_M, LOW_D, 0},
-//yMd
-{LOW_Y, CAP_M, LOW_D, 0} };
-
-
-static const char gCalendarTag[] = "calendar";
-static const char gGregorianTag[] = "gregorian";
-static const char gDateTimePatternsTag[] = "DateTimePatterns";
-
-
-// latestFirst:
-static const UChar gLaterFirstPrefix[] = {LOW_L, LOW_A, LOW_T, LOW_E, LOW_S,LOW_T, CAP_F, LOW_I, LOW_R, LOW_S, LOW_T, COLON};
-
-// earliestFirst:
-static const UChar gEarlierFirstPrefix[] = {LOW_E, LOW_A, LOW_R, LOW_L, LOW_I, LOW_E, LOW_S, LOW_T, CAP_F, LOW_I, LOW_R, LOW_S, LOW_T, COLON};
-
-
-class FormattedDateIntervalData : public FormattedValueFieldPositionIteratorImpl {
-public:
-    FormattedDateIntervalData(UErrorCode& status) : FormattedValueFieldPositionIteratorImpl(5, status) {}
-    virtual ~FormattedDateIntervalData();
-};
-
-FormattedDateIntervalData::~FormattedDateIntervalData() = default;
-
-UPRV_FORMATTED_VALUE_SUBCLASS_AUTO_IMPL(FormattedDateInterval)
-
-
-UOBJECT_DEFINE_RTTI_IMPLEMENTATION(DateIntervalFormat)
-
-// Mutex, protects access to fDateFormat, fFromCalendar and fToCalendar.
-//        Needed because these data members are modified by const methods of DateIntervalFormat.
-
-static UMutex gFormatterMutex;
-
-DateIntervalFormat* U_EXPORT2
-DateIntervalFormat::createInstance(const UnicodeString& skeleton,
-                                   UErrorCode& status) {
-    return createInstance(skeleton, Locale::getDefault(), status);
-}
-
-
-DateIntervalFormat* U_EXPORT2
-DateIntervalFormat::createInstance(const UnicodeString& skeleton,
-                                   const Locale& locale,
-                                   UErrorCode& status) {
-#ifdef DTITVFMT_DEBUG
-    char result[1000];
-    char result_1[1000];
-    char mesg[2000];
-    skeleton.extract(0,  skeleton.length(), result, "UTF-8");
-    UnicodeString pat;
-    ((SimpleDateFormat*)dtfmt)->toPattern(pat);
-    pat.extract(0,  pat.length(), result_1, "UTF-8");
-    sprintf(mesg, "skeleton: %s; pattern: %s\n", result, result_1);
-    PRINTMESG(mesg)
-#endif
-
-    DateIntervalInfo* dtitvinf = new DateIntervalInfo(locale, status);
-    if (dtitvinf == nullptr) {
-        status = U_MEMORY_ALLOCATION_ERROR;
-        return nullptr;
-    }
-    return create(locale, dtitvinf, &skeleton, status);
-}
-
-
-
-DateIntervalFormat* U_EXPORT2
-DateIntervalFormat::createInstance(const UnicodeString& skeleton,
-                                   const DateIntervalInfo& dtitvinf,
-                                   UErrorCode& status) {
-    return createInstance(skeleton, Locale::getDefault(), dtitvinf, status);
-}
-
-
-DateIntervalFormat* U_EXPORT2
-DateIntervalFormat::createInstance(const UnicodeString& skeleton,
-                                   const Locale& locale,
-                                   const DateIntervalInfo& dtitvinf,
-                                   UErrorCode& status) {
-    DateIntervalInfo* ptn = dtitvinf.clone();
-    return create(locale, ptn, &skeleton, status);
-}
-
-
-DateIntervalFormat::DateIntervalFormat()
-:   fInfo(nullptr),
-    fDateFormat(nullptr),
-    fFromCalendar(nullptr),
-    fToCalendar(nullptr),
-    fLocale(Locale::getRoot()),
-    fDatePattern(nullptr),
-    fTimePattern(nullptr),
-    fDateTimeFormat(nullptr),
-    fCapitalizationContext(UDISPCTX_CAPITALIZATION_NONE)
-{}
-
-
-DateIntervalFormat::DateIntervalFormat(const DateIntervalFormat& itvfmt)
-:   Format(itvfmt),
-    fInfo(nullptr),
-    fDateFormat(nullptr),
-    fFromCalendar(nullptr),
-    fToCalendar(nullptr),
-    fLocale(itvfmt.fLocale),
-    fDatePattern(nullptr),
-    fTimePattern(nullptr),
-    fDateTimeFormat(nullptr),
-    fCapitalizationContext(UDISPCTX_CAPITALIZATION_NONE) {
-    *this = itvfmt;
-}
-
-
-DateIntervalFormat&
-DateIntervalFormat::operator=(const DateIntervalFormat& itvfmt) {
-    if ( this != &itvfmt ) {
-        delete fDateFormat;
-        delete fInfo;
-        delete fFromCalendar;
-        delete fToCalendar;
-        delete fDatePattern;
-        delete fTimePattern;
-        delete fDateTimeFormat;
-        {
-            Mutex lock(&gFormatterMutex);
-            if ( itvfmt.fDateFormat ) {
-                fDateFormat = itvfmt.fDateFormat->clone();
-            } else {
-                fDateFormat = nullptr;
-            }
-            if ( itvfmt.fFromCalendar ) {
-                fFromCalendar = itvfmt.fFromCalendar->clone();
-            } else {
-                fFromCalendar = nullptr;
-            }
-            if ( itvfmt.fToCalendar ) {
-                fToCalendar = itvfmt.fToCalendar->clone();
-            } else {
-                fToCalendar = nullptr;
-            }
-        }
-        if ( itvfmt.fInfo ) {
-            fInfo = itvfmt.fInfo->clone();
-        } else {
-            fInfo = nullptr;
-        }
-        fSkeleton = itvfmt.fSkeleton;
-        int8_t i;
-        for ( i = 0; i< DateIntervalInfo::kIPI_MAX_INDEX; ++i ) {
-            fIntervalPatterns[i] = itvfmt.fIntervalPatterns[i];
-        }
-        fLocale = itvfmt.fLocale;
-        fDatePattern    = (itvfmt.fDatePattern)?    itvfmt.fDatePattern->clone(): nullptr;
-        fTimePattern    = (itvfmt.fTimePattern)?    itvfmt.fTimePattern->clone(): nullptr;
-        fDateTimeFormat = (itvfmt.fDateTimeFormat)? itvfmt.fDateTimeFormat->clone(): nullptr;
-        fCapitalizationContext = itvfmt.fCapitalizationContext;
-    }
-    return *this;
-}
-
-
-DateIntervalFormat::~DateIntervalFormat() {
-    delete fInfo;
-    delete fDateFormat;
-    delete fFromCalendar;
-    delete fToCalendar;
-    delete fDatePattern;
-    delete fTimePattern;
-    delete fDateTimeFormat;
-}
-
-
-DateIntervalFormat*
-DateIntervalFormat::clone() const {
-    return new DateIntervalFormat(*this);
-}
-
-
-UBool
-DateIntervalFormat::operator==(const Format& other) const {
-    if (typeid(*this) != typeid(other)) {return FALSE;}
-    const DateIntervalFormat* fmt = (DateIntervalFormat*)&other;
-    if (this == fmt) {return TRUE;}
-    if (!Format::operator==(other)) {return FALSE;}
-    if ((fInfo != fmt->fInfo) && (fInfo == nullptr || fmt->fInfo == nullptr)) {return FALSE;}
-    if (fInfo && fmt->fInfo && (*fInfo != *fmt->fInfo )) {return FALSE;}
-    {
-        Mutex lock(&gFormatterMutex);
-        if (fDateFormat != fmt->fDateFormat && (fDateFormat == nullptr || fmt->fDateFormat == nullptr)) {return FALSE;}
-        if (fDateFormat && fmt->fDateFormat && (*fDateFormat != *fmt->fDateFormat)) {return FALSE;}
-    }
-    // note: fFromCalendar and fToCalendar hold no persistent state, and therefore do not participate in operator ==.
-    //       fDateFormat has the primary calendar for the DateIntervalFormat.
-    if (fSkeleton != fmt->fSkeleton) {return FALSE;}
-    if (fDatePattern != fmt->fDatePattern && (fDatePattern == nullptr || fmt->fDatePattern == nullptr)) {return FALSE;}
-    if (fDatePattern && fmt->fDatePattern && (*fDatePattern != *fmt->fDatePattern)) {return FALSE;}
-    if (fTimePattern != fmt->fTimePattern && (fTimePattern == nullptr || fmt->fTimePattern == nullptr)) {return FALSE;}
-    if (fTimePattern && fmt->fTimePattern && (*fTimePattern != *fmt->fTimePattern)) {return FALSE;}
-    if (fDateTimeFormat != fmt->fDateTimeFormat && (fDateTimeFormat == nullptr || fmt->fDateTimeFormat == nullptr)) {return FALSE;}
-    if (fDateTimeFormat && fmt->fDateTimeFormat && (*fDateTimeFormat != *fmt->fDateTimeFormat)) {return FALSE;}
-    if (fLocale != fmt->fLocale) {return FALSE;}
-
-    for (int32_t i = 0; i< DateIntervalInfo::kIPI_MAX_INDEX; ++i ) {
-        if (fIntervalPatterns[i].firstPart != fmt->fIntervalPatterns[i].firstPart) {return FALSE;}
-        if (fIntervalPatterns[i].secondPart != fmt->fIntervalPatterns[i].secondPart ) {return FALSE;}
-        if (fIntervalPatterns[i].laterDateFirst != fmt->fIntervalPatterns[i].laterDateFirst) {return FALSE;}
-    }
-    if (fCapitalizationContext != fmt->fCapitalizationContext) {return FALSE;}
-    return TRUE;
-}
-
-
-UnicodeString&
-DateIntervalFormat::format(const Formattable& obj,
-                           UnicodeString& appendTo,
-                           FieldPosition& fieldPosition,
-                           UErrorCode& status) const {
-    if ( U_FAILURE(status) ) {
-        return appendTo;
-    }
-
-    if ( obj.getType() == Formattable::kObject ) {
-        const UObject* formatObj = obj.getObject();
-        const DateInterval* interval = dynamic_cast<const DateInterval*>(formatObj);
-        if (interval != nullptr) {
-            return format(interval, appendTo, fieldPosition, status);
-        }
-    }
-    status = U_ILLEGAL_ARGUMENT_ERROR;
-    return appendTo;
-}
-
-
-UnicodeString&
-DateIntervalFormat::format(const DateInterval* dtInterval,
-                           UnicodeString& appendTo,
-                           FieldPosition& fieldPosition,
-                           UErrorCode& status) const {
-    if ( U_FAILURE(status) ) {
-        return appendTo;
-    }
-    if (fDateFormat == nullptr || fInfo == nullptr) {
-        status = U_INVALID_STATE_ERROR;
-        return appendTo;
-    }
-
-    FieldPositionOnlyHandler handler(fieldPosition);
-    handler.setAcceptFirstOnly(TRUE);
-    int8_t ignore;
-
-    Mutex lock(&gFormatterMutex);
-    return formatIntervalImpl(*dtInterval, appendTo, ignore, handler, status);
-}
-
-
-FormattedDateInterval DateIntervalFormat::formatToValue(
-        const DateInterval& dtInterval,
-        UErrorCode& status) const {
-    if (U_FAILURE(status)) {
-        return FormattedDateInterval(status);
-    }
-    // LocalPointer only sets OOM status if U_SUCCESS is true.
-    LocalPointer<FormattedDateIntervalData> result(new FormattedDateIntervalData(status), status);
-    if (U_FAILURE(status)) {
-        return FormattedDateInterval(status);
-    }
-    UnicodeString string;
-    int8_t firstIndex;
-    auto handler = result->getHandler(status);
-    handler.setCategory(UFIELD_CATEGORY_DATE);
-    {
-        Mutex lock(&gFormatterMutex);
-        formatIntervalImpl(dtInterval, string, firstIndex, handler, status);
-    }
-    handler.getError(status);
-    result->appendString(string, status);
-    if (U_FAILURE(status)) {
-        return FormattedDateInterval(status);
-    }
-
-    // Compute the span fields and sort them into place:
-    if (firstIndex != -1) {
-        result->addOverlapSpans(UFIELD_CATEGORY_DATE_INTERVAL_SPAN, firstIndex, status);
-        if (U_FAILURE(status)) {
-            return FormattedDateInterval(status);
-        }
-        result->sort();
-    }
-
-    return FormattedDateInterval(result.orphan());
-}
-
-
-UnicodeString&
-DateIntervalFormat::format(Calendar& fromCalendar,
-                           Calendar& toCalendar,
-                           UnicodeString& appendTo,
-                           FieldPosition& pos,
-                           UErrorCode& status) const {
-    FieldPositionOnlyHandler handler(pos);
-    handler.setAcceptFirstOnly(TRUE);
-    int8_t ignore;
-
-    Mutex lock(&gFormatterMutex);
-    return formatImpl(fromCalendar, toCalendar, appendTo, ignore, handler, status);
-}
-
-
-FormattedDateInterval DateIntervalFormat::formatToValue(
-        Calendar& fromCalendar,
-        Calendar& toCalendar,
-        UErrorCode& status) const {
-    if (U_FAILURE(status)) {
-        return FormattedDateInterval(status);
-    }
-    // LocalPointer only sets OOM status if U_SUCCESS is true.
-    LocalPointer<FormattedDateIntervalData> result(new FormattedDateIntervalData(status), status);
-    if (U_FAILURE(status)) {
-        return FormattedDateInterval(status);
-    }
-    UnicodeString string;
-    int8_t firstIndex;
-    auto handler = result->getHandler(status);
-    handler.setCategory(UFIELD_CATEGORY_DATE);
-    {
-        Mutex lock(&gFormatterMutex);
-        formatImpl(fromCalendar, toCalendar, string, firstIndex, handler, status);
-    }
-    handler.getError(status);
-    result->appendString(string, status);
-    if (U_FAILURE(status)) {
-        return FormattedDateInterval(status);
-    }
-
-    // Compute the span fields and sort them into place:
-    if (firstIndex != -1) {
-        result->addOverlapSpans(UFIELD_CATEGORY_DATE_INTERVAL_SPAN, firstIndex, status);
-        result->sort();
-    }
-
-    return FormattedDateInterval(result.orphan());
-}
-
-
-UnicodeString& DateIntervalFormat::formatIntervalImpl(
-        const DateInterval& dtInterval,
-        UnicodeString& appendTo,
-        int8_t& firstIndex,
-        FieldPositionHandler& fphandler,
-        UErrorCode& status) const {
-    if (U_FAILURE(status)) {
-        return appendTo;
-    }
-    if (fFromCalendar == nullptr || fToCalendar == nullptr) {
-        status = U_INVALID_STATE_ERROR;
-        return appendTo;
-    }
-    fFromCalendar->setTime(dtInterval.getFromDate(), status);
-    fToCalendar->setTime(dtInterval.getToDate(), status);
-    return formatImpl(*fFromCalendar, *fToCalendar, appendTo, firstIndex, fphandler, status);
-}
-
-
-// The following is only called from within the gFormatterMutex lock
-UnicodeString&
-DateIntervalFormat::formatImpl(Calendar& fromCalendar,
-                           Calendar& toCalendar,
-                           UnicodeString& appendTo,
-                           int8_t& firstIndex,
-                           FieldPositionHandler& fphandler,
-                           UErrorCode& status) const {
-    if ( U_FAILURE(status) ) {
-        return appendTo;
-    }
-
-    // Initialize firstIndex to -1 (single date, no range)
-    firstIndex = -1;
-
-    // not support different calendar types and time zones
-    //if ( fromCalendar.getType() != toCalendar.getType() ) {
-    if ( !fromCalendar.isEquivalentTo(toCalendar) ) {
-        status = U_ILLEGAL_ARGUMENT_ERROR;
-        return appendTo;
-    }
-
-    // First, find the largest different calendar field.
-    UCalendarDateFields field = UCAL_FIELD_COUNT;
-
-    if ( fromCalendar.get(UCAL_ERA,status) != toCalendar.get(UCAL_ERA,status)) {
-        field = UCAL_ERA;
-    } else if ( fromCalendar.get(UCAL_YEAR, status) !=
-                toCalendar.get(UCAL_YEAR, status) ) {
-        field = UCAL_YEAR;
-    } else if ( fromCalendar.get(UCAL_MONTH, status) !=
-                toCalendar.get(UCAL_MONTH, status) ) {
-        field = UCAL_MONTH;
-    } else if ( fromCalendar.get(UCAL_DATE, status) !=
-                toCalendar.get(UCAL_DATE, status) ) {
-        field = UCAL_DATE;
-    } else if ( fromCalendar.get(UCAL_AM_PM, status) !=
-                toCalendar.get(UCAL_AM_PM, status) ) {
-        field = UCAL_AM_PM;
-    } else if ( fromCalendar.get(UCAL_HOUR, status) !=
-                toCalendar.get(UCAL_HOUR, status) ) {
-        field = UCAL_HOUR;
-    } else if ( fromCalendar.get(UCAL_MINUTE, status) !=
-                toCalendar.get(UCAL_MINUTE, status) ) {
-        field = UCAL_MINUTE;
-    } else if ( fromCalendar.get(UCAL_SECOND, status) !=
-                toCalendar.get(UCAL_SECOND, status) ) {
-        field = UCAL_SECOND;
-    } else if ( fromCalendar.get(UCAL_MILLISECOND, status) !=
-                toCalendar.get(UCAL_MILLISECOND, status) ) {
-        field = UCAL_MILLISECOND;
-    }
-
-    if ( U_FAILURE(status) ) {
-        return appendTo;
-    }
-    UErrorCode tempStatus = U_ZERO_ERROR; // for setContext, ignored
-    // Set up fDateFormat to handle the first or only part of the interval
-    // (override later for any second part). Inside lock, OK to modify fDateFormat.
-    fDateFormat->setContext(fCapitalizationContext, tempStatus);
-
-    if ( field == UCAL_FIELD_COUNT ) {
-        /* ignore the millisecond etc. small fields' difference.
-         * use single date when all the above are the same.
-         */
-        return fDateFormat->_format(fromCalendar, appendTo, fphandler, status);
-    }
-    UBool fromToOnSameDay = (field==UCAL_AM_PM || field==UCAL_HOUR || field==UCAL_MINUTE || field==UCAL_SECOND || field==UCAL_MILLISECOND);
-
-    // following call should not set wrong status,
-    // all the pass-in fields are valid till here
-    int32_t itvPtnIndex = DateIntervalInfo::calendarFieldToIntervalIndex(field,
-                                                                        status);
-    const PatternInfo& intervalPattern = fIntervalPatterns[itvPtnIndex];
-
-    if ( intervalPattern.firstPart.isEmpty() &&
-         intervalPattern.secondPart.isEmpty() ) {
-        if ( fDateFormat->isFieldUnitIgnored(field) ) {
-            /* the largest different calendar field is small than
-             * the smallest calendar field in pattern,
-             * return single date format.
-             */
-            return fDateFormat->_format(fromCalendar, appendTo, fphandler, status);
-        }
-        return fallbackFormat(fromCalendar, toCalendar, fromToOnSameDay, appendTo, firstIndex, fphandler, status);
-    }
-    // If the first part in interval pattern is empty,
-    // the 2nd part of it saves the full-pattern used in fall-back.
-    // For a 'real' interval pattern, the first part will never be empty.
-    if ( intervalPattern.firstPart.isEmpty() ) {
-        // fall back
-        UnicodeString originalPattern;
-        fDateFormat->toPattern(originalPattern);
-        fDateFormat->applyPattern(intervalPattern.secondPart);
-        appendTo = fallbackFormat(fromCalendar, toCalendar, fromToOnSameDay, appendTo, firstIndex, fphandler, status);
-        fDateFormat->applyPattern(originalPattern);
-        return appendTo;
-    }
-    Calendar* firstCal;
-    Calendar* secondCal;
-    if ( intervalPattern.laterDateFirst ) {
-        firstCal = &toCalendar;
-        secondCal = &fromCalendar;
-        firstIndex = 1;
-    } else {
-        firstCal = &fromCalendar;
-        secondCal = &toCalendar;
-        firstIndex = 0;
-    }
-    // break the interval pattern into 2 parts,
-    // first part should not be empty,
-    UnicodeString originalPattern;
-    fDateFormat->toPattern(originalPattern);
-    fDateFormat->applyPattern(intervalPattern.firstPart);
-    fDateFormat->_format(*firstCal, appendTo, fphandler, status);
-
-    if ( !intervalPattern.secondPart.isEmpty() ) {
-        fDateFormat->applyPattern(intervalPattern.secondPart);
-        // No capitalization for second part of interval
-        tempStatus = U_ZERO_ERROR;
-        fDateFormat->setContext(UDISPCTX_CAPITALIZATION_NONE, tempStatus);
-        fDateFormat->_format(*secondCal, appendTo, fphandler, status);
-    }
-    fDateFormat->applyPattern(originalPattern);
-    return appendTo;
-}
-
-
-
-void
-DateIntervalFormat::parseObject(const UnicodeString& /* source */,
-                                Formattable& /* result */,
-                                ParsePosition& /* parse_pos */) const {
-    // parseObject(const UnicodeString&, Formattable&, UErrorCode&) const
-    // will set status as U_INVALID_FORMAT_ERROR if
-    // parse_pos is still 0
-}
-
-
-
-
-const DateIntervalInfo*
-DateIntervalFormat::getDateIntervalInfo() const {
-    return fInfo;
-}
-
-
-void
-DateIntervalFormat::setDateIntervalInfo(const DateIntervalInfo& newItvPattern,
-                                        UErrorCode& status) {
-    delete fInfo;
-    fInfo = new DateIntervalInfo(newItvPattern);
-    if (fInfo == nullptr) {
-        status = U_MEMORY_ALLOCATION_ERROR;
-    }
-
-    // Delete patterns that get reset by initializePattern
-    delete fDatePattern;
-    fDatePattern = nullptr;
-    delete fTimePattern;
-    fTimePattern = nullptr;
-    delete fDateTimeFormat;
-    fDateTimeFormat = nullptr;
-
-    if (fDateFormat) {
-        initializePattern(status);
-    }
-}
-
-
-
-const DateFormat*
-DateIntervalFormat::getDateFormat() const {
-    return fDateFormat;
-}
-
-
-void
-DateIntervalFormat::adoptTimeZone(TimeZone* zone)
-{
-    if (fDateFormat != nullptr) {
-        fDateFormat->adoptTimeZone(zone);
-    }
-    // The fDateFormat has the primary calendar for the DateIntervalFormat and has
-    // ownership of any adopted TimeZone; fFromCalendar and fToCalendar are internal
-    // work clones of that calendar (and should not also be given ownership of the
-    // adopted TimeZone).
-    if (fFromCalendar) {
-        fFromCalendar->setTimeZone(*zone);
-    }
-    if (fToCalendar) {
-        fToCalendar->setTimeZone(*zone);
-    }
-}
-
-void
-DateIntervalFormat::setTimeZone(const TimeZone& zone)
-{
-    if (fDateFormat != nullptr) {
-        fDateFormat->setTimeZone(zone);
-    }
-    // The fDateFormat has the primary calendar for the DateIntervalFormat;
-    // fFromCalendar and fToCalendar are internal work clones of that calendar.
-    if (fFromCalendar) {
-        fFromCalendar->setTimeZone(zone);
-    }
-    if (fToCalendar) {
-        fToCalendar->setTimeZone(zone);
-    }
-}
-
-const TimeZone&
-DateIntervalFormat::getTimeZone() const
-{
-    if (fDateFormat != nullptr) {
-        Mutex lock(&gFormatterMutex);
-        return fDateFormat->getTimeZone();
-    }
-    // If fDateFormat is nullptr (unexpected), create default timezone.
-    return *(TimeZone::createDefault());
-}
-
-void
-DateIntervalFormat::setContext(UDisplayContext value, UErrorCode& status)
-{
-    if (U_FAILURE(status))
-        return;
-    if ( (UDisplayContextType)((uint32_t)value >> 8) == UDISPCTX_TYPE_CAPITALIZATION ) {
-        fCapitalizationContext = value;
-    } else {
-        status = U_ILLEGAL_ARGUMENT_ERROR;
-    }
-}
-
-UDisplayContext
-DateIntervalFormat::getContext(UDisplayContextType type, UErrorCode& status) const
-{
-    if (U_FAILURE(status))
-        return (UDisplayContext)0;
-    if (type != UDISPCTX_TYPE_CAPITALIZATION) {
-        status = U_ILLEGAL_ARGUMENT_ERROR;
-        return (UDisplayContext)0;
-    }
-    return fCapitalizationContext;
-}
-
-DateIntervalFormat::DateIntervalFormat(const Locale& locale,
-                                       DateIntervalInfo* dtItvInfo,
-                                       const UnicodeString* skeleton,
-                                       UErrorCode& status)
-:   fInfo(nullptr),
-    fDateFormat(nullptr),
-    fFromCalendar(nullptr),
-    fToCalendar(nullptr),
-    fLocale(locale),
-    fDatePattern(nullptr),
-    fTimePattern(nullptr),
-    fDateTimeFormat(nullptr),
-    fCapitalizationContext(UDISPCTX_CAPITALIZATION_NONE)
-{
-    LocalPointer<DateIntervalInfo> info(dtItvInfo, status);
-    LocalPointer<SimpleDateFormat> dtfmt(static_cast<SimpleDateFormat *>(
-            DateFormat::createInstanceForSkeleton(*skeleton, locale, status)), status);
-    if (U_FAILURE(status)) {
-        return;
-    }
-
-    if ( skeleton ) {
-        fSkeleton = *skeleton;
-    }
-    fInfo = info.orphan();
-    fDateFormat = dtfmt.orphan();
-    if ( fDateFormat->getCalendar() ) {
-        fFromCalendar = fDateFormat->getCalendar()->clone();
-        fToCalendar = fDateFormat->getCalendar()->clone();
-    }
-    initializePattern(status);
-}
-
-DateIntervalFormat* U_EXPORT2
-DateIntervalFormat::create(const Locale& locale,
-                           DateIntervalInfo* dtitvinf,
-                           const UnicodeString* skeleton,
-                           UErrorCode& status) {
-    DateIntervalFormat* f = new DateIntervalFormat(locale, dtitvinf,
-                                                   skeleton, status);
-    if ( f == nullptr ) {
-        status = U_MEMORY_ALLOCATION_ERROR;
-        delete dtitvinf;
-    } else if ( U_FAILURE(status) ) {
-        // safe to delete f, although nothing actually is saved
-        delete f;
-        f = 0;
-    }
-    return f;
-}
-
-
-
-/**
- * Initialize interval patterns locale to this formatter
- *
- * This code is a bit complicated since
- * 1. the interval patterns saved in resource bundle files are interval
- *    patterns based on date or time only.
- *    It does not have interval patterns based on both date and time.
- *    Interval patterns on both date and time are algorithm generated.
- *
- *    For example, it has interval patterns on skeleton "dMy" and "hm",
- *    but it does not have interval patterns on skeleton "dMyhm".
- *
- *    The rule to genearte interval patterns for both date and time skeleton are
- *    1) when the year, month, or day differs, concatenate the two original
- *    expressions with a separator between,
- *    For example, interval pattern from "Jan 10, 2007 10:10 am"
- *    to "Jan 11, 2007 10:10am" is
- *    "Jan 10, 2007 10:10 am - Jan 11, 2007 10:10am"
- *
- *    2) otherwise, present the date followed by the range expression
- *    for the time.
- *    For example, interval pattern from "Jan 10, 2007 10:10 am"
- *    to "Jan 10, 2007 11:10am" is
- *    "Jan 10, 2007 10:10 am - 11:10am"
- *
- * 2. even a pattern does not request a certion calendar field,
- *    the interval pattern needs to include such field if such fields are
- *    different between 2 dates.
- *    For example, a pattern/skeleton is "hm", but the interval pattern
- *    includes year, month, and date when year, month, and date differs.
- *
- * @param status          output param set to success/failure code on exit
- * @stable ICU 4.0
- */
-void
-DateIntervalFormat::initializePattern(UErrorCode& status) {
-    if ( U_FAILURE(status) ) {
-        return;
-    }
-    const Locale& locale = fDateFormat->getSmpFmtLocale();
-    if ( fSkeleton.isEmpty() ) {
-        UnicodeString fullPattern;
-        fDateFormat->toPattern(fullPattern);
-#ifdef DTITVFMT_DEBUG
-    char result[1000];
-    char result_1[1000];
-    char mesg[2000];
-    fSkeleton.extract(0,  fSkeleton.length(), result, "UTF-8");
-    sprintf(mesg, "in getBestSkeleton: fSkeleton: %s; \n", result);
-    PRINTMESG(mesg)
-#endif
-        // fSkeleton is already set by createDateIntervalInstance()
-        // or by createInstance(UnicodeString skeleton, .... )
-        fSkeleton = DateTimePatternGenerator::staticGetSkeleton(
-                fullPattern, status);
-        if ( U_FAILURE(status) ) {
-            return;
-        }
-    }
-
-    // initialize the fIntervalPattern ordering
-    int8_t i;
-    for ( i = 0; i < DateIntervalInfo::kIPI_MAX_INDEX; ++i ) {
-        fIntervalPatterns[i].laterDateFirst = fInfo->getDefaultOrder();
-    }
-
-    /* Check whether the skeleton is a combination of date and time.
-     * For the complication reason 1 explained above.
-     */
-    UnicodeString dateSkeleton;
-    UnicodeString timeSkeleton;
-    UnicodeString normalizedTimeSkeleton;
-    UnicodeString normalizedDateSkeleton;
-
-
-    /* the difference between time skeleton and normalizedTimeSkeleton are:
-     * 1. (Formerly, normalized time skeleton folded 'H' to 'h'; no longer true)
-     * 2. (Formerly, 'a' was omitted in normalized time skeleton; this is now handled elsewhere)
-     * 3. there is only one appearance for 'h' or 'H', 'm','v', 'z' in normalized
-     *    time skeleton
-     *
-     * The difference between date skeleton and normalizedDateSkeleton are:
-     * 1. both 'y' and 'd' appear only once in normalizeDateSkeleton
-     * 2. 'E' and 'EE' are normalized into 'EEE'
-     * 3. 'MM' is normalized into 'M'
-     */
-    UnicodeString convertedSkeleton = normalizeHourMetacharacters(fSkeleton);
-    getDateTimeSkeleton(convertedSkeleton, dateSkeleton, normalizedDateSkeleton,
-                        timeSkeleton, normalizedTimeSkeleton);
-
-#ifdef DTITVFMT_DEBUG
-    char result[1000];
-    char result_1[1000];
-    char mesg[2000];
-    fSkeleton.extract(0,  fSkeleton.length(), result, "UTF-8");
-    sprintf(mesg, "in getBestSkeleton: fSkeleton: %s; \n", result);
-    PRINTMESG(mesg)
-#endif
-
-    // move this up here since we need it for fallbacks
-    if ( timeSkeleton.length() > 0 && dateSkeleton.length() > 0 ) {
-        // Need the Date/Time pattern for concatenation of the date
-        // with the time interval.
-        // The date/time pattern ( such as {0} {1} ) is saved in
-        // calendar, that is why need to get the CalendarData here.
-        LocalUResourceBundlePointer dateTimePatternsRes(ures_open(nullptr, locale.getBaseName(), &status));
-        ures_getByKey(dateTimePatternsRes.getAlias(), gCalendarTag,
-                      dateTimePatternsRes.getAlias(), &status);
-        ures_getByKeyWithFallback(dateTimePatternsRes.getAlias(), gGregorianTag,
-                                  dateTimePatternsRes.getAlias(), &status);
-        ures_getByKeyWithFallback(dateTimePatternsRes.getAlias(), gDateTimePatternsTag,
-                                  dateTimePatternsRes.getAlias(), &status);
-
-        int32_t dateTimeFormatLength;
-        const UChar* dateTimeFormat = ures_getStringByIndex(
-                                            dateTimePatternsRes.getAlias(),
-                                            (int32_t)DateFormat::kDateTime,
-                                            &dateTimeFormatLength, &status);
-        if ( U_SUCCESS(status) && dateTimeFormatLength >= 3 ) {
-            fDateTimeFormat = new UnicodeString(dateTimeFormat, dateTimeFormatLength);
-            if (fDateTimeFormat == nullptr) {
-                status = U_MEMORY_ALLOCATION_ERROR;
-                return;
-            }
-        }
-    }
-
-    UBool found = setSeparateDateTimePtn(normalizedDateSkeleton,
-                                         normalizedTimeSkeleton);
-
-    // for skeletons with seconds, found is false and we enter this block
-    if ( found == false ) {
-        // use fallback
-        // TODO: if user asks "m"(minute), but "d"(day) differ
-        if ( timeSkeleton.length() != 0 ) {
-            if ( dateSkeleton.length() == 0 ) {
-                // prefix with yMd
-                timeSkeleton.insert(0, gDateFormatSkeleton[DateFormat::kShort], -1);
-                UnicodeString pattern = DateFormat::getBestPattern(
-                        locale, timeSkeleton, status);
-                if ( U_FAILURE(status) ) {
-                    return;
-                }
-                // for fall back interval patterns,
-                // the first part of the pattern is empty,
-                // the second part of the pattern is the full-pattern
-                // should be used in fall-back.
-                setPatternInfo(UCAL_DATE, nullptr, &pattern, fInfo->getDefaultOrder());
-                setPatternInfo(UCAL_MONTH, nullptr, &pattern, fInfo->getDefaultOrder());
-                setPatternInfo(UCAL_YEAR, nullptr, &pattern, fInfo->getDefaultOrder());
-
-                timeSkeleton.insert(0, CAP_G);
-                pattern = DateFormat::getBestPattern(
-                        locale, timeSkeleton, status);
-                if ( U_FAILURE(status) ) {
-                    return;
-                }
-                setPatternInfo(UCAL_ERA, nullptr, &pattern, fInfo->getDefaultOrder());
-            } else {
-                // TODO: fall back
-            }
-        } else {
-            // TODO: fall back
-        }
-        return;
-    } // end of skeleton not found
-    // interval patterns for skeleton are found in resource
-    if ( timeSkeleton.length() == 0 ) {
-        // done
-    } else if ( dateSkeleton.length() == 0 ) {
-        // prefix with yMd
-        timeSkeleton.insert(0, gDateFormatSkeleton[DateFormat::kShort], -1);
-        UnicodeString pattern = DateFormat::getBestPattern(
-                locale, timeSkeleton, status);
-        if ( U_FAILURE(status) ) {
-            return;
-        }
-        // for fall back interval patterns,
-        // the first part of the pattern is empty,
-        // the second part of the pattern is the full-pattern
-        // should be used in fall-back.
-        setPatternInfo(UCAL_DATE, nullptr, &pattern, fInfo->getDefaultOrder());
-        setPatternInfo(UCAL_MONTH, nullptr, &pattern, fInfo->getDefaultOrder());
-        setPatternInfo(UCAL_YEAR, nullptr, &pattern, fInfo->getDefaultOrder());
-
-        timeSkeleton.insert(0, CAP_G);
-        pattern = DateFormat::getBestPattern(
-                locale, timeSkeleton, status);
-        if ( U_FAILURE(status) ) {
-            return;
-        }
-        setPatternInfo(UCAL_ERA, nullptr, &pattern, fInfo->getDefaultOrder());
-    } else {
-        /* if both present,
-         * 1) when the era, year, month, or day differs,
-         * concatenate the two original expressions with a separator between,
-         * 2) otherwise, present the date followed by the
-         * range expression for the time.
-         */
-        /*
-         * 1) when the era, year, month, or day differs,
-         * concatenate the two original expressions with a separator between,
-         */
-        // if field exists, use fall back
-        UnicodeString skeleton = fSkeleton;
-        if ( !fieldExistsInSkeleton(UCAL_DATE, dateSkeleton) ) {
-            // prefix skeleton with 'd'
-            skeleton.insert(0, LOW_D);
-            setFallbackPattern(UCAL_DATE, skeleton, status);
-        }
-        if ( !fieldExistsInSkeleton(UCAL_MONTH, dateSkeleton) ) {
-            // then prefix skeleton with 'M'
-            skeleton.insert(0, CAP_M);
-            setFallbackPattern(UCAL_MONTH, skeleton, status);
-        }
-        if ( !fieldExistsInSkeleton(UCAL_YEAR, dateSkeleton) ) {
-            // then prefix skeleton with 'y'
-            skeleton.insert(0, LOW_Y);
-            setFallbackPattern(UCAL_YEAR, skeleton, status);
-        }
-        if ( !fieldExistsInSkeleton(UCAL_ERA, dateSkeleton) ) {
-            // then prefix skeleton with 'G'
-            skeleton.insert(0, CAP_G);
-            setFallbackPattern(UCAL_ERA, skeleton, status);
-        }
-
-        /*
-         * 2) otherwise, present the date followed by the
-         * range expression for the time.
-         */
-
-        if ( fDateTimeFormat == nullptr ) {
-            // earlier failure getting dateTimeFormat
-            return;
-        }
-
-        UnicodeString datePattern = DateFormat::getBestPattern(
-                locale, dateSkeleton, status);
-
-        concatSingleDate2TimeInterval(*fDateTimeFormat, datePattern, UCAL_AM_PM, status);
-        concatSingleDate2TimeInterval(*fDateTimeFormat, datePattern, UCAL_HOUR, status);
-        concatSingleDate2TimeInterval(*fDateTimeFormat, datePattern, UCAL_MINUTE, status);
-    }
-}
-
-
-
-UnicodeString
-DateIntervalFormat::normalizeHourMetacharacters(const UnicodeString& skeleton) const {
-    UnicodeString result = skeleton;
-
-    UChar hourMetachar = u'\0';
-    int32_t metacharStart = 0;
-    int32_t metacharCount = 0;
-    for (int32_t i = 0; i < result.length(); i++) {
-        UChar c = result[i];
-        if (c == LOW_J || c == CAP_J || c == CAP_C) {
-            if (hourMetachar == u'\0') {
-                hourMetachar = c;
-                metacharStart = i;
-            }
-            ++metacharCount;
-        } else {
-            if (hourMetachar != u'\0') {
-                break;
-            }
-        }
-    }
-
-    if (hourMetachar != u'\0') {
-        UErrorCode err = U_ZERO_ERROR;
-        UChar hourChar = CAP_H;
-        UChar dayPeriodChar = LOW_A;
-        UnicodeString convertedPattern = DateFormat::getBestPattern(fLocale, UnicodeString(hourMetachar), err);
-
-        if (U_SUCCESS(err)) {
-            // strip literal text from the pattern (so literal characters don't get mistaken for pattern
-            // characters-- such as the 'h' in 'Uhr' in Germam)
-            int32_t firstQuotePos;
-            while ((firstQuotePos = convertedPattern.indexOf(u'\'')) != -1) {
-                int32_t secondQuotePos = convertedPattern.indexOf(u'\'', firstQuotePos + 1);
-                if (secondQuotePos == -1) {
-                    secondQuotePos = firstQuotePos;
-                }
-                convertedPattern.replace(firstQuotePos, (secondQuotePos - firstQuotePos) + 1, UnicodeString());
-            }
-
-            if (convertedPattern.indexOf(LOW_H) != -1) {
-                hourChar = LOW_H;
-            } else if (convertedPattern.indexOf(CAP_K) != -1) {
-                hourChar = CAP_K;
-            } else if (convertedPattern.indexOf(LOW_K) != -1) {
-                hourChar = LOW_K;
-            }
-
-            if (convertedPattern.indexOf(LOW_B) != -1) {
-                dayPeriodChar = LOW_B;
-            } else if (convertedPattern.indexOf(CAP_B) != -1) {
-                dayPeriodChar = CAP_B;
-            }
-        }
-
-        if (hourChar == CAP_H || hourChar == LOW_K) {
-            result.replace(metacharStart, metacharCount, hourChar);
-        } else {
-            UnicodeString hourAndDayPeriod(hourChar);
-            switch (metacharCount) {
-                case 1:
-                case 2:
-                default:
-                    hourAndDayPeriod.append(UnicodeString(dayPeriodChar));
-                    break;
-                case 3:
-                case 4:
-                    for (int32_t i = 0; i < 4; i++) {
-                        hourAndDayPeriod.append(dayPeriodChar);
-                    }
-                    break;
-                case 5:
-                case 6:
-                    for (int32_t i = 0; i < 5; i++) {
-                        hourAndDayPeriod.append(dayPeriodChar);
-                    }
-                    break;
-            }
-            result.replace(metacharStart, metacharCount, hourAndDayPeriod);
-        }
-    }
-    return result;
-}
-
-
-void  U_EXPORT2
-DateIntervalFormat::getDateTimeSkeleton(const UnicodeString& skeleton,
-                                        UnicodeString& dateSkeleton,
-                                        UnicodeString& normalizedDateSkeleton,
-                                        UnicodeString& timeSkeleton,
-                                        UnicodeString& normalizedTimeSkeleton) {
-    // dateSkeleton follows the sequence of y*M*E*d*
-    // timeSkeleton follows the sequence of hm*[v|z]?
-    int32_t ECount = 0;
-    int32_t dCount = 0;
-    int32_t MCount = 0;
-    int32_t yCount = 0;
-    int32_t mCount = 0;
-    int32_t vCount = 0;
-    int32_t zCount = 0;
-    UChar hourChar = u'\0';
-    int32_t i;
-
-    for (i = 0; i < skeleton.length(); ++i) {
-        UChar ch = skeleton[i];
-        switch ( ch ) {
-          case CAP_E:
-            dateSkeleton.append(ch);
-            ++ECount;
-            break;
-          case LOW_D:
-            dateSkeleton.append(ch);
-            ++dCount;
-            break;
-          case CAP_M:
-            dateSkeleton.append(ch);
-            ++MCount;
-            break;
-          case LOW_Y:
-            dateSkeleton.append(ch);
-            ++yCount;
-            break;
-          case CAP_G:
-          case CAP_Y:
-          case LOW_U:
-          case CAP_Q:
-          case LOW_Q:
-          case CAP_L:
-          case LOW_L:
-          case CAP_W:
-          case LOW_W:
-          case CAP_D:
-          case CAP_F:
-          case LOW_G:
-          case LOW_E:
-          case LOW_C:
-          case CAP_U:
-          case LOW_R:
-            normalizedDateSkeleton.append(ch);
-            dateSkeleton.append(ch);
-            break;
-          case LOW_H:
-          case CAP_H:
-          case LOW_K:
-          case CAP_K:
-            timeSkeleton.append(ch);
-            if (hourChar == u'\0') {
-                hourChar = ch;
-            }
-            break;
-          case LOW_M:
-            timeSkeleton.append(ch);
-            ++mCount;
-            break;
-          case LOW_Z:
-            ++zCount;
-            timeSkeleton.append(ch);
-            break;
-          case LOW_V:
-            ++vCount;
-            timeSkeleton.append(ch);
-            break;
-          case LOW_A:
-          case CAP_V:
-          case CAP_Z:
-          case LOW_J:
-          case LOW_S:
-          case CAP_S:
-          case CAP_A:
-          case LOW_B:
-          case CAP_B:
-            timeSkeleton.append(ch);
-            normalizedTimeSkeleton.append(ch);
-            break;
-        }
-    }
-
-    /* generate normalized form for date*/
-    if ( yCount != 0 ) {
-        for (i = 0; i < yCount; ++i) {
-            normalizedDateSkeleton.append(LOW_Y);
-        }
-    }
-    if ( MCount != 0 ) {
-        if ( MCount < 3 ) {
-            normalizedDateSkeleton.append(CAP_M);
-        } else {
-            for ( int32_t j = 0; j < MCount && j < MAX_M_COUNT; ++j) {
-                 normalizedDateSkeleton.append(CAP_M);
-            }
-        }
-    }
-    if ( ECount != 0 ) {
-        if ( ECount <= 3 ) {
-            normalizedDateSkeleton.append(CAP_E);
-        } else {
-            for ( int32_t j = 0; j < ECount && j < MAX_E_COUNT; ++j ) {
-                 normalizedDateSkeleton.append(CAP_E);
-            }
-        }
-    }
-    if ( dCount != 0 ) {
-        normalizedDateSkeleton.append(LOW_D);
-    }
-
-    /* generate normalized form for time */
-    if ( hourChar != u'\0' ) {
-        normalizedTimeSkeleton.append(hourChar);
-    }
-    if ( mCount != 0 ) {
-        normalizedTimeSkeleton.append(LOW_M);
-    }
-    if ( zCount != 0 ) {
-        normalizedTimeSkeleton.append(LOW_Z);
-    }
-    if ( vCount != 0 ) {
-        normalizedTimeSkeleton.append(LOW_V);
-    }
-}
-
-
-/**
- * Generate date or time interval pattern from resource,
- * and set them into the interval pattern locale to this formatter.
- *
- * It needs to handle the following:
- * 1. need to adjust field width.
- *    For example, the interval patterns saved in DateIntervalInfo
- *    includes "dMMMy", but not "dMMMMy".
- *    Need to get interval patterns for dMMMMy from dMMMy.
- *    Another example, the interval patterns saved in DateIntervalInfo
- *    includes "hmv", but not "hmz".
- *    Need to get interval patterns for "hmz' from 'hmv'
- *
- * 2. there might be no pattern for 'y' differ for skeleton "Md",
- *    in order to get interval patterns for 'y' differ,
- *    need to look for it from skeleton 'yMd'
- *
- * @param dateSkeleton   normalized date skeleton
- * @param timeSkeleton   normalized time skeleton
- * @return               whether the resource is found for the skeleton.
- *                       TRUE if interval pattern found for the skeleton,
- *                       FALSE otherwise.
- * @stable ICU 4.0
- */
-UBool
-DateIntervalFormat::setSeparateDateTimePtn(
-                                 const UnicodeString& dateSkeleton,
-                                 const UnicodeString& timeSkeleton) {
-    const UnicodeString* skeleton;
-    // if both date and time skeleton present,
-    // the final interval pattern might include time interval patterns
-    // ( when, am_pm, hour, minute differ ),
-    // but not date interval patterns ( when year, month, day differ ).
-    // For year/month/day differ, it falls back to fall-back pattern.
-    if ( timeSkeleton.length() != 0  ) {
-        skeleton = &timeSkeleton;
-    } else {
-        skeleton = &dateSkeleton;
-    }
-
-    /* interval patterns for skeleton "dMMMy" (but not "dMMMMy")
-     * are defined in resource,
-     * interval patterns for skeleton "dMMMMy" are calculated by
-     * 1. get the best match skeleton for "dMMMMy", which is "dMMMy"
-     * 2. get the interval patterns for "dMMMy",
-     * 3. extend "MMM" to "MMMM" in above interval patterns for "dMMMMy"
-     * getBestSkeleton() is step 1.
-     */
-    // best skeleton, and the difference information
-    int8_t differenceInfo = 0;
-    const UnicodeString* bestSkeleton = fInfo->getBestSkeleton(*skeleton,
-                                                               differenceInfo);
-    /* best skeleton could be nullptr.
-       For example: in "ca" resource file,
-       interval format is defined as following
-           intervalFormats{
-                fallback{"{0} - {1}"}
-            }
-       there is no skeletons/interval patterns defined,
-       and the best skeleton match could be nullptr
-     */
-    if ( bestSkeleton == nullptr ) {
-        return false;
-    }
-
-    // Set patterns for fallback use, need to do this
-    // before returning if differenceInfo == -1
-    UErrorCode status;
-    if ( dateSkeleton.length() != 0) {
-        status = U_ZERO_ERROR;
-        fDatePattern = new UnicodeString(DateFormat::getBestPattern(
-                fLocale, dateSkeleton, status));
-        // no way to report OOM. :(
-    }
-    if ( timeSkeleton.length() != 0) {
-        status = U_ZERO_ERROR;
-        fTimePattern = new UnicodeString(DateFormat::getBestPattern(
-                fLocale, timeSkeleton, status));
-        // no way to report OOM. :(
-    }
-
-    // difference:
-    // 0 means the best matched skeleton is the same as input skeleton
-    // 1 means the fields are the same, but field width are different
-    // 2 means the only difference between fields are v/z,
-    // -1 means there are other fields difference
-    // (this will happen, for instance, if the supplied skeleton has seconds,
-    //  but no skeletons in the intervalFormats data do)
-    if ( differenceInfo == -1 ) {
-        // skeleton has different fields, not only  v/z difference
-        return false;
-    }
-
-    if ( timeSkeleton.length() == 0 ) {
-        UnicodeString extendedSkeleton;
-        UnicodeString extendedBestSkeleton;
-        // only has date skeleton
-        setIntervalPattern(UCAL_DATE, skeleton, bestSkeleton, differenceInfo,
-                           &extendedSkeleton, &extendedBestSkeleton);
-
-        UBool extended = setIntervalPattern(UCAL_MONTH, skeleton, bestSkeleton,
-                                     differenceInfo,
-                                     &extendedSkeleton, &extendedBestSkeleton);
-
-        if ( extended ) {
-            bestSkeleton = &extendedBestSkeleton;
-            skeleton = &extendedSkeleton;
-        }
-        setIntervalPattern(UCAL_YEAR, skeleton, bestSkeleton, differenceInfo,
-                           &extendedSkeleton, &extendedBestSkeleton);
-        setIntervalPattern(UCAL_ERA, skeleton, bestSkeleton, differenceInfo,
-                           &extendedSkeleton, &extendedBestSkeleton);
-     } else {
-        setIntervalPattern(UCAL_MINUTE, skeleton, bestSkeleton, differenceInfo);
-        setIntervalPattern(UCAL_HOUR, skeleton, bestSkeleton, differenceInfo);
-        setIntervalPattern(UCAL_AM_PM, skeleton, bestSkeleton, differenceInfo);
-    }
-    return true;
-}
-
-
-
-void
-DateIntervalFormat::setFallbackPattern(UCalendarDateFields field,
-                                       const UnicodeString& skeleton,
-                                       UErrorCode& status) {
-    if ( U_FAILURE(status) ) {
-        return;
-    }
-    UnicodeString pattern = DateFormat::getBestPattern(
-            fLocale, skeleton, status);
-    if ( U_FAILURE(status) ) {
-        return;
-    }
-    setPatternInfo(field, nullptr, &pattern, fInfo->getDefaultOrder());
-}
-
-
-
-
-void
-DateIntervalFormat::setPatternInfo(UCalendarDateFields field,
-                                   const UnicodeString* firstPart,
-                                   const UnicodeString* secondPart,
-                                   UBool laterDateFirst) {
-    // for fall back interval patterns,
-    // the first part of the pattern is empty,
-    // the second part of the pattern is the full-pattern
-    // should be used in fall-back.
-    UErrorCode status = U_ZERO_ERROR;
-    // following should not set any wrong status.
-    int32_t itvPtnIndex = DateIntervalInfo::calendarFieldToIntervalIndex(field,
-                                                                        status);
-    if ( U_FAILURE(status) ) {
-        return;
-    }
-    PatternInfo& ptn = fIntervalPatterns[itvPtnIndex];
-    if ( firstPart ) {
-        ptn.firstPart = *firstPart;
-    }
-    if ( secondPart ) {
-        ptn.secondPart = *secondPart;
-    }
-    ptn.laterDateFirst = laterDateFirst;
-}
-
-void
-DateIntervalFormat::setIntervalPattern(UCalendarDateFields field,
-                                       const UnicodeString& intervalPattern) {
-    UBool order = fInfo->getDefaultOrder();
-    setIntervalPattern(field, intervalPattern, order);
-}
-
-
-void
-DateIntervalFormat::setIntervalPattern(UCalendarDateFields field,
-                                       const UnicodeString& intervalPattern,
-                                       UBool laterDateFirst) {
-    const UnicodeString* pattern = &intervalPattern;
-    UBool order = laterDateFirst;
-    // check for "latestFirst:" or "earliestFirst:" prefix
-    int8_t prefixLength = UPRV_LENGTHOF(gLaterFirstPrefix);
-    int8_t earliestFirstLength = UPRV_LENGTHOF(gEarlierFirstPrefix);
-    UnicodeString realPattern;
-    if ( intervalPattern.startsWith(gLaterFirstPrefix, prefixLength) ) {
-        order = true;
-        intervalPattern.extract(prefixLength,
-                                intervalPattern.length() - prefixLength,
-                                realPattern);
-        pattern = &realPattern;
-    } else if ( intervalPattern.startsWith(gEarlierFirstPrefix,
-                                           earliestFirstLength) ) {
-        order = false;
-        intervalPattern.extract(earliestFirstLength,
-                                intervalPattern.length() - earliestFirstLength,
-                                realPattern);
-        pattern = &realPattern;
-    }
-
-    int32_t splitPoint = splitPatternInto2Part(*pattern);
-
-    UnicodeString firstPart;
-    UnicodeString secondPart;
-    pattern->extract(0, splitPoint, firstPart);
-    if ( splitPoint < pattern->length() ) {
-        pattern->extract(splitPoint, pattern->length()-splitPoint, secondPart);
-    }
-    setPatternInfo(field, &firstPart, &secondPart, order);
-}
-
-
-
-
-/**
- * Generate interval pattern from existing resource
- *
- * It not only save the interval patterns,
- * but also return the extended skeleton and its best match skeleton.
- *
- * @param field           largest different calendar field
- * @param skeleton        skeleton
- * @param bestSkeleton    the best match skeleton which has interval pattern
- *                        defined in resource
- * @param differenceInfo  the difference between skeleton and best skeleton
- *         0 means the best matched skeleton is the same as input skeleton
- *         1 means the fields are the same, but field width are different
- *         2 means the only difference between fields are v/z,
- *        -1 means there are other fields difference
- *
- * @param extendedSkeleton      extended skeleton
- * @param extendedBestSkeleton  extended best match skeleton
- * @return                      whether the interval pattern is found
- *                              through extending skeleton or not.
- *                              TRUE if interval pattern is found by
- *                              extending skeleton, FALSE otherwise.
- * @stable ICU 4.0
- */
-UBool
-DateIntervalFormat::setIntervalPattern(UCalendarDateFields field,
-                                       const UnicodeString* skeleton,
-                                       const UnicodeString* bestSkeleton,
-                                       int8_t differenceInfo,
-                                       UnicodeString* extendedSkeleton,
-                                       UnicodeString* extendedBestSkeleton) {
-    UErrorCode status = U_ZERO_ERROR;
-    // following getIntervalPattern() should not generate error status
-    UnicodeString pattern;
-    fInfo->getIntervalPattern(*bestSkeleton, field, pattern, status);
-    if ( pattern.isEmpty() ) {
-        // single date
-        if ( SimpleDateFormat::isFieldUnitIgnored(*bestSkeleton, field) ) {
-            // do nothing, format will handle it
-            return false;
-        }
-
-        // for 24 hour system, interval patterns in resource file
-        // might not include pattern when am_pm differ,
-        // which should be the same as hour differ.
-        // add it here for simplicity
-        if ( field == UCAL_AM_PM ) {
-            fInfo->getIntervalPattern(*bestSkeleton, UCAL_HOUR, pattern,status);
-            if ( !pattern.isEmpty() ) {
-                UBool suppressDayPeriodField = fSkeleton.indexOf(CAP_J) != -1;
-                UnicodeString adjustIntervalPattern;
-                adjustFieldWidth(*skeleton, *bestSkeleton, pattern, differenceInfo,
-                                 suppressDayPeriodField, adjustIntervalPattern);
-                setIntervalPattern(field, adjustIntervalPattern);
-            }
-            return false;
-        }
-        // else, looking for pattern when 'y' differ for 'dMMMM' skeleton,
-        // first, get best match pattern "MMMd",
-        // since there is no pattern for 'y' differs for skeleton 'MMMd',
-        // need to look for it from skeleton 'yMMMd',
-        // if found, adjust field width in interval pattern from
-        // "MMM" to "MMMM".
-        UChar fieldLetter = fgCalendarFieldToPatternLetter[field];
-        if ( extendedSkeleton ) {
-            *extendedSkeleton = *skeleton;
-            *extendedBestSkeleton = *bestSkeleton;
-            extendedSkeleton->insert(0, fieldLetter);
-            extendedBestSkeleton->insert(0, fieldLetter);
-            // for example, looking for patterns when 'y' differ for
-            // skeleton "MMMM".
-            fInfo->getIntervalPattern(*extendedBestSkeleton,field,pattern,status);
-            if ( pattern.isEmpty() && differenceInfo == 0 ) {
-                // if there is no skeleton "yMMMM" defined,
-                // look for the best match skeleton, for example: "yMMM"
-                const UnicodeString* tmpBest = fInfo->getBestSkeleton(
-                                        *extendedBestSkeleton, differenceInfo);
-                if ( tmpBest != 0 && differenceInfo != -1 ) {
-                    fInfo->getIntervalPattern(*tmpBest, field, pattern, status);
-                    bestSkeleton = tmpBest;
-                }
-            }
-        }
-    }
-    if ( !pattern.isEmpty() ) {
-        UBool suppressDayPeriodField = fSkeleton.indexOf(CAP_J) != -1;
-        if ( differenceInfo != 0 || suppressDayPeriodField) {
-            UnicodeString adjustIntervalPattern;
-            adjustFieldWidth(*skeleton, *bestSkeleton, pattern, differenceInfo,
-                              suppressDayPeriodField, adjustIntervalPattern);
-            setIntervalPattern(field, adjustIntervalPattern);
-        } else {
-            setIntervalPattern(field, pattern);
-        }
-        if ( extendedSkeleton && !extendedSkeleton->isEmpty() ) {
-            return TRUE;
-        }
-    }
-    return FALSE;
-}
-
-
-
-int32_t  U_EXPORT2
-DateIntervalFormat::splitPatternInto2Part(const UnicodeString& intervalPattern) {
-    UBool inQuote = false;
-    UChar prevCh = 0;
-    int32_t count = 0;
-
-    /* repeatedPattern used to record whether a pattern has already seen.
-       It is a pattern applies to first calendar if it is first time seen,
-       otherwise, it is a pattern applies to the second calendar
-     */
-    UBool patternRepeated[] =
-    {
-    //       A   B   C   D   E   F   G   H   I   J   K   L   M   N   O
-             0,  0,  0,  0,  0,  0,  0,  0,  0,  0,  0,  0,  0,  0,  0,
-    //   P   Q   R   S   T   U   V   W   X   Y   Z
-         0,  0,  0,  0,  0,  0,  0,  0,  0,  0,  0, 0, 0,  0, 0, 0,
-    //       a   b   c   d   e   f   g   h   i   j   k   l   m   n   o
-         0,  0,  0,  0,  0,  0,  0,  0,  0,  0,  0,  0,  0,  0,  0,  0,
-    //   p   q   r   s   t   u   v   w   x   y   z
-         0,  0,  0,  0,  0,  0,  0,  0,  0,  0,  0
-    };
-
-    int8_t PATTERN_CHAR_BASE = 0x41;
-
-    /* loop through the pattern string character by character looking for
-     * the first repeated pattern letter, which breaks the interval pattern
-     * into 2 parts.
-     */
-    int32_t i;
-    UBool foundRepetition = false;
-    for (i = 0; i < intervalPattern.length(); ++i) {
-        UChar ch = intervalPattern.charAt(i);
-
-        if (ch != prevCh && count > 0) {
-            // check the repeativeness of pattern letter
-            UBool repeated = patternRepeated[(int)(prevCh - PATTERN_CHAR_BASE)];
-            if ( repeated == FALSE ) {
-                patternRepeated[prevCh - PATTERN_CHAR_BASE] = TRUE;
-            } else {
-                foundRepetition = true;
-                break;
-            }
-            count = 0;
-        }
-        if (ch == 0x0027 /*'*/) {
-            // Consecutive single quotes are a single quote literal,
-            // either outside of quotes or between quotes
-            if ((i+1) < intervalPattern.length() &&
-                intervalPattern.charAt(i+1) == 0x0027 /*'*/) {
-                ++i;
-            } else {
-                inQuote = ! inQuote;
-            }
-        }
-        else if (!inQuote && ((ch >= 0x0061 /*'a'*/ && ch <= 0x007A /*'z'*/)
-                    || (ch >= 0x0041 /*'A'*/ && ch <= 0x005A /*'Z'*/))) {
-            // ch is a date-time pattern character
-            prevCh = ch;
-            ++count;
-        }
-    }
-    // check last pattern char, distinguish
-    // "dd MM" ( no repetition ),
-    // "d-d"(last char repeated ), and
-    // "d-d MM" ( repetition found )
-    if ( count > 0 && foundRepetition == FALSE ) {
-        if ( patternRepeated[(int)(prevCh - PATTERN_CHAR_BASE)] == FALSE ) {
-            count = 0;
-        }
-    }
-    return (i - count);
-}
-
-// The following is only called from fallbackFormat, i.e. within the gFormatterMutex lock
-void DateIntervalFormat::fallbackFormatRange(
-        Calendar& fromCalendar,
-        Calendar& toCalendar,
-        UnicodeString& appendTo,
-        int8_t& firstIndex,
-        FieldPositionHandler& fphandler,
-        UErrorCode& status) const {
-    UnicodeString fallbackPattern;
-    fInfo->getFallbackIntervalPattern(fallbackPattern);
-    SimpleFormatter sf(fallbackPattern, 2, 2, status);
-    if (U_FAILURE(status)) {
-        return;
-    }
-    int32_t offsets[2];
-    UnicodeString patternBody = sf.getTextWithNoArguments(offsets, 2);
-
-    UErrorCode tempStatus = U_ZERO_ERROR; // for setContext, ignored
-    // TODO(ICU-20406): Use SimpleFormatter Iterator interface when available.
-    if (offsets[0] < offsets[1]) {
-        firstIndex = 0;
-        appendTo.append(patternBody.tempSubStringBetween(0, offsets[0]));
-        fDateFormat->_format(fromCalendar, appendTo, fphandler, status);
-        appendTo.append(patternBody.tempSubStringBetween(offsets[0], offsets[1]));
-        // No capitalization for second part of interval
-        fDateFormat->setContext(UDISPCTX_CAPITALIZATION_NONE, tempStatus);
-        fDateFormat->_format(toCalendar, appendTo, fphandler, status);
-        appendTo.append(patternBody.tempSubStringBetween(offsets[1]));
-    } else {
-        firstIndex = 1;
-        appendTo.append(patternBody.tempSubStringBetween(0, offsets[1]));
-        fDateFormat->_format(toCalendar, appendTo, fphandler, status);
-        appendTo.append(patternBody.tempSubStringBetween(offsets[1], offsets[0]));
-        // No capitalization for second part of interval
-        fDateFormat->setContext(UDISPCTX_CAPITALIZATION_NONE, tempStatus);
-        fDateFormat->_format(fromCalendar, appendTo, fphandler, status);
-        appendTo.append(patternBody.tempSubStringBetween(offsets[0]));
-    }
-}
-
-// The following is only called from formatImpl, i.e. within the gFormatterMutex lock
-UnicodeString&
-DateIntervalFormat::fallbackFormat(Calendar& fromCalendar,
-                                   Calendar& toCalendar,
-                                   UBool fromToOnSameDay, // new
-                                   UnicodeString& appendTo,
-                                   int8_t& firstIndex,
-                                   FieldPositionHandler& fphandler,
-                                   UErrorCode& status) const {
-    if ( U_FAILURE(status) ) {
-        return appendTo;
-    }
-
-    UBool formatDatePlusTimeRange = (fromToOnSameDay && fDatePattern && fTimePattern);
-    if (formatDatePlusTimeRange) {
-        SimpleFormatter sf(*fDateTimeFormat, 2, 2, status);
-        if (U_FAILURE(status)) {
-            return appendTo;
-        }
-        int32_t offsets[2];
-        UnicodeString patternBody = sf.getTextWithNoArguments(offsets, 2);
-
-        UnicodeString fullPattern; // for saving the pattern in fDateFormat
-        fDateFormat->toPattern(fullPattern); // save current pattern, restore later
-
-        UErrorCode tempStatus = U_ZERO_ERROR; // for setContext, ignored
-        // {0} is time range
-        // {1} is single date portion
-        // TODO(ICU-20406): Use SimpleFormatter Iterator interface when available.
-        if (offsets[0] < offsets[1]) {
-            appendTo.append(patternBody.tempSubStringBetween(0, offsets[0]));
-            fDateFormat->applyPattern(*fTimePattern);
-            fallbackFormatRange(fromCalendar, toCalendar, appendTo, firstIndex, fphandler, status);
-            appendTo.append(patternBody.tempSubStringBetween(offsets[0], offsets[1]));
-            fDateFormat->applyPattern(*fDatePattern);
-            // No capitalization for second portion
-            fDateFormat->setContext(UDISPCTX_CAPITALIZATION_NONE, tempStatus);
-            fDateFormat->_format(fromCalendar, appendTo, fphandler, status);
-            appendTo.append(patternBody.tempSubStringBetween(offsets[1]));
-        } else {
-            appendTo.append(patternBody.tempSubStringBetween(0, offsets[1]));
-            fDateFormat->applyPattern(*fDatePattern);
-            fDateFormat->_format(fromCalendar, appendTo, fphandler, status);
-            appendTo.append(patternBody.tempSubStringBetween(offsets[1], offsets[0]));
-            fDateFormat->applyPattern(*fTimePattern);
-            // No capitalization for second portion
-            fDateFormat->setContext(UDISPCTX_CAPITALIZATION_NONE, tempStatus);
-            fallbackFormatRange(fromCalendar, toCalendar, appendTo, firstIndex, fphandler, status);
-            appendTo.append(patternBody.tempSubStringBetween(offsets[0]));
-        }
-
-        // restore full pattern
-        fDateFormat->applyPattern(fullPattern);
-    } else {
-        fallbackFormatRange(fromCalendar, toCalendar, appendTo, firstIndex, fphandler, status);
-    }
-    return appendTo;
-}
-
-
-
-
-UBool  U_EXPORT2
-DateIntervalFormat::fieldExistsInSkeleton(UCalendarDateFields field,
-                                          const UnicodeString& skeleton)
-{
-    const UChar fieldChar = fgCalendarFieldToPatternLetter[field];
-    return ( (skeleton.indexOf(fieldChar) == -1)?FALSE:TRUE ) ;
-}
-
-
-
-void  U_EXPORT2
-DateIntervalFormat::adjustFieldWidth(const UnicodeString& inputSkeleton,
-                 const UnicodeString& bestMatchSkeleton,
-                 const UnicodeString& bestIntervalPattern,
-                 int8_t differenceInfo,
-                 UBool suppressDayPeriodField,
-                 UnicodeString& adjustedPtn) {
-    adjustedPtn = bestIntervalPattern;
-    int32_t inputSkeletonFieldWidth[] =
-    {
-    //       A   B   C   D   E   F   G   H   I   J   K   L   M   N   O
-             0,  0,  0,  0,  0,  0,  0,  0,  0,  0,  0,  0,  0,  0,  0,
-    //   P   Q   R   S   T   U   V   W   X   Y   Z
-         0,  0,  0,  0,  0,  0,  0,  0,  0,  0,  0, 0, 0,  0, 0, 0,
-    //       a   b   c   d   e   f   g   h   i   j   k   l   m   n   o
-         0,  0,  0,  0,  0,  0,  0,  0,  0,  0,  0,  0,  0,  0,  0,  0,
-    //   p   q   r   s   t   u   v   w   x   y   z
-         0,  0,  0,  0,  0,  0,  0,  0,  0,  0,  0
-    };
-
-    int32_t bestMatchSkeletonFieldWidth[] =
-    {
-    //       A   B   C   D   E   F   G   H   I   J   K   L   M   N   O
-             0,  0,  0,  0,  0,  0,  0,  0,  0,  0,  0,  0,  0,  0,  0,
-    //   P   Q   R   S   T   U   V   W   X   Y   Z
-         0,  0,  0,  0,  0,  0,  0,  0,  0,  0,  0, 0, 0,  0, 0, 0,
-    //       a   b   c   d   e   f   g   h   i   j   k   l   m   n   o
-         0,  0,  0,  0,  0,  0,  0,  0,  0,  0,  0,  0,  0,  0,  0,  0,
-    //   p   q   r   s   t   u   v   w   x   y   z
-         0,  0,  0,  0,  0,  0,  0,  0,  0,  0,  0
-    };
-
-    const int8_t PATTERN_CHAR_BASE = 0x41;
-
-    DateIntervalInfo::parseSkeleton(inputSkeleton, inputSkeletonFieldWidth);
-    DateIntervalInfo::parseSkeleton(bestMatchSkeleton, bestMatchSkeletonFieldWidth);
-    if (suppressDayPeriodField) {
-        findReplaceInPattern(adjustedPtn, UnicodeString(LOW_A), UnicodeString());
-        findReplaceInPattern(adjustedPtn, UnicodeString("  "), UnicodeString(" "));
-        adjustedPtn.trim();
-    }
-    if ( differenceInfo == 2 ) {
-        if (inputSkeleton.indexOf(LOW_Z) != -1) {
-             findReplaceInPattern(adjustedPtn, UnicodeString(LOW_V), UnicodeString(LOW_Z));
-         }
-         if (inputSkeleton.indexOf(CAP_K) != -1) {
-             findReplaceInPattern(adjustedPtn, UnicodeString(LOW_H), UnicodeString(CAP_K));
-         }
-         if (inputSkeleton.indexOf(LOW_K) != -1) {
-             findReplaceInPattern(adjustedPtn, UnicodeString(CAP_H), UnicodeString(LOW_K));
-         }
-         if (inputSkeleton.indexOf(LOW_B) != -1) {
-             findReplaceInPattern(adjustedPtn, UnicodeString(LOW_A), UnicodeString(LOW_B));
-         }
-    }
-    if (adjustedPtn.indexOf(LOW_A) != -1 && bestMatchSkeletonFieldWidth[LOW_A - PATTERN_CHAR_BASE] == 0) {
-        bestMatchSkeletonFieldWidth[LOW_A - PATTERN_CHAR_BASE] = 1;
-    }
-    if (adjustedPtn.indexOf(LOW_B) != -1 && bestMatchSkeletonFieldWidth[LOW_B - PATTERN_CHAR_BASE] == 0) {
-        bestMatchSkeletonFieldWidth[LOW_B - PATTERN_CHAR_BASE] = 1;
-     }
-
-    UBool inQuote = false;
-    UChar prevCh = 0;
-    int32_t count = 0;
-
-    // loop through the pattern string character by character
-    int32_t adjustedPtnLength = adjustedPtn.length();
-    int32_t i;
-    for (i = 0; i < adjustedPtnLength; ++i) {
-        UChar ch = adjustedPtn.charAt(i);
-        if (ch != prevCh && count > 0) {
-            // check the repeativeness of pattern letter
-            UChar skeletonChar = prevCh;
-            if ( skeletonChar ==  CAP_L ) {
-                // there is no "L" (always be "M") in skeleton,
-                // but there is "L" in pattern.
-                // for skeleton "M+", the pattern might be "...L..."
-                skeletonChar = CAP_M;
-            }
-            int32_t fieldCount = bestMatchSkeletonFieldWidth[(int)(skeletonChar - PATTERN_CHAR_BASE)];
-            int32_t inputFieldCount = inputSkeletonFieldWidth[(int)(skeletonChar - PATTERN_CHAR_BASE)];
-            if ( fieldCount == count && inputFieldCount > fieldCount ) {
-                count = inputFieldCount - fieldCount;
-                int32_t j;
-                for ( j = 0; j < count; ++j ) {
-                    adjustedPtn.insert(i, prevCh);
-                }
-                i += count;
-                adjustedPtnLength += count;
-            }
-            count = 0;
-        }
-        if (ch == 0x0027 /*'*/) {
-            // Consecutive single quotes are a single quote literal,
-            // either outside of quotes or between quotes
-            if ((i+1) < adjustedPtn.length() && adjustedPtn.charAt(i+1) == 0x0027 /* ' */) {
-                ++i;
-            } else {
-                inQuote = ! inQuote;
-            }
-        }
-        else if ( ! inQuote && ((ch >= 0x0061 /*'a'*/ && ch <= 0x007A /*'z'*/)
-                    || (ch >= 0x0041 /*'A'*/ && ch <= 0x005A /*'Z'*/))) {
-            // ch is a date-time pattern character
-            prevCh = ch;
-            ++count;
-        }
-    }
-    if ( count > 0 ) {
-        // last item
-        // check the repeativeness of pattern letter
-        UChar skeletonChar = prevCh;
-        if ( skeletonChar == CAP_L ) {
-            // there is no "L" (always be "M") in skeleton,
-            // but there is "L" in pattern.
-            // for skeleton "M+", the pattern might be "...L..."
-            skeletonChar = CAP_M;
-        }
-        int32_t fieldCount = bestMatchSkeletonFieldWidth[(int)(skeletonChar - PATTERN_CHAR_BASE)];
-        int32_t inputFieldCount = inputSkeletonFieldWidth[(int)(skeletonChar - PATTERN_CHAR_BASE)];
-        if ( fieldCount == count && inputFieldCount > fieldCount ) {
-            count = inputFieldCount - fieldCount;
-            int32_t j;
-            for ( j = 0; j < count; ++j ) {
-                adjustedPtn.append(prevCh);
-            }
-        }
-    }
-}
-
-void
-DateIntervalFormat::findReplaceInPattern(UnicodeString& targetString,
-                                         const UnicodeString& strToReplace,
-                                         const UnicodeString& strToReplaceWith) {
-    int32_t firstQuoteIndex = targetString.indexOf(u'\'');
-    if (firstQuoteIndex == -1) {
-        targetString.findAndReplace(strToReplace, strToReplaceWith);
-    } else {
-        UnicodeString result;
-        UnicodeString source = targetString;
-
-        while (firstQuoteIndex >= 0) {
-            int32_t secondQuoteIndex = source.indexOf(u'\'', firstQuoteIndex + 1);
-            if (secondQuoteIndex == -1) {
-                secondQuoteIndex = source.length() - 1;
-            }
-
-            UnicodeString unquotedText(source, 0, firstQuoteIndex);
-            UnicodeString quotedText(source, firstQuoteIndex, secondQuoteIndex - firstQuoteIndex + 1);
-
-            unquotedText.findAndReplace(strToReplace, strToReplaceWith);
-            result += unquotedText;
-            result += quotedText;
-
-            source.remove(0, secondQuoteIndex + 1);
-            firstQuoteIndex = source.indexOf(u'\'');
-        }
-        source.findAndReplace(strToReplace, strToReplaceWith);
-        result += source;
-        targetString = result;
-    }
-}
-
-
-
-void
-DateIntervalFormat::concatSingleDate2TimeInterval(UnicodeString& format,
-                                              const UnicodeString& datePattern,
-                                              UCalendarDateFields field,
-                                              UErrorCode& status) {
-    // following should not set wrong status
-    int32_t itvPtnIndex = DateIntervalInfo::calendarFieldToIntervalIndex(field,
-                                                                        status);
-    if ( U_FAILURE(status) ) {
-        return;
-    }
-    PatternInfo&  timeItvPtnInfo = fIntervalPatterns[itvPtnIndex];
-    if ( !timeItvPtnInfo.firstPart.isEmpty() ) {
-        UnicodeString timeIntervalPattern(timeItvPtnInfo.firstPart);
-        timeIntervalPattern.append(timeItvPtnInfo.secondPart);
-        UnicodeString combinedPattern;
-        SimpleFormatter(format, 2, 2, status).
-                format(timeIntervalPattern, datePattern, combinedPattern, status);
-        if ( U_FAILURE(status) ) {
-            return;
-        }
-        setIntervalPattern(field, combinedPattern, timeItvPtnInfo.laterDateFirst);
-    }
-    // else: fall back
-    // it should not happen if the interval format defined is valid
-}
-
-
-
-const UChar
-DateIntervalFormat::fgCalendarFieldToPatternLetter[] =
-{
-    /*GyM*/ CAP_G, LOW_Y, CAP_M,
-    /*wWd*/ LOW_W, CAP_W, LOW_D,
-    /*DEF*/ CAP_D, CAP_E, CAP_F,
-    /*ahH*/ LOW_A, LOW_H, CAP_H,
-    /*msS*/ LOW_M, LOW_S, CAP_S, // MINUTE, SECOND, MILLISECOND
-    /*z.Y*/ LOW_Z, SPACE, CAP_Y, // ZONE_OFFSET, DST_OFFSET, YEAR_WOY,
-    /*eug*/ LOW_E, LOW_U, LOW_G, // DOW_LOCAL, EXTENDED_YEAR, JULIAN_DAY,
-    /*A..*/ CAP_A, SPACE, SPACE, // MILLISECONDS_IN_DAY, IS_LEAP_MONTH, FIELD_COUNT
-};
-
-
-
-U_NAMESPACE_END
-
-#endif
-=======
-// © 2016 and later: Unicode, Inc. and others.
-// License & terms of use: http://www.unicode.org/copyright.html
-/*******************************************************************************
-* Copyright (C) 2008-2016, International Business Machines Corporation and
-* others. All Rights Reserved.
-*******************************************************************************
-*
-* File DTITVFMT.CPP
-*
-*******************************************************************************
-*/
-
-#include "utypeinfo.h"  // for 'typeid' to work
-
-#include "unicode/dtitvfmt.h"
-
-#if !UCONFIG_NO_FORMATTING
-
-//TODO: put in compilation
-//#define DTITVFMT_DEBUG 1
-
-#include "unicode/calendar.h"
-#include "unicode/dtptngen.h"
-#include "unicode/dtitvinf.h"
-#include "unicode/simpleformatter.h"
-#include "unicode/udisplaycontext.h"
-#include "cmemory.h"
-#include "cstring.h"
-#include "dtitv_impl.h"
-#include "mutex.h"
-#include "uresimp.h"
-#include "formattedval_impl.h"
-
-#ifdef DTITVFMT_DEBUG
-#include <iostream>
-#endif
-
-U_NAMESPACE_BEGIN
-
-
-
-#ifdef DTITVFMT_DEBUG
-#define PRINTMESG(msg) { std::cout << "(" << __FILE__ << ":" << __LINE__ << ") " << msg << "\n"; }
-#endif
-
-
-static const char16_t gDateFormatSkeleton[][11] = {
-//yMMMMEEEEd
-{LOW_Y, CAP_M, CAP_M, CAP_M, CAP_M, CAP_E, CAP_E, CAP_E, CAP_E, LOW_D, 0},
-//yMMMMd
-{LOW_Y, CAP_M, CAP_M, CAP_M, CAP_M, LOW_D, 0},
-//yMMMd
-{LOW_Y, CAP_M, CAP_M, CAP_M, LOW_D, 0},
-//yMd
-{LOW_Y, CAP_M, LOW_D, 0} };
-
-
-static const char gCalendarTag[] = "calendar";
-static const char gGregorianTag[] = "gregorian";
-static const char gDateTimePatternsTag[] = "DateTimePatterns";
-
-
-// latestFirst:
-static const char16_t gLaterFirstPrefix[] = {LOW_L, LOW_A, LOW_T, LOW_E, LOW_S,LOW_T, CAP_F, LOW_I, LOW_R, LOW_S, LOW_T, COLON};
-
-// earliestFirst:
-static const char16_t gEarlierFirstPrefix[] = {LOW_E, LOW_A, LOW_R, LOW_L, LOW_I, LOW_E, LOW_S, LOW_T, CAP_F, LOW_I, LOW_R, LOW_S, LOW_T, COLON};
-
-
-class FormattedDateIntervalData : public FormattedValueFieldPositionIteratorImpl {
-public:
-    FormattedDateIntervalData(UErrorCode& status) : FormattedValueFieldPositionIteratorImpl(5, status) {}
-    virtual ~FormattedDateIntervalData();
-};
-
-FormattedDateIntervalData::~FormattedDateIntervalData() = default;
-
-UPRV_FORMATTED_VALUE_SUBCLASS_AUTO_IMPL(FormattedDateInterval)
-
-
-UOBJECT_DEFINE_RTTI_IMPLEMENTATION(DateIntervalFormat)
-
-// Mutex, protects access to fDateFormat, fFromCalendar and fToCalendar.
-//        Needed because these data members are modified by const methods of DateIntervalFormat.
-
-static UMutex gFormatterMutex;
-
-DateIntervalFormat* U_EXPORT2
-DateIntervalFormat::createInstance(const UnicodeString& skeleton,
-                                   UErrorCode& status) {
-    return createInstance(skeleton, Locale::getDefault(), status);
-}
-
-
-DateIntervalFormat* U_EXPORT2
-DateIntervalFormat::createInstance(const UnicodeString& skeleton,
-                                   const Locale& locale,
-                                   UErrorCode& status) {
-#ifdef DTITVFMT_DEBUG
-    char result[1000];
-    char result_1[1000];
-    char mesg[2000];
-    skeleton.extract(0,  skeleton.length(), result, "UTF-8");
-    UnicodeString pat;
-    ((SimpleDateFormat*)dtfmt)->toPattern(pat);
-    pat.extract(0,  pat.length(), result_1, "UTF-8");
-    snprintf(mesg, sizeof(mesg), "skeleton: %s; pattern: %s\n", result, result_1);
-    PRINTMESG(mesg)
-#endif
-
-    DateIntervalInfo* dtitvinf = new DateIntervalInfo(locale, status);
-    if (dtitvinf == nullptr) {
-        status = U_MEMORY_ALLOCATION_ERROR;
-        return nullptr;
-    }
-    return create(locale, dtitvinf, &skeleton, status);
-}
-
-
-
-DateIntervalFormat* U_EXPORT2
-DateIntervalFormat::createInstance(const UnicodeString& skeleton,
-                                   const DateIntervalInfo& dtitvinf,
-                                   UErrorCode& status) {
-    return createInstance(skeleton, Locale::getDefault(), dtitvinf, status);
-}
-
-
-DateIntervalFormat* U_EXPORT2
-DateIntervalFormat::createInstance(const UnicodeString& skeleton,
-                                   const Locale& locale,
-                                   const DateIntervalInfo& dtitvinf,
-                                   UErrorCode& status) {
-    DateIntervalInfo* ptn = dtitvinf.clone();
-    return create(locale, ptn, &skeleton, status);
-}
-
-
-DateIntervalFormat::DateIntervalFormat()
-:   fInfo(nullptr),
-    fDateFormat(nullptr),
-    fFromCalendar(nullptr),
-    fToCalendar(nullptr),
-    fLocale(Locale::getRoot()),
-    fDatePattern(nullptr),
-    fTimePattern(nullptr),
-    fDateTimeFormat(nullptr),
-    fCapitalizationContext(UDISPCTX_CAPITALIZATION_NONE)
-{}
-
-
-DateIntervalFormat::DateIntervalFormat(const DateIntervalFormat& itvfmt)
-:   Format(itvfmt),
-    fInfo(nullptr),
-    fDateFormat(nullptr),
-    fFromCalendar(nullptr),
-    fToCalendar(nullptr),
-    fLocale(itvfmt.fLocale),
-    fDatePattern(nullptr),
-    fTimePattern(nullptr),
-    fDateTimeFormat(nullptr),
-    fCapitalizationContext(UDISPCTX_CAPITALIZATION_NONE) {
-    *this = itvfmt;
-}
-
-
-DateIntervalFormat&
-DateIntervalFormat::operator=(const DateIntervalFormat& itvfmt) {
-    if ( this != &itvfmt ) {
-        delete fDateFormat;
-        delete fInfo;
-        delete fFromCalendar;
-        delete fToCalendar;
-        delete fDatePattern;
-        delete fTimePattern;
-        delete fDateTimeFormat;
-        {
-            Mutex lock(&gFormatterMutex);
-            if ( itvfmt.fDateFormat ) {
-                fDateFormat = itvfmt.fDateFormat->clone();
-            } else {
-                fDateFormat = nullptr;
-            }
-            if ( itvfmt.fFromCalendar ) {
-                fFromCalendar = itvfmt.fFromCalendar->clone();
-            } else {
-                fFromCalendar = nullptr;
-            }
-            if ( itvfmt.fToCalendar ) {
-                fToCalendar = itvfmt.fToCalendar->clone();
-            } else {
-                fToCalendar = nullptr;
-            }
-        }
-        if ( itvfmt.fInfo ) {
-            fInfo = itvfmt.fInfo->clone();
-        } else {
-            fInfo = nullptr;
-        }
-        fSkeleton = itvfmt.fSkeleton;
-        int8_t i;
-        for ( i = 0; i< DateIntervalInfo::kIPI_MAX_INDEX; ++i ) {
-            fIntervalPatterns[i] = itvfmt.fIntervalPatterns[i];
-        }
-        fLocale = itvfmt.fLocale;
-        fDatePattern    = (itvfmt.fDatePattern)?    itvfmt.fDatePattern->clone(): nullptr;
-        fTimePattern    = (itvfmt.fTimePattern)?    itvfmt.fTimePattern->clone(): nullptr;
-        fDateTimeFormat = (itvfmt.fDateTimeFormat)? itvfmt.fDateTimeFormat->clone(): nullptr;
-        fCapitalizationContext = itvfmt.fCapitalizationContext;
-    }
-    return *this;
-}
-
-
-DateIntervalFormat::~DateIntervalFormat() {
-    delete fInfo;
-    delete fDateFormat;
-    delete fFromCalendar;
-    delete fToCalendar;
-    delete fDatePattern;
-    delete fTimePattern;
-    delete fDateTimeFormat;
-}
-
-
-DateIntervalFormat*
-DateIntervalFormat::clone() const {
-    return new DateIntervalFormat(*this);
-}
-
-
-bool
-DateIntervalFormat::operator==(const Format& other) const {
-    if (typeid(*this) != typeid(other)) {return false;}
-    const DateIntervalFormat* fmt = (DateIntervalFormat*)&other;
-    if (this == fmt) {return true;}
-    if (!Format::operator==(other)) {return false;}
-    if ((fInfo != fmt->fInfo) && (fInfo == nullptr || fmt->fInfo == nullptr)) {return false;}
-    if (fInfo && fmt->fInfo && (*fInfo != *fmt->fInfo )) {return false;}
-    {
-        Mutex lock(&gFormatterMutex);
-        if (fDateFormat != fmt->fDateFormat && (fDateFormat == nullptr || fmt->fDateFormat == nullptr)) {return false;}
-        if (fDateFormat && fmt->fDateFormat && (*fDateFormat != *fmt->fDateFormat)) {return false;}
-    }
-    // note: fFromCalendar and fToCalendar hold no persistent state, and therefore do not participate in operator ==.
-    //       fDateFormat has the primary calendar for the DateIntervalFormat.
-    if (fSkeleton != fmt->fSkeleton) {return false;}
-    if (fDatePattern != fmt->fDatePattern && (fDatePattern == nullptr || fmt->fDatePattern == nullptr)) {return false;}
-    if (fDatePattern && fmt->fDatePattern && (*fDatePattern != *fmt->fDatePattern)) {return false;}
-    if (fTimePattern != fmt->fTimePattern && (fTimePattern == nullptr || fmt->fTimePattern == nullptr)) {return false;}
-    if (fTimePattern && fmt->fTimePattern && (*fTimePattern != *fmt->fTimePattern)) {return false;}
-    if (fDateTimeFormat != fmt->fDateTimeFormat && (fDateTimeFormat == nullptr || fmt->fDateTimeFormat == nullptr)) {return false;}
-    if (fDateTimeFormat && fmt->fDateTimeFormat && (*fDateTimeFormat != *fmt->fDateTimeFormat)) {return false;}
-    if (fLocale != fmt->fLocale) {return false;}
-
-    for (int32_t i = 0; i< DateIntervalInfo::kIPI_MAX_INDEX; ++i ) {
-        if (fIntervalPatterns[i].firstPart != fmt->fIntervalPatterns[i].firstPart) {return false;}
-        if (fIntervalPatterns[i].secondPart != fmt->fIntervalPatterns[i].secondPart ) {return false;}
-        if (fIntervalPatterns[i].laterDateFirst != fmt->fIntervalPatterns[i].laterDateFirst) {return false;}
-    }
-    if (fCapitalizationContext != fmt->fCapitalizationContext) {return false;}
-    return true;
-}
-
-
-UnicodeString&
-DateIntervalFormat::format(const Formattable& obj,
-                           UnicodeString& appendTo,
-                           FieldPosition& fieldPosition,
-                           UErrorCode& status) const {
-    if ( U_FAILURE(status) ) {
-        return appendTo;
-    }
-
-    if ( obj.getType() == Formattable::kObject ) {
-        const UObject* formatObj = obj.getObject();
-        const DateInterval* interval = dynamic_cast<const DateInterval*>(formatObj);
-        if (interval != nullptr) {
-            return format(interval, appendTo, fieldPosition, status);
-        }
-    }
-    status = U_ILLEGAL_ARGUMENT_ERROR;
-    return appendTo;
-}
-
-
-UnicodeString&
-DateIntervalFormat::format(const DateInterval* dtInterval,
-                           UnicodeString& appendTo,
-                           FieldPosition& fieldPosition,
-                           UErrorCode& status) const {
-    if ( U_FAILURE(status) ) {
-        return appendTo;
-    }
-    if (fDateFormat == nullptr || fInfo == nullptr) {
-        status = U_INVALID_STATE_ERROR;
-        return appendTo;
-    }
-
-    FieldPositionOnlyHandler handler(fieldPosition);
-    handler.setAcceptFirstOnly(true);
-    int8_t ignore;
-
-    Mutex lock(&gFormatterMutex);
-    return formatIntervalImpl(*dtInterval, appendTo, ignore, handler, status);
-}
-
-
-FormattedDateInterval DateIntervalFormat::formatToValue(
-        const DateInterval& dtInterval,
-        UErrorCode& status) const {
-    if (U_FAILURE(status)) {
-        return FormattedDateInterval(status);
-    }
-    // LocalPointer only sets OOM status if U_SUCCESS is true.
-    LocalPointer<FormattedDateIntervalData> result(new FormattedDateIntervalData(status), status);
-    if (U_FAILURE(status)) {
-        return FormattedDateInterval(status);
-    }
-    UnicodeString string;
-    int8_t firstIndex;
-    auto handler = result->getHandler(status);
-    handler.setCategory(UFIELD_CATEGORY_DATE);
-    {
-        Mutex lock(&gFormatterMutex);
-        formatIntervalImpl(dtInterval, string, firstIndex, handler, status);
-    }
-    handler.getError(status);
-    result->appendString(string, status);
-    if (U_FAILURE(status)) {
-        return FormattedDateInterval(status);
-    }
-
-    // Compute the span fields and sort them into place:
-    if (firstIndex != -1) {
-        result->addOverlapSpans(UFIELD_CATEGORY_DATE_INTERVAL_SPAN, firstIndex, status);
-        if (U_FAILURE(status)) {
-            return FormattedDateInterval(status);
-        }
-        result->sort();
-    }
-
-    return FormattedDateInterval(result.orphan());
-}
-
-
-UnicodeString&
-DateIntervalFormat::format(Calendar& fromCalendar,
-                           Calendar& toCalendar,
-                           UnicodeString& appendTo,
-                           FieldPosition& pos,
-                           UErrorCode& status) const {
-    FieldPositionOnlyHandler handler(pos);
-    handler.setAcceptFirstOnly(true);
-    int8_t ignore;
-
-    Mutex lock(&gFormatterMutex);
-    return formatImpl(fromCalendar, toCalendar, appendTo, ignore, handler, status);
-}
-
-
-FormattedDateInterval DateIntervalFormat::formatToValue(
-        Calendar& fromCalendar,
-        Calendar& toCalendar,
-        UErrorCode& status) const {
-    if (U_FAILURE(status)) {
-        return FormattedDateInterval(status);
-    }
-    // LocalPointer only sets OOM status if U_SUCCESS is true.
-    LocalPointer<FormattedDateIntervalData> result(new FormattedDateIntervalData(status), status);
-    if (U_FAILURE(status)) {
-        return FormattedDateInterval(status);
-    }
-    UnicodeString string;
-    int8_t firstIndex;
-    auto handler = result->getHandler(status);
-    handler.setCategory(UFIELD_CATEGORY_DATE);
-    {
-        Mutex lock(&gFormatterMutex);
-        formatImpl(fromCalendar, toCalendar, string, firstIndex, handler, status);
-    }
-    handler.getError(status);
-    result->appendString(string, status);
-    if (U_FAILURE(status)) {
-        return FormattedDateInterval(status);
-    }
-
-    // Compute the span fields and sort them into place:
-    if (firstIndex != -1) {
-        result->addOverlapSpans(UFIELD_CATEGORY_DATE_INTERVAL_SPAN, firstIndex, status);
-        result->sort();
-    }
-
-    return FormattedDateInterval(result.orphan());
-}
-
-
-UnicodeString& DateIntervalFormat::formatIntervalImpl(
-        const DateInterval& dtInterval,
-        UnicodeString& appendTo,
-        int8_t& firstIndex,
-        FieldPositionHandler& fphandler,
-        UErrorCode& status) const {
-    if (U_FAILURE(status)) {
-        return appendTo;
-    }
-    if (fFromCalendar == nullptr || fToCalendar == nullptr) {
-        status = U_INVALID_STATE_ERROR;
-        return appendTo;
-    }
-    fFromCalendar->setTime(dtInterval.getFromDate(), status);
-    fToCalendar->setTime(dtInterval.getToDate(), status);
-    return formatImpl(*fFromCalendar, *fToCalendar, appendTo, firstIndex, fphandler, status);
-}
-
-
-// The following is only called from within the gFormatterMutex lock
-UnicodeString&
-DateIntervalFormat::formatImpl(Calendar& fromCalendar,
-                           Calendar& toCalendar,
-                           UnicodeString& appendTo,
-                           int8_t& firstIndex,
-                           FieldPositionHandler& fphandler,
-                           UErrorCode& status) const {
-    if ( U_FAILURE(status) ) {
-        return appendTo;
-    }
-
-    // Initialize firstIndex to -1 (single date, no range)
-    firstIndex = -1;
-
-    // not support different calendar types and time zones
-    //if ( fromCalendar.getType() != toCalendar.getType() ) {
-    if ( !fromCalendar.isEquivalentTo(toCalendar) ) {
-        status = U_ILLEGAL_ARGUMENT_ERROR;
-        return appendTo;
-    }
-
-    // First, find the largest different calendar field.
-    UCalendarDateFields field = UCAL_FIELD_COUNT;
-
-    if ( fromCalendar.get(UCAL_ERA,status) != toCalendar.get(UCAL_ERA,status)) {
-        field = UCAL_ERA;
-    } else if ( fromCalendar.get(UCAL_YEAR, status) !=
-                toCalendar.get(UCAL_YEAR, status) ) {
-        field = UCAL_YEAR;
-    } else if ( fromCalendar.get(UCAL_MONTH, status) !=
-                toCalendar.get(UCAL_MONTH, status) ) {
-        field = UCAL_MONTH;
-    } else if ( fromCalendar.get(UCAL_DATE, status) !=
-                toCalendar.get(UCAL_DATE, status) ) {
-        field = UCAL_DATE;
-    } else if ( fromCalendar.get(UCAL_AM_PM, status) !=
-                toCalendar.get(UCAL_AM_PM, status) ) {
-        field = UCAL_AM_PM;
-    } else if ( fromCalendar.get(UCAL_HOUR, status) !=
-                toCalendar.get(UCAL_HOUR, status) ) {
-        field = UCAL_HOUR;
-    } else if ( fromCalendar.get(UCAL_MINUTE, status) !=
-                toCalendar.get(UCAL_MINUTE, status) ) {
-        field = UCAL_MINUTE;
-    } else if ( fromCalendar.get(UCAL_SECOND, status) !=
-                toCalendar.get(UCAL_SECOND, status) ) {
-        field = UCAL_SECOND;
-    } else if ( fromCalendar.get(UCAL_MILLISECOND, status) !=
-                toCalendar.get(UCAL_MILLISECOND, status) ) {
-        field = UCAL_MILLISECOND;
-    }
-
-    if ( U_FAILURE(status) ) {
-        return appendTo;
-    }
-    UErrorCode tempStatus = U_ZERO_ERROR; // for setContext, ignored
-    // Set up fDateFormat to handle the first or only part of the interval
-    // (override later for any second part). Inside lock, OK to modify fDateFormat.
-    fDateFormat->setContext(fCapitalizationContext, tempStatus);
-
-    if ( field == UCAL_FIELD_COUNT ) {
-        /* ignore the millisecond etc. small fields' difference.
-         * use single date when all the above are the same.
-         */
-        return fDateFormat->_format(fromCalendar, appendTo, fphandler, status);
-    }
-    UBool fromToOnSameDay = (field==UCAL_AM_PM || field==UCAL_HOUR || field==UCAL_MINUTE || field==UCAL_SECOND || field==UCAL_MILLISECOND);
-
-    // following call should not set wrong status,
-    // all the pass-in fields are valid till here
-    int32_t itvPtnIndex = DateIntervalInfo::calendarFieldToIntervalIndex(field,
-                                                                        status);
-    const PatternInfo& intervalPattern = fIntervalPatterns[itvPtnIndex];
-
-    if ( intervalPattern.firstPart.isEmpty() &&
-         intervalPattern.secondPart.isEmpty() ) {
-        if ( fDateFormat->isFieldUnitIgnored(field) ) {
-            /* the largest different calendar field is small than
-             * the smallest calendar field in pattern,
-             * return single date format.
-             */
-            return fDateFormat->_format(fromCalendar, appendTo, fphandler, status);
-        }
-        return fallbackFormat(fromCalendar, toCalendar, fromToOnSameDay, appendTo, firstIndex, fphandler, status);
-    }
-    // If the first part in interval pattern is empty,
-    // the 2nd part of it saves the full-pattern used in fall-back.
-    // For a 'real' interval pattern, the first part will never be empty.
-    if ( intervalPattern.firstPart.isEmpty() ) {
-        // fall back
-        UnicodeString originalPattern;
-        fDateFormat->toPattern(originalPattern);
-        fDateFormat->applyPattern(intervalPattern.secondPart);
-        appendTo = fallbackFormat(fromCalendar, toCalendar, fromToOnSameDay, appendTo, firstIndex, fphandler, status);
-        fDateFormat->applyPattern(originalPattern);
-        return appendTo;
-    }
-    Calendar* firstCal;
-    Calendar* secondCal;
-    if ( intervalPattern.laterDateFirst ) {
-        firstCal = &toCalendar;
-        secondCal = &fromCalendar;
-        firstIndex = 1;
-    } else {
-        firstCal = &fromCalendar;
-        secondCal = &toCalendar;
-        firstIndex = 0;
-    }
-    // break the interval pattern into 2 parts,
-    // first part should not be empty,
-    UnicodeString originalPattern;
-    fDateFormat->toPattern(originalPattern);
-    fDateFormat->applyPattern(intervalPattern.firstPart);
-    fDateFormat->_format(*firstCal, appendTo, fphandler, status);
-
-    if ( !intervalPattern.secondPart.isEmpty() ) {
-        fDateFormat->applyPattern(intervalPattern.secondPart);
-        // No capitalization for second part of interval
-        tempStatus = U_ZERO_ERROR;
-        fDateFormat->setContext(UDISPCTX_CAPITALIZATION_NONE, tempStatus);
-        fDateFormat->_format(*secondCal, appendTo, fphandler, status);
-    }
-    fDateFormat->applyPattern(originalPattern);
-    return appendTo;
-}
-
-
-
-void
-DateIntervalFormat::parseObject(const UnicodeString& /* source */,
-                                Formattable& /* result */,
-                                ParsePosition& /* parse_pos */) const {
-    // parseObject(const UnicodeString&, Formattable&, UErrorCode&) const
-    // will set status as U_INVALID_FORMAT_ERROR if
-    // parse_pos is still 0
-}
-
-
-
-
-const DateIntervalInfo*
-DateIntervalFormat::getDateIntervalInfo() const {
-    return fInfo;
-}
-
-
-void
-DateIntervalFormat::setDateIntervalInfo(const DateIntervalInfo& newItvPattern,
-                                        UErrorCode& status) {
-    delete fInfo;
-    fInfo = new DateIntervalInfo(newItvPattern);
-    if (fInfo == nullptr) {
-        status = U_MEMORY_ALLOCATION_ERROR;
-    }
-
-    // Delete patterns that get reset by initializePattern
-    delete fDatePattern;
-    fDatePattern = nullptr;
-    delete fTimePattern;
-    fTimePattern = nullptr;
-    delete fDateTimeFormat;
-    fDateTimeFormat = nullptr;
-
-    if (fDateFormat) {
-        initializePattern(status);
-    }
-}
-
-
-
-const DateFormat*
-DateIntervalFormat::getDateFormat() const {
-    return fDateFormat;
-}
-
-
-void
-DateIntervalFormat::adoptTimeZone(TimeZone* zone)
-{
-    if (fDateFormat != nullptr) {
-        fDateFormat->adoptTimeZone(zone);
-    }
-    // The fDateFormat has the primary calendar for the DateIntervalFormat and has
-    // ownership of any adopted TimeZone; fFromCalendar and fToCalendar are internal
-    // work clones of that calendar (and should not also be given ownership of the
-    // adopted TimeZone).
-    if (fFromCalendar) {
-        fFromCalendar->setTimeZone(*zone);
-    }
-    if (fToCalendar) {
-        fToCalendar->setTimeZone(*zone);
-    }
-}
-
-void
-DateIntervalFormat::setTimeZone(const TimeZone& zone)
-{
-    if (fDateFormat != nullptr) {
-        fDateFormat->setTimeZone(zone);
-    }
-    // The fDateFormat has the primary calendar for the DateIntervalFormat;
-    // fFromCalendar and fToCalendar are internal work clones of that calendar.
-    if (fFromCalendar) {
-        fFromCalendar->setTimeZone(zone);
-    }
-    if (fToCalendar) {
-        fToCalendar->setTimeZone(zone);
-    }
-}
-
-const TimeZone&
-DateIntervalFormat::getTimeZone() const
-{
-    if (fDateFormat != nullptr) {
-        Mutex lock(&gFormatterMutex);
-        return fDateFormat->getTimeZone();
-    }
-    // If fDateFormat is nullptr (unexpected), create default timezone.
-    return *(TimeZone::createDefault());
-}
-
-void
-DateIntervalFormat::setContext(UDisplayContext value, UErrorCode& status)
-{
-    if (U_FAILURE(status))
-        return;
-    if ( (UDisplayContextType)((uint32_t)value >> 8) == UDISPCTX_TYPE_CAPITALIZATION ) {
-        fCapitalizationContext = value;
-    } else {
-        status = U_ILLEGAL_ARGUMENT_ERROR;
-    }
-}
-
-UDisplayContext
-DateIntervalFormat::getContext(UDisplayContextType type, UErrorCode& status) const
-{
-    if (U_FAILURE(status))
-        return (UDisplayContext)0;
-    if (type != UDISPCTX_TYPE_CAPITALIZATION) {
-        status = U_ILLEGAL_ARGUMENT_ERROR;
-        return (UDisplayContext)0;
-    }
-    return fCapitalizationContext;
-}
-
-DateIntervalFormat::DateIntervalFormat(const Locale& locale,
-                                       DateIntervalInfo* dtItvInfo,
-                                       const UnicodeString* skeleton,
-                                       UErrorCode& status)
-:   fInfo(nullptr),
-    fDateFormat(nullptr),
-    fFromCalendar(nullptr),
-    fToCalendar(nullptr),
-    fLocale(locale),
-    fDatePattern(nullptr),
-    fTimePattern(nullptr),
-    fDateTimeFormat(nullptr),
-    fCapitalizationContext(UDISPCTX_CAPITALIZATION_NONE)
-{
-    LocalPointer<DateIntervalInfo> info(dtItvInfo, status);
-    LocalPointer<SimpleDateFormat> dtfmt(static_cast<SimpleDateFormat *>(
-            DateFormat::createInstanceForSkeleton(*skeleton, locale, status)), status);
-    if (U_FAILURE(status)) {
-        return;
-    }
-
-    if ( skeleton ) {
-        fSkeleton = *skeleton;
-    }
-    fInfo = info.orphan();
-    fDateFormat = dtfmt.orphan();
-    if ( fDateFormat->getCalendar() ) {
-        fFromCalendar = fDateFormat->getCalendar()->clone();
-        fToCalendar = fDateFormat->getCalendar()->clone();
-    }
-    initializePattern(status);
-}
-
-DateIntervalFormat* U_EXPORT2
-DateIntervalFormat::create(const Locale& locale,
-                           DateIntervalInfo* dtitvinf,
-                           const UnicodeString* skeleton,
-                           UErrorCode& status) {
-    DateIntervalFormat* f = new DateIntervalFormat(locale, dtitvinf,
-                                                   skeleton, status);
-    if ( f == nullptr ) {
-        status = U_MEMORY_ALLOCATION_ERROR;
-        delete dtitvinf;
-    } else if ( U_FAILURE(status) ) {
-        // safe to delete f, although nothing actually is saved
-        delete f;
-        f = 0;
-    }
-    return f;
-}
-
-
-
-/**
- * Initialize interval patterns locale to this formatter
- *
- * This code is a bit complicated since
- * 1. the interval patterns saved in resource bundle files are interval
- *    patterns based on date or time only.
- *    It does not have interval patterns based on both date and time.
- *    Interval patterns on both date and time are algorithm generated.
- *
- *    For example, it has interval patterns on skeleton "dMy" and "hm",
- *    but it does not have interval patterns on skeleton "dMyhm".
- *
- *    The rule to genearte interval patterns for both date and time skeleton are
- *    1) when the year, month, or day differs, concatenate the two original
- *    expressions with a separator between,
- *    For example, interval pattern from "Jan 10, 2007 10:10 am"
- *    to "Jan 11, 2007 10:10am" is
- *    "Jan 10, 2007 10:10 am - Jan 11, 2007 10:10am"
- *
- *    2) otherwise, present the date followed by the range expression
- *    for the time.
- *    For example, interval pattern from "Jan 10, 2007 10:10 am"
- *    to "Jan 10, 2007 11:10am" is
- *    "Jan 10, 2007 10:10 am - 11:10am"
- *
- * 2. even a pattern does not request a certion calendar field,
- *    the interval pattern needs to include such field if such fields are
- *    different between 2 dates.
- *    For example, a pattern/skeleton is "hm", but the interval pattern
- *    includes year, month, and date when year, month, and date differs.
- *
- * @param status          output param set to success/failure code on exit
- * @stable ICU 4.0
- */
-void
-DateIntervalFormat::initializePattern(UErrorCode& status) {
-    if ( U_FAILURE(status) ) {
-        return;
-    }
-    const Locale& locale = fDateFormat->getSmpFmtLocale();
-    if ( fSkeleton.isEmpty() ) {
-        UnicodeString fullPattern;
-        fDateFormat->toPattern(fullPattern);
-#ifdef DTITVFMT_DEBUG
-    char result[1000];
-    char result_1[1000];
-    char mesg[2000];
-    fSkeleton.extract(0,  fSkeleton.length(), result, "UTF-8");
-    snprintf(mesg, sizeof(mesg), "in getBestSkeleton: fSkeleton: %s; \n", result);
-    PRINTMESG(mesg)
-#endif
-        // fSkeleton is already set by createDateIntervalInstance()
-        // or by createInstance(UnicodeString skeleton, .... )
-        fSkeleton = DateTimePatternGenerator::staticGetSkeleton(
-                fullPattern, status);
-        if ( U_FAILURE(status) ) {
-            return;
-        }
-    }
-
-    // initialize the fIntervalPattern ordering
-    int8_t i;
-    for ( i = 0; i < DateIntervalInfo::kIPI_MAX_INDEX; ++i ) {
-        fIntervalPatterns[i].laterDateFirst = fInfo->getDefaultOrder();
-    }
-
-    /* Check whether the skeleton is a combination of date and time.
-     * For the complication reason 1 explained above.
-     */
-    UnicodeString dateSkeleton;
-    UnicodeString timeSkeleton;
-    UnicodeString normalizedTimeSkeleton;
-    UnicodeString normalizedDateSkeleton;
-
-
-    /* the difference between time skeleton and normalizedTimeSkeleton are:
-     * 1. (Formerly, normalized time skeleton folded 'H' to 'h'; no longer true)
-     * 2. (Formerly, 'a' was omitted in normalized time skeleton; this is now handled elsewhere)
-     * 3. there is only one appearance for 'h' or 'H', 'm','v', 'z' in normalized
-     *    time skeleton
-     *
-     * The difference between date skeleton and normalizedDateSkeleton are:
-     * 1. both 'y' and 'd' appear only once in normalizeDateSkeleton
-     * 2. 'E' and 'EE' are normalized into 'EEE'
-     * 3. 'MM' is normalized into 'M'
-     */
-    UnicodeString convertedSkeleton = normalizeHourMetacharacters(fSkeleton);
-    getDateTimeSkeleton(convertedSkeleton, dateSkeleton, normalizedDateSkeleton,
-                        timeSkeleton, normalizedTimeSkeleton);
-
-#ifdef DTITVFMT_DEBUG
-    char result[1000];
-    char result_1[1000];
-    char mesg[2000];
-    fSkeleton.extract(0,  fSkeleton.length(), result, "UTF-8");
-    snprintf(mesg, sizeof(mesg), "in getBestSkeleton: fSkeleton: %s; \n", result);
-    PRINTMESG(mesg)
-#endif
-
-    // move this up here since we need it for fallbacks
-    if ( timeSkeleton.length() > 0 && dateSkeleton.length() > 0 ) {
-        // Need the Date/Time pattern for concatenation of the date
-        // with the time interval.
-        // The date/time pattern ( such as {0} {1} ) is saved in
-        // calendar, that is why need to get the CalendarData here.
-        LocalUResourceBundlePointer dateTimePatternsRes(ures_open(nullptr, locale.getBaseName(), &status));
-        ures_getByKey(dateTimePatternsRes.getAlias(), gCalendarTag,
-                      dateTimePatternsRes.getAlias(), &status);
-        ures_getByKeyWithFallback(dateTimePatternsRes.getAlias(), gGregorianTag,
-                                  dateTimePatternsRes.getAlias(), &status);
-        ures_getByKeyWithFallback(dateTimePatternsRes.getAlias(), gDateTimePatternsTag,
-                                  dateTimePatternsRes.getAlias(), &status);
-
-        int32_t dateTimeFormatLength;
-        const char16_t* dateTimeFormat = ures_getStringByIndex(
-                                            dateTimePatternsRes.getAlias(),
-                                            (int32_t)DateFormat::kDateTime,
-                                            &dateTimeFormatLength, &status);
-        if ( U_SUCCESS(status) && dateTimeFormatLength >= 3 ) {
-            fDateTimeFormat = new UnicodeString(dateTimeFormat, dateTimeFormatLength);
-            if (fDateTimeFormat == nullptr) {
-                status = U_MEMORY_ALLOCATION_ERROR;
-                return;
-            }
-        }
-    }
-
-    UBool found = setSeparateDateTimePtn(normalizedDateSkeleton,
-                                         normalizedTimeSkeleton);
-
-    // for skeletons with seconds, found is false and we enter this block
-    if ( found == false ) {
-        // use fallback
-        // TODO: if user asks "m"(minute), but "d"(day) differ
-        if ( timeSkeleton.length() != 0 ) {
-            if ( dateSkeleton.length() == 0 ) {
-                // prefix with yMd
-                timeSkeleton.insert(0, gDateFormatSkeleton[DateFormat::kShort], -1);
-                UnicodeString pattern = DateFormat::getBestPattern(
-                        locale, timeSkeleton, status);
-                if ( U_FAILURE(status) ) {
-                    return;
-                }
-                // for fall back interval patterns,
-                // the first part of the pattern is empty,
-                // the second part of the pattern is the full-pattern
-                // should be used in fall-back.
-                setPatternInfo(UCAL_DATE, nullptr, &pattern, fInfo->getDefaultOrder());
-                setPatternInfo(UCAL_MONTH, nullptr, &pattern, fInfo->getDefaultOrder());
-                setPatternInfo(UCAL_YEAR, nullptr, &pattern, fInfo->getDefaultOrder());
-
-                timeSkeleton.insert(0, CAP_G);
-                pattern = DateFormat::getBestPattern(
-                        locale, timeSkeleton, status);
-                if ( U_FAILURE(status) ) {
-                    return;
-                }
-                setPatternInfo(UCAL_ERA, nullptr, &pattern, fInfo->getDefaultOrder());
-            } else {
-                // TODO: fall back
-            }
-        } else {
-            // TODO: fall back
-        }
-        return;
-    } // end of skeleton not found
-    // interval patterns for skeleton are found in resource
-    if ( timeSkeleton.length() == 0 ) {
-        // done
-    } else if ( dateSkeleton.length() == 0 ) {
-        // prefix with yMd
-        timeSkeleton.insert(0, gDateFormatSkeleton[DateFormat::kShort], -1);
-        UnicodeString pattern = DateFormat::getBestPattern(
-                locale, timeSkeleton, status);
-        if ( U_FAILURE(status) ) {
-            return;
-        }
-        // for fall back interval patterns,
-        // the first part of the pattern is empty,
-        // the second part of the pattern is the full-pattern
-        // should be used in fall-back.
-        setPatternInfo(UCAL_DATE, nullptr, &pattern, fInfo->getDefaultOrder());
-        setPatternInfo(UCAL_MONTH, nullptr, &pattern, fInfo->getDefaultOrder());
-        setPatternInfo(UCAL_YEAR, nullptr, &pattern, fInfo->getDefaultOrder());
-
-        timeSkeleton.insert(0, CAP_G);
-        pattern = DateFormat::getBestPattern(
-                locale, timeSkeleton, status);
-        if ( U_FAILURE(status) ) {
-            return;
-        }
-        setPatternInfo(UCAL_ERA, nullptr, &pattern, fInfo->getDefaultOrder());
-    } else {
-        /* if both present,
-         * 1) when the era, year, month, or day differs,
-         * concatenate the two original expressions with a separator between,
-         * 2) otherwise, present the date followed by the
-         * range expression for the time.
-         */
-        /*
-         * 1) when the era, year, month, or day differs,
-         * concatenate the two original expressions with a separator between,
-         */
-        // if field exists, use fall back
-        UnicodeString skeleton = fSkeleton;
-        if ( !fieldExistsInSkeleton(UCAL_DATE, dateSkeleton) ) {
-            // prefix skeleton with 'd'
-            skeleton.insert(0, LOW_D);
-            setFallbackPattern(UCAL_DATE, skeleton, status);
-        }
-        if ( !fieldExistsInSkeleton(UCAL_MONTH, dateSkeleton) ) {
-            // then prefix skeleton with 'M'
-            skeleton.insert(0, CAP_M);
-            setFallbackPattern(UCAL_MONTH, skeleton, status);
-        }
-        if ( !fieldExistsInSkeleton(UCAL_YEAR, dateSkeleton) ) {
-            // then prefix skeleton with 'y'
-            skeleton.insert(0, LOW_Y);
-            setFallbackPattern(UCAL_YEAR, skeleton, status);
-        }
-        if ( !fieldExistsInSkeleton(UCAL_ERA, dateSkeleton) ) {
-            // then prefix skeleton with 'G'
-            skeleton.insert(0, CAP_G);
-            setFallbackPattern(UCAL_ERA, skeleton, status);
-        }
-
-        /*
-         * 2) otherwise, present the date followed by the
-         * range expression for the time.
-         */
-
-        if ( fDateTimeFormat == nullptr ) {
-            // earlier failure getting dateTimeFormat
-            return;
-        }
-
-        UnicodeString datePattern = DateFormat::getBestPattern(
-                locale, dateSkeleton, status);
-
-        concatSingleDate2TimeInterval(*fDateTimeFormat, datePattern, UCAL_AM_PM, status);
-        concatSingleDate2TimeInterval(*fDateTimeFormat, datePattern, UCAL_HOUR, status);
-        concatSingleDate2TimeInterval(*fDateTimeFormat, datePattern, UCAL_MINUTE, status);
-    }
-}
-
-
-
-UnicodeString
-DateIntervalFormat::normalizeHourMetacharacters(const UnicodeString& skeleton) const {
-    UnicodeString result = skeleton;
-    
-    char16_t hourMetachar = u'\0';
-    char16_t dayPeriodChar = u'\0';
-    int32_t hourFieldStart = 0;
-    int32_t hourFieldLength = 0;
-    int32_t dayPeriodStart = 0;
-    int32_t dayPeriodLength = 0;
-    for (int32_t i = 0; i < result.length(); i++) {
-        char16_t c = result[i];
-        if (c == LOW_J || c == CAP_J || c == CAP_C || c == LOW_H || c == CAP_H || c == LOW_K || c == CAP_K) {
-            if (hourMetachar == u'\0') {
-                hourMetachar = c;
-                hourFieldStart = i;
-            }
-            ++hourFieldLength;
-        } else if (c == LOW_A || c == LOW_B || c == CAP_B) {
-            if (dayPeriodChar == u'\0') {
-                dayPeriodChar = c;
-                dayPeriodStart = i;
-            }
-            ++dayPeriodLength;
-        } else {
-            if (hourMetachar != u'\0' && dayPeriodChar != u'\0') {
-                break;
-            }
-        }
-    }
-    
-    if (hourMetachar != u'\0') {
-        UErrorCode err = U_ZERO_ERROR;
-        char16_t hourChar = CAP_H;
-        UnicodeString convertedPattern = DateFormat::getBestPattern(fLocale, UnicodeString(hourMetachar), err);
-
-        if (U_SUCCESS(err)) {
-            // strip literal text from the pattern (so literal characters don't get mistaken for pattern
-            // characters-- such as the 'h' in 'Uhr' in Germam)
-            int32_t firstQuotePos;
-            while ((firstQuotePos = convertedPattern.indexOf(u'\'')) != -1) {
-                int32_t secondQuotePos = convertedPattern.indexOf(u'\'', firstQuotePos + 1);
-                if (secondQuotePos == -1) {
-                    secondQuotePos = firstQuotePos;
-                }
-                convertedPattern.replace(firstQuotePos, (secondQuotePos - firstQuotePos) + 1, UnicodeString());
-            }
-        
-            if (convertedPattern.indexOf(LOW_H) != -1) {
-                hourChar = LOW_H;
-            } else if (convertedPattern.indexOf(CAP_K) != -1) {
-                hourChar = CAP_K;
-            } else if (convertedPattern.indexOf(LOW_K) != -1) {
-                hourChar = LOW_K;
-            }
-            
-            if (convertedPattern.indexOf(LOW_B) != -1) {
-                dayPeriodChar = LOW_B;
-            } else if (convertedPattern.indexOf(CAP_B) != -1) {
-                dayPeriodChar = CAP_B;
-            } else if (dayPeriodChar == u'\0') {
-                dayPeriodChar = LOW_A;
-            }
-        }
-        
-        UnicodeString hourAndDayPeriod(hourChar);
-        if (hourChar != CAP_H && hourChar != LOW_K) {
-            int32_t newDayPeriodLength = 0;
-            if (dayPeriodLength >= 5 || hourFieldLength >= 5) {
-                newDayPeriodLength = 5;
-            } else if (dayPeriodLength >= 3 || hourFieldLength >= 3) {
-                newDayPeriodLength = 3;
-            } else {
-                newDayPeriodLength = 1;
-            }
-            for (int32_t i = 0; i < newDayPeriodLength; i++) {
-                hourAndDayPeriod.append(dayPeriodChar);
-            }
-        }
-        result.replace(hourFieldStart, hourFieldLength, hourAndDayPeriod);
-        if (dayPeriodStart > hourFieldStart) {
-            // before deleting the original day period field, adjust its position in case
-            // we just changed the size of the hour field (and new day period field)
-            dayPeriodStart += hourAndDayPeriod.length() - hourFieldLength;
-        }
-        result.remove(dayPeriodStart, dayPeriodLength);
-    }
-    return result;
-}
-
-
-void  U_EXPORT2
-DateIntervalFormat::getDateTimeSkeleton(const UnicodeString& skeleton,
-                                        UnicodeString& dateSkeleton,
-                                        UnicodeString& normalizedDateSkeleton,
-                                        UnicodeString& timeSkeleton,
-                                        UnicodeString& normalizedTimeSkeleton) {
-    // dateSkeleton follows the sequence of y*M*E*d*
-    // timeSkeleton follows the sequence of hm*[v|z]?
-    int32_t ECount = 0;
-    int32_t dCount = 0;
-    int32_t MCount = 0;
-    int32_t yCount = 0;
-    int32_t mCount = 0;
-    int32_t vCount = 0;
-    int32_t zCount = 0;
-    char16_t hourChar = u'\0';
-    int32_t i;
-
-    for (i = 0; i < skeleton.length(); ++i) {
-        char16_t ch = skeleton[i];
-        switch ( ch ) {
-          case CAP_E:
-            dateSkeleton.append(ch);
-            ++ECount;
-            break;
-          case LOW_D:
-            dateSkeleton.append(ch);
-            ++dCount;
-            break;
-          case CAP_M:
-            dateSkeleton.append(ch);
-            ++MCount;
-            break;
-          case LOW_Y:
-            dateSkeleton.append(ch);
-            ++yCount;
-            break;
-          case CAP_G:
-          case CAP_Y:
-          case LOW_U:
-          case CAP_Q:
-          case LOW_Q:
-          case CAP_L:
-          case LOW_L:
-          case CAP_W:
-          case LOW_W:
-          case CAP_D:
-          case CAP_F:
-          case LOW_G:
-          case LOW_E:
-          case LOW_C:
-          case CAP_U:
-          case LOW_R:
-            normalizedDateSkeleton.append(ch);
-            dateSkeleton.append(ch);
-            break;
-          case LOW_H:
-          case CAP_H:
-          case LOW_K:
-          case CAP_K:
-            timeSkeleton.append(ch);
-            if (hourChar == u'\0') {
-                hourChar = ch;
-            }
-            break;
-          case LOW_M:
-            timeSkeleton.append(ch);
-            ++mCount;
-            break;
-          case LOW_Z:
-            ++zCount;
-            timeSkeleton.append(ch);
-            break;
-          case LOW_V:
-            ++vCount;
-            timeSkeleton.append(ch);
-            break;
-          case LOW_A:
-          case CAP_V:
-          case CAP_Z:
-          case LOW_J:
-          case LOW_S:
-          case CAP_S:
-          case CAP_A:
-          case LOW_B:
-          case CAP_B:
-            timeSkeleton.append(ch);
-            normalizedTimeSkeleton.append(ch);
-            break;
-        }
-    }
-
-    /* generate normalized form for date*/
-    if ( yCount != 0 ) {
-        for (i = 0; i < yCount; ++i) {
-            normalizedDateSkeleton.append(LOW_Y);
-        }
-    }
-    if ( MCount != 0 ) {
-        if ( MCount < 3 ) {
-            normalizedDateSkeleton.append(CAP_M);
-        } else {
-            for ( int32_t j = 0; j < MCount && j < MAX_M_COUNT; ++j) {
-                 normalizedDateSkeleton.append(CAP_M);
-            }
-        }
-    }
-    if ( ECount != 0 ) {
-        if ( ECount <= 3 ) {
-            normalizedDateSkeleton.append(CAP_E);
-        } else {
-            for ( int32_t j = 0; j < ECount && j < MAX_E_COUNT; ++j ) {
-                 normalizedDateSkeleton.append(CAP_E);
-            }
-        }
-    }
-    if ( dCount != 0 ) {
-        normalizedDateSkeleton.append(LOW_D);
-    }
-
-    /* generate normalized form for time */
-    if ( hourChar != u'\0' ) {
-        normalizedTimeSkeleton.append(hourChar);
-    }
-    if ( mCount != 0 ) {
-        normalizedTimeSkeleton.append(LOW_M);
-    }
-    if ( zCount != 0 ) {
-        normalizedTimeSkeleton.append(LOW_Z);
-    }
-    if ( vCount != 0 ) {
-        normalizedTimeSkeleton.append(LOW_V);
-    }
-}
-
-
-/**
- * Generate date or time interval pattern from resource,
- * and set them into the interval pattern locale to this formatter.
- *
- * It needs to handle the following:
- * 1. need to adjust field width.
- *    For example, the interval patterns saved in DateIntervalInfo
- *    includes "dMMMy", but not "dMMMMy".
- *    Need to get interval patterns for dMMMMy from dMMMy.
- *    Another example, the interval patterns saved in DateIntervalInfo
- *    includes "hmv", but not "hmz".
- *    Need to get interval patterns for "hmz' from 'hmv'
- *
- * 2. there might be no pattern for 'y' differ for skeleton "Md",
- *    in order to get interval patterns for 'y' differ,
- *    need to look for it from skeleton 'yMd'
- *
- * @param dateSkeleton   normalized date skeleton
- * @param timeSkeleton   normalized time skeleton
- * @return               whether the resource is found for the skeleton.
- *                       true if interval pattern found for the skeleton,
- *                       false otherwise.
- * @stable ICU 4.0
- */
-UBool
-DateIntervalFormat::setSeparateDateTimePtn(
-                                 const UnicodeString& dateSkeleton,
-                                 const UnicodeString& timeSkeleton) {
-    const UnicodeString* skeleton;
-    // if both date and time skeleton present,
-    // the final interval pattern might include time interval patterns
-    // ( when, am_pm, hour, minute differ ),
-    // but not date interval patterns ( when year, month, day differ ).
-    // For year/month/day differ, it falls back to fall-back pattern.
-    if ( timeSkeleton.length() != 0  ) {
-        skeleton = &timeSkeleton;
-    } else {
-        skeleton = &dateSkeleton;
-    }
-
-    /* interval patterns for skeleton "dMMMy" (but not "dMMMMy")
-     * are defined in resource,
-     * interval patterns for skeleton "dMMMMy" are calculated by
-     * 1. get the best match skeleton for "dMMMMy", which is "dMMMy"
-     * 2. get the interval patterns for "dMMMy",
-     * 3. extend "MMM" to "MMMM" in above interval patterns for "dMMMMy"
-     * getBestSkeleton() is step 1.
-     */
-    // best skeleton, and the difference information
-    int8_t differenceInfo = 0;
-    const UnicodeString* bestSkeleton = fInfo->getBestSkeleton(*skeleton,
-                                                               differenceInfo);
-    /* best skeleton could be nullptr.
-       For example: in "ca" resource file,
-       interval format is defined as following
-           intervalFormats{
-                fallback{"{0} - {1}"}
-            }
-       there is no skeletons/interval patterns defined,
-       and the best skeleton match could be nullptr
-     */
-    if ( bestSkeleton == nullptr ) {
-        return false;
-    }
-
-    // Set patterns for fallback use, need to do this
-    // before returning if differenceInfo == -1
-    UErrorCode status;
-    if ( dateSkeleton.length() != 0) {
-        status = U_ZERO_ERROR;
-        fDatePattern = new UnicodeString(DateFormat::getBestPattern(
-                fLocale, dateSkeleton, status));
-        // no way to report OOM. :(
-    }
-    if ( timeSkeleton.length() != 0) {
-        status = U_ZERO_ERROR;
-        fTimePattern = new UnicodeString(DateFormat::getBestPattern(
-                fLocale, timeSkeleton, status));
-        // no way to report OOM. :(
-    }
-
-    // difference:
-    // 0 means the best matched skeleton is the same as input skeleton
-    // 1 means the fields are the same, but field width are different
-    // 2 means the only difference between fields are v/z,
-    // -1 means there are other fields difference
-    // (this will happen, for instance, if the supplied skeleton has seconds,
-    //  but no skeletons in the intervalFormats data do)
-    if ( differenceInfo == -1 ) {
-        // skeleton has different fields, not only  v/z difference
-        return false;
-    }
-
-    if ( timeSkeleton.length() == 0 ) {
-        UnicodeString extendedSkeleton;
-        UnicodeString extendedBestSkeleton;
-        // only has date skeleton
-        setIntervalPattern(UCAL_DATE, skeleton, bestSkeleton, differenceInfo,
-                           &extendedSkeleton, &extendedBestSkeleton);
-
-        UBool extended = setIntervalPattern(UCAL_MONTH, skeleton, bestSkeleton,
-                                     differenceInfo,
-                                     &extendedSkeleton, &extendedBestSkeleton);
-
-        if ( extended ) {
-            bestSkeleton = &extendedBestSkeleton;
-            skeleton = &extendedSkeleton;
-        }
-        setIntervalPattern(UCAL_YEAR, skeleton, bestSkeleton, differenceInfo,
-                           &extendedSkeleton, &extendedBestSkeleton);
-        setIntervalPattern(UCAL_ERA, skeleton, bestSkeleton, differenceInfo,
-                           &extendedSkeleton, &extendedBestSkeleton);
-     } else {
-        setIntervalPattern(UCAL_MINUTE, skeleton, bestSkeleton, differenceInfo);
-        setIntervalPattern(UCAL_HOUR, skeleton, bestSkeleton, differenceInfo);
-        setIntervalPattern(UCAL_AM_PM, skeleton, bestSkeleton, differenceInfo);
-    }
-    return true;
-}
-
-
-
-void
-DateIntervalFormat::setFallbackPattern(UCalendarDateFields field,
-                                       const UnicodeString& skeleton,
-                                       UErrorCode& status) {
-    if ( U_FAILURE(status) ) {
-        return;
-    }
-    UnicodeString pattern = DateFormat::getBestPattern(
-            fLocale, skeleton, status);
-    if ( U_FAILURE(status) ) {
-        return;
-    }
-    setPatternInfo(field, nullptr, &pattern, fInfo->getDefaultOrder());
-}
-
-
-
-
-void
-DateIntervalFormat::setPatternInfo(UCalendarDateFields field,
-                                   const UnicodeString* firstPart,
-                                   const UnicodeString* secondPart,
-                                   UBool laterDateFirst) {
-    // for fall back interval patterns,
-    // the first part of the pattern is empty,
-    // the second part of the pattern is the full-pattern
-    // should be used in fall-back.
-    UErrorCode status = U_ZERO_ERROR;
-    // following should not set any wrong status.
-    int32_t itvPtnIndex = DateIntervalInfo::calendarFieldToIntervalIndex(field,
-                                                                        status);
-    if ( U_FAILURE(status) ) {
-        return;
-    }
-    PatternInfo& ptn = fIntervalPatterns[itvPtnIndex];
-    if ( firstPart ) {
-        ptn.firstPart = *firstPart;
-    }
-    if ( secondPart ) {
-        ptn.secondPart = *secondPart;
-    }
-    ptn.laterDateFirst = laterDateFirst;
-}
-
-void
-DateIntervalFormat::setIntervalPattern(UCalendarDateFields field,
-                                       const UnicodeString& intervalPattern) {
-    UBool order = fInfo->getDefaultOrder();
-    setIntervalPattern(field, intervalPattern, order);
-}
-
-
-void
-DateIntervalFormat::setIntervalPattern(UCalendarDateFields field,
-                                       const UnicodeString& intervalPattern,
-                                       UBool laterDateFirst) {
-    const UnicodeString* pattern = &intervalPattern;
-    UBool order = laterDateFirst;
-    // check for "latestFirst:" or "earliestFirst:" prefix
-    int8_t prefixLength = UPRV_LENGTHOF(gLaterFirstPrefix);
-    int8_t earliestFirstLength = UPRV_LENGTHOF(gEarlierFirstPrefix);
-    UnicodeString realPattern;
-    if ( intervalPattern.startsWith(gLaterFirstPrefix, prefixLength) ) {
-        order = true;
-        intervalPattern.extract(prefixLength,
-                                intervalPattern.length() - prefixLength,
-                                realPattern);
-        pattern = &realPattern;
-    } else if ( intervalPattern.startsWith(gEarlierFirstPrefix,
-                                           earliestFirstLength) ) {
-        order = false;
-        intervalPattern.extract(earliestFirstLength,
-                                intervalPattern.length() - earliestFirstLength,
-                                realPattern);
-        pattern = &realPattern;
-    }
-
-    int32_t splitPoint = splitPatternInto2Part(*pattern);
-
-    UnicodeString firstPart;
-    UnicodeString secondPart;
-    pattern->extract(0, splitPoint, firstPart);
-    if ( splitPoint < pattern->length() ) {
-        pattern->extract(splitPoint, pattern->length()-splitPoint, secondPart);
-    }
-    setPatternInfo(field, &firstPart, &secondPart, order);
-}
-
-
-
-
-/**
- * Generate interval pattern from existing resource
- *
- * It not only save the interval patterns,
- * but also return the extended skeleton and its best match skeleton.
- *
- * @param field           largest different calendar field
- * @param skeleton        skeleton
- * @param bestSkeleton    the best match skeleton which has interval pattern
- *                        defined in resource
- * @param differenceInfo  the difference between skeleton and best skeleton
- *         0 means the best matched skeleton is the same as input skeleton
- *         1 means the fields are the same, but field width are different
- *         2 means the only difference between fields are v/z,
- *        -1 means there are other fields difference
- *
- * @param extendedSkeleton      extended skeleton
- * @param extendedBestSkeleton  extended best match skeleton
- * @return                      whether the interval pattern is found
- *                              through extending skeleton or not.
- *                              true if interval pattern is found by
- *                              extending skeleton, false otherwise.
- * @stable ICU 4.0
- */
-UBool
-DateIntervalFormat::setIntervalPattern(UCalendarDateFields field,
-                                       const UnicodeString* skeleton,
-                                       const UnicodeString* bestSkeleton,
-                                       int8_t differenceInfo,
-                                       UnicodeString* extendedSkeleton,
-                                       UnicodeString* extendedBestSkeleton) {
-    UErrorCode status = U_ZERO_ERROR;
-    // following getIntervalPattern() should not generate error status
-    UnicodeString pattern;
-    fInfo->getIntervalPattern(*bestSkeleton, field, pattern, status);
-    if ( pattern.isEmpty() ) {
-        // single date
-        if ( SimpleDateFormat::isFieldUnitIgnored(*bestSkeleton, field) ) {
-            // do nothing, format will handle it
-            return false;
-        }
-
-        // for 24 hour system, interval patterns in resource file
-        // might not include pattern when am_pm differ,
-        // which should be the same as hour differ.
-        // add it here for simplicity
-        if ( field == UCAL_AM_PM ) {
-            fInfo->getIntervalPattern(*bestSkeleton, UCAL_HOUR, pattern,status);
-            if ( !pattern.isEmpty() ) {
-                UBool suppressDayPeriodField = fSkeleton.indexOf(CAP_J) != -1;
-                UnicodeString adjustIntervalPattern;
-                adjustFieldWidth(*skeleton, *bestSkeleton, pattern, differenceInfo,
-                                 suppressDayPeriodField, adjustIntervalPattern);
-                setIntervalPattern(field, adjustIntervalPattern);
-            }
-            return false;
-        }
-        // else, looking for pattern when 'y' differ for 'dMMMM' skeleton,
-        // first, get best match pattern "MMMd",
-        // since there is no pattern for 'y' differs for skeleton 'MMMd',
-        // need to look for it from skeleton 'yMMMd',
-        // if found, adjust field width in interval pattern from
-        // "MMM" to "MMMM".
-        char16_t fieldLetter = fgCalendarFieldToPatternLetter[field];
-        if ( extendedSkeleton ) {
-            *extendedSkeleton = *skeleton;
-            *extendedBestSkeleton = *bestSkeleton;
-            extendedSkeleton->insert(0, fieldLetter);
-            extendedBestSkeleton->insert(0, fieldLetter);
-            // for example, looking for patterns when 'y' differ for
-            // skeleton "MMMM".
-            fInfo->getIntervalPattern(*extendedBestSkeleton,field,pattern,status);
-            if ( pattern.isEmpty() && differenceInfo == 0 ) {
-                // if there is no skeleton "yMMMM" defined,
-                // look for the best match skeleton, for example: "yMMM"
-                const UnicodeString* tmpBest = fInfo->getBestSkeleton(
-                                        *extendedBestSkeleton, differenceInfo);
-                if ( tmpBest != 0 && differenceInfo != -1 ) {
-                    fInfo->getIntervalPattern(*tmpBest, field, pattern, status);
-                    bestSkeleton = tmpBest;
-                }
-            }
-        }
-    }
-    if ( !pattern.isEmpty() ) {
-        UBool suppressDayPeriodField = fSkeleton.indexOf(CAP_J) != -1;
-        if ( differenceInfo != 0 || suppressDayPeriodField) {
-            UnicodeString adjustIntervalPattern;
-            adjustFieldWidth(*skeleton, *bestSkeleton, pattern, differenceInfo,
-                              suppressDayPeriodField, adjustIntervalPattern);
-            setIntervalPattern(field, adjustIntervalPattern);
-        } else {
-            setIntervalPattern(field, pattern);
-        }
-        if ( extendedSkeleton && !extendedSkeleton->isEmpty() ) {
-            return true;
-        }
-    }
-    return false;
-}
-
-
-
-int32_t  U_EXPORT2
-DateIntervalFormat::splitPatternInto2Part(const UnicodeString& intervalPattern) {
-    UBool inQuote = false;
-    char16_t prevCh = 0;
-    int32_t count = 0;
-
-    /* repeatedPattern used to record whether a pattern has already seen.
-       It is a pattern applies to first calendar if it is first time seen,
-       otherwise, it is a pattern applies to the second calendar
-     */
-    UBool patternRepeated[] =
-    {
-    //       A   B   C   D   E   F   G   H   I   J   K   L   M   N   O
-             0,  0,  0,  0,  0,  0,  0,  0,  0,  0,  0,  0,  0,  0,  0,
-    //   P   Q   R   S   T   U   V   W   X   Y   Z
-         0,  0,  0,  0,  0,  0,  0,  0,  0,  0,  0, 0, 0,  0, 0, 0,
-    //       a   b   c   d   e   f   g   h   i   j   k   l   m   n   o
-         0,  0,  0,  0,  0,  0,  0,  0,  0,  0,  0,  0,  0,  0,  0,  0,
-    //   p   q   r   s   t   u   v   w   x   y   z
-         0,  0,  0,  0,  0,  0,  0,  0,  0,  0,  0
-    };
-
-    int8_t PATTERN_CHAR_BASE = 0x41;
-
-    /* loop through the pattern string character by character looking for
-     * the first repeated pattern letter, which breaks the interval pattern
-     * into 2 parts.
-     */
-    int32_t i;
-    UBool foundRepetition = false;
-    for (i = 0; i < intervalPattern.length(); ++i) {
-        char16_t ch = intervalPattern.charAt(i);
-
-        if (ch != prevCh && count > 0) {
-            // check the repeativeness of pattern letter
-            UBool repeated = patternRepeated[(int)(prevCh - PATTERN_CHAR_BASE)];
-            if ( repeated == false ) {
-                patternRepeated[prevCh - PATTERN_CHAR_BASE] = true;
-            } else {
-                foundRepetition = true;
-                break;
-            }
-            count = 0;
-        }
-        if (ch == 0x0027 /*'*/) {
-            // Consecutive single quotes are a single quote literal,
-            // either outside of quotes or between quotes
-            if ((i+1) < intervalPattern.length() &&
-                intervalPattern.charAt(i+1) == 0x0027 /*'*/) {
-                ++i;
-            } else {
-                inQuote = ! inQuote;
-            }
-        }
-        else if (!inQuote && ((ch >= 0x0061 /*'a'*/ && ch <= 0x007A /*'z'*/)
-                    || (ch >= 0x0041 /*'A'*/ && ch <= 0x005A /*'Z'*/))) {
-            // ch is a date-time pattern character
-            prevCh = ch;
-            ++count;
-        }
-    }
-    // check last pattern char, distinguish
-    // "dd MM" ( no repetition ),
-    // "d-d"(last char repeated ), and
-    // "d-d MM" ( repetition found )
-    if ( count > 0 && foundRepetition == false ) {
-        if ( patternRepeated[(int)(prevCh - PATTERN_CHAR_BASE)] == false ) {
-            count = 0;
-        }
-    }
-    return (i - count);
-}
-
-// The following is only called from fallbackFormat, i.e. within the gFormatterMutex lock
-void DateIntervalFormat::fallbackFormatRange(
-        Calendar& fromCalendar,
-        Calendar& toCalendar,
-        UnicodeString& appendTo,
-        int8_t& firstIndex,
-        FieldPositionHandler& fphandler,
-        UErrorCode& status) const {
-    UnicodeString fallbackPattern;
-    fInfo->getFallbackIntervalPattern(fallbackPattern);
-    SimpleFormatter sf(fallbackPattern, 2, 2, status);
-    if (U_FAILURE(status)) {
-        return;
-    }
-    int32_t offsets[2];
-    UnicodeString patternBody = sf.getTextWithNoArguments(offsets, 2);
-
-    UErrorCode tempStatus = U_ZERO_ERROR; // for setContext, ignored
-    // TODO(ICU-20406): Use SimpleFormatter Iterator interface when available.
-    if (offsets[0] < offsets[1]) {
-        firstIndex = 0;
-        appendTo.append(patternBody.tempSubStringBetween(0, offsets[0]));
-        fDateFormat->_format(fromCalendar, appendTo, fphandler, status);
-        appendTo.append(patternBody.tempSubStringBetween(offsets[0], offsets[1]));
-        // No capitalization for second part of interval
-        fDateFormat->setContext(UDISPCTX_CAPITALIZATION_NONE, tempStatus);
-        fDateFormat->_format(toCalendar, appendTo, fphandler, status);
-        appendTo.append(patternBody.tempSubStringBetween(offsets[1]));
-    } else {
-        firstIndex = 1;
-        appendTo.append(patternBody.tempSubStringBetween(0, offsets[1]));
-        fDateFormat->_format(toCalendar, appendTo, fphandler, status);
-        appendTo.append(patternBody.tempSubStringBetween(offsets[1], offsets[0]));
-        // No capitalization for second part of interval
-        fDateFormat->setContext(UDISPCTX_CAPITALIZATION_NONE, tempStatus);
-        fDateFormat->_format(fromCalendar, appendTo, fphandler, status);
-        appendTo.append(patternBody.tempSubStringBetween(offsets[0]));
-    }
-}
-
-// The following is only called from formatImpl, i.e. within the gFormatterMutex lock
-UnicodeString&
-DateIntervalFormat::fallbackFormat(Calendar& fromCalendar,
-                                   Calendar& toCalendar,
-                                   UBool fromToOnSameDay, // new
-                                   UnicodeString& appendTo,
-                                   int8_t& firstIndex,
-                                   FieldPositionHandler& fphandler,
-                                   UErrorCode& status) const {
-    if ( U_FAILURE(status) ) {
-        return appendTo;
-    }
-
-    UBool formatDatePlusTimeRange = (fromToOnSameDay && fDatePattern && fTimePattern);
-    if (formatDatePlusTimeRange) {
-        SimpleFormatter sf(*fDateTimeFormat, 2, 2, status);
-        if (U_FAILURE(status)) {
-            return appendTo;
-        }
-        int32_t offsets[2];
-        UnicodeString patternBody = sf.getTextWithNoArguments(offsets, 2);
-
-        UnicodeString fullPattern; // for saving the pattern in fDateFormat
-        fDateFormat->toPattern(fullPattern); // save current pattern, restore later
-
-        UErrorCode tempStatus = U_ZERO_ERROR; // for setContext, ignored
-        // {0} is time range
-        // {1} is single date portion
-        // TODO(ICU-20406): Use SimpleFormatter Iterator interface when available.
-        if (offsets[0] < offsets[1]) {
-            appendTo.append(patternBody.tempSubStringBetween(0, offsets[0]));
-            fDateFormat->applyPattern(*fTimePattern);
-            fallbackFormatRange(fromCalendar, toCalendar, appendTo, firstIndex, fphandler, status);
-            appendTo.append(patternBody.tempSubStringBetween(offsets[0], offsets[1]));
-            fDateFormat->applyPattern(*fDatePattern);
-            // No capitalization for second portion
-            fDateFormat->setContext(UDISPCTX_CAPITALIZATION_NONE, tempStatus);
-            fDateFormat->_format(fromCalendar, appendTo, fphandler, status);
-            appendTo.append(patternBody.tempSubStringBetween(offsets[1]));
-        } else {
-            appendTo.append(patternBody.tempSubStringBetween(0, offsets[1]));
-            fDateFormat->applyPattern(*fDatePattern);
-            fDateFormat->_format(fromCalendar, appendTo, fphandler, status);
-            appendTo.append(patternBody.tempSubStringBetween(offsets[1], offsets[0]));
-            fDateFormat->applyPattern(*fTimePattern);
-            // No capitalization for second portion
-            fDateFormat->setContext(UDISPCTX_CAPITALIZATION_NONE, tempStatus);
-            fallbackFormatRange(fromCalendar, toCalendar, appendTo, firstIndex, fphandler, status);
-            appendTo.append(patternBody.tempSubStringBetween(offsets[0]));
-        }
-
-        // restore full pattern
-        fDateFormat->applyPattern(fullPattern);
-    } else {
-        fallbackFormatRange(fromCalendar, toCalendar, appendTo, firstIndex, fphandler, status);
-    }
-    return appendTo;
-}
-
-
-
-
-UBool  U_EXPORT2
-DateIntervalFormat::fieldExistsInSkeleton(UCalendarDateFields field,
-                                          const UnicodeString& skeleton)
-{
-    const char16_t fieldChar = fgCalendarFieldToPatternLetter[field];
-    return ( (skeleton.indexOf(fieldChar) == -1)?false:true ) ;
-}
-
-
-
-void  U_EXPORT2
-DateIntervalFormat::adjustFieldWidth(const UnicodeString& inputSkeleton,
-                 const UnicodeString& bestMatchSkeleton,
-                 const UnicodeString& bestIntervalPattern,
-                 int8_t differenceInfo,
-                 UBool suppressDayPeriodField,
-                 UnicodeString& adjustedPtn) {
-    adjustedPtn = bestIntervalPattern;
-    int32_t inputSkeletonFieldWidth[] =
-    {
-    //       A   B   C   D   E   F   G   H   I   J   K   L   M   N   O
-             0,  0,  0,  0,  0,  0,  0,  0,  0,  0,  0,  0,  0,  0,  0,
-    //   P   Q   R   S   T   U   V   W   X   Y   Z
-         0,  0,  0,  0,  0,  0,  0,  0,  0,  0,  0, 0, 0,  0, 0, 0,
-    //       a   b   c   d   e   f   g   h   i   j   k   l   m   n   o
-         0,  0,  0,  0,  0,  0,  0,  0,  0,  0,  0,  0,  0,  0,  0,  0,
-    //   p   q   r   s   t   u   v   w   x   y   z
-         0,  0,  0,  0,  0,  0,  0,  0,  0,  0,  0
-    };
-
-    int32_t bestMatchSkeletonFieldWidth[] =
-    {
-    //       A   B   C   D   E   F   G   H   I   J   K   L   M   N   O
-             0,  0,  0,  0,  0,  0,  0,  0,  0,  0,  0,  0,  0,  0,  0,
-    //   P   Q   R   S   T   U   V   W   X   Y   Z
-         0,  0,  0,  0,  0,  0,  0,  0,  0,  0,  0, 0, 0,  0, 0, 0,
-    //       a   b   c   d   e   f   g   h   i   j   k   l   m   n   o
-         0,  0,  0,  0,  0,  0,  0,  0,  0,  0,  0,  0,  0,  0,  0,  0,
-    //   p   q   r   s   t   u   v   w   x   y   z
-         0,  0,  0,  0,  0,  0,  0,  0,  0,  0,  0
-    };
-
-    const int8_t PATTERN_CHAR_BASE = 0x41;
-
-    DateIntervalInfo::parseSkeleton(inputSkeleton, inputSkeletonFieldWidth);
-    DateIntervalInfo::parseSkeleton(bestMatchSkeleton, bestMatchSkeletonFieldWidth);
-    if (suppressDayPeriodField) {
-        // remove the 'a' and any NBSP/NNBSP on one side of it
-        findReplaceInPattern(adjustedPtn, UnicodeString(u"\u00A0a",-1), UnicodeString());
-        findReplaceInPattern(adjustedPtn, UnicodeString(u"\u202Fa",-1), UnicodeString());
-        findReplaceInPattern(adjustedPtn, UnicodeString(u"a\u00A0",-1), UnicodeString());
-        findReplaceInPattern(adjustedPtn, UnicodeString(u"a\u202F",-1), UnicodeString());
-        findReplaceInPattern(adjustedPtn, UnicodeString(LOW_A), UnicodeString());
-        // adjust interior double spaces, remove exterior whitespace
-        findReplaceInPattern(adjustedPtn, UnicodeString("  "), UnicodeString(" "));
-        adjustedPtn.trim();
-    }
-    if ( differenceInfo == 2 ) {
-        if (inputSkeleton.indexOf(LOW_Z) != -1) {
-             findReplaceInPattern(adjustedPtn, UnicodeString(LOW_V), UnicodeString(LOW_Z));
-         }
-         if (inputSkeleton.indexOf(CAP_K) != -1) {
-             findReplaceInPattern(adjustedPtn, UnicodeString(LOW_H), UnicodeString(CAP_K));
-         }
-         if (inputSkeleton.indexOf(LOW_K) != -1) {
-             findReplaceInPattern(adjustedPtn, UnicodeString(CAP_H), UnicodeString(LOW_K));
-         }
-         if (inputSkeleton.indexOf(LOW_B) != -1) {
-             findReplaceInPattern(adjustedPtn, UnicodeString(LOW_A), UnicodeString(LOW_B));
-         }
-    }
-    if (adjustedPtn.indexOf(LOW_A) != -1 && bestMatchSkeletonFieldWidth[LOW_A - PATTERN_CHAR_BASE] == 0) {
-        bestMatchSkeletonFieldWidth[LOW_A - PATTERN_CHAR_BASE] = 1;
-    }
-    if (adjustedPtn.indexOf(LOW_B) != -1 && bestMatchSkeletonFieldWidth[LOW_B - PATTERN_CHAR_BASE] == 0) {
-        bestMatchSkeletonFieldWidth[LOW_B - PATTERN_CHAR_BASE] = 1;
-     }
-
-    UBool inQuote = false;
-    char16_t prevCh = 0;
-    int32_t count = 0;
-
-    // loop through the pattern string character by character
-    int32_t adjustedPtnLength = adjustedPtn.length();
-    int32_t i;
-    for (i = 0; i < adjustedPtnLength; ++i) {
-        char16_t ch = adjustedPtn.charAt(i);
-        if (ch != prevCh && count > 0) {
-            // check the repeativeness of pattern letter
-            char16_t skeletonChar = prevCh;
-            if ( skeletonChar ==  CAP_L ) {
-                // there is no "L" (always be "M") in skeleton,
-                // but there is "L" in pattern.
-                // for skeleton "M+", the pattern might be "...L..."
-                skeletonChar = CAP_M;
-            }
-            int32_t fieldCount = bestMatchSkeletonFieldWidth[(int)(skeletonChar - PATTERN_CHAR_BASE)];
-            int32_t inputFieldCount = inputSkeletonFieldWidth[(int)(skeletonChar - PATTERN_CHAR_BASE)];
-            if ( fieldCount == count && inputFieldCount > fieldCount ) {
-                count = inputFieldCount - fieldCount;
-                int32_t j;
-                for ( j = 0; j < count; ++j ) {
-                    adjustedPtn.insert(i, prevCh);
-                }
-                i += count;
-                adjustedPtnLength += count;
-            }
-            count = 0;
-        }
-        if (ch == 0x0027 /*'*/) {
-            // Consecutive single quotes are a single quote literal,
-            // either outside of quotes or between quotes
-            if ((i+1) < adjustedPtn.length() && adjustedPtn.charAt(i+1) == 0x0027 /* ' */) {
-                ++i;
-            } else {
-                inQuote = ! inQuote;
-            }
-        }
-        else if ( ! inQuote && ((ch >= 0x0061 /*'a'*/ && ch <= 0x007A /*'z'*/)
-                    || (ch >= 0x0041 /*'A'*/ && ch <= 0x005A /*'Z'*/))) {
-            // ch is a date-time pattern character
-            prevCh = ch;
-            ++count;
-        }
-    }
-    if ( count > 0 ) {
-        // last item
-        // check the repeativeness of pattern letter
-        char16_t skeletonChar = prevCh;
-        if ( skeletonChar == CAP_L ) {
-            // there is no "L" (always be "M") in skeleton,
-            // but there is "L" in pattern.
-            // for skeleton "M+", the pattern might be "...L..."
-            skeletonChar = CAP_M;
-        }
-        int32_t fieldCount = bestMatchSkeletonFieldWidth[(int)(skeletonChar - PATTERN_CHAR_BASE)];
-        int32_t inputFieldCount = inputSkeletonFieldWidth[(int)(skeletonChar - PATTERN_CHAR_BASE)];
-        if ( fieldCount == count && inputFieldCount > fieldCount ) {
-            count = inputFieldCount - fieldCount;
-            int32_t j;
-            for ( j = 0; j < count; ++j ) {
-                adjustedPtn.append(prevCh);
-            }
-        }
-    }
-}
-
-void
-DateIntervalFormat::findReplaceInPattern(UnicodeString& targetString,
-                                         const UnicodeString& strToReplace,
-                                         const UnicodeString& strToReplaceWith) {
-    int32_t firstQuoteIndex = targetString.indexOf(u'\'');
-    if (firstQuoteIndex == -1) {
-        targetString.findAndReplace(strToReplace, strToReplaceWith);
-    } else {
-        UnicodeString result;
-        UnicodeString source = targetString;
-        
-        while (firstQuoteIndex >= 0) {
-            int32_t secondQuoteIndex = source.indexOf(u'\'', firstQuoteIndex + 1);
-            if (secondQuoteIndex == -1) {
-                secondQuoteIndex = source.length() - 1;
-            }
-            
-            UnicodeString unquotedText(source, 0, firstQuoteIndex);
-            UnicodeString quotedText(source, firstQuoteIndex, secondQuoteIndex - firstQuoteIndex + 1);
-            
-            unquotedText.findAndReplace(strToReplace, strToReplaceWith);
-            result += unquotedText;
-            result += quotedText;
-            
-            source.remove(0, secondQuoteIndex + 1);
-            firstQuoteIndex = source.indexOf(u'\'');
-        }
-        source.findAndReplace(strToReplace, strToReplaceWith);
-        result += source;
-        targetString = result;
-    }
-}
-
-
-
-void
-DateIntervalFormat::concatSingleDate2TimeInterval(UnicodeString& format,
-                                              const UnicodeString& datePattern,
-                                              UCalendarDateFields field,
-                                              UErrorCode& status) {
-    // following should not set wrong status
-    int32_t itvPtnIndex = DateIntervalInfo::calendarFieldToIntervalIndex(field,
-                                                                        status);
-    if ( U_FAILURE(status) ) {
-        return;
-    }
-    PatternInfo&  timeItvPtnInfo = fIntervalPatterns[itvPtnIndex];
-    if ( !timeItvPtnInfo.firstPart.isEmpty() ) {
-        UnicodeString timeIntervalPattern(timeItvPtnInfo.firstPart);
-        timeIntervalPattern.append(timeItvPtnInfo.secondPart);
-        UnicodeString combinedPattern;
-        SimpleFormatter(format, 2, 2, status).
-                format(timeIntervalPattern, datePattern, combinedPattern, status);
-        if ( U_FAILURE(status) ) {
-            return;
-        }
-        setIntervalPattern(field, combinedPattern, timeItvPtnInfo.laterDateFirst);
-    }
-    // else: fall back
-    // it should not happen if the interval format defined is valid
-}
-
-
-
-const char16_t
-DateIntervalFormat::fgCalendarFieldToPatternLetter[] =
-{
-    /*GyM*/ CAP_G, LOW_Y, CAP_M,
-    /*wWd*/ LOW_W, CAP_W, LOW_D,
-    /*DEF*/ CAP_D, CAP_E, CAP_F,
-    /*ahH*/ LOW_A, LOW_H, CAP_H,
-    /*msS*/ LOW_M, LOW_S, CAP_S, // MINUTE, SECOND, MILLISECOND
-    /*z.Y*/ LOW_Z, SPACE, CAP_Y, // ZONE_OFFSET, DST_OFFSET, YEAR_WOY,
-    /*eug*/ LOW_E, LOW_U, LOW_G, // DOW_LOCAL, EXTENDED_YEAR, JULIAN_DAY,
-    /*A..*/ CAP_A, SPACE, SPACE, // MILLISECONDS_IN_DAY, IS_LEAP_MONTH, FIELD_COUNT
-};
-
-
-
-U_NAMESPACE_END
-
-#endif
->>>>>>> a8a80be5
+// © 2016 and later: Unicode, Inc. and others.
+// License & terms of use: http://www.unicode.org/copyright.html
+/*******************************************************************************
+* Copyright (C) 2008-2016, International Business Machines Corporation and
+* others. All Rights Reserved.
+*******************************************************************************
+*
+* File DTITVFMT.CPP
+*
+*******************************************************************************
+*/
+
+#include "utypeinfo.h"  // for 'typeid' to work
+
+#include "unicode/dtitvfmt.h"
+
+#if !UCONFIG_NO_FORMATTING
+
+//TODO: put in compilation
+//#define DTITVFMT_DEBUG 1
+
+#include "unicode/calendar.h"
+#include "unicode/dtptngen.h"
+#include "unicode/dtitvinf.h"
+#include "unicode/simpleformatter.h"
+#include "unicode/udisplaycontext.h"
+#include "cmemory.h"
+#include "cstring.h"
+#include "dtitv_impl.h"
+#include "mutex.h"
+#include "uresimp.h"
+#include "formattedval_impl.h"
+
+#ifdef DTITVFMT_DEBUG
+#include <iostream>
+#endif
+
+U_NAMESPACE_BEGIN
+
+
+
+#ifdef DTITVFMT_DEBUG
+#define PRINTMESG(msg) { std::cout << "(" << __FILE__ << ":" << __LINE__ << ") " << msg << "\n"; }
+#endif
+
+
+static const char16_t gDateFormatSkeleton[][11] = {
+//yMMMMEEEEd
+{LOW_Y, CAP_M, CAP_M, CAP_M, CAP_M, CAP_E, CAP_E, CAP_E, CAP_E, LOW_D, 0},
+//yMMMMd
+{LOW_Y, CAP_M, CAP_M, CAP_M, CAP_M, LOW_D, 0},
+//yMMMd
+{LOW_Y, CAP_M, CAP_M, CAP_M, LOW_D, 0},
+//yMd
+{LOW_Y, CAP_M, LOW_D, 0} };
+
+
+static const char gCalendarTag[] = "calendar";
+static const char gGregorianTag[] = "gregorian";
+static const char gDateTimePatternsTag[] = "DateTimePatterns";
+
+
+// latestFirst:
+static const char16_t gLaterFirstPrefix[] = {LOW_L, LOW_A, LOW_T, LOW_E, LOW_S,LOW_T, CAP_F, LOW_I, LOW_R, LOW_S, LOW_T, COLON};
+
+// earliestFirst:
+static const char16_t gEarlierFirstPrefix[] = {LOW_E, LOW_A, LOW_R, LOW_L, LOW_I, LOW_E, LOW_S, LOW_T, CAP_F, LOW_I, LOW_R, LOW_S, LOW_T, COLON};
+
+
+class FormattedDateIntervalData : public FormattedValueFieldPositionIteratorImpl {
+public:
+    FormattedDateIntervalData(UErrorCode& status) : FormattedValueFieldPositionIteratorImpl(5, status) {}
+    virtual ~FormattedDateIntervalData();
+};
+
+FormattedDateIntervalData::~FormattedDateIntervalData() = default;
+
+UPRV_FORMATTED_VALUE_SUBCLASS_AUTO_IMPL(FormattedDateInterval)
+
+
+UOBJECT_DEFINE_RTTI_IMPLEMENTATION(DateIntervalFormat)
+
+// Mutex, protects access to fDateFormat, fFromCalendar and fToCalendar.
+//        Needed because these data members are modified by const methods of DateIntervalFormat.
+
+static UMutex gFormatterMutex;
+
+DateIntervalFormat* U_EXPORT2
+DateIntervalFormat::createInstance(const UnicodeString& skeleton,
+                                   UErrorCode& status) {
+    return createInstance(skeleton, Locale::getDefault(), status);
+}
+
+
+DateIntervalFormat* U_EXPORT2
+DateIntervalFormat::createInstance(const UnicodeString& skeleton,
+                                   const Locale& locale,
+                                   UErrorCode& status) {
+#ifdef DTITVFMT_DEBUG
+    char result[1000];
+    char result_1[1000];
+    char mesg[2000];
+    skeleton.extract(0,  skeleton.length(), result, "UTF-8");
+    UnicodeString pat;
+    ((SimpleDateFormat*)dtfmt)->toPattern(pat);
+    pat.extract(0,  pat.length(), result_1, "UTF-8");
+    snprintf(mesg, sizeof(mesg), "skeleton: %s; pattern: %s\n", result, result_1);
+    PRINTMESG(mesg)
+#endif
+
+    DateIntervalInfo* dtitvinf = new DateIntervalInfo(locale, status);
+    if (dtitvinf == nullptr) {
+        status = U_MEMORY_ALLOCATION_ERROR;
+        return nullptr;
+    }
+    return create(locale, dtitvinf, &skeleton, status);
+}
+
+
+
+DateIntervalFormat* U_EXPORT2
+DateIntervalFormat::createInstance(const UnicodeString& skeleton,
+                                   const DateIntervalInfo& dtitvinf,
+                                   UErrorCode& status) {
+    return createInstance(skeleton, Locale::getDefault(), dtitvinf, status);
+}
+
+
+DateIntervalFormat* U_EXPORT2
+DateIntervalFormat::createInstance(const UnicodeString& skeleton,
+                                   const Locale& locale,
+                                   const DateIntervalInfo& dtitvinf,
+                                   UErrorCode& status) {
+    DateIntervalInfo* ptn = dtitvinf.clone();
+    return create(locale, ptn, &skeleton, status);
+}
+
+
+DateIntervalFormat::DateIntervalFormat()
+:   fInfo(nullptr),
+    fDateFormat(nullptr),
+    fFromCalendar(nullptr),
+    fToCalendar(nullptr),
+    fLocale(Locale::getRoot()),
+    fDatePattern(nullptr),
+    fTimePattern(nullptr),
+    fDateTimeFormat(nullptr),
+    fCapitalizationContext(UDISPCTX_CAPITALIZATION_NONE)
+{}
+
+
+DateIntervalFormat::DateIntervalFormat(const DateIntervalFormat& itvfmt)
+:   Format(itvfmt),
+    fInfo(nullptr),
+    fDateFormat(nullptr),
+    fFromCalendar(nullptr),
+    fToCalendar(nullptr),
+    fLocale(itvfmt.fLocale),
+    fDatePattern(nullptr),
+    fTimePattern(nullptr),
+    fDateTimeFormat(nullptr),
+    fCapitalizationContext(UDISPCTX_CAPITALIZATION_NONE) {
+    *this = itvfmt;
+}
+
+
+DateIntervalFormat&
+DateIntervalFormat::operator=(const DateIntervalFormat& itvfmt) {
+    if ( this != &itvfmt ) {
+        delete fDateFormat;
+        delete fInfo;
+        delete fFromCalendar;
+        delete fToCalendar;
+        delete fDatePattern;
+        delete fTimePattern;
+        delete fDateTimeFormat;
+        {
+            Mutex lock(&gFormatterMutex);
+            if ( itvfmt.fDateFormat ) {
+                fDateFormat = itvfmt.fDateFormat->clone();
+            } else {
+                fDateFormat = nullptr;
+            }
+            if ( itvfmt.fFromCalendar ) {
+                fFromCalendar = itvfmt.fFromCalendar->clone();
+            } else {
+                fFromCalendar = nullptr;
+            }
+            if ( itvfmt.fToCalendar ) {
+                fToCalendar = itvfmt.fToCalendar->clone();
+            } else {
+                fToCalendar = nullptr;
+            }
+        }
+        if ( itvfmt.fInfo ) {
+            fInfo = itvfmt.fInfo->clone();
+        } else {
+            fInfo = nullptr;
+        }
+        fSkeleton = itvfmt.fSkeleton;
+        int8_t i;
+        for ( i = 0; i< DateIntervalInfo::kIPI_MAX_INDEX; ++i ) {
+            fIntervalPatterns[i] = itvfmt.fIntervalPatterns[i];
+        }
+        fLocale = itvfmt.fLocale;
+        fDatePattern    = (itvfmt.fDatePattern)?    itvfmt.fDatePattern->clone(): nullptr;
+        fTimePattern    = (itvfmt.fTimePattern)?    itvfmt.fTimePattern->clone(): nullptr;
+        fDateTimeFormat = (itvfmt.fDateTimeFormat)? itvfmt.fDateTimeFormat->clone(): nullptr;
+        fCapitalizationContext = itvfmt.fCapitalizationContext;
+    }
+    return *this;
+}
+
+
+DateIntervalFormat::~DateIntervalFormat() {
+    delete fInfo;
+    delete fDateFormat;
+    delete fFromCalendar;
+    delete fToCalendar;
+    delete fDatePattern;
+    delete fTimePattern;
+    delete fDateTimeFormat;
+}
+
+
+DateIntervalFormat*
+DateIntervalFormat::clone() const {
+    return new DateIntervalFormat(*this);
+}
+
+
+bool
+DateIntervalFormat::operator==(const Format& other) const {
+    if (typeid(*this) != typeid(other)) {return false;}
+    const DateIntervalFormat* fmt = (DateIntervalFormat*)&other;
+    if (this == fmt) {return true;}
+    if (!Format::operator==(other)) {return false;}
+    if ((fInfo != fmt->fInfo) && (fInfo == nullptr || fmt->fInfo == nullptr)) {return false;}
+    if (fInfo && fmt->fInfo && (*fInfo != *fmt->fInfo )) {return false;}
+    {
+        Mutex lock(&gFormatterMutex);
+        if (fDateFormat != fmt->fDateFormat && (fDateFormat == nullptr || fmt->fDateFormat == nullptr)) {return false;}
+        if (fDateFormat && fmt->fDateFormat && (*fDateFormat != *fmt->fDateFormat)) {return false;}
+    }
+    // note: fFromCalendar and fToCalendar hold no persistent state, and therefore do not participate in operator ==.
+    //       fDateFormat has the primary calendar for the DateIntervalFormat.
+    if (fSkeleton != fmt->fSkeleton) {return false;}
+    if (fDatePattern != fmt->fDatePattern && (fDatePattern == nullptr || fmt->fDatePattern == nullptr)) {return false;}
+    if (fDatePattern && fmt->fDatePattern && (*fDatePattern != *fmt->fDatePattern)) {return false;}
+    if (fTimePattern != fmt->fTimePattern && (fTimePattern == nullptr || fmt->fTimePattern == nullptr)) {return false;}
+    if (fTimePattern && fmt->fTimePattern && (*fTimePattern != *fmt->fTimePattern)) {return false;}
+    if (fDateTimeFormat != fmt->fDateTimeFormat && (fDateTimeFormat == nullptr || fmt->fDateTimeFormat == nullptr)) {return false;}
+    if (fDateTimeFormat && fmt->fDateTimeFormat && (*fDateTimeFormat != *fmt->fDateTimeFormat)) {return false;}
+    if (fLocale != fmt->fLocale) {return false;}
+
+    for (int32_t i = 0; i< DateIntervalInfo::kIPI_MAX_INDEX; ++i ) {
+        if (fIntervalPatterns[i].firstPart != fmt->fIntervalPatterns[i].firstPart) {return false;}
+        if (fIntervalPatterns[i].secondPart != fmt->fIntervalPatterns[i].secondPart ) {return false;}
+        if (fIntervalPatterns[i].laterDateFirst != fmt->fIntervalPatterns[i].laterDateFirst) {return false;}
+    }
+    if (fCapitalizationContext != fmt->fCapitalizationContext) {return false;}
+    return true;
+}
+
+
+UnicodeString&
+DateIntervalFormat::format(const Formattable& obj,
+                           UnicodeString& appendTo,
+                           FieldPosition& fieldPosition,
+                           UErrorCode& status) const {
+    if ( U_FAILURE(status) ) {
+        return appendTo;
+    }
+
+    if ( obj.getType() == Formattable::kObject ) {
+        const UObject* formatObj = obj.getObject();
+        const DateInterval* interval = dynamic_cast<const DateInterval*>(formatObj);
+        if (interval != nullptr) {
+            return format(interval, appendTo, fieldPosition, status);
+        }
+    }
+    status = U_ILLEGAL_ARGUMENT_ERROR;
+    return appendTo;
+}
+
+
+UnicodeString&
+DateIntervalFormat::format(const DateInterval* dtInterval,
+                           UnicodeString& appendTo,
+                           FieldPosition& fieldPosition,
+                           UErrorCode& status) const {
+    if ( U_FAILURE(status) ) {
+        return appendTo;
+    }
+    if (fDateFormat == nullptr || fInfo == nullptr) {
+        status = U_INVALID_STATE_ERROR;
+        return appendTo;
+    }
+
+    FieldPositionOnlyHandler handler(fieldPosition);
+    handler.setAcceptFirstOnly(true);
+    int8_t ignore;
+
+    Mutex lock(&gFormatterMutex);
+    return formatIntervalImpl(*dtInterval, appendTo, ignore, handler, status);
+}
+
+
+FormattedDateInterval DateIntervalFormat::formatToValue(
+        const DateInterval& dtInterval,
+        UErrorCode& status) const {
+    if (U_FAILURE(status)) {
+        return FormattedDateInterval(status);
+    }
+    // LocalPointer only sets OOM status if U_SUCCESS is true.
+    LocalPointer<FormattedDateIntervalData> result(new FormattedDateIntervalData(status), status);
+    if (U_FAILURE(status)) {
+        return FormattedDateInterval(status);
+    }
+    UnicodeString string;
+    int8_t firstIndex;
+    auto handler = result->getHandler(status);
+    handler.setCategory(UFIELD_CATEGORY_DATE);
+    {
+        Mutex lock(&gFormatterMutex);
+        formatIntervalImpl(dtInterval, string, firstIndex, handler, status);
+    }
+    handler.getError(status);
+    result->appendString(string, status);
+    if (U_FAILURE(status)) {
+        return FormattedDateInterval(status);
+    }
+
+    // Compute the span fields and sort them into place:
+    if (firstIndex != -1) {
+        result->addOverlapSpans(UFIELD_CATEGORY_DATE_INTERVAL_SPAN, firstIndex, status);
+        if (U_FAILURE(status)) {
+            return FormattedDateInterval(status);
+        }
+        result->sort();
+    }
+
+    return FormattedDateInterval(result.orphan());
+}
+
+
+UnicodeString&
+DateIntervalFormat::format(Calendar& fromCalendar,
+                           Calendar& toCalendar,
+                           UnicodeString& appendTo,
+                           FieldPosition& pos,
+                           UErrorCode& status) const {
+    FieldPositionOnlyHandler handler(pos);
+    handler.setAcceptFirstOnly(true);
+    int8_t ignore;
+
+    Mutex lock(&gFormatterMutex);
+    return formatImpl(fromCalendar, toCalendar, appendTo, ignore, handler, status);
+}
+
+
+FormattedDateInterval DateIntervalFormat::formatToValue(
+        Calendar& fromCalendar,
+        Calendar& toCalendar,
+        UErrorCode& status) const {
+    if (U_FAILURE(status)) {
+        return FormattedDateInterval(status);
+    }
+    // LocalPointer only sets OOM status if U_SUCCESS is true.
+    LocalPointer<FormattedDateIntervalData> result(new FormattedDateIntervalData(status), status);
+    if (U_FAILURE(status)) {
+        return FormattedDateInterval(status);
+    }
+    UnicodeString string;
+    int8_t firstIndex;
+    auto handler = result->getHandler(status);
+    handler.setCategory(UFIELD_CATEGORY_DATE);
+    {
+        Mutex lock(&gFormatterMutex);
+        formatImpl(fromCalendar, toCalendar, string, firstIndex, handler, status);
+    }
+    handler.getError(status);
+    result->appendString(string, status);
+    if (U_FAILURE(status)) {
+        return FormattedDateInterval(status);
+    }
+
+    // Compute the span fields and sort them into place:
+    if (firstIndex != -1) {
+        result->addOverlapSpans(UFIELD_CATEGORY_DATE_INTERVAL_SPAN, firstIndex, status);
+        result->sort();
+    }
+
+    return FormattedDateInterval(result.orphan());
+}
+
+
+UnicodeString& DateIntervalFormat::formatIntervalImpl(
+        const DateInterval& dtInterval,
+        UnicodeString& appendTo,
+        int8_t& firstIndex,
+        FieldPositionHandler& fphandler,
+        UErrorCode& status) const {
+    if (U_FAILURE(status)) {
+        return appendTo;
+    }
+    if (fFromCalendar == nullptr || fToCalendar == nullptr) {
+        status = U_INVALID_STATE_ERROR;
+        return appendTo;
+    }
+    fFromCalendar->setTime(dtInterval.getFromDate(), status);
+    fToCalendar->setTime(dtInterval.getToDate(), status);
+    return formatImpl(*fFromCalendar, *fToCalendar, appendTo, firstIndex, fphandler, status);
+}
+
+
+// The following is only called from within the gFormatterMutex lock
+UnicodeString&
+DateIntervalFormat::formatImpl(Calendar& fromCalendar,
+                           Calendar& toCalendar,
+                           UnicodeString& appendTo,
+                           int8_t& firstIndex,
+                           FieldPositionHandler& fphandler,
+                           UErrorCode& status) const {
+    if ( U_FAILURE(status) ) {
+        return appendTo;
+    }
+
+    // Initialize firstIndex to -1 (single date, no range)
+    firstIndex = -1;
+
+    // not support different calendar types and time zones
+    //if ( fromCalendar.getType() != toCalendar.getType() ) {
+    if ( !fromCalendar.isEquivalentTo(toCalendar) ) {
+        status = U_ILLEGAL_ARGUMENT_ERROR;
+        return appendTo;
+    }
+
+    // First, find the largest different calendar field.
+    UCalendarDateFields field = UCAL_FIELD_COUNT;
+
+    if ( fromCalendar.get(UCAL_ERA,status) != toCalendar.get(UCAL_ERA,status)) {
+        field = UCAL_ERA;
+    } else if ( fromCalendar.get(UCAL_YEAR, status) !=
+                toCalendar.get(UCAL_YEAR, status) ) {
+        field = UCAL_YEAR;
+    } else if ( fromCalendar.get(UCAL_MONTH, status) !=
+                toCalendar.get(UCAL_MONTH, status) ) {
+        field = UCAL_MONTH;
+    } else if ( fromCalendar.get(UCAL_DATE, status) !=
+                toCalendar.get(UCAL_DATE, status) ) {
+        field = UCAL_DATE;
+    } else if ( fromCalendar.get(UCAL_AM_PM, status) !=
+                toCalendar.get(UCAL_AM_PM, status) ) {
+        field = UCAL_AM_PM;
+    } else if ( fromCalendar.get(UCAL_HOUR, status) !=
+                toCalendar.get(UCAL_HOUR, status) ) {
+        field = UCAL_HOUR;
+    } else if ( fromCalendar.get(UCAL_MINUTE, status) !=
+                toCalendar.get(UCAL_MINUTE, status) ) {
+        field = UCAL_MINUTE;
+    } else if ( fromCalendar.get(UCAL_SECOND, status) !=
+                toCalendar.get(UCAL_SECOND, status) ) {
+        field = UCAL_SECOND;
+    } else if ( fromCalendar.get(UCAL_MILLISECOND, status) !=
+                toCalendar.get(UCAL_MILLISECOND, status) ) {
+        field = UCAL_MILLISECOND;
+    }
+
+    if ( U_FAILURE(status) ) {
+        return appendTo;
+    }
+    UErrorCode tempStatus = U_ZERO_ERROR; // for setContext, ignored
+    // Set up fDateFormat to handle the first or only part of the interval
+    // (override later for any second part). Inside lock, OK to modify fDateFormat.
+    fDateFormat->setContext(fCapitalizationContext, tempStatus);
+
+    if ( field == UCAL_FIELD_COUNT ) {
+        /* ignore the millisecond etc. small fields' difference.
+         * use single date when all the above are the same.
+         */
+        return fDateFormat->_format(fromCalendar, appendTo, fphandler, status);
+    }
+    UBool fromToOnSameDay = (field==UCAL_AM_PM || field==UCAL_HOUR || field==UCAL_MINUTE || field==UCAL_SECOND || field==UCAL_MILLISECOND);
+
+    // following call should not set wrong status,
+    // all the pass-in fields are valid till here
+    int32_t itvPtnIndex = DateIntervalInfo::calendarFieldToIntervalIndex(field,
+                                                                        status);
+    const PatternInfo& intervalPattern = fIntervalPatterns[itvPtnIndex];
+
+    if ( intervalPattern.firstPart.isEmpty() &&
+         intervalPattern.secondPart.isEmpty() ) {
+        if ( fDateFormat->isFieldUnitIgnored(field) ) {
+            /* the largest different calendar field is small than
+             * the smallest calendar field in pattern,
+             * return single date format.
+             */
+            return fDateFormat->_format(fromCalendar, appendTo, fphandler, status);
+        }
+        return fallbackFormat(fromCalendar, toCalendar, fromToOnSameDay, appendTo, firstIndex, fphandler, status);
+    }
+    // If the first part in interval pattern is empty,
+    // the 2nd part of it saves the full-pattern used in fall-back.
+    // For a 'real' interval pattern, the first part will never be empty.
+    if ( intervalPattern.firstPart.isEmpty() ) {
+        // fall back
+        UnicodeString originalPattern;
+        fDateFormat->toPattern(originalPattern);
+        fDateFormat->applyPattern(intervalPattern.secondPart);
+        appendTo = fallbackFormat(fromCalendar, toCalendar, fromToOnSameDay, appendTo, firstIndex, fphandler, status);
+        fDateFormat->applyPattern(originalPattern);
+        return appendTo;
+    }
+    Calendar* firstCal;
+    Calendar* secondCal;
+    if ( intervalPattern.laterDateFirst ) {
+        firstCal = &toCalendar;
+        secondCal = &fromCalendar;
+        firstIndex = 1;
+    } else {
+        firstCal = &fromCalendar;
+        secondCal = &toCalendar;
+        firstIndex = 0;
+    }
+    // break the interval pattern into 2 parts,
+    // first part should not be empty,
+    UnicodeString originalPattern;
+    fDateFormat->toPattern(originalPattern);
+    fDateFormat->applyPattern(intervalPattern.firstPart);
+    fDateFormat->_format(*firstCal, appendTo, fphandler, status);
+
+    if ( !intervalPattern.secondPart.isEmpty() ) {
+        fDateFormat->applyPattern(intervalPattern.secondPart);
+        // No capitalization for second part of interval
+        tempStatus = U_ZERO_ERROR;
+        fDateFormat->setContext(UDISPCTX_CAPITALIZATION_NONE, tempStatus);
+        fDateFormat->_format(*secondCal, appendTo, fphandler, status);
+    }
+    fDateFormat->applyPattern(originalPattern);
+    return appendTo;
+}
+
+
+
+void
+DateIntervalFormat::parseObject(const UnicodeString& /* source */,
+                                Formattable& /* result */,
+                                ParsePosition& /* parse_pos */) const {
+    // parseObject(const UnicodeString&, Formattable&, UErrorCode&) const
+    // will set status as U_INVALID_FORMAT_ERROR if
+    // parse_pos is still 0
+}
+
+
+
+
+const DateIntervalInfo*
+DateIntervalFormat::getDateIntervalInfo() const {
+    return fInfo;
+}
+
+
+void
+DateIntervalFormat::setDateIntervalInfo(const DateIntervalInfo& newItvPattern,
+                                        UErrorCode& status) {
+    delete fInfo;
+    fInfo = new DateIntervalInfo(newItvPattern);
+    if (fInfo == nullptr) {
+        status = U_MEMORY_ALLOCATION_ERROR;
+    }
+
+    // Delete patterns that get reset by initializePattern
+    delete fDatePattern;
+    fDatePattern = nullptr;
+    delete fTimePattern;
+    fTimePattern = nullptr;
+    delete fDateTimeFormat;
+    fDateTimeFormat = nullptr;
+
+    if (fDateFormat) {
+        initializePattern(status);
+    }
+}
+
+
+
+const DateFormat*
+DateIntervalFormat::getDateFormat() const {
+    return fDateFormat;
+}
+
+
+void
+DateIntervalFormat::adoptTimeZone(TimeZone* zone)
+{
+    if (fDateFormat != nullptr) {
+        fDateFormat->adoptTimeZone(zone);
+    }
+    // The fDateFormat has the primary calendar for the DateIntervalFormat and has
+    // ownership of any adopted TimeZone; fFromCalendar and fToCalendar are internal
+    // work clones of that calendar (and should not also be given ownership of the
+    // adopted TimeZone).
+    if (fFromCalendar) {
+        fFromCalendar->setTimeZone(*zone);
+    }
+    if (fToCalendar) {
+        fToCalendar->setTimeZone(*zone);
+    }
+}
+
+void
+DateIntervalFormat::setTimeZone(const TimeZone& zone)
+{
+    if (fDateFormat != nullptr) {
+        fDateFormat->setTimeZone(zone);
+    }
+    // The fDateFormat has the primary calendar for the DateIntervalFormat;
+    // fFromCalendar and fToCalendar are internal work clones of that calendar.
+    if (fFromCalendar) {
+        fFromCalendar->setTimeZone(zone);
+    }
+    if (fToCalendar) {
+        fToCalendar->setTimeZone(zone);
+    }
+}
+
+const TimeZone&
+DateIntervalFormat::getTimeZone() const
+{
+    if (fDateFormat != nullptr) {
+        Mutex lock(&gFormatterMutex);
+        return fDateFormat->getTimeZone();
+    }
+    // If fDateFormat is nullptr (unexpected), create default timezone.
+    return *(TimeZone::createDefault());
+}
+
+void
+DateIntervalFormat::setContext(UDisplayContext value, UErrorCode& status)
+{
+    if (U_FAILURE(status))
+        return;
+    if ( (UDisplayContextType)((uint32_t)value >> 8) == UDISPCTX_TYPE_CAPITALIZATION ) {
+        fCapitalizationContext = value;
+    } else {
+        status = U_ILLEGAL_ARGUMENT_ERROR;
+    }
+}
+
+UDisplayContext
+DateIntervalFormat::getContext(UDisplayContextType type, UErrorCode& status) const
+{
+    if (U_FAILURE(status))
+        return (UDisplayContext)0;
+    if (type != UDISPCTX_TYPE_CAPITALIZATION) {
+        status = U_ILLEGAL_ARGUMENT_ERROR;
+        return (UDisplayContext)0;
+    }
+    return fCapitalizationContext;
+}
+
+DateIntervalFormat::DateIntervalFormat(const Locale& locale,
+                                       DateIntervalInfo* dtItvInfo,
+                                       const UnicodeString* skeleton,
+                                       UErrorCode& status)
+:   fInfo(nullptr),
+    fDateFormat(nullptr),
+    fFromCalendar(nullptr),
+    fToCalendar(nullptr),
+    fLocale(locale),
+    fDatePattern(nullptr),
+    fTimePattern(nullptr),
+    fDateTimeFormat(nullptr),
+    fCapitalizationContext(UDISPCTX_CAPITALIZATION_NONE)
+{
+    LocalPointer<DateIntervalInfo> info(dtItvInfo, status);
+    LocalPointer<SimpleDateFormat> dtfmt(static_cast<SimpleDateFormat *>(
+            DateFormat::createInstanceForSkeleton(*skeleton, locale, status)), status);
+    if (U_FAILURE(status)) {
+        return;
+    }
+
+    if ( skeleton ) {
+        fSkeleton = *skeleton;
+    }
+    fInfo = info.orphan();
+    fDateFormat = dtfmt.orphan();
+    if ( fDateFormat->getCalendar() ) {
+        fFromCalendar = fDateFormat->getCalendar()->clone();
+        fToCalendar = fDateFormat->getCalendar()->clone();
+    }
+    initializePattern(status);
+}
+
+DateIntervalFormat* U_EXPORT2
+DateIntervalFormat::create(const Locale& locale,
+                           DateIntervalInfo* dtitvinf,
+                           const UnicodeString* skeleton,
+                           UErrorCode& status) {
+    DateIntervalFormat* f = new DateIntervalFormat(locale, dtitvinf,
+                                                   skeleton, status);
+    if ( f == nullptr ) {
+        status = U_MEMORY_ALLOCATION_ERROR;
+        delete dtitvinf;
+    } else if ( U_FAILURE(status) ) {
+        // safe to delete f, although nothing actually is saved
+        delete f;
+        f = 0;
+    }
+    return f;
+}
+
+
+
+/**
+ * Initialize interval patterns locale to this formatter
+ *
+ * This code is a bit complicated since
+ * 1. the interval patterns saved in resource bundle files are interval
+ *    patterns based on date or time only.
+ *    It does not have interval patterns based on both date and time.
+ *    Interval patterns on both date and time are algorithm generated.
+ *
+ *    For example, it has interval patterns on skeleton "dMy" and "hm",
+ *    but it does not have interval patterns on skeleton "dMyhm".
+ *
+ *    The rule to genearte interval patterns for both date and time skeleton are
+ *    1) when the year, month, or day differs, concatenate the two original
+ *    expressions with a separator between,
+ *    For example, interval pattern from "Jan 10, 2007 10:10 am"
+ *    to "Jan 11, 2007 10:10am" is
+ *    "Jan 10, 2007 10:10 am - Jan 11, 2007 10:10am"
+ *
+ *    2) otherwise, present the date followed by the range expression
+ *    for the time.
+ *    For example, interval pattern from "Jan 10, 2007 10:10 am"
+ *    to "Jan 10, 2007 11:10am" is
+ *    "Jan 10, 2007 10:10 am - 11:10am"
+ *
+ * 2. even a pattern does not request a certion calendar field,
+ *    the interval pattern needs to include such field if such fields are
+ *    different between 2 dates.
+ *    For example, a pattern/skeleton is "hm", but the interval pattern
+ *    includes year, month, and date when year, month, and date differs.
+ *
+ * @param status          output param set to success/failure code on exit
+ * @stable ICU 4.0
+ */
+void
+DateIntervalFormat::initializePattern(UErrorCode& status) {
+    if ( U_FAILURE(status) ) {
+        return;
+    }
+    const Locale& locale = fDateFormat->getSmpFmtLocale();
+    if ( fSkeleton.isEmpty() ) {
+        UnicodeString fullPattern;
+        fDateFormat->toPattern(fullPattern);
+#ifdef DTITVFMT_DEBUG
+    char result[1000];
+    char result_1[1000];
+    char mesg[2000];
+    fSkeleton.extract(0,  fSkeleton.length(), result, "UTF-8");
+    snprintf(mesg, sizeof(mesg), "in getBestSkeleton: fSkeleton: %s; \n", result);
+    PRINTMESG(mesg)
+#endif
+        // fSkeleton is already set by createDateIntervalInstance()
+        // or by createInstance(UnicodeString skeleton, .... )
+        fSkeleton = DateTimePatternGenerator::staticGetSkeleton(
+                fullPattern, status);
+        if ( U_FAILURE(status) ) {
+            return;
+        }
+    }
+
+    // initialize the fIntervalPattern ordering
+    int8_t i;
+    for ( i = 0; i < DateIntervalInfo::kIPI_MAX_INDEX; ++i ) {
+        fIntervalPatterns[i].laterDateFirst = fInfo->getDefaultOrder();
+    }
+
+    /* Check whether the skeleton is a combination of date and time.
+     * For the complication reason 1 explained above.
+     */
+    UnicodeString dateSkeleton;
+    UnicodeString timeSkeleton;
+    UnicodeString normalizedTimeSkeleton;
+    UnicodeString normalizedDateSkeleton;
+
+
+    /* the difference between time skeleton and normalizedTimeSkeleton are:
+     * 1. (Formerly, normalized time skeleton folded 'H' to 'h'; no longer true)
+     * 2. (Formerly, 'a' was omitted in normalized time skeleton; this is now handled elsewhere)
+     * 3. there is only one appearance for 'h' or 'H', 'm','v', 'z' in normalized
+     *    time skeleton
+     *
+     * The difference between date skeleton and normalizedDateSkeleton are:
+     * 1. both 'y' and 'd' appear only once in normalizeDateSkeleton
+     * 2. 'E' and 'EE' are normalized into 'EEE'
+     * 3. 'MM' is normalized into 'M'
+     */
+    UnicodeString convertedSkeleton = normalizeHourMetacharacters(fSkeleton);
+    getDateTimeSkeleton(convertedSkeleton, dateSkeleton, normalizedDateSkeleton,
+                        timeSkeleton, normalizedTimeSkeleton);
+
+#ifdef DTITVFMT_DEBUG
+    char result[1000];
+    char result_1[1000];
+    char mesg[2000];
+    fSkeleton.extract(0,  fSkeleton.length(), result, "UTF-8");
+    snprintf(mesg, sizeof(mesg), "in getBestSkeleton: fSkeleton: %s; \n", result);
+    PRINTMESG(mesg)
+#endif
+
+    // move this up here since we need it for fallbacks
+    if ( timeSkeleton.length() > 0 && dateSkeleton.length() > 0 ) {
+        // Need the Date/Time pattern for concatenation of the date
+        // with the time interval.
+        // The date/time pattern ( such as {0} {1} ) is saved in
+        // calendar, that is why need to get the CalendarData here.
+        LocalUResourceBundlePointer dateTimePatternsRes(ures_open(nullptr, locale.getBaseName(), &status));
+        ures_getByKey(dateTimePatternsRes.getAlias(), gCalendarTag,
+                      dateTimePatternsRes.getAlias(), &status);
+        ures_getByKeyWithFallback(dateTimePatternsRes.getAlias(), gGregorianTag,
+                                  dateTimePatternsRes.getAlias(), &status);
+        ures_getByKeyWithFallback(dateTimePatternsRes.getAlias(), gDateTimePatternsTag,
+                                  dateTimePatternsRes.getAlias(), &status);
+
+        int32_t dateTimeFormatLength;
+        const char16_t* dateTimeFormat = ures_getStringByIndex(
+                                            dateTimePatternsRes.getAlias(),
+                                            (int32_t)DateFormat::kDateTime,
+                                            &dateTimeFormatLength, &status);
+        if ( U_SUCCESS(status) && dateTimeFormatLength >= 3 ) {
+            fDateTimeFormat = new UnicodeString(dateTimeFormat, dateTimeFormatLength);
+            if (fDateTimeFormat == nullptr) {
+                status = U_MEMORY_ALLOCATION_ERROR;
+                return;
+            }
+        }
+    }
+
+    UBool found = setSeparateDateTimePtn(normalizedDateSkeleton,
+                                         normalizedTimeSkeleton);
+
+    // for skeletons with seconds, found is false and we enter this block
+    if ( found == false ) {
+        // use fallback
+        // TODO: if user asks "m"(minute), but "d"(day) differ
+        if ( timeSkeleton.length() != 0 ) {
+            if ( dateSkeleton.length() == 0 ) {
+                // prefix with yMd
+                timeSkeleton.insert(0, gDateFormatSkeleton[DateFormat::kShort], -1);
+                UnicodeString pattern = DateFormat::getBestPattern(
+                        locale, timeSkeleton, status);
+                if ( U_FAILURE(status) ) {
+                    return;
+                }
+                // for fall back interval patterns,
+                // the first part of the pattern is empty,
+                // the second part of the pattern is the full-pattern
+                // should be used in fall-back.
+                setPatternInfo(UCAL_DATE, nullptr, &pattern, fInfo->getDefaultOrder());
+                setPatternInfo(UCAL_MONTH, nullptr, &pattern, fInfo->getDefaultOrder());
+                setPatternInfo(UCAL_YEAR, nullptr, &pattern, fInfo->getDefaultOrder());
+
+                timeSkeleton.insert(0, CAP_G);
+                pattern = DateFormat::getBestPattern(
+                        locale, timeSkeleton, status);
+                if ( U_FAILURE(status) ) {
+                    return;
+                }
+                setPatternInfo(UCAL_ERA, nullptr, &pattern, fInfo->getDefaultOrder());
+            } else {
+                // TODO: fall back
+            }
+        } else {
+            // TODO: fall back
+        }
+        return;
+    } // end of skeleton not found
+    // interval patterns for skeleton are found in resource
+    if ( timeSkeleton.length() == 0 ) {
+        // done
+    } else if ( dateSkeleton.length() == 0 ) {
+        // prefix with yMd
+        timeSkeleton.insert(0, gDateFormatSkeleton[DateFormat::kShort], -1);
+        UnicodeString pattern = DateFormat::getBestPattern(
+                locale, timeSkeleton, status);
+        if ( U_FAILURE(status) ) {
+            return;
+        }
+        // for fall back interval patterns,
+        // the first part of the pattern is empty,
+        // the second part of the pattern is the full-pattern
+        // should be used in fall-back.
+        setPatternInfo(UCAL_DATE, nullptr, &pattern, fInfo->getDefaultOrder());
+        setPatternInfo(UCAL_MONTH, nullptr, &pattern, fInfo->getDefaultOrder());
+        setPatternInfo(UCAL_YEAR, nullptr, &pattern, fInfo->getDefaultOrder());
+
+        timeSkeleton.insert(0, CAP_G);
+        pattern = DateFormat::getBestPattern(
+                locale, timeSkeleton, status);
+        if ( U_FAILURE(status) ) {
+            return;
+        }
+        setPatternInfo(UCAL_ERA, nullptr, &pattern, fInfo->getDefaultOrder());
+    } else {
+        /* if both present,
+         * 1) when the era, year, month, or day differs,
+         * concatenate the two original expressions with a separator between,
+         * 2) otherwise, present the date followed by the
+         * range expression for the time.
+         */
+        /*
+         * 1) when the era, year, month, or day differs,
+         * concatenate the two original expressions with a separator between,
+         */
+        // if field exists, use fall back
+        UnicodeString skeleton = fSkeleton;
+        if ( !fieldExistsInSkeleton(UCAL_DATE, dateSkeleton) ) {
+            // prefix skeleton with 'd'
+            skeleton.insert(0, LOW_D);
+            setFallbackPattern(UCAL_DATE, skeleton, status);
+        }
+        if ( !fieldExistsInSkeleton(UCAL_MONTH, dateSkeleton) ) {
+            // then prefix skeleton with 'M'
+            skeleton.insert(0, CAP_M);
+            setFallbackPattern(UCAL_MONTH, skeleton, status);
+        }
+        if ( !fieldExistsInSkeleton(UCAL_YEAR, dateSkeleton) ) {
+            // then prefix skeleton with 'y'
+            skeleton.insert(0, LOW_Y);
+            setFallbackPattern(UCAL_YEAR, skeleton, status);
+        }
+        if ( !fieldExistsInSkeleton(UCAL_ERA, dateSkeleton) ) {
+            // then prefix skeleton with 'G'
+            skeleton.insert(0, CAP_G);
+            setFallbackPattern(UCAL_ERA, skeleton, status);
+        }
+
+        /*
+         * 2) otherwise, present the date followed by the
+         * range expression for the time.
+         */
+
+        if ( fDateTimeFormat == nullptr ) {
+            // earlier failure getting dateTimeFormat
+            return;
+        }
+
+        UnicodeString datePattern = DateFormat::getBestPattern(
+                locale, dateSkeleton, status);
+
+        concatSingleDate2TimeInterval(*fDateTimeFormat, datePattern, UCAL_AM_PM, status);
+        concatSingleDate2TimeInterval(*fDateTimeFormat, datePattern, UCAL_HOUR, status);
+        concatSingleDate2TimeInterval(*fDateTimeFormat, datePattern, UCAL_MINUTE, status);
+    }
+}
+
+
+
+UnicodeString
+DateIntervalFormat::normalizeHourMetacharacters(const UnicodeString& skeleton) const {
+    UnicodeString result = skeleton;
+    
+    char16_t hourMetachar = u'\0';
+    char16_t dayPeriodChar = u'\0';
+    int32_t hourFieldStart = 0;
+    int32_t hourFieldLength = 0;
+    int32_t dayPeriodStart = 0;
+    int32_t dayPeriodLength = 0;
+    for (int32_t i = 0; i < result.length(); i++) {
+        char16_t c = result[i];
+        if (c == LOW_J || c == CAP_J || c == CAP_C || c == LOW_H || c == CAP_H || c == LOW_K || c == CAP_K) {
+            if (hourMetachar == u'\0') {
+                hourMetachar = c;
+                hourFieldStart = i;
+            }
+            ++hourFieldLength;
+        } else if (c == LOW_A || c == LOW_B || c == CAP_B) {
+            if (dayPeriodChar == u'\0') {
+                dayPeriodChar = c;
+                dayPeriodStart = i;
+            }
+            ++dayPeriodLength;
+        } else {
+            if (hourMetachar != u'\0' && dayPeriodChar != u'\0') {
+                break;
+            }
+        }
+    }
+    
+    if (hourMetachar != u'\0') {
+        UErrorCode err = U_ZERO_ERROR;
+        char16_t hourChar = CAP_H;
+        UnicodeString convertedPattern = DateFormat::getBestPattern(fLocale, UnicodeString(hourMetachar), err);
+
+        if (U_SUCCESS(err)) {
+            // strip literal text from the pattern (so literal characters don't get mistaken for pattern
+            // characters-- such as the 'h' in 'Uhr' in Germam)
+            int32_t firstQuotePos;
+            while ((firstQuotePos = convertedPattern.indexOf(u'\'')) != -1) {
+                int32_t secondQuotePos = convertedPattern.indexOf(u'\'', firstQuotePos + 1);
+                if (secondQuotePos == -1) {
+                    secondQuotePos = firstQuotePos;
+                }
+                convertedPattern.replace(firstQuotePos, (secondQuotePos - firstQuotePos) + 1, UnicodeString());
+            }
+        
+            if (convertedPattern.indexOf(LOW_H) != -1) {
+                hourChar = LOW_H;
+            } else if (convertedPattern.indexOf(CAP_K) != -1) {
+                hourChar = CAP_K;
+            } else if (convertedPattern.indexOf(LOW_K) != -1) {
+                hourChar = LOW_K;
+            }
+            
+            if (convertedPattern.indexOf(LOW_B) != -1) {
+                dayPeriodChar = LOW_B;
+            } else if (convertedPattern.indexOf(CAP_B) != -1) {
+                dayPeriodChar = CAP_B;
+            } else if (dayPeriodChar == u'\0') {
+                dayPeriodChar = LOW_A;
+            }
+        }
+        
+        UnicodeString hourAndDayPeriod(hourChar);
+        if (hourChar != CAP_H && hourChar != LOW_K) {
+            int32_t newDayPeriodLength = 0;
+            if (dayPeriodLength >= 5 || hourFieldLength >= 5) {
+                newDayPeriodLength = 5;
+            } else if (dayPeriodLength >= 3 || hourFieldLength >= 3) {
+                newDayPeriodLength = 3;
+            } else {
+                newDayPeriodLength = 1;
+            }
+            for (int32_t i = 0; i < newDayPeriodLength; i++) {
+                hourAndDayPeriod.append(dayPeriodChar);
+            }
+        }
+        result.replace(hourFieldStart, hourFieldLength, hourAndDayPeriod);
+        if (dayPeriodStart > hourFieldStart) {
+            // before deleting the original day period field, adjust its position in case
+            // we just changed the size of the hour field (and new day period field)
+            dayPeriodStart += hourAndDayPeriod.length() - hourFieldLength;
+        }
+        result.remove(dayPeriodStart, dayPeriodLength);
+    }
+    return result;
+}
+
+
+void  U_EXPORT2
+DateIntervalFormat::getDateTimeSkeleton(const UnicodeString& skeleton,
+                                        UnicodeString& dateSkeleton,
+                                        UnicodeString& normalizedDateSkeleton,
+                                        UnicodeString& timeSkeleton,
+                                        UnicodeString& normalizedTimeSkeleton) {
+    // dateSkeleton follows the sequence of y*M*E*d*
+    // timeSkeleton follows the sequence of hm*[v|z]?
+    int32_t ECount = 0;
+    int32_t dCount = 0;
+    int32_t MCount = 0;
+    int32_t yCount = 0;
+    int32_t mCount = 0;
+    int32_t vCount = 0;
+    int32_t zCount = 0;
+    char16_t hourChar = u'\0';
+    int32_t i;
+
+    for (i = 0; i < skeleton.length(); ++i) {
+        char16_t ch = skeleton[i];
+        switch ( ch ) {
+          case CAP_E:
+            dateSkeleton.append(ch);
+            ++ECount;
+            break;
+          case LOW_D:
+            dateSkeleton.append(ch);
+            ++dCount;
+            break;
+          case CAP_M:
+            dateSkeleton.append(ch);
+            ++MCount;
+            break;
+          case LOW_Y:
+            dateSkeleton.append(ch);
+            ++yCount;
+            break;
+          case CAP_G:
+          case CAP_Y:
+          case LOW_U:
+          case CAP_Q:
+          case LOW_Q:
+          case CAP_L:
+          case LOW_L:
+          case CAP_W:
+          case LOW_W:
+          case CAP_D:
+          case CAP_F:
+          case LOW_G:
+          case LOW_E:
+          case LOW_C:
+          case CAP_U:
+          case LOW_R:
+            normalizedDateSkeleton.append(ch);
+            dateSkeleton.append(ch);
+            break;
+          case LOW_H:
+          case CAP_H:
+          case LOW_K:
+          case CAP_K:
+            timeSkeleton.append(ch);
+            if (hourChar == u'\0') {
+                hourChar = ch;
+            }
+            break;
+          case LOW_M:
+            timeSkeleton.append(ch);
+            ++mCount;
+            break;
+          case LOW_Z:
+            ++zCount;
+            timeSkeleton.append(ch);
+            break;
+          case LOW_V:
+            ++vCount;
+            timeSkeleton.append(ch);
+            break;
+          case LOW_A:
+          case CAP_V:
+          case CAP_Z:
+          case LOW_J:
+          case LOW_S:
+          case CAP_S:
+          case CAP_A:
+          case LOW_B:
+          case CAP_B:
+            timeSkeleton.append(ch);
+            normalizedTimeSkeleton.append(ch);
+            break;
+        }
+    }
+
+    /* generate normalized form for date*/
+    if ( yCount != 0 ) {
+        for (i = 0; i < yCount; ++i) {
+            normalizedDateSkeleton.append(LOW_Y);
+        }
+    }
+    if ( MCount != 0 ) {
+        if ( MCount < 3 ) {
+            normalizedDateSkeleton.append(CAP_M);
+        } else {
+            for ( int32_t j = 0; j < MCount && j < MAX_M_COUNT; ++j) {
+                 normalizedDateSkeleton.append(CAP_M);
+            }
+        }
+    }
+    if ( ECount != 0 ) {
+        if ( ECount <= 3 ) {
+            normalizedDateSkeleton.append(CAP_E);
+        } else {
+            for ( int32_t j = 0; j < ECount && j < MAX_E_COUNT; ++j ) {
+                 normalizedDateSkeleton.append(CAP_E);
+            }
+        }
+    }
+    if ( dCount != 0 ) {
+        normalizedDateSkeleton.append(LOW_D);
+    }
+
+    /* generate normalized form for time */
+    if ( hourChar != u'\0' ) {
+        normalizedTimeSkeleton.append(hourChar);
+    }
+    if ( mCount != 0 ) {
+        normalizedTimeSkeleton.append(LOW_M);
+    }
+    if ( zCount != 0 ) {
+        normalizedTimeSkeleton.append(LOW_Z);
+    }
+    if ( vCount != 0 ) {
+        normalizedTimeSkeleton.append(LOW_V);
+    }
+}
+
+
+/**
+ * Generate date or time interval pattern from resource,
+ * and set them into the interval pattern locale to this formatter.
+ *
+ * It needs to handle the following:
+ * 1. need to adjust field width.
+ *    For example, the interval patterns saved in DateIntervalInfo
+ *    includes "dMMMy", but not "dMMMMy".
+ *    Need to get interval patterns for dMMMMy from dMMMy.
+ *    Another example, the interval patterns saved in DateIntervalInfo
+ *    includes "hmv", but not "hmz".
+ *    Need to get interval patterns for "hmz' from 'hmv'
+ *
+ * 2. there might be no pattern for 'y' differ for skeleton "Md",
+ *    in order to get interval patterns for 'y' differ,
+ *    need to look for it from skeleton 'yMd'
+ *
+ * @param dateSkeleton   normalized date skeleton
+ * @param timeSkeleton   normalized time skeleton
+ * @return               whether the resource is found for the skeleton.
+ *                       true if interval pattern found for the skeleton,
+ *                       false otherwise.
+ * @stable ICU 4.0
+ */
+UBool
+DateIntervalFormat::setSeparateDateTimePtn(
+                                 const UnicodeString& dateSkeleton,
+                                 const UnicodeString& timeSkeleton) {
+    const UnicodeString* skeleton;
+    // if both date and time skeleton present,
+    // the final interval pattern might include time interval patterns
+    // ( when, am_pm, hour, minute differ ),
+    // but not date interval patterns ( when year, month, day differ ).
+    // For year/month/day differ, it falls back to fall-back pattern.
+    if ( timeSkeleton.length() != 0  ) {
+        skeleton = &timeSkeleton;
+    } else {
+        skeleton = &dateSkeleton;
+    }
+
+    /* interval patterns for skeleton "dMMMy" (but not "dMMMMy")
+     * are defined in resource,
+     * interval patterns for skeleton "dMMMMy" are calculated by
+     * 1. get the best match skeleton for "dMMMMy", which is "dMMMy"
+     * 2. get the interval patterns for "dMMMy",
+     * 3. extend "MMM" to "MMMM" in above interval patterns for "dMMMMy"
+     * getBestSkeleton() is step 1.
+     */
+    // best skeleton, and the difference information
+    int8_t differenceInfo = 0;
+    const UnicodeString* bestSkeleton = fInfo->getBestSkeleton(*skeleton,
+                                                               differenceInfo);
+    /* best skeleton could be nullptr.
+       For example: in "ca" resource file,
+       interval format is defined as following
+           intervalFormats{
+                fallback{"{0} - {1}"}
+            }
+       there is no skeletons/interval patterns defined,
+       and the best skeleton match could be nullptr
+     */
+    if ( bestSkeleton == nullptr ) {
+        return false;
+    }
+
+    // Set patterns for fallback use, need to do this
+    // before returning if differenceInfo == -1
+    UErrorCode status;
+    if ( dateSkeleton.length() != 0) {
+        status = U_ZERO_ERROR;
+        fDatePattern = new UnicodeString(DateFormat::getBestPattern(
+                fLocale, dateSkeleton, status));
+        // no way to report OOM. :(
+    }
+    if ( timeSkeleton.length() != 0) {
+        status = U_ZERO_ERROR;
+        fTimePattern = new UnicodeString(DateFormat::getBestPattern(
+                fLocale, timeSkeleton, status));
+        // no way to report OOM. :(
+    }
+
+    // difference:
+    // 0 means the best matched skeleton is the same as input skeleton
+    // 1 means the fields are the same, but field width are different
+    // 2 means the only difference between fields are v/z,
+    // -1 means there are other fields difference
+    // (this will happen, for instance, if the supplied skeleton has seconds,
+    //  but no skeletons in the intervalFormats data do)
+    if ( differenceInfo == -1 ) {
+        // skeleton has different fields, not only  v/z difference
+        return false;
+    }
+
+    if ( timeSkeleton.length() == 0 ) {
+        UnicodeString extendedSkeleton;
+        UnicodeString extendedBestSkeleton;
+        // only has date skeleton
+        setIntervalPattern(UCAL_DATE, skeleton, bestSkeleton, differenceInfo,
+                           &extendedSkeleton, &extendedBestSkeleton);
+
+        UBool extended = setIntervalPattern(UCAL_MONTH, skeleton, bestSkeleton,
+                                     differenceInfo,
+                                     &extendedSkeleton, &extendedBestSkeleton);
+
+        if ( extended ) {
+            bestSkeleton = &extendedBestSkeleton;
+            skeleton = &extendedSkeleton;
+        }
+        setIntervalPattern(UCAL_YEAR, skeleton, bestSkeleton, differenceInfo,
+                           &extendedSkeleton, &extendedBestSkeleton);
+        setIntervalPattern(UCAL_ERA, skeleton, bestSkeleton, differenceInfo,
+                           &extendedSkeleton, &extendedBestSkeleton);
+     } else {
+        setIntervalPattern(UCAL_MINUTE, skeleton, bestSkeleton, differenceInfo);
+        setIntervalPattern(UCAL_HOUR, skeleton, bestSkeleton, differenceInfo);
+        setIntervalPattern(UCAL_AM_PM, skeleton, bestSkeleton, differenceInfo);
+    }
+    return true;
+}
+
+
+
+void
+DateIntervalFormat::setFallbackPattern(UCalendarDateFields field,
+                                       const UnicodeString& skeleton,
+                                       UErrorCode& status) {
+    if ( U_FAILURE(status) ) {
+        return;
+    }
+    UnicodeString pattern = DateFormat::getBestPattern(
+            fLocale, skeleton, status);
+    if ( U_FAILURE(status) ) {
+        return;
+    }
+    setPatternInfo(field, nullptr, &pattern, fInfo->getDefaultOrder());
+}
+
+
+
+
+void
+DateIntervalFormat::setPatternInfo(UCalendarDateFields field,
+                                   const UnicodeString* firstPart,
+                                   const UnicodeString* secondPart,
+                                   UBool laterDateFirst) {
+    // for fall back interval patterns,
+    // the first part of the pattern is empty,
+    // the second part of the pattern is the full-pattern
+    // should be used in fall-back.
+    UErrorCode status = U_ZERO_ERROR;
+    // following should not set any wrong status.
+    int32_t itvPtnIndex = DateIntervalInfo::calendarFieldToIntervalIndex(field,
+                                                                        status);
+    if ( U_FAILURE(status) ) {
+        return;
+    }
+    PatternInfo& ptn = fIntervalPatterns[itvPtnIndex];
+    if ( firstPart ) {
+        ptn.firstPart = *firstPart;
+    }
+    if ( secondPart ) {
+        ptn.secondPart = *secondPart;
+    }
+    ptn.laterDateFirst = laterDateFirst;
+}
+
+void
+DateIntervalFormat::setIntervalPattern(UCalendarDateFields field,
+                                       const UnicodeString& intervalPattern) {
+    UBool order = fInfo->getDefaultOrder();
+    setIntervalPattern(field, intervalPattern, order);
+}
+
+
+void
+DateIntervalFormat::setIntervalPattern(UCalendarDateFields field,
+                                       const UnicodeString& intervalPattern,
+                                       UBool laterDateFirst) {
+    const UnicodeString* pattern = &intervalPattern;
+    UBool order = laterDateFirst;
+    // check for "latestFirst:" or "earliestFirst:" prefix
+    int8_t prefixLength = UPRV_LENGTHOF(gLaterFirstPrefix);
+    int8_t earliestFirstLength = UPRV_LENGTHOF(gEarlierFirstPrefix);
+    UnicodeString realPattern;
+    if ( intervalPattern.startsWith(gLaterFirstPrefix, prefixLength) ) {
+        order = true;
+        intervalPattern.extract(prefixLength,
+                                intervalPattern.length() - prefixLength,
+                                realPattern);
+        pattern = &realPattern;
+    } else if ( intervalPattern.startsWith(gEarlierFirstPrefix,
+                                           earliestFirstLength) ) {
+        order = false;
+        intervalPattern.extract(earliestFirstLength,
+                                intervalPattern.length() - earliestFirstLength,
+                                realPattern);
+        pattern = &realPattern;
+    }
+
+    int32_t splitPoint = splitPatternInto2Part(*pattern);
+
+    UnicodeString firstPart;
+    UnicodeString secondPart;
+    pattern->extract(0, splitPoint, firstPart);
+    if ( splitPoint < pattern->length() ) {
+        pattern->extract(splitPoint, pattern->length()-splitPoint, secondPart);
+    }
+    setPatternInfo(field, &firstPart, &secondPart, order);
+}
+
+
+
+
+/**
+ * Generate interval pattern from existing resource
+ *
+ * It not only save the interval patterns,
+ * but also return the extended skeleton and its best match skeleton.
+ *
+ * @param field           largest different calendar field
+ * @param skeleton        skeleton
+ * @param bestSkeleton    the best match skeleton which has interval pattern
+ *                        defined in resource
+ * @param differenceInfo  the difference between skeleton and best skeleton
+ *         0 means the best matched skeleton is the same as input skeleton
+ *         1 means the fields are the same, but field width are different
+ *         2 means the only difference between fields are v/z,
+ *        -1 means there are other fields difference
+ *
+ * @param extendedSkeleton      extended skeleton
+ * @param extendedBestSkeleton  extended best match skeleton
+ * @return                      whether the interval pattern is found
+ *                              through extending skeleton or not.
+ *                              true if interval pattern is found by
+ *                              extending skeleton, false otherwise.
+ * @stable ICU 4.0
+ */
+UBool
+DateIntervalFormat::setIntervalPattern(UCalendarDateFields field,
+                                       const UnicodeString* skeleton,
+                                       const UnicodeString* bestSkeleton,
+                                       int8_t differenceInfo,
+                                       UnicodeString* extendedSkeleton,
+                                       UnicodeString* extendedBestSkeleton) {
+    UErrorCode status = U_ZERO_ERROR;
+    // following getIntervalPattern() should not generate error status
+    UnicodeString pattern;
+    fInfo->getIntervalPattern(*bestSkeleton, field, pattern, status);
+    if ( pattern.isEmpty() ) {
+        // single date
+        if ( SimpleDateFormat::isFieldUnitIgnored(*bestSkeleton, field) ) {
+            // do nothing, format will handle it
+            return false;
+        }
+
+        // for 24 hour system, interval patterns in resource file
+        // might not include pattern when am_pm differ,
+        // which should be the same as hour differ.
+        // add it here for simplicity
+        if ( field == UCAL_AM_PM ) {
+            fInfo->getIntervalPattern(*bestSkeleton, UCAL_HOUR, pattern,status);
+            if ( !pattern.isEmpty() ) {
+                UBool suppressDayPeriodField = fSkeleton.indexOf(CAP_J) != -1;
+                UnicodeString adjustIntervalPattern;
+                adjustFieldWidth(*skeleton, *bestSkeleton, pattern, differenceInfo,
+                                 suppressDayPeriodField, adjustIntervalPattern);
+                setIntervalPattern(field, adjustIntervalPattern);
+            }
+            return false;
+        }
+        // else, looking for pattern when 'y' differ for 'dMMMM' skeleton,
+        // first, get best match pattern "MMMd",
+        // since there is no pattern for 'y' differs for skeleton 'MMMd',
+        // need to look for it from skeleton 'yMMMd',
+        // if found, adjust field width in interval pattern from
+        // "MMM" to "MMMM".
+        char16_t fieldLetter = fgCalendarFieldToPatternLetter[field];
+        if ( extendedSkeleton ) {
+            *extendedSkeleton = *skeleton;
+            *extendedBestSkeleton = *bestSkeleton;
+            extendedSkeleton->insert(0, fieldLetter);
+            extendedBestSkeleton->insert(0, fieldLetter);
+            // for example, looking for patterns when 'y' differ for
+            // skeleton "MMMM".
+            fInfo->getIntervalPattern(*extendedBestSkeleton,field,pattern,status);
+            if ( pattern.isEmpty() && differenceInfo == 0 ) {
+                // if there is no skeleton "yMMMM" defined,
+                // look for the best match skeleton, for example: "yMMM"
+                const UnicodeString* tmpBest = fInfo->getBestSkeleton(
+                                        *extendedBestSkeleton, differenceInfo);
+                if ( tmpBest != 0 && differenceInfo != -1 ) {
+                    fInfo->getIntervalPattern(*tmpBest, field, pattern, status);
+                    bestSkeleton = tmpBest;
+                }
+            }
+        }
+    }
+    if ( !pattern.isEmpty() ) {
+        UBool suppressDayPeriodField = fSkeleton.indexOf(CAP_J) != -1;
+        if ( differenceInfo != 0 || suppressDayPeriodField) {
+            UnicodeString adjustIntervalPattern;
+            adjustFieldWidth(*skeleton, *bestSkeleton, pattern, differenceInfo,
+                              suppressDayPeriodField, adjustIntervalPattern);
+            setIntervalPattern(field, adjustIntervalPattern);
+        } else {
+            setIntervalPattern(field, pattern);
+        }
+        if ( extendedSkeleton && !extendedSkeleton->isEmpty() ) {
+            return true;
+        }
+    }
+    return false;
+}
+
+
+
+int32_t  U_EXPORT2
+DateIntervalFormat::splitPatternInto2Part(const UnicodeString& intervalPattern) {
+    UBool inQuote = false;
+    char16_t prevCh = 0;
+    int32_t count = 0;
+
+    /* repeatedPattern used to record whether a pattern has already seen.
+       It is a pattern applies to first calendar if it is first time seen,
+       otherwise, it is a pattern applies to the second calendar
+     */
+    UBool patternRepeated[] =
+    {
+    //       A   B   C   D   E   F   G   H   I   J   K   L   M   N   O
+             0,  0,  0,  0,  0,  0,  0,  0,  0,  0,  0,  0,  0,  0,  0,
+    //   P   Q   R   S   T   U   V   W   X   Y   Z
+         0,  0,  0,  0,  0,  0,  0,  0,  0,  0,  0, 0, 0,  0, 0, 0,
+    //       a   b   c   d   e   f   g   h   i   j   k   l   m   n   o
+         0,  0,  0,  0,  0,  0,  0,  0,  0,  0,  0,  0,  0,  0,  0,  0,
+    //   p   q   r   s   t   u   v   w   x   y   z
+         0,  0,  0,  0,  0,  0,  0,  0,  0,  0,  0
+    };
+
+    int8_t PATTERN_CHAR_BASE = 0x41;
+
+    /* loop through the pattern string character by character looking for
+     * the first repeated pattern letter, which breaks the interval pattern
+     * into 2 parts.
+     */
+    int32_t i;
+    UBool foundRepetition = false;
+    for (i = 0; i < intervalPattern.length(); ++i) {
+        char16_t ch = intervalPattern.charAt(i);
+
+        if (ch != prevCh && count > 0) {
+            // check the repeativeness of pattern letter
+            UBool repeated = patternRepeated[(int)(prevCh - PATTERN_CHAR_BASE)];
+            if ( repeated == false ) {
+                patternRepeated[prevCh - PATTERN_CHAR_BASE] = true;
+            } else {
+                foundRepetition = true;
+                break;
+            }
+            count = 0;
+        }
+        if (ch == 0x0027 /*'*/) {
+            // Consecutive single quotes are a single quote literal,
+            // either outside of quotes or between quotes
+            if ((i+1) < intervalPattern.length() &&
+                intervalPattern.charAt(i+1) == 0x0027 /*'*/) {
+                ++i;
+            } else {
+                inQuote = ! inQuote;
+            }
+        }
+        else if (!inQuote && ((ch >= 0x0061 /*'a'*/ && ch <= 0x007A /*'z'*/)
+                    || (ch >= 0x0041 /*'A'*/ && ch <= 0x005A /*'Z'*/))) {
+            // ch is a date-time pattern character
+            prevCh = ch;
+            ++count;
+        }
+    }
+    // check last pattern char, distinguish
+    // "dd MM" ( no repetition ),
+    // "d-d"(last char repeated ), and
+    // "d-d MM" ( repetition found )
+    if ( count > 0 && foundRepetition == false ) {
+        if ( patternRepeated[(int)(prevCh - PATTERN_CHAR_BASE)] == false ) {
+            count = 0;
+        }
+    }
+    return (i - count);
+}
+
+// The following is only called from fallbackFormat, i.e. within the gFormatterMutex lock
+void DateIntervalFormat::fallbackFormatRange(
+        Calendar& fromCalendar,
+        Calendar& toCalendar,
+        UnicodeString& appendTo,
+        int8_t& firstIndex,
+        FieldPositionHandler& fphandler,
+        UErrorCode& status) const {
+    UnicodeString fallbackPattern;
+    fInfo->getFallbackIntervalPattern(fallbackPattern);
+    SimpleFormatter sf(fallbackPattern, 2, 2, status);
+    if (U_FAILURE(status)) {
+        return;
+    }
+    int32_t offsets[2];
+    UnicodeString patternBody = sf.getTextWithNoArguments(offsets, 2);
+
+    UErrorCode tempStatus = U_ZERO_ERROR; // for setContext, ignored
+    // TODO(ICU-20406): Use SimpleFormatter Iterator interface when available.
+    if (offsets[0] < offsets[1]) {
+        firstIndex = 0;
+        appendTo.append(patternBody.tempSubStringBetween(0, offsets[0]));
+        fDateFormat->_format(fromCalendar, appendTo, fphandler, status);
+        appendTo.append(patternBody.tempSubStringBetween(offsets[0], offsets[1]));
+        // No capitalization for second part of interval
+        fDateFormat->setContext(UDISPCTX_CAPITALIZATION_NONE, tempStatus);
+        fDateFormat->_format(toCalendar, appendTo, fphandler, status);
+        appendTo.append(patternBody.tempSubStringBetween(offsets[1]));
+    } else {
+        firstIndex = 1;
+        appendTo.append(patternBody.tempSubStringBetween(0, offsets[1]));
+        fDateFormat->_format(toCalendar, appendTo, fphandler, status);
+        appendTo.append(patternBody.tempSubStringBetween(offsets[1], offsets[0]));
+        // No capitalization for second part of interval
+        fDateFormat->setContext(UDISPCTX_CAPITALIZATION_NONE, tempStatus);
+        fDateFormat->_format(fromCalendar, appendTo, fphandler, status);
+        appendTo.append(patternBody.tempSubStringBetween(offsets[0]));
+    }
+}
+
+// The following is only called from formatImpl, i.e. within the gFormatterMutex lock
+UnicodeString&
+DateIntervalFormat::fallbackFormat(Calendar& fromCalendar,
+                                   Calendar& toCalendar,
+                                   UBool fromToOnSameDay, // new
+                                   UnicodeString& appendTo,
+                                   int8_t& firstIndex,
+                                   FieldPositionHandler& fphandler,
+                                   UErrorCode& status) const {
+    if ( U_FAILURE(status) ) {
+        return appendTo;
+    }
+
+    UBool formatDatePlusTimeRange = (fromToOnSameDay && fDatePattern && fTimePattern);
+    if (formatDatePlusTimeRange) {
+        SimpleFormatter sf(*fDateTimeFormat, 2, 2, status);
+        if (U_FAILURE(status)) {
+            return appendTo;
+        }
+        int32_t offsets[2];
+        UnicodeString patternBody = sf.getTextWithNoArguments(offsets, 2);
+
+        UnicodeString fullPattern; // for saving the pattern in fDateFormat
+        fDateFormat->toPattern(fullPattern); // save current pattern, restore later
+
+        UErrorCode tempStatus = U_ZERO_ERROR; // for setContext, ignored
+        // {0} is time range
+        // {1} is single date portion
+        // TODO(ICU-20406): Use SimpleFormatter Iterator interface when available.
+        if (offsets[0] < offsets[1]) {
+            appendTo.append(patternBody.tempSubStringBetween(0, offsets[0]));
+            fDateFormat->applyPattern(*fTimePattern);
+            fallbackFormatRange(fromCalendar, toCalendar, appendTo, firstIndex, fphandler, status);
+            appendTo.append(patternBody.tempSubStringBetween(offsets[0], offsets[1]));
+            fDateFormat->applyPattern(*fDatePattern);
+            // No capitalization for second portion
+            fDateFormat->setContext(UDISPCTX_CAPITALIZATION_NONE, tempStatus);
+            fDateFormat->_format(fromCalendar, appendTo, fphandler, status);
+            appendTo.append(patternBody.tempSubStringBetween(offsets[1]));
+        } else {
+            appendTo.append(patternBody.tempSubStringBetween(0, offsets[1]));
+            fDateFormat->applyPattern(*fDatePattern);
+            fDateFormat->_format(fromCalendar, appendTo, fphandler, status);
+            appendTo.append(patternBody.tempSubStringBetween(offsets[1], offsets[0]));
+            fDateFormat->applyPattern(*fTimePattern);
+            // No capitalization for second portion
+            fDateFormat->setContext(UDISPCTX_CAPITALIZATION_NONE, tempStatus);
+            fallbackFormatRange(fromCalendar, toCalendar, appendTo, firstIndex, fphandler, status);
+            appendTo.append(patternBody.tempSubStringBetween(offsets[0]));
+        }
+
+        // restore full pattern
+        fDateFormat->applyPattern(fullPattern);
+    } else {
+        fallbackFormatRange(fromCalendar, toCalendar, appendTo, firstIndex, fphandler, status);
+    }
+    return appendTo;
+}
+
+
+
+
+UBool  U_EXPORT2
+DateIntervalFormat::fieldExistsInSkeleton(UCalendarDateFields field,
+                                          const UnicodeString& skeleton)
+{
+    const char16_t fieldChar = fgCalendarFieldToPatternLetter[field];
+    return ( (skeleton.indexOf(fieldChar) == -1)?false:true ) ;
+}
+
+
+
+void  U_EXPORT2
+DateIntervalFormat::adjustFieldWidth(const UnicodeString& inputSkeleton,
+                 const UnicodeString& bestMatchSkeleton,
+                 const UnicodeString& bestIntervalPattern,
+                 int8_t differenceInfo,
+                 UBool suppressDayPeriodField,
+                 UnicodeString& adjustedPtn) {
+    adjustedPtn = bestIntervalPattern;
+    int32_t inputSkeletonFieldWidth[] =
+    {
+    //       A   B   C   D   E   F   G   H   I   J   K   L   M   N   O
+             0,  0,  0,  0,  0,  0,  0,  0,  0,  0,  0,  0,  0,  0,  0,
+    //   P   Q   R   S   T   U   V   W   X   Y   Z
+         0,  0,  0,  0,  0,  0,  0,  0,  0,  0,  0, 0, 0,  0, 0, 0,
+    //       a   b   c   d   e   f   g   h   i   j   k   l   m   n   o
+         0,  0,  0,  0,  0,  0,  0,  0,  0,  0,  0,  0,  0,  0,  0,  0,
+    //   p   q   r   s   t   u   v   w   x   y   z
+         0,  0,  0,  0,  0,  0,  0,  0,  0,  0,  0
+    };
+
+    int32_t bestMatchSkeletonFieldWidth[] =
+    {
+    //       A   B   C   D   E   F   G   H   I   J   K   L   M   N   O
+             0,  0,  0,  0,  0,  0,  0,  0,  0,  0,  0,  0,  0,  0,  0,
+    //   P   Q   R   S   T   U   V   W   X   Y   Z
+         0,  0,  0,  0,  0,  0,  0,  0,  0,  0,  0, 0, 0,  0, 0, 0,
+    //       a   b   c   d   e   f   g   h   i   j   k   l   m   n   o
+         0,  0,  0,  0,  0,  0,  0,  0,  0,  0,  0,  0,  0,  0,  0,  0,
+    //   p   q   r   s   t   u   v   w   x   y   z
+         0,  0,  0,  0,  0,  0,  0,  0,  0,  0,  0
+    };
+
+    const int8_t PATTERN_CHAR_BASE = 0x41;
+
+    DateIntervalInfo::parseSkeleton(inputSkeleton, inputSkeletonFieldWidth);
+    DateIntervalInfo::parseSkeleton(bestMatchSkeleton, bestMatchSkeletonFieldWidth);
+    if (suppressDayPeriodField) {
+        // remove the 'a' and any NBSP/NNBSP on one side of it
+        findReplaceInPattern(adjustedPtn, UnicodeString(u"\u00A0a",-1), UnicodeString());
+        findReplaceInPattern(adjustedPtn, UnicodeString(u"\u202Fa",-1), UnicodeString());
+        findReplaceInPattern(adjustedPtn, UnicodeString(u"a\u00A0",-1), UnicodeString());
+        findReplaceInPattern(adjustedPtn, UnicodeString(u"a\u202F",-1), UnicodeString());
+        findReplaceInPattern(adjustedPtn, UnicodeString(LOW_A), UnicodeString());
+        // adjust interior double spaces, remove exterior whitespace
+        findReplaceInPattern(adjustedPtn, UnicodeString("  "), UnicodeString(" "));
+        adjustedPtn.trim();
+    }
+    if ( differenceInfo == 2 ) {
+        if (inputSkeleton.indexOf(LOW_Z) != -1) {
+             findReplaceInPattern(adjustedPtn, UnicodeString(LOW_V), UnicodeString(LOW_Z));
+         }
+         if (inputSkeleton.indexOf(CAP_K) != -1) {
+             findReplaceInPattern(adjustedPtn, UnicodeString(LOW_H), UnicodeString(CAP_K));
+         }
+         if (inputSkeleton.indexOf(LOW_K) != -1) {
+             findReplaceInPattern(adjustedPtn, UnicodeString(CAP_H), UnicodeString(LOW_K));
+         }
+         if (inputSkeleton.indexOf(LOW_B) != -1) {
+             findReplaceInPattern(adjustedPtn, UnicodeString(LOW_A), UnicodeString(LOW_B));
+         }
+    }
+    if (adjustedPtn.indexOf(LOW_A) != -1 && bestMatchSkeletonFieldWidth[LOW_A - PATTERN_CHAR_BASE] == 0) {
+        bestMatchSkeletonFieldWidth[LOW_A - PATTERN_CHAR_BASE] = 1;
+    }
+    if (adjustedPtn.indexOf(LOW_B) != -1 && bestMatchSkeletonFieldWidth[LOW_B - PATTERN_CHAR_BASE] == 0) {
+        bestMatchSkeletonFieldWidth[LOW_B - PATTERN_CHAR_BASE] = 1;
+     }
+
+    UBool inQuote = false;
+    char16_t prevCh = 0;
+    int32_t count = 0;
+
+    // loop through the pattern string character by character
+    int32_t adjustedPtnLength = adjustedPtn.length();
+    int32_t i;
+    for (i = 0; i < adjustedPtnLength; ++i) {
+        char16_t ch = adjustedPtn.charAt(i);
+        if (ch != prevCh && count > 0) {
+            // check the repeativeness of pattern letter
+            char16_t skeletonChar = prevCh;
+            if ( skeletonChar ==  CAP_L ) {
+                // there is no "L" (always be "M") in skeleton,
+                // but there is "L" in pattern.
+                // for skeleton "M+", the pattern might be "...L..."
+                skeletonChar = CAP_M;
+            }
+            int32_t fieldCount = bestMatchSkeletonFieldWidth[(int)(skeletonChar - PATTERN_CHAR_BASE)];
+            int32_t inputFieldCount = inputSkeletonFieldWidth[(int)(skeletonChar - PATTERN_CHAR_BASE)];
+            if ( fieldCount == count && inputFieldCount > fieldCount ) {
+                count = inputFieldCount - fieldCount;
+                int32_t j;
+                for ( j = 0; j < count; ++j ) {
+                    adjustedPtn.insert(i, prevCh);
+                }
+                i += count;
+                adjustedPtnLength += count;
+            }
+            count = 0;
+        }
+        if (ch == 0x0027 /*'*/) {
+            // Consecutive single quotes are a single quote literal,
+            // either outside of quotes or between quotes
+            if ((i+1) < adjustedPtn.length() && adjustedPtn.charAt(i+1) == 0x0027 /* ' */) {
+                ++i;
+            } else {
+                inQuote = ! inQuote;
+            }
+        }
+        else if ( ! inQuote && ((ch >= 0x0061 /*'a'*/ && ch <= 0x007A /*'z'*/)
+                    || (ch >= 0x0041 /*'A'*/ && ch <= 0x005A /*'Z'*/))) {
+            // ch is a date-time pattern character
+            prevCh = ch;
+            ++count;
+        }
+    }
+    if ( count > 0 ) {
+        // last item
+        // check the repeativeness of pattern letter
+        char16_t skeletonChar = prevCh;
+        if ( skeletonChar == CAP_L ) {
+            // there is no "L" (always be "M") in skeleton,
+            // but there is "L" in pattern.
+            // for skeleton "M+", the pattern might be "...L..."
+            skeletonChar = CAP_M;
+        }
+        int32_t fieldCount = bestMatchSkeletonFieldWidth[(int)(skeletonChar - PATTERN_CHAR_BASE)];
+        int32_t inputFieldCount = inputSkeletonFieldWidth[(int)(skeletonChar - PATTERN_CHAR_BASE)];
+        if ( fieldCount == count && inputFieldCount > fieldCount ) {
+            count = inputFieldCount - fieldCount;
+            int32_t j;
+            for ( j = 0; j < count; ++j ) {
+                adjustedPtn.append(prevCh);
+            }
+        }
+    }
+}
+
+void
+DateIntervalFormat::findReplaceInPattern(UnicodeString& targetString,
+                                         const UnicodeString& strToReplace,
+                                         const UnicodeString& strToReplaceWith) {
+    int32_t firstQuoteIndex = targetString.indexOf(u'\'');
+    if (firstQuoteIndex == -1) {
+        targetString.findAndReplace(strToReplace, strToReplaceWith);
+    } else {
+        UnicodeString result;
+        UnicodeString source = targetString;
+        
+        while (firstQuoteIndex >= 0) {
+            int32_t secondQuoteIndex = source.indexOf(u'\'', firstQuoteIndex + 1);
+            if (secondQuoteIndex == -1) {
+                secondQuoteIndex = source.length() - 1;
+            }
+            
+            UnicodeString unquotedText(source, 0, firstQuoteIndex);
+            UnicodeString quotedText(source, firstQuoteIndex, secondQuoteIndex - firstQuoteIndex + 1);
+            
+            unquotedText.findAndReplace(strToReplace, strToReplaceWith);
+            result += unquotedText;
+            result += quotedText;
+            
+            source.remove(0, secondQuoteIndex + 1);
+            firstQuoteIndex = source.indexOf(u'\'');
+        }
+        source.findAndReplace(strToReplace, strToReplaceWith);
+        result += source;
+        targetString = result;
+    }
+}
+
+
+
+void
+DateIntervalFormat::concatSingleDate2TimeInterval(UnicodeString& format,
+                                              const UnicodeString& datePattern,
+                                              UCalendarDateFields field,
+                                              UErrorCode& status) {
+    // following should not set wrong status
+    int32_t itvPtnIndex = DateIntervalInfo::calendarFieldToIntervalIndex(field,
+                                                                        status);
+    if ( U_FAILURE(status) ) {
+        return;
+    }
+    PatternInfo&  timeItvPtnInfo = fIntervalPatterns[itvPtnIndex];
+    if ( !timeItvPtnInfo.firstPart.isEmpty() ) {
+        UnicodeString timeIntervalPattern(timeItvPtnInfo.firstPart);
+        timeIntervalPattern.append(timeItvPtnInfo.secondPart);
+        UnicodeString combinedPattern;
+        SimpleFormatter(format, 2, 2, status).
+                format(timeIntervalPattern, datePattern, combinedPattern, status);
+        if ( U_FAILURE(status) ) {
+            return;
+        }
+        setIntervalPattern(field, combinedPattern, timeItvPtnInfo.laterDateFirst);
+    }
+    // else: fall back
+    // it should not happen if the interval format defined is valid
+}
+
+
+
+const char16_t
+DateIntervalFormat::fgCalendarFieldToPatternLetter[] =
+{
+    /*GyM*/ CAP_G, LOW_Y, CAP_M,
+    /*wWd*/ LOW_W, CAP_W, LOW_D,
+    /*DEF*/ CAP_D, CAP_E, CAP_F,
+    /*ahH*/ LOW_A, LOW_H, CAP_H,
+    /*msS*/ LOW_M, LOW_S, CAP_S, // MINUTE, SECOND, MILLISECOND
+    /*z.Y*/ LOW_Z, SPACE, CAP_Y, // ZONE_OFFSET, DST_OFFSET, YEAR_WOY,
+    /*eug*/ LOW_E, LOW_U, LOW_G, // DOW_LOCAL, EXTENDED_YEAR, JULIAN_DAY,
+    /*A..*/ CAP_A, SPACE, SPACE, // MILLISECONDS_IN_DAY, IS_LEAP_MONTH, FIELD_COUNT
+};
+
+
+
+U_NAMESPACE_END
+
+#endif