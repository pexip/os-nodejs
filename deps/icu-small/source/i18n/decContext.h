<<<<<<< HEAD
// © 2016 and later: Unicode, Inc. and others.
// License & terms of use: http://www.unicode.org/copyright.html
/* ------------------------------------------------------------------ */
/* Decimal Context module header                                      */
/* ------------------------------------------------------------------ */
/* Copyright (c) IBM Corporation, 2000-2011.   All rights reserved.   */
/*                                                                    */
/* This software is made available under the terms of the             */
/* ICU License -- ICU 1.8.1 and later.                                */
/*                                                                    */
/* The description and User's Guide ("The decNumber C Library") for   */
/* this software is called decNumber.pdf.  This document is           */
/* available, together with arithmetic and format specifications,     */
/* testcases, and Web links, on the General Decimal Arithmetic page.  */
/*                                                                    */
/* Please send comments, suggestions, and corrections to the author:  */
/*   mfc@uk.ibm.com                                                   */
/*   Mike Cowlishaw, IBM Fellow                                       */
/*   IBM UK, PO Box 31, Birmingham Road, Warwick CV34 5JL, UK         */
/* ------------------------------------------------------------------ */

/* Modified version, for use from within ICU.
 *    Renamed public functions, to avoid an unwanted export of the
 *    standard names from the ICU library.
 *
 *    Use ICU's uprv_malloc() and uprv_free()
 *
 *    Revert comment syntax to plain C
 *
 *    Remove a few compiler warnings.
 */
#include "unicode/utypes.h"
#include "putilimp.h"

/*                                                                    */
/* Context variables must always have valid values:                   */
/*                                                                    */
/*  status   -- [any bits may be cleared, but not set, by user]       */
/*  round    -- must be one of the enumerated rounding modes          */
/*                                                                    */
/* The following variables are implied for fixed size formats (i.e.,  */
/* they are ignored) but should still be set correctly in case used   */
/* with decNumber functions:                                          */
/*                                                                    */
/*  clamp    -- must be either 0 or 1                                 */
/*  digits   -- must be in the range 1 through 999999999              */
/*  emax     -- must be in the range 0 through 999999999              */
/*  emin     -- must be in the range 0 through -999999999             */
/*  extended -- must be either 0 or 1 [present only if DECSUBSET]     */
/*  traps    -- only defined bits may be set                          */
/*                                                                    */
/* ------------------------------------------------------------------ */

#if !defined(DECCONTEXT)
  #define DECCONTEXT
  #define DECCNAME     "decContext"                     /* Short name */
  #define DECCFULLNAME "Decimal Context Descriptor"   /* Verbose name */
  #define DECCAUTHOR   "Mike Cowlishaw"               /* Who to blame */

  #if !defined(int32_t)
/* #include <stdint.h>   */         /* C99 standard integers           */
  #endif
  #include <stdio.h>               /* for printf, etc.                */
  #include <signal.h>              /* for traps                       */

  /* Extended flags setting -- set this to 0 to use only IEEE flags   */
  #if !defined(DECEXTFLAG)
  #define DECEXTFLAG 1             /* 1=enable extended flags         */
  #endif

  /* Conditional code flag -- set this to 0 for best performance      */
  #if !defined(DECSUBSET)
  #define DECSUBSET  0             /* 1=enable subset arithmetic      */
  #endif

  /* Context for operations, with associated constants                */
  enum rounding {
    DEC_ROUND_CEILING,             /* round towards +infinity         */
    DEC_ROUND_UP,                  /* round away from 0               */
    DEC_ROUND_HALF_UP,             /* 0.5 rounds up                   */
    DEC_ROUND_HALF_EVEN,           /* 0.5 rounds to nearest even      */
    DEC_ROUND_HALF_DOWN,           /* 0.5 rounds down                 */
    DEC_ROUND_DOWN,                /* round towards 0 (truncate)      */
    DEC_ROUND_FLOOR,               /* round towards -infinity         */
    DEC_ROUND_05UP,                /* round for reround               */
    DEC_ROUND_MAX                  /* enum must be less than this     */
    };
  #define DEC_ROUND_DEFAULT DEC_ROUND_HALF_EVEN;

  typedef struct {
    int32_t  digits;               /* working precision               */
    int32_t  emax;                 /* maximum positive exponent       */
    int32_t  emin;                 /* minimum negative exponent       */
    enum     rounding round;       /* rounding mode                   */
    uint32_t traps;                /* trap-enabler flags              */
    uint32_t status;               /* status flags                    */
    uint8_t  clamp;                /* flag: apply IEEE exponent clamp */
    #if DECSUBSET
    uint8_t  extended;             /* flag: special-values allowed    */
    #endif
    } decContext;

  /* Maxima and Minima for context settings                           */
  #define DEC_MAX_DIGITS 999999999
  #define DEC_MIN_DIGITS         1
  #define DEC_MAX_EMAX   999999999
  #define DEC_MIN_EMAX           0
  #define DEC_MAX_EMIN           0
  #define DEC_MIN_EMIN  -999999999
  #define DEC_MAX_MATH      999999 /* max emax, etc., for math funcs. */

  /* Classifications for decimal numbers, aligned with 754 (note that */
  /* 'normal' and 'subnormal' are meaningful only with a decContext   */
  /* or a fixed size format).                                         */
  enum decClass {
    DEC_CLASS_SNAN,
    DEC_CLASS_QNAN,
    DEC_CLASS_NEG_INF,
    DEC_CLASS_NEG_NORMAL,
    DEC_CLASS_NEG_SUBNORMAL,
    DEC_CLASS_NEG_ZERO,
    DEC_CLASS_POS_ZERO,
    DEC_CLASS_POS_SUBNORMAL,
    DEC_CLASS_POS_NORMAL,
    DEC_CLASS_POS_INF
    };
  /* Strings for the decClasses */
  #define DEC_ClassString_SN  "sNaN"
  #define DEC_ClassString_QN  "NaN"
  #define DEC_ClassString_NI  "-Infinity"
  #define DEC_ClassString_NN  "-Normal"
  #define DEC_ClassString_NS  "-Subnormal"
  #define DEC_ClassString_NZ  "-Zero"
  #define DEC_ClassString_PZ  "+Zero"
  #define DEC_ClassString_PS  "+Subnormal"
  #define DEC_ClassString_PN  "+Normal"
  #define DEC_ClassString_PI  "+Infinity"
  #define DEC_ClassString_UN  "Invalid"

  /* Trap-enabler and Status flags (exceptional conditions), and      */
  /* their names.  The top byte is reserved for internal use          */
  #if DECEXTFLAG
    /* Extended flags */
    #define DEC_Conversion_syntax    0x00000001
    #define DEC_Division_by_zero     0x00000002
    #define DEC_Division_impossible  0x00000004
    #define DEC_Division_undefined   0x00000008
    #define DEC_Insufficient_storage 0x00000010 /* [when malloc fails]  */
    #define DEC_Inexact              0x00000020
    #define DEC_Invalid_context      0x00000040
    #define DEC_Invalid_operation    0x00000080
    #if DECSUBSET
    #define DEC_Lost_digits          0x00000100
    #endif
    #define DEC_Overflow             0x00000200
    #define DEC_Clamped              0x00000400
    #define DEC_Rounded              0x00000800
    #define DEC_Subnormal            0x00001000
    #define DEC_Underflow            0x00002000
  #else
    /* IEEE flags only */
    #define DEC_Conversion_syntax    0x00000010
    #define DEC_Division_by_zero     0x00000002
    #define DEC_Division_impossible  0x00000010
    #define DEC_Division_undefined   0x00000010
    #define DEC_Insufficient_storage 0x00000010 /* [when malloc fails]  */
    #define DEC_Inexact              0x00000001
    #define DEC_Invalid_context      0x00000010
    #define DEC_Invalid_operation    0x00000010
    #if DECSUBSET
    #define DEC_Lost_digits          0x00000000
    #endif
    #define DEC_Overflow             0x00000008
    #define DEC_Clamped              0x00000000
    #define DEC_Rounded              0x00000000
    #define DEC_Subnormal            0x00000000
    #define DEC_Underflow            0x00000004
  #endif

  /* IEEE 754 groupings for the flags                                 */
  /* [DEC_Clamped, DEC_Lost_digits, DEC_Rounded, and DEC_Subnormal    */
  /* are not in IEEE 754]                                             */
  #define DEC_IEEE_754_Division_by_zero  (DEC_Division_by_zero)
  #if DECSUBSET
  #define DEC_IEEE_754_Inexact           (DEC_Inexact | DEC_Lost_digits)
  #else
  #define DEC_IEEE_754_Inexact           (DEC_Inexact)
  #endif
  #define DEC_IEEE_754_Invalid_operation (DEC_Conversion_syntax |     \
                                          DEC_Division_impossible |   \
                                          DEC_Division_undefined |    \
                                          DEC_Insufficient_storage |  \
                                          DEC_Invalid_context |       \
                                          DEC_Invalid_operation)
  #define DEC_IEEE_754_Overflow          (DEC_Overflow)
  #define DEC_IEEE_754_Underflow         (DEC_Underflow)

  /* flags which are normally errors (result is qNaN, infinite, or 0) */
  #define DEC_Errors (DEC_IEEE_754_Division_by_zero |                 \
                      DEC_IEEE_754_Invalid_operation |                \
                      DEC_IEEE_754_Overflow | DEC_IEEE_754_Underflow)
  /* flags which cause a result to become qNaN                        */
  #define DEC_NaNs    DEC_IEEE_754_Invalid_operation

  /* flags which are normally for information only (finite results)   */
  #if DECSUBSET
  #define DEC_Information (DEC_Clamped | DEC_Rounded | DEC_Inexact    \
                          | DEC_Lost_digits)
  #else
  #define DEC_Information (DEC_Clamped | DEC_Rounded | DEC_Inexact)
  #endif

  /* IEEE 854 names (for compatibility with older decNumber versions) */
  #define DEC_IEEE_854_Division_by_zero  DEC_IEEE_754_Division_by_zero
  #define DEC_IEEE_854_Inexact           DEC_IEEE_754_Inexact
  #define DEC_IEEE_854_Invalid_operation DEC_IEEE_754_Invalid_operation
  #define DEC_IEEE_854_Overflow          DEC_IEEE_754_Overflow
  #define DEC_IEEE_854_Underflow         DEC_IEEE_754_Underflow

  /* Name strings for the exceptional conditions                      */
  #define DEC_Condition_CS "Conversion syntax"
  #define DEC_Condition_DZ "Division by zero"
  #define DEC_Condition_DI "Division impossible"
  #define DEC_Condition_DU "Division undefined"
  #define DEC_Condition_IE "Inexact"
  #define DEC_Condition_IS "Insufficient storage"
  #define DEC_Condition_IC "Invalid context"
  #define DEC_Condition_IO "Invalid operation"
  #if DECSUBSET
  #define DEC_Condition_LD "Lost digits"
  #endif
  #define DEC_Condition_OV "Overflow"
  #define DEC_Condition_PA "Clamped"
  #define DEC_Condition_RO "Rounded"
  #define DEC_Condition_SU "Subnormal"
  #define DEC_Condition_UN "Underflow"
  #define DEC_Condition_ZE "No status"
  #define DEC_Condition_MU "Multiple status"
  #define DEC_Condition_Length 21  /* length of the longest string,   */
                                   /* including terminator            */

  /* Initialization descriptors, used by decContextDefault            */
  #define DEC_INIT_BASE         0
  #define DEC_INIT_DECIMAL32   32
  #define DEC_INIT_DECIMAL64   64
  #define DEC_INIT_DECIMAL128 128
  /* Synonyms */
  #define DEC_INIT_DECSINGLE  DEC_INIT_DECIMAL32
  #define DEC_INIT_DECDOUBLE  DEC_INIT_DECIMAL64
  #define DEC_INIT_DECQUAD    DEC_INIT_DECIMAL128

  /* decContext routines                                              */
  U_CAPI decContext  * U_EXPORT2 uprv_decContextClearStatus(decContext *, uint32_t);
  U_CAPI decContext  * U_EXPORT2 uprv_decContextDefault(decContext *, int32_t);
  U_CAPI enum rounding U_EXPORT2 uprv_decContextGetRounding(decContext *);
  U_CAPI uint32_t      U_EXPORT2 uprv_decContextGetStatus(decContext *);
  U_CAPI decContext  * U_EXPORT2 uprv_decContextRestoreStatus(decContext *, uint32_t, uint32_t);
  U_CAPI uint32_t      U_EXPORT2 uprv_decContextSaveStatus(decContext *, uint32_t);
  U_CAPI decContext  * U_EXPORT2 uprv_decContextSetRounding(decContext *, enum rounding);
  U_CAPI decContext  * U_EXPORT2 uprv_decContextSetStatus(decContext *, uint32_t);
  U_CAPI decContext  * U_EXPORT2 uprv_decContextSetStatusFromString(decContext *, const char *);
  U_CAPI decContext  * U_EXPORT2 uprv_decContextSetStatusFromStringQuiet(decContext *, const char *);
  U_CAPI decContext  * U_EXPORT2 uprv_decContextSetStatusQuiet(decContext *, uint32_t);
  U_CAPI const char  * U_EXPORT2 uprv_decContextStatusToString(const decContext *);
  U_CAPI int32_t       U_EXPORT2 uprv_decContextTestEndian(uint8_t);
  U_CAPI uint32_t      U_EXPORT2 uprv_decContextTestSavedStatus(uint32_t, uint32_t);
  U_CAPI uint32_t      U_EXPORT2 uprv_decContextTestStatus(decContext *, uint32_t);
  U_CAPI decContext  * U_EXPORT2 uprv_decContextZeroStatus(decContext *);

#endif
=======
// © 2016 and later: Unicode, Inc. and others.
// License & terms of use: http://www.unicode.org/copyright.html
/* ------------------------------------------------------------------ */
/* Decimal Context module header                                      */
/* ------------------------------------------------------------------ */
/* Copyright (c) IBM Corporation, 2000-2011.   All rights reserved.   */
/*                                                                    */
/* This software is made available under the terms of the             */
/* ICU License -- ICU 1.8.1 and later.                                */
/*                                                                    */
/* The description and User's Guide ("The decNumber C Library") for   */
/* this software is called decNumber.pdf.  This document is           */
/* available, together with arithmetic and format specifications,     */
/* testcases, and Web links, on the General Decimal Arithmetic page.  */
/*                                                                    */
/* Please send comments, suggestions, and corrections to the author:  */
/*   mfc@uk.ibm.com                                                   */
/*   Mike Cowlishaw, IBM Fellow                                       */
/*   IBM UK, PO Box 31, Birmingham Road, Warwick CV34 5JL, UK         */
/* ------------------------------------------------------------------ */

/* Modified version, for use from within ICU.
 *    Renamed public functions, to avoid an unwanted export of the 
 *    standard names from the ICU library.
 *
 *    Use ICU's uprv_malloc() and uprv_free()
 *
 *    Revert comment syntax to plain C
 *
 *    Remove a few compiler warnings.
 */
#include "unicode/utypes.h"
#include "putilimp.h"

/*                                                                    */
/* Context variables must always have valid values:                   */
/*                                                                    */
/*  status   -- [any bits may be cleared, but not set, by user]       */
/*  round    -- must be one of the enumerated rounding modes          */
/*                                                                    */
/* The following variables are implied for fixed size formats (i.e.,  */
/* they are ignored) but should still be set correctly in case used   */
/* with decNumber functions:                                          */
/*                                                                    */
/*  clamp    -- must be either 0 or 1                                 */
/*  digits   -- must be in the range 1 through 999999999              */
/*  emax     -- must be in the range 0 through 999999999              */
/*  emin     -- must be in the range 0 through -999999999             */
/*  extended -- must be either 0 or 1 [present only if DECSUBSET]     */
/*  traps    -- only defined bits may be set                          */
/*                                                                    */
/* ------------------------------------------------------------------ */

#if !defined(DECCONTEXT)
  #define DECCONTEXT
  #define DECCNAME     "decContext"                     /* Short name */
  #define DECCFULLNAME "Decimal Context Descriptor"   /* Verbose name */
  #define DECCAUTHOR   "Mike Cowlishaw"               /* Who to blame */

  #if !defined(int32_t)
/* #include <stdint.h>   */         /* C99 standard integers           */
  #endif
  #include <stdio.h>               /* for printf, etc.                */
  #include <signal.h>              /* for traps                       */

  /* Extended flags setting -- set this to 0 to use only IEEE flags   */
  #if !defined(DECEXTFLAG)
  #define DECEXTFLAG 1             /* 1=enable extended flags         */
  #endif

  /* Conditional code flag -- set this to 0 for best performance      */
  #if !defined(DECSUBSET)
  #define DECSUBSET  0             /* 1=enable subset arithmetic      */
  #endif

  /* Context for operations, with associated constants                */
  enum rounding {
    DEC_ROUND_CEILING,             /* round towards +infinity         */
    DEC_ROUND_UP,                  /* round away from 0               */
    DEC_ROUND_HALF_UP,             /* 0.5 rounds up                   */
    DEC_ROUND_HALF_EVEN,           /* 0.5 rounds to nearest even      */
    DEC_ROUND_HALF_DOWN,           /* 0.5 rounds down                 */
    DEC_ROUND_DOWN,                /* round towards 0 (truncate)      */
    DEC_ROUND_FLOOR,               /* round towards -infinity         */
    DEC_ROUND_05UP,                /* round for reround               */
    DEC_ROUND_MAX                  /* enum must be less than this     */
    };
  #define DEC_ROUND_DEFAULT DEC_ROUND_HALF_EVEN;

  typedef struct {
    int32_t  digits;               /* working precision               */
    int32_t  emax;                 /* maximum positive exponent       */
    int32_t  emin;                 /* minimum negative exponent       */
    enum     rounding round;       /* rounding mode                   */
    uint32_t traps;                /* trap-enabler flags              */
    uint32_t status;               /* status flags                    */
    uint8_t  clamp;                /* flag: apply IEEE exponent clamp */
    #if DECSUBSET
    uint8_t  extended;             /* flag: special-values allowed    */
    #endif
    } decContext;

  /* Maxima and Minima for context settings                           */
  #define DEC_MAX_DIGITS 999999999
  #define DEC_MIN_DIGITS         1
  #define DEC_MAX_EMAX   999999999
  #define DEC_MIN_EMAX           0
  #define DEC_MAX_EMIN           0
  #define DEC_MIN_EMIN  -999999999
  #define DEC_MAX_MATH      999999 /* max emax, etc., for math funcs. */

  /* Classifications for decimal numbers, aligned with 754 (note that */
  /* 'normal' and 'subnormal' are meaningful only with a decContext   */
  /* or a fixed size format).                                         */
  enum decClass {
    DEC_CLASS_SNAN,
    DEC_CLASS_QNAN,
    DEC_CLASS_NEG_INF,
    DEC_CLASS_NEG_NORMAL,
    DEC_CLASS_NEG_SUBNORMAL,
    DEC_CLASS_NEG_ZERO,
    DEC_CLASS_POS_ZERO,
    DEC_CLASS_POS_SUBNORMAL,
    DEC_CLASS_POS_NORMAL,
    DEC_CLASS_POS_INF
    };
  /* Strings for the decClasses */
  #define DEC_ClassString_SN  "sNaN"
  #define DEC_ClassString_QN  "NaN"
  #define DEC_ClassString_NI  "-Infinity"
  #define DEC_ClassString_NN  "-Normal"
  #define DEC_ClassString_NS  "-Subnormal"
  #define DEC_ClassString_NZ  "-Zero"
  #define DEC_ClassString_PZ  "+Zero"
  #define DEC_ClassString_PS  "+Subnormal"
  #define DEC_ClassString_PN  "+Normal"
  #define DEC_ClassString_PI  "+Infinity"
  #define DEC_ClassString_UN  "Invalid"

  /* Trap-enabler and Status flags (exceptional conditions), and      */
  /* their names.  The top byte is reserved for internal use          */
  #if DECEXTFLAG
    /* Extended flags */
    #define DEC_Conversion_syntax    0x00000001
    #define DEC_Division_by_zero     0x00000002
    #define DEC_Division_impossible  0x00000004
    #define DEC_Division_undefined   0x00000008
    #define DEC_Insufficient_storage 0x00000010 /* [when malloc fails]  */
    #define DEC_Inexact              0x00000020
    #define DEC_Invalid_context      0x00000040
    #define DEC_Invalid_operation    0x00000080
    #if DECSUBSET
    #define DEC_Lost_digits          0x00000100
    #endif
    #define DEC_Overflow             0x00000200
    #define DEC_Clamped              0x00000400
    #define DEC_Rounded              0x00000800
    #define DEC_Subnormal            0x00001000
    #define DEC_Underflow            0x00002000
  #else
    /* IEEE flags only */
    #define DEC_Conversion_syntax    0x00000010
    #define DEC_Division_by_zero     0x00000002
    #define DEC_Division_impossible  0x00000010
    #define DEC_Division_undefined   0x00000010
    #define DEC_Insufficient_storage 0x00000010 /* [when malloc fails]  */
    #define DEC_Inexact              0x00000001
    #define DEC_Invalid_context      0x00000010
    #define DEC_Invalid_operation    0x00000010
    #if DECSUBSET
    #define DEC_Lost_digits          0x00000000
    #endif
    #define DEC_Overflow             0x00000008
    #define DEC_Clamped              0x00000000
    #define DEC_Rounded              0x00000000
    #define DEC_Subnormal            0x00000000
    #define DEC_Underflow            0x00000004
  #endif

  /* IEEE 754 groupings for the flags                                 */
  /* [DEC_Clamped, DEC_Lost_digits, DEC_Rounded, and DEC_Subnormal    */
  /* are not in IEEE 754]                                             */
  #define DEC_IEEE_754_Division_by_zero  (DEC_Division_by_zero)
  #if DECSUBSET
  #define DEC_IEEE_754_Inexact           (DEC_Inexact | DEC_Lost_digits)
  #else
  #define DEC_IEEE_754_Inexact           (DEC_Inexact)
  #endif
  #define DEC_IEEE_754_Invalid_operation (DEC_Conversion_syntax |     \
                                          DEC_Division_impossible |   \
                                          DEC_Division_undefined |    \
                                          DEC_Insufficient_storage |  \
                                          DEC_Invalid_context |       \
                                          DEC_Invalid_operation)
  #define DEC_IEEE_754_Overflow          (DEC_Overflow)
  #define DEC_IEEE_754_Underflow         (DEC_Underflow)

  /* flags which are normally errors (result is qNaN, infinite, or 0) */
  #define DEC_Errors (DEC_IEEE_754_Division_by_zero |                 \
                      DEC_IEEE_754_Invalid_operation |                \
                      DEC_IEEE_754_Overflow | DEC_IEEE_754_Underflow)
  /* flags which cause a result to become qNaN                        */
  #define DEC_NaNs    DEC_IEEE_754_Invalid_operation

  /* flags which are normally for information only (finite results)   */
  #if DECSUBSET
  #define DEC_Information (DEC_Clamped | DEC_Rounded | DEC_Inexact    \
                          | DEC_Lost_digits)
  #else
  #define DEC_Information (DEC_Clamped | DEC_Rounded | DEC_Inexact)
  #endif

  /* IEEE 854 names (for compatibility with older decNumber versions) */
  #define DEC_IEEE_854_Division_by_zero  DEC_IEEE_754_Division_by_zero
  #define DEC_IEEE_854_Inexact           DEC_IEEE_754_Inexact
  #define DEC_IEEE_854_Invalid_operation DEC_IEEE_754_Invalid_operation
  #define DEC_IEEE_854_Overflow          DEC_IEEE_754_Overflow
  #define DEC_IEEE_854_Underflow         DEC_IEEE_754_Underflow

  /* Name strings for the exceptional conditions                      */
  #define DEC_Condition_CS "Conversion syntax"
  #define DEC_Condition_DZ "Division by zero"
  #define DEC_Condition_DI "Division impossible"
  #define DEC_Condition_DU "Division undefined"
  #define DEC_Condition_IE "Inexact"
  #define DEC_Condition_IS "Insufficient storage"
  #define DEC_Condition_IC "Invalid context"
  #define DEC_Condition_IO "Invalid operation"
  #if DECSUBSET
  #define DEC_Condition_LD "Lost digits"
  #endif
  #define DEC_Condition_OV "Overflow"
  #define DEC_Condition_PA "Clamped"
  #define DEC_Condition_RO "Rounded"
  #define DEC_Condition_SU "Subnormal"
  #define DEC_Condition_UN "Underflow"
  #define DEC_Condition_ZE "No status"
  #define DEC_Condition_MU "Multiple status"
  #define DEC_Condition_Length 21  /* length of the longest string,   */
                                   /* including terminator            */

  /* Initialization descriptors, used by decContextDefault            */
  #define DEC_INIT_BASE         0
  #define DEC_INIT_DECIMAL32   32
  #define DEC_INIT_DECIMAL64   64
  #define DEC_INIT_DECIMAL128 128
  /* Synonyms */
  #define DEC_INIT_DECSINGLE  DEC_INIT_DECIMAL32
  #define DEC_INIT_DECDOUBLE  DEC_INIT_DECIMAL64
  #define DEC_INIT_DECQUAD    DEC_INIT_DECIMAL128

  /* decContext routines                                              */
  U_CAPI decContext  * U_EXPORT2 uprv_decContextClearStatus(decContext *, uint32_t);
  U_CAPI decContext  * U_EXPORT2 uprv_decContextDefault(decContext *, int32_t);
  U_CAPI enum rounding U_EXPORT2 uprv_decContextGetRounding(decContext *);
  U_CAPI uint32_t      U_EXPORT2 uprv_decContextGetStatus(decContext *);
  U_CAPI decContext  * U_EXPORT2 uprv_decContextRestoreStatus(decContext *, uint32_t, uint32_t);
  U_CAPI uint32_t      U_EXPORT2 uprv_decContextSaveStatus(decContext *, uint32_t);
  U_CAPI decContext  * U_EXPORT2 uprv_decContextSetRounding(decContext *, enum rounding);
  U_CAPI decContext  * U_EXPORT2 uprv_decContextSetStatus(decContext *, uint32_t);
  U_CAPI decContext  * U_EXPORT2 uprv_decContextSetStatusFromString(decContext *, const char *);
  U_CAPI decContext  * U_EXPORT2 uprv_decContextSetStatusFromStringQuiet(decContext *, const char *);
  U_CAPI decContext  * U_EXPORT2 uprv_decContextSetStatusQuiet(decContext *, uint32_t);
  U_CAPI const char  * U_EXPORT2 uprv_decContextStatusToString(const decContext *);
  U_CAPI uint32_t      U_EXPORT2 uprv_decContextTestSavedStatus(uint32_t, uint32_t);
  U_CAPI uint32_t      U_EXPORT2 uprv_decContextTestStatus(decContext *, uint32_t);
  U_CAPI decContext  * U_EXPORT2 uprv_decContextZeroStatus(decContext *);

#endif
>>>>>>> a8a80be5
<|MERGE_RESOLUTION|>--- conflicted
+++ resolved
@@ -1,542 +1,269 @@
-<<<<<<< HEAD
-// © 2016 and later: Unicode, Inc. and others.
-// License & terms of use: http://www.unicode.org/copyright.html
-/* ------------------------------------------------------------------ */
-/* Decimal Context module header                                      */
-/* ------------------------------------------------------------------ */
-/* Copyright (c) IBM Corporation, 2000-2011.   All rights reserved.   */
-/*                                                                    */
-/* This software is made available under the terms of the             */
-/* ICU License -- ICU 1.8.1 and later.                                */
-/*                                                                    */
-/* The description and User's Guide ("The decNumber C Library") for   */
-/* this software is called decNumber.pdf.  This document is           */
-/* available, together with arithmetic and format specifications,     */
-/* testcases, and Web links, on the General Decimal Arithmetic page.  */
-/*                                                                    */
-/* Please send comments, suggestions, and corrections to the author:  */
-/*   mfc@uk.ibm.com                                                   */
-/*   Mike Cowlishaw, IBM Fellow                                       */
-/*   IBM UK, PO Box 31, Birmingham Road, Warwick CV34 5JL, UK         */
-/* ------------------------------------------------------------------ */
-
-/* Modified version, for use from within ICU.
- *    Renamed public functions, to avoid an unwanted export of the
- *    standard names from the ICU library.
- *
- *    Use ICU's uprv_malloc() and uprv_free()
- *
- *    Revert comment syntax to plain C
- *
- *    Remove a few compiler warnings.
- */
-#include "unicode/utypes.h"
-#include "putilimp.h"
-
-/*                                                                    */
-/* Context variables must always have valid values:                   */
-/*                                                                    */
-/*  status   -- [any bits may be cleared, but not set, by user]       */
-/*  round    -- must be one of the enumerated rounding modes          */
-/*                                                                    */
-/* The following variables are implied for fixed size formats (i.e.,  */
-/* they are ignored) but should still be set correctly in case used   */
-/* with decNumber functions:                                          */
-/*                                                                    */
-/*  clamp    -- must be either 0 or 1                                 */
-/*  digits   -- must be in the range 1 through 999999999              */
-/*  emax     -- must be in the range 0 through 999999999              */
-/*  emin     -- must be in the range 0 through -999999999             */
-/*  extended -- must be either 0 or 1 [present only if DECSUBSET]     */
-/*  traps    -- only defined bits may be set                          */
-/*                                                                    */
-/* ------------------------------------------------------------------ */
-
-#if !defined(DECCONTEXT)
-  #define DECCONTEXT
-  #define DECCNAME     "decContext"                     /* Short name */
-  #define DECCFULLNAME "Decimal Context Descriptor"   /* Verbose name */
-  #define DECCAUTHOR   "Mike Cowlishaw"               /* Who to blame */
-
-  #if !defined(int32_t)
-/* #include <stdint.h>   */         /* C99 standard integers           */
-  #endif
-  #include <stdio.h>               /* for printf, etc.                */
-  #include <signal.h>              /* for traps                       */
-
-  /* Extended flags setting -- set this to 0 to use only IEEE flags   */
-  #if !defined(DECEXTFLAG)
-  #define DECEXTFLAG 1             /* 1=enable extended flags         */
-  #endif
-
-  /* Conditional code flag -- set this to 0 for best performance      */
-  #if !defined(DECSUBSET)
-  #define DECSUBSET  0             /* 1=enable subset arithmetic      */
-  #endif
-
-  /* Context for operations, with associated constants                */
-  enum rounding {
-    DEC_ROUND_CEILING,             /* round towards +infinity         */
-    DEC_ROUND_UP,                  /* round away from 0               */
-    DEC_ROUND_HALF_UP,             /* 0.5 rounds up                   */
-    DEC_ROUND_HALF_EVEN,           /* 0.5 rounds to nearest even      */
-    DEC_ROUND_HALF_DOWN,           /* 0.5 rounds down                 */
-    DEC_ROUND_DOWN,                /* round towards 0 (truncate)      */
-    DEC_ROUND_FLOOR,               /* round towards -infinity         */
-    DEC_ROUND_05UP,                /* round for reround               */
-    DEC_ROUND_MAX                  /* enum must be less than this     */
-    };
-  #define DEC_ROUND_DEFAULT DEC_ROUND_HALF_EVEN;
-
-  typedef struct {
-    int32_t  digits;               /* working precision               */
-    int32_t  emax;                 /* maximum positive exponent       */
-    int32_t  emin;                 /* minimum negative exponent       */
-    enum     rounding round;       /* rounding mode                   */
-    uint32_t traps;                /* trap-enabler flags              */
-    uint32_t status;               /* status flags                    */
-    uint8_t  clamp;                /* flag: apply IEEE exponent clamp */
-    #if DECSUBSET
-    uint8_t  extended;             /* flag: special-values allowed    */
-    #endif
-    } decContext;
-
-  /* Maxima and Minima for context settings                           */
-  #define DEC_MAX_DIGITS 999999999
-  #define DEC_MIN_DIGITS         1
-  #define DEC_MAX_EMAX   999999999
-  #define DEC_MIN_EMAX           0
-  #define DEC_MAX_EMIN           0
-  #define DEC_MIN_EMIN  -999999999
-  #define DEC_MAX_MATH      999999 /* max emax, etc., for math funcs. */
-
-  /* Classifications for decimal numbers, aligned with 754 (note that */
-  /* 'normal' and 'subnormal' are meaningful only with a decContext   */
-  /* or a fixed size format).                                         */
-  enum decClass {
-    DEC_CLASS_SNAN,
-    DEC_CLASS_QNAN,
-    DEC_CLASS_NEG_INF,
-    DEC_CLASS_NEG_NORMAL,
-    DEC_CLASS_NEG_SUBNORMAL,
-    DEC_CLASS_NEG_ZERO,
-    DEC_CLASS_POS_ZERO,
-    DEC_CLASS_POS_SUBNORMAL,
-    DEC_CLASS_POS_NORMAL,
-    DEC_CLASS_POS_INF
-    };
-  /* Strings for the decClasses */
-  #define DEC_ClassString_SN  "sNaN"
-  #define DEC_ClassString_QN  "NaN"
-  #define DEC_ClassString_NI  "-Infinity"
-  #define DEC_ClassString_NN  "-Normal"
-  #define DEC_ClassString_NS  "-Subnormal"
-  #define DEC_ClassString_NZ  "-Zero"
-  #define DEC_ClassString_PZ  "+Zero"
-  #define DEC_ClassString_PS  "+Subnormal"
-  #define DEC_ClassString_PN  "+Normal"
-  #define DEC_ClassString_PI  "+Infinity"
-  #define DEC_ClassString_UN  "Invalid"
-
-  /* Trap-enabler and Status flags (exceptional conditions), and      */
-  /* their names.  The top byte is reserved for internal use          */
-  #if DECEXTFLAG
-    /* Extended flags */
-    #define DEC_Conversion_syntax    0x00000001
-    #define DEC_Division_by_zero     0x00000002
-    #define DEC_Division_impossible  0x00000004
-    #define DEC_Division_undefined   0x00000008
-    #define DEC_Insufficient_storage 0x00000010 /* [when malloc fails]  */
-    #define DEC_Inexact              0x00000020
-    #define DEC_Invalid_context      0x00000040
-    #define DEC_Invalid_operation    0x00000080
-    #if DECSUBSET
-    #define DEC_Lost_digits          0x00000100
-    #endif
-    #define DEC_Overflow             0x00000200
-    #define DEC_Clamped              0x00000400
-    #define DEC_Rounded              0x00000800
-    #define DEC_Subnormal            0x00001000
-    #define DEC_Underflow            0x00002000
-  #else
-    /* IEEE flags only */
-    #define DEC_Conversion_syntax    0x00000010
-    #define DEC_Division_by_zero     0x00000002
-    #define DEC_Division_impossible  0x00000010
-    #define DEC_Division_undefined   0x00000010
-    #define DEC_Insufficient_storage 0x00000010 /* [when malloc fails]  */
-    #define DEC_Inexact              0x00000001
-    #define DEC_Invalid_context      0x00000010
-    #define DEC_Invalid_operation    0x00000010
-    #if DECSUBSET
-    #define DEC_Lost_digits          0x00000000
-    #endif
-    #define DEC_Overflow             0x00000008
-    #define DEC_Clamped              0x00000000
-    #define DEC_Rounded              0x00000000
-    #define DEC_Subnormal            0x00000000
-    #define DEC_Underflow            0x00000004
-  #endif
-
-  /* IEEE 754 groupings for the flags                                 */
-  /* [DEC_Clamped, DEC_Lost_digits, DEC_Rounded, and DEC_Subnormal    */
-  /* are not in IEEE 754]                                             */
-  #define DEC_IEEE_754_Division_by_zero  (DEC_Division_by_zero)
-  #if DECSUBSET
-  #define DEC_IEEE_754_Inexact           (DEC_Inexact | DEC_Lost_digits)
-  #else
-  #define DEC_IEEE_754_Inexact           (DEC_Inexact)
-  #endif
-  #define DEC_IEEE_754_Invalid_operation (DEC_Conversion_syntax |     \
-                                          DEC_Division_impossible |   \
-                                          DEC_Division_undefined |    \
-                                          DEC_Insufficient_storage |  \
-                                          DEC_Invalid_context |       \
-                                          DEC_Invalid_operation)
-  #define DEC_IEEE_754_Overflow          (DEC_Overflow)
-  #define DEC_IEEE_754_Underflow         (DEC_Underflow)
-
-  /* flags which are normally errors (result is qNaN, infinite, or 0) */
-  #define DEC_Errors (DEC_IEEE_754_Division_by_zero |                 \
-                      DEC_IEEE_754_Invalid_operation |                \
-                      DEC_IEEE_754_Overflow | DEC_IEEE_754_Underflow)
-  /* flags which cause a result to become qNaN                        */
-  #define DEC_NaNs    DEC_IEEE_754_Invalid_operation
-
-  /* flags which are normally for information only (finite results)   */
-  #if DECSUBSET
-  #define DEC_Information (DEC_Clamped | DEC_Rounded | DEC_Inexact    \
-                          | DEC_Lost_digits)
-  #else
-  #define DEC_Information (DEC_Clamped | DEC_Rounded | DEC_Inexact)
-  #endif
-
-  /* IEEE 854 names (for compatibility with older decNumber versions) */
-  #define DEC_IEEE_854_Division_by_zero  DEC_IEEE_754_Division_by_zero
-  #define DEC_IEEE_854_Inexact           DEC_IEEE_754_Inexact
-  #define DEC_IEEE_854_Invalid_operation DEC_IEEE_754_Invalid_operation
-  #define DEC_IEEE_854_Overflow          DEC_IEEE_754_Overflow
-  #define DEC_IEEE_854_Underflow         DEC_IEEE_754_Underflow
-
-  /* Name strings for the exceptional conditions                      */
-  #define DEC_Condition_CS "Conversion syntax"
-  #define DEC_Condition_DZ "Division by zero"
-  #define DEC_Condition_DI "Division impossible"
-  #define DEC_Condition_DU "Division undefined"
-  #define DEC_Condition_IE "Inexact"
-  #define DEC_Condition_IS "Insufficient storage"
-  #define DEC_Condition_IC "Invalid context"
-  #define DEC_Condition_IO "Invalid operation"
-  #if DECSUBSET
-  #define DEC_Condition_LD "Lost digits"
-  #endif
-  #define DEC_Condition_OV "Overflow"
-  #define DEC_Condition_PA "Clamped"
-  #define DEC_Condition_RO "Rounded"
-  #define DEC_Condition_SU "Subnormal"
-  #define DEC_Condition_UN "Underflow"
-  #define DEC_Condition_ZE "No status"
-  #define DEC_Condition_MU "Multiple status"
-  #define DEC_Condition_Length 21  /* length of the longest string,   */
-                                   /* including terminator            */
-
-  /* Initialization descriptors, used by decContextDefault            */
-  #define DEC_INIT_BASE         0
-  #define DEC_INIT_DECIMAL32   32
-  #define DEC_INIT_DECIMAL64   64
-  #define DEC_INIT_DECIMAL128 128
-  /* Synonyms */
-  #define DEC_INIT_DECSINGLE  DEC_INIT_DECIMAL32
-  #define DEC_INIT_DECDOUBLE  DEC_INIT_DECIMAL64
-  #define DEC_INIT_DECQUAD    DEC_INIT_DECIMAL128
-
-  /* decContext routines                                              */
-  U_CAPI decContext  * U_EXPORT2 uprv_decContextClearStatus(decContext *, uint32_t);
-  U_CAPI decContext  * U_EXPORT2 uprv_decContextDefault(decContext *, int32_t);
-  U_CAPI enum rounding U_EXPORT2 uprv_decContextGetRounding(decContext *);
-  U_CAPI uint32_t      U_EXPORT2 uprv_decContextGetStatus(decContext *);
-  U_CAPI decContext  * U_EXPORT2 uprv_decContextRestoreStatus(decContext *, uint32_t, uint32_t);
-  U_CAPI uint32_t      U_EXPORT2 uprv_decContextSaveStatus(decContext *, uint32_t);
-  U_CAPI decContext  * U_EXPORT2 uprv_decContextSetRounding(decContext *, enum rounding);
-  U_CAPI decContext  * U_EXPORT2 uprv_decContextSetStatus(decContext *, uint32_t);
-  U_CAPI decContext  * U_EXPORT2 uprv_decContextSetStatusFromString(decContext *, const char *);
-  U_CAPI decContext  * U_EXPORT2 uprv_decContextSetStatusFromStringQuiet(decContext *, const char *);
-  U_CAPI decContext  * U_EXPORT2 uprv_decContextSetStatusQuiet(decContext *, uint32_t);
-  U_CAPI const char  * U_EXPORT2 uprv_decContextStatusToString(const decContext *);
-  U_CAPI int32_t       U_EXPORT2 uprv_decContextTestEndian(uint8_t);
-  U_CAPI uint32_t      U_EXPORT2 uprv_decContextTestSavedStatus(uint32_t, uint32_t);
-  U_CAPI uint32_t      U_EXPORT2 uprv_decContextTestStatus(decContext *, uint32_t);
-  U_CAPI decContext  * U_EXPORT2 uprv_decContextZeroStatus(decContext *);
-
-#endif
-=======
-// © 2016 and later: Unicode, Inc. and others.
-// License & terms of use: http://www.unicode.org/copyright.html
-/* ------------------------------------------------------------------ */
-/* Decimal Context module header                                      */
-/* ------------------------------------------------------------------ */
-/* Copyright (c) IBM Corporation, 2000-2011.   All rights reserved.   */
-/*                                                                    */
-/* This software is made available under the terms of the             */
-/* ICU License -- ICU 1.8.1 and later.                                */
-/*                                                                    */
-/* The description and User's Guide ("The decNumber C Library") for   */
-/* this software is called decNumber.pdf.  This document is           */
-/* available, together with arithmetic and format specifications,     */
-/* testcases, and Web links, on the General Decimal Arithmetic page.  */
-/*                                                                    */
-/* Please send comments, suggestions, and corrections to the author:  */
-/*   mfc@uk.ibm.com                                                   */
-/*   Mike Cowlishaw, IBM Fellow                                       */
-/*   IBM UK, PO Box 31, Birmingham Road, Warwick CV34 5JL, UK         */
-/* ------------------------------------------------------------------ */
-
-/* Modified version, for use from within ICU.
- *    Renamed public functions, to avoid an unwanted export of the 
- *    standard names from the ICU library.
- *
- *    Use ICU's uprv_malloc() and uprv_free()
- *
- *    Revert comment syntax to plain C
- *
- *    Remove a few compiler warnings.
- */
-#include "unicode/utypes.h"
-#include "putilimp.h"
-
-/*                                                                    */
-/* Context variables must always have valid values:                   */
-/*                                                                    */
-/*  status   -- [any bits may be cleared, but not set, by user]       */
-/*  round    -- must be one of the enumerated rounding modes          */
-/*                                                                    */
-/* The following variables are implied for fixed size formats (i.e.,  */
-/* they are ignored) but should still be set correctly in case used   */
-/* with decNumber functions:                                          */
-/*                                                                    */
-/*  clamp    -- must be either 0 or 1                                 */
-/*  digits   -- must be in the range 1 through 999999999              */
-/*  emax     -- must be in the range 0 through 999999999              */
-/*  emin     -- must be in the range 0 through -999999999             */
-/*  extended -- must be either 0 or 1 [present only if DECSUBSET]     */
-/*  traps    -- only defined bits may be set                          */
-/*                                                                    */
-/* ------------------------------------------------------------------ */
-
-#if !defined(DECCONTEXT)
-  #define DECCONTEXT
-  #define DECCNAME     "decContext"                     /* Short name */
-  #define DECCFULLNAME "Decimal Context Descriptor"   /* Verbose name */
-  #define DECCAUTHOR   "Mike Cowlishaw"               /* Who to blame */
-
-  #if !defined(int32_t)
-/* #include <stdint.h>   */         /* C99 standard integers           */
-  #endif
-  #include <stdio.h>               /* for printf, etc.                */
-  #include <signal.h>              /* for traps                       */
-
-  /* Extended flags setting -- set this to 0 to use only IEEE flags   */
-  #if !defined(DECEXTFLAG)
-  #define DECEXTFLAG 1             /* 1=enable extended flags         */
-  #endif
-
-  /* Conditional code flag -- set this to 0 for best performance      */
-  #if !defined(DECSUBSET)
-  #define DECSUBSET  0             /* 1=enable subset arithmetic      */
-  #endif
-
-  /* Context for operations, with associated constants                */
-  enum rounding {
-    DEC_ROUND_CEILING,             /* round towards +infinity         */
-    DEC_ROUND_UP,                  /* round away from 0               */
-    DEC_ROUND_HALF_UP,             /* 0.5 rounds up                   */
-    DEC_ROUND_HALF_EVEN,           /* 0.5 rounds to nearest even      */
-    DEC_ROUND_HALF_DOWN,           /* 0.5 rounds down                 */
-    DEC_ROUND_DOWN,                /* round towards 0 (truncate)      */
-    DEC_ROUND_FLOOR,               /* round towards -infinity         */
-    DEC_ROUND_05UP,                /* round for reround               */
-    DEC_ROUND_MAX                  /* enum must be less than this     */
-    };
-  #define DEC_ROUND_DEFAULT DEC_ROUND_HALF_EVEN;
-
-  typedef struct {
-    int32_t  digits;               /* working precision               */
-    int32_t  emax;                 /* maximum positive exponent       */
-    int32_t  emin;                 /* minimum negative exponent       */
-    enum     rounding round;       /* rounding mode                   */
-    uint32_t traps;                /* trap-enabler flags              */
-    uint32_t status;               /* status flags                    */
-    uint8_t  clamp;                /* flag: apply IEEE exponent clamp */
-    #if DECSUBSET
-    uint8_t  extended;             /* flag: special-values allowed    */
-    #endif
-    } decContext;
-
-  /* Maxima and Minima for context settings                           */
-  #define DEC_MAX_DIGITS 999999999
-  #define DEC_MIN_DIGITS         1
-  #define DEC_MAX_EMAX   999999999
-  #define DEC_MIN_EMAX           0
-  #define DEC_MAX_EMIN           0
-  #define DEC_MIN_EMIN  -999999999
-  #define DEC_MAX_MATH      999999 /* max emax, etc., for math funcs. */
-
-  /* Classifications for decimal numbers, aligned with 754 (note that */
-  /* 'normal' and 'subnormal' are meaningful only with a decContext   */
-  /* or a fixed size format).                                         */
-  enum decClass {
-    DEC_CLASS_SNAN,
-    DEC_CLASS_QNAN,
-    DEC_CLASS_NEG_INF,
-    DEC_CLASS_NEG_NORMAL,
-    DEC_CLASS_NEG_SUBNORMAL,
-    DEC_CLASS_NEG_ZERO,
-    DEC_CLASS_POS_ZERO,
-    DEC_CLASS_POS_SUBNORMAL,
-    DEC_CLASS_POS_NORMAL,
-    DEC_CLASS_POS_INF
-    };
-  /* Strings for the decClasses */
-  #define DEC_ClassString_SN  "sNaN"
-  #define DEC_ClassString_QN  "NaN"
-  #define DEC_ClassString_NI  "-Infinity"
-  #define DEC_ClassString_NN  "-Normal"
-  #define DEC_ClassString_NS  "-Subnormal"
-  #define DEC_ClassString_NZ  "-Zero"
-  #define DEC_ClassString_PZ  "+Zero"
-  #define DEC_ClassString_PS  "+Subnormal"
-  #define DEC_ClassString_PN  "+Normal"
-  #define DEC_ClassString_PI  "+Infinity"
-  #define DEC_ClassString_UN  "Invalid"
-
-  /* Trap-enabler and Status flags (exceptional conditions), and      */
-  /* their names.  The top byte is reserved for internal use          */
-  #if DECEXTFLAG
-    /* Extended flags */
-    #define DEC_Conversion_syntax    0x00000001
-    #define DEC_Division_by_zero     0x00000002
-    #define DEC_Division_impossible  0x00000004
-    #define DEC_Division_undefined   0x00000008
-    #define DEC_Insufficient_storage 0x00000010 /* [when malloc fails]  */
-    #define DEC_Inexact              0x00000020
-    #define DEC_Invalid_context      0x00000040
-    #define DEC_Invalid_operation    0x00000080
-    #if DECSUBSET
-    #define DEC_Lost_digits          0x00000100
-    #endif
-    #define DEC_Overflow             0x00000200
-    #define DEC_Clamped              0x00000400
-    #define DEC_Rounded              0x00000800
-    #define DEC_Subnormal            0x00001000
-    #define DEC_Underflow            0x00002000
-  #else
-    /* IEEE flags only */
-    #define DEC_Conversion_syntax    0x00000010
-    #define DEC_Division_by_zero     0x00000002
-    #define DEC_Division_impossible  0x00000010
-    #define DEC_Division_undefined   0x00000010
-    #define DEC_Insufficient_storage 0x00000010 /* [when malloc fails]  */
-    #define DEC_Inexact              0x00000001
-    #define DEC_Invalid_context      0x00000010
-    #define DEC_Invalid_operation    0x00000010
-    #if DECSUBSET
-    #define DEC_Lost_digits          0x00000000
-    #endif
-    #define DEC_Overflow             0x00000008
-    #define DEC_Clamped              0x00000000
-    #define DEC_Rounded              0x00000000
-    #define DEC_Subnormal            0x00000000
-    #define DEC_Underflow            0x00000004
-  #endif
-
-  /* IEEE 754 groupings for the flags                                 */
-  /* [DEC_Clamped, DEC_Lost_digits, DEC_Rounded, and DEC_Subnormal    */
-  /* are not in IEEE 754]                                             */
-  #define DEC_IEEE_754_Division_by_zero  (DEC_Division_by_zero)
-  #if DECSUBSET
-  #define DEC_IEEE_754_Inexact           (DEC_Inexact | DEC_Lost_digits)
-  #else
-  #define DEC_IEEE_754_Inexact           (DEC_Inexact)
-  #endif
-  #define DEC_IEEE_754_Invalid_operation (DEC_Conversion_syntax |     \
-                                          DEC_Division_impossible |   \
-                                          DEC_Division_undefined |    \
-                                          DEC_Insufficient_storage |  \
-                                          DEC_Invalid_context |       \
-                                          DEC_Invalid_operation)
-  #define DEC_IEEE_754_Overflow          (DEC_Overflow)
-  #define DEC_IEEE_754_Underflow         (DEC_Underflow)
-
-  /* flags which are normally errors (result is qNaN, infinite, or 0) */
-  #define DEC_Errors (DEC_IEEE_754_Division_by_zero |                 \
-                      DEC_IEEE_754_Invalid_operation |                \
-                      DEC_IEEE_754_Overflow | DEC_IEEE_754_Underflow)
-  /* flags which cause a result to become qNaN                        */
-  #define DEC_NaNs    DEC_IEEE_754_Invalid_operation
-
-  /* flags which are normally for information only (finite results)   */
-  #if DECSUBSET
-  #define DEC_Information (DEC_Clamped | DEC_Rounded | DEC_Inexact    \
-                          | DEC_Lost_digits)
-  #else
-  #define DEC_Information (DEC_Clamped | DEC_Rounded | DEC_Inexact)
-  #endif
-
-  /* IEEE 854 names (for compatibility with older decNumber versions) */
-  #define DEC_IEEE_854_Division_by_zero  DEC_IEEE_754_Division_by_zero
-  #define DEC_IEEE_854_Inexact           DEC_IEEE_754_Inexact
-  #define DEC_IEEE_854_Invalid_operation DEC_IEEE_754_Invalid_operation
-  #define DEC_IEEE_854_Overflow          DEC_IEEE_754_Overflow
-  #define DEC_IEEE_854_Underflow         DEC_IEEE_754_Underflow
-
-  /* Name strings for the exceptional conditions                      */
-  #define DEC_Condition_CS "Conversion syntax"
-  #define DEC_Condition_DZ "Division by zero"
-  #define DEC_Condition_DI "Division impossible"
-  #define DEC_Condition_DU "Division undefined"
-  #define DEC_Condition_IE "Inexact"
-  #define DEC_Condition_IS "Insufficient storage"
-  #define DEC_Condition_IC "Invalid context"
-  #define DEC_Condition_IO "Invalid operation"
-  #if DECSUBSET
-  #define DEC_Condition_LD "Lost digits"
-  #endif
-  #define DEC_Condition_OV "Overflow"
-  #define DEC_Condition_PA "Clamped"
-  #define DEC_Condition_RO "Rounded"
-  #define DEC_Condition_SU "Subnormal"
-  #define DEC_Condition_UN "Underflow"
-  #define DEC_Condition_ZE "No status"
-  #define DEC_Condition_MU "Multiple status"
-  #define DEC_Condition_Length 21  /* length of the longest string,   */
-                                   /* including terminator            */
-
-  /* Initialization descriptors, used by decContextDefault            */
-  #define DEC_INIT_BASE         0
-  #define DEC_INIT_DECIMAL32   32
-  #define DEC_INIT_DECIMAL64   64
-  #define DEC_INIT_DECIMAL128 128
-  /* Synonyms */
-  #define DEC_INIT_DECSINGLE  DEC_INIT_DECIMAL32
-  #define DEC_INIT_DECDOUBLE  DEC_INIT_DECIMAL64
-  #define DEC_INIT_DECQUAD    DEC_INIT_DECIMAL128
-
-  /* decContext routines                                              */
-  U_CAPI decContext  * U_EXPORT2 uprv_decContextClearStatus(decContext *, uint32_t);
-  U_CAPI decContext  * U_EXPORT2 uprv_decContextDefault(decContext *, int32_t);
-  U_CAPI enum rounding U_EXPORT2 uprv_decContextGetRounding(decContext *);
-  U_CAPI uint32_t      U_EXPORT2 uprv_decContextGetStatus(decContext *);
-  U_CAPI decContext  * U_EXPORT2 uprv_decContextRestoreStatus(decContext *, uint32_t, uint32_t);
-  U_CAPI uint32_t      U_EXPORT2 uprv_decContextSaveStatus(decContext *, uint32_t);
-  U_CAPI decContext  * U_EXPORT2 uprv_decContextSetRounding(decContext *, enum rounding);
-  U_CAPI decContext  * U_EXPORT2 uprv_decContextSetStatus(decContext *, uint32_t);
-  U_CAPI decContext  * U_EXPORT2 uprv_decContextSetStatusFromString(decContext *, const char *);
-  U_CAPI decContext  * U_EXPORT2 uprv_decContextSetStatusFromStringQuiet(decContext *, const char *);
-  U_CAPI decContext  * U_EXPORT2 uprv_decContextSetStatusQuiet(decContext *, uint32_t);
-  U_CAPI const char  * U_EXPORT2 uprv_decContextStatusToString(const decContext *);
-  U_CAPI uint32_t      U_EXPORT2 uprv_decContextTestSavedStatus(uint32_t, uint32_t);
-  U_CAPI uint32_t      U_EXPORT2 uprv_decContextTestStatus(decContext *, uint32_t);
-  U_CAPI decContext  * U_EXPORT2 uprv_decContextZeroStatus(decContext *);
-
-#endif
->>>>>>> a8a80be5
+// © 2016 and later: Unicode, Inc. and others.
+// License & terms of use: http://www.unicode.org/copyright.html
+/* ------------------------------------------------------------------ */
+/* Decimal Context module header                                      */
+/* ------------------------------------------------------------------ */
+/* Copyright (c) IBM Corporation, 2000-2011.   All rights reserved.   */
+/*                                                                    */
+/* This software is made available under the terms of the             */
+/* ICU License -- ICU 1.8.1 and later.                                */
+/*                                                                    */
+/* The description and User's Guide ("The decNumber C Library") for   */
+/* this software is called decNumber.pdf.  This document is           */
+/* available, together with arithmetic and format specifications,     */
+/* testcases, and Web links, on the General Decimal Arithmetic page.  */
+/*                                                                    */
+/* Please send comments, suggestions, and corrections to the author:  */
+/*   mfc@uk.ibm.com                                                   */
+/*   Mike Cowlishaw, IBM Fellow                                       */
+/*   IBM UK, PO Box 31, Birmingham Road, Warwick CV34 5JL, UK         */
+/* ------------------------------------------------------------------ */
+
+/* Modified version, for use from within ICU.
+ *    Renamed public functions, to avoid an unwanted export of the 
+ *    standard names from the ICU library.
+ *
+ *    Use ICU's uprv_malloc() and uprv_free()
+ *
+ *    Revert comment syntax to plain C
+ *
+ *    Remove a few compiler warnings.
+ */
+#include "unicode/utypes.h"
+#include "putilimp.h"
+
+/*                                                                    */
+/* Context variables must always have valid values:                   */
+/*                                                                    */
+/*  status   -- [any bits may be cleared, but not set, by user]       */
+/*  round    -- must be one of the enumerated rounding modes          */
+/*                                                                    */
+/* The following variables are implied for fixed size formats (i.e.,  */
+/* they are ignored) but should still be set correctly in case used   */
+/* with decNumber functions:                                          */
+/*                                                                    */
+/*  clamp    -- must be either 0 or 1                                 */
+/*  digits   -- must be in the range 1 through 999999999              */
+/*  emax     -- must be in the range 0 through 999999999              */
+/*  emin     -- must be in the range 0 through -999999999             */
+/*  extended -- must be either 0 or 1 [present only if DECSUBSET]     */
+/*  traps    -- only defined bits may be set                          */
+/*                                                                    */
+/* ------------------------------------------------------------------ */
+
+#if !defined(DECCONTEXT)
+  #define DECCONTEXT
+  #define DECCNAME     "decContext"                     /* Short name */
+  #define DECCFULLNAME "Decimal Context Descriptor"   /* Verbose name */
+  #define DECCAUTHOR   "Mike Cowlishaw"               /* Who to blame */
+
+  #if !defined(int32_t)
+/* #include <stdint.h>   */         /* C99 standard integers           */
+  #endif
+  #include <stdio.h>               /* for printf, etc.                */
+  #include <signal.h>              /* for traps                       */
+
+  /* Extended flags setting -- set this to 0 to use only IEEE flags   */
+  #if !defined(DECEXTFLAG)
+  #define DECEXTFLAG 1             /* 1=enable extended flags         */
+  #endif
+
+  /* Conditional code flag -- set this to 0 for best performance      */
+  #if !defined(DECSUBSET)
+  #define DECSUBSET  0             /* 1=enable subset arithmetic      */
+  #endif
+
+  /* Context for operations, with associated constants                */
+  enum rounding {
+    DEC_ROUND_CEILING,             /* round towards +infinity         */
+    DEC_ROUND_UP,                  /* round away from 0               */
+    DEC_ROUND_HALF_UP,             /* 0.5 rounds up                   */
+    DEC_ROUND_HALF_EVEN,           /* 0.5 rounds to nearest even      */
+    DEC_ROUND_HALF_DOWN,           /* 0.5 rounds down                 */
+    DEC_ROUND_DOWN,                /* round towards 0 (truncate)      */
+    DEC_ROUND_FLOOR,               /* round towards -infinity         */
+    DEC_ROUND_05UP,                /* round for reround               */
+    DEC_ROUND_MAX                  /* enum must be less than this     */
+    };
+  #define DEC_ROUND_DEFAULT DEC_ROUND_HALF_EVEN;
+
+  typedef struct {
+    int32_t  digits;               /* working precision               */
+    int32_t  emax;                 /* maximum positive exponent       */
+    int32_t  emin;                 /* minimum negative exponent       */
+    enum     rounding round;       /* rounding mode                   */
+    uint32_t traps;                /* trap-enabler flags              */
+    uint32_t status;               /* status flags                    */
+    uint8_t  clamp;                /* flag: apply IEEE exponent clamp */
+    #if DECSUBSET
+    uint8_t  extended;             /* flag: special-values allowed    */
+    #endif
+    } decContext;
+
+  /* Maxima and Minima for context settings                           */
+  #define DEC_MAX_DIGITS 999999999
+  #define DEC_MIN_DIGITS         1
+  #define DEC_MAX_EMAX   999999999
+  #define DEC_MIN_EMAX           0
+  #define DEC_MAX_EMIN           0
+  #define DEC_MIN_EMIN  -999999999
+  #define DEC_MAX_MATH      999999 /* max emax, etc., for math funcs. */
+
+  /* Classifications for decimal numbers, aligned with 754 (note that */
+  /* 'normal' and 'subnormal' are meaningful only with a decContext   */
+  /* or a fixed size format).                                         */
+  enum decClass {
+    DEC_CLASS_SNAN,
+    DEC_CLASS_QNAN,
+    DEC_CLASS_NEG_INF,
+    DEC_CLASS_NEG_NORMAL,
+    DEC_CLASS_NEG_SUBNORMAL,
+    DEC_CLASS_NEG_ZERO,
+    DEC_CLASS_POS_ZERO,
+    DEC_CLASS_POS_SUBNORMAL,
+    DEC_CLASS_POS_NORMAL,
+    DEC_CLASS_POS_INF
+    };
+  /* Strings for the decClasses */
+  #define DEC_ClassString_SN  "sNaN"
+  #define DEC_ClassString_QN  "NaN"
+  #define DEC_ClassString_NI  "-Infinity"
+  #define DEC_ClassString_NN  "-Normal"
+  #define DEC_ClassString_NS  "-Subnormal"
+  #define DEC_ClassString_NZ  "-Zero"
+  #define DEC_ClassString_PZ  "+Zero"
+  #define DEC_ClassString_PS  "+Subnormal"
+  #define DEC_ClassString_PN  "+Normal"
+  #define DEC_ClassString_PI  "+Infinity"
+  #define DEC_ClassString_UN  "Invalid"
+
+  /* Trap-enabler and Status flags (exceptional conditions), and      */
+  /* their names.  The top byte is reserved for internal use          */
+  #if DECEXTFLAG
+    /* Extended flags */
+    #define DEC_Conversion_syntax    0x00000001
+    #define DEC_Division_by_zero     0x00000002
+    #define DEC_Division_impossible  0x00000004
+    #define DEC_Division_undefined   0x00000008
+    #define DEC_Insufficient_storage 0x00000010 /* [when malloc fails]  */
+    #define DEC_Inexact              0x00000020
+    #define DEC_Invalid_context      0x00000040
+    #define DEC_Invalid_operation    0x00000080
+    #if DECSUBSET
+    #define DEC_Lost_digits          0x00000100
+    #endif
+    #define DEC_Overflow             0x00000200
+    #define DEC_Clamped              0x00000400
+    #define DEC_Rounded              0x00000800
+    #define DEC_Subnormal            0x00001000
+    #define DEC_Underflow            0x00002000
+  #else
+    /* IEEE flags only */
+    #define DEC_Conversion_syntax    0x00000010
+    #define DEC_Division_by_zero     0x00000002
+    #define DEC_Division_impossible  0x00000010
+    #define DEC_Division_undefined   0x00000010
+    #define DEC_Insufficient_storage 0x00000010 /* [when malloc fails]  */
+    #define DEC_Inexact              0x00000001
+    #define DEC_Invalid_context      0x00000010
+    #define DEC_Invalid_operation    0x00000010
+    #if DECSUBSET
+    #define DEC_Lost_digits          0x00000000
+    #endif
+    #define DEC_Overflow             0x00000008
+    #define DEC_Clamped              0x00000000
+    #define DEC_Rounded              0x00000000
+    #define DEC_Subnormal            0x00000000
+    #define DEC_Underflow            0x00000004
+  #endif
+
+  /* IEEE 754 groupings for the flags                                 */
+  /* [DEC_Clamped, DEC_Lost_digits, DEC_Rounded, and DEC_Subnormal    */
+  /* are not in IEEE 754]                                             */
+  #define DEC_IEEE_754_Division_by_zero  (DEC_Division_by_zero)
+  #if DECSUBSET
+  #define DEC_IEEE_754_Inexact           (DEC_Inexact | DEC_Lost_digits)
+  #else
+  #define DEC_IEEE_754_Inexact           (DEC_Inexact)
+  #endif
+  #define DEC_IEEE_754_Invalid_operation (DEC_Conversion_syntax |     \
+                                          DEC_Division_impossible |   \
+                                          DEC_Division_undefined |    \
+                                          DEC_Insufficient_storage |  \
+                                          DEC_Invalid_context |       \
+                                          DEC_Invalid_operation)
+  #define DEC_IEEE_754_Overflow          (DEC_Overflow)
+  #define DEC_IEEE_754_Underflow         (DEC_Underflow)
+
+  /* flags which are normally errors (result is qNaN, infinite, or 0) */
+  #define DEC_Errors (DEC_IEEE_754_Division_by_zero |                 \
+                      DEC_IEEE_754_Invalid_operation |                \
+                      DEC_IEEE_754_Overflow | DEC_IEEE_754_Underflow)
+  /* flags which cause a result to become qNaN                        */
+  #define DEC_NaNs    DEC_IEEE_754_Invalid_operation
+
+  /* flags which are normally for information only (finite results)   */
+  #if DECSUBSET
+  #define DEC_Information (DEC_Clamped | DEC_Rounded | DEC_Inexact    \
+                          | DEC_Lost_digits)
+  #else
+  #define DEC_Information (DEC_Clamped | DEC_Rounded | DEC_Inexact)
+  #endif
+
+  /* IEEE 854 names (for compatibility with older decNumber versions) */
+  #define DEC_IEEE_854_Division_by_zero  DEC_IEEE_754_Division_by_zero
+  #define DEC_IEEE_854_Inexact           DEC_IEEE_754_Inexact
+  #define DEC_IEEE_854_Invalid_operation DEC_IEEE_754_Invalid_operation
+  #define DEC_IEEE_854_Overflow          DEC_IEEE_754_Overflow
+  #define DEC_IEEE_854_Underflow         DEC_IEEE_754_Underflow
+
+  /* Name strings for the exceptional conditions                      */
+  #define DEC_Condition_CS "Conversion syntax"
+  #define DEC_Condition_DZ "Division by zero"
+  #define DEC_Condition_DI "Division impossible"
+  #define DEC_Condition_DU "Division undefined"
+  #define DEC_Condition_IE "Inexact"
+  #define DEC_Condition_IS "Insufficient storage"
+  #define DEC_Condition_IC "Invalid context"
+  #define DEC_Condition_IO "Invalid operation"
+  #if DECSUBSET
+  #define DEC_Condition_LD "Lost digits"
+  #endif
+  #define DEC_Condition_OV "Overflow"
+  #define DEC_Condition_PA "Clamped"
+  #define DEC_Condition_RO "Rounded"
+  #define DEC_Condition_SU "Subnormal"
+  #define DEC_Condition_UN "Underflow"
+  #define DEC_Condition_ZE "No status"
+  #define DEC_Condition_MU "Multiple status"
+  #define DEC_Condition_Length 21  /* length of the longest string,   */
+                                   /* including terminator            */
+
+  /* Initialization descriptors, used by decContextDefault            */
+  #define DEC_INIT_BASE         0
+  #define DEC_INIT_DECIMAL32   32
+  #define DEC_INIT_DECIMAL64   64
+  #define DEC_INIT_DECIMAL128 128
+  /* Synonyms */
+  #define DEC_INIT_DECSINGLE  DEC_INIT_DECIMAL32
+  #define DEC_INIT_DECDOUBLE  DEC_INIT_DECIMAL64
+  #define DEC_INIT_DECQUAD    DEC_INIT_DECIMAL128
+
+  /* decContext routines                                              */
+  U_CAPI decContext  * U_EXPORT2 uprv_decContextClearStatus(decContext *, uint32_t);
+  U_CAPI decContext  * U_EXPORT2 uprv_decContextDefault(decContext *, int32_t);
+  U_CAPI enum rounding U_EXPORT2 uprv_decContextGetRounding(decContext *);
+  U_CAPI uint32_t      U_EXPORT2 uprv_decContextGetStatus(decContext *);
+  U_CAPI decContext  * U_EXPORT2 uprv_decContextRestoreStatus(decContext *, uint32_t, uint32_t);
+  U_CAPI uint32_t      U_EXPORT2 uprv_decContextSaveStatus(decContext *, uint32_t);
+  U_CAPI decContext  * U_EXPORT2 uprv_decContextSetRounding(decContext *, enum rounding);
+  U_CAPI decContext  * U_EXPORT2 uprv_decContextSetStatus(decContext *, uint32_t);
+  U_CAPI decContext  * U_EXPORT2 uprv_decContextSetStatusFromString(decContext *, const char *);
+  U_CAPI decContext  * U_EXPORT2 uprv_decContextSetStatusFromStringQuiet(decContext *, const char *);
+  U_CAPI decContext  * U_EXPORT2 uprv_decContextSetStatusQuiet(decContext *, uint32_t);
+  U_CAPI const char  * U_EXPORT2 uprv_decContextStatusToString(const decContext *);
+  U_CAPI uint32_t      U_EXPORT2 uprv_decContextTestSavedStatus(uint32_t, uint32_t);
+  U_CAPI uint32_t      U_EXPORT2 uprv_decContextTestStatus(decContext *, uint32_t);
+  U_CAPI decContext  * U_EXPORT2 uprv_decContextZeroStatus(decContext *);
+
+#endif