--- conflicted
+++ resolved
@@ -1,229 +1,113 @@
-<<<<<<< HEAD
-// © 2016 and later: Unicode, Inc. and others.
-// License & terms of use: http://www.unicode.org/copyright.html
-/*
-*******************************************************************************
-*
-*   Copyright (C) 1999-2014, International Business Machines
-*   Corporation and others.  All Rights Reserved.
-*
-*******************************************************************************
-*   file name:  collationweights.h
-*   encoding:   UTF-8
-*   tab size:   8 (not used)
-*   indentation:4
-*
-*   created on: 2001mar08 as ucol_wgt.h
-*   created by: Markus W. Scherer
-*/
-
-#ifndef __COLLATIONWEIGHTS_H__
-#define __COLLATIONWEIGHTS_H__
-
-#include "unicode/utypes.h"
-
-#if !UCONFIG_NO_COLLATION
-
-#include "unicode/uobject.h"
-
-U_NAMESPACE_BEGIN
-
-/**
- * Allocates n collation element weights between two exclusive limits.
- * Used only internally by the collation tailoring builder.
- */
-class U_I18N_API CollationWeights : public UMemory {
-public:
-    CollationWeights();
-
-    static inline int32_t lengthOfWeight(uint32_t weight) {
-        if((weight&0xffffff)==0) {
-            return 1;
-        } else if((weight&0xffff)==0) {
-            return 2;
-        } else if((weight&0xff)==0) {
-            return 3;
-        } else {
-            return 4;
-        }
-    }
-
-    void initForPrimary(UBool compressible);
-    void initForSecondary();
-    void initForTertiary();
-
-    /**
-     * Determine heuristically
-     * what ranges to use for a given number of weights between (excluding)
-     * two limits.
-     *
-     * @param lowerLimit A collation element weight; the ranges will be filled to cover
-     *                   weights greater than this one.
-     * @param upperLimit A collation element weight; the ranges will be filled to cover
-     *                   weights less than this one.
-     * @param n          The number of collation element weights w necessary such that
-     *                   lowerLimit<w<upperLimit in lexical order.
-     * @return true if it is possible to fit n elements between the limits
-     */
-    UBool allocWeights(uint32_t lowerLimit, uint32_t upperLimit, int32_t n);
-
-    /**
-     * Given a set of ranges calculated by allocWeights(),
-     * iterate through the weights.
-     * The ranges are modified to keep the current iteration state.
-     *
-     * @return The next weight in the ranges, or 0xffffffff if there is none left.
-     */
-    uint32_t nextWeight();
-
-    /** @internal */
-    struct WeightRange {
-        uint32_t start, end;
-        int32_t length, count;
-    };
-
-private:
-    /** @return number of usable byte values for byte idx */
-    inline int32_t countBytes(int32_t idx) const {
-        return (int32_t)(maxBytes[idx] - minBytes[idx] + 1);
-    }
-
-    uint32_t incWeight(uint32_t weight, int32_t length) const;
-    uint32_t incWeightByOffset(uint32_t weight, int32_t length, int32_t offset) const;
-    void lengthenRange(WeightRange &range) const;
-    /**
-     * Takes two CE weights and calculates the
-     * possible ranges of weights between the two limits, excluding them.
-     * For weights with up to 4 bytes there are up to 2*4-1=7 ranges.
-     */
-    UBool getWeightRanges(uint32_t lowerLimit, uint32_t upperLimit);
-    UBool allocWeightsInShortRanges(int32_t n, int32_t minLength);
-    UBool allocWeightsInMinLengthRanges(int32_t n, int32_t minLength);
-
-    int32_t middleLength;
-    uint32_t minBytes[5];  // for byte 1, 2, 3, 4
-    uint32_t maxBytes[5];
-    WeightRange ranges[7];
-    int32_t rangeIndex;
-    int32_t rangeCount;
-};
-
-U_NAMESPACE_END
-
-#endif  // !UCONFIG_NO_COLLATION
-#endif  // __COLLATIONWEIGHTS_H__
-=======
-// © 2016 and later: Unicode, Inc. and others.
-// License & terms of use: http://www.unicode.org/copyright.html
-/*  
-*******************************************************************************
-*
-*   Copyright (C) 1999-2014, International Business Machines
-*   Corporation and others.  All Rights Reserved.
-*
-*******************************************************************************
-*   file name:  collationweights.h
-*   encoding:   UTF-8
-*   tab size:   8 (not used)
-*   indentation:4
-*
-*   created on: 2001mar08 as ucol_wgt.h
-*   created by: Markus W. Scherer
-*/
-
-#ifndef __COLLATIONWEIGHTS_H__
-#define __COLLATIONWEIGHTS_H__
-
-#include "unicode/utypes.h"
-
-#if !UCONFIG_NO_COLLATION
-
-#include "unicode/uobject.h"
-
-U_NAMESPACE_BEGIN
-
-/**
- * Allocates n collation element weights between two exclusive limits.
- * Used only internally by the collation tailoring builder.
- */
-class U_I18N_API CollationWeights : public UMemory {
-public:
-    CollationWeights();
-
-    static inline int32_t lengthOfWeight(uint32_t weight) {
-        if((weight&0xffffff)==0) {
-            return 1;
-        } else if((weight&0xffff)==0) {
-            return 2;
-        } else if((weight&0xff)==0) {
-            return 3;
-        } else {
-            return 4;
-        }
-    }
-
-    void initForPrimary(UBool compressible);
-    void initForSecondary();
-    void initForTertiary();
-
-    /**
-     * Determine heuristically
-     * what ranges to use for a given number of weights between (excluding)
-     * two limits.
-     *
-     * @param lowerLimit A collation element weight; the ranges will be filled to cover
-     *                   weights greater than this one.
-     * @param upperLimit A collation element weight; the ranges will be filled to cover
-     *                   weights less than this one.
-     * @param n          The number of collation element weights w necessary such that
-     *                   lowerLimit<w<upperLimit in lexical order.
-     * @return true if it is possible to fit n elements between the limits
-     */
-    UBool allocWeights(uint32_t lowerLimit, uint32_t upperLimit, int32_t n);
-
-    /**
-     * Given a set of ranges calculated by allocWeights(),
-     * iterate through the weights.
-     * The ranges are modified to keep the current iteration state.
-     *
-     * @return The next weight in the ranges, or 0xffffffff if there is none left.
-     */
-    uint32_t nextWeight();
-
-    /** @internal */
-    struct WeightRange {
-        uint32_t start, end;
-        int32_t length, count;
-    };
-
-private:
-    /** @return number of usable byte values for byte idx */
-    inline int32_t countBytes(int32_t idx) const {
-        return (int32_t)(maxBytes[idx] - minBytes[idx] + 1);
-    }
-
-    uint32_t incWeight(uint32_t weight, int32_t length) const;
-    uint32_t incWeightByOffset(uint32_t weight, int32_t length, int32_t offset) const;
-    void lengthenRange(WeightRange &range) const;
-    /**
-     * Takes two CE weights and calculates the
-     * possible ranges of weights between the two limits, excluding them.
-     * For weights with up to 4 bytes there are up to 2*4-1=7 ranges.
-     */
-    UBool getWeightRanges(uint32_t lowerLimit, uint32_t upperLimit);
-    UBool allocWeightsInShortRanges(int32_t n, int32_t minLength);
-    UBool allocWeightsInMinLengthRanges(int32_t n, int32_t minLength);
-
-    int32_t middleLength;
-    uint32_t minBytes[5];  // for byte 1, 2, 3, 4
-    uint32_t maxBytes[5];
-    WeightRange ranges[7];
-    int32_t rangeIndex;
-    int32_t rangeCount;
-};
-
-U_NAMESPACE_END
-
-#endif  // !UCONFIG_NO_COLLATION
-#endif  // __COLLATIONWEIGHTS_H__
->>>>>>> a8a80be5
+// © 2016 and later: Unicode, Inc. and others.
+// License & terms of use: http://www.unicode.org/copyright.html
+/*  
+*******************************************************************************
+*
+*   Copyright (C) 1999-2014, International Business Machines
+*   Corporation and others.  All Rights Reserved.
+*
+*******************************************************************************
+*   file name:  collationweights.h
+*   encoding:   UTF-8
+*   tab size:   8 (not used)
+*   indentation:4
+*
+*   created on: 2001mar08 as ucol_wgt.h
+*   created by: Markus W. Scherer
+*/
+
+#ifndef __COLLATIONWEIGHTS_H__
+#define __COLLATIONWEIGHTS_H__
+
+#include "unicode/utypes.h"
+
+#if !UCONFIG_NO_COLLATION
+
+#include "unicode/uobject.h"
+
+U_NAMESPACE_BEGIN
+
+/**
+ * Allocates n collation element weights between two exclusive limits.
+ * Used only internally by the collation tailoring builder.
+ */
+class U_I18N_API CollationWeights : public UMemory {
+public:
+    CollationWeights();
+
+    static inline int32_t lengthOfWeight(uint32_t weight) {
+        if((weight&0xffffff)==0) {
+            return 1;
+        } else if((weight&0xffff)==0) {
+            return 2;
+        } else if((weight&0xff)==0) {
+            return 3;
+        } else {
+            return 4;
+        }
+    }
+
+    void initForPrimary(UBool compressible);
+    void initForSecondary();
+    void initForTertiary();
+
+    /**
+     * Determine heuristically
+     * what ranges to use for a given number of weights between (excluding)
+     * two limits.
+     *
+     * @param lowerLimit A collation element weight; the ranges will be filled to cover
+     *                   weights greater than this one.
+     * @param upperLimit A collation element weight; the ranges will be filled to cover
+     *                   weights less than this one.
+     * @param n          The number of collation element weights w necessary such that
+     *                   lowerLimit<w<upperLimit in lexical order.
+     * @return true if it is possible to fit n elements between the limits
+     */
+    UBool allocWeights(uint32_t lowerLimit, uint32_t upperLimit, int32_t n);
+
+    /**
+     * Given a set of ranges calculated by allocWeights(),
+     * iterate through the weights.
+     * The ranges are modified to keep the current iteration state.
+     *
+     * @return The next weight in the ranges, or 0xffffffff if there is none left.
+     */
+    uint32_t nextWeight();
+
+    /** @internal */
+    struct WeightRange {
+        uint32_t start, end;
+        int32_t length, count;
+    };
+
+private:
+    /** @return number of usable byte values for byte idx */
+    inline int32_t countBytes(int32_t idx) const {
+        return (int32_t)(maxBytes[idx] - minBytes[idx] + 1);
+    }
+
+    uint32_t incWeight(uint32_t weight, int32_t length) const;
+    uint32_t incWeightByOffset(uint32_t weight, int32_t length, int32_t offset) const;
+    void lengthenRange(WeightRange &range) const;
+    /**
+     * Takes two CE weights and calculates the
+     * possible ranges of weights between the two limits, excluding them.
+     * For weights with up to 4 bytes there are up to 2*4-1=7 ranges.
+     */
+    UBool getWeightRanges(uint32_t lowerLimit, uint32_t upperLimit);
+    UBool allocWeightsInShortRanges(int32_t n, int32_t minLength);
+    UBool allocWeightsInMinLengthRanges(int32_t n, int32_t minLength);
+
+    int32_t middleLength;
+    uint32_t minBytes[5];  // for byte 1, 2, 3, 4
+    uint32_t maxBytes[5];
+    WeightRange ranges[7];
+    int32_t rangeIndex;
+    int32_t rangeCount;
+};
+
+U_NAMESPACE_END
+
+#endif  // !UCONFIG_NO_COLLATION
+#endif  // __COLLATIONWEIGHTS_H__