<<<<<<< HEAD
// © 2016 and later: Unicode, Inc. and others.
// License & terms of use: http://www.unicode.org/copyright.html
/********************************************************************
 * COPYRIGHT:
 * Copyright (c) 1997-2015, International Business Machines Corporation and
 * others. All Rights Reserved.
 ********************************************************************
 *
 * File MSGFMT.CPP
 *
 * Modification History:
 *
 *   Date        Name        Description
 *   02/19/97    aliu        Converted from java.
 *   03/20/97    helena      Finished first cut of implementation.
 *   04/10/97    aliu        Made to work on AIX.  Added stoi to replace wtoi.
 *   06/11/97    helena      Fixed addPattern to take the pattern correctly.
 *   06/17/97    helena      Fixed the getPattern to return the correct pattern.
 *   07/09/97    helena      Made ParsePosition into a class.
 *   02/22/99    stephen     Removed character literals for EBCDIC safety
 *   11/01/09    kirtig      Added SelectFormat
 ********************************************************************/

#include "unicode/utypes.h"

#if !UCONFIG_NO_FORMATTING

#include "unicode/appendable.h"
#include "unicode/choicfmt.h"
#include "unicode/datefmt.h"
#include "unicode/decimfmt.h"
#include "unicode/localpointer.h"
#include "unicode/msgfmt.h"
#include "unicode/numberformatter.h"
#include "unicode/plurfmt.h"
#include "unicode/rbnf.h"
#include "unicode/selfmt.h"
#include "unicode/smpdtfmt.h"
#include "unicode/umsg.h"
#include "unicode/ustring.h"
#include "cmemory.h"
#include "patternprops.h"
#include "messageimpl.h"
#include "msgfmt_impl.h"
#include "plurrule_impl.h"
#include "uassert.h"
#include "uelement.h"
#include "uhash.h"
#include "ustrfmt.h"
#include "util.h"
#include "uvector.h"
#include "number_decimalquantity.h"

// *****************************************************************************
// class MessageFormat
// *****************************************************************************

#define SINGLE_QUOTE      ((UChar)0x0027)
#define COMMA             ((UChar)0x002C)
#define LEFT_CURLY_BRACE  ((UChar)0x007B)
#define RIGHT_CURLY_BRACE ((UChar)0x007D)

//---------------------------------------
// static data

static const UChar ID_NUMBER[]    = {
    0x6E, 0x75, 0x6D, 0x62, 0x65, 0x72, 0  /* "number" */
};
static const UChar ID_DATE[]      = {
    0x64, 0x61, 0x74, 0x65, 0              /* "date" */
};
static const UChar ID_TIME[]      = {
    0x74, 0x69, 0x6D, 0x65, 0              /* "time" */
};
static const UChar ID_SPELLOUT[]  = {
    0x73, 0x70, 0x65, 0x6c, 0x6c, 0x6f, 0x75, 0x74, 0 /* "spellout" */
};
static const UChar ID_ORDINAL[]   = {
    0x6f, 0x72, 0x64, 0x69, 0x6e, 0x61, 0x6c, 0 /* "ordinal" */
};
static const UChar ID_DURATION[]  = {
    0x64, 0x75, 0x72, 0x61, 0x74, 0x69, 0x6f, 0x6e, 0 /* "duration" */
};

// MessageFormat Type List  Number, Date, Time or Choice
static const UChar * const TYPE_IDS[] = {
    ID_NUMBER,
    ID_DATE,
    ID_TIME,
    ID_SPELLOUT,
    ID_ORDINAL,
    ID_DURATION,
    NULL,
};

static const UChar ID_EMPTY[]     = {
    0 /* empty string, used for default so that null can mark end of list */
};
static const UChar ID_CURRENCY[]  = {
    0x63, 0x75, 0x72, 0x72, 0x65, 0x6E, 0x63, 0x79, 0  /* "currency" */
};
static const UChar ID_PERCENT[]   = {
    0x70, 0x65, 0x72, 0x63, 0x65, 0x6E, 0x74, 0        /* "percent" */
};
static const UChar ID_INTEGER[]   = {
    0x69, 0x6E, 0x74, 0x65, 0x67, 0x65, 0x72, 0        /* "integer" */
};

// NumberFormat modifier list, default, currency, percent or integer
static const UChar * const NUMBER_STYLE_IDS[] = {
    ID_EMPTY,
    ID_CURRENCY,
    ID_PERCENT,
    ID_INTEGER,
    NULL,
};

static const UChar ID_SHORT[]     = {
    0x73, 0x68, 0x6F, 0x72, 0x74, 0        /* "short" */
};
static const UChar ID_MEDIUM[]    = {
    0x6D, 0x65, 0x64, 0x69, 0x75, 0x6D, 0  /* "medium" */
};
static const UChar ID_LONG[]      = {
    0x6C, 0x6F, 0x6E, 0x67, 0              /* "long" */
};
static const UChar ID_FULL[]      = {
    0x66, 0x75, 0x6C, 0x6C, 0              /* "full" */
};

// DateFormat modifier list, default, short, medium, long or full
static const UChar * const DATE_STYLE_IDS[] = {
    ID_EMPTY,
    ID_SHORT,
    ID_MEDIUM,
    ID_LONG,
    ID_FULL,
    NULL,
};

static const icu::DateFormat::EStyle DATE_STYLES[] = {
    icu::DateFormat::kDefault,
    icu::DateFormat::kShort,
    icu::DateFormat::kMedium,
    icu::DateFormat::kLong,
    icu::DateFormat::kFull,
};

static const int32_t DEFAULT_INITIAL_CAPACITY = 10;

static const UChar NULL_STRING[] = {
    0x6E, 0x75, 0x6C, 0x6C, 0  // "null"
};

static const UChar OTHER_STRING[] = {
    0x6F, 0x74, 0x68, 0x65, 0x72, 0  // "other"
};

U_CDECL_BEGIN
static UBool U_CALLCONV equalFormatsForHash(const UHashTok key1,
                                            const UHashTok key2) {
    return icu::MessageFormat::equalFormats(key1.pointer, key2.pointer);
}

U_CDECL_END

U_NAMESPACE_BEGIN

// -------------------------------------
UOBJECT_DEFINE_RTTI_IMPLEMENTATION(MessageFormat)
UOBJECT_DEFINE_RTTI_IMPLEMENTATION(FormatNameEnumeration)

//--------------------------------------------------------------------

/**
 * Convert an integer value to a string and append the result to
 * the given UnicodeString.
 */
static UnicodeString& itos(int32_t i, UnicodeString& appendTo) {
    UChar temp[16];
    uprv_itou(temp,16,i,10,0); // 10 == radix
    appendTo.append(temp, -1);
    return appendTo;
}


// AppendableWrapper: encapsulates the result of formatting, keeping track
// of the string and its length.
class AppendableWrapper : public UMemory {
public:
    AppendableWrapper(Appendable& appendable) : app(appendable), len(0) {
    }
    void append(const UnicodeString& s) {
        app.appendString(s.getBuffer(), s.length());
        len += s.length();
    }
    void append(const UChar* s, const int32_t sLength) {
        app.appendString(s, sLength);
        len += sLength;
    }
    void append(const UnicodeString& s, int32_t start, int32_t length) {
        append(s.tempSubString(start, length));
    }
    void formatAndAppend(const Format* formatter, const Formattable& arg, UErrorCode& ec) {
        UnicodeString s;
        formatter->format(arg, s, ec);
        if (U_SUCCESS(ec)) {
            append(s);
        }
    }
    void formatAndAppend(const Format* formatter, const Formattable& arg,
                         const UnicodeString &argString, UErrorCode& ec) {
        if (!argString.isEmpty()) {
            if (U_SUCCESS(ec)) {
                append(argString);
            }
        } else {
            formatAndAppend(formatter, arg, ec);
        }
    }
    int32_t length() {
        return len;
    }
private:
    Appendable& app;
    int32_t len;
};


// -------------------------------------
// Creates a MessageFormat instance based on the pattern.

MessageFormat::MessageFormat(const UnicodeString& pattern,
                             UErrorCode& success)
: fLocale(Locale::getDefault()),  // Uses the default locale
  msgPattern(success),
  formatAliases(NULL),
  formatAliasesCapacity(0),
  argTypes(NULL),
  argTypeCount(0),
  argTypeCapacity(0),
  hasArgTypeConflicts(FALSE),
  defaultNumberFormat(NULL),
  defaultDateFormat(NULL),
  cachedFormatters(NULL),
  customFormatArgStarts(NULL),
  pluralProvider(*this, UPLURAL_TYPE_CARDINAL),
  ordinalProvider(*this, UPLURAL_TYPE_ORDINAL)
{
    setLocaleIDs(fLocale.getName(), fLocale.getName());
    applyPattern(pattern, success);
}

MessageFormat::MessageFormat(const UnicodeString& pattern,
                             const Locale& newLocale,
                             UErrorCode& success)
: fLocale(newLocale),
  msgPattern(success),
  formatAliases(NULL),
  formatAliasesCapacity(0),
  argTypes(NULL),
  argTypeCount(0),
  argTypeCapacity(0),
  hasArgTypeConflicts(FALSE),
  defaultNumberFormat(NULL),
  defaultDateFormat(NULL),
  cachedFormatters(NULL),
  customFormatArgStarts(NULL),
  pluralProvider(*this, UPLURAL_TYPE_CARDINAL),
  ordinalProvider(*this, UPLURAL_TYPE_ORDINAL)
{
    setLocaleIDs(fLocale.getName(), fLocale.getName());
    applyPattern(pattern, success);
}

MessageFormat::MessageFormat(const UnicodeString& pattern,
                             const Locale& newLocale,
                             UParseError& parseError,
                             UErrorCode& success)
: fLocale(newLocale),
  msgPattern(success),
  formatAliases(NULL),
  formatAliasesCapacity(0),
  argTypes(NULL),
  argTypeCount(0),
  argTypeCapacity(0),
  hasArgTypeConflicts(FALSE),
  defaultNumberFormat(NULL),
  defaultDateFormat(NULL),
  cachedFormatters(NULL),
  customFormatArgStarts(NULL),
  pluralProvider(*this, UPLURAL_TYPE_CARDINAL),
  ordinalProvider(*this, UPLURAL_TYPE_ORDINAL)
{
    setLocaleIDs(fLocale.getName(), fLocale.getName());
    applyPattern(pattern, parseError, success);
}

MessageFormat::MessageFormat(const MessageFormat& that)
:
  Format(that),
  fLocale(that.fLocale),
  msgPattern(that.msgPattern),
  formatAliases(NULL),
  formatAliasesCapacity(0),
  argTypes(NULL),
  argTypeCount(0),
  argTypeCapacity(0),
  hasArgTypeConflicts(that.hasArgTypeConflicts),
  defaultNumberFormat(NULL),
  defaultDateFormat(NULL),
  cachedFormatters(NULL),
  customFormatArgStarts(NULL),
  pluralProvider(*this, UPLURAL_TYPE_CARDINAL),
  ordinalProvider(*this, UPLURAL_TYPE_ORDINAL)
{
    // This will take care of creating the hash tables (since they are NULL).
    UErrorCode ec = U_ZERO_ERROR;
    copyObjects(that, ec);
    if (U_FAILURE(ec)) {
        resetPattern();
    }
}

MessageFormat::~MessageFormat()
{
    uhash_close(cachedFormatters);
    uhash_close(customFormatArgStarts);

    uprv_free(argTypes);
    uprv_free(formatAliases);
    delete defaultNumberFormat;
    delete defaultDateFormat;
}

//--------------------------------------------------------------------
// Variable-size array management

/**
 * Allocate argTypes[] to at least the given capacity and return
 * TRUE if successful.  If not, leave argTypes[] unchanged.
 *
 * If argTypes is NULL, allocate it.  If it is not NULL, enlarge it
 * if necessary to be at least as large as specified.
 */
UBool MessageFormat::allocateArgTypes(int32_t capacity, UErrorCode& status) {
    if (U_FAILURE(status)) {
        return FALSE;
    }
    if (argTypeCapacity >= capacity) {
        return TRUE;
    }
    if (capacity < DEFAULT_INITIAL_CAPACITY) {
        capacity = DEFAULT_INITIAL_CAPACITY;
    } else if (capacity < 2*argTypeCapacity) {
        capacity = 2*argTypeCapacity;
    }
    Formattable::Type* a = (Formattable::Type*)
            uprv_realloc(argTypes, sizeof(*argTypes) * capacity);
    if (a == NULL) {
        status = U_MEMORY_ALLOCATION_ERROR;
        return FALSE;
    }
    argTypes = a;
    argTypeCapacity = capacity;
    return TRUE;
}

// -------------------------------------
// assignment operator

const MessageFormat&
MessageFormat::operator=(const MessageFormat& that)
{
    if (this != &that) {
        // Calls the super class for assignment first.
        Format::operator=(that);

        setLocale(that.fLocale);
        msgPattern = that.msgPattern;
        hasArgTypeConflicts = that.hasArgTypeConflicts;

        UErrorCode ec = U_ZERO_ERROR;
        copyObjects(that, ec);
        if (U_FAILURE(ec)) {
            resetPattern();
        }
    }
    return *this;
}

UBool
MessageFormat::operator==(const Format& rhs) const
{
    if (this == &rhs) return TRUE;

    MessageFormat& that = (MessageFormat&)rhs;

    // Check class ID before checking MessageFormat members
    if (!Format::operator==(rhs) ||
        msgPattern != that.msgPattern ||
        fLocale != that.fLocale) {
        return FALSE;
    }

    // Compare hashtables.
    if ((customFormatArgStarts == NULL) != (that.customFormatArgStarts == NULL)) {
        return FALSE;
    }
    if (customFormatArgStarts == NULL) {
        return TRUE;
    }

    UErrorCode ec = U_ZERO_ERROR;
    const int32_t count = uhash_count(customFormatArgStarts);
    const int32_t rhs_count = uhash_count(that.customFormatArgStarts);
    if (count != rhs_count) {
        return FALSE;
    }
    int32_t idx = 0, rhs_idx = 0, pos = UHASH_FIRST, rhs_pos = UHASH_FIRST;
    for (; idx < count && rhs_idx < rhs_count && U_SUCCESS(ec); ++idx, ++rhs_idx) {
        const UHashElement* cur = uhash_nextElement(customFormatArgStarts, &pos);
        const UHashElement* rhs_cur = uhash_nextElement(that.customFormatArgStarts, &rhs_pos);
        if (cur->key.integer != rhs_cur->key.integer) {
            return FALSE;
        }
        const Format* format = (const Format*)uhash_iget(cachedFormatters, cur->key.integer);
        const Format* rhs_format = (const Format*)uhash_iget(that.cachedFormatters, rhs_cur->key.integer);
        if (*format != *rhs_format) {
            return FALSE;
        }
    }
    return TRUE;
}

// -------------------------------------
// Creates a copy of this MessageFormat, the caller owns the copy.

MessageFormat*
MessageFormat::clone() const
{
    return new MessageFormat(*this);
}

// -------------------------------------
// Sets the locale of this MessageFormat object to theLocale.

void
MessageFormat::setLocale(const Locale& theLocale)
{
    if (fLocale != theLocale) {
        delete defaultNumberFormat;
        defaultNumberFormat = NULL;
        delete defaultDateFormat;
        defaultDateFormat = NULL;
        fLocale = theLocale;
        setLocaleIDs(fLocale.getName(), fLocale.getName());
        pluralProvider.reset();
        ordinalProvider.reset();
    }
}

// -------------------------------------
// Gets the locale of this MessageFormat object.

const Locale&
MessageFormat::getLocale() const
{
    return fLocale;
}

void
MessageFormat::applyPattern(const UnicodeString& newPattern,
                            UErrorCode& status)
{
    UParseError parseError;
    applyPattern(newPattern,parseError,status);
}


// -------------------------------------
// Applies the new pattern and returns an error if the pattern
// is not correct.
void
MessageFormat::applyPattern(const UnicodeString& pattern,
                            UParseError& parseError,
                            UErrorCode& ec)
{
    if(U_FAILURE(ec)) {
        return;
    }
    msgPattern.parse(pattern, &parseError, ec);
    cacheExplicitFormats(ec);

    if (U_FAILURE(ec)) {
        resetPattern();
    }
}

void MessageFormat::resetPattern() {
    msgPattern.clear();
    uhash_close(cachedFormatters);
    cachedFormatters = NULL;
    uhash_close(customFormatArgStarts);
    customFormatArgStarts = NULL;
    argTypeCount = 0;
    hasArgTypeConflicts = FALSE;
}

void
MessageFormat::applyPattern(const UnicodeString& pattern,
                            UMessagePatternApostropheMode aposMode,
                            UParseError* parseError,
                            UErrorCode& status) {
    if (aposMode != msgPattern.getApostropheMode()) {
        msgPattern.clearPatternAndSetApostropheMode(aposMode);
    }
    applyPattern(pattern, *parseError, status);
}

// -------------------------------------
// Converts this MessageFormat instance to a pattern.

UnicodeString&
MessageFormat::toPattern(UnicodeString& appendTo) const {
    if ((customFormatArgStarts != NULL && 0 != uhash_count(customFormatArgStarts)) ||
        0 == msgPattern.countParts()
    ) {
        appendTo.setToBogus();
        return appendTo;
    }
    return appendTo.append(msgPattern.getPatternString());
}

int32_t MessageFormat::nextTopLevelArgStart(int32_t partIndex) const {
    if (partIndex != 0) {
        partIndex = msgPattern.getLimitPartIndex(partIndex);
    }
    for (;;) {
        UMessagePatternPartType type = msgPattern.getPartType(++partIndex);
        if (type == UMSGPAT_PART_TYPE_ARG_START) {
            return partIndex;
        }
        if (type == UMSGPAT_PART_TYPE_MSG_LIMIT) {
            return -1;
        }
    }
}

void MessageFormat::setArgStartFormat(int32_t argStart,
                                      Format* formatter,
                                      UErrorCode& status) {
    if (U_FAILURE(status)) {
        delete formatter;
        return;
    }
    if (cachedFormatters == NULL) {
        cachedFormatters=uhash_open(uhash_hashLong, uhash_compareLong,
                                    equalFormatsForHash, &status);
        if (U_FAILURE(status)) {
            delete formatter;
            return;
        }
        uhash_setValueDeleter(cachedFormatters, uprv_deleteUObject);
    }
    if (formatter == NULL) {
        formatter = new DummyFormat();
    }
    uhash_iput(cachedFormatters, argStart, formatter, &status);
}


UBool MessageFormat::argNameMatches(int32_t partIndex, const UnicodeString& argName, int32_t argNumber) {
    const MessagePattern::Part& part = msgPattern.getPart(partIndex);
    return part.getType() == UMSGPAT_PART_TYPE_ARG_NAME ?
        msgPattern.partSubstringMatches(part, argName) :
        part.getValue() == argNumber;  // ARG_NUMBER
}

// Sets a custom formatter for a MessagePattern ARG_START part index.
// "Custom" formatters are provided by the user via setFormat() or similar APIs.
void MessageFormat::setCustomArgStartFormat(int32_t argStart,
                                            Format* formatter,
                                            UErrorCode& status) {
    setArgStartFormat(argStart, formatter, status);
    if (customFormatArgStarts == NULL) {
        customFormatArgStarts=uhash_open(uhash_hashLong, uhash_compareLong,
                                         NULL, &status);
    }
    uhash_iputi(customFormatArgStarts, argStart, 1, &status);
}

Format* MessageFormat::getCachedFormatter(int32_t argumentNumber) const {
    if (cachedFormatters == NULL) {
        return NULL;
    }
    void* ptr = uhash_iget(cachedFormatters, argumentNumber);
    if (ptr != NULL && dynamic_cast<DummyFormat*>((Format*)ptr) == NULL) {
        return (Format*) ptr;
    } else {
        // Not cached, or a DummyFormat representing setFormat(NULL).
        return NULL;
    }
}

// -------------------------------------
// Adopts the new formats array and updates the array count.
// This MessageFormat instance owns the new formats.
void
MessageFormat::adoptFormats(Format** newFormats,
                            int32_t count) {
    if (newFormats == NULL || count < 0) {
        return;
    }
    // Throw away any cached formatters.
    if (cachedFormatters != NULL) {
        uhash_removeAll(cachedFormatters);
    }
    if (customFormatArgStarts != NULL) {
        uhash_removeAll(customFormatArgStarts);
    }

    int32_t formatNumber = 0;
    UErrorCode status = U_ZERO_ERROR;
    for (int32_t partIndex = 0;
        formatNumber < count && U_SUCCESS(status) &&
            (partIndex = nextTopLevelArgStart(partIndex)) >= 0;) {
        setCustomArgStartFormat(partIndex, newFormats[formatNumber], status);
        ++formatNumber;
    }
    // Delete those that didn't get used (if any).
    for (; formatNumber < count; ++formatNumber) {
        delete newFormats[formatNumber];
    }

}

// -------------------------------------
// Sets the new formats array and updates the array count.
// This MessageFormat instance maks a copy of the new formats.

void
MessageFormat::setFormats(const Format** newFormats,
                          int32_t count) {
    if (newFormats == NULL || count < 0) {
        return;
    }
    // Throw away any cached formatters.
    if (cachedFormatters != NULL) {
        uhash_removeAll(cachedFormatters);
    }
    if (customFormatArgStarts != NULL) {
        uhash_removeAll(customFormatArgStarts);
    }

    UErrorCode status = U_ZERO_ERROR;
    int32_t formatNumber = 0;
    for (int32_t partIndex = 0;
        formatNumber < count && U_SUCCESS(status) && (partIndex = nextTopLevelArgStart(partIndex)) >= 0;) {
      Format* newFormat = NULL;
      if (newFormats[formatNumber] != NULL) {
          newFormat = newFormats[formatNumber]->clone();
          if (newFormat == NULL) {
              status = U_MEMORY_ALLOCATION_ERROR;
          }
      }
      setCustomArgStartFormat(partIndex, newFormat, status);
      ++formatNumber;
    }
    if (U_FAILURE(status)) {
        resetPattern();
    }
}

// -------------------------------------
// Adopt a single format by format number.
// Do nothing if the format number is not less than the array count.

void
MessageFormat::adoptFormat(int32_t n, Format *newFormat) {
    LocalPointer<Format> p(newFormat);
    if (n >= 0) {
        int32_t formatNumber = 0;
        for (int32_t partIndex = 0; (partIndex = nextTopLevelArgStart(partIndex)) >= 0;) {
            if (n == formatNumber) {
                UErrorCode status = U_ZERO_ERROR;
                setCustomArgStartFormat(partIndex, p.orphan(), status);
                return;
            }
            ++formatNumber;
        }
    }
}

// -------------------------------------
// Adopt a single format by format name.
// Do nothing if there is no match of formatName.
void
MessageFormat::adoptFormat(const UnicodeString& formatName,
                           Format* formatToAdopt,
                           UErrorCode& status) {
    LocalPointer<Format> p(formatToAdopt);
    if (U_FAILURE(status)) {
        return;
    }
    int32_t argNumber = MessagePattern::validateArgumentName(formatName);
    if (argNumber < UMSGPAT_ARG_NAME_NOT_NUMBER) {
        status = U_ILLEGAL_ARGUMENT_ERROR;
        return;
    }
    for (int32_t partIndex = 0;
        (partIndex = nextTopLevelArgStart(partIndex)) >= 0 && U_SUCCESS(status);
    ) {
        if (argNameMatches(partIndex + 1, formatName, argNumber)) {
            Format* f;
            if (p.isValid()) {
                f = p.orphan();
            } else if (formatToAdopt == NULL) {
                f = NULL;
            } else {
                f = formatToAdopt->clone();
                if (f == NULL) {
                    status = U_MEMORY_ALLOCATION_ERROR;
                    return;
                }
            }
            setCustomArgStartFormat(partIndex, f, status);
        }
    }
}

// -------------------------------------
// Set a single format.
// Do nothing if the variable is not less than the array count.
void
MessageFormat::setFormat(int32_t n, const Format& newFormat) {

    if (n >= 0) {
        int32_t formatNumber = 0;
        for (int32_t partIndex = 0;
             (partIndex = nextTopLevelArgStart(partIndex)) >= 0;) {
            if (n == formatNumber) {
                Format* new_format = newFormat.clone();
                if (new_format) {
                    UErrorCode status = U_ZERO_ERROR;
                    setCustomArgStartFormat(partIndex, new_format, status);
                }
                return;
            }
            ++formatNumber;
        }
    }
}

// -------------------------------------
// Get a single format by format name.
// Do nothing if the variable is not less than the array count.
Format *
MessageFormat::getFormat(const UnicodeString& formatName, UErrorCode& status) {
    if (U_FAILURE(status) || cachedFormatters == NULL) return NULL;

    int32_t argNumber = MessagePattern::validateArgumentName(formatName);
    if (argNumber < UMSGPAT_ARG_NAME_NOT_NUMBER) {
        status = U_ILLEGAL_ARGUMENT_ERROR;
        return NULL;
    }
    for (int32_t partIndex = 0; (partIndex = nextTopLevelArgStart(partIndex)) >= 0;) {
        if (argNameMatches(partIndex + 1, formatName, argNumber)) {
            return getCachedFormatter(partIndex);
        }
    }
    return NULL;
}

// -------------------------------------
// Set a single format by format name
// Do nothing if the variable is not less than the array count.
void
MessageFormat::setFormat(const UnicodeString& formatName,
                         const Format& newFormat,
                         UErrorCode& status) {
    if (U_FAILURE(status)) return;

    int32_t argNumber = MessagePattern::validateArgumentName(formatName);
    if (argNumber < UMSGPAT_ARG_NAME_NOT_NUMBER) {
        status = U_ILLEGAL_ARGUMENT_ERROR;
        return;
    }
    for (int32_t partIndex = 0;
        (partIndex = nextTopLevelArgStart(partIndex)) >= 0 && U_SUCCESS(status);
    ) {
        if (argNameMatches(partIndex + 1, formatName, argNumber)) {
            Format* new_format = newFormat.clone();
            if (new_format == NULL) {
                status = U_MEMORY_ALLOCATION_ERROR;
                return;
            }
            setCustomArgStartFormat(partIndex, new_format, status);
        }
    }
}

// -------------------------------------
// Gets the format array.
const Format**
MessageFormat::getFormats(int32_t& cnt) const
{
    // This old API returns an array (which we hold) of Format*
    // pointers.  The array is valid up to the next call to any
    // method on this object.  We construct and resize an array
    // on demand that contains aliases to the subformats[i].format
    // pointers.

    // Get total required capacity first (it's refreshed on each call).
    int32_t totalCapacity = 0;
    for (int32_t partIndex = 0; (partIndex = nextTopLevelArgStart(partIndex)) >= 0; ++totalCapacity) {}

    MessageFormat* t = const_cast<MessageFormat*> (this);
    cnt = 0;
    if (formatAliases == nullptr) {
        t->formatAliasesCapacity = totalCapacity;
        Format** a = (Format**)
            uprv_malloc(sizeof(Format*) * formatAliasesCapacity);
        if (a == nullptr) {
            t->formatAliasesCapacity = 0;
            return nullptr;
        }
        t->formatAliases = a;
    } else if (totalCapacity > formatAliasesCapacity) {
        Format** a = (Format**)
            uprv_realloc(formatAliases, sizeof(Format*) * totalCapacity);
        if (a == nullptr) {
            t->formatAliasesCapacity = 0;
            return nullptr;
        }
        t->formatAliases = a;
        t->formatAliasesCapacity = totalCapacity;
    }

    for (int32_t partIndex = 0; (partIndex = nextTopLevelArgStart(partIndex)) >= 0;) {
        t->formatAliases[cnt++] = getCachedFormatter(partIndex);
    }

    return (const Format**)formatAliases;
}


UnicodeString MessageFormat::getArgName(int32_t partIndex) {
    const MessagePattern::Part& part = msgPattern.getPart(partIndex);
    return msgPattern.getSubstring(part);
}

StringEnumeration*
MessageFormat::getFormatNames(UErrorCode& status) {
    if (U_FAILURE(status))  return NULL;

    UVector *fFormatNames = new UVector(status);
    if (U_FAILURE(status)) {
        status = U_MEMORY_ALLOCATION_ERROR;
        return NULL;
    }
    fFormatNames->setDeleter(uprv_deleteUObject);

    for (int32_t partIndex = 0; (partIndex = nextTopLevelArgStart(partIndex)) >= 0;) {
        fFormatNames->addElement(new UnicodeString(getArgName(partIndex + 1)), status);
    }

    StringEnumeration* nameEnumerator = new FormatNameEnumeration(fFormatNames, status);
    return nameEnumerator;
}

// -------------------------------------
// Formats the source Formattable array and copy into the result buffer.
// Ignore the FieldPosition result for error checking.

UnicodeString&
MessageFormat::format(const Formattable* source,
                      int32_t cnt,
                      UnicodeString& appendTo,
                      FieldPosition& ignore,
                      UErrorCode& success) const
{
    return format(source, NULL, cnt, appendTo, &ignore, success);
}

// -------------------------------------
// Internally creates a MessageFormat instance based on the
// pattern and formats the arguments Formattable array and
// copy into the appendTo buffer.

UnicodeString&
MessageFormat::format(  const UnicodeString& pattern,
                        const Formattable* arguments,
                        int32_t cnt,
                        UnicodeString& appendTo,
                        UErrorCode& success)
{
    MessageFormat temp(pattern, success);
    return temp.format(arguments, NULL, cnt, appendTo, NULL, success);
}

// -------------------------------------
// Formats the source Formattable object and copy into the
// appendTo buffer.  The Formattable object must be an array
// of Formattable instances, returns error otherwise.

UnicodeString&
MessageFormat::format(const Formattable& source,
                      UnicodeString& appendTo,
                      FieldPosition& ignore,
                      UErrorCode& success) const
{
    if (U_FAILURE(success))
        return appendTo;
    if (source.getType() != Formattable::kArray) {
        success = U_ILLEGAL_ARGUMENT_ERROR;
        return appendTo;
    }
    int32_t cnt;
    const Formattable* tmpPtr = source.getArray(cnt);
    return format(tmpPtr, NULL, cnt, appendTo, &ignore, success);
}

UnicodeString&
MessageFormat::format(const UnicodeString* argumentNames,
                      const Formattable* arguments,
                      int32_t count,
                      UnicodeString& appendTo,
                      UErrorCode& success) const {
    return format(arguments, argumentNames, count, appendTo, NULL, success);
}

// Does linear search to find the match for an ArgName.
const Formattable* MessageFormat::getArgFromListByName(const Formattable* arguments,
                                                       const UnicodeString *argumentNames,
                                                       int32_t cnt, UnicodeString& name) const {
    for (int32_t i = 0; i < cnt; ++i) {
        if (0 == argumentNames[i].compare(name)) {
            return arguments + i;
        }
    }
    return NULL;
}


UnicodeString&
MessageFormat::format(const Formattable* arguments,
                      const UnicodeString *argumentNames,
                      int32_t cnt,
                      UnicodeString& appendTo,
                      FieldPosition* pos,
                      UErrorCode& status) const {
    if (U_FAILURE(status)) {
        return appendTo;
    }

    UnicodeStringAppendable usapp(appendTo);
    AppendableWrapper app(usapp);
    format(0, NULL, arguments, argumentNames, cnt, app, pos, status);
    return appendTo;
}

namespace {

/**
 * Mutable input/output values for the PluralSelectorProvider.
 * Separate so that it is possible to make MessageFormat Freezable.
 */
class PluralSelectorContext {
public:
    PluralSelectorContext(int32_t start, const UnicodeString &name,
                          const Formattable &num, double off, UErrorCode &errorCode)
            : startIndex(start), argName(name), offset(off),
              numberArgIndex(-1), formatter(NULL), forReplaceNumber(FALSE) {
        // number needs to be set even when select() is not called.
        // Keep it as a Number/Formattable:
        // For format() methods, and to preserve information (e.g., BigDecimal).
        if(off == 0) {
            number = num;
        } else {
            number = num.getDouble(errorCode) - off;
        }
    }

    // Input values for plural selection with decimals.
    int32_t startIndex;
    const UnicodeString &argName;
    /** argument number - plural offset */
    Formattable number;
    double offset;
    // Output values for plural selection with decimals.
    /** -1 if REPLACE_NUMBER, 0 arg not found, >0 ARG_START index */
    int32_t numberArgIndex;
    const Format *formatter;
    /** formatted argument number - plural offset */
    UnicodeString numberString;
    /** TRUE if number-offset was formatted with the stock number formatter */
    UBool forReplaceNumber;
};

}  // namespace

// if argumentNames is NULL, this means arguments is a numeric array.
// arguments can not be NULL.
// We use const void *plNumber rather than const PluralSelectorContext *pluralNumber
// so that we need not declare the PluralSelectorContext in the public header file.
void MessageFormat::format(int32_t msgStart, const void *plNumber,
                           const Formattable* arguments,
                           const UnicodeString *argumentNames,
                           int32_t cnt,
                           AppendableWrapper& appendTo,
                           FieldPosition* ignore,
                           UErrorCode& success) const {
    if (U_FAILURE(success)) {
        return;
    }

    const UnicodeString& msgString = msgPattern.getPatternString();
    int32_t prevIndex = msgPattern.getPart(msgStart).getLimit();
    for (int32_t i = msgStart + 1; U_SUCCESS(success) ; ++i) {
        const MessagePattern::Part* part = &msgPattern.getPart(i);
        const UMessagePatternPartType type = part->getType();
        int32_t index = part->getIndex();
        appendTo.append(msgString, prevIndex, index - prevIndex);
        if (type == UMSGPAT_PART_TYPE_MSG_LIMIT) {
            return;
        }
        prevIndex = part->getLimit();
        if (type == UMSGPAT_PART_TYPE_REPLACE_NUMBER) {
            const PluralSelectorContext &pluralNumber =
                *static_cast<const PluralSelectorContext *>(plNumber);
            if(pluralNumber.forReplaceNumber) {
                // number-offset was already formatted.
                appendTo.formatAndAppend(pluralNumber.formatter,
                        pluralNumber.number, pluralNumber.numberString, success);
            } else {
                const NumberFormat* nf = getDefaultNumberFormat(success);
                appendTo.formatAndAppend(nf, pluralNumber.number, success);
            }
            continue;
        }
        if (type != UMSGPAT_PART_TYPE_ARG_START) {
            continue;
        }
        int32_t argLimit = msgPattern.getLimitPartIndex(i);
        UMessagePatternArgType argType = part->getArgType();
        part = &msgPattern.getPart(++i);
        const Formattable* arg;
        UBool noArg = FALSE;
        UnicodeString argName = msgPattern.getSubstring(*part);
        if (argumentNames == NULL) {
            int32_t argNumber = part->getValue();  // ARG_NUMBER
            if (0 <= argNumber && argNumber < cnt) {
                arg = arguments + argNumber;
            } else {
                arg = NULL;
                noArg = TRUE;
            }
        } else {
            arg = getArgFromListByName(arguments, argumentNames, cnt, argName);
            if (arg == NULL) {
                noArg = TRUE;
            }
        }
        ++i;
        int32_t prevDestLength = appendTo.length();
        const Format* formatter = NULL;
        if (noArg) {
            appendTo.append(
                UnicodeString(LEFT_CURLY_BRACE).append(argName).append(RIGHT_CURLY_BRACE));
        } else if (arg == NULL) {
            appendTo.append(NULL_STRING, 4);
        } else if(plNumber!=NULL &&
                static_cast<const PluralSelectorContext *>(plNumber)->numberArgIndex==(i-2)) {
            const PluralSelectorContext &pluralNumber =
                *static_cast<const PluralSelectorContext *>(plNumber);
            if(pluralNumber.offset == 0) {
                // The number was already formatted with this formatter.
                appendTo.formatAndAppend(pluralNumber.formatter, pluralNumber.number,
                                         pluralNumber.numberString, success);
            } else {
                // Do not use the formatted (number-offset) string for a named argument
                // that formats the number without subtracting the offset.
                appendTo.formatAndAppend(pluralNumber.formatter, *arg, success);
            }
        } else if ((formatter = getCachedFormatter(i -2)) != 0) {
            // Handles all ArgType.SIMPLE, and formatters from setFormat() and its siblings.
            if (dynamic_cast<const ChoiceFormat*>(formatter) ||
                dynamic_cast<const PluralFormat*>(formatter) ||
                dynamic_cast<const SelectFormat*>(formatter)) {
                // We only handle nested formats here if they were provided via
                // setFormat() or its siblings. Otherwise they are not cached and instead
                // handled below according to argType.
                UnicodeString subMsgString;
                formatter->format(*arg, subMsgString, success);
                if (subMsgString.indexOf(LEFT_CURLY_BRACE) >= 0 ||
                    (subMsgString.indexOf(SINGLE_QUOTE) >= 0 && !MessageImpl::jdkAposMode(msgPattern))
                ) {
                    MessageFormat subMsgFormat(subMsgString, fLocale, success);
                    subMsgFormat.format(0, NULL, arguments, argumentNames, cnt, appendTo, ignore, success);
                } else {
                    appendTo.append(subMsgString);
                }
            } else {
                appendTo.formatAndAppend(formatter, *arg, success);
            }
        } else if (argType == UMSGPAT_ARG_TYPE_NONE || (cachedFormatters && uhash_iget(cachedFormatters, i - 2))) {
            // We arrive here if getCachedFormatter returned NULL, but there was actually an element in the hash table.
            // This can only happen if the hash table contained a DummyFormat, so the if statement above is a check
            // for the hash table containing DummyFormat.
            if (arg->isNumeric()) {
                const NumberFormat* nf = getDefaultNumberFormat(success);
                appendTo.formatAndAppend(nf, *arg, success);
            } else if (arg->getType() == Formattable::kDate) {
                const DateFormat* df = getDefaultDateFormat(success);
                appendTo.formatAndAppend(df, *arg, success);
            } else {
                appendTo.append(arg->getString(success));
            }
        } else if (argType == UMSGPAT_ARG_TYPE_CHOICE) {
            if (!arg->isNumeric()) {
                success = U_ILLEGAL_ARGUMENT_ERROR;
                return;
            }
            // We must use the Formattable::getDouble() variant with the UErrorCode parameter
            // because only this one converts non-double numeric types to double.
            const double number = arg->getDouble(success);
            int32_t subMsgStart = ChoiceFormat::findSubMessage(msgPattern, i, number);
            formatComplexSubMessage(subMsgStart, NULL, arguments, argumentNames,
                                    cnt, appendTo, success);
        } else if (UMSGPAT_ARG_TYPE_HAS_PLURAL_STYLE(argType)) {
            if (!arg->isNumeric()) {
                success = U_ILLEGAL_ARGUMENT_ERROR;
                return;
            }
            const PluralSelectorProvider &selector =
                argType == UMSGPAT_ARG_TYPE_PLURAL ? pluralProvider : ordinalProvider;
            // We must use the Formattable::getDouble() variant with the UErrorCode parameter
            // because only this one converts non-double numeric types to double.
            double offset = msgPattern.getPluralOffset(i);
            PluralSelectorContext context(i, argName, *arg, offset, success);
            int32_t subMsgStart = PluralFormat::findSubMessage(
                    msgPattern, i, selector, &context, arg->getDouble(success), success);
            formatComplexSubMessage(subMsgStart, &context, arguments, argumentNames,
                                    cnt, appendTo, success);
        } else if (argType == UMSGPAT_ARG_TYPE_SELECT) {
            int32_t subMsgStart = SelectFormat::findSubMessage(msgPattern, i, arg->getString(success), success);
            formatComplexSubMessage(subMsgStart, NULL, arguments, argumentNames,
                                    cnt, appendTo, success);
        } else {
            // This should never happen.
            success = U_INTERNAL_PROGRAM_ERROR;
            return;
        }
        ignore = updateMetaData(appendTo, prevDestLength, ignore, arg);
        prevIndex = msgPattern.getPart(argLimit).getLimit();
        i = argLimit;
    }
}


void MessageFormat::formatComplexSubMessage(int32_t msgStart,
                                            const void *plNumber,
                                            const Formattable* arguments,
                                            const UnicodeString *argumentNames,
                                            int32_t cnt,
                                            AppendableWrapper& appendTo,
                                            UErrorCode& success) const {
    if (U_FAILURE(success)) {
        return;
    }

    if (!MessageImpl::jdkAposMode(msgPattern)) {
        format(msgStart, plNumber, arguments, argumentNames, cnt, appendTo, NULL, success);
        return;
    }

    // JDK compatibility mode: (see JDK MessageFormat.format() API docs)
    // - remove SKIP_SYNTAX; that is, remove half of the apostrophes
    // - if the result string contains an open curly brace '{' then
    //   instantiate a temporary MessageFormat object and format again;
    //   otherwise just append the result string
    const UnicodeString& msgString = msgPattern.getPatternString();
    UnicodeString sb;
    int32_t prevIndex = msgPattern.getPart(msgStart).getLimit();
    for (int32_t i = msgStart;;) {
        const MessagePattern::Part& part = msgPattern.getPart(++i);
        const UMessagePatternPartType type = part.getType();
        int32_t index = part.getIndex();
        if (type == UMSGPAT_PART_TYPE_MSG_LIMIT) {
            sb.append(msgString, prevIndex, index - prevIndex);
            break;
        } else if (type == UMSGPAT_PART_TYPE_REPLACE_NUMBER || type == UMSGPAT_PART_TYPE_SKIP_SYNTAX) {
            sb.append(msgString, prevIndex, index - prevIndex);
            if (type == UMSGPAT_PART_TYPE_REPLACE_NUMBER) {
                const PluralSelectorContext &pluralNumber =
                    *static_cast<const PluralSelectorContext *>(plNumber);
                if(pluralNumber.forReplaceNumber) {
                    // number-offset was already formatted.
                    sb.append(pluralNumber.numberString);
                } else {
                    const NumberFormat* nf = getDefaultNumberFormat(success);
                    sb.append(nf->format(pluralNumber.number, sb, success));
                }
            }
            prevIndex = part.getLimit();
        } else if (type == UMSGPAT_PART_TYPE_ARG_START) {
            sb.append(msgString, prevIndex, index - prevIndex);
            prevIndex = index;
            i = msgPattern.getLimitPartIndex(i);
            index = msgPattern.getPart(i).getLimit();
            MessageImpl::appendReducedApostrophes(msgString, prevIndex, index, sb);
            prevIndex = index;
        }
    }
    if (sb.indexOf(LEFT_CURLY_BRACE) >= 0) {
        UnicodeString emptyPattern;  // gcc 3.3.3 fails with "UnicodeString()" as the first parameter.
        MessageFormat subMsgFormat(emptyPattern, fLocale, success);
        subMsgFormat.applyPattern(sb, UMSGPAT_APOS_DOUBLE_REQUIRED, NULL, success);
        subMsgFormat.format(0, NULL, arguments, argumentNames, cnt, appendTo, NULL, success);
    } else {
        appendTo.append(sb);
    }
}


UnicodeString MessageFormat::getLiteralStringUntilNextArgument(int32_t from) const {
    const UnicodeString& msgString=msgPattern.getPatternString();
    int32_t prevIndex=msgPattern.getPart(from).getLimit();
    UnicodeString b;
    for (int32_t i = from + 1; ; ++i) {
        const MessagePattern::Part& part = msgPattern.getPart(i);
        const UMessagePatternPartType type=part.getType();
        int32_t index=part.getIndex();
        b.append(msgString, prevIndex, index - prevIndex);
        if(type==UMSGPAT_PART_TYPE_ARG_START || type==UMSGPAT_PART_TYPE_MSG_LIMIT) {
            return b;
        }
        // Unexpected Part "part" in parsed message.
        U_ASSERT(type==UMSGPAT_PART_TYPE_SKIP_SYNTAX || type==UMSGPAT_PART_TYPE_INSERT_CHAR);
        prevIndex=part.getLimit();
    }
}


FieldPosition* MessageFormat::updateMetaData(AppendableWrapper& /*dest*/, int32_t /*prevLength*/,
                             FieldPosition* /*fp*/, const Formattable* /*argId*/) const {
    // Unlike in Java, there are no field attributes defined for MessageFormat. Do nothing.
    return NULL;
    /*
      if (fp != NULL && Field.ARGUMENT.equals(fp.getFieldAttribute())) {
          fp->setBeginIndex(prevLength);
          fp->setEndIndex(dest.get_length());
          return NULL;
      }
      return fp;
    */
}

int32_t
MessageFormat::findOtherSubMessage(int32_t partIndex) const {
    int32_t count=msgPattern.countParts();
    const MessagePattern::Part *part = &msgPattern.getPart(partIndex);
    if(MessagePattern::Part::hasNumericValue(part->getType())) {
        ++partIndex;
    }
    // Iterate over (ARG_SELECTOR [ARG_INT|ARG_DOUBLE] message) tuples
    // until ARG_LIMIT or end of plural-only pattern.
    UnicodeString other(FALSE, OTHER_STRING, 5);
    do {
        part=&msgPattern.getPart(partIndex++);
        UMessagePatternPartType type=part->getType();
        if(type==UMSGPAT_PART_TYPE_ARG_LIMIT) {
            break;
        }
        U_ASSERT(type==UMSGPAT_PART_TYPE_ARG_SELECTOR);
        // part is an ARG_SELECTOR followed by an optional explicit value, and then a message
        if(msgPattern.partSubstringMatches(*part, other)) {
            return partIndex;
        }
        if(MessagePattern::Part::hasNumericValue(msgPattern.getPartType(partIndex))) {
            ++partIndex;  // skip the numeric-value part of "=1" etc.
        }
        partIndex=msgPattern.getLimitPartIndex(partIndex);
    } while(++partIndex<count);
    return 0;
}

int32_t
MessageFormat::findFirstPluralNumberArg(int32_t msgStart, const UnicodeString &argName) const {
    for(int32_t i=msgStart+1;; ++i) {
        const MessagePattern::Part &part=msgPattern.getPart(i);
        UMessagePatternPartType type=part.getType();
        if(type==UMSGPAT_PART_TYPE_MSG_LIMIT) {
            return 0;
        }
        if(type==UMSGPAT_PART_TYPE_REPLACE_NUMBER) {
            return -1;
        }
        if(type==UMSGPAT_PART_TYPE_ARG_START) {
            UMessagePatternArgType argType=part.getArgType();
            if(!argName.isEmpty() && (argType==UMSGPAT_ARG_TYPE_NONE || argType==UMSGPAT_ARG_TYPE_SIMPLE)) {
                // ARG_NUMBER or ARG_NAME
                if(msgPattern.partSubstringMatches(msgPattern.getPart(i+1), argName)) {
                    return i;
                }
            }
            i=msgPattern.getLimitPartIndex(i);
        }
    }
}

void MessageFormat::copyObjects(const MessageFormat& that, UErrorCode& ec) {
    // Deep copy pointer fields.
    // We need not copy the formatAliases because they are re-filled
    // in each getFormats() call.
    // The defaultNumberFormat, defaultDateFormat and pluralProvider.rules
    // also get created on demand.
    argTypeCount = that.argTypeCount;
    if (argTypeCount > 0) {
        if (!allocateArgTypes(argTypeCount, ec)) {
            return;
        }
        uprv_memcpy(argTypes, that.argTypes, argTypeCount * sizeof(argTypes[0]));
    }
    if (cachedFormatters != NULL) {
        uhash_removeAll(cachedFormatters);
    }
    if (customFormatArgStarts != NULL) {
        uhash_removeAll(customFormatArgStarts);
    }
    if (that.cachedFormatters) {
        if (cachedFormatters == NULL) {
            cachedFormatters=uhash_open(uhash_hashLong, uhash_compareLong,
                                        equalFormatsForHash, &ec);
            if (U_FAILURE(ec)) {
                return;
            }
            uhash_setValueDeleter(cachedFormatters, uprv_deleteUObject);
        }

        const int32_t count = uhash_count(that.cachedFormatters);
        int32_t pos, idx;
        for (idx = 0, pos = UHASH_FIRST; idx < count && U_SUCCESS(ec); ++idx) {
            const UHashElement* cur = uhash_nextElement(that.cachedFormatters, &pos);
            Format* newFormat = ((Format*)(cur->value.pointer))->clone();
            if (newFormat) {
                uhash_iput(cachedFormatters, cur->key.integer, newFormat, &ec);
            } else {
                ec = U_MEMORY_ALLOCATION_ERROR;
                return;
            }
        }
    }
    if (that.customFormatArgStarts) {
        if (customFormatArgStarts == NULL) {
            customFormatArgStarts=uhash_open(uhash_hashLong, uhash_compareLong,
                                              NULL, &ec);
        }
        const int32_t count = uhash_count(that.customFormatArgStarts);
        int32_t pos, idx;
        for (idx = 0, pos = UHASH_FIRST; idx < count && U_SUCCESS(ec); ++idx) {
            const UHashElement* cur = uhash_nextElement(that.customFormatArgStarts, &pos);
            uhash_iputi(customFormatArgStarts, cur->key.integer, cur->value.integer, &ec);
        }
    }
}


Formattable*
MessageFormat::parse(int32_t msgStart,
                     const UnicodeString& source,
                     ParsePosition& pos,
                     int32_t& count,
                     UErrorCode& ec) const {
    count = 0;
    if (U_FAILURE(ec)) {
        pos.setErrorIndex(pos.getIndex());
        return NULL;
    }
    // parse() does not work with named arguments.
    if (msgPattern.hasNamedArguments()) {
        ec = U_ARGUMENT_TYPE_MISMATCH;
        pos.setErrorIndex(pos.getIndex());
        return NULL;
    }
    LocalArray<Formattable> resultArray(new Formattable[argTypeCount ? argTypeCount : 1]);
    const UnicodeString& msgString=msgPattern.getPatternString();
    int32_t prevIndex=msgPattern.getPart(msgStart).getLimit();
    int32_t sourceOffset = pos.getIndex();
    ParsePosition tempStatus(0);

    for(int32_t i=msgStart+1; ; ++i) {
        UBool haveArgResult = FALSE;
        const MessagePattern::Part* part=&msgPattern.getPart(i);
        const UMessagePatternPartType type=part->getType();
        int32_t index=part->getIndex();
        // Make sure the literal string matches.
        int32_t len = index - prevIndex;
        if (len == 0 || (0 == msgString.compare(prevIndex, len, source, sourceOffset, len))) {
            sourceOffset += len;
            prevIndex += len;
        } else {
            pos.setErrorIndex(sourceOffset);
            return NULL; // leave index as is to signal error
        }
        if(type==UMSGPAT_PART_TYPE_MSG_LIMIT) {
            // Things went well! Done.
            pos.setIndex(sourceOffset);
            return resultArray.orphan();
        }
        if(type==UMSGPAT_PART_TYPE_SKIP_SYNTAX || type==UMSGPAT_PART_TYPE_INSERT_CHAR) {
            prevIndex=part->getLimit();
            continue;
        }
        // We do not support parsing Plural formats. (No REPLACE_NUMBER here.)
        // Unexpected Part "part" in parsed message.
        U_ASSERT(type==UMSGPAT_PART_TYPE_ARG_START);
        int32_t argLimit=msgPattern.getLimitPartIndex(i);

        UMessagePatternArgType argType=part->getArgType();
        part=&msgPattern.getPart(++i);
        int32_t argNumber = part->getValue();  // ARG_NUMBER
        UnicodeString key;
        ++i;
        const Format* formatter = NULL;
        Formattable& argResult = resultArray[argNumber];

        if(cachedFormatters!=NULL && (formatter = getCachedFormatter(i - 2))!=NULL) {
            // Just parse using the formatter.
            tempStatus.setIndex(sourceOffset);
            formatter->parseObject(source, argResult, tempStatus);
            if (tempStatus.getIndex() == sourceOffset) {
                pos.setErrorIndex(sourceOffset);
                return NULL; // leave index as is to signal error
            }
            sourceOffset = tempStatus.getIndex();
            haveArgResult = TRUE;
        } else if(
            argType==UMSGPAT_ARG_TYPE_NONE || (cachedFormatters && uhash_iget(cachedFormatters, i -2))) {
            // We arrive here if getCachedFormatter returned NULL, but there was actually an element in the hash table.
            // This can only happen if the hash table contained a DummyFormat, so the if statement above is a check
            // for the hash table containing DummyFormat.

            // Match as a string.
            // if at end, use longest possible match
            // otherwise uses first match to intervening string
            // does NOT recursively try all possibilities
            UnicodeString stringAfterArgument = getLiteralStringUntilNextArgument(argLimit);
            int32_t next;
            if (!stringAfterArgument.isEmpty()) {
                next = source.indexOf(stringAfterArgument, sourceOffset);
            } else {
                next = source.length();
            }
            if (next < 0) {
                pos.setErrorIndex(sourceOffset);
                return NULL; // leave index as is to signal error
            } else {
                UnicodeString strValue(source.tempSubString(sourceOffset, next - sourceOffset));
                UnicodeString compValue;
                compValue.append(LEFT_CURLY_BRACE);
                itos(argNumber, compValue);
                compValue.append(RIGHT_CURLY_BRACE);
                if (0 != strValue.compare(compValue)) {
                    argResult.setString(strValue);
                    haveArgResult = TRUE;
                }
                sourceOffset = next;
            }
        } else if(argType==UMSGPAT_ARG_TYPE_CHOICE) {
            tempStatus.setIndex(sourceOffset);
            double choiceResult = ChoiceFormat::parseArgument(msgPattern, i, source, tempStatus);
            if (tempStatus.getIndex() == sourceOffset) {
                pos.setErrorIndex(sourceOffset);
                return NULL; // leave index as is to signal error
            }
            argResult.setDouble(choiceResult);
            haveArgResult = TRUE;
            sourceOffset = tempStatus.getIndex();
        } else if(UMSGPAT_ARG_TYPE_HAS_PLURAL_STYLE(argType) || argType==UMSGPAT_ARG_TYPE_SELECT) {
            // Parsing not supported.
            ec = U_UNSUPPORTED_ERROR;
            return NULL;
        } else {
            // This should never happen.
            ec = U_INTERNAL_PROGRAM_ERROR;
            return NULL;
        }
        if (haveArgResult && count <= argNumber) {
            count = argNumber + 1;
        }
        prevIndex=msgPattern.getPart(argLimit).getLimit();
        i=argLimit;
    }
}
// -------------------------------------
// Parses the source pattern and returns the Formattable objects array,
// the array count and the ending parse position.  The caller of this method
// owns the array.

Formattable*
MessageFormat::parse(const UnicodeString& source,
                     ParsePosition& pos,
                     int32_t& count) const {
    UErrorCode ec = U_ZERO_ERROR;
    return parse(0, source, pos, count, ec);
}

// -------------------------------------
// Parses the source string and returns the array of
// Formattable objects and the array count.  The caller
// owns the returned array.

Formattable*
MessageFormat::parse(const UnicodeString& source,
                     int32_t& cnt,
                     UErrorCode& success) const
{
    if (msgPattern.hasNamedArguments()) {
        success = U_ARGUMENT_TYPE_MISMATCH;
        return NULL;
    }
    ParsePosition status(0);
    // Calls the actual implementation method and starts
    // from zero offset of the source text.
    Formattable* result = parse(source, status, cnt);
    if (status.getIndex() == 0) {
        success = U_MESSAGE_PARSE_ERROR;
        delete[] result;
        return NULL;
    }
    return result;
}

// -------------------------------------
// Parses the source text and copy into the result buffer.

void
MessageFormat::parseObject( const UnicodeString& source,
                            Formattable& result,
                            ParsePosition& status) const
{
    int32_t cnt = 0;
    Formattable* tmpResult = parse(source, status, cnt);
    if (tmpResult != NULL)
        result.adoptArray(tmpResult, cnt);
}

UnicodeString
MessageFormat::autoQuoteApostrophe(const UnicodeString& pattern, UErrorCode& status) {
    UnicodeString result;
    if (U_SUCCESS(status)) {
        int32_t plen = pattern.length();
        const UChar* pat = pattern.getBuffer();
        int32_t blen = plen * 2 + 1; // space for null termination, convenience
        UChar* buf = result.getBuffer(blen);
        if (buf == NULL) {
            status = U_MEMORY_ALLOCATION_ERROR;
        } else {
            int32_t len = umsg_autoQuoteApostrophe(pat, plen, buf, blen, &status);
            result.releaseBuffer(U_SUCCESS(status) ? len : 0);
        }
    }
    if (U_FAILURE(status)) {
        result.setToBogus();
    }
    return result;
}

// -------------------------------------

static Format* makeRBNF(URBNFRuleSetTag tag, const Locale& locale, const UnicodeString& defaultRuleSet, UErrorCode& ec) {
    RuleBasedNumberFormat* fmt = new RuleBasedNumberFormat(tag, locale, ec);
    if (fmt == NULL) {
        ec = U_MEMORY_ALLOCATION_ERROR;
    } else if (U_SUCCESS(ec) && defaultRuleSet.length() > 0) {
        UErrorCode localStatus = U_ZERO_ERROR; // ignore unrecognized default rule set
        fmt->setDefaultRuleSet(defaultRuleSet, localStatus);
    }
    return fmt;
}

void MessageFormat::cacheExplicitFormats(UErrorCode& status) {
    if (U_FAILURE(status)) {
        return;
    }

    if (cachedFormatters != NULL) {
        uhash_removeAll(cachedFormatters);
    }
    if (customFormatArgStarts != NULL) {
        uhash_removeAll(customFormatArgStarts);
    }

    // The last two "parts" can at most be ARG_LIMIT and MSG_LIMIT
    // which we need not examine.
    int32_t limit = msgPattern.countParts() - 2;
    argTypeCount = 0;
    // We also need not look at the first two "parts"
    // (at most MSG_START and ARG_START) in this loop.
    // We determine the argTypeCount first so that we can allocateArgTypes
    // so that the next loop can set argTypes[argNumber].
    // (This is for the C API which needs the argTypes to read its va_arg list.)
    for (int32_t i = 2; i < limit && U_SUCCESS(status); ++i) {
        const MessagePattern::Part& part = msgPattern.getPart(i);
        if (part.getType() == UMSGPAT_PART_TYPE_ARG_NUMBER) {
            const int argNumber = part.getValue();
            if (argNumber >= argTypeCount) {
                argTypeCount = argNumber + 1;
            }
        }
    }
    if (!allocateArgTypes(argTypeCount, status)) {
        return;
    }
    // Set all argTypes to kObject, as a "none" value, for lack of any better value.
    // We never use kObject for real arguments.
    // We use it as "no argument yet" for the check for hasArgTypeConflicts.
    for (int32_t i = 0; i < argTypeCount; ++i) {
        argTypes[i] = Formattable::kObject;
    }
    hasArgTypeConflicts = FALSE;

    // This loop starts at part index 1 because we do need to examine
    // ARG_START parts. (But we can ignore the MSG_START.)
    for (int32_t i = 1; i < limit && U_SUCCESS(status); ++i) {
        const MessagePattern::Part* part = &msgPattern.getPart(i);
        if (part->getType() != UMSGPAT_PART_TYPE_ARG_START) {
            continue;
        }
        UMessagePatternArgType argType = part->getArgType();

        int32_t argNumber = -1;
        part = &msgPattern.getPart(i + 1);
        if (part->getType() == UMSGPAT_PART_TYPE_ARG_NUMBER) {
            argNumber = part->getValue();
        }
        Formattable::Type formattableType;

        switch (argType) {
        case UMSGPAT_ARG_TYPE_NONE:
            formattableType = Formattable::kString;
            break;
        case UMSGPAT_ARG_TYPE_SIMPLE: {
            int32_t index = i;
            i += 2;
            UnicodeString explicitType = msgPattern.getSubstring(msgPattern.getPart(i++));
            UnicodeString style;
            if ((part = &msgPattern.getPart(i))->getType() == UMSGPAT_PART_TYPE_ARG_STYLE) {
                style = msgPattern.getSubstring(*part);
                ++i;
            }
            UParseError parseError;
            Format* formatter = createAppropriateFormat(explicitType, style, formattableType, parseError, status);
            setArgStartFormat(index, formatter, status);
            break;
        }
        case UMSGPAT_ARG_TYPE_CHOICE:
        case UMSGPAT_ARG_TYPE_PLURAL:
        case UMSGPAT_ARG_TYPE_SELECTORDINAL:
            formattableType = Formattable::kDouble;
            break;
        case UMSGPAT_ARG_TYPE_SELECT:
            formattableType = Formattable::kString;
            break;
        default:
            status = U_INTERNAL_PROGRAM_ERROR;  // Should be unreachable.
            formattableType = Formattable::kString;
            break;
        }
        if (argNumber != -1) {
            if (argTypes[argNumber] != Formattable::kObject && argTypes[argNumber] != formattableType) {
                hasArgTypeConflicts = TRUE;
            }
            argTypes[argNumber] = formattableType;
        }
    }
}

Format* MessageFormat::createAppropriateFormat(UnicodeString& type, UnicodeString& style,
                                               Formattable::Type& formattableType, UParseError& parseError,
                                               UErrorCode& ec) {
    if (U_FAILURE(ec)) {
        return NULL;
    }
    Format* fmt = NULL;
    int32_t typeID, styleID;
    DateFormat::EStyle date_style;
    int32_t firstNonSpace;

    switch (typeID = findKeyword(type, TYPE_IDS)) {
    case 0: // number
        formattableType = Formattable::kDouble;
        switch (findKeyword(style, NUMBER_STYLE_IDS)) {
        case 0: // default
            fmt = NumberFormat::createInstance(fLocale, ec);
            break;
        case 1: // currency
            fmt = NumberFormat::createCurrencyInstance(fLocale, ec);
            break;
        case 2: // percent
            fmt = NumberFormat::createPercentInstance(fLocale, ec);
            break;
        case 3: // integer
            formattableType = Formattable::kLong;
            fmt = createIntegerFormat(fLocale, ec);
            break;
        default: // pattern or skeleton
            firstNonSpace = PatternProps::skipWhiteSpace(style, 0);
            if (style.compare(firstNonSpace, 2, u"::", 0, 2) == 0) {
                // Skeleton
                UnicodeString skeleton = style.tempSubString(firstNonSpace + 2);
                fmt = number::NumberFormatter::forSkeleton(skeleton, ec).locale(fLocale).toFormat(ec);
            } else {
                // Pattern
                fmt = NumberFormat::createInstance(fLocale, ec);
                if (fmt) {
                    auto* decfmt = dynamic_cast<DecimalFormat*>(fmt);
                    if (decfmt != nullptr) {
                        decfmt->applyPattern(style, parseError, ec);
                    }
                }
            }
            break;
        }
        break;

    case 1: // date
    case 2: // time
        formattableType = Formattable::kDate;
        firstNonSpace = PatternProps::skipWhiteSpace(style, 0);
        if (style.compare(firstNonSpace, 2, u"::", 0, 2) == 0) {
            // Skeleton
            UnicodeString skeleton = style.tempSubString(firstNonSpace + 2);
            fmt = DateFormat::createInstanceForSkeleton(skeleton, fLocale, ec);
        } else {
            // Pattern
            styleID = findKeyword(style, DATE_STYLE_IDS);
            date_style = (styleID >= 0) ? DATE_STYLES[styleID] : DateFormat::kDefault;

            if (typeID == 1) {
                fmt = DateFormat::createDateInstance(date_style, fLocale);
            } else {
                fmt = DateFormat::createTimeInstance(date_style, fLocale);
            }

            if (styleID < 0 && fmt != NULL) {
                SimpleDateFormat* sdtfmt = dynamic_cast<SimpleDateFormat*>(fmt);
                if (sdtfmt != NULL) {
                    sdtfmt->applyPattern(style);
                }
            }
        }
        break;

    case 3: // spellout
        formattableType = Formattable::kDouble;
        fmt = makeRBNF(URBNF_SPELLOUT, fLocale, style, ec);
        break;
    case 4: // ordinal
        formattableType = Formattable::kDouble;
        fmt = makeRBNF(URBNF_ORDINAL, fLocale, style, ec);
        break;
    case 5: // duration
        formattableType = Formattable::kDouble;
        fmt = makeRBNF(URBNF_DURATION, fLocale, style, ec);
        break;
    default:
        formattableType = Formattable::kString;
        ec = U_ILLEGAL_ARGUMENT_ERROR;
        break;
    }

    return fmt;
}


//-------------------------------------
// Finds the string, s, in the string array, list.
int32_t MessageFormat::findKeyword(const UnicodeString& s,
                                   const UChar * const *list)
{
    if (s.isEmpty()) {
        return 0; // default
    }

    int32_t length = s.length();
    const UChar *ps = PatternProps::trimWhiteSpace(s.getBuffer(), length);
    UnicodeString buffer(FALSE, ps, length);
    // Trims the space characters and turns all characters
    // in s to lower case.
    buffer.toLower("");
    for (int32_t i = 0; list[i]; ++i) {
        if (!buffer.compare(list[i], u_strlen(list[i]))) {
            return i;
        }
    }
    return -1;
}

/**
 * Convenience method that ought to be in NumberFormat
 */
NumberFormat*
MessageFormat::createIntegerFormat(const Locale& locale, UErrorCode& status) const {
    NumberFormat *temp = NumberFormat::createInstance(locale, status);
    DecimalFormat *temp2;
    if (temp != NULL && (temp2 = dynamic_cast<DecimalFormat*>(temp)) != NULL) {
        temp2->setMaximumFractionDigits(0);
        temp2->setDecimalSeparatorAlwaysShown(FALSE);
        temp2->setParseIntegerOnly(TRUE);
    }

    return temp;
}

/**
 * Return the default number format.  Used to format a numeric
 * argument when subformats[i].format is NULL.  Returns NULL
 * on failure.
 *
 * Semantically const but may modify *this.
 */
const NumberFormat* MessageFormat::getDefaultNumberFormat(UErrorCode& ec) const {
    if (defaultNumberFormat == NULL) {
        MessageFormat* t = (MessageFormat*) this;
        t->defaultNumberFormat = NumberFormat::createInstance(fLocale, ec);
        if (U_FAILURE(ec)) {
            delete t->defaultNumberFormat;
            t->defaultNumberFormat = NULL;
        } else if (t->defaultNumberFormat == NULL) {
            ec = U_MEMORY_ALLOCATION_ERROR;
        }
    }
    return defaultNumberFormat;
}

/**
 * Return the default date format.  Used to format a date
 * argument when subformats[i].format is NULL.  Returns NULL
 * on failure.
 *
 * Semantically const but may modify *this.
 */
const DateFormat* MessageFormat::getDefaultDateFormat(UErrorCode& ec) const {
    if (defaultDateFormat == NULL) {
        MessageFormat* t = (MessageFormat*) this;
        t->defaultDateFormat = DateFormat::createDateTimeInstance(DateFormat::kShort, DateFormat::kShort, fLocale);
        if (t->defaultDateFormat == NULL) {
            ec = U_MEMORY_ALLOCATION_ERROR;
        }
    }
    return defaultDateFormat;
}

UBool
MessageFormat::usesNamedArguments() const {
    return msgPattern.hasNamedArguments();
}

int32_t
MessageFormat::getArgTypeCount() const {
    return argTypeCount;
}

UBool MessageFormat::equalFormats(const void* left, const void* right) {
    return *(const Format*)left==*(const Format*)right;
}


UBool MessageFormat::DummyFormat::operator==(const Format&) const {
    return TRUE;
}

MessageFormat::DummyFormat* MessageFormat::DummyFormat::clone() const {
    return new DummyFormat();
}

UnicodeString& MessageFormat::DummyFormat::format(const Formattable&,
                          UnicodeString& appendTo,
                          UErrorCode& status) const {
    if (U_SUCCESS(status)) {
        status = U_UNSUPPORTED_ERROR;
    }
    return appendTo;
}

UnicodeString& MessageFormat::DummyFormat::format(const Formattable&,
                          UnicodeString& appendTo,
                          FieldPosition&,
                          UErrorCode& status) const {
    if (U_SUCCESS(status)) {
        status = U_UNSUPPORTED_ERROR;
    }
    return appendTo;
}

UnicodeString& MessageFormat::DummyFormat::format(const Formattable&,
                          UnicodeString& appendTo,
                          FieldPositionIterator*,
                          UErrorCode& status) const {
    if (U_SUCCESS(status)) {
        status = U_UNSUPPORTED_ERROR;
    }
    return appendTo;
}

void MessageFormat::DummyFormat::parseObject(const UnicodeString&,
                                                     Formattable&,
                                                     ParsePosition& ) const {
}


FormatNameEnumeration::FormatNameEnumeration(UVector *fNameList, UErrorCode& /*status*/) {
    pos=0;
    fFormatNames = fNameList;
}

const UnicodeString*
FormatNameEnumeration::snext(UErrorCode& status) {
    if (U_SUCCESS(status) && pos < fFormatNames->size()) {
        return (const UnicodeString*)fFormatNames->elementAt(pos++);
    }
    return NULL;
}

void
FormatNameEnumeration::reset(UErrorCode& /*status*/) {
    pos=0;
}

int32_t
FormatNameEnumeration::count(UErrorCode& /*status*/) const {
    return (fFormatNames==NULL) ? 0 : fFormatNames->size();
}

FormatNameEnumeration::~FormatNameEnumeration() {
    delete fFormatNames;
}

MessageFormat::PluralSelectorProvider::PluralSelectorProvider(const MessageFormat &mf, UPluralType t)
        : msgFormat(mf), rules(NULL), type(t) {
}

MessageFormat::PluralSelectorProvider::~PluralSelectorProvider() {
    delete rules;
}

UnicodeString MessageFormat::PluralSelectorProvider::select(void *ctx, double number,
                                                            UErrorCode& ec) const {
    if (U_FAILURE(ec)) {
        return UnicodeString(FALSE, OTHER_STRING, 5);
    }
    MessageFormat::PluralSelectorProvider* t = const_cast<MessageFormat::PluralSelectorProvider*>(this);
    if(rules == NULL) {
        t->rules = PluralRules::forLocale(msgFormat.fLocale, type, ec);
        if (U_FAILURE(ec)) {
            return UnicodeString(FALSE, OTHER_STRING, 5);
        }
    }
    // Select a sub-message according to how the number is formatted,
    // which is specified in the selected sub-message.
    // We avoid this circle by looking at how
    // the number is formatted in the "other" sub-message
    // which must always be present and usually contains the number.
    // Message authors should be consistent across sub-messages.
    PluralSelectorContext &context = *static_cast<PluralSelectorContext *>(ctx);
    int32_t otherIndex = msgFormat.findOtherSubMessage(context.startIndex);
    context.numberArgIndex = msgFormat.findFirstPluralNumberArg(otherIndex, context.argName);
    if(context.numberArgIndex > 0 && msgFormat.cachedFormatters != NULL) {
        context.formatter =
            (const Format*)uhash_iget(msgFormat.cachedFormatters, context.numberArgIndex);
    }
    if(context.formatter == NULL) {
        context.formatter = msgFormat.getDefaultNumberFormat(ec);
        context.forReplaceNumber = TRUE;
    }
    if (context.number.getDouble(ec) != number) {
        ec = U_INTERNAL_PROGRAM_ERROR;
        return UnicodeString(FALSE, OTHER_STRING, 5);
    }
    context.formatter->format(context.number, context.numberString, ec);
    auto* decFmt = dynamic_cast<const DecimalFormat *>(context.formatter);
    if(decFmt != NULL) {
        number::impl::DecimalQuantity dq;
        decFmt->formatToDecimalQuantity(context.number, dq, ec);
        if (U_FAILURE(ec)) {
            return UnicodeString(FALSE, OTHER_STRING, 5);
        }
        return rules->select(dq);
    } else {
        return rules->select(number);
    }
}

void MessageFormat::PluralSelectorProvider::reset() {
    delete rules;
    rules = NULL;
}


U_NAMESPACE_END

#endif /* #if !UCONFIG_NO_FORMATTING */

//eof
=======
// © 2016 and later: Unicode, Inc. and others.
// License & terms of use: http://www.unicode.org/copyright.html
/********************************************************************
 * COPYRIGHT:
 * Copyright (c) 1997-2015, International Business Machines Corporation and
 * others. All Rights Reserved.
 ********************************************************************
 *
 * File MSGFMT.CPP
 *
 * Modification History:
 *
 *   Date        Name        Description
 *   02/19/97    aliu        Converted from java.
 *   03/20/97    helena      Finished first cut of implementation.
 *   04/10/97    aliu        Made to work on AIX.  Added stoi to replace wtoi.
 *   06/11/97    helena      Fixed addPattern to take the pattern correctly.
 *   06/17/97    helena      Fixed the getPattern to return the correct pattern.
 *   07/09/97    helena      Made ParsePosition into a class.
 *   02/22/99    stephen     Removed character literals for EBCDIC safety
 *   11/01/09    kirtig      Added SelectFormat
 ********************************************************************/

#include "unicode/utypes.h"

#if !UCONFIG_NO_FORMATTING

#include "unicode/appendable.h"
#include "unicode/choicfmt.h"
#include "unicode/datefmt.h"
#include "unicode/decimfmt.h"
#include "unicode/localpointer.h"
#include "unicode/msgfmt.h"
#include "unicode/numberformatter.h"
#include "unicode/plurfmt.h"
#include "unicode/rbnf.h"
#include "unicode/selfmt.h"
#include "unicode/smpdtfmt.h"
#include "unicode/umsg.h"
#include "unicode/ustring.h"
#include "cmemory.h"
#include "patternprops.h"
#include "messageimpl.h"
#include "msgfmt_impl.h"
#include "plurrule_impl.h"
#include "uassert.h"
#include "uelement.h"
#include "uhash.h"
#include "ustrfmt.h"
#include "util.h"
#include "uvector.h"
#include "number_decimalquantity.h"

// *****************************************************************************
// class MessageFormat
// *****************************************************************************

#define SINGLE_QUOTE      ((char16_t)0x0027)
#define COMMA             ((char16_t)0x002C)
#define LEFT_CURLY_BRACE  ((char16_t)0x007B)
#define RIGHT_CURLY_BRACE ((char16_t)0x007D)

//---------------------------------------
// static data

static const char16_t ID_NUMBER[]    = {
    0x6E, 0x75, 0x6D, 0x62, 0x65, 0x72, 0  /* "number" */
};
static const char16_t ID_DATE[]      = {
    0x64, 0x61, 0x74, 0x65, 0              /* "date" */
};
static const char16_t ID_TIME[]      = {
    0x74, 0x69, 0x6D, 0x65, 0              /* "time" */
};
static const char16_t ID_SPELLOUT[]  = {
    0x73, 0x70, 0x65, 0x6c, 0x6c, 0x6f, 0x75, 0x74, 0 /* "spellout" */
};
static const char16_t ID_ORDINAL[]   = {
    0x6f, 0x72, 0x64, 0x69, 0x6e, 0x61, 0x6c, 0 /* "ordinal" */
};
static const char16_t ID_DURATION[]  = {
    0x64, 0x75, 0x72, 0x61, 0x74, 0x69, 0x6f, 0x6e, 0 /* "duration" */
};

// MessageFormat Type List  Number, Date, Time or Choice
static const char16_t * const TYPE_IDS[] = {
    ID_NUMBER,
    ID_DATE,
    ID_TIME,
    ID_SPELLOUT,
    ID_ORDINAL,
    ID_DURATION,
    nullptr,
};

static const char16_t ID_EMPTY[]     = {
    0 /* empty string, used for default so that null can mark end of list */
};
static const char16_t ID_CURRENCY[]  = {
    0x63, 0x75, 0x72, 0x72, 0x65, 0x6E, 0x63, 0x79, 0  /* "currency" */
};
static const char16_t ID_PERCENT[]   = {
    0x70, 0x65, 0x72, 0x63, 0x65, 0x6E, 0x74, 0        /* "percent" */
};
static const char16_t ID_INTEGER[]   = {
    0x69, 0x6E, 0x74, 0x65, 0x67, 0x65, 0x72, 0        /* "integer" */
};

// NumberFormat modifier list, default, currency, percent or integer
static const char16_t * const NUMBER_STYLE_IDS[] = {
    ID_EMPTY,
    ID_CURRENCY,
    ID_PERCENT,
    ID_INTEGER,
    nullptr,
};

static const char16_t ID_SHORT[]     = {
    0x73, 0x68, 0x6F, 0x72, 0x74, 0        /* "short" */
};
static const char16_t ID_MEDIUM[]    = {
    0x6D, 0x65, 0x64, 0x69, 0x75, 0x6D, 0  /* "medium" */
};
static const char16_t ID_LONG[]      = {
    0x6C, 0x6F, 0x6E, 0x67, 0              /* "long" */
};
static const char16_t ID_FULL[]      = {
    0x66, 0x75, 0x6C, 0x6C, 0              /* "full" */
};

// DateFormat modifier list, default, short, medium, long or full
static const char16_t * const DATE_STYLE_IDS[] = {
    ID_EMPTY,
    ID_SHORT,
    ID_MEDIUM,
    ID_LONG,
    ID_FULL,
    nullptr,
};

static const icu::DateFormat::EStyle DATE_STYLES[] = {
    icu::DateFormat::kDefault,
    icu::DateFormat::kShort,
    icu::DateFormat::kMedium,
    icu::DateFormat::kLong,
    icu::DateFormat::kFull,
};

static const int32_t DEFAULT_INITIAL_CAPACITY = 10;

static const char16_t NULL_STRING[] = {
    0x6E, 0x75, 0x6C, 0x6C, 0  // "null"
};

static const char16_t OTHER_STRING[] = {
    0x6F, 0x74, 0x68, 0x65, 0x72, 0  // "other"
};

U_CDECL_BEGIN
static UBool U_CALLCONV equalFormatsForHash(const UHashTok key1,
                                            const UHashTok key2) {
    return icu::MessageFormat::equalFormats(key1.pointer, key2.pointer);
}

U_CDECL_END

U_NAMESPACE_BEGIN

// -------------------------------------
UOBJECT_DEFINE_RTTI_IMPLEMENTATION(MessageFormat)
UOBJECT_DEFINE_RTTI_IMPLEMENTATION(FormatNameEnumeration)

//--------------------------------------------------------------------

/**
 * Convert an integer value to a string and append the result to
 * the given UnicodeString.
 */
static UnicodeString& itos(int32_t i, UnicodeString& appendTo) {
    char16_t temp[16];
    uprv_itou(temp,16,i,10,0); // 10 == radix
    appendTo.append(temp, -1);
    return appendTo;
}


// AppendableWrapper: encapsulates the result of formatting, keeping track
// of the string and its length.
class AppendableWrapper : public UMemory {
public:
    AppendableWrapper(Appendable& appendable) : app(appendable), len(0) {
    }
    void append(const UnicodeString& s) {
        app.appendString(s.getBuffer(), s.length());
        len += s.length();
    }
    void append(const char16_t* s, const int32_t sLength) {
        app.appendString(s, sLength);
        len += sLength;
    }
    void append(const UnicodeString& s, int32_t start, int32_t length) {
        append(s.tempSubString(start, length));
    }
    void formatAndAppend(const Format* formatter, const Formattable& arg, UErrorCode& ec) {
        UnicodeString s;
        formatter->format(arg, s, ec);
        if (U_SUCCESS(ec)) {
            append(s);
        }
    }
    void formatAndAppend(const Format* formatter, const Formattable& arg,
                         const UnicodeString &argString, UErrorCode& ec) {
        if (!argString.isEmpty()) {
            if (U_SUCCESS(ec)) {
                append(argString);
            }
        } else {
            formatAndAppend(formatter, arg, ec);
        }
    }
    int32_t length() {
        return len;
    }
private:
    Appendable& app;
    int32_t len;
};


// -------------------------------------
// Creates a MessageFormat instance based on the pattern.

MessageFormat::MessageFormat(const UnicodeString& pattern,
                             UErrorCode& success)
: fLocale(Locale::getDefault()),  // Uses the default locale
  msgPattern(success),
  formatAliases(nullptr),
  formatAliasesCapacity(0),
  argTypes(nullptr),
  argTypeCount(0),
  argTypeCapacity(0),
  hasArgTypeConflicts(false),
  defaultNumberFormat(nullptr),
  defaultDateFormat(nullptr),
  cachedFormatters(nullptr),
  customFormatArgStarts(nullptr),
  pluralProvider(*this, UPLURAL_TYPE_CARDINAL),
  ordinalProvider(*this, UPLURAL_TYPE_ORDINAL)
{
    setLocaleIDs(fLocale.getName(), fLocale.getName());
    applyPattern(pattern, success);
}

MessageFormat::MessageFormat(const UnicodeString& pattern,
                             const Locale& newLocale,
                             UErrorCode& success)
: fLocale(newLocale),
  msgPattern(success),
  formatAliases(nullptr),
  formatAliasesCapacity(0),
  argTypes(nullptr),
  argTypeCount(0),
  argTypeCapacity(0),
  hasArgTypeConflicts(false),
  defaultNumberFormat(nullptr),
  defaultDateFormat(nullptr),
  cachedFormatters(nullptr),
  customFormatArgStarts(nullptr),
  pluralProvider(*this, UPLURAL_TYPE_CARDINAL),
  ordinalProvider(*this, UPLURAL_TYPE_ORDINAL)
{
    setLocaleIDs(fLocale.getName(), fLocale.getName());
    applyPattern(pattern, success);
}

MessageFormat::MessageFormat(const UnicodeString& pattern,
                             const Locale& newLocale,
                             UParseError& parseError,
                             UErrorCode& success)
: fLocale(newLocale),
  msgPattern(success),
  formatAliases(nullptr),
  formatAliasesCapacity(0),
  argTypes(nullptr),
  argTypeCount(0),
  argTypeCapacity(0),
  hasArgTypeConflicts(false),
  defaultNumberFormat(nullptr),
  defaultDateFormat(nullptr),
  cachedFormatters(nullptr),
  customFormatArgStarts(nullptr),
  pluralProvider(*this, UPLURAL_TYPE_CARDINAL),
  ordinalProvider(*this, UPLURAL_TYPE_ORDINAL)
{
    setLocaleIDs(fLocale.getName(), fLocale.getName());
    applyPattern(pattern, parseError, success);
}

MessageFormat::MessageFormat(const MessageFormat& that)
:
  Format(that),
  fLocale(that.fLocale),
  msgPattern(that.msgPattern),
  formatAliases(nullptr),
  formatAliasesCapacity(0),
  argTypes(nullptr),
  argTypeCount(0),
  argTypeCapacity(0),
  hasArgTypeConflicts(that.hasArgTypeConflicts),
  defaultNumberFormat(nullptr),
  defaultDateFormat(nullptr),
  cachedFormatters(nullptr),
  customFormatArgStarts(nullptr),
  pluralProvider(*this, UPLURAL_TYPE_CARDINAL),
  ordinalProvider(*this, UPLURAL_TYPE_ORDINAL)
{
    // This will take care of creating the hash tables (since they are nullptr).
    UErrorCode ec = U_ZERO_ERROR;
    copyObjects(that, ec);
    if (U_FAILURE(ec)) {
        resetPattern();
    }
}

MessageFormat::~MessageFormat()
{
    uhash_close(cachedFormatters);
    uhash_close(customFormatArgStarts);

    uprv_free(argTypes);
    uprv_free(formatAliases);
    delete defaultNumberFormat;
    delete defaultDateFormat;
}

//--------------------------------------------------------------------
// Variable-size array management

/**
 * Allocate argTypes[] to at least the given capacity and return
 * true if successful.  If not, leave argTypes[] unchanged.
 *
 * If argTypes is nullptr, allocate it.  If it is not nullptr, enlarge it
 * if necessary to be at least as large as specified.
 */
UBool MessageFormat::allocateArgTypes(int32_t capacity, UErrorCode& status) {
    if (U_FAILURE(status)) {
        return false;
    }
    if (argTypeCapacity >= capacity) {
        return true;
    }
    if (capacity < DEFAULT_INITIAL_CAPACITY) {
        capacity = DEFAULT_INITIAL_CAPACITY;
    } else if (capacity < 2*argTypeCapacity) {
        capacity = 2*argTypeCapacity;
    }
    Formattable::Type* a = (Formattable::Type*)
            uprv_realloc(argTypes, sizeof(*argTypes) * capacity);
    if (a == nullptr) {
        status = U_MEMORY_ALLOCATION_ERROR;
        return false;
    }
    argTypes = a;
    argTypeCapacity = capacity;
    return true;
}

// -------------------------------------
// assignment operator

const MessageFormat&
MessageFormat::operator=(const MessageFormat& that)
{
    if (this != &that) {
        // Calls the super class for assignment first.
        Format::operator=(that);

        setLocale(that.fLocale);
        msgPattern = that.msgPattern;
        hasArgTypeConflicts = that.hasArgTypeConflicts;

        UErrorCode ec = U_ZERO_ERROR;
        copyObjects(that, ec);
        if (U_FAILURE(ec)) {
            resetPattern();
        }
    }
    return *this;
}

bool
MessageFormat::operator==(const Format& rhs) const
{
    if (this == &rhs) return true;

    // Check class ID before checking MessageFormat members
    if (!Format::operator==(rhs)) return false;

    const MessageFormat& that = static_cast<const MessageFormat&>(rhs);
    if (msgPattern != that.msgPattern ||
        fLocale != that.fLocale) {
        return false;
    }

    // Compare hashtables.
    if ((customFormatArgStarts == nullptr) != (that.customFormatArgStarts == nullptr)) {
        return false;
    }
    if (customFormatArgStarts == nullptr) {
        return true;
    }

    UErrorCode ec = U_ZERO_ERROR;
    const int32_t count = uhash_count(customFormatArgStarts);
    const int32_t rhs_count = uhash_count(that.customFormatArgStarts);
    if (count != rhs_count) {
        return false;
    }
    int32_t idx = 0, rhs_idx = 0, pos = UHASH_FIRST, rhs_pos = UHASH_FIRST;
    for (; idx < count && rhs_idx < rhs_count && U_SUCCESS(ec); ++idx, ++rhs_idx) {
        const UHashElement* cur = uhash_nextElement(customFormatArgStarts, &pos);
        const UHashElement* rhs_cur = uhash_nextElement(that.customFormatArgStarts, &rhs_pos);
        if (cur->key.integer != rhs_cur->key.integer) {
            return false;
        }
        const Format* format = (const Format*)uhash_iget(cachedFormatters, cur->key.integer);
        const Format* rhs_format = (const Format*)uhash_iget(that.cachedFormatters, rhs_cur->key.integer);
        if (*format != *rhs_format) {
            return false;
        }
    }
    return true;
}

// -------------------------------------
// Creates a copy of this MessageFormat, the caller owns the copy.

MessageFormat*
MessageFormat::clone() const
{
    return new MessageFormat(*this);
}

// -------------------------------------
// Sets the locale of this MessageFormat object to theLocale.

void
MessageFormat::setLocale(const Locale& theLocale)
{
    if (fLocale != theLocale) {
        delete defaultNumberFormat;
        defaultNumberFormat = nullptr;
        delete defaultDateFormat;
        defaultDateFormat = nullptr;
        fLocale = theLocale;
        setLocaleIDs(fLocale.getName(), fLocale.getName());
        pluralProvider.reset();
        ordinalProvider.reset();
    }
}

// -------------------------------------
// Gets the locale of this MessageFormat object.

const Locale&
MessageFormat::getLocale() const
{
    return fLocale;
}

void
MessageFormat::applyPattern(const UnicodeString& newPattern,
                            UErrorCode& status)
{
    UParseError parseError;
    applyPattern(newPattern,parseError,status);
}


// -------------------------------------
// Applies the new pattern and returns an error if the pattern
// is not correct.
void
MessageFormat::applyPattern(const UnicodeString& pattern,
                            UParseError& parseError,
                            UErrorCode& ec)
{
    if(U_FAILURE(ec)) {
        return;
    }
    msgPattern.parse(pattern, &parseError, ec);
    cacheExplicitFormats(ec);

    if (U_FAILURE(ec)) {
        resetPattern();
    }
}

void MessageFormat::resetPattern() {
    msgPattern.clear();
    uhash_close(cachedFormatters);
    cachedFormatters = nullptr;
    uhash_close(customFormatArgStarts);
    customFormatArgStarts = nullptr;
    argTypeCount = 0;
    hasArgTypeConflicts = false;
}

void
MessageFormat::applyPattern(const UnicodeString& pattern,
                            UMessagePatternApostropheMode aposMode,
                            UParseError* parseError,
                            UErrorCode& status) {
    if (aposMode != msgPattern.getApostropheMode()) {
        msgPattern.clearPatternAndSetApostropheMode(aposMode);
    }
    UParseError tempParseError;
    applyPattern(pattern, (parseError == nullptr) ? tempParseError : *parseError, status);
}

// -------------------------------------
// Converts this MessageFormat instance to a pattern.

UnicodeString&
MessageFormat::toPattern(UnicodeString& appendTo) const {
    if ((customFormatArgStarts != nullptr && 0 != uhash_count(customFormatArgStarts)) ||
        0 == msgPattern.countParts()
    ) {
        appendTo.setToBogus();
        return appendTo;
    }
    return appendTo.append(msgPattern.getPatternString());
}

int32_t MessageFormat::nextTopLevelArgStart(int32_t partIndex) const {
    if (partIndex != 0) {
        partIndex = msgPattern.getLimitPartIndex(partIndex);
    }
    for (;;) {
        UMessagePatternPartType type = msgPattern.getPartType(++partIndex);
        if (type == UMSGPAT_PART_TYPE_ARG_START) {
            return partIndex;
        }
        if (type == UMSGPAT_PART_TYPE_MSG_LIMIT) {
            return -1;
        }
    }
}

void MessageFormat::setArgStartFormat(int32_t argStart,
                                      Format* formatter,
                                      UErrorCode& status) {
    if (U_FAILURE(status)) {
        delete formatter;
        return;
    }
    if (cachedFormatters == nullptr) {
        cachedFormatters=uhash_open(uhash_hashLong, uhash_compareLong,
                                    equalFormatsForHash, &status);
        if (U_FAILURE(status)) {
            delete formatter;
            return;
        }
        uhash_setValueDeleter(cachedFormatters, uprv_deleteUObject);
    }
    if (formatter == nullptr) {
        formatter = new DummyFormat();
    }
    uhash_iput(cachedFormatters, argStart, formatter, &status);
}


UBool MessageFormat::argNameMatches(int32_t partIndex, const UnicodeString& argName, int32_t argNumber) {
    const MessagePattern::Part& part = msgPattern.getPart(partIndex);
    return part.getType() == UMSGPAT_PART_TYPE_ARG_NAME ?
        msgPattern.partSubstringMatches(part, argName) :
        part.getValue() == argNumber;  // ARG_NUMBER
}

// Sets a custom formatter for a MessagePattern ARG_START part index.
// "Custom" formatters are provided by the user via setFormat() or similar APIs.
void MessageFormat::setCustomArgStartFormat(int32_t argStart,
                                            Format* formatter,
                                            UErrorCode& status) {
    setArgStartFormat(argStart, formatter, status);
    if (customFormatArgStarts == nullptr) {
        customFormatArgStarts=uhash_open(uhash_hashLong, uhash_compareLong,
                                         nullptr, &status);
    }
    uhash_iputi(customFormatArgStarts, argStart, 1, &status);
}

Format* MessageFormat::getCachedFormatter(int32_t argumentNumber) const {
    if (cachedFormatters == nullptr) {
        return nullptr;
    }
    void* ptr = uhash_iget(cachedFormatters, argumentNumber);
    if (ptr != nullptr && dynamic_cast<DummyFormat*>((Format*)ptr) == nullptr) {
        return (Format*) ptr;
    } else {
        // Not cached, or a DummyFormat representing setFormat(nullptr).
        return nullptr;
    }
}

// -------------------------------------
// Adopts the new formats array and updates the array count.
// This MessageFormat instance owns the new formats.
void
MessageFormat::adoptFormats(Format** newFormats,
                            int32_t count) {
    if (newFormats == nullptr || count < 0) {
        return;
    }
    // Throw away any cached formatters.
    if (cachedFormatters != nullptr) {
        uhash_removeAll(cachedFormatters);
    }
    if (customFormatArgStarts != nullptr) {
        uhash_removeAll(customFormatArgStarts);
    }

    int32_t formatNumber = 0;
    UErrorCode status = U_ZERO_ERROR;
    for (int32_t partIndex = 0;
        formatNumber < count && U_SUCCESS(status) &&
            (partIndex = nextTopLevelArgStart(partIndex)) >= 0;) {
        setCustomArgStartFormat(partIndex, newFormats[formatNumber], status);
        ++formatNumber;
    }
    // Delete those that didn't get used (if any).
    for (; formatNumber < count; ++formatNumber) {
        delete newFormats[formatNumber];
    }

}

// -------------------------------------
// Sets the new formats array and updates the array count.
// This MessageFormat instance makes a copy of the new formats.

void
MessageFormat::setFormats(const Format** newFormats,
                          int32_t count) {
    if (newFormats == nullptr || count < 0) {
        return;
    }
    // Throw away any cached formatters.
    if (cachedFormatters != nullptr) {
        uhash_removeAll(cachedFormatters);
    }
    if (customFormatArgStarts != nullptr) {
        uhash_removeAll(customFormatArgStarts);
    }

    UErrorCode status = U_ZERO_ERROR;
    int32_t formatNumber = 0;
    for (int32_t partIndex = 0;
        formatNumber < count && U_SUCCESS(status) && (partIndex = nextTopLevelArgStart(partIndex)) >= 0;) {
      Format* newFormat = nullptr;
      if (newFormats[formatNumber] != nullptr) {
          newFormat = newFormats[formatNumber]->clone();
          if (newFormat == nullptr) {
              status = U_MEMORY_ALLOCATION_ERROR;
          }
      }
      setCustomArgStartFormat(partIndex, newFormat, status);
      ++formatNumber;
    }
    if (U_FAILURE(status)) {
        resetPattern();
    }
}

// -------------------------------------
// Adopt a single format by format number.
// Do nothing if the format number is not less than the array count.

void
MessageFormat::adoptFormat(int32_t n, Format *newFormat) {
    LocalPointer<Format> p(newFormat);
    if (n >= 0) {
        int32_t formatNumber = 0;
        for (int32_t partIndex = 0; (partIndex = nextTopLevelArgStart(partIndex)) >= 0;) {
            if (n == formatNumber) {
                UErrorCode status = U_ZERO_ERROR;
                setCustomArgStartFormat(partIndex, p.orphan(), status);
                return;
            }
            ++formatNumber;
        }
    }
}

// -------------------------------------
// Adopt a single format by format name.
// Do nothing if there is no match of formatName.
void
MessageFormat::adoptFormat(const UnicodeString& formatName,
                           Format* formatToAdopt,
                           UErrorCode& status) {
    LocalPointer<Format> p(formatToAdopt);
    if (U_FAILURE(status)) {
        return;
    }
    int32_t argNumber = MessagePattern::validateArgumentName(formatName);
    if (argNumber < UMSGPAT_ARG_NAME_NOT_NUMBER) {
        status = U_ILLEGAL_ARGUMENT_ERROR;
        return;
    }
    for (int32_t partIndex = 0;
        (partIndex = nextTopLevelArgStart(partIndex)) >= 0 && U_SUCCESS(status);
    ) {
        if (argNameMatches(partIndex + 1, formatName, argNumber)) {
            Format* f;
            if (p.isValid()) {
                f = p.orphan();
            } else if (formatToAdopt == nullptr) {
                f = nullptr;
            } else {
                f = formatToAdopt->clone();
                if (f == nullptr) {
                    status = U_MEMORY_ALLOCATION_ERROR;
                    return;
                }
            }
            setCustomArgStartFormat(partIndex, f, status);
        }
    }
}

// -------------------------------------
// Set a single format.
// Do nothing if the variable is not less than the array count.
void
MessageFormat::setFormat(int32_t n, const Format& newFormat) {

    if (n >= 0) {
        int32_t formatNumber = 0;
        for (int32_t partIndex = 0;
             (partIndex = nextTopLevelArgStart(partIndex)) >= 0;) {
            if (n == formatNumber) {
                Format* new_format = newFormat.clone();
                if (new_format) {
                    UErrorCode status = U_ZERO_ERROR;
                    setCustomArgStartFormat(partIndex, new_format, status);
                }
                return;
            }
            ++formatNumber;
        }
    }
}

// -------------------------------------
// Get a single format by format name.
// Do nothing if the variable is not less than the array count.
Format *
MessageFormat::getFormat(const UnicodeString& formatName, UErrorCode& status) {
    if (U_FAILURE(status) || cachedFormatters == nullptr) return nullptr;

    int32_t argNumber = MessagePattern::validateArgumentName(formatName);
    if (argNumber < UMSGPAT_ARG_NAME_NOT_NUMBER) {
        status = U_ILLEGAL_ARGUMENT_ERROR;
        return nullptr;
    }
    for (int32_t partIndex = 0; (partIndex = nextTopLevelArgStart(partIndex)) >= 0;) {
        if (argNameMatches(partIndex + 1, formatName, argNumber)) {
            return getCachedFormatter(partIndex);
        }
    }
    return nullptr;
}

// -------------------------------------
// Set a single format by format name
// Do nothing if the variable is not less than the array count.
void
MessageFormat::setFormat(const UnicodeString& formatName,
                         const Format& newFormat,
                         UErrorCode& status) {
    if (U_FAILURE(status)) return;

    int32_t argNumber = MessagePattern::validateArgumentName(formatName);
    if (argNumber < UMSGPAT_ARG_NAME_NOT_NUMBER) {
        status = U_ILLEGAL_ARGUMENT_ERROR;
        return;
    }
    for (int32_t partIndex = 0;
        (partIndex = nextTopLevelArgStart(partIndex)) >= 0 && U_SUCCESS(status);
    ) {
        if (argNameMatches(partIndex + 1, formatName, argNumber)) {
            Format* new_format = newFormat.clone();
            if (new_format == nullptr) {
                status = U_MEMORY_ALLOCATION_ERROR;
                return;
            }
            setCustomArgStartFormat(partIndex, new_format, status);
        }
    }
}

// -------------------------------------
// Gets the format array.
const Format**
MessageFormat::getFormats(int32_t& cnt) const
{
    // This old API returns an array (which we hold) of Format*
    // pointers.  The array is valid up to the next call to any
    // method on this object.  We construct and resize an array
    // on demand that contains aliases to the subformats[i].format
    // pointers.

    // Get total required capacity first (it's refreshed on each call).
    int32_t totalCapacity = 0;
    for (int32_t partIndex = 0; (partIndex = nextTopLevelArgStart(partIndex)) >= 0; ++totalCapacity) {}

    MessageFormat* t = const_cast<MessageFormat*> (this);
    cnt = 0;
    if (formatAliases == nullptr) {
        t->formatAliasesCapacity = totalCapacity;
        Format** a = (Format**)
            uprv_malloc(sizeof(Format*) * formatAliasesCapacity);
        if (a == nullptr) {
            t->formatAliasesCapacity = 0;
            return nullptr;
        }
        t->formatAliases = a;
    } else if (totalCapacity > formatAliasesCapacity) {
        Format** a = (Format**)
            uprv_realloc(formatAliases, sizeof(Format*) * totalCapacity);
        if (a == nullptr) {
            t->formatAliasesCapacity = 0;
            return nullptr;
        }
        t->formatAliases = a;
        t->formatAliasesCapacity = totalCapacity;
    }

    for (int32_t partIndex = 0; (partIndex = nextTopLevelArgStart(partIndex)) >= 0;) {
        t->formatAliases[cnt++] = getCachedFormatter(partIndex);
    }

    return (const Format**)formatAliases;
}


UnicodeString MessageFormat::getArgName(int32_t partIndex) {
    const MessagePattern::Part& part = msgPattern.getPart(partIndex);
    return msgPattern.getSubstring(part);
}

StringEnumeration*
MessageFormat::getFormatNames(UErrorCode& status) {
    if (U_FAILURE(status))  return nullptr;

    LocalPointer<UVector> formatNames(new UVector(status), status);
    if (U_FAILURE(status)) {
        return nullptr;
    }
    formatNames->setDeleter(uprv_deleteUObject);

    for (int32_t partIndex = 0; (partIndex = nextTopLevelArgStart(partIndex)) >= 0;) {
        LocalPointer<UnicodeString> name(getArgName(partIndex + 1).clone(), status);
        formatNames->adoptElement(name.orphan(), status);
        if (U_FAILURE(status))  return nullptr;
    }

    LocalPointer<StringEnumeration> nameEnumerator(
        new FormatNameEnumeration(std::move(formatNames), status), status);
    return U_SUCCESS(status) ? nameEnumerator.orphan() : nullptr;
}

// -------------------------------------
// Formats the source Formattable array and copy into the result buffer.
// Ignore the FieldPosition result for error checking.

UnicodeString&
MessageFormat::format(const Formattable* source,
                      int32_t cnt,
                      UnicodeString& appendTo,
                      FieldPosition& ignore,
                      UErrorCode& success) const
{
    return format(source, nullptr, cnt, appendTo, &ignore, success);
}

// -------------------------------------
// Internally creates a MessageFormat instance based on the
// pattern and formats the arguments Formattable array and
// copy into the appendTo buffer.

UnicodeString&
MessageFormat::format(  const UnicodeString& pattern,
                        const Formattable* arguments,
                        int32_t cnt,
                        UnicodeString& appendTo,
                        UErrorCode& success)
{
    MessageFormat temp(pattern, success);
    return temp.format(arguments, nullptr, cnt, appendTo, nullptr, success);
}

// -------------------------------------
// Formats the source Formattable object and copy into the
// appendTo buffer.  The Formattable object must be an array
// of Formattable instances, returns error otherwise.

UnicodeString&
MessageFormat::format(const Formattable& source,
                      UnicodeString& appendTo,
                      FieldPosition& ignore,
                      UErrorCode& success) const
{
    if (U_FAILURE(success))
        return appendTo;
    if (source.getType() != Formattable::kArray) {
        success = U_ILLEGAL_ARGUMENT_ERROR;
        return appendTo;
    }
    int32_t cnt;
    const Formattable* tmpPtr = source.getArray(cnt);
    return format(tmpPtr, nullptr, cnt, appendTo, &ignore, success);
}

UnicodeString&
MessageFormat::format(const UnicodeString* argumentNames,
                      const Formattable* arguments,
                      int32_t count,
                      UnicodeString& appendTo,
                      UErrorCode& success) const {
    return format(arguments, argumentNames, count, appendTo, nullptr, success);
}

// Does linear search to find the match for an ArgName.
const Formattable* MessageFormat::getArgFromListByName(const Formattable* arguments,
                                                       const UnicodeString *argumentNames,
                                                       int32_t cnt, UnicodeString& name) const {
    for (int32_t i = 0; i < cnt; ++i) {
        if (0 == argumentNames[i].compare(name)) {
            return arguments + i;
        }
    }
    return nullptr;
}


UnicodeString&
MessageFormat::format(const Formattable* arguments,
                      const UnicodeString *argumentNames,
                      int32_t cnt,
                      UnicodeString& appendTo,
                      FieldPosition* pos,
                      UErrorCode& status) const {
    if (U_FAILURE(status)) {
        return appendTo;
    }

    UnicodeStringAppendable usapp(appendTo);
    AppendableWrapper app(usapp);
    format(0, nullptr, arguments, argumentNames, cnt, app, pos, status);
    return appendTo;
}

namespace {

/**
 * Mutable input/output values for the PluralSelectorProvider.
 * Separate so that it is possible to make MessageFormat Freezable.
 */
class PluralSelectorContext {
public:
    PluralSelectorContext(int32_t start, const UnicodeString &name,
                          const Formattable &num, double off, UErrorCode &errorCode)
            : startIndex(start), argName(name), offset(off),
              numberArgIndex(-1), formatter(nullptr), forReplaceNumber(false) {
        // number needs to be set even when select() is not called.
        // Keep it as a Number/Formattable:
        // For format() methods, and to preserve information (e.g., BigDecimal).
        if(off == 0) {
            number = num;
        } else {
            number = num.getDouble(errorCode) - off;
        }
    }

    // Input values for plural selection with decimals.
    int32_t startIndex;
    const UnicodeString &argName;
    /** argument number - plural offset */
    Formattable number;
    double offset;
    // Output values for plural selection with decimals.
    /** -1 if REPLACE_NUMBER, 0 arg not found, >0 ARG_START index */
    int32_t numberArgIndex;
    const Format *formatter;
    /** formatted argument number - plural offset */
    UnicodeString numberString;
    /** true if number-offset was formatted with the stock number formatter */
    UBool forReplaceNumber;
};

}  // namespace

// if argumentNames is nullptr, this means arguments is a numeric array.
// arguments can not be nullptr.
// We use const void *plNumber rather than const PluralSelectorContext *pluralNumber
// so that we need not declare the PluralSelectorContext in the public header file.
void MessageFormat::format(int32_t msgStart, const void *plNumber,
                           const Formattable* arguments,
                           const UnicodeString *argumentNames,
                           int32_t cnt,
                           AppendableWrapper& appendTo,
                           FieldPosition* ignore,
                           UErrorCode& success) const {
    if (U_FAILURE(success)) {
        return;
    }

    const UnicodeString& msgString = msgPattern.getPatternString();
    int32_t prevIndex = msgPattern.getPart(msgStart).getLimit();
    for (int32_t i = msgStart + 1; U_SUCCESS(success) ; ++i) {
        const MessagePattern::Part* part = &msgPattern.getPart(i);
        const UMessagePatternPartType type = part->getType();
        int32_t index = part->getIndex();
        appendTo.append(msgString, prevIndex, index - prevIndex);
        if (type == UMSGPAT_PART_TYPE_MSG_LIMIT) {
            return;
        }
        prevIndex = part->getLimit();
        if (type == UMSGPAT_PART_TYPE_REPLACE_NUMBER) {
            const PluralSelectorContext &pluralNumber =
                *static_cast<const PluralSelectorContext *>(plNumber);
            if(pluralNumber.forReplaceNumber) {
                // number-offset was already formatted.
                appendTo.formatAndAppend(pluralNumber.formatter,
                        pluralNumber.number, pluralNumber.numberString, success);
            } else {
                const NumberFormat* nf = getDefaultNumberFormat(success);
                appendTo.formatAndAppend(nf, pluralNumber.number, success);
            }
            continue;
        }
        if (type != UMSGPAT_PART_TYPE_ARG_START) {
            continue;
        }
        int32_t argLimit = msgPattern.getLimitPartIndex(i);
        UMessagePatternArgType argType = part->getArgType();
        part = &msgPattern.getPart(++i);
        const Formattable* arg;
        UBool noArg = false;
        UnicodeString argName = msgPattern.getSubstring(*part);
        if (argumentNames == nullptr) {
            int32_t argNumber = part->getValue();  // ARG_NUMBER
            if (0 <= argNumber && argNumber < cnt) {
                arg = arguments + argNumber;
            } else {
                arg = nullptr;
                noArg = true;
            }
        } else {
            arg = getArgFromListByName(arguments, argumentNames, cnt, argName);
            if (arg == nullptr) {
                noArg = true;
            }
        }
        ++i;
        int32_t prevDestLength = appendTo.length();
        const Format* formatter = nullptr;
        if (noArg) {
            appendTo.append(
                UnicodeString(LEFT_CURLY_BRACE).append(argName).append(RIGHT_CURLY_BRACE));
        } else if (arg == nullptr) {
            appendTo.append(NULL_STRING, 4);
        } else if(plNumber!=nullptr &&
                static_cast<const PluralSelectorContext *>(plNumber)->numberArgIndex==(i-2)) {
            const PluralSelectorContext &pluralNumber =
                *static_cast<const PluralSelectorContext *>(plNumber);
            if(pluralNumber.offset == 0) {
                // The number was already formatted with this formatter.
                appendTo.formatAndAppend(pluralNumber.formatter, pluralNumber.number,
                                         pluralNumber.numberString, success);
            } else {
                // Do not use the formatted (number-offset) string for a named argument
                // that formats the number without subtracting the offset.
                appendTo.formatAndAppend(pluralNumber.formatter, *arg, success);
            }
        } else if ((formatter = getCachedFormatter(i -2)) != 0) {
            // Handles all ArgType.SIMPLE, and formatters from setFormat() and its siblings.
            if (dynamic_cast<const ChoiceFormat*>(formatter) ||
                dynamic_cast<const PluralFormat*>(formatter) ||
                dynamic_cast<const SelectFormat*>(formatter)) {
                // We only handle nested formats here if they were provided via
                // setFormat() or its siblings. Otherwise they are not cached and instead
                // handled below according to argType.
                UnicodeString subMsgString;
                formatter->format(*arg, subMsgString, success);
                if (subMsgString.indexOf(LEFT_CURLY_BRACE) >= 0 ||
                    (subMsgString.indexOf(SINGLE_QUOTE) >= 0 && !MessageImpl::jdkAposMode(msgPattern))
                ) {
                    MessageFormat subMsgFormat(subMsgString, fLocale, success);
                    subMsgFormat.format(0, nullptr, arguments, argumentNames, cnt, appendTo, ignore, success);
                } else {
                    appendTo.append(subMsgString);
                }
            } else {
                appendTo.formatAndAppend(formatter, *arg, success);
            }
        } else if (argType == UMSGPAT_ARG_TYPE_NONE || (cachedFormatters && uhash_iget(cachedFormatters, i - 2))) {
            // We arrive here if getCachedFormatter returned nullptr, but there was actually an element in the hash table.
            // This can only happen if the hash table contained a DummyFormat, so the if statement above is a check
            // for the hash table containing DummyFormat.
            if (arg->isNumeric()) {
                const NumberFormat* nf = getDefaultNumberFormat(success);
                appendTo.formatAndAppend(nf, *arg, success);
            } else if (arg->getType() == Formattable::kDate) {
                const DateFormat* df = getDefaultDateFormat(success);
                appendTo.formatAndAppend(df, *arg, success);
            } else {
                appendTo.append(arg->getString(success));
            }
        } else if (argType == UMSGPAT_ARG_TYPE_CHOICE) {
            if (!arg->isNumeric()) {
                success = U_ILLEGAL_ARGUMENT_ERROR;
                return;
            }
            // We must use the Formattable::getDouble() variant with the UErrorCode parameter
            // because only this one converts non-double numeric types to double.
            const double number = arg->getDouble(success);
            int32_t subMsgStart = ChoiceFormat::findSubMessage(msgPattern, i, number);
            formatComplexSubMessage(subMsgStart, nullptr, arguments, argumentNames,
                                    cnt, appendTo, success);
        } else if (UMSGPAT_ARG_TYPE_HAS_PLURAL_STYLE(argType)) {
            if (!arg->isNumeric()) {
                success = U_ILLEGAL_ARGUMENT_ERROR;
                return;
            }
            const PluralSelectorProvider &selector =
                argType == UMSGPAT_ARG_TYPE_PLURAL ? pluralProvider : ordinalProvider;
            // We must use the Formattable::getDouble() variant with the UErrorCode parameter
            // because only this one converts non-double numeric types to double.
            double offset = msgPattern.getPluralOffset(i);
            PluralSelectorContext context(i, argName, *arg, offset, success);
            int32_t subMsgStart = PluralFormat::findSubMessage(
                    msgPattern, i, selector, &context, arg->getDouble(success), success);
            formatComplexSubMessage(subMsgStart, &context, arguments, argumentNames,
                                    cnt, appendTo, success);
        } else if (argType == UMSGPAT_ARG_TYPE_SELECT) {
            int32_t subMsgStart = SelectFormat::findSubMessage(msgPattern, i, arg->getString(success), success);
            formatComplexSubMessage(subMsgStart, nullptr, arguments, argumentNames,
                                    cnt, appendTo, success);
        } else {
            // This should never happen.
            success = U_INTERNAL_PROGRAM_ERROR;
            return;
        }
        ignore = updateMetaData(appendTo, prevDestLength, ignore, arg);
        prevIndex = msgPattern.getPart(argLimit).getLimit();
        i = argLimit;
    }
}


void MessageFormat::formatComplexSubMessage(int32_t msgStart,
                                            const void *plNumber,
                                            const Formattable* arguments,
                                            const UnicodeString *argumentNames,
                                            int32_t cnt,
                                            AppendableWrapper& appendTo,
                                            UErrorCode& success) const {
    if (U_FAILURE(success)) {
        return;
    }

    if (!MessageImpl::jdkAposMode(msgPattern)) {
        format(msgStart, plNumber, arguments, argumentNames, cnt, appendTo, nullptr, success);
        return;
    }

    // JDK compatibility mode: (see JDK MessageFormat.format() API docs)
    // - remove SKIP_SYNTAX; that is, remove half of the apostrophes
    // - if the result string contains an open curly brace '{' then
    //   instantiate a temporary MessageFormat object and format again;
    //   otherwise just append the result string
    const UnicodeString& msgString = msgPattern.getPatternString();
    UnicodeString sb;
    int32_t prevIndex = msgPattern.getPart(msgStart).getLimit();
    for (int32_t i = msgStart;;) {
        const MessagePattern::Part& part = msgPattern.getPart(++i);
        const UMessagePatternPartType type = part.getType();
        int32_t index = part.getIndex();
        if (type == UMSGPAT_PART_TYPE_MSG_LIMIT) {
            sb.append(msgString, prevIndex, index - prevIndex);
            break;
        } else if (type == UMSGPAT_PART_TYPE_REPLACE_NUMBER || type == UMSGPAT_PART_TYPE_SKIP_SYNTAX) {
            sb.append(msgString, prevIndex, index - prevIndex);
            if (type == UMSGPAT_PART_TYPE_REPLACE_NUMBER) {
                const PluralSelectorContext &pluralNumber =
                    *static_cast<const PluralSelectorContext *>(plNumber);
                if(pluralNumber.forReplaceNumber) {
                    // number-offset was already formatted.
                    sb.append(pluralNumber.numberString);
                } else {
                    const NumberFormat* nf = getDefaultNumberFormat(success);
                    sb.append(nf->format(pluralNumber.number, sb, success));
                }
            }
            prevIndex = part.getLimit();
        } else if (type == UMSGPAT_PART_TYPE_ARG_START) {
            sb.append(msgString, prevIndex, index - prevIndex);
            prevIndex = index;
            i = msgPattern.getLimitPartIndex(i);
            index = msgPattern.getPart(i).getLimit();
            MessageImpl::appendReducedApostrophes(msgString, prevIndex, index, sb);
            prevIndex = index;
        }
    }
    if (sb.indexOf(LEFT_CURLY_BRACE) >= 0) {
        UnicodeString emptyPattern;  // gcc 3.3.3 fails with "UnicodeString()" as the first parameter.
        MessageFormat subMsgFormat(emptyPattern, fLocale, success);
        subMsgFormat.applyPattern(sb, UMSGPAT_APOS_DOUBLE_REQUIRED, nullptr, success);
        subMsgFormat.format(0, nullptr, arguments, argumentNames, cnt, appendTo, nullptr, success);
    } else {
        appendTo.append(sb);
    }
}


UnicodeString MessageFormat::getLiteralStringUntilNextArgument(int32_t from) const {
    const UnicodeString& msgString=msgPattern.getPatternString();
    int32_t prevIndex=msgPattern.getPart(from).getLimit();
    UnicodeString b;
    for (int32_t i = from + 1; ; ++i) {
        const MessagePattern::Part& part = msgPattern.getPart(i);
        const UMessagePatternPartType type=part.getType();
        int32_t index=part.getIndex();
        b.append(msgString, prevIndex, index - prevIndex);
        if(type==UMSGPAT_PART_TYPE_ARG_START || type==UMSGPAT_PART_TYPE_MSG_LIMIT) {
            return b;
        }
        // Unexpected Part "part" in parsed message.
        U_ASSERT(type==UMSGPAT_PART_TYPE_SKIP_SYNTAX || type==UMSGPAT_PART_TYPE_INSERT_CHAR);
        prevIndex=part.getLimit();
    }
}


FieldPosition* MessageFormat::updateMetaData(AppendableWrapper& /*dest*/, int32_t /*prevLength*/,
                             FieldPosition* /*fp*/, const Formattable* /*argId*/) const {
    // Unlike in Java, there are no field attributes defined for MessageFormat. Do nothing.
    return nullptr;
    /*
      if (fp != nullptr && Field.ARGUMENT.equals(fp.getFieldAttribute())) {
          fp->setBeginIndex(prevLength);
          fp->setEndIndex(dest.get_length());
          return nullptr;
      }
      return fp;
    */
}

int32_t
MessageFormat::findOtherSubMessage(int32_t partIndex) const {
    int32_t count=msgPattern.countParts();
    const MessagePattern::Part *part = &msgPattern.getPart(partIndex);
    if(MessagePattern::Part::hasNumericValue(part->getType())) {
        ++partIndex;
    }
    // Iterate over (ARG_SELECTOR [ARG_INT|ARG_DOUBLE] message) tuples
    // until ARG_LIMIT or end of plural-only pattern.
    UnicodeString other(false, OTHER_STRING, 5);
    do {
        part=&msgPattern.getPart(partIndex++);
        UMessagePatternPartType type=part->getType();
        if(type==UMSGPAT_PART_TYPE_ARG_LIMIT) {
            break;
        }
        U_ASSERT(type==UMSGPAT_PART_TYPE_ARG_SELECTOR);
        // part is an ARG_SELECTOR followed by an optional explicit value, and then a message
        if(msgPattern.partSubstringMatches(*part, other)) {
            return partIndex;
        }
        if(MessagePattern::Part::hasNumericValue(msgPattern.getPartType(partIndex))) {
            ++partIndex;  // skip the numeric-value part of "=1" etc.
        }
        partIndex=msgPattern.getLimitPartIndex(partIndex);
    } while(++partIndex<count);
    return 0;
}

int32_t
MessageFormat::findFirstPluralNumberArg(int32_t msgStart, const UnicodeString &argName) const {
    for(int32_t i=msgStart+1;; ++i) {
        const MessagePattern::Part &part=msgPattern.getPart(i);
        UMessagePatternPartType type=part.getType();
        if(type==UMSGPAT_PART_TYPE_MSG_LIMIT) {
            return 0;
        }
        if(type==UMSGPAT_PART_TYPE_REPLACE_NUMBER) {
            return -1;
        }
        if(type==UMSGPAT_PART_TYPE_ARG_START) {
            UMessagePatternArgType argType=part.getArgType();
            if(!argName.isEmpty() && (argType==UMSGPAT_ARG_TYPE_NONE || argType==UMSGPAT_ARG_TYPE_SIMPLE)) {
                // ARG_NUMBER or ARG_NAME
                if(msgPattern.partSubstringMatches(msgPattern.getPart(i+1), argName)) {
                    return i;
                }
            }
            i=msgPattern.getLimitPartIndex(i);
        }
    }
}

void MessageFormat::copyObjects(const MessageFormat& that, UErrorCode& ec) {
    // Deep copy pointer fields.
    // We need not copy the formatAliases because they are re-filled
    // in each getFormats() call.
    // The defaultNumberFormat, defaultDateFormat and pluralProvider.rules
    // also get created on demand.
    argTypeCount = that.argTypeCount;
    if (argTypeCount > 0) {
        if (!allocateArgTypes(argTypeCount, ec)) {
            return;
        }
        uprv_memcpy(argTypes, that.argTypes, argTypeCount * sizeof(argTypes[0]));
    }
    if (cachedFormatters != nullptr) {
        uhash_removeAll(cachedFormatters);
    }
    if (customFormatArgStarts != nullptr) {
        uhash_removeAll(customFormatArgStarts);
    }
    if (that.cachedFormatters) {
        if (cachedFormatters == nullptr) {
            cachedFormatters=uhash_open(uhash_hashLong, uhash_compareLong,
                                        equalFormatsForHash, &ec);
            if (U_FAILURE(ec)) {
                return;
            }
            uhash_setValueDeleter(cachedFormatters, uprv_deleteUObject);
        }

        const int32_t count = uhash_count(that.cachedFormatters);
        int32_t pos, idx;
        for (idx = 0, pos = UHASH_FIRST; idx < count && U_SUCCESS(ec); ++idx) {
            const UHashElement* cur = uhash_nextElement(that.cachedFormatters, &pos);
            Format* newFormat = ((Format*)(cur->value.pointer))->clone();
            if (newFormat) {
                uhash_iput(cachedFormatters, cur->key.integer, newFormat, &ec);
            } else {
                ec = U_MEMORY_ALLOCATION_ERROR;
                return;
            }
        }
    }
    if (that.customFormatArgStarts) {
        if (customFormatArgStarts == nullptr) {
            customFormatArgStarts=uhash_open(uhash_hashLong, uhash_compareLong,
                                              nullptr, &ec);
        }
        const int32_t count = uhash_count(that.customFormatArgStarts);
        int32_t pos, idx;
        for (idx = 0, pos = UHASH_FIRST; idx < count && U_SUCCESS(ec); ++idx) {
            const UHashElement* cur = uhash_nextElement(that.customFormatArgStarts, &pos);
            uhash_iputi(customFormatArgStarts, cur->key.integer, cur->value.integer, &ec);
        }
    }
}


Formattable*
MessageFormat::parse(int32_t msgStart,
                     const UnicodeString& source,
                     ParsePosition& pos,
                     int32_t& count,
                     UErrorCode& ec) const {
    count = 0;
    if (U_FAILURE(ec)) {
        pos.setErrorIndex(pos.getIndex());
        return nullptr;
    }
    // parse() does not work with named arguments.
    if (msgPattern.hasNamedArguments()) {
        ec = U_ARGUMENT_TYPE_MISMATCH;
        pos.setErrorIndex(pos.getIndex());
        return nullptr;
    }
    LocalArray<Formattable> resultArray(new Formattable[argTypeCount ? argTypeCount : 1]);
    const UnicodeString& msgString=msgPattern.getPatternString();
    int32_t prevIndex=msgPattern.getPart(msgStart).getLimit();
    int32_t sourceOffset = pos.getIndex();
    ParsePosition tempStatus(0);

    for(int32_t i=msgStart+1; ; ++i) {
        UBool haveArgResult = false;
        const MessagePattern::Part* part=&msgPattern.getPart(i);
        const UMessagePatternPartType type=part->getType();
        int32_t index=part->getIndex();
        // Make sure the literal string matches.
        int32_t len = index - prevIndex;
        if (len == 0 || (0 == msgString.compare(prevIndex, len, source, sourceOffset, len))) {
            sourceOffset += len;
            prevIndex += len;
        } else {
            pos.setErrorIndex(sourceOffset);
            return nullptr; // leave index as is to signal error
        }
        if(type==UMSGPAT_PART_TYPE_MSG_LIMIT) {
            // Things went well! Done.
            pos.setIndex(sourceOffset);
            return resultArray.orphan();
        }
        if(type==UMSGPAT_PART_TYPE_SKIP_SYNTAX || type==UMSGPAT_PART_TYPE_INSERT_CHAR) {
            prevIndex=part->getLimit();
            continue;
        }
        // We do not support parsing Plural formats. (No REPLACE_NUMBER here.)
        // Unexpected Part "part" in parsed message.
        U_ASSERT(type==UMSGPAT_PART_TYPE_ARG_START);
        int32_t argLimit=msgPattern.getLimitPartIndex(i);

        UMessagePatternArgType argType=part->getArgType();
        part=&msgPattern.getPart(++i);
        int32_t argNumber = part->getValue();  // ARG_NUMBER
        UnicodeString key;
        ++i;
        const Format* formatter = nullptr;
        Formattable& argResult = resultArray[argNumber];

        if(cachedFormatters!=nullptr && (formatter = getCachedFormatter(i - 2))!=nullptr) {
            // Just parse using the formatter.
            tempStatus.setIndex(sourceOffset);
            formatter->parseObject(source, argResult, tempStatus);
            if (tempStatus.getIndex() == sourceOffset) {
                pos.setErrorIndex(sourceOffset);
                return nullptr; // leave index as is to signal error
            }
            sourceOffset = tempStatus.getIndex();
            haveArgResult = true;
        } else if(
            argType==UMSGPAT_ARG_TYPE_NONE || (cachedFormatters && uhash_iget(cachedFormatters, i -2))) {
            // We arrive here if getCachedFormatter returned nullptr, but there was actually an element in the hash table.
            // This can only happen if the hash table contained a DummyFormat, so the if statement above is a check
            // for the hash table containing DummyFormat.

            // Match as a string.
            // if at end, use longest possible match
            // otherwise uses first match to intervening string
            // does NOT recursively try all possibilities
            UnicodeString stringAfterArgument = getLiteralStringUntilNextArgument(argLimit);
            int32_t next;
            if (!stringAfterArgument.isEmpty()) {
                next = source.indexOf(stringAfterArgument, sourceOffset);
            } else {
                next = source.length();
            }
            if (next < 0) {
                pos.setErrorIndex(sourceOffset);
                return nullptr; // leave index as is to signal error
            } else {
                UnicodeString strValue(source.tempSubString(sourceOffset, next - sourceOffset));
                UnicodeString compValue;
                compValue.append(LEFT_CURLY_BRACE);
                itos(argNumber, compValue);
                compValue.append(RIGHT_CURLY_BRACE);
                if (0 != strValue.compare(compValue)) {
                    argResult.setString(strValue);
                    haveArgResult = true;
                }
                sourceOffset = next;
            }
        } else if(argType==UMSGPAT_ARG_TYPE_CHOICE) {
            tempStatus.setIndex(sourceOffset);
            double choiceResult = ChoiceFormat::parseArgument(msgPattern, i, source, tempStatus);
            if (tempStatus.getIndex() == sourceOffset) {
                pos.setErrorIndex(sourceOffset);
                return nullptr; // leave index as is to signal error
            }
            argResult.setDouble(choiceResult);
            haveArgResult = true;
            sourceOffset = tempStatus.getIndex();
        } else if(UMSGPAT_ARG_TYPE_HAS_PLURAL_STYLE(argType) || argType==UMSGPAT_ARG_TYPE_SELECT) {
            // Parsing not supported.
            ec = U_UNSUPPORTED_ERROR;
            return nullptr;
        } else {
            // This should never happen.
            ec = U_INTERNAL_PROGRAM_ERROR;
            return nullptr;
        }
        if (haveArgResult && count <= argNumber) {
            count = argNumber + 1;
        }
        prevIndex=msgPattern.getPart(argLimit).getLimit();
        i=argLimit;
    }
}
// -------------------------------------
// Parses the source pattern and returns the Formattable objects array,
// the array count and the ending parse position.  The caller of this method
// owns the array.

Formattable*
MessageFormat::parse(const UnicodeString& source,
                     ParsePosition& pos,
                     int32_t& count) const {
    UErrorCode ec = U_ZERO_ERROR;
    return parse(0, source, pos, count, ec);
}

// -------------------------------------
// Parses the source string and returns the array of
// Formattable objects and the array count.  The caller
// owns the returned array.

Formattable*
MessageFormat::parse(const UnicodeString& source,
                     int32_t& cnt,
                     UErrorCode& success) const
{
    if (msgPattern.hasNamedArguments()) {
        success = U_ARGUMENT_TYPE_MISMATCH;
        return nullptr;
    }
    ParsePosition status(0);
    // Calls the actual implementation method and starts
    // from zero offset of the source text.
    Formattable* result = parse(source, status, cnt);
    if (status.getIndex() == 0) {
        success = U_MESSAGE_PARSE_ERROR;
        delete[] result;
        return nullptr;
    }
    return result;
}

// -------------------------------------
// Parses the source text and copy into the result buffer.

void
MessageFormat::parseObject( const UnicodeString& source,
                            Formattable& result,
                            ParsePosition& status) const
{
    int32_t cnt = 0;
    Formattable* tmpResult = parse(source, status, cnt);
    if (tmpResult != nullptr)
        result.adoptArray(tmpResult, cnt);
}

UnicodeString
MessageFormat::autoQuoteApostrophe(const UnicodeString& pattern, UErrorCode& status) {
    UnicodeString result;
    if (U_SUCCESS(status)) {
        int32_t plen = pattern.length();
        const char16_t* pat = pattern.getBuffer();
        int32_t blen = plen * 2 + 1; // space for null termination, convenience
        char16_t* buf = result.getBuffer(blen);
        if (buf == nullptr) {
            status = U_MEMORY_ALLOCATION_ERROR;
        } else {
            int32_t len = umsg_autoQuoteApostrophe(pat, plen, buf, blen, &status);
            result.releaseBuffer(U_SUCCESS(status) ? len : 0);
        }
    }
    if (U_FAILURE(status)) {
        result.setToBogus();
    }
    return result;
}

// -------------------------------------

static Format* makeRBNF(URBNFRuleSetTag tag, const Locale& locale, const UnicodeString& defaultRuleSet, UErrorCode& ec) {
    RuleBasedNumberFormat* fmt = new RuleBasedNumberFormat(tag, locale, ec);
    if (fmt == nullptr) {
        ec = U_MEMORY_ALLOCATION_ERROR;
    } else if (U_SUCCESS(ec) && defaultRuleSet.length() > 0) {
        UErrorCode localStatus = U_ZERO_ERROR; // ignore unrecognized default rule set
        fmt->setDefaultRuleSet(defaultRuleSet, localStatus);
    }
    return fmt;
}

void MessageFormat::cacheExplicitFormats(UErrorCode& status) {
    if (U_FAILURE(status)) {
        return;
    }

    if (cachedFormatters != nullptr) {
        uhash_removeAll(cachedFormatters);
    }
    if (customFormatArgStarts != nullptr) {
        uhash_removeAll(customFormatArgStarts);
    }

    // The last two "parts" can at most be ARG_LIMIT and MSG_LIMIT
    // which we need not examine.
    int32_t limit = msgPattern.countParts() - 2;
    argTypeCount = 0;
    // We also need not look at the first two "parts"
    // (at most MSG_START and ARG_START) in this loop.
    // We determine the argTypeCount first so that we can allocateArgTypes
    // so that the next loop can set argTypes[argNumber].
    // (This is for the C API which needs the argTypes to read its va_arg list.)
    for (int32_t i = 2; i < limit && U_SUCCESS(status); ++i) {
        const MessagePattern::Part& part = msgPattern.getPart(i);
        if (part.getType() == UMSGPAT_PART_TYPE_ARG_NUMBER) {
            const int argNumber = part.getValue();
            if (argNumber >= argTypeCount) {
                argTypeCount = argNumber + 1;
            }
        }
    }
    if (!allocateArgTypes(argTypeCount, status)) {
        return;
    }
    // Set all argTypes to kObject, as a "none" value, for lack of any better value.
    // We never use kObject for real arguments.
    // We use it as "no argument yet" for the check for hasArgTypeConflicts.
    for (int32_t i = 0; i < argTypeCount; ++i) {
        argTypes[i] = Formattable::kObject;
    }
    hasArgTypeConflicts = false;

    // This loop starts at part index 1 because we do need to examine
    // ARG_START parts. (But we can ignore the MSG_START.)
    for (int32_t i = 1; i < limit && U_SUCCESS(status); ++i) {
        const MessagePattern::Part* part = &msgPattern.getPart(i);
        if (part->getType() != UMSGPAT_PART_TYPE_ARG_START) {
            continue;
        }
        UMessagePatternArgType argType = part->getArgType();

        int32_t argNumber = -1;
        part = &msgPattern.getPart(i + 1);
        if (part->getType() == UMSGPAT_PART_TYPE_ARG_NUMBER) {
            argNumber = part->getValue();
        }
        Formattable::Type formattableType;

        switch (argType) {
        case UMSGPAT_ARG_TYPE_NONE:
            formattableType = Formattable::kString;
            break;
        case UMSGPAT_ARG_TYPE_SIMPLE: {
            int32_t index = i;
            i += 2;
            UnicodeString explicitType = msgPattern.getSubstring(msgPattern.getPart(i++));
            UnicodeString style;
            if ((part = &msgPattern.getPart(i))->getType() == UMSGPAT_PART_TYPE_ARG_STYLE) {
                style = msgPattern.getSubstring(*part);
                ++i;
            }
            UParseError parseError;
            Format* formatter = createAppropriateFormat(explicitType, style, formattableType, parseError, status);
            setArgStartFormat(index, formatter, status);
            break;
        }
        case UMSGPAT_ARG_TYPE_CHOICE:
        case UMSGPAT_ARG_TYPE_PLURAL:
        case UMSGPAT_ARG_TYPE_SELECTORDINAL:
            formattableType = Formattable::kDouble;
            break;
        case UMSGPAT_ARG_TYPE_SELECT:
            formattableType = Formattable::kString;
            break;
        default:
            status = U_INTERNAL_PROGRAM_ERROR;  // Should be unreachable.
            formattableType = Formattable::kString;
            break;
        }
        if (argNumber != -1) {
            if (argTypes[argNumber] != Formattable::kObject && argTypes[argNumber] != formattableType) {
                hasArgTypeConflicts = true;
            }
            argTypes[argNumber] = formattableType;
        }
    }
}

Format* MessageFormat::createAppropriateFormat(UnicodeString& type, UnicodeString& style,
                                               Formattable::Type& formattableType, UParseError& parseError,
                                               UErrorCode& ec) {
    if (U_FAILURE(ec)) {
        return nullptr;
    }
    Format* fmt = nullptr;
    int32_t typeID, styleID;
    DateFormat::EStyle date_style;
    int32_t firstNonSpace;

    switch (typeID = findKeyword(type, TYPE_IDS)) {
    case 0: // number
        formattableType = Formattable::kDouble;
        switch (findKeyword(style, NUMBER_STYLE_IDS)) {
        case 0: // default
            fmt = NumberFormat::createInstance(fLocale, ec);
            break;
        case 1: // currency
            fmt = NumberFormat::createCurrencyInstance(fLocale, ec);
            break;
        case 2: // percent
            fmt = NumberFormat::createPercentInstance(fLocale, ec);
            break;
        case 3: // integer
            formattableType = Formattable::kLong;
            fmt = createIntegerFormat(fLocale, ec);
            break;
        default: // pattern or skeleton
            firstNonSpace = PatternProps::skipWhiteSpace(style, 0);
            if (style.compare(firstNonSpace, 2, u"::", 0, 2) == 0) {
                // Skeleton
                UnicodeString skeleton = style.tempSubString(firstNonSpace + 2);
                fmt = number::NumberFormatter::forSkeleton(skeleton, ec).locale(fLocale).toFormat(ec);
            } else {
                // Pattern
                fmt = NumberFormat::createInstance(fLocale, ec);
                if (fmt) {
                    auto* decfmt = dynamic_cast<DecimalFormat*>(fmt);
                    if (decfmt != nullptr) {
                        decfmt->applyPattern(style, parseError, ec);
                    }
                }
            }
            break;
        }
        break;

    case 1: // date
    case 2: // time
        formattableType = Formattable::kDate;
        firstNonSpace = PatternProps::skipWhiteSpace(style, 0);
        if (style.compare(firstNonSpace, 2, u"::", 0, 2) == 0) {
            // Skeleton
            UnicodeString skeleton = style.tempSubString(firstNonSpace + 2);
            fmt = DateFormat::createInstanceForSkeleton(skeleton, fLocale, ec);
        } else {
            // Pattern
            styleID = findKeyword(style, DATE_STYLE_IDS);
            date_style = (styleID >= 0) ? DATE_STYLES[styleID] : DateFormat::kDefault;

            if (typeID == 1) {
                fmt = DateFormat::createDateInstance(date_style, fLocale);
            } else {
                fmt = DateFormat::createTimeInstance(date_style, fLocale);
            }

            if (styleID < 0 && fmt != nullptr) {
                SimpleDateFormat* sdtfmt = dynamic_cast<SimpleDateFormat*>(fmt);
                if (sdtfmt != nullptr) {
                    sdtfmt->applyPattern(style);
                }
            }
        }
        break;

    case 3: // spellout
        formattableType = Formattable::kDouble;
        fmt = makeRBNF(URBNF_SPELLOUT, fLocale, style, ec);
        break;
    case 4: // ordinal
        formattableType = Formattable::kDouble;
        fmt = makeRBNF(URBNF_ORDINAL, fLocale, style, ec);
        break;
    case 5: // duration
        formattableType = Formattable::kDouble;
        fmt = makeRBNF(URBNF_DURATION, fLocale, style, ec);
        break;
    default:
        formattableType = Formattable::kString;
        ec = U_ILLEGAL_ARGUMENT_ERROR;
        break;
    }

    return fmt;
}


//-------------------------------------
// Finds the string, s, in the string array, list.
int32_t MessageFormat::findKeyword(const UnicodeString& s,
                                   const char16_t * const *list)
{
    if (s.isEmpty()) {
        return 0; // default
    }

    int32_t length = s.length();
    const char16_t *ps = PatternProps::trimWhiteSpace(s.getBuffer(), length);
    UnicodeString buffer(false, ps, length);
    // Trims the space characters and turns all characters
    // in s to lower case.
    buffer.toLower("");
    for (int32_t i = 0; list[i]; ++i) {
        if (!buffer.compare(list[i], u_strlen(list[i]))) {
            return i;
        }
    }
    return -1;
}

/**
 * Convenience method that ought to be in NumberFormat
 */
NumberFormat*
MessageFormat::createIntegerFormat(const Locale& locale, UErrorCode& status) const {
    NumberFormat *temp = NumberFormat::createInstance(locale, status);
    DecimalFormat *temp2;
    if (temp != nullptr && (temp2 = dynamic_cast<DecimalFormat*>(temp)) != nullptr) {
        temp2->setMaximumFractionDigits(0);
        temp2->setDecimalSeparatorAlwaysShown(false);
        temp2->setParseIntegerOnly(true);
    }

    return temp;
}

/**
 * Return the default number format.  Used to format a numeric
 * argument when subformats[i].format is nullptr.  Returns nullptr
 * on failure.
 *
 * Semantically const but may modify *this.
 */
const NumberFormat* MessageFormat::getDefaultNumberFormat(UErrorCode& ec) const {
    if (defaultNumberFormat == nullptr) {
        MessageFormat* t = (MessageFormat*) this;
        t->defaultNumberFormat = NumberFormat::createInstance(fLocale, ec);
        if (U_FAILURE(ec)) {
            delete t->defaultNumberFormat;
            t->defaultNumberFormat = nullptr;
        } else if (t->defaultNumberFormat == nullptr) {
            ec = U_MEMORY_ALLOCATION_ERROR;
        }
    }
    return defaultNumberFormat;
}

/**
 * Return the default date format.  Used to format a date
 * argument when subformats[i].format is nullptr.  Returns nullptr
 * on failure.
 *
 * Semantically const but may modify *this.
 */
const DateFormat* MessageFormat::getDefaultDateFormat(UErrorCode& ec) const {
    if (defaultDateFormat == nullptr) {
        MessageFormat* t = (MessageFormat*) this;
        t->defaultDateFormat = DateFormat::createDateTimeInstance(DateFormat::kShort, DateFormat::kShort, fLocale);
        if (t->defaultDateFormat == nullptr) {
            ec = U_MEMORY_ALLOCATION_ERROR;
        }
    }
    return defaultDateFormat;
}

UBool
MessageFormat::usesNamedArguments() const {
    return msgPattern.hasNamedArguments();
}

int32_t
MessageFormat::getArgTypeCount() const {
    return argTypeCount;
}

UBool MessageFormat::equalFormats(const void* left, const void* right) {
    return *(const Format*)left==*(const Format*)right;
}


bool MessageFormat::DummyFormat::operator==(const Format&) const {
    return true;
}

MessageFormat::DummyFormat* MessageFormat::DummyFormat::clone() const {
    return new DummyFormat();
}

UnicodeString& MessageFormat::DummyFormat::format(const Formattable&,
                          UnicodeString& appendTo,
                          UErrorCode& status) const {
    if (U_SUCCESS(status)) {
        status = U_UNSUPPORTED_ERROR;
    }
    return appendTo;
}

UnicodeString& MessageFormat::DummyFormat::format(const Formattable&,
                          UnicodeString& appendTo,
                          FieldPosition&,
                          UErrorCode& status) const {
    if (U_SUCCESS(status)) {
        status = U_UNSUPPORTED_ERROR;
    }
    return appendTo;
}

UnicodeString& MessageFormat::DummyFormat::format(const Formattable&,
                          UnicodeString& appendTo,
                          FieldPositionIterator*,
                          UErrorCode& status) const {
    if (U_SUCCESS(status)) {
        status = U_UNSUPPORTED_ERROR;
    }
    return appendTo;
}

void MessageFormat::DummyFormat::parseObject(const UnicodeString&,
                                                     Formattable&,
                                                     ParsePosition& ) const {
}


FormatNameEnumeration::FormatNameEnumeration(LocalPointer<UVector> nameList, UErrorCode& /*status*/) {
    pos=0;
    fFormatNames = std::move(nameList);
}

const UnicodeString*
FormatNameEnumeration::snext(UErrorCode& status) {
    if (U_SUCCESS(status) && pos < fFormatNames->size()) {
        return (const UnicodeString*)fFormatNames->elementAt(pos++);
    }
    return nullptr;
}

void
FormatNameEnumeration::reset(UErrorCode& /*status*/) {
    pos=0;
}

int32_t
FormatNameEnumeration::count(UErrorCode& /*status*/) const {
    return (fFormatNames==nullptr) ? 0 : fFormatNames->size();
}

FormatNameEnumeration::~FormatNameEnumeration() {
}

MessageFormat::PluralSelectorProvider::PluralSelectorProvider(const MessageFormat &mf, UPluralType t)
        : msgFormat(mf), rules(nullptr), type(t) {
}

MessageFormat::PluralSelectorProvider::~PluralSelectorProvider() {
    delete rules;
}

UnicodeString MessageFormat::PluralSelectorProvider::select(void *ctx, double number,
                                                            UErrorCode& ec) const {
    if (U_FAILURE(ec)) {
        return UnicodeString(false, OTHER_STRING, 5);
    }
    MessageFormat::PluralSelectorProvider* t = const_cast<MessageFormat::PluralSelectorProvider*>(this);
    if(rules == nullptr) {
        t->rules = PluralRules::forLocale(msgFormat.fLocale, type, ec);
        if (U_FAILURE(ec)) {
            return UnicodeString(false, OTHER_STRING, 5);
        }
    }
    // Select a sub-message according to how the number is formatted,
    // which is specified in the selected sub-message.
    // We avoid this circle by looking at how
    // the number is formatted in the "other" sub-message
    // which must always be present and usually contains the number.
    // Message authors should be consistent across sub-messages.
    PluralSelectorContext &context = *static_cast<PluralSelectorContext *>(ctx);
    int32_t otherIndex = msgFormat.findOtherSubMessage(context.startIndex);
    context.numberArgIndex = msgFormat.findFirstPluralNumberArg(otherIndex, context.argName);
    if(context.numberArgIndex > 0 && msgFormat.cachedFormatters != nullptr) {
        context.formatter =
            (const Format*)uhash_iget(msgFormat.cachedFormatters, context.numberArgIndex);
    }
    if(context.formatter == nullptr) {
        context.formatter = msgFormat.getDefaultNumberFormat(ec);
        context.forReplaceNumber = true;
    }
    if (context.number.getDouble(ec) != number) {
        ec = U_INTERNAL_PROGRAM_ERROR;
        return UnicodeString(false, OTHER_STRING, 5);
    }
    context.formatter->format(context.number, context.numberString, ec);
    auto* decFmt = dynamic_cast<const DecimalFormat *>(context.formatter);
    if(decFmt != nullptr) {
        number::impl::DecimalQuantity dq;
        decFmt->formatToDecimalQuantity(context.number, dq, ec);
        if (U_FAILURE(ec)) {
            return UnicodeString(false, OTHER_STRING, 5);
        }
        return rules->select(dq);
    } else {
        return rules->select(number);
    }
}

void MessageFormat::PluralSelectorProvider::reset() {
    delete rules;
    rules = nullptr;
}


U_NAMESPACE_END

#endif /* #if !UCONFIG_NO_FORMATTING */

//eof
>>>>>>> a8a80be5
<|MERGE_RESOLUTION|>--- conflicted
+++ resolved
@@ -1,4019 +1,2009 @@
-<<<<<<< HEAD
-// © 2016 and later: Unicode, Inc. and others.
-// License & terms of use: http://www.unicode.org/copyright.html
-/********************************************************************
- * COPYRIGHT:
- * Copyright (c) 1997-2015, International Business Machines Corporation and
- * others. All Rights Reserved.
- ********************************************************************
- *
- * File MSGFMT.CPP
- *
- * Modification History:
- *
- *   Date        Name        Description
- *   02/19/97    aliu        Converted from java.
- *   03/20/97    helena      Finished first cut of implementation.
- *   04/10/97    aliu        Made to work on AIX.  Added stoi to replace wtoi.
- *   06/11/97    helena      Fixed addPattern to take the pattern correctly.
- *   06/17/97    helena      Fixed the getPattern to return the correct pattern.
- *   07/09/97    helena      Made ParsePosition into a class.
- *   02/22/99    stephen     Removed character literals for EBCDIC safety
- *   11/01/09    kirtig      Added SelectFormat
- ********************************************************************/
-
-#include "unicode/utypes.h"
-
-#if !UCONFIG_NO_FORMATTING
-
-#include "unicode/appendable.h"
-#include "unicode/choicfmt.h"
-#include "unicode/datefmt.h"
-#include "unicode/decimfmt.h"
-#include "unicode/localpointer.h"
-#include "unicode/msgfmt.h"
-#include "unicode/numberformatter.h"
-#include "unicode/plurfmt.h"
-#include "unicode/rbnf.h"
-#include "unicode/selfmt.h"
-#include "unicode/smpdtfmt.h"
-#include "unicode/umsg.h"
-#include "unicode/ustring.h"
-#include "cmemory.h"
-#include "patternprops.h"
-#include "messageimpl.h"
-#include "msgfmt_impl.h"
-#include "plurrule_impl.h"
-#include "uassert.h"
-#include "uelement.h"
-#include "uhash.h"
-#include "ustrfmt.h"
-#include "util.h"
-#include "uvector.h"
-#include "number_decimalquantity.h"
-
-// *****************************************************************************
-// class MessageFormat
-// *****************************************************************************
-
-#define SINGLE_QUOTE      ((UChar)0x0027)
-#define COMMA             ((UChar)0x002C)
-#define LEFT_CURLY_BRACE  ((UChar)0x007B)
-#define RIGHT_CURLY_BRACE ((UChar)0x007D)
-
-//---------------------------------------
-// static data
-
-static const UChar ID_NUMBER[]    = {
-    0x6E, 0x75, 0x6D, 0x62, 0x65, 0x72, 0  /* "number" */
-};
-static const UChar ID_DATE[]      = {
-    0x64, 0x61, 0x74, 0x65, 0              /* "date" */
-};
-static const UChar ID_TIME[]      = {
-    0x74, 0x69, 0x6D, 0x65, 0              /* "time" */
-};
-static const UChar ID_SPELLOUT[]  = {
-    0x73, 0x70, 0x65, 0x6c, 0x6c, 0x6f, 0x75, 0x74, 0 /* "spellout" */
-};
-static const UChar ID_ORDINAL[]   = {
-    0x6f, 0x72, 0x64, 0x69, 0x6e, 0x61, 0x6c, 0 /* "ordinal" */
-};
-static const UChar ID_DURATION[]  = {
-    0x64, 0x75, 0x72, 0x61, 0x74, 0x69, 0x6f, 0x6e, 0 /* "duration" */
-};
-
-// MessageFormat Type List  Number, Date, Time or Choice
-static const UChar * const TYPE_IDS[] = {
-    ID_NUMBER,
-    ID_DATE,
-    ID_TIME,
-    ID_SPELLOUT,
-    ID_ORDINAL,
-    ID_DURATION,
-    NULL,
-};
-
-static const UChar ID_EMPTY[]     = {
-    0 /* empty string, used for default so that null can mark end of list */
-};
-static const UChar ID_CURRENCY[]  = {
-    0x63, 0x75, 0x72, 0x72, 0x65, 0x6E, 0x63, 0x79, 0  /* "currency" */
-};
-static const UChar ID_PERCENT[]   = {
-    0x70, 0x65, 0x72, 0x63, 0x65, 0x6E, 0x74, 0        /* "percent" */
-};
-static const UChar ID_INTEGER[]   = {
-    0x69, 0x6E, 0x74, 0x65, 0x67, 0x65, 0x72, 0        /* "integer" */
-};
-
-// NumberFormat modifier list, default, currency, percent or integer
-static const UChar * const NUMBER_STYLE_IDS[] = {
-    ID_EMPTY,
-    ID_CURRENCY,
-    ID_PERCENT,
-    ID_INTEGER,
-    NULL,
-};
-
-static const UChar ID_SHORT[]     = {
-    0x73, 0x68, 0x6F, 0x72, 0x74, 0        /* "short" */
-};
-static const UChar ID_MEDIUM[]    = {
-    0x6D, 0x65, 0x64, 0x69, 0x75, 0x6D, 0  /* "medium" */
-};
-static const UChar ID_LONG[]      = {
-    0x6C, 0x6F, 0x6E, 0x67, 0              /* "long" */
-};
-static const UChar ID_FULL[]      = {
-    0x66, 0x75, 0x6C, 0x6C, 0              /* "full" */
-};
-
-// DateFormat modifier list, default, short, medium, long or full
-static const UChar * const DATE_STYLE_IDS[] = {
-    ID_EMPTY,
-    ID_SHORT,
-    ID_MEDIUM,
-    ID_LONG,
-    ID_FULL,
-    NULL,
-};
-
-static const icu::DateFormat::EStyle DATE_STYLES[] = {
-    icu::DateFormat::kDefault,
-    icu::DateFormat::kShort,
-    icu::DateFormat::kMedium,
-    icu::DateFormat::kLong,
-    icu::DateFormat::kFull,
-};
-
-static const int32_t DEFAULT_INITIAL_CAPACITY = 10;
-
-static const UChar NULL_STRING[] = {
-    0x6E, 0x75, 0x6C, 0x6C, 0  // "null"
-};
-
-static const UChar OTHER_STRING[] = {
-    0x6F, 0x74, 0x68, 0x65, 0x72, 0  // "other"
-};
-
-U_CDECL_BEGIN
-static UBool U_CALLCONV equalFormatsForHash(const UHashTok key1,
-                                            const UHashTok key2) {
-    return icu::MessageFormat::equalFormats(key1.pointer, key2.pointer);
-}
-
-U_CDECL_END
-
-U_NAMESPACE_BEGIN
-
-// -------------------------------------
-UOBJECT_DEFINE_RTTI_IMPLEMENTATION(MessageFormat)
-UOBJECT_DEFINE_RTTI_IMPLEMENTATION(FormatNameEnumeration)
-
-//--------------------------------------------------------------------
-
-/**
- * Convert an integer value to a string and append the result to
- * the given UnicodeString.
- */
-static UnicodeString& itos(int32_t i, UnicodeString& appendTo) {
-    UChar temp[16];
-    uprv_itou(temp,16,i,10,0); // 10 == radix
-    appendTo.append(temp, -1);
-    return appendTo;
-}
-
-
-// AppendableWrapper: encapsulates the result of formatting, keeping track
-// of the string and its length.
-class AppendableWrapper : public UMemory {
-public:
-    AppendableWrapper(Appendable& appendable) : app(appendable), len(0) {
-    }
-    void append(const UnicodeString& s) {
-        app.appendString(s.getBuffer(), s.length());
-        len += s.length();
-    }
-    void append(const UChar* s, const int32_t sLength) {
-        app.appendString(s, sLength);
-        len += sLength;
-    }
-    void append(const UnicodeString& s, int32_t start, int32_t length) {
-        append(s.tempSubString(start, length));
-    }
-    void formatAndAppend(const Format* formatter, const Formattable& arg, UErrorCode& ec) {
-        UnicodeString s;
-        formatter->format(arg, s, ec);
-        if (U_SUCCESS(ec)) {
-            append(s);
-        }
-    }
-    void formatAndAppend(const Format* formatter, const Formattable& arg,
-                         const UnicodeString &argString, UErrorCode& ec) {
-        if (!argString.isEmpty()) {
-            if (U_SUCCESS(ec)) {
-                append(argString);
-            }
-        } else {
-            formatAndAppend(formatter, arg, ec);
-        }
-    }
-    int32_t length() {
-        return len;
-    }
-private:
-    Appendable& app;
-    int32_t len;
-};
-
-
-// -------------------------------------
-// Creates a MessageFormat instance based on the pattern.
-
-MessageFormat::MessageFormat(const UnicodeString& pattern,
-                             UErrorCode& success)
-: fLocale(Locale::getDefault()),  // Uses the default locale
-  msgPattern(success),
-  formatAliases(NULL),
-  formatAliasesCapacity(0),
-  argTypes(NULL),
-  argTypeCount(0),
-  argTypeCapacity(0),
-  hasArgTypeConflicts(FALSE),
-  defaultNumberFormat(NULL),
-  defaultDateFormat(NULL),
-  cachedFormatters(NULL),
-  customFormatArgStarts(NULL),
-  pluralProvider(*this, UPLURAL_TYPE_CARDINAL),
-  ordinalProvider(*this, UPLURAL_TYPE_ORDINAL)
-{
-    setLocaleIDs(fLocale.getName(), fLocale.getName());
-    applyPattern(pattern, success);
-}
-
-MessageFormat::MessageFormat(const UnicodeString& pattern,
-                             const Locale& newLocale,
-                             UErrorCode& success)
-: fLocale(newLocale),
-  msgPattern(success),
-  formatAliases(NULL),
-  formatAliasesCapacity(0),
-  argTypes(NULL),
-  argTypeCount(0),
-  argTypeCapacity(0),
-  hasArgTypeConflicts(FALSE),
-  defaultNumberFormat(NULL),
-  defaultDateFormat(NULL),
-  cachedFormatters(NULL),
-  customFormatArgStarts(NULL),
-  pluralProvider(*this, UPLURAL_TYPE_CARDINAL),
-  ordinalProvider(*this, UPLURAL_TYPE_ORDINAL)
-{
-    setLocaleIDs(fLocale.getName(), fLocale.getName());
-    applyPattern(pattern, success);
-}
-
-MessageFormat::MessageFormat(const UnicodeString& pattern,
-                             const Locale& newLocale,
-                             UParseError& parseError,
-                             UErrorCode& success)
-: fLocale(newLocale),
-  msgPattern(success),
-  formatAliases(NULL),
-  formatAliasesCapacity(0),
-  argTypes(NULL),
-  argTypeCount(0),
-  argTypeCapacity(0),
-  hasArgTypeConflicts(FALSE),
-  defaultNumberFormat(NULL),
-  defaultDateFormat(NULL),
-  cachedFormatters(NULL),
-  customFormatArgStarts(NULL),
-  pluralProvider(*this, UPLURAL_TYPE_CARDINAL),
-  ordinalProvider(*this, UPLURAL_TYPE_ORDINAL)
-{
-    setLocaleIDs(fLocale.getName(), fLocale.getName());
-    applyPattern(pattern, parseError, success);
-}
-
-MessageFormat::MessageFormat(const MessageFormat& that)
-:
-  Format(that),
-  fLocale(that.fLocale),
-  msgPattern(that.msgPattern),
-  formatAliases(NULL),
-  formatAliasesCapacity(0),
-  argTypes(NULL),
-  argTypeCount(0),
-  argTypeCapacity(0),
-  hasArgTypeConflicts(that.hasArgTypeConflicts),
-  defaultNumberFormat(NULL),
-  defaultDateFormat(NULL),
-  cachedFormatters(NULL),
-  customFormatArgStarts(NULL),
-  pluralProvider(*this, UPLURAL_TYPE_CARDINAL),
-  ordinalProvider(*this, UPLURAL_TYPE_ORDINAL)
-{
-    // This will take care of creating the hash tables (since they are NULL).
-    UErrorCode ec = U_ZERO_ERROR;
-    copyObjects(that, ec);
-    if (U_FAILURE(ec)) {
-        resetPattern();
-    }
-}
-
-MessageFormat::~MessageFormat()
-{
-    uhash_close(cachedFormatters);
-    uhash_close(customFormatArgStarts);
-
-    uprv_free(argTypes);
-    uprv_free(formatAliases);
-    delete defaultNumberFormat;
-    delete defaultDateFormat;
-}
-
-//--------------------------------------------------------------------
-// Variable-size array management
-
-/**
- * Allocate argTypes[] to at least the given capacity and return
- * TRUE if successful.  If not, leave argTypes[] unchanged.
- *
- * If argTypes is NULL, allocate it.  If it is not NULL, enlarge it
- * if necessary to be at least as large as specified.
- */
-UBool MessageFormat::allocateArgTypes(int32_t capacity, UErrorCode& status) {
-    if (U_FAILURE(status)) {
-        return FALSE;
-    }
-    if (argTypeCapacity >= capacity) {
-        return TRUE;
-    }
-    if (capacity < DEFAULT_INITIAL_CAPACITY) {
-        capacity = DEFAULT_INITIAL_CAPACITY;
-    } else if (capacity < 2*argTypeCapacity) {
-        capacity = 2*argTypeCapacity;
-    }
-    Formattable::Type* a = (Formattable::Type*)
-            uprv_realloc(argTypes, sizeof(*argTypes) * capacity);
-    if (a == NULL) {
-        status = U_MEMORY_ALLOCATION_ERROR;
-        return FALSE;
-    }
-    argTypes = a;
-    argTypeCapacity = capacity;
-    return TRUE;
-}
-
-// -------------------------------------
-// assignment operator
-
-const MessageFormat&
-MessageFormat::operator=(const MessageFormat& that)
-{
-    if (this != &that) {
-        // Calls the super class for assignment first.
-        Format::operator=(that);
-
-        setLocale(that.fLocale);
-        msgPattern = that.msgPattern;
-        hasArgTypeConflicts = that.hasArgTypeConflicts;
-
-        UErrorCode ec = U_ZERO_ERROR;
-        copyObjects(that, ec);
-        if (U_FAILURE(ec)) {
-            resetPattern();
-        }
-    }
-    return *this;
-}
-
-UBool
-MessageFormat::operator==(const Format& rhs) const
-{
-    if (this == &rhs) return TRUE;
-
-    MessageFormat& that = (MessageFormat&)rhs;
-
-    // Check class ID before checking MessageFormat members
-    if (!Format::operator==(rhs) ||
-        msgPattern != that.msgPattern ||
-        fLocale != that.fLocale) {
-        return FALSE;
-    }
-
-    // Compare hashtables.
-    if ((customFormatArgStarts == NULL) != (that.customFormatArgStarts == NULL)) {
-        return FALSE;
-    }
-    if (customFormatArgStarts == NULL) {
-        return TRUE;
-    }
-
-    UErrorCode ec = U_ZERO_ERROR;
-    const int32_t count = uhash_count(customFormatArgStarts);
-    const int32_t rhs_count = uhash_count(that.customFormatArgStarts);
-    if (count != rhs_count) {
-        return FALSE;
-    }
-    int32_t idx = 0, rhs_idx = 0, pos = UHASH_FIRST, rhs_pos = UHASH_FIRST;
-    for (; idx < count && rhs_idx < rhs_count && U_SUCCESS(ec); ++idx, ++rhs_idx) {
-        const UHashElement* cur = uhash_nextElement(customFormatArgStarts, &pos);
-        const UHashElement* rhs_cur = uhash_nextElement(that.customFormatArgStarts, &rhs_pos);
-        if (cur->key.integer != rhs_cur->key.integer) {
-            return FALSE;
-        }
-        const Format* format = (const Format*)uhash_iget(cachedFormatters, cur->key.integer);
-        const Format* rhs_format = (const Format*)uhash_iget(that.cachedFormatters, rhs_cur->key.integer);
-        if (*format != *rhs_format) {
-            return FALSE;
-        }
-    }
-    return TRUE;
-}
-
-// -------------------------------------
-// Creates a copy of this MessageFormat, the caller owns the copy.
-
-MessageFormat*
-MessageFormat::clone() const
-{
-    return new MessageFormat(*this);
-}
-
-// -------------------------------------
-// Sets the locale of this MessageFormat object to theLocale.
-
-void
-MessageFormat::setLocale(const Locale& theLocale)
-{
-    if (fLocale != theLocale) {
-        delete defaultNumberFormat;
-        defaultNumberFormat = NULL;
-        delete defaultDateFormat;
-        defaultDateFormat = NULL;
-        fLocale = theLocale;
-        setLocaleIDs(fLocale.getName(), fLocale.getName());
-        pluralProvider.reset();
-        ordinalProvider.reset();
-    }
-}
-
-// -------------------------------------
-// Gets the locale of this MessageFormat object.
-
-const Locale&
-MessageFormat::getLocale() const
-{
-    return fLocale;
-}
-
-void
-MessageFormat::applyPattern(const UnicodeString& newPattern,
-                            UErrorCode& status)
-{
-    UParseError parseError;
-    applyPattern(newPattern,parseError,status);
-}
-
-
-// -------------------------------------
-// Applies the new pattern and returns an error if the pattern
-// is not correct.
-void
-MessageFormat::applyPattern(const UnicodeString& pattern,
-                            UParseError& parseError,
-                            UErrorCode& ec)
-{
-    if(U_FAILURE(ec)) {
-        return;
-    }
-    msgPattern.parse(pattern, &parseError, ec);
-    cacheExplicitFormats(ec);
-
-    if (U_FAILURE(ec)) {
-        resetPattern();
-    }
-}
-
-void MessageFormat::resetPattern() {
-    msgPattern.clear();
-    uhash_close(cachedFormatters);
-    cachedFormatters = NULL;
-    uhash_close(customFormatArgStarts);
-    customFormatArgStarts = NULL;
-    argTypeCount = 0;
-    hasArgTypeConflicts = FALSE;
-}
-
-void
-MessageFormat::applyPattern(const UnicodeString& pattern,
-                            UMessagePatternApostropheMode aposMode,
-                            UParseError* parseError,
-                            UErrorCode& status) {
-    if (aposMode != msgPattern.getApostropheMode()) {
-        msgPattern.clearPatternAndSetApostropheMode(aposMode);
-    }
-    applyPattern(pattern, *parseError, status);
-}
-
-// -------------------------------------
-// Converts this MessageFormat instance to a pattern.
-
-UnicodeString&
-MessageFormat::toPattern(UnicodeString& appendTo) const {
-    if ((customFormatArgStarts != NULL && 0 != uhash_count(customFormatArgStarts)) ||
-        0 == msgPattern.countParts()
-    ) {
-        appendTo.setToBogus();
-        return appendTo;
-    }
-    return appendTo.append(msgPattern.getPatternString());
-}
-
-int32_t MessageFormat::nextTopLevelArgStart(int32_t partIndex) const {
-    if (partIndex != 0) {
-        partIndex = msgPattern.getLimitPartIndex(partIndex);
-    }
-    for (;;) {
-        UMessagePatternPartType type = msgPattern.getPartType(++partIndex);
-        if (type == UMSGPAT_PART_TYPE_ARG_START) {
-            return partIndex;
-        }
-        if (type == UMSGPAT_PART_TYPE_MSG_LIMIT) {
-            return -1;
-        }
-    }
-}
-
-void MessageFormat::setArgStartFormat(int32_t argStart,
-                                      Format* formatter,
-                                      UErrorCode& status) {
-    if (U_FAILURE(status)) {
-        delete formatter;
-        return;
-    }
-    if (cachedFormatters == NULL) {
-        cachedFormatters=uhash_open(uhash_hashLong, uhash_compareLong,
-                                    equalFormatsForHash, &status);
-        if (U_FAILURE(status)) {
-            delete formatter;
-            return;
-        }
-        uhash_setValueDeleter(cachedFormatters, uprv_deleteUObject);
-    }
-    if (formatter == NULL) {
-        formatter = new DummyFormat();
-    }
-    uhash_iput(cachedFormatters, argStart, formatter, &status);
-}
-
-
-UBool MessageFormat::argNameMatches(int32_t partIndex, const UnicodeString& argName, int32_t argNumber) {
-    const MessagePattern::Part& part = msgPattern.getPart(partIndex);
-    return part.getType() == UMSGPAT_PART_TYPE_ARG_NAME ?
-        msgPattern.partSubstringMatches(part, argName) :
-        part.getValue() == argNumber;  // ARG_NUMBER
-}
-
-// Sets a custom formatter for a MessagePattern ARG_START part index.
-// "Custom" formatters are provided by the user via setFormat() or similar APIs.
-void MessageFormat::setCustomArgStartFormat(int32_t argStart,
-                                            Format* formatter,
-                                            UErrorCode& status) {
-    setArgStartFormat(argStart, formatter, status);
-    if (customFormatArgStarts == NULL) {
-        customFormatArgStarts=uhash_open(uhash_hashLong, uhash_compareLong,
-                                         NULL, &status);
-    }
-    uhash_iputi(customFormatArgStarts, argStart, 1, &status);
-}
-
-Format* MessageFormat::getCachedFormatter(int32_t argumentNumber) const {
-    if (cachedFormatters == NULL) {
-        return NULL;
-    }
-    void* ptr = uhash_iget(cachedFormatters, argumentNumber);
-    if (ptr != NULL && dynamic_cast<DummyFormat*>((Format*)ptr) == NULL) {
-        return (Format*) ptr;
-    } else {
-        // Not cached, or a DummyFormat representing setFormat(NULL).
-        return NULL;
-    }
-}
-
-// -------------------------------------
-// Adopts the new formats array and updates the array count.
-// This MessageFormat instance owns the new formats.
-void
-MessageFormat::adoptFormats(Format** newFormats,
-                            int32_t count) {
-    if (newFormats == NULL || count < 0) {
-        return;
-    }
-    // Throw away any cached formatters.
-    if (cachedFormatters != NULL) {
-        uhash_removeAll(cachedFormatters);
-    }
-    if (customFormatArgStarts != NULL) {
-        uhash_removeAll(customFormatArgStarts);
-    }
-
-    int32_t formatNumber = 0;
-    UErrorCode status = U_ZERO_ERROR;
-    for (int32_t partIndex = 0;
-        formatNumber < count && U_SUCCESS(status) &&
-            (partIndex = nextTopLevelArgStart(partIndex)) >= 0;) {
-        setCustomArgStartFormat(partIndex, newFormats[formatNumber], status);
-        ++formatNumber;
-    }
-    // Delete those that didn't get used (if any).
-    for (; formatNumber < count; ++formatNumber) {
-        delete newFormats[formatNumber];
-    }
-
-}
-
-// -------------------------------------
-// Sets the new formats array and updates the array count.
-// This MessageFormat instance maks a copy of the new formats.
-
-void
-MessageFormat::setFormats(const Format** newFormats,
-                          int32_t count) {
-    if (newFormats == NULL || count < 0) {
-        return;
-    }
-    // Throw away any cached formatters.
-    if (cachedFormatters != NULL) {
-        uhash_removeAll(cachedFormatters);
-    }
-    if (customFormatArgStarts != NULL) {
-        uhash_removeAll(customFormatArgStarts);
-    }
-
-    UErrorCode status = U_ZERO_ERROR;
-    int32_t formatNumber = 0;
-    for (int32_t partIndex = 0;
-        formatNumber < count && U_SUCCESS(status) && (partIndex = nextTopLevelArgStart(partIndex)) >= 0;) {
-      Format* newFormat = NULL;
-      if (newFormats[formatNumber] != NULL) {
-          newFormat = newFormats[formatNumber]->clone();
-          if (newFormat == NULL) {
-              status = U_MEMORY_ALLOCATION_ERROR;
-          }
-      }
-      setCustomArgStartFormat(partIndex, newFormat, status);
-      ++formatNumber;
-    }
-    if (U_FAILURE(status)) {
-        resetPattern();
-    }
-}
-
-// -------------------------------------
-// Adopt a single format by format number.
-// Do nothing if the format number is not less than the array count.
-
-void
-MessageFormat::adoptFormat(int32_t n, Format *newFormat) {
-    LocalPointer<Format> p(newFormat);
-    if (n >= 0) {
-        int32_t formatNumber = 0;
-        for (int32_t partIndex = 0; (partIndex = nextTopLevelArgStart(partIndex)) >= 0;) {
-            if (n == formatNumber) {
-                UErrorCode status = U_ZERO_ERROR;
-                setCustomArgStartFormat(partIndex, p.orphan(), status);
-                return;
-            }
-            ++formatNumber;
-        }
-    }
-}
-
-// -------------------------------------
-// Adopt a single format by format name.
-// Do nothing if there is no match of formatName.
-void
-MessageFormat::adoptFormat(const UnicodeString& formatName,
-                           Format* formatToAdopt,
-                           UErrorCode& status) {
-    LocalPointer<Format> p(formatToAdopt);
-    if (U_FAILURE(status)) {
-        return;
-    }
-    int32_t argNumber = MessagePattern::validateArgumentName(formatName);
-    if (argNumber < UMSGPAT_ARG_NAME_NOT_NUMBER) {
-        status = U_ILLEGAL_ARGUMENT_ERROR;
-        return;
-    }
-    for (int32_t partIndex = 0;
-        (partIndex = nextTopLevelArgStart(partIndex)) >= 0 && U_SUCCESS(status);
-    ) {
-        if (argNameMatches(partIndex + 1, formatName, argNumber)) {
-            Format* f;
-            if (p.isValid()) {
-                f = p.orphan();
-            } else if (formatToAdopt == NULL) {
-                f = NULL;
-            } else {
-                f = formatToAdopt->clone();
-                if (f == NULL) {
-                    status = U_MEMORY_ALLOCATION_ERROR;
-                    return;
-                }
-            }
-            setCustomArgStartFormat(partIndex, f, status);
-        }
-    }
-}
-
-// -------------------------------------
-// Set a single format.
-// Do nothing if the variable is not less than the array count.
-void
-MessageFormat::setFormat(int32_t n, const Format& newFormat) {
-
-    if (n >= 0) {
-        int32_t formatNumber = 0;
-        for (int32_t partIndex = 0;
-             (partIndex = nextTopLevelArgStart(partIndex)) >= 0;) {
-            if (n == formatNumber) {
-                Format* new_format = newFormat.clone();
-                if (new_format) {
-                    UErrorCode status = U_ZERO_ERROR;
-                    setCustomArgStartFormat(partIndex, new_format, status);
-                }
-                return;
-            }
-            ++formatNumber;
-        }
-    }
-}
-
-// -------------------------------------
-// Get a single format by format name.
-// Do nothing if the variable is not less than the array count.
-Format *
-MessageFormat::getFormat(const UnicodeString& formatName, UErrorCode& status) {
-    if (U_FAILURE(status) || cachedFormatters == NULL) return NULL;
-
-    int32_t argNumber = MessagePattern::validateArgumentName(formatName);
-    if (argNumber < UMSGPAT_ARG_NAME_NOT_NUMBER) {
-        status = U_ILLEGAL_ARGUMENT_ERROR;
-        return NULL;
-    }
-    for (int32_t partIndex = 0; (partIndex = nextTopLevelArgStart(partIndex)) >= 0;) {
-        if (argNameMatches(partIndex + 1, formatName, argNumber)) {
-            return getCachedFormatter(partIndex);
-        }
-    }
-    return NULL;
-}
-
-// -------------------------------------
-// Set a single format by format name
-// Do nothing if the variable is not less than the array count.
-void
-MessageFormat::setFormat(const UnicodeString& formatName,
-                         const Format& newFormat,
-                         UErrorCode& status) {
-    if (U_FAILURE(status)) return;
-
-    int32_t argNumber = MessagePattern::validateArgumentName(formatName);
-    if (argNumber < UMSGPAT_ARG_NAME_NOT_NUMBER) {
-        status = U_ILLEGAL_ARGUMENT_ERROR;
-        return;
-    }
-    for (int32_t partIndex = 0;
-        (partIndex = nextTopLevelArgStart(partIndex)) >= 0 && U_SUCCESS(status);
-    ) {
-        if (argNameMatches(partIndex + 1, formatName, argNumber)) {
-            Format* new_format = newFormat.clone();
-            if (new_format == NULL) {
-                status = U_MEMORY_ALLOCATION_ERROR;
-                return;
-            }
-            setCustomArgStartFormat(partIndex, new_format, status);
-        }
-    }
-}
-
-// -------------------------------------
-// Gets the format array.
-const Format**
-MessageFormat::getFormats(int32_t& cnt) const
-{
-    // This old API returns an array (which we hold) of Format*
-    // pointers.  The array is valid up to the next call to any
-    // method on this object.  We construct and resize an array
-    // on demand that contains aliases to the subformats[i].format
-    // pointers.
-
-    // Get total required capacity first (it's refreshed on each call).
-    int32_t totalCapacity = 0;
-    for (int32_t partIndex = 0; (partIndex = nextTopLevelArgStart(partIndex)) >= 0; ++totalCapacity) {}
-
-    MessageFormat* t = const_cast<MessageFormat*> (this);
-    cnt = 0;
-    if (formatAliases == nullptr) {
-        t->formatAliasesCapacity = totalCapacity;
-        Format** a = (Format**)
-            uprv_malloc(sizeof(Format*) * formatAliasesCapacity);
-        if (a == nullptr) {
-            t->formatAliasesCapacity = 0;
-            return nullptr;
-        }
-        t->formatAliases = a;
-    } else if (totalCapacity > formatAliasesCapacity) {
-        Format** a = (Format**)
-            uprv_realloc(formatAliases, sizeof(Format*) * totalCapacity);
-        if (a == nullptr) {
-            t->formatAliasesCapacity = 0;
-            return nullptr;
-        }
-        t->formatAliases = a;
-        t->formatAliasesCapacity = totalCapacity;
-    }
-
-    for (int32_t partIndex = 0; (partIndex = nextTopLevelArgStart(partIndex)) >= 0;) {
-        t->formatAliases[cnt++] = getCachedFormatter(partIndex);
-    }
-
-    return (const Format**)formatAliases;
-}
-
-
-UnicodeString MessageFormat::getArgName(int32_t partIndex) {
-    const MessagePattern::Part& part = msgPattern.getPart(partIndex);
-    return msgPattern.getSubstring(part);
-}
-
-StringEnumeration*
-MessageFormat::getFormatNames(UErrorCode& status) {
-    if (U_FAILURE(status))  return NULL;
-
-    UVector *fFormatNames = new UVector(status);
-    if (U_FAILURE(status)) {
-        status = U_MEMORY_ALLOCATION_ERROR;
-        return NULL;
-    }
-    fFormatNames->setDeleter(uprv_deleteUObject);
-
-    for (int32_t partIndex = 0; (partIndex = nextTopLevelArgStart(partIndex)) >= 0;) {
-        fFormatNames->addElement(new UnicodeString(getArgName(partIndex + 1)), status);
-    }
-
-    StringEnumeration* nameEnumerator = new FormatNameEnumeration(fFormatNames, status);
-    return nameEnumerator;
-}
-
-// -------------------------------------
-// Formats the source Formattable array and copy into the result buffer.
-// Ignore the FieldPosition result for error checking.
-
-UnicodeString&
-MessageFormat::format(const Formattable* source,
-                      int32_t cnt,
-                      UnicodeString& appendTo,
-                      FieldPosition& ignore,
-                      UErrorCode& success) const
-{
-    return format(source, NULL, cnt, appendTo, &ignore, success);
-}
-
-// -------------------------------------
-// Internally creates a MessageFormat instance based on the
-// pattern and formats the arguments Formattable array and
-// copy into the appendTo buffer.
-
-UnicodeString&
-MessageFormat::format(  const UnicodeString& pattern,
-                        const Formattable* arguments,
-                        int32_t cnt,
-                        UnicodeString& appendTo,
-                        UErrorCode& success)
-{
-    MessageFormat temp(pattern, success);
-    return temp.format(arguments, NULL, cnt, appendTo, NULL, success);
-}
-
-// -------------------------------------
-// Formats the source Formattable object and copy into the
-// appendTo buffer.  The Formattable object must be an array
-// of Formattable instances, returns error otherwise.
-
-UnicodeString&
-MessageFormat::format(const Formattable& source,
-                      UnicodeString& appendTo,
-                      FieldPosition& ignore,
-                      UErrorCode& success) const
-{
-    if (U_FAILURE(success))
-        return appendTo;
-    if (source.getType() != Formattable::kArray) {
-        success = U_ILLEGAL_ARGUMENT_ERROR;
-        return appendTo;
-    }
-    int32_t cnt;
-    const Formattable* tmpPtr = source.getArray(cnt);
-    return format(tmpPtr, NULL, cnt, appendTo, &ignore, success);
-}
-
-UnicodeString&
-MessageFormat::format(const UnicodeString* argumentNames,
-                      const Formattable* arguments,
-                      int32_t count,
-                      UnicodeString& appendTo,
-                      UErrorCode& success) const {
-    return format(arguments, argumentNames, count, appendTo, NULL, success);
-}
-
-// Does linear search to find the match for an ArgName.
-const Formattable* MessageFormat::getArgFromListByName(const Formattable* arguments,
-                                                       const UnicodeString *argumentNames,
-                                                       int32_t cnt, UnicodeString& name) const {
-    for (int32_t i = 0; i < cnt; ++i) {
-        if (0 == argumentNames[i].compare(name)) {
-            return arguments + i;
-        }
-    }
-    return NULL;
-}
-
-
-UnicodeString&
-MessageFormat::format(const Formattable* arguments,
-                      const UnicodeString *argumentNames,
-                      int32_t cnt,
-                      UnicodeString& appendTo,
-                      FieldPosition* pos,
-                      UErrorCode& status) const {
-    if (U_FAILURE(status)) {
-        return appendTo;
-    }
-
-    UnicodeStringAppendable usapp(appendTo);
-    AppendableWrapper app(usapp);
-    format(0, NULL, arguments, argumentNames, cnt, app, pos, status);
-    return appendTo;
-}
-
-namespace {
-
-/**
- * Mutable input/output values for the PluralSelectorProvider.
- * Separate so that it is possible to make MessageFormat Freezable.
- */
-class PluralSelectorContext {
-public:
-    PluralSelectorContext(int32_t start, const UnicodeString &name,
-                          const Formattable &num, double off, UErrorCode &errorCode)
-            : startIndex(start), argName(name), offset(off),
-              numberArgIndex(-1), formatter(NULL), forReplaceNumber(FALSE) {
-        // number needs to be set even when select() is not called.
-        // Keep it as a Number/Formattable:
-        // For format() methods, and to preserve information (e.g., BigDecimal).
-        if(off == 0) {
-            number = num;
-        } else {
-            number = num.getDouble(errorCode) - off;
-        }
-    }
-
-    // Input values for plural selection with decimals.
-    int32_t startIndex;
-    const UnicodeString &argName;
-    /** argument number - plural offset */
-    Formattable number;
-    double offset;
-    // Output values for plural selection with decimals.
-    /** -1 if REPLACE_NUMBER, 0 arg not found, >0 ARG_START index */
-    int32_t numberArgIndex;
-    const Format *formatter;
-    /** formatted argument number - plural offset */
-    UnicodeString numberString;
-    /** TRUE if number-offset was formatted with the stock number formatter */
-    UBool forReplaceNumber;
-};
-
-}  // namespace
-
-// if argumentNames is NULL, this means arguments is a numeric array.
-// arguments can not be NULL.
-// We use const void *plNumber rather than const PluralSelectorContext *pluralNumber
-// so that we need not declare the PluralSelectorContext in the public header file.
-void MessageFormat::format(int32_t msgStart, const void *plNumber,
-                           const Formattable* arguments,
-                           const UnicodeString *argumentNames,
-                           int32_t cnt,
-                           AppendableWrapper& appendTo,
-                           FieldPosition* ignore,
-                           UErrorCode& success) const {
-    if (U_FAILURE(success)) {
-        return;
-    }
-
-    const UnicodeString& msgString = msgPattern.getPatternString();
-    int32_t prevIndex = msgPattern.getPart(msgStart).getLimit();
-    for (int32_t i = msgStart + 1; U_SUCCESS(success) ; ++i) {
-        const MessagePattern::Part* part = &msgPattern.getPart(i);
-        const UMessagePatternPartType type = part->getType();
-        int32_t index = part->getIndex();
-        appendTo.append(msgString, prevIndex, index - prevIndex);
-        if (type == UMSGPAT_PART_TYPE_MSG_LIMIT) {
-            return;
-        }
-        prevIndex = part->getLimit();
-        if (type == UMSGPAT_PART_TYPE_REPLACE_NUMBER) {
-            const PluralSelectorContext &pluralNumber =
-                *static_cast<const PluralSelectorContext *>(plNumber);
-            if(pluralNumber.forReplaceNumber) {
-                // number-offset was already formatted.
-                appendTo.formatAndAppend(pluralNumber.formatter,
-                        pluralNumber.number, pluralNumber.numberString, success);
-            } else {
-                const NumberFormat* nf = getDefaultNumberFormat(success);
-                appendTo.formatAndAppend(nf, pluralNumber.number, success);
-            }
-            continue;
-        }
-        if (type != UMSGPAT_PART_TYPE_ARG_START) {
-            continue;
-        }
-        int32_t argLimit = msgPattern.getLimitPartIndex(i);
-        UMessagePatternArgType argType = part->getArgType();
-        part = &msgPattern.getPart(++i);
-        const Formattable* arg;
-        UBool noArg = FALSE;
-        UnicodeString argName = msgPattern.getSubstring(*part);
-        if (argumentNames == NULL) {
-            int32_t argNumber = part->getValue();  // ARG_NUMBER
-            if (0 <= argNumber && argNumber < cnt) {
-                arg = arguments + argNumber;
-            } else {
-                arg = NULL;
-                noArg = TRUE;
-            }
-        } else {
-            arg = getArgFromListByName(arguments, argumentNames, cnt, argName);
-            if (arg == NULL) {
-                noArg = TRUE;
-            }
-        }
-        ++i;
-        int32_t prevDestLength = appendTo.length();
-        const Format* formatter = NULL;
-        if (noArg) {
-            appendTo.append(
-                UnicodeString(LEFT_CURLY_BRACE).append(argName).append(RIGHT_CURLY_BRACE));
-        } else if (arg == NULL) {
-            appendTo.append(NULL_STRING, 4);
-        } else if(plNumber!=NULL &&
-                static_cast<const PluralSelectorContext *>(plNumber)->numberArgIndex==(i-2)) {
-            const PluralSelectorContext &pluralNumber =
-                *static_cast<const PluralSelectorContext *>(plNumber);
-            if(pluralNumber.offset == 0) {
-                // The number was already formatted with this formatter.
-                appendTo.formatAndAppend(pluralNumber.formatter, pluralNumber.number,
-                                         pluralNumber.numberString, success);
-            } else {
-                // Do not use the formatted (number-offset) string for a named argument
-                // that formats the number without subtracting the offset.
-                appendTo.formatAndAppend(pluralNumber.formatter, *arg, success);
-            }
-        } else if ((formatter = getCachedFormatter(i -2)) != 0) {
-            // Handles all ArgType.SIMPLE, and formatters from setFormat() and its siblings.
-            if (dynamic_cast<const ChoiceFormat*>(formatter) ||
-                dynamic_cast<const PluralFormat*>(formatter) ||
-                dynamic_cast<const SelectFormat*>(formatter)) {
-                // We only handle nested formats here if they were provided via
-                // setFormat() or its siblings. Otherwise they are not cached and instead
-                // handled below according to argType.
-                UnicodeString subMsgString;
-                formatter->format(*arg, subMsgString, success);
-                if (subMsgString.indexOf(LEFT_CURLY_BRACE) >= 0 ||
-                    (subMsgString.indexOf(SINGLE_QUOTE) >= 0 && !MessageImpl::jdkAposMode(msgPattern))
-                ) {
-                    MessageFormat subMsgFormat(subMsgString, fLocale, success);
-                    subMsgFormat.format(0, NULL, arguments, argumentNames, cnt, appendTo, ignore, success);
-                } else {
-                    appendTo.append(subMsgString);
-                }
-            } else {
-                appendTo.formatAndAppend(formatter, *arg, success);
-            }
-        } else if (argType == UMSGPAT_ARG_TYPE_NONE || (cachedFormatters && uhash_iget(cachedFormatters, i - 2))) {
-            // We arrive here if getCachedFormatter returned NULL, but there was actually an element in the hash table.
-            // This can only happen if the hash table contained a DummyFormat, so the if statement above is a check
-            // for the hash table containing DummyFormat.
-            if (arg->isNumeric()) {
-                const NumberFormat* nf = getDefaultNumberFormat(success);
-                appendTo.formatAndAppend(nf, *arg, success);
-            } else if (arg->getType() == Formattable::kDate) {
-                const DateFormat* df = getDefaultDateFormat(success);
-                appendTo.formatAndAppend(df, *arg, success);
-            } else {
-                appendTo.append(arg->getString(success));
-            }
-        } else if (argType == UMSGPAT_ARG_TYPE_CHOICE) {
-            if (!arg->isNumeric()) {
-                success = U_ILLEGAL_ARGUMENT_ERROR;
-                return;
-            }
-            // We must use the Formattable::getDouble() variant with the UErrorCode parameter
-            // because only this one converts non-double numeric types to double.
-            const double number = arg->getDouble(success);
-            int32_t subMsgStart = ChoiceFormat::findSubMessage(msgPattern, i, number);
-            formatComplexSubMessage(subMsgStart, NULL, arguments, argumentNames,
-                                    cnt, appendTo, success);
-        } else if (UMSGPAT_ARG_TYPE_HAS_PLURAL_STYLE(argType)) {
-            if (!arg->isNumeric()) {
-                success = U_ILLEGAL_ARGUMENT_ERROR;
-                return;
-            }
-            const PluralSelectorProvider &selector =
-                argType == UMSGPAT_ARG_TYPE_PLURAL ? pluralProvider : ordinalProvider;
-            // We must use the Formattable::getDouble() variant with the UErrorCode parameter
-            // because only this one converts non-double numeric types to double.
-            double offset = msgPattern.getPluralOffset(i);
-            PluralSelectorContext context(i, argName, *arg, offset, success);
-            int32_t subMsgStart = PluralFormat::findSubMessage(
-                    msgPattern, i, selector, &context, arg->getDouble(success), success);
-            formatComplexSubMessage(subMsgStart, &context, arguments, argumentNames,
-                                    cnt, appendTo, success);
-        } else if (argType == UMSGPAT_ARG_TYPE_SELECT) {
-            int32_t subMsgStart = SelectFormat::findSubMessage(msgPattern, i, arg->getString(success), success);
-            formatComplexSubMessage(subMsgStart, NULL, arguments, argumentNames,
-                                    cnt, appendTo, success);
-        } else {
-            // This should never happen.
-            success = U_INTERNAL_PROGRAM_ERROR;
-            return;
-        }
-        ignore = updateMetaData(appendTo, prevDestLength, ignore, arg);
-        prevIndex = msgPattern.getPart(argLimit).getLimit();
-        i = argLimit;
-    }
-}
-
-
-void MessageFormat::formatComplexSubMessage(int32_t msgStart,
-                                            const void *plNumber,
-                                            const Formattable* arguments,
-                                            const UnicodeString *argumentNames,
-                                            int32_t cnt,
-                                            AppendableWrapper& appendTo,
-                                            UErrorCode& success) const {
-    if (U_FAILURE(success)) {
-        return;
-    }
-
-    if (!MessageImpl::jdkAposMode(msgPattern)) {
-        format(msgStart, plNumber, arguments, argumentNames, cnt, appendTo, NULL, success);
-        return;
-    }
-
-    // JDK compatibility mode: (see JDK MessageFormat.format() API docs)
-    // - remove SKIP_SYNTAX; that is, remove half of the apostrophes
-    // - if the result string contains an open curly brace '{' then
-    //   instantiate a temporary MessageFormat object and format again;
-    //   otherwise just append the result string
-    const UnicodeString& msgString = msgPattern.getPatternString();
-    UnicodeString sb;
-    int32_t prevIndex = msgPattern.getPart(msgStart).getLimit();
-    for (int32_t i = msgStart;;) {
-        const MessagePattern::Part& part = msgPattern.getPart(++i);
-        const UMessagePatternPartType type = part.getType();
-        int32_t index = part.getIndex();
-        if (type == UMSGPAT_PART_TYPE_MSG_LIMIT) {
-            sb.append(msgString, prevIndex, index - prevIndex);
-            break;
-        } else if (type == UMSGPAT_PART_TYPE_REPLACE_NUMBER || type == UMSGPAT_PART_TYPE_SKIP_SYNTAX) {
-            sb.append(msgString, prevIndex, index - prevIndex);
-            if (type == UMSGPAT_PART_TYPE_REPLACE_NUMBER) {
-                const PluralSelectorContext &pluralNumber =
-                    *static_cast<const PluralSelectorContext *>(plNumber);
-                if(pluralNumber.forReplaceNumber) {
-                    // number-offset was already formatted.
-                    sb.append(pluralNumber.numberString);
-                } else {
-                    const NumberFormat* nf = getDefaultNumberFormat(success);
-                    sb.append(nf->format(pluralNumber.number, sb, success));
-                }
-            }
-            prevIndex = part.getLimit();
-        } else if (type == UMSGPAT_PART_TYPE_ARG_START) {
-            sb.append(msgString, prevIndex, index - prevIndex);
-            prevIndex = index;
-            i = msgPattern.getLimitPartIndex(i);
-            index = msgPattern.getPart(i).getLimit();
-            MessageImpl::appendReducedApostrophes(msgString, prevIndex, index, sb);
-            prevIndex = index;
-        }
-    }
-    if (sb.indexOf(LEFT_CURLY_BRACE) >= 0) {
-        UnicodeString emptyPattern;  // gcc 3.3.3 fails with "UnicodeString()" as the first parameter.
-        MessageFormat subMsgFormat(emptyPattern, fLocale, success);
-        subMsgFormat.applyPattern(sb, UMSGPAT_APOS_DOUBLE_REQUIRED, NULL, success);
-        subMsgFormat.format(0, NULL, arguments, argumentNames, cnt, appendTo, NULL, success);
-    } else {
-        appendTo.append(sb);
-    }
-}
-
-
-UnicodeString MessageFormat::getLiteralStringUntilNextArgument(int32_t from) const {
-    const UnicodeString& msgString=msgPattern.getPatternString();
-    int32_t prevIndex=msgPattern.getPart(from).getLimit();
-    UnicodeString b;
-    for (int32_t i = from + 1; ; ++i) {
-        const MessagePattern::Part& part = msgPattern.getPart(i);
-        const UMessagePatternPartType type=part.getType();
-        int32_t index=part.getIndex();
-        b.append(msgString, prevIndex, index - prevIndex);
-        if(type==UMSGPAT_PART_TYPE_ARG_START || type==UMSGPAT_PART_TYPE_MSG_LIMIT) {
-            return b;
-        }
-        // Unexpected Part "part" in parsed message.
-        U_ASSERT(type==UMSGPAT_PART_TYPE_SKIP_SYNTAX || type==UMSGPAT_PART_TYPE_INSERT_CHAR);
-        prevIndex=part.getLimit();
-    }
-}
-
-
-FieldPosition* MessageFormat::updateMetaData(AppendableWrapper& /*dest*/, int32_t /*prevLength*/,
-                             FieldPosition* /*fp*/, const Formattable* /*argId*/) const {
-    // Unlike in Java, there are no field attributes defined for MessageFormat. Do nothing.
-    return NULL;
-    /*
-      if (fp != NULL && Field.ARGUMENT.equals(fp.getFieldAttribute())) {
-          fp->setBeginIndex(prevLength);
-          fp->setEndIndex(dest.get_length());
-          return NULL;
-      }
-      return fp;
-    */
-}
-
-int32_t
-MessageFormat::findOtherSubMessage(int32_t partIndex) const {
-    int32_t count=msgPattern.countParts();
-    const MessagePattern::Part *part = &msgPattern.getPart(partIndex);
-    if(MessagePattern::Part::hasNumericValue(part->getType())) {
-        ++partIndex;
-    }
-    // Iterate over (ARG_SELECTOR [ARG_INT|ARG_DOUBLE] message) tuples
-    // until ARG_LIMIT or end of plural-only pattern.
-    UnicodeString other(FALSE, OTHER_STRING, 5);
-    do {
-        part=&msgPattern.getPart(partIndex++);
-        UMessagePatternPartType type=part->getType();
-        if(type==UMSGPAT_PART_TYPE_ARG_LIMIT) {
-            break;
-        }
-        U_ASSERT(type==UMSGPAT_PART_TYPE_ARG_SELECTOR);
-        // part is an ARG_SELECTOR followed by an optional explicit value, and then a message
-        if(msgPattern.partSubstringMatches(*part, other)) {
-            return partIndex;
-        }
-        if(MessagePattern::Part::hasNumericValue(msgPattern.getPartType(partIndex))) {
-            ++partIndex;  // skip the numeric-value part of "=1" etc.
-        }
-        partIndex=msgPattern.getLimitPartIndex(partIndex);
-    } while(++partIndex<count);
-    return 0;
-}
-
-int32_t
-MessageFormat::findFirstPluralNumberArg(int32_t msgStart, const UnicodeString &argName) const {
-    for(int32_t i=msgStart+1;; ++i) {
-        const MessagePattern::Part &part=msgPattern.getPart(i);
-        UMessagePatternPartType type=part.getType();
-        if(type==UMSGPAT_PART_TYPE_MSG_LIMIT) {
-            return 0;
-        }
-        if(type==UMSGPAT_PART_TYPE_REPLACE_NUMBER) {
-            return -1;
-        }
-        if(type==UMSGPAT_PART_TYPE_ARG_START) {
-            UMessagePatternArgType argType=part.getArgType();
-            if(!argName.isEmpty() && (argType==UMSGPAT_ARG_TYPE_NONE || argType==UMSGPAT_ARG_TYPE_SIMPLE)) {
-                // ARG_NUMBER or ARG_NAME
-                if(msgPattern.partSubstringMatches(msgPattern.getPart(i+1), argName)) {
-                    return i;
-                }
-            }
-            i=msgPattern.getLimitPartIndex(i);
-        }
-    }
-}
-
-void MessageFormat::copyObjects(const MessageFormat& that, UErrorCode& ec) {
-    // Deep copy pointer fields.
-    // We need not copy the formatAliases because they are re-filled
-    // in each getFormats() call.
-    // The defaultNumberFormat, defaultDateFormat and pluralProvider.rules
-    // also get created on demand.
-    argTypeCount = that.argTypeCount;
-    if (argTypeCount > 0) {
-        if (!allocateArgTypes(argTypeCount, ec)) {
-            return;
-        }
-        uprv_memcpy(argTypes, that.argTypes, argTypeCount * sizeof(argTypes[0]));
-    }
-    if (cachedFormatters != NULL) {
-        uhash_removeAll(cachedFormatters);
-    }
-    if (customFormatArgStarts != NULL) {
-        uhash_removeAll(customFormatArgStarts);
-    }
-    if (that.cachedFormatters) {
-        if (cachedFormatters == NULL) {
-            cachedFormatters=uhash_open(uhash_hashLong, uhash_compareLong,
-                                        equalFormatsForHash, &ec);
-            if (U_FAILURE(ec)) {
-                return;
-            }
-            uhash_setValueDeleter(cachedFormatters, uprv_deleteUObject);
-        }
-
-        const int32_t count = uhash_count(that.cachedFormatters);
-        int32_t pos, idx;
-        for (idx = 0, pos = UHASH_FIRST; idx < count && U_SUCCESS(ec); ++idx) {
-            const UHashElement* cur = uhash_nextElement(that.cachedFormatters, &pos);
-            Format* newFormat = ((Format*)(cur->value.pointer))->clone();
-            if (newFormat) {
-                uhash_iput(cachedFormatters, cur->key.integer, newFormat, &ec);
-            } else {
-                ec = U_MEMORY_ALLOCATION_ERROR;
-                return;
-            }
-        }
-    }
-    if (that.customFormatArgStarts) {
-        if (customFormatArgStarts == NULL) {
-            customFormatArgStarts=uhash_open(uhash_hashLong, uhash_compareLong,
-                                              NULL, &ec);
-        }
-        const int32_t count = uhash_count(that.customFormatArgStarts);
-        int32_t pos, idx;
-        for (idx = 0, pos = UHASH_FIRST; idx < count && U_SUCCESS(ec); ++idx) {
-            const UHashElement* cur = uhash_nextElement(that.customFormatArgStarts, &pos);
-            uhash_iputi(customFormatArgStarts, cur->key.integer, cur->value.integer, &ec);
-        }
-    }
-}
-
-
-Formattable*
-MessageFormat::parse(int32_t msgStart,
-                     const UnicodeString& source,
-                     ParsePosition& pos,
-                     int32_t& count,
-                     UErrorCode& ec) const {
-    count = 0;
-    if (U_FAILURE(ec)) {
-        pos.setErrorIndex(pos.getIndex());
-        return NULL;
-    }
-    // parse() does not work with named arguments.
-    if (msgPattern.hasNamedArguments()) {
-        ec = U_ARGUMENT_TYPE_MISMATCH;
-        pos.setErrorIndex(pos.getIndex());
-        return NULL;
-    }
-    LocalArray<Formattable> resultArray(new Formattable[argTypeCount ? argTypeCount : 1]);
-    const UnicodeString& msgString=msgPattern.getPatternString();
-    int32_t prevIndex=msgPattern.getPart(msgStart).getLimit();
-    int32_t sourceOffset = pos.getIndex();
-    ParsePosition tempStatus(0);
-
-    for(int32_t i=msgStart+1; ; ++i) {
-        UBool haveArgResult = FALSE;
-        const MessagePattern::Part* part=&msgPattern.getPart(i);
-        const UMessagePatternPartType type=part->getType();
-        int32_t index=part->getIndex();
-        // Make sure the literal string matches.
-        int32_t len = index - prevIndex;
-        if (len == 0 || (0 == msgString.compare(prevIndex, len, source, sourceOffset, len))) {
-            sourceOffset += len;
-            prevIndex += len;
-        } else {
-            pos.setErrorIndex(sourceOffset);
-            return NULL; // leave index as is to signal error
-        }
-        if(type==UMSGPAT_PART_TYPE_MSG_LIMIT) {
-            // Things went well! Done.
-            pos.setIndex(sourceOffset);
-            return resultArray.orphan();
-        }
-        if(type==UMSGPAT_PART_TYPE_SKIP_SYNTAX || type==UMSGPAT_PART_TYPE_INSERT_CHAR) {
-            prevIndex=part->getLimit();
-            continue;
-        }
-        // We do not support parsing Plural formats. (No REPLACE_NUMBER here.)
-        // Unexpected Part "part" in parsed message.
-        U_ASSERT(type==UMSGPAT_PART_TYPE_ARG_START);
-        int32_t argLimit=msgPattern.getLimitPartIndex(i);
-
-        UMessagePatternArgType argType=part->getArgType();
-        part=&msgPattern.getPart(++i);
-        int32_t argNumber = part->getValue();  // ARG_NUMBER
-        UnicodeString key;
-        ++i;
-        const Format* formatter = NULL;
-        Formattable& argResult = resultArray[argNumber];
-
-        if(cachedFormatters!=NULL && (formatter = getCachedFormatter(i - 2))!=NULL) {
-            // Just parse using the formatter.
-            tempStatus.setIndex(sourceOffset);
-            formatter->parseObject(source, argResult, tempStatus);
-            if (tempStatus.getIndex() == sourceOffset) {
-                pos.setErrorIndex(sourceOffset);
-                return NULL; // leave index as is to signal error
-            }
-            sourceOffset = tempStatus.getIndex();
-            haveArgResult = TRUE;
-        } else if(
-            argType==UMSGPAT_ARG_TYPE_NONE || (cachedFormatters && uhash_iget(cachedFormatters, i -2))) {
-            // We arrive here if getCachedFormatter returned NULL, but there was actually an element in the hash table.
-            // This can only happen if the hash table contained a DummyFormat, so the if statement above is a check
-            // for the hash table containing DummyFormat.
-
-            // Match as a string.
-            // if at end, use longest possible match
-            // otherwise uses first match to intervening string
-            // does NOT recursively try all possibilities
-            UnicodeString stringAfterArgument = getLiteralStringUntilNextArgument(argLimit);
-            int32_t next;
-            if (!stringAfterArgument.isEmpty()) {
-                next = source.indexOf(stringAfterArgument, sourceOffset);
-            } else {
-                next = source.length();
-            }
-            if (next < 0) {
-                pos.setErrorIndex(sourceOffset);
-                return NULL; // leave index as is to signal error
-            } else {
-                UnicodeString strValue(source.tempSubString(sourceOffset, next - sourceOffset));
-                UnicodeString compValue;
-                compValue.append(LEFT_CURLY_BRACE);
-                itos(argNumber, compValue);
-                compValue.append(RIGHT_CURLY_BRACE);
-                if (0 != strValue.compare(compValue)) {
-                    argResult.setString(strValue);
-                    haveArgResult = TRUE;
-                }
-                sourceOffset = next;
-            }
-        } else if(argType==UMSGPAT_ARG_TYPE_CHOICE) {
-            tempStatus.setIndex(sourceOffset);
-            double choiceResult = ChoiceFormat::parseArgument(msgPattern, i, source, tempStatus);
-            if (tempStatus.getIndex() == sourceOffset) {
-                pos.setErrorIndex(sourceOffset);
-                return NULL; // leave index as is to signal error
-            }
-            argResult.setDouble(choiceResult);
-            haveArgResult = TRUE;
-            sourceOffset = tempStatus.getIndex();
-        } else if(UMSGPAT_ARG_TYPE_HAS_PLURAL_STYLE(argType) || argType==UMSGPAT_ARG_TYPE_SELECT) {
-            // Parsing not supported.
-            ec = U_UNSUPPORTED_ERROR;
-            return NULL;
-        } else {
-            // This should never happen.
-            ec = U_INTERNAL_PROGRAM_ERROR;
-            return NULL;
-        }
-        if (haveArgResult && count <= argNumber) {
-            count = argNumber + 1;
-        }
-        prevIndex=msgPattern.getPart(argLimit).getLimit();
-        i=argLimit;
-    }
-}
-// -------------------------------------
-// Parses the source pattern and returns the Formattable objects array,
-// the array count and the ending parse position.  The caller of this method
-// owns the array.
-
-Formattable*
-MessageFormat::parse(const UnicodeString& source,
-                     ParsePosition& pos,
-                     int32_t& count) const {
-    UErrorCode ec = U_ZERO_ERROR;
-    return parse(0, source, pos, count, ec);
-}
-
-// -------------------------------------
-// Parses the source string and returns the array of
-// Formattable objects and the array count.  The caller
-// owns the returned array.
-
-Formattable*
-MessageFormat::parse(const UnicodeString& source,
-                     int32_t& cnt,
-                     UErrorCode& success) const
-{
-    if (msgPattern.hasNamedArguments()) {
-        success = U_ARGUMENT_TYPE_MISMATCH;
-        return NULL;
-    }
-    ParsePosition status(0);
-    // Calls the actual implementation method and starts
-    // from zero offset of the source text.
-    Formattable* result = parse(source, status, cnt);
-    if (status.getIndex() == 0) {
-        success = U_MESSAGE_PARSE_ERROR;
-        delete[] result;
-        return NULL;
-    }
-    return result;
-}
-
-// -------------------------------------
-// Parses the source text and copy into the result buffer.
-
-void
-MessageFormat::parseObject( const UnicodeString& source,
-                            Formattable& result,
-                            ParsePosition& status) const
-{
-    int32_t cnt = 0;
-    Formattable* tmpResult = parse(source, status, cnt);
-    if (tmpResult != NULL)
-        result.adoptArray(tmpResult, cnt);
-}
-
-UnicodeString
-MessageFormat::autoQuoteApostrophe(const UnicodeString& pattern, UErrorCode& status) {
-    UnicodeString result;
-    if (U_SUCCESS(status)) {
-        int32_t plen = pattern.length();
-        const UChar* pat = pattern.getBuffer();
-        int32_t blen = plen * 2 + 1; // space for null termination, convenience
-        UChar* buf = result.getBuffer(blen);
-        if (buf == NULL) {
-            status = U_MEMORY_ALLOCATION_ERROR;
-        } else {
-            int32_t len = umsg_autoQuoteApostrophe(pat, plen, buf, blen, &status);
-            result.releaseBuffer(U_SUCCESS(status) ? len : 0);
-        }
-    }
-    if (U_FAILURE(status)) {
-        result.setToBogus();
-    }
-    return result;
-}
-
-// -------------------------------------
-
-static Format* makeRBNF(URBNFRuleSetTag tag, const Locale& locale, const UnicodeString& defaultRuleSet, UErrorCode& ec) {
-    RuleBasedNumberFormat* fmt = new RuleBasedNumberFormat(tag, locale, ec);
-    if (fmt == NULL) {
-        ec = U_MEMORY_ALLOCATION_ERROR;
-    } else if (U_SUCCESS(ec) && defaultRuleSet.length() > 0) {
-        UErrorCode localStatus = U_ZERO_ERROR; // ignore unrecognized default rule set
-        fmt->setDefaultRuleSet(defaultRuleSet, localStatus);
-    }
-    return fmt;
-}
-
-void MessageFormat::cacheExplicitFormats(UErrorCode& status) {
-    if (U_FAILURE(status)) {
-        return;
-    }
-
-    if (cachedFormatters != NULL) {
-        uhash_removeAll(cachedFormatters);
-    }
-    if (customFormatArgStarts != NULL) {
-        uhash_removeAll(customFormatArgStarts);
-    }
-
-    // The last two "parts" can at most be ARG_LIMIT and MSG_LIMIT
-    // which we need not examine.
-    int32_t limit = msgPattern.countParts() - 2;
-    argTypeCount = 0;
-    // We also need not look at the first two "parts"
-    // (at most MSG_START and ARG_START) in this loop.
-    // We determine the argTypeCount first so that we can allocateArgTypes
-    // so that the next loop can set argTypes[argNumber].
-    // (This is for the C API which needs the argTypes to read its va_arg list.)
-    for (int32_t i = 2; i < limit && U_SUCCESS(status); ++i) {
-        const MessagePattern::Part& part = msgPattern.getPart(i);
-        if (part.getType() == UMSGPAT_PART_TYPE_ARG_NUMBER) {
-            const int argNumber = part.getValue();
-            if (argNumber >= argTypeCount) {
-                argTypeCount = argNumber + 1;
-            }
-        }
-    }
-    if (!allocateArgTypes(argTypeCount, status)) {
-        return;
-    }
-    // Set all argTypes to kObject, as a "none" value, for lack of any better value.
-    // We never use kObject for real arguments.
-    // We use it as "no argument yet" for the check for hasArgTypeConflicts.
-    for (int32_t i = 0; i < argTypeCount; ++i) {
-        argTypes[i] = Formattable::kObject;
-    }
-    hasArgTypeConflicts = FALSE;
-
-    // This loop starts at part index 1 because we do need to examine
-    // ARG_START parts. (But we can ignore the MSG_START.)
-    for (int32_t i = 1; i < limit && U_SUCCESS(status); ++i) {
-        const MessagePattern::Part* part = &msgPattern.getPart(i);
-        if (part->getType() != UMSGPAT_PART_TYPE_ARG_START) {
-            continue;
-        }
-        UMessagePatternArgType argType = part->getArgType();
-
-        int32_t argNumber = -1;
-        part = &msgPattern.getPart(i + 1);
-        if (part->getType() == UMSGPAT_PART_TYPE_ARG_NUMBER) {
-            argNumber = part->getValue();
-        }
-        Formattable::Type formattableType;
-
-        switch (argType) {
-        case UMSGPAT_ARG_TYPE_NONE:
-            formattableType = Formattable::kString;
-            break;
-        case UMSGPAT_ARG_TYPE_SIMPLE: {
-            int32_t index = i;
-            i += 2;
-            UnicodeString explicitType = msgPattern.getSubstring(msgPattern.getPart(i++));
-            UnicodeString style;
-            if ((part = &msgPattern.getPart(i))->getType() == UMSGPAT_PART_TYPE_ARG_STYLE) {
-                style = msgPattern.getSubstring(*part);
-                ++i;
-            }
-            UParseError parseError;
-            Format* formatter = createAppropriateFormat(explicitType, style, formattableType, parseError, status);
-            setArgStartFormat(index, formatter, status);
-            break;
-        }
-        case UMSGPAT_ARG_TYPE_CHOICE:
-        case UMSGPAT_ARG_TYPE_PLURAL:
-        case UMSGPAT_ARG_TYPE_SELECTORDINAL:
-            formattableType = Formattable::kDouble;
-            break;
-        case UMSGPAT_ARG_TYPE_SELECT:
-            formattableType = Formattable::kString;
-            break;
-        default:
-            status = U_INTERNAL_PROGRAM_ERROR;  // Should be unreachable.
-            formattableType = Formattable::kString;
-            break;
-        }
-        if (argNumber != -1) {
-            if (argTypes[argNumber] != Formattable::kObject && argTypes[argNumber] != formattableType) {
-                hasArgTypeConflicts = TRUE;
-            }
-            argTypes[argNumber] = formattableType;
-        }
-    }
-}
-
-Format* MessageFormat::createAppropriateFormat(UnicodeString& type, UnicodeString& style,
-                                               Formattable::Type& formattableType, UParseError& parseError,
-                                               UErrorCode& ec) {
-    if (U_FAILURE(ec)) {
-        return NULL;
-    }
-    Format* fmt = NULL;
-    int32_t typeID, styleID;
-    DateFormat::EStyle date_style;
-    int32_t firstNonSpace;
-
-    switch (typeID = findKeyword(type, TYPE_IDS)) {
-    case 0: // number
-        formattableType = Formattable::kDouble;
-        switch (findKeyword(style, NUMBER_STYLE_IDS)) {
-        case 0: // default
-            fmt = NumberFormat::createInstance(fLocale, ec);
-            break;
-        case 1: // currency
-            fmt = NumberFormat::createCurrencyInstance(fLocale, ec);
-            break;
-        case 2: // percent
-            fmt = NumberFormat::createPercentInstance(fLocale, ec);
-            break;
-        case 3: // integer
-            formattableType = Formattable::kLong;
-            fmt = createIntegerFormat(fLocale, ec);
-            break;
-        default: // pattern or skeleton
-            firstNonSpace = PatternProps::skipWhiteSpace(style, 0);
-            if (style.compare(firstNonSpace, 2, u"::", 0, 2) == 0) {
-                // Skeleton
-                UnicodeString skeleton = style.tempSubString(firstNonSpace + 2);
-                fmt = number::NumberFormatter::forSkeleton(skeleton, ec).locale(fLocale).toFormat(ec);
-            } else {
-                // Pattern
-                fmt = NumberFormat::createInstance(fLocale, ec);
-                if (fmt) {
-                    auto* decfmt = dynamic_cast<DecimalFormat*>(fmt);
-                    if (decfmt != nullptr) {
-                        decfmt->applyPattern(style, parseError, ec);
-                    }
-                }
-            }
-            break;
-        }
-        break;
-
-    case 1: // date
-    case 2: // time
-        formattableType = Formattable::kDate;
-        firstNonSpace = PatternProps::skipWhiteSpace(style, 0);
-        if (style.compare(firstNonSpace, 2, u"::", 0, 2) == 0) {
-            // Skeleton
-            UnicodeString skeleton = style.tempSubString(firstNonSpace + 2);
-            fmt = DateFormat::createInstanceForSkeleton(skeleton, fLocale, ec);
-        } else {
-            // Pattern
-            styleID = findKeyword(style, DATE_STYLE_IDS);
-            date_style = (styleID >= 0) ? DATE_STYLES[styleID] : DateFormat::kDefault;
-
-            if (typeID == 1) {
-                fmt = DateFormat::createDateInstance(date_style, fLocale);
-            } else {
-                fmt = DateFormat::createTimeInstance(date_style, fLocale);
-            }
-
-            if (styleID < 0 && fmt != NULL) {
-                SimpleDateFormat* sdtfmt = dynamic_cast<SimpleDateFormat*>(fmt);
-                if (sdtfmt != NULL) {
-                    sdtfmt->applyPattern(style);
-                }
-            }
-        }
-        break;
-
-    case 3: // spellout
-        formattableType = Formattable::kDouble;
-        fmt = makeRBNF(URBNF_SPELLOUT, fLocale, style, ec);
-        break;
-    case 4: // ordinal
-        formattableType = Formattable::kDouble;
-        fmt = makeRBNF(URBNF_ORDINAL, fLocale, style, ec);
-        break;
-    case 5: // duration
-        formattableType = Formattable::kDouble;
-        fmt = makeRBNF(URBNF_DURATION, fLocale, style, ec);
-        break;
-    default:
-        formattableType = Formattable::kString;
-        ec = U_ILLEGAL_ARGUMENT_ERROR;
-        break;
-    }
-
-    return fmt;
-}
-
-
-//-------------------------------------
-// Finds the string, s, in the string array, list.
-int32_t MessageFormat::findKeyword(const UnicodeString& s,
-                                   const UChar * const *list)
-{
-    if (s.isEmpty()) {
-        return 0; // default
-    }
-
-    int32_t length = s.length();
-    const UChar *ps = PatternProps::trimWhiteSpace(s.getBuffer(), length);
-    UnicodeString buffer(FALSE, ps, length);
-    // Trims the space characters and turns all characters
-    // in s to lower case.
-    buffer.toLower("");
-    for (int32_t i = 0; list[i]; ++i) {
-        if (!buffer.compare(list[i], u_strlen(list[i]))) {
-            return i;
-        }
-    }
-    return -1;
-}
-
-/**
- * Convenience method that ought to be in NumberFormat
- */
-NumberFormat*
-MessageFormat::createIntegerFormat(const Locale& locale, UErrorCode& status) const {
-    NumberFormat *temp = NumberFormat::createInstance(locale, status);
-    DecimalFormat *temp2;
-    if (temp != NULL && (temp2 = dynamic_cast<DecimalFormat*>(temp)) != NULL) {
-        temp2->setMaximumFractionDigits(0);
-        temp2->setDecimalSeparatorAlwaysShown(FALSE);
-        temp2->setParseIntegerOnly(TRUE);
-    }
-
-    return temp;
-}
-
-/**
- * Return the default number format.  Used to format a numeric
- * argument when subformats[i].format is NULL.  Returns NULL
- * on failure.
- *
- * Semantically const but may modify *this.
- */
-const NumberFormat* MessageFormat::getDefaultNumberFormat(UErrorCode& ec) const {
-    if (defaultNumberFormat == NULL) {
-        MessageFormat* t = (MessageFormat*) this;
-        t->defaultNumberFormat = NumberFormat::createInstance(fLocale, ec);
-        if (U_FAILURE(ec)) {
-            delete t->defaultNumberFormat;
-            t->defaultNumberFormat = NULL;
-        } else if (t->defaultNumberFormat == NULL) {
-            ec = U_MEMORY_ALLOCATION_ERROR;
-        }
-    }
-    return defaultNumberFormat;
-}
-
-/**
- * Return the default date format.  Used to format a date
- * argument when subformats[i].format is NULL.  Returns NULL
- * on failure.
- *
- * Semantically const but may modify *this.
- */
-const DateFormat* MessageFormat::getDefaultDateFormat(UErrorCode& ec) const {
-    if (defaultDateFormat == NULL) {
-        MessageFormat* t = (MessageFormat*) this;
-        t->defaultDateFormat = DateFormat::createDateTimeInstance(DateFormat::kShort, DateFormat::kShort, fLocale);
-        if (t->defaultDateFormat == NULL) {
-            ec = U_MEMORY_ALLOCATION_ERROR;
-        }
-    }
-    return defaultDateFormat;
-}
-
-UBool
-MessageFormat::usesNamedArguments() const {
-    return msgPattern.hasNamedArguments();
-}
-
-int32_t
-MessageFormat::getArgTypeCount() const {
-    return argTypeCount;
-}
-
-UBool MessageFormat::equalFormats(const void* left, const void* right) {
-    return *(const Format*)left==*(const Format*)right;
-}
-
-
-UBool MessageFormat::DummyFormat::operator==(const Format&) const {
-    return TRUE;
-}
-
-MessageFormat::DummyFormat* MessageFormat::DummyFormat::clone() const {
-    return new DummyFormat();
-}
-
-UnicodeString& MessageFormat::DummyFormat::format(const Formattable&,
-                          UnicodeString& appendTo,
-                          UErrorCode& status) const {
-    if (U_SUCCESS(status)) {
-        status = U_UNSUPPORTED_ERROR;
-    }
-    return appendTo;
-}
-
-UnicodeString& MessageFormat::DummyFormat::format(const Formattable&,
-                          UnicodeString& appendTo,
-                          FieldPosition&,
-                          UErrorCode& status) const {
-    if (U_SUCCESS(status)) {
-        status = U_UNSUPPORTED_ERROR;
-    }
-    return appendTo;
-}
-
-UnicodeString& MessageFormat::DummyFormat::format(const Formattable&,
-                          UnicodeString& appendTo,
-                          FieldPositionIterator*,
-                          UErrorCode& status) const {
-    if (U_SUCCESS(status)) {
-        status = U_UNSUPPORTED_ERROR;
-    }
-    return appendTo;
-}
-
-void MessageFormat::DummyFormat::parseObject(const UnicodeString&,
-                                                     Formattable&,
-                                                     ParsePosition& ) const {
-}
-
-
-FormatNameEnumeration::FormatNameEnumeration(UVector *fNameList, UErrorCode& /*status*/) {
-    pos=0;
-    fFormatNames = fNameList;
-}
-
-const UnicodeString*
-FormatNameEnumeration::snext(UErrorCode& status) {
-    if (U_SUCCESS(status) && pos < fFormatNames->size()) {
-        return (const UnicodeString*)fFormatNames->elementAt(pos++);
-    }
-    return NULL;
-}
-
-void
-FormatNameEnumeration::reset(UErrorCode& /*status*/) {
-    pos=0;
-}
-
-int32_t
-FormatNameEnumeration::count(UErrorCode& /*status*/) const {
-    return (fFormatNames==NULL) ? 0 : fFormatNames->size();
-}
-
-FormatNameEnumeration::~FormatNameEnumeration() {
-    delete fFormatNames;
-}
-
-MessageFormat::PluralSelectorProvider::PluralSelectorProvider(const MessageFormat &mf, UPluralType t)
-        : msgFormat(mf), rules(NULL), type(t) {
-}
-
-MessageFormat::PluralSelectorProvider::~PluralSelectorProvider() {
-    delete rules;
-}
-
-UnicodeString MessageFormat::PluralSelectorProvider::select(void *ctx, double number,
-                                                            UErrorCode& ec) const {
-    if (U_FAILURE(ec)) {
-        return UnicodeString(FALSE, OTHER_STRING, 5);
-    }
-    MessageFormat::PluralSelectorProvider* t = const_cast<MessageFormat::PluralSelectorProvider*>(this);
-    if(rules == NULL) {
-        t->rules = PluralRules::forLocale(msgFormat.fLocale, type, ec);
-        if (U_FAILURE(ec)) {
-            return UnicodeString(FALSE, OTHER_STRING, 5);
-        }
-    }
-    // Select a sub-message according to how the number is formatted,
-    // which is specified in the selected sub-message.
-    // We avoid this circle by looking at how
-    // the number is formatted in the "other" sub-message
-    // which must always be present and usually contains the number.
-    // Message authors should be consistent across sub-messages.
-    PluralSelectorContext &context = *static_cast<PluralSelectorContext *>(ctx);
-    int32_t otherIndex = msgFormat.findOtherSubMessage(context.startIndex);
-    context.numberArgIndex = msgFormat.findFirstPluralNumberArg(otherIndex, context.argName);
-    if(context.numberArgIndex > 0 && msgFormat.cachedFormatters != NULL) {
-        context.formatter =
-            (const Format*)uhash_iget(msgFormat.cachedFormatters, context.numberArgIndex);
-    }
-    if(context.formatter == NULL) {
-        context.formatter = msgFormat.getDefaultNumberFormat(ec);
-        context.forReplaceNumber = TRUE;
-    }
-    if (context.number.getDouble(ec) != number) {
-        ec = U_INTERNAL_PROGRAM_ERROR;
-        return UnicodeString(FALSE, OTHER_STRING, 5);
-    }
-    context.formatter->format(context.number, context.numberString, ec);
-    auto* decFmt = dynamic_cast<const DecimalFormat *>(context.formatter);
-    if(decFmt != NULL) {
-        number::impl::DecimalQuantity dq;
-        decFmt->formatToDecimalQuantity(context.number, dq, ec);
-        if (U_FAILURE(ec)) {
-            return UnicodeString(FALSE, OTHER_STRING, 5);
-        }
-        return rules->select(dq);
-    } else {
-        return rules->select(number);
-    }
-}
-
-void MessageFormat::PluralSelectorProvider::reset() {
-    delete rules;
-    rules = NULL;
-}
-
-
-U_NAMESPACE_END
-
-#endif /* #if !UCONFIG_NO_FORMATTING */
-
-//eof
-=======
-// © 2016 and later: Unicode, Inc. and others.
-// License & terms of use: http://www.unicode.org/copyright.html
-/********************************************************************
- * COPYRIGHT:
- * Copyright (c) 1997-2015, International Business Machines Corporation and
- * others. All Rights Reserved.
- ********************************************************************
- *
- * File MSGFMT.CPP
- *
- * Modification History:
- *
- *   Date        Name        Description
- *   02/19/97    aliu        Converted from java.
- *   03/20/97    helena      Finished first cut of implementation.
- *   04/10/97    aliu        Made to work on AIX.  Added stoi to replace wtoi.
- *   06/11/97    helena      Fixed addPattern to take the pattern correctly.
- *   06/17/97    helena      Fixed the getPattern to return the correct pattern.
- *   07/09/97    helena      Made ParsePosition into a class.
- *   02/22/99    stephen     Removed character literals for EBCDIC safety
- *   11/01/09    kirtig      Added SelectFormat
- ********************************************************************/
-
-#include "unicode/utypes.h"
-
-#if !UCONFIG_NO_FORMATTING
-
-#include "unicode/appendable.h"
-#include "unicode/choicfmt.h"
-#include "unicode/datefmt.h"
-#include "unicode/decimfmt.h"
-#include "unicode/localpointer.h"
-#include "unicode/msgfmt.h"
-#include "unicode/numberformatter.h"
-#include "unicode/plurfmt.h"
-#include "unicode/rbnf.h"
-#include "unicode/selfmt.h"
-#include "unicode/smpdtfmt.h"
-#include "unicode/umsg.h"
-#include "unicode/ustring.h"
-#include "cmemory.h"
-#include "patternprops.h"
-#include "messageimpl.h"
-#include "msgfmt_impl.h"
-#include "plurrule_impl.h"
-#include "uassert.h"
-#include "uelement.h"
-#include "uhash.h"
-#include "ustrfmt.h"
-#include "util.h"
-#include "uvector.h"
-#include "number_decimalquantity.h"
-
-// *****************************************************************************
-// class MessageFormat
-// *****************************************************************************
-
-#define SINGLE_QUOTE      ((char16_t)0x0027)
-#define COMMA             ((char16_t)0x002C)
-#define LEFT_CURLY_BRACE  ((char16_t)0x007B)
-#define RIGHT_CURLY_BRACE ((char16_t)0x007D)
-
-//---------------------------------------
-// static data
-
-static const char16_t ID_NUMBER[]    = {
-    0x6E, 0x75, 0x6D, 0x62, 0x65, 0x72, 0  /* "number" */
-};
-static const char16_t ID_DATE[]      = {
-    0x64, 0x61, 0x74, 0x65, 0              /* "date" */
-};
-static const char16_t ID_TIME[]      = {
-    0x74, 0x69, 0x6D, 0x65, 0              /* "time" */
-};
-static const char16_t ID_SPELLOUT[]  = {
-    0x73, 0x70, 0x65, 0x6c, 0x6c, 0x6f, 0x75, 0x74, 0 /* "spellout" */
-};
-static const char16_t ID_ORDINAL[]   = {
-    0x6f, 0x72, 0x64, 0x69, 0x6e, 0x61, 0x6c, 0 /* "ordinal" */
-};
-static const char16_t ID_DURATION[]  = {
-    0x64, 0x75, 0x72, 0x61, 0x74, 0x69, 0x6f, 0x6e, 0 /* "duration" */
-};
-
-// MessageFormat Type List  Number, Date, Time or Choice
-static const char16_t * const TYPE_IDS[] = {
-    ID_NUMBER,
-    ID_DATE,
-    ID_TIME,
-    ID_SPELLOUT,
-    ID_ORDINAL,
-    ID_DURATION,
-    nullptr,
-};
-
-static const char16_t ID_EMPTY[]     = {
-    0 /* empty string, used for default so that null can mark end of list */
-};
-static const char16_t ID_CURRENCY[]  = {
-    0x63, 0x75, 0x72, 0x72, 0x65, 0x6E, 0x63, 0x79, 0  /* "currency" */
-};
-static const char16_t ID_PERCENT[]   = {
-    0x70, 0x65, 0x72, 0x63, 0x65, 0x6E, 0x74, 0        /* "percent" */
-};
-static const char16_t ID_INTEGER[]   = {
-    0x69, 0x6E, 0x74, 0x65, 0x67, 0x65, 0x72, 0        /* "integer" */
-};
-
-// NumberFormat modifier list, default, currency, percent or integer
-static const char16_t * const NUMBER_STYLE_IDS[] = {
-    ID_EMPTY,
-    ID_CURRENCY,
-    ID_PERCENT,
-    ID_INTEGER,
-    nullptr,
-};
-
-static const char16_t ID_SHORT[]     = {
-    0x73, 0x68, 0x6F, 0x72, 0x74, 0        /* "short" */
-};
-static const char16_t ID_MEDIUM[]    = {
-    0x6D, 0x65, 0x64, 0x69, 0x75, 0x6D, 0  /* "medium" */
-};
-static const char16_t ID_LONG[]      = {
-    0x6C, 0x6F, 0x6E, 0x67, 0              /* "long" */
-};
-static const char16_t ID_FULL[]      = {
-    0x66, 0x75, 0x6C, 0x6C, 0              /* "full" */
-};
-
-// DateFormat modifier list, default, short, medium, long or full
-static const char16_t * const DATE_STYLE_IDS[] = {
-    ID_EMPTY,
-    ID_SHORT,
-    ID_MEDIUM,
-    ID_LONG,
-    ID_FULL,
-    nullptr,
-};
-
-static const icu::DateFormat::EStyle DATE_STYLES[] = {
-    icu::DateFormat::kDefault,
-    icu::DateFormat::kShort,
-    icu::DateFormat::kMedium,
-    icu::DateFormat::kLong,
-    icu::DateFormat::kFull,
-};
-
-static const int32_t DEFAULT_INITIAL_CAPACITY = 10;
-
-static const char16_t NULL_STRING[] = {
-    0x6E, 0x75, 0x6C, 0x6C, 0  // "null"
-};
-
-static const char16_t OTHER_STRING[] = {
-    0x6F, 0x74, 0x68, 0x65, 0x72, 0  // "other"
-};
-
-U_CDECL_BEGIN
-static UBool U_CALLCONV equalFormatsForHash(const UHashTok key1,
-                                            const UHashTok key2) {
-    return icu::MessageFormat::equalFormats(key1.pointer, key2.pointer);
-}
-
-U_CDECL_END
-
-U_NAMESPACE_BEGIN
-
-// -------------------------------------
-UOBJECT_DEFINE_RTTI_IMPLEMENTATION(MessageFormat)
-UOBJECT_DEFINE_RTTI_IMPLEMENTATION(FormatNameEnumeration)
-
-//--------------------------------------------------------------------
-
-/**
- * Convert an integer value to a string and append the result to
- * the given UnicodeString.
- */
-static UnicodeString& itos(int32_t i, UnicodeString& appendTo) {
-    char16_t temp[16];
-    uprv_itou(temp,16,i,10,0); // 10 == radix
-    appendTo.append(temp, -1);
-    return appendTo;
-}
-
-
-// AppendableWrapper: encapsulates the result of formatting, keeping track
-// of the string and its length.
-class AppendableWrapper : public UMemory {
-public:
-    AppendableWrapper(Appendable& appendable) : app(appendable), len(0) {
-    }
-    void append(const UnicodeString& s) {
-        app.appendString(s.getBuffer(), s.length());
-        len += s.length();
-    }
-    void append(const char16_t* s, const int32_t sLength) {
-        app.appendString(s, sLength);
-        len += sLength;
-    }
-    void append(const UnicodeString& s, int32_t start, int32_t length) {
-        append(s.tempSubString(start, length));
-    }
-    void formatAndAppend(const Format* formatter, const Formattable& arg, UErrorCode& ec) {
-        UnicodeString s;
-        formatter->format(arg, s, ec);
-        if (U_SUCCESS(ec)) {
-            append(s);
-        }
-    }
-    void formatAndAppend(const Format* formatter, const Formattable& arg,
-                         const UnicodeString &argString, UErrorCode& ec) {
-        if (!argString.isEmpty()) {
-            if (U_SUCCESS(ec)) {
-                append(argString);
-            }
-        } else {
-            formatAndAppend(formatter, arg, ec);
-        }
-    }
-    int32_t length() {
-        return len;
-    }
-private:
-    Appendable& app;
-    int32_t len;
-};
-
-
-// -------------------------------------
-// Creates a MessageFormat instance based on the pattern.
-
-MessageFormat::MessageFormat(const UnicodeString& pattern,
-                             UErrorCode& success)
-: fLocale(Locale::getDefault()),  // Uses the default locale
-  msgPattern(success),
-  formatAliases(nullptr),
-  formatAliasesCapacity(0),
-  argTypes(nullptr),
-  argTypeCount(0),
-  argTypeCapacity(0),
-  hasArgTypeConflicts(false),
-  defaultNumberFormat(nullptr),
-  defaultDateFormat(nullptr),
-  cachedFormatters(nullptr),
-  customFormatArgStarts(nullptr),
-  pluralProvider(*this, UPLURAL_TYPE_CARDINAL),
-  ordinalProvider(*this, UPLURAL_TYPE_ORDINAL)
-{
-    setLocaleIDs(fLocale.getName(), fLocale.getName());
-    applyPattern(pattern, success);
-}
-
-MessageFormat::MessageFormat(const UnicodeString& pattern,
-                             const Locale& newLocale,
-                             UErrorCode& success)
-: fLocale(newLocale),
-  msgPattern(success),
-  formatAliases(nullptr),
-  formatAliasesCapacity(0),
-  argTypes(nullptr),
-  argTypeCount(0),
-  argTypeCapacity(0),
-  hasArgTypeConflicts(false),
-  defaultNumberFormat(nullptr),
-  defaultDateFormat(nullptr),
-  cachedFormatters(nullptr),
-  customFormatArgStarts(nullptr),
-  pluralProvider(*this, UPLURAL_TYPE_CARDINAL),
-  ordinalProvider(*this, UPLURAL_TYPE_ORDINAL)
-{
-    setLocaleIDs(fLocale.getName(), fLocale.getName());
-    applyPattern(pattern, success);
-}
-
-MessageFormat::MessageFormat(const UnicodeString& pattern,
-                             const Locale& newLocale,
-                             UParseError& parseError,
-                             UErrorCode& success)
-: fLocale(newLocale),
-  msgPattern(success),
-  formatAliases(nullptr),
-  formatAliasesCapacity(0),
-  argTypes(nullptr),
-  argTypeCount(0),
-  argTypeCapacity(0),
-  hasArgTypeConflicts(false),
-  defaultNumberFormat(nullptr),
-  defaultDateFormat(nullptr),
-  cachedFormatters(nullptr),
-  customFormatArgStarts(nullptr),
-  pluralProvider(*this, UPLURAL_TYPE_CARDINAL),
-  ordinalProvider(*this, UPLURAL_TYPE_ORDINAL)
-{
-    setLocaleIDs(fLocale.getName(), fLocale.getName());
-    applyPattern(pattern, parseError, success);
-}
-
-MessageFormat::MessageFormat(const MessageFormat& that)
-:
-  Format(that),
-  fLocale(that.fLocale),
-  msgPattern(that.msgPattern),
-  formatAliases(nullptr),
-  formatAliasesCapacity(0),
-  argTypes(nullptr),
-  argTypeCount(0),
-  argTypeCapacity(0),
-  hasArgTypeConflicts(that.hasArgTypeConflicts),
-  defaultNumberFormat(nullptr),
-  defaultDateFormat(nullptr),
-  cachedFormatters(nullptr),
-  customFormatArgStarts(nullptr),
-  pluralProvider(*this, UPLURAL_TYPE_CARDINAL),
-  ordinalProvider(*this, UPLURAL_TYPE_ORDINAL)
-{
-    // This will take care of creating the hash tables (since they are nullptr).
-    UErrorCode ec = U_ZERO_ERROR;
-    copyObjects(that, ec);
-    if (U_FAILURE(ec)) {
-        resetPattern();
-    }
-}
-
-MessageFormat::~MessageFormat()
-{
-    uhash_close(cachedFormatters);
-    uhash_close(customFormatArgStarts);
-
-    uprv_free(argTypes);
-    uprv_free(formatAliases);
-    delete defaultNumberFormat;
-    delete defaultDateFormat;
-}
-
-//--------------------------------------------------------------------
-// Variable-size array management
-
-/**
- * Allocate argTypes[] to at least the given capacity and return
- * true if successful.  If not, leave argTypes[] unchanged.
- *
- * If argTypes is nullptr, allocate it.  If it is not nullptr, enlarge it
- * if necessary to be at least as large as specified.
- */
-UBool MessageFormat::allocateArgTypes(int32_t capacity, UErrorCode& status) {
-    if (U_FAILURE(status)) {
-        return false;
-    }
-    if (argTypeCapacity >= capacity) {
-        return true;
-    }
-    if (capacity < DEFAULT_INITIAL_CAPACITY) {
-        capacity = DEFAULT_INITIAL_CAPACITY;
-    } else if (capacity < 2*argTypeCapacity) {
-        capacity = 2*argTypeCapacity;
-    }
-    Formattable::Type* a = (Formattable::Type*)
-            uprv_realloc(argTypes, sizeof(*argTypes) * capacity);
-    if (a == nullptr) {
-        status = U_MEMORY_ALLOCATION_ERROR;
-        return false;
-    }
-    argTypes = a;
-    argTypeCapacity = capacity;
-    return true;
-}
-
-// -------------------------------------
-// assignment operator
-
-const MessageFormat&
-MessageFormat::operator=(const MessageFormat& that)
-{
-    if (this != &that) {
-        // Calls the super class for assignment first.
-        Format::operator=(that);
-
-        setLocale(that.fLocale);
-        msgPattern = that.msgPattern;
-        hasArgTypeConflicts = that.hasArgTypeConflicts;
-
-        UErrorCode ec = U_ZERO_ERROR;
-        copyObjects(that, ec);
-        if (U_FAILURE(ec)) {
-            resetPattern();
-        }
-    }
-    return *this;
-}
-
-bool
-MessageFormat::operator==(const Format& rhs) const
-{
-    if (this == &rhs) return true;
-
-    // Check class ID before checking MessageFormat members
-    if (!Format::operator==(rhs)) return false;
-
-    const MessageFormat& that = static_cast<const MessageFormat&>(rhs);
-    if (msgPattern != that.msgPattern ||
-        fLocale != that.fLocale) {
-        return false;
-    }
-
-    // Compare hashtables.
-    if ((customFormatArgStarts == nullptr) != (that.customFormatArgStarts == nullptr)) {
-        return false;
-    }
-    if (customFormatArgStarts == nullptr) {
-        return true;
-    }
-
-    UErrorCode ec = U_ZERO_ERROR;
-    const int32_t count = uhash_count(customFormatArgStarts);
-    const int32_t rhs_count = uhash_count(that.customFormatArgStarts);
-    if (count != rhs_count) {
-        return false;
-    }
-    int32_t idx = 0, rhs_idx = 0, pos = UHASH_FIRST, rhs_pos = UHASH_FIRST;
-    for (; idx < count && rhs_idx < rhs_count && U_SUCCESS(ec); ++idx, ++rhs_idx) {
-        const UHashElement* cur = uhash_nextElement(customFormatArgStarts, &pos);
-        const UHashElement* rhs_cur = uhash_nextElement(that.customFormatArgStarts, &rhs_pos);
-        if (cur->key.integer != rhs_cur->key.integer) {
-            return false;
-        }
-        const Format* format = (const Format*)uhash_iget(cachedFormatters, cur->key.integer);
-        const Format* rhs_format = (const Format*)uhash_iget(that.cachedFormatters, rhs_cur->key.integer);
-        if (*format != *rhs_format) {
-            return false;
-        }
-    }
-    return true;
-}
-
-// -------------------------------------
-// Creates a copy of this MessageFormat, the caller owns the copy.
-
-MessageFormat*
-MessageFormat::clone() const
-{
-    return new MessageFormat(*this);
-}
-
-// -------------------------------------
-// Sets the locale of this MessageFormat object to theLocale.
-
-void
-MessageFormat::setLocale(const Locale& theLocale)
-{
-    if (fLocale != theLocale) {
-        delete defaultNumberFormat;
-        defaultNumberFormat = nullptr;
-        delete defaultDateFormat;
-        defaultDateFormat = nullptr;
-        fLocale = theLocale;
-        setLocaleIDs(fLocale.getName(), fLocale.getName());
-        pluralProvider.reset();
-        ordinalProvider.reset();
-    }
-}
-
-// -------------------------------------
-// Gets the locale of this MessageFormat object.
-
-const Locale&
-MessageFormat::getLocale() const
-{
-    return fLocale;
-}
-
-void
-MessageFormat::applyPattern(const UnicodeString& newPattern,
-                            UErrorCode& status)
-{
-    UParseError parseError;
-    applyPattern(newPattern,parseError,status);
-}
-
-
-// -------------------------------------
-// Applies the new pattern and returns an error if the pattern
-// is not correct.
-void
-MessageFormat::applyPattern(const UnicodeString& pattern,
-                            UParseError& parseError,
-                            UErrorCode& ec)
-{
-    if(U_FAILURE(ec)) {
-        return;
-    }
-    msgPattern.parse(pattern, &parseError, ec);
-    cacheExplicitFormats(ec);
-
-    if (U_FAILURE(ec)) {
-        resetPattern();
-    }
-}
-
-void MessageFormat::resetPattern() {
-    msgPattern.clear();
-    uhash_close(cachedFormatters);
-    cachedFormatters = nullptr;
-    uhash_close(customFormatArgStarts);
-    customFormatArgStarts = nullptr;
-    argTypeCount = 0;
-    hasArgTypeConflicts = false;
-}
-
-void
-MessageFormat::applyPattern(const UnicodeString& pattern,
-                            UMessagePatternApostropheMode aposMode,
-                            UParseError* parseError,
-                            UErrorCode& status) {
-    if (aposMode != msgPattern.getApostropheMode()) {
-        msgPattern.clearPatternAndSetApostropheMode(aposMode);
-    }
-    UParseError tempParseError;
-    applyPattern(pattern, (parseError == nullptr) ? tempParseError : *parseError, status);
-}
-
-// -------------------------------------
-// Converts this MessageFormat instance to a pattern.
-
-UnicodeString&
-MessageFormat::toPattern(UnicodeString& appendTo) const {
-    if ((customFormatArgStarts != nullptr && 0 != uhash_count(customFormatArgStarts)) ||
-        0 == msgPattern.countParts()
-    ) {
-        appendTo.setToBogus();
-        return appendTo;
-    }
-    return appendTo.append(msgPattern.getPatternString());
-}
-
-int32_t MessageFormat::nextTopLevelArgStart(int32_t partIndex) const {
-    if (partIndex != 0) {
-        partIndex = msgPattern.getLimitPartIndex(partIndex);
-    }
-    for (;;) {
-        UMessagePatternPartType type = msgPattern.getPartType(++partIndex);
-        if (type == UMSGPAT_PART_TYPE_ARG_START) {
-            return partIndex;
-        }
-        if (type == UMSGPAT_PART_TYPE_MSG_LIMIT) {
-            return -1;
-        }
-    }
-}
-
-void MessageFormat::setArgStartFormat(int32_t argStart,
-                                      Format* formatter,
-                                      UErrorCode& status) {
-    if (U_FAILURE(status)) {
-        delete formatter;
-        return;
-    }
-    if (cachedFormatters == nullptr) {
-        cachedFormatters=uhash_open(uhash_hashLong, uhash_compareLong,
-                                    equalFormatsForHash, &status);
-        if (U_FAILURE(status)) {
-            delete formatter;
-            return;
-        }
-        uhash_setValueDeleter(cachedFormatters, uprv_deleteUObject);
-    }
-    if (formatter == nullptr) {
-        formatter = new DummyFormat();
-    }
-    uhash_iput(cachedFormatters, argStart, formatter, &status);
-}
-
-
-UBool MessageFormat::argNameMatches(int32_t partIndex, const UnicodeString& argName, int32_t argNumber) {
-    const MessagePattern::Part& part = msgPattern.getPart(partIndex);
-    return part.getType() == UMSGPAT_PART_TYPE_ARG_NAME ?
-        msgPattern.partSubstringMatches(part, argName) :
-        part.getValue() == argNumber;  // ARG_NUMBER
-}
-
-// Sets a custom formatter for a MessagePattern ARG_START part index.
-// "Custom" formatters are provided by the user via setFormat() or similar APIs.
-void MessageFormat::setCustomArgStartFormat(int32_t argStart,
-                                            Format* formatter,
-                                            UErrorCode& status) {
-    setArgStartFormat(argStart, formatter, status);
-    if (customFormatArgStarts == nullptr) {
-        customFormatArgStarts=uhash_open(uhash_hashLong, uhash_compareLong,
-                                         nullptr, &status);
-    }
-    uhash_iputi(customFormatArgStarts, argStart, 1, &status);
-}
-
-Format* MessageFormat::getCachedFormatter(int32_t argumentNumber) const {
-    if (cachedFormatters == nullptr) {
-        return nullptr;
-    }
-    void* ptr = uhash_iget(cachedFormatters, argumentNumber);
-    if (ptr != nullptr && dynamic_cast<DummyFormat*>((Format*)ptr) == nullptr) {
-        return (Format*) ptr;
-    } else {
-        // Not cached, or a DummyFormat representing setFormat(nullptr).
-        return nullptr;
-    }
-}
-
-// -------------------------------------
-// Adopts the new formats array and updates the array count.
-// This MessageFormat instance owns the new formats.
-void
-MessageFormat::adoptFormats(Format** newFormats,
-                            int32_t count) {
-    if (newFormats == nullptr || count < 0) {
-        return;
-    }
-    // Throw away any cached formatters.
-    if (cachedFormatters != nullptr) {
-        uhash_removeAll(cachedFormatters);
-    }
-    if (customFormatArgStarts != nullptr) {
-        uhash_removeAll(customFormatArgStarts);
-    }
-
-    int32_t formatNumber = 0;
-    UErrorCode status = U_ZERO_ERROR;
-    for (int32_t partIndex = 0;
-        formatNumber < count && U_SUCCESS(status) &&
-            (partIndex = nextTopLevelArgStart(partIndex)) >= 0;) {
-        setCustomArgStartFormat(partIndex, newFormats[formatNumber], status);
-        ++formatNumber;
-    }
-    // Delete those that didn't get used (if any).
-    for (; formatNumber < count; ++formatNumber) {
-        delete newFormats[formatNumber];
-    }
-
-}
-
-// -------------------------------------
-// Sets the new formats array and updates the array count.
-// This MessageFormat instance makes a copy of the new formats.
-
-void
-MessageFormat::setFormats(const Format** newFormats,
-                          int32_t count) {
-    if (newFormats == nullptr || count < 0) {
-        return;
-    }
-    // Throw away any cached formatters.
-    if (cachedFormatters != nullptr) {
-        uhash_removeAll(cachedFormatters);
-    }
-    if (customFormatArgStarts != nullptr) {
-        uhash_removeAll(customFormatArgStarts);
-    }
-
-    UErrorCode status = U_ZERO_ERROR;
-    int32_t formatNumber = 0;
-    for (int32_t partIndex = 0;
-        formatNumber < count && U_SUCCESS(status) && (partIndex = nextTopLevelArgStart(partIndex)) >= 0;) {
-      Format* newFormat = nullptr;
-      if (newFormats[formatNumber] != nullptr) {
-          newFormat = newFormats[formatNumber]->clone();
-          if (newFormat == nullptr) {
-              status = U_MEMORY_ALLOCATION_ERROR;
-          }
-      }
-      setCustomArgStartFormat(partIndex, newFormat, status);
-      ++formatNumber;
-    }
-    if (U_FAILURE(status)) {
-        resetPattern();
-    }
-}
-
-// -------------------------------------
-// Adopt a single format by format number.
-// Do nothing if the format number is not less than the array count.
-
-void
-MessageFormat::adoptFormat(int32_t n, Format *newFormat) {
-    LocalPointer<Format> p(newFormat);
-    if (n >= 0) {
-        int32_t formatNumber = 0;
-        for (int32_t partIndex = 0; (partIndex = nextTopLevelArgStart(partIndex)) >= 0;) {
-            if (n == formatNumber) {
-                UErrorCode status = U_ZERO_ERROR;
-                setCustomArgStartFormat(partIndex, p.orphan(), status);
-                return;
-            }
-            ++formatNumber;
-        }
-    }
-}
-
-// -------------------------------------
-// Adopt a single format by format name.
-// Do nothing if there is no match of formatName.
-void
-MessageFormat::adoptFormat(const UnicodeString& formatName,
-                           Format* formatToAdopt,
-                           UErrorCode& status) {
-    LocalPointer<Format> p(formatToAdopt);
-    if (U_FAILURE(status)) {
-        return;
-    }
-    int32_t argNumber = MessagePattern::validateArgumentName(formatName);
-    if (argNumber < UMSGPAT_ARG_NAME_NOT_NUMBER) {
-        status = U_ILLEGAL_ARGUMENT_ERROR;
-        return;
-    }
-    for (int32_t partIndex = 0;
-        (partIndex = nextTopLevelArgStart(partIndex)) >= 0 && U_SUCCESS(status);
-    ) {
-        if (argNameMatches(partIndex + 1, formatName, argNumber)) {
-            Format* f;
-            if (p.isValid()) {
-                f = p.orphan();
-            } else if (formatToAdopt == nullptr) {
-                f = nullptr;
-            } else {
-                f = formatToAdopt->clone();
-                if (f == nullptr) {
-                    status = U_MEMORY_ALLOCATION_ERROR;
-                    return;
-                }
-            }
-            setCustomArgStartFormat(partIndex, f, status);
-        }
-    }
-}
-
-// -------------------------------------
-// Set a single format.
-// Do nothing if the variable is not less than the array count.
-void
-MessageFormat::setFormat(int32_t n, const Format& newFormat) {
-
-    if (n >= 0) {
-        int32_t formatNumber = 0;
-        for (int32_t partIndex = 0;
-             (partIndex = nextTopLevelArgStart(partIndex)) >= 0;) {
-            if (n == formatNumber) {
-                Format* new_format = newFormat.clone();
-                if (new_format) {
-                    UErrorCode status = U_ZERO_ERROR;
-                    setCustomArgStartFormat(partIndex, new_format, status);
-                }
-                return;
-            }
-            ++formatNumber;
-        }
-    }
-}
-
-// -------------------------------------
-// Get a single format by format name.
-// Do nothing if the variable is not less than the array count.
-Format *
-MessageFormat::getFormat(const UnicodeString& formatName, UErrorCode& status) {
-    if (U_FAILURE(status) || cachedFormatters == nullptr) return nullptr;
-
-    int32_t argNumber = MessagePattern::validateArgumentName(formatName);
-    if (argNumber < UMSGPAT_ARG_NAME_NOT_NUMBER) {
-        status = U_ILLEGAL_ARGUMENT_ERROR;
-        return nullptr;
-    }
-    for (int32_t partIndex = 0; (partIndex = nextTopLevelArgStart(partIndex)) >= 0;) {
-        if (argNameMatches(partIndex + 1, formatName, argNumber)) {
-            return getCachedFormatter(partIndex);
-        }
-    }
-    return nullptr;
-}
-
-// -------------------------------------
-// Set a single format by format name
-// Do nothing if the variable is not less than the array count.
-void
-MessageFormat::setFormat(const UnicodeString& formatName,
-                         const Format& newFormat,
-                         UErrorCode& status) {
-    if (U_FAILURE(status)) return;
-
-    int32_t argNumber = MessagePattern::validateArgumentName(formatName);
-    if (argNumber < UMSGPAT_ARG_NAME_NOT_NUMBER) {
-        status = U_ILLEGAL_ARGUMENT_ERROR;
-        return;
-    }
-    for (int32_t partIndex = 0;
-        (partIndex = nextTopLevelArgStart(partIndex)) >= 0 && U_SUCCESS(status);
-    ) {
-        if (argNameMatches(partIndex + 1, formatName, argNumber)) {
-            Format* new_format = newFormat.clone();
-            if (new_format == nullptr) {
-                status = U_MEMORY_ALLOCATION_ERROR;
-                return;
-            }
-            setCustomArgStartFormat(partIndex, new_format, status);
-        }
-    }
-}
-
-// -------------------------------------
-// Gets the format array.
-const Format**
-MessageFormat::getFormats(int32_t& cnt) const
-{
-    // This old API returns an array (which we hold) of Format*
-    // pointers.  The array is valid up to the next call to any
-    // method on this object.  We construct and resize an array
-    // on demand that contains aliases to the subformats[i].format
-    // pointers.
-
-    // Get total required capacity first (it's refreshed on each call).
-    int32_t totalCapacity = 0;
-    for (int32_t partIndex = 0; (partIndex = nextTopLevelArgStart(partIndex)) >= 0; ++totalCapacity) {}
-
-    MessageFormat* t = const_cast<MessageFormat*> (this);
-    cnt = 0;
-    if (formatAliases == nullptr) {
-        t->formatAliasesCapacity = totalCapacity;
-        Format** a = (Format**)
-            uprv_malloc(sizeof(Format*) * formatAliasesCapacity);
-        if (a == nullptr) {
-            t->formatAliasesCapacity = 0;
-            return nullptr;
-        }
-        t->formatAliases = a;
-    } else if (totalCapacity > formatAliasesCapacity) {
-        Format** a = (Format**)
-            uprv_realloc(formatAliases, sizeof(Format*) * totalCapacity);
-        if (a == nullptr) {
-            t->formatAliasesCapacity = 0;
-            return nullptr;
-        }
-        t->formatAliases = a;
-        t->formatAliasesCapacity = totalCapacity;
-    }
-
-    for (int32_t partIndex = 0; (partIndex = nextTopLevelArgStart(partIndex)) >= 0;) {
-        t->formatAliases[cnt++] = getCachedFormatter(partIndex);
-    }
-
-    return (const Format**)formatAliases;
-}
-
-
-UnicodeString MessageFormat::getArgName(int32_t partIndex) {
-    const MessagePattern::Part& part = msgPattern.getPart(partIndex);
-    return msgPattern.getSubstring(part);
-}
-
-StringEnumeration*
-MessageFormat::getFormatNames(UErrorCode& status) {
-    if (U_FAILURE(status))  return nullptr;
-
-    LocalPointer<UVector> formatNames(new UVector(status), status);
-    if (U_FAILURE(status)) {
-        return nullptr;
-    }
-    formatNames->setDeleter(uprv_deleteUObject);
-
-    for (int32_t partIndex = 0; (partIndex = nextTopLevelArgStart(partIndex)) >= 0;) {
-        LocalPointer<UnicodeString> name(getArgName(partIndex + 1).clone(), status);
-        formatNames->adoptElement(name.orphan(), status);
-        if (U_FAILURE(status))  return nullptr;
-    }
-
-    LocalPointer<StringEnumeration> nameEnumerator(
-        new FormatNameEnumeration(std::move(formatNames), status), status);
-    return U_SUCCESS(status) ? nameEnumerator.orphan() : nullptr;
-}
-
-// -------------------------------------
-// Formats the source Formattable array and copy into the result buffer.
-// Ignore the FieldPosition result for error checking.
-
-UnicodeString&
-MessageFormat::format(const Formattable* source,
-                      int32_t cnt,
-                      UnicodeString& appendTo,
-                      FieldPosition& ignore,
-                      UErrorCode& success) const
-{
-    return format(source, nullptr, cnt, appendTo, &ignore, success);
-}
-
-// -------------------------------------
-// Internally creates a MessageFormat instance based on the
-// pattern and formats the arguments Formattable array and
-// copy into the appendTo buffer.
-
-UnicodeString&
-MessageFormat::format(  const UnicodeString& pattern,
-                        const Formattable* arguments,
-                        int32_t cnt,
-                        UnicodeString& appendTo,
-                        UErrorCode& success)
-{
-    MessageFormat temp(pattern, success);
-    return temp.format(arguments, nullptr, cnt, appendTo, nullptr, success);
-}
-
-// -------------------------------------
-// Formats the source Formattable object and copy into the
-// appendTo buffer.  The Formattable object must be an array
-// of Formattable instances, returns error otherwise.
-
-UnicodeString&
-MessageFormat::format(const Formattable& source,
-                      UnicodeString& appendTo,
-                      FieldPosition& ignore,
-                      UErrorCode& success) const
-{
-    if (U_FAILURE(success))
-        return appendTo;
-    if (source.getType() != Formattable::kArray) {
-        success = U_ILLEGAL_ARGUMENT_ERROR;
-        return appendTo;
-    }
-    int32_t cnt;
-    const Formattable* tmpPtr = source.getArray(cnt);
-    return format(tmpPtr, nullptr, cnt, appendTo, &ignore, success);
-}
-
-UnicodeString&
-MessageFormat::format(const UnicodeString* argumentNames,
-                      const Formattable* arguments,
-                      int32_t count,
-                      UnicodeString& appendTo,
-                      UErrorCode& success) const {
-    return format(arguments, argumentNames, count, appendTo, nullptr, success);
-}
-
-// Does linear search to find the match for an ArgName.
-const Formattable* MessageFormat::getArgFromListByName(const Formattable* arguments,
-                                                       const UnicodeString *argumentNames,
-                                                       int32_t cnt, UnicodeString& name) const {
-    for (int32_t i = 0; i < cnt; ++i) {
-        if (0 == argumentNames[i].compare(name)) {
-            return arguments + i;
-        }
-    }
-    return nullptr;
-}
-
-
-UnicodeString&
-MessageFormat::format(const Formattable* arguments,
-                      const UnicodeString *argumentNames,
-                      int32_t cnt,
-                      UnicodeString& appendTo,
-                      FieldPosition* pos,
-                      UErrorCode& status) const {
-    if (U_FAILURE(status)) {
-        return appendTo;
-    }
-
-    UnicodeStringAppendable usapp(appendTo);
-    AppendableWrapper app(usapp);
-    format(0, nullptr, arguments, argumentNames, cnt, app, pos, status);
-    return appendTo;
-}
-
-namespace {
-
-/**
- * Mutable input/output values for the PluralSelectorProvider.
- * Separate so that it is possible to make MessageFormat Freezable.
- */
-class PluralSelectorContext {
-public:
-    PluralSelectorContext(int32_t start, const UnicodeString &name,
-                          const Formattable &num, double off, UErrorCode &errorCode)
-            : startIndex(start), argName(name), offset(off),
-              numberArgIndex(-1), formatter(nullptr), forReplaceNumber(false) {
-        // number needs to be set even when select() is not called.
-        // Keep it as a Number/Formattable:
-        // For format() methods, and to preserve information (e.g., BigDecimal).
-        if(off == 0) {
-            number = num;
-        } else {
-            number = num.getDouble(errorCode) - off;
-        }
-    }
-
-    // Input values for plural selection with decimals.
-    int32_t startIndex;
-    const UnicodeString &argName;
-    /** argument number - plural offset */
-    Formattable number;
-    double offset;
-    // Output values for plural selection with decimals.
-    /** -1 if REPLACE_NUMBER, 0 arg not found, >0 ARG_START index */
-    int32_t numberArgIndex;
-    const Format *formatter;
-    /** formatted argument number - plural offset */
-    UnicodeString numberString;
-    /** true if number-offset was formatted with the stock number formatter */
-    UBool forReplaceNumber;
-};
-
-}  // namespace
-
-// if argumentNames is nullptr, this means arguments is a numeric array.
-// arguments can not be nullptr.
-// We use const void *plNumber rather than const PluralSelectorContext *pluralNumber
-// so that we need not declare the PluralSelectorContext in the public header file.
-void MessageFormat::format(int32_t msgStart, const void *plNumber,
-                           const Formattable* arguments,
-                           const UnicodeString *argumentNames,
-                           int32_t cnt,
-                           AppendableWrapper& appendTo,
-                           FieldPosition* ignore,
-                           UErrorCode& success) const {
-    if (U_FAILURE(success)) {
-        return;
-    }
-
-    const UnicodeString& msgString = msgPattern.getPatternString();
-    int32_t prevIndex = msgPattern.getPart(msgStart).getLimit();
-    for (int32_t i = msgStart + 1; U_SUCCESS(success) ; ++i) {
-        const MessagePattern::Part* part = &msgPattern.getPart(i);
-        const UMessagePatternPartType type = part->getType();
-        int32_t index = part->getIndex();
-        appendTo.append(msgString, prevIndex, index - prevIndex);
-        if (type == UMSGPAT_PART_TYPE_MSG_LIMIT) {
-            return;
-        }
-        prevIndex = part->getLimit();
-        if (type == UMSGPAT_PART_TYPE_REPLACE_NUMBER) {
-            const PluralSelectorContext &pluralNumber =
-                *static_cast<const PluralSelectorContext *>(plNumber);
-            if(pluralNumber.forReplaceNumber) {
-                // number-offset was already formatted.
-                appendTo.formatAndAppend(pluralNumber.formatter,
-                        pluralNumber.number, pluralNumber.numberString, success);
-            } else {
-                const NumberFormat* nf = getDefaultNumberFormat(success);
-                appendTo.formatAndAppend(nf, pluralNumber.number, success);
-            }
-            continue;
-        }
-        if (type != UMSGPAT_PART_TYPE_ARG_START) {
-            continue;
-        }
-        int32_t argLimit = msgPattern.getLimitPartIndex(i);
-        UMessagePatternArgType argType = part->getArgType();
-        part = &msgPattern.getPart(++i);
-        const Formattable* arg;
-        UBool noArg = false;
-        UnicodeString argName = msgPattern.getSubstring(*part);
-        if (argumentNames == nullptr) {
-            int32_t argNumber = part->getValue();  // ARG_NUMBER
-            if (0 <= argNumber && argNumber < cnt) {
-                arg = arguments + argNumber;
-            } else {
-                arg = nullptr;
-                noArg = true;
-            }
-        } else {
-            arg = getArgFromListByName(arguments, argumentNames, cnt, argName);
-            if (arg == nullptr) {
-                noArg = true;
-            }
-        }
-        ++i;
-        int32_t prevDestLength = appendTo.length();
-        const Format* formatter = nullptr;
-        if (noArg) {
-            appendTo.append(
-                UnicodeString(LEFT_CURLY_BRACE).append(argName).append(RIGHT_CURLY_BRACE));
-        } else if (arg == nullptr) {
-            appendTo.append(NULL_STRING, 4);
-        } else if(plNumber!=nullptr &&
-                static_cast<const PluralSelectorContext *>(plNumber)->numberArgIndex==(i-2)) {
-            const PluralSelectorContext &pluralNumber =
-                *static_cast<const PluralSelectorContext *>(plNumber);
-            if(pluralNumber.offset == 0) {
-                // The number was already formatted with this formatter.
-                appendTo.formatAndAppend(pluralNumber.formatter, pluralNumber.number,
-                                         pluralNumber.numberString, success);
-            } else {
-                // Do not use the formatted (number-offset) string for a named argument
-                // that formats the number without subtracting the offset.
-                appendTo.formatAndAppend(pluralNumber.formatter, *arg, success);
-            }
-        } else if ((formatter = getCachedFormatter(i -2)) != 0) {
-            // Handles all ArgType.SIMPLE, and formatters from setFormat() and its siblings.
-            if (dynamic_cast<const ChoiceFormat*>(formatter) ||
-                dynamic_cast<const PluralFormat*>(formatter) ||
-                dynamic_cast<const SelectFormat*>(formatter)) {
-                // We only handle nested formats here if they were provided via
-                // setFormat() or its siblings. Otherwise they are not cached and instead
-                // handled below according to argType.
-                UnicodeString subMsgString;
-                formatter->format(*arg, subMsgString, success);
-                if (subMsgString.indexOf(LEFT_CURLY_BRACE) >= 0 ||
-                    (subMsgString.indexOf(SINGLE_QUOTE) >= 0 && !MessageImpl::jdkAposMode(msgPattern))
-                ) {
-                    MessageFormat subMsgFormat(subMsgString, fLocale, success);
-                    subMsgFormat.format(0, nullptr, arguments, argumentNames, cnt, appendTo, ignore, success);
-                } else {
-                    appendTo.append(subMsgString);
-                }
-            } else {
-                appendTo.formatAndAppend(formatter, *arg, success);
-            }
-        } else if (argType == UMSGPAT_ARG_TYPE_NONE || (cachedFormatters && uhash_iget(cachedFormatters, i - 2))) {
-            // We arrive here if getCachedFormatter returned nullptr, but there was actually an element in the hash table.
-            // This can only happen if the hash table contained a DummyFormat, so the if statement above is a check
-            // for the hash table containing DummyFormat.
-            if (arg->isNumeric()) {
-                const NumberFormat* nf = getDefaultNumberFormat(success);
-                appendTo.formatAndAppend(nf, *arg, success);
-            } else if (arg->getType() == Formattable::kDate) {
-                const DateFormat* df = getDefaultDateFormat(success);
-                appendTo.formatAndAppend(df, *arg, success);
-            } else {
-                appendTo.append(arg->getString(success));
-            }
-        } else if (argType == UMSGPAT_ARG_TYPE_CHOICE) {
-            if (!arg->isNumeric()) {
-                success = U_ILLEGAL_ARGUMENT_ERROR;
-                return;
-            }
-            // We must use the Formattable::getDouble() variant with the UErrorCode parameter
-            // because only this one converts non-double numeric types to double.
-            const double number = arg->getDouble(success);
-            int32_t subMsgStart = ChoiceFormat::findSubMessage(msgPattern, i, number);
-            formatComplexSubMessage(subMsgStart, nullptr, arguments, argumentNames,
-                                    cnt, appendTo, success);
-        } else if (UMSGPAT_ARG_TYPE_HAS_PLURAL_STYLE(argType)) {
-            if (!arg->isNumeric()) {
-                success = U_ILLEGAL_ARGUMENT_ERROR;
-                return;
-            }
-            const PluralSelectorProvider &selector =
-                argType == UMSGPAT_ARG_TYPE_PLURAL ? pluralProvider : ordinalProvider;
-            // We must use the Formattable::getDouble() variant with the UErrorCode parameter
-            // because only this one converts non-double numeric types to double.
-            double offset = msgPattern.getPluralOffset(i);
-            PluralSelectorContext context(i, argName, *arg, offset, success);
-            int32_t subMsgStart = PluralFormat::findSubMessage(
-                    msgPattern, i, selector, &context, arg->getDouble(success), success);
-            formatComplexSubMessage(subMsgStart, &context, arguments, argumentNames,
-                                    cnt, appendTo, success);
-        } else if (argType == UMSGPAT_ARG_TYPE_SELECT) {
-            int32_t subMsgStart = SelectFormat::findSubMessage(msgPattern, i, arg->getString(success), success);
-            formatComplexSubMessage(subMsgStart, nullptr, arguments, argumentNames,
-                                    cnt, appendTo, success);
-        } else {
-            // This should never happen.
-            success = U_INTERNAL_PROGRAM_ERROR;
-            return;
-        }
-        ignore = updateMetaData(appendTo, prevDestLength, ignore, arg);
-        prevIndex = msgPattern.getPart(argLimit).getLimit();
-        i = argLimit;
-    }
-}
-
-
-void MessageFormat::formatComplexSubMessage(int32_t msgStart,
-                                            const void *plNumber,
-                                            const Formattable* arguments,
-                                            const UnicodeString *argumentNames,
-                                            int32_t cnt,
-                                            AppendableWrapper& appendTo,
-                                            UErrorCode& success) const {
-    if (U_FAILURE(success)) {
-        return;
-    }
-
-    if (!MessageImpl::jdkAposMode(msgPattern)) {
-        format(msgStart, plNumber, arguments, argumentNames, cnt, appendTo, nullptr, success);
-        return;
-    }
-
-    // JDK compatibility mode: (see JDK MessageFormat.format() API docs)
-    // - remove SKIP_SYNTAX; that is, remove half of the apostrophes
-    // - if the result string contains an open curly brace '{' then
-    //   instantiate a temporary MessageFormat object and format again;
-    //   otherwise just append the result string
-    const UnicodeString& msgString = msgPattern.getPatternString();
-    UnicodeString sb;
-    int32_t prevIndex = msgPattern.getPart(msgStart).getLimit();
-    for (int32_t i = msgStart;;) {
-        const MessagePattern::Part& part = msgPattern.getPart(++i);
-        const UMessagePatternPartType type = part.getType();
-        int32_t index = part.getIndex();
-        if (type == UMSGPAT_PART_TYPE_MSG_LIMIT) {
-            sb.append(msgString, prevIndex, index - prevIndex);
-            break;
-        } else if (type == UMSGPAT_PART_TYPE_REPLACE_NUMBER || type == UMSGPAT_PART_TYPE_SKIP_SYNTAX) {
-            sb.append(msgString, prevIndex, index - prevIndex);
-            if (type == UMSGPAT_PART_TYPE_REPLACE_NUMBER) {
-                const PluralSelectorContext &pluralNumber =
-                    *static_cast<const PluralSelectorContext *>(plNumber);
-                if(pluralNumber.forReplaceNumber) {
-                    // number-offset was already formatted.
-                    sb.append(pluralNumber.numberString);
-                } else {
-                    const NumberFormat* nf = getDefaultNumberFormat(success);
-                    sb.append(nf->format(pluralNumber.number, sb, success));
-                }
-            }
-            prevIndex = part.getLimit();
-        } else if (type == UMSGPAT_PART_TYPE_ARG_START) {
-            sb.append(msgString, prevIndex, index - prevIndex);
-            prevIndex = index;
-            i = msgPattern.getLimitPartIndex(i);
-            index = msgPattern.getPart(i).getLimit();
-            MessageImpl::appendReducedApostrophes(msgString, prevIndex, index, sb);
-            prevIndex = index;
-        }
-    }
-    if (sb.indexOf(LEFT_CURLY_BRACE) >= 0) {
-        UnicodeString emptyPattern;  // gcc 3.3.3 fails with "UnicodeString()" as the first parameter.
-        MessageFormat subMsgFormat(emptyPattern, fLocale, success);
-        subMsgFormat.applyPattern(sb, UMSGPAT_APOS_DOUBLE_REQUIRED, nullptr, success);
-        subMsgFormat.format(0, nullptr, arguments, argumentNames, cnt, appendTo, nullptr, success);
-    } else {
-        appendTo.append(sb);
-    }
-}
-
-
-UnicodeString MessageFormat::getLiteralStringUntilNextArgument(int32_t from) const {
-    const UnicodeString& msgString=msgPattern.getPatternString();
-    int32_t prevIndex=msgPattern.getPart(from).getLimit();
-    UnicodeString b;
-    for (int32_t i = from + 1; ; ++i) {
-        const MessagePattern::Part& part = msgPattern.getPart(i);
-        const UMessagePatternPartType type=part.getType();
-        int32_t index=part.getIndex();
-        b.append(msgString, prevIndex, index - prevIndex);
-        if(type==UMSGPAT_PART_TYPE_ARG_START || type==UMSGPAT_PART_TYPE_MSG_LIMIT) {
-            return b;
-        }
-        // Unexpected Part "part" in parsed message.
-        U_ASSERT(type==UMSGPAT_PART_TYPE_SKIP_SYNTAX || type==UMSGPAT_PART_TYPE_INSERT_CHAR);
-        prevIndex=part.getLimit();
-    }
-}
-
-
-FieldPosition* MessageFormat::updateMetaData(AppendableWrapper& /*dest*/, int32_t /*prevLength*/,
-                             FieldPosition* /*fp*/, const Formattable* /*argId*/) const {
-    // Unlike in Java, there are no field attributes defined for MessageFormat. Do nothing.
-    return nullptr;
-    /*
-      if (fp != nullptr && Field.ARGUMENT.equals(fp.getFieldAttribute())) {
-          fp->setBeginIndex(prevLength);
-          fp->setEndIndex(dest.get_length());
-          return nullptr;
-      }
-      return fp;
-    */
-}
-
-int32_t
-MessageFormat::findOtherSubMessage(int32_t partIndex) const {
-    int32_t count=msgPattern.countParts();
-    const MessagePattern::Part *part = &msgPattern.getPart(partIndex);
-    if(MessagePattern::Part::hasNumericValue(part->getType())) {
-        ++partIndex;
-    }
-    // Iterate over (ARG_SELECTOR [ARG_INT|ARG_DOUBLE] message) tuples
-    // until ARG_LIMIT or end of plural-only pattern.
-    UnicodeString other(false, OTHER_STRING, 5);
-    do {
-        part=&msgPattern.getPart(partIndex++);
-        UMessagePatternPartType type=part->getType();
-        if(type==UMSGPAT_PART_TYPE_ARG_LIMIT) {
-            break;
-        }
-        U_ASSERT(type==UMSGPAT_PART_TYPE_ARG_SELECTOR);
-        // part is an ARG_SELECTOR followed by an optional explicit value, and then a message
-        if(msgPattern.partSubstringMatches(*part, other)) {
-            return partIndex;
-        }
-        if(MessagePattern::Part::hasNumericValue(msgPattern.getPartType(partIndex))) {
-            ++partIndex;  // skip the numeric-value part of "=1" etc.
-        }
-        partIndex=msgPattern.getLimitPartIndex(partIndex);
-    } while(++partIndex<count);
-    return 0;
-}
-
-int32_t
-MessageFormat::findFirstPluralNumberArg(int32_t msgStart, const UnicodeString &argName) const {
-    for(int32_t i=msgStart+1;; ++i) {
-        const MessagePattern::Part &part=msgPattern.getPart(i);
-        UMessagePatternPartType type=part.getType();
-        if(type==UMSGPAT_PART_TYPE_MSG_LIMIT) {
-            return 0;
-        }
-        if(type==UMSGPAT_PART_TYPE_REPLACE_NUMBER) {
-            return -1;
-        }
-        if(type==UMSGPAT_PART_TYPE_ARG_START) {
-            UMessagePatternArgType argType=part.getArgType();
-            if(!argName.isEmpty() && (argType==UMSGPAT_ARG_TYPE_NONE || argType==UMSGPAT_ARG_TYPE_SIMPLE)) {
-                // ARG_NUMBER or ARG_NAME
-                if(msgPattern.partSubstringMatches(msgPattern.getPart(i+1), argName)) {
-                    return i;
-                }
-            }
-            i=msgPattern.getLimitPartIndex(i);
-        }
-    }
-}
-
-void MessageFormat::copyObjects(const MessageFormat& that, UErrorCode& ec) {
-    // Deep copy pointer fields.
-    // We need not copy the formatAliases because they are re-filled
-    // in each getFormats() call.
-    // The defaultNumberFormat, defaultDateFormat and pluralProvider.rules
-    // also get created on demand.
-    argTypeCount = that.argTypeCount;
-    if (argTypeCount > 0) {
-        if (!allocateArgTypes(argTypeCount, ec)) {
-            return;
-        }
-        uprv_memcpy(argTypes, that.argTypes, argTypeCount * sizeof(argTypes[0]));
-    }
-    if (cachedFormatters != nullptr) {
-        uhash_removeAll(cachedFormatters);
-    }
-    if (customFormatArgStarts != nullptr) {
-        uhash_removeAll(customFormatArgStarts);
-    }
-    if (that.cachedFormatters) {
-        if (cachedFormatters == nullptr) {
-            cachedFormatters=uhash_open(uhash_hashLong, uhash_compareLong,
-                                        equalFormatsForHash, &ec);
-            if (U_FAILURE(ec)) {
-                return;
-            }
-            uhash_setValueDeleter(cachedFormatters, uprv_deleteUObject);
-        }
-
-        const int32_t count = uhash_count(that.cachedFormatters);
-        int32_t pos, idx;
-        for (idx = 0, pos = UHASH_FIRST; idx < count && U_SUCCESS(ec); ++idx) {
-            const UHashElement* cur = uhash_nextElement(that.cachedFormatters, &pos);
-            Format* newFormat = ((Format*)(cur->value.pointer))->clone();
-            if (newFormat) {
-                uhash_iput(cachedFormatters, cur->key.integer, newFormat, &ec);
-            } else {
-                ec = U_MEMORY_ALLOCATION_ERROR;
-                return;
-            }
-        }
-    }
-    if (that.customFormatArgStarts) {
-        if (customFormatArgStarts == nullptr) {
-            customFormatArgStarts=uhash_open(uhash_hashLong, uhash_compareLong,
-                                              nullptr, &ec);
-        }
-        const int32_t count = uhash_count(that.customFormatArgStarts);
-        int32_t pos, idx;
-        for (idx = 0, pos = UHASH_FIRST; idx < count && U_SUCCESS(ec); ++idx) {
-            const UHashElement* cur = uhash_nextElement(that.customFormatArgStarts, &pos);
-            uhash_iputi(customFormatArgStarts, cur->key.integer, cur->value.integer, &ec);
-        }
-    }
-}
-
-
-Formattable*
-MessageFormat::parse(int32_t msgStart,
-                     const UnicodeString& source,
-                     ParsePosition& pos,
-                     int32_t& count,
-                     UErrorCode& ec) const {
-    count = 0;
-    if (U_FAILURE(ec)) {
-        pos.setErrorIndex(pos.getIndex());
-        return nullptr;
-    }
-    // parse() does not work with named arguments.
-    if (msgPattern.hasNamedArguments()) {
-        ec = U_ARGUMENT_TYPE_MISMATCH;
-        pos.setErrorIndex(pos.getIndex());
-        return nullptr;
-    }
-    LocalArray<Formattable> resultArray(new Formattable[argTypeCount ? argTypeCount : 1]);
-    const UnicodeString& msgString=msgPattern.getPatternString();
-    int32_t prevIndex=msgPattern.getPart(msgStart).getLimit();
-    int32_t sourceOffset = pos.getIndex();
-    ParsePosition tempStatus(0);
-
-    for(int32_t i=msgStart+1; ; ++i) {
-        UBool haveArgResult = false;
-        const MessagePattern::Part* part=&msgPattern.getPart(i);
-        const UMessagePatternPartType type=part->getType();
-        int32_t index=part->getIndex();
-        // Make sure the literal string matches.
-        int32_t len = index - prevIndex;
-        if (len == 0 || (0 == msgString.compare(prevIndex, len, source, sourceOffset, len))) {
-            sourceOffset += len;
-            prevIndex += len;
-        } else {
-            pos.setErrorIndex(sourceOffset);
-            return nullptr; // leave index as is to signal error
-        }
-        if(type==UMSGPAT_PART_TYPE_MSG_LIMIT) {
-            // Things went well! Done.
-            pos.setIndex(sourceOffset);
-            return resultArray.orphan();
-        }
-        if(type==UMSGPAT_PART_TYPE_SKIP_SYNTAX || type==UMSGPAT_PART_TYPE_INSERT_CHAR) {
-            prevIndex=part->getLimit();
-            continue;
-        }
-        // We do not support parsing Plural formats. (No REPLACE_NUMBER here.)
-        // Unexpected Part "part" in parsed message.
-        U_ASSERT(type==UMSGPAT_PART_TYPE_ARG_START);
-        int32_t argLimit=msgPattern.getLimitPartIndex(i);
-
-        UMessagePatternArgType argType=part->getArgType();
-        part=&msgPattern.getPart(++i);
-        int32_t argNumber = part->getValue();  // ARG_NUMBER
-        UnicodeString key;
-        ++i;
-        const Format* formatter = nullptr;
-        Formattable& argResult = resultArray[argNumber];
-
-        if(cachedFormatters!=nullptr && (formatter = getCachedFormatter(i - 2))!=nullptr) {
-            // Just parse using the formatter.
-            tempStatus.setIndex(sourceOffset);
-            formatter->parseObject(source, argResult, tempStatus);
-            if (tempStatus.getIndex() == sourceOffset) {
-                pos.setErrorIndex(sourceOffset);
-                return nullptr; // leave index as is to signal error
-            }
-            sourceOffset = tempStatus.getIndex();
-            haveArgResult = true;
-        } else if(
-            argType==UMSGPAT_ARG_TYPE_NONE || (cachedFormatters && uhash_iget(cachedFormatters, i -2))) {
-            // We arrive here if getCachedFormatter returned nullptr, but there was actually an element in the hash table.
-            // This can only happen if the hash table contained a DummyFormat, so the if statement above is a check
-            // for the hash table containing DummyFormat.
-
-            // Match as a string.
-            // if at end, use longest possible match
-            // otherwise uses first match to intervening string
-            // does NOT recursively try all possibilities
-            UnicodeString stringAfterArgument = getLiteralStringUntilNextArgument(argLimit);
-            int32_t next;
-            if (!stringAfterArgument.isEmpty()) {
-                next = source.indexOf(stringAfterArgument, sourceOffset);
-            } else {
-                next = source.length();
-            }
-            if (next < 0) {
-                pos.setErrorIndex(sourceOffset);
-                return nullptr; // leave index as is to signal error
-            } else {
-                UnicodeString strValue(source.tempSubString(sourceOffset, next - sourceOffset));
-                UnicodeString compValue;
-                compValue.append(LEFT_CURLY_BRACE);
-                itos(argNumber, compValue);
-                compValue.append(RIGHT_CURLY_BRACE);
-                if (0 != strValue.compare(compValue)) {
-                    argResult.setString(strValue);
-                    haveArgResult = true;
-                }
-                sourceOffset = next;
-            }
-        } else if(argType==UMSGPAT_ARG_TYPE_CHOICE) {
-            tempStatus.setIndex(sourceOffset);
-            double choiceResult = ChoiceFormat::parseArgument(msgPattern, i, source, tempStatus);
-            if (tempStatus.getIndex() == sourceOffset) {
-                pos.setErrorIndex(sourceOffset);
-                return nullptr; // leave index as is to signal error
-            }
-            argResult.setDouble(choiceResult);
-            haveArgResult = true;
-            sourceOffset = tempStatus.getIndex();
-        } else if(UMSGPAT_ARG_TYPE_HAS_PLURAL_STYLE(argType) || argType==UMSGPAT_ARG_TYPE_SELECT) {
-            // Parsing not supported.
-            ec = U_UNSUPPORTED_ERROR;
-            return nullptr;
-        } else {
-            // This should never happen.
-            ec = U_INTERNAL_PROGRAM_ERROR;
-            return nullptr;
-        }
-        if (haveArgResult && count <= argNumber) {
-            count = argNumber + 1;
-        }
-        prevIndex=msgPattern.getPart(argLimit).getLimit();
-        i=argLimit;
-    }
-}
-// -------------------------------------
-// Parses the source pattern and returns the Formattable objects array,
-// the array count and the ending parse position.  The caller of this method
-// owns the array.
-
-Formattable*
-MessageFormat::parse(const UnicodeString& source,
-                     ParsePosition& pos,
-                     int32_t& count) const {
-    UErrorCode ec = U_ZERO_ERROR;
-    return parse(0, source, pos, count, ec);
-}
-
-// -------------------------------------
-// Parses the source string and returns the array of
-// Formattable objects and the array count.  The caller
-// owns the returned array.
-
-Formattable*
-MessageFormat::parse(const UnicodeString& source,
-                     int32_t& cnt,
-                     UErrorCode& success) const
-{
-    if (msgPattern.hasNamedArguments()) {
-        success = U_ARGUMENT_TYPE_MISMATCH;
-        return nullptr;
-    }
-    ParsePosition status(0);
-    // Calls the actual implementation method and starts
-    // from zero offset of the source text.
-    Formattable* result = parse(source, status, cnt);
-    if (status.getIndex() == 0) {
-        success = U_MESSAGE_PARSE_ERROR;
-        delete[] result;
-        return nullptr;
-    }
-    return result;
-}
-
-// -------------------------------------
-// Parses the source text and copy into the result buffer.
-
-void
-MessageFormat::parseObject( const UnicodeString& source,
-                            Formattable& result,
-                            ParsePosition& status) const
-{
-    int32_t cnt = 0;
-    Formattable* tmpResult = parse(source, status, cnt);
-    if (tmpResult != nullptr)
-        result.adoptArray(tmpResult, cnt);
-}
-
-UnicodeString
-MessageFormat::autoQuoteApostrophe(const UnicodeString& pattern, UErrorCode& status) {
-    UnicodeString result;
-    if (U_SUCCESS(status)) {
-        int32_t plen = pattern.length();
-        const char16_t* pat = pattern.getBuffer();
-        int32_t blen = plen * 2 + 1; // space for null termination, convenience
-        char16_t* buf = result.getBuffer(blen);
-        if (buf == nullptr) {
-            status = U_MEMORY_ALLOCATION_ERROR;
-        } else {
-            int32_t len = umsg_autoQuoteApostrophe(pat, plen, buf, blen, &status);
-            result.releaseBuffer(U_SUCCESS(status) ? len : 0);
-        }
-    }
-    if (U_FAILURE(status)) {
-        result.setToBogus();
-    }
-    return result;
-}
-
-// -------------------------------------
-
-static Format* makeRBNF(URBNFRuleSetTag tag, const Locale& locale, const UnicodeString& defaultRuleSet, UErrorCode& ec) {
-    RuleBasedNumberFormat* fmt = new RuleBasedNumberFormat(tag, locale, ec);
-    if (fmt == nullptr) {
-        ec = U_MEMORY_ALLOCATION_ERROR;
-    } else if (U_SUCCESS(ec) && defaultRuleSet.length() > 0) {
-        UErrorCode localStatus = U_ZERO_ERROR; // ignore unrecognized default rule set
-        fmt->setDefaultRuleSet(defaultRuleSet, localStatus);
-    }
-    return fmt;
-}
-
-void MessageFormat::cacheExplicitFormats(UErrorCode& status) {
-    if (U_FAILURE(status)) {
-        return;
-    }
-
-    if (cachedFormatters != nullptr) {
-        uhash_removeAll(cachedFormatters);
-    }
-    if (customFormatArgStarts != nullptr) {
-        uhash_removeAll(customFormatArgStarts);
-    }
-
-    // The last two "parts" can at most be ARG_LIMIT and MSG_LIMIT
-    // which we need not examine.
-    int32_t limit = msgPattern.countParts() - 2;
-    argTypeCount = 0;
-    // We also need not look at the first two "parts"
-    // (at most MSG_START and ARG_START) in this loop.
-    // We determine the argTypeCount first so that we can allocateArgTypes
-    // so that the next loop can set argTypes[argNumber].
-    // (This is for the C API which needs the argTypes to read its va_arg list.)
-    for (int32_t i = 2; i < limit && U_SUCCESS(status); ++i) {
-        const MessagePattern::Part& part = msgPattern.getPart(i);
-        if (part.getType() == UMSGPAT_PART_TYPE_ARG_NUMBER) {
-            const int argNumber = part.getValue();
-            if (argNumber >= argTypeCount) {
-                argTypeCount = argNumber + 1;
-            }
-        }
-    }
-    if (!allocateArgTypes(argTypeCount, status)) {
-        return;
-    }
-    // Set all argTypes to kObject, as a "none" value, for lack of any better value.
-    // We never use kObject for real arguments.
-    // We use it as "no argument yet" for the check for hasArgTypeConflicts.
-    for (int32_t i = 0; i < argTypeCount; ++i) {
-        argTypes[i] = Formattable::kObject;
-    }
-    hasArgTypeConflicts = false;
-
-    // This loop starts at part index 1 because we do need to examine
-    // ARG_START parts. (But we can ignore the MSG_START.)
-    for (int32_t i = 1; i < limit && U_SUCCESS(status); ++i) {
-        const MessagePattern::Part* part = &msgPattern.getPart(i);
-        if (part->getType() != UMSGPAT_PART_TYPE_ARG_START) {
-            continue;
-        }
-        UMessagePatternArgType argType = part->getArgType();
-
-        int32_t argNumber = -1;
-        part = &msgPattern.getPart(i + 1);
-        if (part->getType() == UMSGPAT_PART_TYPE_ARG_NUMBER) {
-            argNumber = part->getValue();
-        }
-        Formattable::Type formattableType;
-
-        switch (argType) {
-        case UMSGPAT_ARG_TYPE_NONE:
-            formattableType = Formattable::kString;
-            break;
-        case UMSGPAT_ARG_TYPE_SIMPLE: {
-            int32_t index = i;
-            i += 2;
-            UnicodeString explicitType = msgPattern.getSubstring(msgPattern.getPart(i++));
-            UnicodeString style;
-            if ((part = &msgPattern.getPart(i))->getType() == UMSGPAT_PART_TYPE_ARG_STYLE) {
-                style = msgPattern.getSubstring(*part);
-                ++i;
-            }
-            UParseError parseError;
-            Format* formatter = createAppropriateFormat(explicitType, style, formattableType, parseError, status);
-            setArgStartFormat(index, formatter, status);
-            break;
-        }
-        case UMSGPAT_ARG_TYPE_CHOICE:
-        case UMSGPAT_ARG_TYPE_PLURAL:
-        case UMSGPAT_ARG_TYPE_SELECTORDINAL:
-            formattableType = Formattable::kDouble;
-            break;
-        case UMSGPAT_ARG_TYPE_SELECT:
-            formattableType = Formattable::kString;
-            break;
-        default:
-            status = U_INTERNAL_PROGRAM_ERROR;  // Should be unreachable.
-            formattableType = Formattable::kString;
-            break;
-        }
-        if (argNumber != -1) {
-            if (argTypes[argNumber] != Formattable::kObject && argTypes[argNumber] != formattableType) {
-                hasArgTypeConflicts = true;
-            }
-            argTypes[argNumber] = formattableType;
-        }
-    }
-}
-
-Format* MessageFormat::createAppropriateFormat(UnicodeString& type, UnicodeString& style,
-                                               Formattable::Type& formattableType, UParseError& parseError,
-                                               UErrorCode& ec) {
-    if (U_FAILURE(ec)) {
-        return nullptr;
-    }
-    Format* fmt = nullptr;
-    int32_t typeID, styleID;
-    DateFormat::EStyle date_style;
-    int32_t firstNonSpace;
-
-    switch (typeID = findKeyword(type, TYPE_IDS)) {
-    case 0: // number
-        formattableType = Formattable::kDouble;
-        switch (findKeyword(style, NUMBER_STYLE_IDS)) {
-        case 0: // default
-            fmt = NumberFormat::createInstance(fLocale, ec);
-            break;
-        case 1: // currency
-            fmt = NumberFormat::createCurrencyInstance(fLocale, ec);
-            break;
-        case 2: // percent
-            fmt = NumberFormat::createPercentInstance(fLocale, ec);
-            break;
-        case 3: // integer
-            formattableType = Formattable::kLong;
-            fmt = createIntegerFormat(fLocale, ec);
-            break;
-        default: // pattern or skeleton
-            firstNonSpace = PatternProps::skipWhiteSpace(style, 0);
-            if (style.compare(firstNonSpace, 2, u"::", 0, 2) == 0) {
-                // Skeleton
-                UnicodeString skeleton = style.tempSubString(firstNonSpace + 2);
-                fmt = number::NumberFormatter::forSkeleton(skeleton, ec).locale(fLocale).toFormat(ec);
-            } else {
-                // Pattern
-                fmt = NumberFormat::createInstance(fLocale, ec);
-                if (fmt) {
-                    auto* decfmt = dynamic_cast<DecimalFormat*>(fmt);
-                    if (decfmt != nullptr) {
-                        decfmt->applyPattern(style, parseError, ec);
-                    }
-                }
-            }
-            break;
-        }
-        break;
-
-    case 1: // date
-    case 2: // time
-        formattableType = Formattable::kDate;
-        firstNonSpace = PatternProps::skipWhiteSpace(style, 0);
-        if (style.compare(firstNonSpace, 2, u"::", 0, 2) == 0) {
-            // Skeleton
-            UnicodeString skeleton = style.tempSubString(firstNonSpace + 2);
-            fmt = DateFormat::createInstanceForSkeleton(skeleton, fLocale, ec);
-        } else {
-            // Pattern
-            styleID = findKeyword(style, DATE_STYLE_IDS);
-            date_style = (styleID >= 0) ? DATE_STYLES[styleID] : DateFormat::kDefault;
-
-            if (typeID == 1) {
-                fmt = DateFormat::createDateInstance(date_style, fLocale);
-            } else {
-                fmt = DateFormat::createTimeInstance(date_style, fLocale);
-            }
-
-            if (styleID < 0 && fmt != nullptr) {
-                SimpleDateFormat* sdtfmt = dynamic_cast<SimpleDateFormat*>(fmt);
-                if (sdtfmt != nullptr) {
-                    sdtfmt->applyPattern(style);
-                }
-            }
-        }
-        break;
-
-    case 3: // spellout
-        formattableType = Formattable::kDouble;
-        fmt = makeRBNF(URBNF_SPELLOUT, fLocale, style, ec);
-        break;
-    case 4: // ordinal
-        formattableType = Formattable::kDouble;
-        fmt = makeRBNF(URBNF_ORDINAL, fLocale, style, ec);
-        break;
-    case 5: // duration
-        formattableType = Formattable::kDouble;
-        fmt = makeRBNF(URBNF_DURATION, fLocale, style, ec);
-        break;
-    default:
-        formattableType = Formattable::kString;
-        ec = U_ILLEGAL_ARGUMENT_ERROR;
-        break;
-    }
-
-    return fmt;
-}
-
-
-//-------------------------------------
-// Finds the string, s, in the string array, list.
-int32_t MessageFormat::findKeyword(const UnicodeString& s,
-                                   const char16_t * const *list)
-{
-    if (s.isEmpty()) {
-        return 0; // default
-    }
-
-    int32_t length = s.length();
-    const char16_t *ps = PatternProps::trimWhiteSpace(s.getBuffer(), length);
-    UnicodeString buffer(false, ps, length);
-    // Trims the space characters and turns all characters
-    // in s to lower case.
-    buffer.toLower("");
-    for (int32_t i = 0; list[i]; ++i) {
-        if (!buffer.compare(list[i], u_strlen(list[i]))) {
-            return i;
-        }
-    }
-    return -1;
-}
-
-/**
- * Convenience method that ought to be in NumberFormat
- */
-NumberFormat*
-MessageFormat::createIntegerFormat(const Locale& locale, UErrorCode& status) const {
-    NumberFormat *temp = NumberFormat::createInstance(locale, status);
-    DecimalFormat *temp2;
-    if (temp != nullptr && (temp2 = dynamic_cast<DecimalFormat*>(temp)) != nullptr) {
-        temp2->setMaximumFractionDigits(0);
-        temp2->setDecimalSeparatorAlwaysShown(false);
-        temp2->setParseIntegerOnly(true);
-    }
-
-    return temp;
-}
-
-/**
- * Return the default number format.  Used to format a numeric
- * argument when subformats[i].format is nullptr.  Returns nullptr
- * on failure.
- *
- * Semantically const but may modify *this.
- */
-const NumberFormat* MessageFormat::getDefaultNumberFormat(UErrorCode& ec) const {
-    if (defaultNumberFormat == nullptr) {
-        MessageFormat* t = (MessageFormat*) this;
-        t->defaultNumberFormat = NumberFormat::createInstance(fLocale, ec);
-        if (U_FAILURE(ec)) {
-            delete t->defaultNumberFormat;
-            t->defaultNumberFormat = nullptr;
-        } else if (t->defaultNumberFormat == nullptr) {
-            ec = U_MEMORY_ALLOCATION_ERROR;
-        }
-    }
-    return defaultNumberFormat;
-}
-
-/**
- * Return the default date format.  Used to format a date
- * argument when subformats[i].format is nullptr.  Returns nullptr
- * on failure.
- *
- * Semantically const but may modify *this.
- */
-const DateFormat* MessageFormat::getDefaultDateFormat(UErrorCode& ec) const {
-    if (defaultDateFormat == nullptr) {
-        MessageFormat* t = (MessageFormat*) this;
-        t->defaultDateFormat = DateFormat::createDateTimeInstance(DateFormat::kShort, DateFormat::kShort, fLocale);
-        if (t->defaultDateFormat == nullptr) {
-            ec = U_MEMORY_ALLOCATION_ERROR;
-        }
-    }
-    return defaultDateFormat;
-}
-
-UBool
-MessageFormat::usesNamedArguments() const {
-    return msgPattern.hasNamedArguments();
-}
-
-int32_t
-MessageFormat::getArgTypeCount() const {
-    return argTypeCount;
-}
-
-UBool MessageFormat::equalFormats(const void* left, const void* right) {
-    return *(const Format*)left==*(const Format*)right;
-}
-
-
-bool MessageFormat::DummyFormat::operator==(const Format&) const {
-    return true;
-}
-
-MessageFormat::DummyFormat* MessageFormat::DummyFormat::clone() const {
-    return new DummyFormat();
-}
-
-UnicodeString& MessageFormat::DummyFormat::format(const Formattable&,
-                          UnicodeString& appendTo,
-                          UErrorCode& status) const {
-    if (U_SUCCESS(status)) {
-        status = U_UNSUPPORTED_ERROR;
-    }
-    return appendTo;
-}
-
-UnicodeString& MessageFormat::DummyFormat::format(const Formattable&,
-                          UnicodeString& appendTo,
-                          FieldPosition&,
-                          UErrorCode& status) const {
-    if (U_SUCCESS(status)) {
-        status = U_UNSUPPORTED_ERROR;
-    }
-    return appendTo;
-}
-
-UnicodeString& MessageFormat::DummyFormat::format(const Formattable&,
-                          UnicodeString& appendTo,
-                          FieldPositionIterator*,
-                          UErrorCode& status) const {
-    if (U_SUCCESS(status)) {
-        status = U_UNSUPPORTED_ERROR;
-    }
-    return appendTo;
-}
-
-void MessageFormat::DummyFormat::parseObject(const UnicodeString&,
-                                                     Formattable&,
-                                                     ParsePosition& ) const {
-}
-
-
-FormatNameEnumeration::FormatNameEnumeration(LocalPointer<UVector> nameList, UErrorCode& /*status*/) {
-    pos=0;
-    fFormatNames = std::move(nameList);
-}
-
-const UnicodeString*
-FormatNameEnumeration::snext(UErrorCode& status) {
-    if (U_SUCCESS(status) && pos < fFormatNames->size()) {
-        return (const UnicodeString*)fFormatNames->elementAt(pos++);
-    }
-    return nullptr;
-}
-
-void
-FormatNameEnumeration::reset(UErrorCode& /*status*/) {
-    pos=0;
-}
-
-int32_t
-FormatNameEnumeration::count(UErrorCode& /*status*/) const {
-    return (fFormatNames==nullptr) ? 0 : fFormatNames->size();
-}
-
-FormatNameEnumeration::~FormatNameEnumeration() {
-}
-
-MessageFormat::PluralSelectorProvider::PluralSelectorProvider(const MessageFormat &mf, UPluralType t)
-        : msgFormat(mf), rules(nullptr), type(t) {
-}
-
-MessageFormat::PluralSelectorProvider::~PluralSelectorProvider() {
-    delete rules;
-}
-
-UnicodeString MessageFormat::PluralSelectorProvider::select(void *ctx, double number,
-                                                            UErrorCode& ec) const {
-    if (U_FAILURE(ec)) {
-        return UnicodeString(false, OTHER_STRING, 5);
-    }
-    MessageFormat::PluralSelectorProvider* t = const_cast<MessageFormat::PluralSelectorProvider*>(this);
-    if(rules == nullptr) {
-        t->rules = PluralRules::forLocale(msgFormat.fLocale, type, ec);
-        if (U_FAILURE(ec)) {
-            return UnicodeString(false, OTHER_STRING, 5);
-        }
-    }
-    // Select a sub-message according to how the number is formatted,
-    // which is specified in the selected sub-message.
-    // We avoid this circle by looking at how
-    // the number is formatted in the "other" sub-message
-    // which must always be present and usually contains the number.
-    // Message authors should be consistent across sub-messages.
-    PluralSelectorContext &context = *static_cast<PluralSelectorContext *>(ctx);
-    int32_t otherIndex = msgFormat.findOtherSubMessage(context.startIndex);
-    context.numberArgIndex = msgFormat.findFirstPluralNumberArg(otherIndex, context.argName);
-    if(context.numberArgIndex > 0 && msgFormat.cachedFormatters != nullptr) {
-        context.formatter =
-            (const Format*)uhash_iget(msgFormat.cachedFormatters, context.numberArgIndex);
-    }
-    if(context.formatter == nullptr) {
-        context.formatter = msgFormat.getDefaultNumberFormat(ec);
-        context.forReplaceNumber = true;
-    }
-    if (context.number.getDouble(ec) != number) {
-        ec = U_INTERNAL_PROGRAM_ERROR;
-        return UnicodeString(false, OTHER_STRING, 5);
-    }
-    context.formatter->format(context.number, context.numberString, ec);
-    auto* decFmt = dynamic_cast<const DecimalFormat *>(context.formatter);
-    if(decFmt != nullptr) {
-        number::impl::DecimalQuantity dq;
-        decFmt->formatToDecimalQuantity(context.number, dq, ec);
-        if (U_FAILURE(ec)) {
-            return UnicodeString(false, OTHER_STRING, 5);
-        }
-        return rules->select(dq);
-    } else {
-        return rules->select(number);
-    }
-}
-
-void MessageFormat::PluralSelectorProvider::reset() {
-    delete rules;
-    rules = nullptr;
-}
-
-
-U_NAMESPACE_END
-
-#endif /* #if !UCONFIG_NO_FORMATTING */
-
-//eof
->>>>>>> a8a80be5
+// © 2016 and later: Unicode, Inc. and others.
+// License & terms of use: http://www.unicode.org/copyright.html
+/********************************************************************
+ * COPYRIGHT:
+ * Copyright (c) 1997-2015, International Business Machines Corporation and
+ * others. All Rights Reserved.
+ ********************************************************************
+ *
+ * File MSGFMT.CPP
+ *
+ * Modification History:
+ *
+ *   Date        Name        Description
+ *   02/19/97    aliu        Converted from java.
+ *   03/20/97    helena      Finished first cut of implementation.
+ *   04/10/97    aliu        Made to work on AIX.  Added stoi to replace wtoi.
+ *   06/11/97    helena      Fixed addPattern to take the pattern correctly.
+ *   06/17/97    helena      Fixed the getPattern to return the correct pattern.
+ *   07/09/97    helena      Made ParsePosition into a class.
+ *   02/22/99    stephen     Removed character literals for EBCDIC safety
+ *   11/01/09    kirtig      Added SelectFormat
+ ********************************************************************/
+
+#include "unicode/utypes.h"
+
+#if !UCONFIG_NO_FORMATTING
+
+#include "unicode/appendable.h"
+#include "unicode/choicfmt.h"
+#include "unicode/datefmt.h"
+#include "unicode/decimfmt.h"
+#include "unicode/localpointer.h"
+#include "unicode/msgfmt.h"
+#include "unicode/numberformatter.h"
+#include "unicode/plurfmt.h"
+#include "unicode/rbnf.h"
+#include "unicode/selfmt.h"
+#include "unicode/smpdtfmt.h"
+#include "unicode/umsg.h"
+#include "unicode/ustring.h"
+#include "cmemory.h"
+#include "patternprops.h"
+#include "messageimpl.h"
+#include "msgfmt_impl.h"
+#include "plurrule_impl.h"
+#include "uassert.h"
+#include "uelement.h"
+#include "uhash.h"
+#include "ustrfmt.h"
+#include "util.h"
+#include "uvector.h"
+#include "number_decimalquantity.h"
+
+// *****************************************************************************
+// class MessageFormat
+// *****************************************************************************
+
+#define SINGLE_QUOTE      ((char16_t)0x0027)
+#define COMMA             ((char16_t)0x002C)
+#define LEFT_CURLY_BRACE  ((char16_t)0x007B)
+#define RIGHT_CURLY_BRACE ((char16_t)0x007D)
+
+//---------------------------------------
+// static data
+
+static const char16_t ID_NUMBER[]    = {
+    0x6E, 0x75, 0x6D, 0x62, 0x65, 0x72, 0  /* "number" */
+};
+static const char16_t ID_DATE[]      = {
+    0x64, 0x61, 0x74, 0x65, 0              /* "date" */
+};
+static const char16_t ID_TIME[]      = {
+    0x74, 0x69, 0x6D, 0x65, 0              /* "time" */
+};
+static const char16_t ID_SPELLOUT[]  = {
+    0x73, 0x70, 0x65, 0x6c, 0x6c, 0x6f, 0x75, 0x74, 0 /* "spellout" */
+};
+static const char16_t ID_ORDINAL[]   = {
+    0x6f, 0x72, 0x64, 0x69, 0x6e, 0x61, 0x6c, 0 /* "ordinal" */
+};
+static const char16_t ID_DURATION[]  = {
+    0x64, 0x75, 0x72, 0x61, 0x74, 0x69, 0x6f, 0x6e, 0 /* "duration" */
+};
+
+// MessageFormat Type List  Number, Date, Time or Choice
+static const char16_t * const TYPE_IDS[] = {
+    ID_NUMBER,
+    ID_DATE,
+    ID_TIME,
+    ID_SPELLOUT,
+    ID_ORDINAL,
+    ID_DURATION,
+    nullptr,
+};
+
+static const char16_t ID_EMPTY[]     = {
+    0 /* empty string, used for default so that null can mark end of list */
+};
+static const char16_t ID_CURRENCY[]  = {
+    0x63, 0x75, 0x72, 0x72, 0x65, 0x6E, 0x63, 0x79, 0  /* "currency" */
+};
+static const char16_t ID_PERCENT[]   = {
+    0x70, 0x65, 0x72, 0x63, 0x65, 0x6E, 0x74, 0        /* "percent" */
+};
+static const char16_t ID_INTEGER[]   = {
+    0x69, 0x6E, 0x74, 0x65, 0x67, 0x65, 0x72, 0        /* "integer" */
+};
+
+// NumberFormat modifier list, default, currency, percent or integer
+static const char16_t * const NUMBER_STYLE_IDS[] = {
+    ID_EMPTY,
+    ID_CURRENCY,
+    ID_PERCENT,
+    ID_INTEGER,
+    nullptr,
+};
+
+static const char16_t ID_SHORT[]     = {
+    0x73, 0x68, 0x6F, 0x72, 0x74, 0        /* "short" */
+};
+static const char16_t ID_MEDIUM[]    = {
+    0x6D, 0x65, 0x64, 0x69, 0x75, 0x6D, 0  /* "medium" */
+};
+static const char16_t ID_LONG[]      = {
+    0x6C, 0x6F, 0x6E, 0x67, 0              /* "long" */
+};
+static const char16_t ID_FULL[]      = {
+    0x66, 0x75, 0x6C, 0x6C, 0              /* "full" */
+};
+
+// DateFormat modifier list, default, short, medium, long or full
+static const char16_t * const DATE_STYLE_IDS[] = {
+    ID_EMPTY,
+    ID_SHORT,
+    ID_MEDIUM,
+    ID_LONG,
+    ID_FULL,
+    nullptr,
+};
+
+static const icu::DateFormat::EStyle DATE_STYLES[] = {
+    icu::DateFormat::kDefault,
+    icu::DateFormat::kShort,
+    icu::DateFormat::kMedium,
+    icu::DateFormat::kLong,
+    icu::DateFormat::kFull,
+};
+
+static const int32_t DEFAULT_INITIAL_CAPACITY = 10;
+
+static const char16_t NULL_STRING[] = {
+    0x6E, 0x75, 0x6C, 0x6C, 0  // "null"
+};
+
+static const char16_t OTHER_STRING[] = {
+    0x6F, 0x74, 0x68, 0x65, 0x72, 0  // "other"
+};
+
+U_CDECL_BEGIN
+static UBool U_CALLCONV equalFormatsForHash(const UHashTok key1,
+                                            const UHashTok key2) {
+    return icu::MessageFormat::equalFormats(key1.pointer, key2.pointer);
+}
+
+U_CDECL_END
+
+U_NAMESPACE_BEGIN
+
+// -------------------------------------
+UOBJECT_DEFINE_RTTI_IMPLEMENTATION(MessageFormat)
+UOBJECT_DEFINE_RTTI_IMPLEMENTATION(FormatNameEnumeration)
+
+//--------------------------------------------------------------------
+
+/**
+ * Convert an integer value to a string and append the result to
+ * the given UnicodeString.
+ */
+static UnicodeString& itos(int32_t i, UnicodeString& appendTo) {
+    char16_t temp[16];
+    uprv_itou(temp,16,i,10,0); // 10 == radix
+    appendTo.append(temp, -1);
+    return appendTo;
+}
+
+
+// AppendableWrapper: encapsulates the result of formatting, keeping track
+// of the string and its length.
+class AppendableWrapper : public UMemory {
+public:
+    AppendableWrapper(Appendable& appendable) : app(appendable), len(0) {
+    }
+    void append(const UnicodeString& s) {
+        app.appendString(s.getBuffer(), s.length());
+        len += s.length();
+    }
+    void append(const char16_t* s, const int32_t sLength) {
+        app.appendString(s, sLength);
+        len += sLength;
+    }
+    void append(const UnicodeString& s, int32_t start, int32_t length) {
+        append(s.tempSubString(start, length));
+    }
+    void formatAndAppend(const Format* formatter, const Formattable& arg, UErrorCode& ec) {
+        UnicodeString s;
+        formatter->format(arg, s, ec);
+        if (U_SUCCESS(ec)) {
+            append(s);
+        }
+    }
+    void formatAndAppend(const Format* formatter, const Formattable& arg,
+                         const UnicodeString &argString, UErrorCode& ec) {
+        if (!argString.isEmpty()) {
+            if (U_SUCCESS(ec)) {
+                append(argString);
+            }
+        } else {
+            formatAndAppend(formatter, arg, ec);
+        }
+    }
+    int32_t length() {
+        return len;
+    }
+private:
+    Appendable& app;
+    int32_t len;
+};
+
+
+// -------------------------------------
+// Creates a MessageFormat instance based on the pattern.
+
+MessageFormat::MessageFormat(const UnicodeString& pattern,
+                             UErrorCode& success)
+: fLocale(Locale::getDefault()),  // Uses the default locale
+  msgPattern(success),
+  formatAliases(nullptr),
+  formatAliasesCapacity(0),
+  argTypes(nullptr),
+  argTypeCount(0),
+  argTypeCapacity(0),
+  hasArgTypeConflicts(false),
+  defaultNumberFormat(nullptr),
+  defaultDateFormat(nullptr),
+  cachedFormatters(nullptr),
+  customFormatArgStarts(nullptr),
+  pluralProvider(*this, UPLURAL_TYPE_CARDINAL),
+  ordinalProvider(*this, UPLURAL_TYPE_ORDINAL)
+{
+    setLocaleIDs(fLocale.getName(), fLocale.getName());
+    applyPattern(pattern, success);
+}
+
+MessageFormat::MessageFormat(const UnicodeString& pattern,
+                             const Locale& newLocale,
+                             UErrorCode& success)
+: fLocale(newLocale),
+  msgPattern(success),
+  formatAliases(nullptr),
+  formatAliasesCapacity(0),
+  argTypes(nullptr),
+  argTypeCount(0),
+  argTypeCapacity(0),
+  hasArgTypeConflicts(false),
+  defaultNumberFormat(nullptr),
+  defaultDateFormat(nullptr),
+  cachedFormatters(nullptr),
+  customFormatArgStarts(nullptr),
+  pluralProvider(*this, UPLURAL_TYPE_CARDINAL),
+  ordinalProvider(*this, UPLURAL_TYPE_ORDINAL)
+{
+    setLocaleIDs(fLocale.getName(), fLocale.getName());
+    applyPattern(pattern, success);
+}
+
+MessageFormat::MessageFormat(const UnicodeString& pattern,
+                             const Locale& newLocale,
+                             UParseError& parseError,
+                             UErrorCode& success)
+: fLocale(newLocale),
+  msgPattern(success),
+  formatAliases(nullptr),
+  formatAliasesCapacity(0),
+  argTypes(nullptr),
+  argTypeCount(0),
+  argTypeCapacity(0),
+  hasArgTypeConflicts(false),
+  defaultNumberFormat(nullptr),
+  defaultDateFormat(nullptr),
+  cachedFormatters(nullptr),
+  customFormatArgStarts(nullptr),
+  pluralProvider(*this, UPLURAL_TYPE_CARDINAL),
+  ordinalProvider(*this, UPLURAL_TYPE_ORDINAL)
+{
+    setLocaleIDs(fLocale.getName(), fLocale.getName());
+    applyPattern(pattern, parseError, success);
+}
+
+MessageFormat::MessageFormat(const MessageFormat& that)
+:
+  Format(that),
+  fLocale(that.fLocale),
+  msgPattern(that.msgPattern),
+  formatAliases(nullptr),
+  formatAliasesCapacity(0),
+  argTypes(nullptr),
+  argTypeCount(0),
+  argTypeCapacity(0),
+  hasArgTypeConflicts(that.hasArgTypeConflicts),
+  defaultNumberFormat(nullptr),
+  defaultDateFormat(nullptr),
+  cachedFormatters(nullptr),
+  customFormatArgStarts(nullptr),
+  pluralProvider(*this, UPLURAL_TYPE_CARDINAL),
+  ordinalProvider(*this, UPLURAL_TYPE_ORDINAL)
+{
+    // This will take care of creating the hash tables (since they are nullptr).
+    UErrorCode ec = U_ZERO_ERROR;
+    copyObjects(that, ec);
+    if (U_FAILURE(ec)) {
+        resetPattern();
+    }
+}
+
+MessageFormat::~MessageFormat()
+{
+    uhash_close(cachedFormatters);
+    uhash_close(customFormatArgStarts);
+
+    uprv_free(argTypes);
+    uprv_free(formatAliases);
+    delete defaultNumberFormat;
+    delete defaultDateFormat;
+}
+
+//--------------------------------------------------------------------
+// Variable-size array management
+
+/**
+ * Allocate argTypes[] to at least the given capacity and return
+ * true if successful.  If not, leave argTypes[] unchanged.
+ *
+ * If argTypes is nullptr, allocate it.  If it is not nullptr, enlarge it
+ * if necessary to be at least as large as specified.
+ */
+UBool MessageFormat::allocateArgTypes(int32_t capacity, UErrorCode& status) {
+    if (U_FAILURE(status)) {
+        return false;
+    }
+    if (argTypeCapacity >= capacity) {
+        return true;
+    }
+    if (capacity < DEFAULT_INITIAL_CAPACITY) {
+        capacity = DEFAULT_INITIAL_CAPACITY;
+    } else if (capacity < 2*argTypeCapacity) {
+        capacity = 2*argTypeCapacity;
+    }
+    Formattable::Type* a = (Formattable::Type*)
+            uprv_realloc(argTypes, sizeof(*argTypes) * capacity);
+    if (a == nullptr) {
+        status = U_MEMORY_ALLOCATION_ERROR;
+        return false;
+    }
+    argTypes = a;
+    argTypeCapacity = capacity;
+    return true;
+}
+
+// -------------------------------------
+// assignment operator
+
+const MessageFormat&
+MessageFormat::operator=(const MessageFormat& that)
+{
+    if (this != &that) {
+        // Calls the super class for assignment first.
+        Format::operator=(that);
+
+        setLocale(that.fLocale);
+        msgPattern = that.msgPattern;
+        hasArgTypeConflicts = that.hasArgTypeConflicts;
+
+        UErrorCode ec = U_ZERO_ERROR;
+        copyObjects(that, ec);
+        if (U_FAILURE(ec)) {
+            resetPattern();
+        }
+    }
+    return *this;
+}
+
+bool
+MessageFormat::operator==(const Format& rhs) const
+{
+    if (this == &rhs) return true;
+
+    // Check class ID before checking MessageFormat members
+    if (!Format::operator==(rhs)) return false;
+
+    const MessageFormat& that = static_cast<const MessageFormat&>(rhs);
+    if (msgPattern != that.msgPattern ||
+        fLocale != that.fLocale) {
+        return false;
+    }
+
+    // Compare hashtables.
+    if ((customFormatArgStarts == nullptr) != (that.customFormatArgStarts == nullptr)) {
+        return false;
+    }
+    if (customFormatArgStarts == nullptr) {
+        return true;
+    }
+
+    UErrorCode ec = U_ZERO_ERROR;
+    const int32_t count = uhash_count(customFormatArgStarts);
+    const int32_t rhs_count = uhash_count(that.customFormatArgStarts);
+    if (count != rhs_count) {
+        return false;
+    }
+    int32_t idx = 0, rhs_idx = 0, pos = UHASH_FIRST, rhs_pos = UHASH_FIRST;
+    for (; idx < count && rhs_idx < rhs_count && U_SUCCESS(ec); ++idx, ++rhs_idx) {
+        const UHashElement* cur = uhash_nextElement(customFormatArgStarts, &pos);
+        const UHashElement* rhs_cur = uhash_nextElement(that.customFormatArgStarts, &rhs_pos);
+        if (cur->key.integer != rhs_cur->key.integer) {
+            return false;
+        }
+        const Format* format = (const Format*)uhash_iget(cachedFormatters, cur->key.integer);
+        const Format* rhs_format = (const Format*)uhash_iget(that.cachedFormatters, rhs_cur->key.integer);
+        if (*format != *rhs_format) {
+            return false;
+        }
+    }
+    return true;
+}
+
+// -------------------------------------
+// Creates a copy of this MessageFormat, the caller owns the copy.
+
+MessageFormat*
+MessageFormat::clone() const
+{
+    return new MessageFormat(*this);
+}
+
+// -------------------------------------
+// Sets the locale of this MessageFormat object to theLocale.
+
+void
+MessageFormat::setLocale(const Locale& theLocale)
+{
+    if (fLocale != theLocale) {
+        delete defaultNumberFormat;
+        defaultNumberFormat = nullptr;
+        delete defaultDateFormat;
+        defaultDateFormat = nullptr;
+        fLocale = theLocale;
+        setLocaleIDs(fLocale.getName(), fLocale.getName());
+        pluralProvider.reset();
+        ordinalProvider.reset();
+    }
+}
+
+// -------------------------------------
+// Gets the locale of this MessageFormat object.
+
+const Locale&
+MessageFormat::getLocale() const
+{
+    return fLocale;
+}
+
+void
+MessageFormat::applyPattern(const UnicodeString& newPattern,
+                            UErrorCode& status)
+{
+    UParseError parseError;
+    applyPattern(newPattern,parseError,status);
+}
+
+
+// -------------------------------------
+// Applies the new pattern and returns an error if the pattern
+// is not correct.
+void
+MessageFormat::applyPattern(const UnicodeString& pattern,
+                            UParseError& parseError,
+                            UErrorCode& ec)
+{
+    if(U_FAILURE(ec)) {
+        return;
+    }
+    msgPattern.parse(pattern, &parseError, ec);
+    cacheExplicitFormats(ec);
+
+    if (U_FAILURE(ec)) {
+        resetPattern();
+    }
+}
+
+void MessageFormat::resetPattern() {
+    msgPattern.clear();
+    uhash_close(cachedFormatters);
+    cachedFormatters = nullptr;
+    uhash_close(customFormatArgStarts);
+    customFormatArgStarts = nullptr;
+    argTypeCount = 0;
+    hasArgTypeConflicts = false;
+}
+
+void
+MessageFormat::applyPattern(const UnicodeString& pattern,
+                            UMessagePatternApostropheMode aposMode,
+                            UParseError* parseError,
+                            UErrorCode& status) {
+    if (aposMode != msgPattern.getApostropheMode()) {
+        msgPattern.clearPatternAndSetApostropheMode(aposMode);
+    }
+    UParseError tempParseError;
+    applyPattern(pattern, (parseError == nullptr) ? tempParseError : *parseError, status);
+}
+
+// -------------------------------------
+// Converts this MessageFormat instance to a pattern.
+
+UnicodeString&
+MessageFormat::toPattern(UnicodeString& appendTo) const {
+    if ((customFormatArgStarts != nullptr && 0 != uhash_count(customFormatArgStarts)) ||
+        0 == msgPattern.countParts()
+    ) {
+        appendTo.setToBogus();
+        return appendTo;
+    }
+    return appendTo.append(msgPattern.getPatternString());
+}
+
+int32_t MessageFormat::nextTopLevelArgStart(int32_t partIndex) const {
+    if (partIndex != 0) {
+        partIndex = msgPattern.getLimitPartIndex(partIndex);
+    }
+    for (;;) {
+        UMessagePatternPartType type = msgPattern.getPartType(++partIndex);
+        if (type == UMSGPAT_PART_TYPE_ARG_START) {
+            return partIndex;
+        }
+        if (type == UMSGPAT_PART_TYPE_MSG_LIMIT) {
+            return -1;
+        }
+    }
+}
+
+void MessageFormat::setArgStartFormat(int32_t argStart,
+                                      Format* formatter,
+                                      UErrorCode& status) {
+    if (U_FAILURE(status)) {
+        delete formatter;
+        return;
+    }
+    if (cachedFormatters == nullptr) {
+        cachedFormatters=uhash_open(uhash_hashLong, uhash_compareLong,
+                                    equalFormatsForHash, &status);
+        if (U_FAILURE(status)) {
+            delete formatter;
+            return;
+        }
+        uhash_setValueDeleter(cachedFormatters, uprv_deleteUObject);
+    }
+    if (formatter == nullptr) {
+        formatter = new DummyFormat();
+    }
+    uhash_iput(cachedFormatters, argStart, formatter, &status);
+}
+
+
+UBool MessageFormat::argNameMatches(int32_t partIndex, const UnicodeString& argName, int32_t argNumber) {
+    const MessagePattern::Part& part = msgPattern.getPart(partIndex);
+    return part.getType() == UMSGPAT_PART_TYPE_ARG_NAME ?
+        msgPattern.partSubstringMatches(part, argName) :
+        part.getValue() == argNumber;  // ARG_NUMBER
+}
+
+// Sets a custom formatter for a MessagePattern ARG_START part index.
+// "Custom" formatters are provided by the user via setFormat() or similar APIs.
+void MessageFormat::setCustomArgStartFormat(int32_t argStart,
+                                            Format* formatter,
+                                            UErrorCode& status) {
+    setArgStartFormat(argStart, formatter, status);
+    if (customFormatArgStarts == nullptr) {
+        customFormatArgStarts=uhash_open(uhash_hashLong, uhash_compareLong,
+                                         nullptr, &status);
+    }
+    uhash_iputi(customFormatArgStarts, argStart, 1, &status);
+}
+
+Format* MessageFormat::getCachedFormatter(int32_t argumentNumber) const {
+    if (cachedFormatters == nullptr) {
+        return nullptr;
+    }
+    void* ptr = uhash_iget(cachedFormatters, argumentNumber);
+    if (ptr != nullptr && dynamic_cast<DummyFormat*>((Format*)ptr) == nullptr) {
+        return (Format*) ptr;
+    } else {
+        // Not cached, or a DummyFormat representing setFormat(nullptr).
+        return nullptr;
+    }
+}
+
+// -------------------------------------
+// Adopts the new formats array and updates the array count.
+// This MessageFormat instance owns the new formats.
+void
+MessageFormat::adoptFormats(Format** newFormats,
+                            int32_t count) {
+    if (newFormats == nullptr || count < 0) {
+        return;
+    }
+    // Throw away any cached formatters.
+    if (cachedFormatters != nullptr) {
+        uhash_removeAll(cachedFormatters);
+    }
+    if (customFormatArgStarts != nullptr) {
+        uhash_removeAll(customFormatArgStarts);
+    }
+
+    int32_t formatNumber = 0;
+    UErrorCode status = U_ZERO_ERROR;
+    for (int32_t partIndex = 0;
+        formatNumber < count && U_SUCCESS(status) &&
+            (partIndex = nextTopLevelArgStart(partIndex)) >= 0;) {
+        setCustomArgStartFormat(partIndex, newFormats[formatNumber], status);
+        ++formatNumber;
+    }
+    // Delete those that didn't get used (if any).
+    for (; formatNumber < count; ++formatNumber) {
+        delete newFormats[formatNumber];
+    }
+
+}
+
+// -------------------------------------
+// Sets the new formats array and updates the array count.
+// This MessageFormat instance makes a copy of the new formats.
+
+void
+MessageFormat::setFormats(const Format** newFormats,
+                          int32_t count) {
+    if (newFormats == nullptr || count < 0) {
+        return;
+    }
+    // Throw away any cached formatters.
+    if (cachedFormatters != nullptr) {
+        uhash_removeAll(cachedFormatters);
+    }
+    if (customFormatArgStarts != nullptr) {
+        uhash_removeAll(customFormatArgStarts);
+    }
+
+    UErrorCode status = U_ZERO_ERROR;
+    int32_t formatNumber = 0;
+    for (int32_t partIndex = 0;
+        formatNumber < count && U_SUCCESS(status) && (partIndex = nextTopLevelArgStart(partIndex)) >= 0;) {
+      Format* newFormat = nullptr;
+      if (newFormats[formatNumber] != nullptr) {
+          newFormat = newFormats[formatNumber]->clone();
+          if (newFormat == nullptr) {
+              status = U_MEMORY_ALLOCATION_ERROR;
+          }
+      }
+      setCustomArgStartFormat(partIndex, newFormat, status);
+      ++formatNumber;
+    }
+    if (U_FAILURE(status)) {
+        resetPattern();
+    }
+}
+
+// -------------------------------------
+// Adopt a single format by format number.
+// Do nothing if the format number is not less than the array count.
+
+void
+MessageFormat::adoptFormat(int32_t n, Format *newFormat) {
+    LocalPointer<Format> p(newFormat);
+    if (n >= 0) {
+        int32_t formatNumber = 0;
+        for (int32_t partIndex = 0; (partIndex = nextTopLevelArgStart(partIndex)) >= 0;) {
+            if (n == formatNumber) {
+                UErrorCode status = U_ZERO_ERROR;
+                setCustomArgStartFormat(partIndex, p.orphan(), status);
+                return;
+            }
+            ++formatNumber;
+        }
+    }
+}
+
+// -------------------------------------
+// Adopt a single format by format name.
+// Do nothing if there is no match of formatName.
+void
+MessageFormat::adoptFormat(const UnicodeString& formatName,
+                           Format* formatToAdopt,
+                           UErrorCode& status) {
+    LocalPointer<Format> p(formatToAdopt);
+    if (U_FAILURE(status)) {
+        return;
+    }
+    int32_t argNumber = MessagePattern::validateArgumentName(formatName);
+    if (argNumber < UMSGPAT_ARG_NAME_NOT_NUMBER) {
+        status = U_ILLEGAL_ARGUMENT_ERROR;
+        return;
+    }
+    for (int32_t partIndex = 0;
+        (partIndex = nextTopLevelArgStart(partIndex)) >= 0 && U_SUCCESS(status);
+    ) {
+        if (argNameMatches(partIndex + 1, formatName, argNumber)) {
+            Format* f;
+            if (p.isValid()) {
+                f = p.orphan();
+            } else if (formatToAdopt == nullptr) {
+                f = nullptr;
+            } else {
+                f = formatToAdopt->clone();
+                if (f == nullptr) {
+                    status = U_MEMORY_ALLOCATION_ERROR;
+                    return;
+                }
+            }
+            setCustomArgStartFormat(partIndex, f, status);
+        }
+    }
+}
+
+// -------------------------------------
+// Set a single format.
+// Do nothing if the variable is not less than the array count.
+void
+MessageFormat::setFormat(int32_t n, const Format& newFormat) {
+
+    if (n >= 0) {
+        int32_t formatNumber = 0;
+        for (int32_t partIndex = 0;
+             (partIndex = nextTopLevelArgStart(partIndex)) >= 0;) {
+            if (n == formatNumber) {
+                Format* new_format = newFormat.clone();
+                if (new_format) {
+                    UErrorCode status = U_ZERO_ERROR;
+                    setCustomArgStartFormat(partIndex, new_format, status);
+                }
+                return;
+            }
+            ++formatNumber;
+        }
+    }
+}
+
+// -------------------------------------
+// Get a single format by format name.
+// Do nothing if the variable is not less than the array count.
+Format *
+MessageFormat::getFormat(const UnicodeString& formatName, UErrorCode& status) {
+    if (U_FAILURE(status) || cachedFormatters == nullptr) return nullptr;
+
+    int32_t argNumber = MessagePattern::validateArgumentName(formatName);
+    if (argNumber < UMSGPAT_ARG_NAME_NOT_NUMBER) {
+        status = U_ILLEGAL_ARGUMENT_ERROR;
+        return nullptr;
+    }
+    for (int32_t partIndex = 0; (partIndex = nextTopLevelArgStart(partIndex)) >= 0;) {
+        if (argNameMatches(partIndex + 1, formatName, argNumber)) {
+            return getCachedFormatter(partIndex);
+        }
+    }
+    return nullptr;
+}
+
+// -------------------------------------
+// Set a single format by format name
+// Do nothing if the variable is not less than the array count.
+void
+MessageFormat::setFormat(const UnicodeString& formatName,
+                         const Format& newFormat,
+                         UErrorCode& status) {
+    if (U_FAILURE(status)) return;
+
+    int32_t argNumber = MessagePattern::validateArgumentName(formatName);
+    if (argNumber < UMSGPAT_ARG_NAME_NOT_NUMBER) {
+        status = U_ILLEGAL_ARGUMENT_ERROR;
+        return;
+    }
+    for (int32_t partIndex = 0;
+        (partIndex = nextTopLevelArgStart(partIndex)) >= 0 && U_SUCCESS(status);
+    ) {
+        if (argNameMatches(partIndex + 1, formatName, argNumber)) {
+            Format* new_format = newFormat.clone();
+            if (new_format == nullptr) {
+                status = U_MEMORY_ALLOCATION_ERROR;
+                return;
+            }
+            setCustomArgStartFormat(partIndex, new_format, status);
+        }
+    }
+}
+
+// -------------------------------------
+// Gets the format array.
+const Format**
+MessageFormat::getFormats(int32_t& cnt) const
+{
+    // This old API returns an array (which we hold) of Format*
+    // pointers.  The array is valid up to the next call to any
+    // method on this object.  We construct and resize an array
+    // on demand that contains aliases to the subformats[i].format
+    // pointers.
+
+    // Get total required capacity first (it's refreshed on each call).
+    int32_t totalCapacity = 0;
+    for (int32_t partIndex = 0; (partIndex = nextTopLevelArgStart(partIndex)) >= 0; ++totalCapacity) {}
+
+    MessageFormat* t = const_cast<MessageFormat*> (this);
+    cnt = 0;
+    if (formatAliases == nullptr) {
+        t->formatAliasesCapacity = totalCapacity;
+        Format** a = (Format**)
+            uprv_malloc(sizeof(Format*) * formatAliasesCapacity);
+        if (a == nullptr) {
+            t->formatAliasesCapacity = 0;
+            return nullptr;
+        }
+        t->formatAliases = a;
+    } else if (totalCapacity > formatAliasesCapacity) {
+        Format** a = (Format**)
+            uprv_realloc(formatAliases, sizeof(Format*) * totalCapacity);
+        if (a == nullptr) {
+            t->formatAliasesCapacity = 0;
+            return nullptr;
+        }
+        t->formatAliases = a;
+        t->formatAliasesCapacity = totalCapacity;
+    }
+
+    for (int32_t partIndex = 0; (partIndex = nextTopLevelArgStart(partIndex)) >= 0;) {
+        t->formatAliases[cnt++] = getCachedFormatter(partIndex);
+    }
+
+    return (const Format**)formatAliases;
+}
+
+
+UnicodeString MessageFormat::getArgName(int32_t partIndex) {
+    const MessagePattern::Part& part = msgPattern.getPart(partIndex);
+    return msgPattern.getSubstring(part);
+}
+
+StringEnumeration*
+MessageFormat::getFormatNames(UErrorCode& status) {
+    if (U_FAILURE(status))  return nullptr;
+
+    LocalPointer<UVector> formatNames(new UVector(status), status);
+    if (U_FAILURE(status)) {
+        return nullptr;
+    }
+    formatNames->setDeleter(uprv_deleteUObject);
+
+    for (int32_t partIndex = 0; (partIndex = nextTopLevelArgStart(partIndex)) >= 0;) {
+        LocalPointer<UnicodeString> name(getArgName(partIndex + 1).clone(), status);
+        formatNames->adoptElement(name.orphan(), status);
+        if (U_FAILURE(status))  return nullptr;
+    }
+
+    LocalPointer<StringEnumeration> nameEnumerator(
+        new FormatNameEnumeration(std::move(formatNames), status), status);
+    return U_SUCCESS(status) ? nameEnumerator.orphan() : nullptr;
+}
+
+// -------------------------------------
+// Formats the source Formattable array and copy into the result buffer.
+// Ignore the FieldPosition result for error checking.
+
+UnicodeString&
+MessageFormat::format(const Formattable* source,
+                      int32_t cnt,
+                      UnicodeString& appendTo,
+                      FieldPosition& ignore,
+                      UErrorCode& success) const
+{
+    return format(source, nullptr, cnt, appendTo, &ignore, success);
+}
+
+// -------------------------------------
+// Internally creates a MessageFormat instance based on the
+// pattern and formats the arguments Formattable array and
+// copy into the appendTo buffer.
+
+UnicodeString&
+MessageFormat::format(  const UnicodeString& pattern,
+                        const Formattable* arguments,
+                        int32_t cnt,
+                        UnicodeString& appendTo,
+                        UErrorCode& success)
+{
+    MessageFormat temp(pattern, success);
+    return temp.format(arguments, nullptr, cnt, appendTo, nullptr, success);
+}
+
+// -------------------------------------
+// Formats the source Formattable object and copy into the
+// appendTo buffer.  The Formattable object must be an array
+// of Formattable instances, returns error otherwise.
+
+UnicodeString&
+MessageFormat::format(const Formattable& source,
+                      UnicodeString& appendTo,
+                      FieldPosition& ignore,
+                      UErrorCode& success) const
+{
+    if (U_FAILURE(success))
+        return appendTo;
+    if (source.getType() != Formattable::kArray) {
+        success = U_ILLEGAL_ARGUMENT_ERROR;
+        return appendTo;
+    }
+    int32_t cnt;
+    const Formattable* tmpPtr = source.getArray(cnt);
+    return format(tmpPtr, nullptr, cnt, appendTo, &ignore, success);
+}
+
+UnicodeString&
+MessageFormat::format(const UnicodeString* argumentNames,
+                      const Formattable* arguments,
+                      int32_t count,
+                      UnicodeString& appendTo,
+                      UErrorCode& success) const {
+    return format(arguments, argumentNames, count, appendTo, nullptr, success);
+}
+
+// Does linear search to find the match for an ArgName.
+const Formattable* MessageFormat::getArgFromListByName(const Formattable* arguments,
+                                                       const UnicodeString *argumentNames,
+                                                       int32_t cnt, UnicodeString& name) const {
+    for (int32_t i = 0; i < cnt; ++i) {
+        if (0 == argumentNames[i].compare(name)) {
+            return arguments + i;
+        }
+    }
+    return nullptr;
+}
+
+
+UnicodeString&
+MessageFormat::format(const Formattable* arguments,
+                      const UnicodeString *argumentNames,
+                      int32_t cnt,
+                      UnicodeString& appendTo,
+                      FieldPosition* pos,
+                      UErrorCode& status) const {
+    if (U_FAILURE(status)) {
+        return appendTo;
+    }
+
+    UnicodeStringAppendable usapp(appendTo);
+    AppendableWrapper app(usapp);
+    format(0, nullptr, arguments, argumentNames, cnt, app, pos, status);
+    return appendTo;
+}
+
+namespace {
+
+/**
+ * Mutable input/output values for the PluralSelectorProvider.
+ * Separate so that it is possible to make MessageFormat Freezable.
+ */
+class PluralSelectorContext {
+public:
+    PluralSelectorContext(int32_t start, const UnicodeString &name,
+                          const Formattable &num, double off, UErrorCode &errorCode)
+            : startIndex(start), argName(name), offset(off),
+              numberArgIndex(-1), formatter(nullptr), forReplaceNumber(false) {
+        // number needs to be set even when select() is not called.
+        // Keep it as a Number/Formattable:
+        // For format() methods, and to preserve information (e.g., BigDecimal).
+        if(off == 0) {
+            number = num;
+        } else {
+            number = num.getDouble(errorCode) - off;
+        }
+    }
+
+    // Input values for plural selection with decimals.
+    int32_t startIndex;
+    const UnicodeString &argName;
+    /** argument number - plural offset */
+    Formattable number;
+    double offset;
+    // Output values for plural selection with decimals.
+    /** -1 if REPLACE_NUMBER, 0 arg not found, >0 ARG_START index */
+    int32_t numberArgIndex;
+    const Format *formatter;
+    /** formatted argument number - plural offset */
+    UnicodeString numberString;
+    /** true if number-offset was formatted with the stock number formatter */
+    UBool forReplaceNumber;
+};
+
+}  // namespace
+
+// if argumentNames is nullptr, this means arguments is a numeric array.
+// arguments can not be nullptr.
+// We use const void *plNumber rather than const PluralSelectorContext *pluralNumber
+// so that we need not declare the PluralSelectorContext in the public header file.
+void MessageFormat::format(int32_t msgStart, const void *plNumber,
+                           const Formattable* arguments,
+                           const UnicodeString *argumentNames,
+                           int32_t cnt,
+                           AppendableWrapper& appendTo,
+                           FieldPosition* ignore,
+                           UErrorCode& success) const {
+    if (U_FAILURE(success)) {
+        return;
+    }
+
+    const UnicodeString& msgString = msgPattern.getPatternString();
+    int32_t prevIndex = msgPattern.getPart(msgStart).getLimit();
+    for (int32_t i = msgStart + 1; U_SUCCESS(success) ; ++i) {
+        const MessagePattern::Part* part = &msgPattern.getPart(i);
+        const UMessagePatternPartType type = part->getType();
+        int32_t index = part->getIndex();
+        appendTo.append(msgString, prevIndex, index - prevIndex);
+        if (type == UMSGPAT_PART_TYPE_MSG_LIMIT) {
+            return;
+        }
+        prevIndex = part->getLimit();
+        if (type == UMSGPAT_PART_TYPE_REPLACE_NUMBER) {
+            const PluralSelectorContext &pluralNumber =
+                *static_cast<const PluralSelectorContext *>(plNumber);
+            if(pluralNumber.forReplaceNumber) {
+                // number-offset was already formatted.
+                appendTo.formatAndAppend(pluralNumber.formatter,
+                        pluralNumber.number, pluralNumber.numberString, success);
+            } else {
+                const NumberFormat* nf = getDefaultNumberFormat(success);
+                appendTo.formatAndAppend(nf, pluralNumber.number, success);
+            }
+            continue;
+        }
+        if (type != UMSGPAT_PART_TYPE_ARG_START) {
+            continue;
+        }
+        int32_t argLimit = msgPattern.getLimitPartIndex(i);
+        UMessagePatternArgType argType = part->getArgType();
+        part = &msgPattern.getPart(++i);
+        const Formattable* arg;
+        UBool noArg = false;
+        UnicodeString argName = msgPattern.getSubstring(*part);
+        if (argumentNames == nullptr) {
+            int32_t argNumber = part->getValue();  // ARG_NUMBER
+            if (0 <= argNumber && argNumber < cnt) {
+                arg = arguments + argNumber;
+            } else {
+                arg = nullptr;
+                noArg = true;
+            }
+        } else {
+            arg = getArgFromListByName(arguments, argumentNames, cnt, argName);
+            if (arg == nullptr) {
+                noArg = true;
+            }
+        }
+        ++i;
+        int32_t prevDestLength = appendTo.length();
+        const Format* formatter = nullptr;
+        if (noArg) {
+            appendTo.append(
+                UnicodeString(LEFT_CURLY_BRACE).append(argName).append(RIGHT_CURLY_BRACE));
+        } else if (arg == nullptr) {
+            appendTo.append(NULL_STRING, 4);
+        } else if(plNumber!=nullptr &&
+                static_cast<const PluralSelectorContext *>(plNumber)->numberArgIndex==(i-2)) {
+            const PluralSelectorContext &pluralNumber =
+                *static_cast<const PluralSelectorContext *>(plNumber);
+            if(pluralNumber.offset == 0) {
+                // The number was already formatted with this formatter.
+                appendTo.formatAndAppend(pluralNumber.formatter, pluralNumber.number,
+                                         pluralNumber.numberString, success);
+            } else {
+                // Do not use the formatted (number-offset) string for a named argument
+                // that formats the number without subtracting the offset.
+                appendTo.formatAndAppend(pluralNumber.formatter, *arg, success);
+            }
+        } else if ((formatter = getCachedFormatter(i -2)) != 0) {
+            // Handles all ArgType.SIMPLE, and formatters from setFormat() and its siblings.
+            if (dynamic_cast<const ChoiceFormat*>(formatter) ||
+                dynamic_cast<const PluralFormat*>(formatter) ||
+                dynamic_cast<const SelectFormat*>(formatter)) {
+                // We only handle nested formats here if they were provided via
+                // setFormat() or its siblings. Otherwise they are not cached and instead
+                // handled below according to argType.
+                UnicodeString subMsgString;
+                formatter->format(*arg, subMsgString, success);
+                if (subMsgString.indexOf(LEFT_CURLY_BRACE) >= 0 ||
+                    (subMsgString.indexOf(SINGLE_QUOTE) >= 0 && !MessageImpl::jdkAposMode(msgPattern))
+                ) {
+                    MessageFormat subMsgFormat(subMsgString, fLocale, success);
+                    subMsgFormat.format(0, nullptr, arguments, argumentNames, cnt, appendTo, ignore, success);
+                } else {
+                    appendTo.append(subMsgString);
+                }
+            } else {
+                appendTo.formatAndAppend(formatter, *arg, success);
+            }
+        } else if (argType == UMSGPAT_ARG_TYPE_NONE || (cachedFormatters && uhash_iget(cachedFormatters, i - 2))) {
+            // We arrive here if getCachedFormatter returned nullptr, but there was actually an element in the hash table.
+            // This can only happen if the hash table contained a DummyFormat, so the if statement above is a check
+            // for the hash table containing DummyFormat.
+            if (arg->isNumeric()) {
+                const NumberFormat* nf = getDefaultNumberFormat(success);
+                appendTo.formatAndAppend(nf, *arg, success);
+            } else if (arg->getType() == Formattable::kDate) {
+                const DateFormat* df = getDefaultDateFormat(success);
+                appendTo.formatAndAppend(df, *arg, success);
+            } else {
+                appendTo.append(arg->getString(success));
+            }
+        } else if (argType == UMSGPAT_ARG_TYPE_CHOICE) {
+            if (!arg->isNumeric()) {
+                success = U_ILLEGAL_ARGUMENT_ERROR;
+                return;
+            }
+            // We must use the Formattable::getDouble() variant with the UErrorCode parameter
+            // because only this one converts non-double numeric types to double.
+            const double number = arg->getDouble(success);
+            int32_t subMsgStart = ChoiceFormat::findSubMessage(msgPattern, i, number);
+            formatComplexSubMessage(subMsgStart, nullptr, arguments, argumentNames,
+                                    cnt, appendTo, success);
+        } else if (UMSGPAT_ARG_TYPE_HAS_PLURAL_STYLE(argType)) {
+            if (!arg->isNumeric()) {
+                success = U_ILLEGAL_ARGUMENT_ERROR;
+                return;
+            }
+            const PluralSelectorProvider &selector =
+                argType == UMSGPAT_ARG_TYPE_PLURAL ? pluralProvider : ordinalProvider;
+            // We must use the Formattable::getDouble() variant with the UErrorCode parameter
+            // because only this one converts non-double numeric types to double.
+            double offset = msgPattern.getPluralOffset(i);
+            PluralSelectorContext context(i, argName, *arg, offset, success);
+            int32_t subMsgStart = PluralFormat::findSubMessage(
+                    msgPattern, i, selector, &context, arg->getDouble(success), success);
+            formatComplexSubMessage(subMsgStart, &context, arguments, argumentNames,
+                                    cnt, appendTo, success);
+        } else if (argType == UMSGPAT_ARG_TYPE_SELECT) {
+            int32_t subMsgStart = SelectFormat::findSubMessage(msgPattern, i, arg->getString(success), success);
+            formatComplexSubMessage(subMsgStart, nullptr, arguments, argumentNames,
+                                    cnt, appendTo, success);
+        } else {
+            // This should never happen.
+            success = U_INTERNAL_PROGRAM_ERROR;
+            return;
+        }
+        ignore = updateMetaData(appendTo, prevDestLength, ignore, arg);
+        prevIndex = msgPattern.getPart(argLimit).getLimit();
+        i = argLimit;
+    }
+}
+
+
+void MessageFormat::formatComplexSubMessage(int32_t msgStart,
+                                            const void *plNumber,
+                                            const Formattable* arguments,
+                                            const UnicodeString *argumentNames,
+                                            int32_t cnt,
+                                            AppendableWrapper& appendTo,
+                                            UErrorCode& success) const {
+    if (U_FAILURE(success)) {
+        return;
+    }
+
+    if (!MessageImpl::jdkAposMode(msgPattern)) {
+        format(msgStart, plNumber, arguments, argumentNames, cnt, appendTo, nullptr, success);
+        return;
+    }
+
+    // JDK compatibility mode: (see JDK MessageFormat.format() API docs)
+    // - remove SKIP_SYNTAX; that is, remove half of the apostrophes
+    // - if the result string contains an open curly brace '{' then
+    //   instantiate a temporary MessageFormat object and format again;
+    //   otherwise just append the result string
+    const UnicodeString& msgString = msgPattern.getPatternString();
+    UnicodeString sb;
+    int32_t prevIndex = msgPattern.getPart(msgStart).getLimit();
+    for (int32_t i = msgStart;;) {
+        const MessagePattern::Part& part = msgPattern.getPart(++i);
+        const UMessagePatternPartType type = part.getType();
+        int32_t index = part.getIndex();
+        if (type == UMSGPAT_PART_TYPE_MSG_LIMIT) {
+            sb.append(msgString, prevIndex, index - prevIndex);
+            break;
+        } else if (type == UMSGPAT_PART_TYPE_REPLACE_NUMBER || type == UMSGPAT_PART_TYPE_SKIP_SYNTAX) {
+            sb.append(msgString, prevIndex, index - prevIndex);
+            if (type == UMSGPAT_PART_TYPE_REPLACE_NUMBER) {
+                const PluralSelectorContext &pluralNumber =
+                    *static_cast<const PluralSelectorContext *>(plNumber);
+                if(pluralNumber.forReplaceNumber) {
+                    // number-offset was already formatted.
+                    sb.append(pluralNumber.numberString);
+                } else {
+                    const NumberFormat* nf = getDefaultNumberFormat(success);
+                    sb.append(nf->format(pluralNumber.number, sb, success));
+                }
+            }
+            prevIndex = part.getLimit();
+        } else if (type == UMSGPAT_PART_TYPE_ARG_START) {
+            sb.append(msgString, prevIndex, index - prevIndex);
+            prevIndex = index;
+            i = msgPattern.getLimitPartIndex(i);
+            index = msgPattern.getPart(i).getLimit();
+            MessageImpl::appendReducedApostrophes(msgString, prevIndex, index, sb);
+            prevIndex = index;
+        }
+    }
+    if (sb.indexOf(LEFT_CURLY_BRACE) >= 0) {
+        UnicodeString emptyPattern;  // gcc 3.3.3 fails with "UnicodeString()" as the first parameter.
+        MessageFormat subMsgFormat(emptyPattern, fLocale, success);
+        subMsgFormat.applyPattern(sb, UMSGPAT_APOS_DOUBLE_REQUIRED, nullptr, success);
+        subMsgFormat.format(0, nullptr, arguments, argumentNames, cnt, appendTo, nullptr, success);
+    } else {
+        appendTo.append(sb);
+    }
+}
+
+
+UnicodeString MessageFormat::getLiteralStringUntilNextArgument(int32_t from) const {
+    const UnicodeString& msgString=msgPattern.getPatternString();
+    int32_t prevIndex=msgPattern.getPart(from).getLimit();
+    UnicodeString b;
+    for (int32_t i = from + 1; ; ++i) {
+        const MessagePattern::Part& part = msgPattern.getPart(i);
+        const UMessagePatternPartType type=part.getType();
+        int32_t index=part.getIndex();
+        b.append(msgString, prevIndex, index - prevIndex);
+        if(type==UMSGPAT_PART_TYPE_ARG_START || type==UMSGPAT_PART_TYPE_MSG_LIMIT) {
+            return b;
+        }
+        // Unexpected Part "part" in parsed message.
+        U_ASSERT(type==UMSGPAT_PART_TYPE_SKIP_SYNTAX || type==UMSGPAT_PART_TYPE_INSERT_CHAR);
+        prevIndex=part.getLimit();
+    }
+}
+
+
+FieldPosition* MessageFormat::updateMetaData(AppendableWrapper& /*dest*/, int32_t /*prevLength*/,
+                             FieldPosition* /*fp*/, const Formattable* /*argId*/) const {
+    // Unlike in Java, there are no field attributes defined for MessageFormat. Do nothing.
+    return nullptr;
+    /*
+      if (fp != nullptr && Field.ARGUMENT.equals(fp.getFieldAttribute())) {
+          fp->setBeginIndex(prevLength);
+          fp->setEndIndex(dest.get_length());
+          return nullptr;
+      }
+      return fp;
+    */
+}
+
+int32_t
+MessageFormat::findOtherSubMessage(int32_t partIndex) const {
+    int32_t count=msgPattern.countParts();
+    const MessagePattern::Part *part = &msgPattern.getPart(partIndex);
+    if(MessagePattern::Part::hasNumericValue(part->getType())) {
+        ++partIndex;
+    }
+    // Iterate over (ARG_SELECTOR [ARG_INT|ARG_DOUBLE] message) tuples
+    // until ARG_LIMIT or end of plural-only pattern.
+    UnicodeString other(false, OTHER_STRING, 5);
+    do {
+        part=&msgPattern.getPart(partIndex++);
+        UMessagePatternPartType type=part->getType();
+        if(type==UMSGPAT_PART_TYPE_ARG_LIMIT) {
+            break;
+        }
+        U_ASSERT(type==UMSGPAT_PART_TYPE_ARG_SELECTOR);
+        // part is an ARG_SELECTOR followed by an optional explicit value, and then a message
+        if(msgPattern.partSubstringMatches(*part, other)) {
+            return partIndex;
+        }
+        if(MessagePattern::Part::hasNumericValue(msgPattern.getPartType(partIndex))) {
+            ++partIndex;  // skip the numeric-value part of "=1" etc.
+        }
+        partIndex=msgPattern.getLimitPartIndex(partIndex);
+    } while(++partIndex<count);
+    return 0;
+}
+
+int32_t
+MessageFormat::findFirstPluralNumberArg(int32_t msgStart, const UnicodeString &argName) const {
+    for(int32_t i=msgStart+1;; ++i) {
+        const MessagePattern::Part &part=msgPattern.getPart(i);
+        UMessagePatternPartType type=part.getType();
+        if(type==UMSGPAT_PART_TYPE_MSG_LIMIT) {
+            return 0;
+        }
+        if(type==UMSGPAT_PART_TYPE_REPLACE_NUMBER) {
+            return -1;
+        }
+        if(type==UMSGPAT_PART_TYPE_ARG_START) {
+            UMessagePatternArgType argType=part.getArgType();
+            if(!argName.isEmpty() && (argType==UMSGPAT_ARG_TYPE_NONE || argType==UMSGPAT_ARG_TYPE_SIMPLE)) {
+                // ARG_NUMBER or ARG_NAME
+                if(msgPattern.partSubstringMatches(msgPattern.getPart(i+1), argName)) {
+                    return i;
+                }
+            }
+            i=msgPattern.getLimitPartIndex(i);
+        }
+    }
+}
+
+void MessageFormat::copyObjects(const MessageFormat& that, UErrorCode& ec) {
+    // Deep copy pointer fields.
+    // We need not copy the formatAliases because they are re-filled
+    // in each getFormats() call.
+    // The defaultNumberFormat, defaultDateFormat and pluralProvider.rules
+    // also get created on demand.
+    argTypeCount = that.argTypeCount;
+    if (argTypeCount > 0) {
+        if (!allocateArgTypes(argTypeCount, ec)) {
+            return;
+        }
+        uprv_memcpy(argTypes, that.argTypes, argTypeCount * sizeof(argTypes[0]));
+    }
+    if (cachedFormatters != nullptr) {
+        uhash_removeAll(cachedFormatters);
+    }
+    if (customFormatArgStarts != nullptr) {
+        uhash_removeAll(customFormatArgStarts);
+    }
+    if (that.cachedFormatters) {
+        if (cachedFormatters == nullptr) {
+            cachedFormatters=uhash_open(uhash_hashLong, uhash_compareLong,
+                                        equalFormatsForHash, &ec);
+            if (U_FAILURE(ec)) {
+                return;
+            }
+            uhash_setValueDeleter(cachedFormatters, uprv_deleteUObject);
+        }
+
+        const int32_t count = uhash_count(that.cachedFormatters);
+        int32_t pos, idx;
+        for (idx = 0, pos = UHASH_FIRST; idx < count && U_SUCCESS(ec); ++idx) {
+            const UHashElement* cur = uhash_nextElement(that.cachedFormatters, &pos);
+            Format* newFormat = ((Format*)(cur->value.pointer))->clone();
+            if (newFormat) {
+                uhash_iput(cachedFormatters, cur->key.integer, newFormat, &ec);
+            } else {
+                ec = U_MEMORY_ALLOCATION_ERROR;
+                return;
+            }
+        }
+    }
+    if (that.customFormatArgStarts) {
+        if (customFormatArgStarts == nullptr) {
+            customFormatArgStarts=uhash_open(uhash_hashLong, uhash_compareLong,
+                                              nullptr, &ec);
+        }
+        const int32_t count = uhash_count(that.customFormatArgStarts);
+        int32_t pos, idx;
+        for (idx = 0, pos = UHASH_FIRST; idx < count && U_SUCCESS(ec); ++idx) {
+            const UHashElement* cur = uhash_nextElement(that.customFormatArgStarts, &pos);
+            uhash_iputi(customFormatArgStarts, cur->key.integer, cur->value.integer, &ec);
+        }
+    }
+}
+
+
+Formattable*
+MessageFormat::parse(int32_t msgStart,
+                     const UnicodeString& source,
+                     ParsePosition& pos,
+                     int32_t& count,
+                     UErrorCode& ec) const {
+    count = 0;
+    if (U_FAILURE(ec)) {
+        pos.setErrorIndex(pos.getIndex());
+        return nullptr;
+    }
+    // parse() does not work with named arguments.
+    if (msgPattern.hasNamedArguments()) {
+        ec = U_ARGUMENT_TYPE_MISMATCH;
+        pos.setErrorIndex(pos.getIndex());
+        return nullptr;
+    }
+    LocalArray<Formattable> resultArray(new Formattable[argTypeCount ? argTypeCount : 1]);
+    const UnicodeString& msgString=msgPattern.getPatternString();
+    int32_t prevIndex=msgPattern.getPart(msgStart).getLimit();
+    int32_t sourceOffset = pos.getIndex();
+    ParsePosition tempStatus(0);
+
+    for(int32_t i=msgStart+1; ; ++i) {
+        UBool haveArgResult = false;
+        const MessagePattern::Part* part=&msgPattern.getPart(i);
+        const UMessagePatternPartType type=part->getType();
+        int32_t index=part->getIndex();
+        // Make sure the literal string matches.
+        int32_t len = index - prevIndex;
+        if (len == 0 || (0 == msgString.compare(prevIndex, len, source, sourceOffset, len))) {
+            sourceOffset += len;
+            prevIndex += len;
+        } else {
+            pos.setErrorIndex(sourceOffset);
+            return nullptr; // leave index as is to signal error
+        }
+        if(type==UMSGPAT_PART_TYPE_MSG_LIMIT) {
+            // Things went well! Done.
+            pos.setIndex(sourceOffset);
+            return resultArray.orphan();
+        }
+        if(type==UMSGPAT_PART_TYPE_SKIP_SYNTAX || type==UMSGPAT_PART_TYPE_INSERT_CHAR) {
+            prevIndex=part->getLimit();
+            continue;
+        }
+        // We do not support parsing Plural formats. (No REPLACE_NUMBER here.)
+        // Unexpected Part "part" in parsed message.
+        U_ASSERT(type==UMSGPAT_PART_TYPE_ARG_START);
+        int32_t argLimit=msgPattern.getLimitPartIndex(i);
+
+        UMessagePatternArgType argType=part->getArgType();
+        part=&msgPattern.getPart(++i);
+        int32_t argNumber = part->getValue();  // ARG_NUMBER
+        UnicodeString key;
+        ++i;
+        const Format* formatter = nullptr;
+        Formattable& argResult = resultArray[argNumber];
+
+        if(cachedFormatters!=nullptr && (formatter = getCachedFormatter(i - 2))!=nullptr) {
+            // Just parse using the formatter.
+            tempStatus.setIndex(sourceOffset);
+            formatter->parseObject(source, argResult, tempStatus);
+            if (tempStatus.getIndex() == sourceOffset) {
+                pos.setErrorIndex(sourceOffset);
+                return nullptr; // leave index as is to signal error
+            }
+            sourceOffset = tempStatus.getIndex();
+            haveArgResult = true;
+        } else if(
+            argType==UMSGPAT_ARG_TYPE_NONE || (cachedFormatters && uhash_iget(cachedFormatters, i -2))) {
+            // We arrive here if getCachedFormatter returned nullptr, but there was actually an element in the hash table.
+            // This can only happen if the hash table contained a DummyFormat, so the if statement above is a check
+            // for the hash table containing DummyFormat.
+
+            // Match as a string.
+            // if at end, use longest possible match
+            // otherwise uses first match to intervening string
+            // does NOT recursively try all possibilities
+            UnicodeString stringAfterArgument = getLiteralStringUntilNextArgument(argLimit);
+            int32_t next;
+            if (!stringAfterArgument.isEmpty()) {
+                next = source.indexOf(stringAfterArgument, sourceOffset);
+            } else {
+                next = source.length();
+            }
+            if (next < 0) {
+                pos.setErrorIndex(sourceOffset);
+                return nullptr; // leave index as is to signal error
+            } else {
+                UnicodeString strValue(source.tempSubString(sourceOffset, next - sourceOffset));
+                UnicodeString compValue;
+                compValue.append(LEFT_CURLY_BRACE);
+                itos(argNumber, compValue);
+                compValue.append(RIGHT_CURLY_BRACE);
+                if (0 != strValue.compare(compValue)) {
+                    argResult.setString(strValue);
+                    haveArgResult = true;
+                }
+                sourceOffset = next;
+            }
+        } else if(argType==UMSGPAT_ARG_TYPE_CHOICE) {
+            tempStatus.setIndex(sourceOffset);
+            double choiceResult = ChoiceFormat::parseArgument(msgPattern, i, source, tempStatus);
+            if (tempStatus.getIndex() == sourceOffset) {
+                pos.setErrorIndex(sourceOffset);
+                return nullptr; // leave index as is to signal error
+            }
+            argResult.setDouble(choiceResult);
+            haveArgResult = true;
+            sourceOffset = tempStatus.getIndex();
+        } else if(UMSGPAT_ARG_TYPE_HAS_PLURAL_STYLE(argType) || argType==UMSGPAT_ARG_TYPE_SELECT) {
+            // Parsing not supported.
+            ec = U_UNSUPPORTED_ERROR;
+            return nullptr;
+        } else {
+            // This should never happen.
+            ec = U_INTERNAL_PROGRAM_ERROR;
+            return nullptr;
+        }
+        if (haveArgResult && count <= argNumber) {
+            count = argNumber + 1;
+        }
+        prevIndex=msgPattern.getPart(argLimit).getLimit();
+        i=argLimit;
+    }
+}
+// -------------------------------------
+// Parses the source pattern and returns the Formattable objects array,
+// the array count and the ending parse position.  The caller of this method
+// owns the array.
+
+Formattable*
+MessageFormat::parse(const UnicodeString& source,
+                     ParsePosition& pos,
+                     int32_t& count) const {
+    UErrorCode ec = U_ZERO_ERROR;
+    return parse(0, source, pos, count, ec);
+}
+
+// -------------------------------------
+// Parses the source string and returns the array of
+// Formattable objects and the array count.  The caller
+// owns the returned array.
+
+Formattable*
+MessageFormat::parse(const UnicodeString& source,
+                     int32_t& cnt,
+                     UErrorCode& success) const
+{
+    if (msgPattern.hasNamedArguments()) {
+        success = U_ARGUMENT_TYPE_MISMATCH;
+        return nullptr;
+    }
+    ParsePosition status(0);
+    // Calls the actual implementation method and starts
+    // from zero offset of the source text.
+    Formattable* result = parse(source, status, cnt);
+    if (status.getIndex() == 0) {
+        success = U_MESSAGE_PARSE_ERROR;
+        delete[] result;
+        return nullptr;
+    }
+    return result;
+}
+
+// -------------------------------------
+// Parses the source text and copy into the result buffer.
+
+void
+MessageFormat::parseObject( const UnicodeString& source,
+                            Formattable& result,
+                            ParsePosition& status) const
+{
+    int32_t cnt = 0;
+    Formattable* tmpResult = parse(source, status, cnt);
+    if (tmpResult != nullptr)
+        result.adoptArray(tmpResult, cnt);
+}
+
+UnicodeString
+MessageFormat::autoQuoteApostrophe(const UnicodeString& pattern, UErrorCode& status) {
+    UnicodeString result;
+    if (U_SUCCESS(status)) {
+        int32_t plen = pattern.length();
+        const char16_t* pat = pattern.getBuffer();
+        int32_t blen = plen * 2 + 1; // space for null termination, convenience
+        char16_t* buf = result.getBuffer(blen);
+        if (buf == nullptr) {
+            status = U_MEMORY_ALLOCATION_ERROR;
+        } else {
+            int32_t len = umsg_autoQuoteApostrophe(pat, plen, buf, blen, &status);
+            result.releaseBuffer(U_SUCCESS(status) ? len : 0);
+        }
+    }
+    if (U_FAILURE(status)) {
+        result.setToBogus();
+    }
+    return result;
+}
+
+// -------------------------------------
+
+static Format* makeRBNF(URBNFRuleSetTag tag, const Locale& locale, const UnicodeString& defaultRuleSet, UErrorCode& ec) {
+    RuleBasedNumberFormat* fmt = new RuleBasedNumberFormat(tag, locale, ec);
+    if (fmt == nullptr) {
+        ec = U_MEMORY_ALLOCATION_ERROR;
+    } else if (U_SUCCESS(ec) && defaultRuleSet.length() > 0) {
+        UErrorCode localStatus = U_ZERO_ERROR; // ignore unrecognized default rule set
+        fmt->setDefaultRuleSet(defaultRuleSet, localStatus);
+    }
+    return fmt;
+}
+
+void MessageFormat::cacheExplicitFormats(UErrorCode& status) {
+    if (U_FAILURE(status)) {
+        return;
+    }
+
+    if (cachedFormatters != nullptr) {
+        uhash_removeAll(cachedFormatters);
+    }
+    if (customFormatArgStarts != nullptr) {
+        uhash_removeAll(customFormatArgStarts);
+    }
+
+    // The last two "parts" can at most be ARG_LIMIT and MSG_LIMIT
+    // which we need not examine.
+    int32_t limit = msgPattern.countParts() - 2;
+    argTypeCount = 0;
+    // We also need not look at the first two "parts"
+    // (at most MSG_START and ARG_START) in this loop.
+    // We determine the argTypeCount first so that we can allocateArgTypes
+    // so that the next loop can set argTypes[argNumber].
+    // (This is for the C API which needs the argTypes to read its va_arg list.)
+    for (int32_t i = 2; i < limit && U_SUCCESS(status); ++i) {
+        const MessagePattern::Part& part = msgPattern.getPart(i);
+        if (part.getType() == UMSGPAT_PART_TYPE_ARG_NUMBER) {
+            const int argNumber = part.getValue();
+            if (argNumber >= argTypeCount) {
+                argTypeCount = argNumber + 1;
+            }
+        }
+    }
+    if (!allocateArgTypes(argTypeCount, status)) {
+        return;
+    }
+    // Set all argTypes to kObject, as a "none" value, for lack of any better value.
+    // We never use kObject for real arguments.
+    // We use it as "no argument yet" for the check for hasArgTypeConflicts.
+    for (int32_t i = 0; i < argTypeCount; ++i) {
+        argTypes[i] = Formattable::kObject;
+    }
+    hasArgTypeConflicts = false;
+
+    // This loop starts at part index 1 because we do need to examine
+    // ARG_START parts. (But we can ignore the MSG_START.)
+    for (int32_t i = 1; i < limit && U_SUCCESS(status); ++i) {
+        const MessagePattern::Part* part = &msgPattern.getPart(i);
+        if (part->getType() != UMSGPAT_PART_TYPE_ARG_START) {
+            continue;
+        }
+        UMessagePatternArgType argType = part->getArgType();
+
+        int32_t argNumber = -1;
+        part = &msgPattern.getPart(i + 1);
+        if (part->getType() == UMSGPAT_PART_TYPE_ARG_NUMBER) {
+            argNumber = part->getValue();
+        }
+        Formattable::Type formattableType;
+
+        switch (argType) {
+        case UMSGPAT_ARG_TYPE_NONE:
+            formattableType = Formattable::kString;
+            break;
+        case UMSGPAT_ARG_TYPE_SIMPLE: {
+            int32_t index = i;
+            i += 2;
+            UnicodeString explicitType = msgPattern.getSubstring(msgPattern.getPart(i++));
+            UnicodeString style;
+            if ((part = &msgPattern.getPart(i))->getType() == UMSGPAT_PART_TYPE_ARG_STYLE) {
+                style = msgPattern.getSubstring(*part);
+                ++i;
+            }
+            UParseError parseError;
+            Format* formatter = createAppropriateFormat(explicitType, style, formattableType, parseError, status);
+            setArgStartFormat(index, formatter, status);
+            break;
+        }
+        case UMSGPAT_ARG_TYPE_CHOICE:
+        case UMSGPAT_ARG_TYPE_PLURAL:
+        case UMSGPAT_ARG_TYPE_SELECTORDINAL:
+            formattableType = Formattable::kDouble;
+            break;
+        case UMSGPAT_ARG_TYPE_SELECT:
+            formattableType = Formattable::kString;
+            break;
+        default:
+            status = U_INTERNAL_PROGRAM_ERROR;  // Should be unreachable.
+            formattableType = Formattable::kString;
+            break;
+        }
+        if (argNumber != -1) {
+            if (argTypes[argNumber] != Formattable::kObject && argTypes[argNumber] != formattableType) {
+                hasArgTypeConflicts = true;
+            }
+            argTypes[argNumber] = formattableType;
+        }
+    }
+}
+
+Format* MessageFormat::createAppropriateFormat(UnicodeString& type, UnicodeString& style,
+                                               Formattable::Type& formattableType, UParseError& parseError,
+                                               UErrorCode& ec) {
+    if (U_FAILURE(ec)) {
+        return nullptr;
+    }
+    Format* fmt = nullptr;
+    int32_t typeID, styleID;
+    DateFormat::EStyle date_style;
+    int32_t firstNonSpace;
+
+    switch (typeID = findKeyword(type, TYPE_IDS)) {
+    case 0: // number
+        formattableType = Formattable::kDouble;
+        switch (findKeyword(style, NUMBER_STYLE_IDS)) {
+        case 0: // default
+            fmt = NumberFormat::createInstance(fLocale, ec);
+            break;
+        case 1: // currency
+            fmt = NumberFormat::createCurrencyInstance(fLocale, ec);
+            break;
+        case 2: // percent
+            fmt = NumberFormat::createPercentInstance(fLocale, ec);
+            break;
+        case 3: // integer
+            formattableType = Formattable::kLong;
+            fmt = createIntegerFormat(fLocale, ec);
+            break;
+        default: // pattern or skeleton
+            firstNonSpace = PatternProps::skipWhiteSpace(style, 0);
+            if (style.compare(firstNonSpace, 2, u"::", 0, 2) == 0) {
+                // Skeleton
+                UnicodeString skeleton = style.tempSubString(firstNonSpace + 2);
+                fmt = number::NumberFormatter::forSkeleton(skeleton, ec).locale(fLocale).toFormat(ec);
+            } else {
+                // Pattern
+                fmt = NumberFormat::createInstance(fLocale, ec);
+                if (fmt) {
+                    auto* decfmt = dynamic_cast<DecimalFormat*>(fmt);
+                    if (decfmt != nullptr) {
+                        decfmt->applyPattern(style, parseError, ec);
+                    }
+                }
+            }
+            break;
+        }
+        break;
+
+    case 1: // date
+    case 2: // time
+        formattableType = Formattable::kDate;
+        firstNonSpace = PatternProps::skipWhiteSpace(style, 0);
+        if (style.compare(firstNonSpace, 2, u"::", 0, 2) == 0) {
+            // Skeleton
+            UnicodeString skeleton = style.tempSubString(firstNonSpace + 2);
+            fmt = DateFormat::createInstanceForSkeleton(skeleton, fLocale, ec);
+        } else {
+            // Pattern
+            styleID = findKeyword(style, DATE_STYLE_IDS);
+            date_style = (styleID >= 0) ? DATE_STYLES[styleID] : DateFormat::kDefault;
+
+            if (typeID == 1) {
+                fmt = DateFormat::createDateInstance(date_style, fLocale);
+            } else {
+                fmt = DateFormat::createTimeInstance(date_style, fLocale);
+            }
+
+            if (styleID < 0 && fmt != nullptr) {
+                SimpleDateFormat* sdtfmt = dynamic_cast<SimpleDateFormat*>(fmt);
+                if (sdtfmt != nullptr) {
+                    sdtfmt->applyPattern(style);
+                }
+            }
+        }
+        break;
+
+    case 3: // spellout
+        formattableType = Formattable::kDouble;
+        fmt = makeRBNF(URBNF_SPELLOUT, fLocale, style, ec);
+        break;
+    case 4: // ordinal
+        formattableType = Formattable::kDouble;
+        fmt = makeRBNF(URBNF_ORDINAL, fLocale, style, ec);
+        break;
+    case 5: // duration
+        formattableType = Formattable::kDouble;
+        fmt = makeRBNF(URBNF_DURATION, fLocale, style, ec);
+        break;
+    default:
+        formattableType = Formattable::kString;
+        ec = U_ILLEGAL_ARGUMENT_ERROR;
+        break;
+    }
+
+    return fmt;
+}
+
+
+//-------------------------------------
+// Finds the string, s, in the string array, list.
+int32_t MessageFormat::findKeyword(const UnicodeString& s,
+                                   const char16_t * const *list)
+{
+    if (s.isEmpty()) {
+        return 0; // default
+    }
+
+    int32_t length = s.length();
+    const char16_t *ps = PatternProps::trimWhiteSpace(s.getBuffer(), length);
+    UnicodeString buffer(false, ps, length);
+    // Trims the space characters and turns all characters
+    // in s to lower case.
+    buffer.toLower("");
+    for (int32_t i = 0; list[i]; ++i) {
+        if (!buffer.compare(list[i], u_strlen(list[i]))) {
+            return i;
+        }
+    }
+    return -1;
+}
+
+/**
+ * Convenience method that ought to be in NumberFormat
+ */
+NumberFormat*
+MessageFormat::createIntegerFormat(const Locale& locale, UErrorCode& status) const {
+    NumberFormat *temp = NumberFormat::createInstance(locale, status);
+    DecimalFormat *temp2;
+    if (temp != nullptr && (temp2 = dynamic_cast<DecimalFormat*>(temp)) != nullptr) {
+        temp2->setMaximumFractionDigits(0);
+        temp2->setDecimalSeparatorAlwaysShown(false);
+        temp2->setParseIntegerOnly(true);
+    }
+
+    return temp;
+}
+
+/**
+ * Return the default number format.  Used to format a numeric
+ * argument when subformats[i].format is nullptr.  Returns nullptr
+ * on failure.
+ *
+ * Semantically const but may modify *this.
+ */
+const NumberFormat* MessageFormat::getDefaultNumberFormat(UErrorCode& ec) const {
+    if (defaultNumberFormat == nullptr) {
+        MessageFormat* t = (MessageFormat*) this;
+        t->defaultNumberFormat = NumberFormat::createInstance(fLocale, ec);
+        if (U_FAILURE(ec)) {
+            delete t->defaultNumberFormat;
+            t->defaultNumberFormat = nullptr;
+        } else if (t->defaultNumberFormat == nullptr) {
+            ec = U_MEMORY_ALLOCATION_ERROR;
+        }
+    }
+    return defaultNumberFormat;
+}
+
+/**
+ * Return the default date format.  Used to format a date
+ * argument when subformats[i].format is nullptr.  Returns nullptr
+ * on failure.
+ *
+ * Semantically const but may modify *this.
+ */
+const DateFormat* MessageFormat::getDefaultDateFormat(UErrorCode& ec) const {
+    if (defaultDateFormat == nullptr) {
+        MessageFormat* t = (MessageFormat*) this;
+        t->defaultDateFormat = DateFormat::createDateTimeInstance(DateFormat::kShort, DateFormat::kShort, fLocale);
+        if (t->defaultDateFormat == nullptr) {
+            ec = U_MEMORY_ALLOCATION_ERROR;
+        }
+    }
+    return defaultDateFormat;
+}
+
+UBool
+MessageFormat::usesNamedArguments() const {
+    return msgPattern.hasNamedArguments();
+}
+
+int32_t
+MessageFormat::getArgTypeCount() const {
+    return argTypeCount;
+}
+
+UBool MessageFormat::equalFormats(const void* left, const void* right) {
+    return *(const Format*)left==*(const Format*)right;
+}
+
+
+bool MessageFormat::DummyFormat::operator==(const Format&) const {
+    return true;
+}
+
+MessageFormat::DummyFormat* MessageFormat::DummyFormat::clone() const {
+    return new DummyFormat();
+}
+
+UnicodeString& MessageFormat::DummyFormat::format(const Formattable&,
+                          UnicodeString& appendTo,
+                          UErrorCode& status) const {
+    if (U_SUCCESS(status)) {
+        status = U_UNSUPPORTED_ERROR;
+    }
+    return appendTo;
+}
+
+UnicodeString& MessageFormat::DummyFormat::format(const Formattable&,
+                          UnicodeString& appendTo,
+                          FieldPosition&,
+                          UErrorCode& status) const {
+    if (U_SUCCESS(status)) {
+        status = U_UNSUPPORTED_ERROR;
+    }
+    return appendTo;
+}
+
+UnicodeString& MessageFormat::DummyFormat::format(const Formattable&,
+                          UnicodeString& appendTo,
+                          FieldPositionIterator*,
+                          UErrorCode& status) const {
+    if (U_SUCCESS(status)) {
+        status = U_UNSUPPORTED_ERROR;
+    }
+    return appendTo;
+}
+
+void MessageFormat::DummyFormat::parseObject(const UnicodeString&,
+                                                     Formattable&,
+                                                     ParsePosition& ) const {
+}
+
+
+FormatNameEnumeration::FormatNameEnumeration(LocalPointer<UVector> nameList, UErrorCode& /*status*/) {
+    pos=0;
+    fFormatNames = std::move(nameList);
+}
+
+const UnicodeString*
+FormatNameEnumeration::snext(UErrorCode& status) {
+    if (U_SUCCESS(status) && pos < fFormatNames->size()) {
+        return (const UnicodeString*)fFormatNames->elementAt(pos++);
+    }
+    return nullptr;
+}
+
+void
+FormatNameEnumeration::reset(UErrorCode& /*status*/) {
+    pos=0;
+}
+
+int32_t
+FormatNameEnumeration::count(UErrorCode& /*status*/) const {
+    return (fFormatNames==nullptr) ? 0 : fFormatNames->size();
+}
+
+FormatNameEnumeration::~FormatNameEnumeration() {
+}
+
+MessageFormat::PluralSelectorProvider::PluralSelectorProvider(const MessageFormat &mf, UPluralType t)
+        : msgFormat(mf), rules(nullptr), type(t) {
+}
+
+MessageFormat::PluralSelectorProvider::~PluralSelectorProvider() {
+    delete rules;
+}
+
+UnicodeString MessageFormat::PluralSelectorProvider::select(void *ctx, double number,
+                                                            UErrorCode& ec) const {
+    if (U_FAILURE(ec)) {
+        return UnicodeString(false, OTHER_STRING, 5);
+    }
+    MessageFormat::PluralSelectorProvider* t = const_cast<MessageFormat::PluralSelectorProvider*>(this);
+    if(rules == nullptr) {
+        t->rules = PluralRules::forLocale(msgFormat.fLocale, type, ec);
+        if (U_FAILURE(ec)) {
+            return UnicodeString(false, OTHER_STRING, 5);
+        }
+    }
+    // Select a sub-message according to how the number is formatted,
+    // which is specified in the selected sub-message.
+    // We avoid this circle by looking at how
+    // the number is formatted in the "other" sub-message
+    // which must always be present and usually contains the number.
+    // Message authors should be consistent across sub-messages.
+    PluralSelectorContext &context = *static_cast<PluralSelectorContext *>(ctx);
+    int32_t otherIndex = msgFormat.findOtherSubMessage(context.startIndex);
+    context.numberArgIndex = msgFormat.findFirstPluralNumberArg(otherIndex, context.argName);
+    if(context.numberArgIndex > 0 && msgFormat.cachedFormatters != nullptr) {
+        context.formatter =
+            (const Format*)uhash_iget(msgFormat.cachedFormatters, context.numberArgIndex);
+    }
+    if(context.formatter == nullptr) {
+        context.formatter = msgFormat.getDefaultNumberFormat(ec);
+        context.forReplaceNumber = true;
+    }
+    if (context.number.getDouble(ec) != number) {
+        ec = U_INTERNAL_PROGRAM_ERROR;
+        return UnicodeString(false, OTHER_STRING, 5);
+    }
+    context.formatter->format(context.number, context.numberString, ec);
+    auto* decFmt = dynamic_cast<const DecimalFormat *>(context.formatter);
+    if(decFmt != nullptr) {
+        number::impl::DecimalQuantity dq;
+        decFmt->formatToDecimalQuantity(context.number, dq, ec);
+        if (U_FAILURE(ec)) {
+            return UnicodeString(false, OTHER_STRING, 5);
+        }
+        return rules->select(dq);
+    } else {
+        return rules->select(number);
+    }
+}
+
+void MessageFormat::PluralSelectorProvider::reset() {
+    delete rules;
+    rules = nullptr;
+}
+
+
+U_NAMESPACE_END
+
+#endif /* #if !UCONFIG_NO_FORMATTING */
+
+//eof