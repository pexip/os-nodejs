<<<<<<< HEAD
// © 2016 and later: Unicode, Inc. and others.
// License & terms of use: http://www.unicode.org/copyright.html
/*
*******************************************************************************
* Copyright (C) 2007-2013, International Business Machines Corporation and
* others. All Rights Reserved.
*******************************************************************************
*/

#include "unicode/utypes.h"

#if !UCONFIG_NO_FORMATTING

#include "unicode/basictz.h"
#include "gregoimp.h"
#include "uvector.h"
#include "cmemory.h"

U_NAMESPACE_BEGIN

#define MILLIS_PER_YEAR (365*24*60*60*1000.0)

BasicTimeZone::BasicTimeZone()
: TimeZone() {
}

BasicTimeZone::BasicTimeZone(const UnicodeString &id)
: TimeZone(id) {
}

BasicTimeZone::BasicTimeZone(const BasicTimeZone& source)
: TimeZone(source) {
}

BasicTimeZone::~BasicTimeZone() {
}

UBool
BasicTimeZone::hasEquivalentTransitions(const BasicTimeZone& tz, UDate start, UDate end,
                                        UBool ignoreDstAmount, UErrorCode& status) const {
    if (U_FAILURE(status)) {
        return FALSE;
    }
    if (hasSameRules(tz)) {
        return TRUE;
    }
    // Check the offsets at the start time
    int32_t raw1, raw2, dst1, dst2;
    getOffset(start, FALSE, raw1, dst1, status);
    if (U_FAILURE(status)) {
        return FALSE;
    }
    tz.getOffset(start, FALSE, raw2, dst2, status);
    if (U_FAILURE(status)) {
        return FALSE;
    }
    if (ignoreDstAmount) {
        if ((raw1 + dst1 != raw2 + dst2)
            || (dst1 != 0 && dst2 == 0)
            || (dst1 == 0 && dst2 != 0)) {
            return FALSE;
        }
    } else {
        if (raw1 != raw2 || dst1 != dst2) {
            return FALSE;
        }
    }
    // Check transitions in the range
    UDate time = start;
    TimeZoneTransition tr1, tr2;
    while (TRUE) {
        UBool avail1 = getNextTransition(time, FALSE, tr1);
        UBool avail2 = tz.getNextTransition(time, FALSE, tr2);

        if (ignoreDstAmount) {
            // Skip a transition which only differ the amount of DST savings
            while (TRUE) {
                if (avail1
                        && tr1.getTime() <= end
                        && (tr1.getFrom()->getRawOffset() + tr1.getFrom()->getDSTSavings()
                                == tr1.getTo()->getRawOffset() + tr1.getTo()->getDSTSavings())
                        && (tr1.getFrom()->getDSTSavings() != 0 && tr1.getTo()->getDSTSavings() != 0)) {
                    getNextTransition(tr1.getTime(), FALSE, tr1);
                } else {
                    break;
                }
            }
            while (TRUE) {
                if (avail2
                        && tr2.getTime() <= end
                        && (tr2.getFrom()->getRawOffset() + tr2.getFrom()->getDSTSavings()
                                == tr2.getTo()->getRawOffset() + tr2.getTo()->getDSTSavings())
                        && (tr2.getFrom()->getDSTSavings() != 0 && tr2.getTo()->getDSTSavings() != 0)) {
                    tz.getNextTransition(tr2.getTime(), FALSE, tr2);
                } else {
                    break;
                }
            }
        }

        UBool inRange1 = (avail1 && tr1.getTime() <= end);
        UBool inRange2 = (avail2 && tr2.getTime() <= end);
        if (!inRange1 && !inRange2) {
            // No more transition in the range
            break;
        }
        if (!inRange1 || !inRange2) {
            return FALSE;
        }
        if (tr1.getTime() != tr2.getTime()) {
            return FALSE;
        }
        if (ignoreDstAmount) {
            if (tr1.getTo()->getRawOffset() + tr1.getTo()->getDSTSavings()
                        != tr2.getTo()->getRawOffset() + tr2.getTo()->getDSTSavings()
                    || (tr1.getTo()->getDSTSavings() != 0 &&  tr2.getTo()->getDSTSavings() == 0)
                    || (tr1.getTo()->getDSTSavings() == 0 &&  tr2.getTo()->getDSTSavings() != 0)) {
                return FALSE;
            }
        } else {
            if (tr1.getTo()->getRawOffset() != tr2.getTo()->getRawOffset() ||
                tr1.getTo()->getDSTSavings() != tr2.getTo()->getDSTSavings()) {
                return FALSE;
            }
        }
        time = tr1.getTime();
    }
    return TRUE;
}

void
BasicTimeZone::getSimpleRulesNear(UDate date, InitialTimeZoneRule*& initial,
        AnnualTimeZoneRule*& std, AnnualTimeZoneRule*& dst, UErrorCode& status) const {
    initial = NULL;
    std = NULL;
    dst = NULL;
    if (U_FAILURE(status)) {
        return;
    }
    int32_t initialRaw, initialDst;
    UnicodeString initialName;

    AnnualTimeZoneRule *ar1 = NULL;
    AnnualTimeZoneRule *ar2 = NULL;
    UnicodeString name;

    UBool avail;
    TimeZoneTransition tr;
    // Get the next transition
    avail = getNextTransition(date, FALSE, tr);
    if (avail) {
        tr.getFrom()->getName(initialName);
        initialRaw = tr.getFrom()->getRawOffset();
        initialDst = tr.getFrom()->getDSTSavings();

        // Check if the next transition is either DST->STD or STD->DST and
        // within roughly 1 year from the specified date
        UDate nextTransitionTime = tr.getTime();
        if (((tr.getFrom()->getDSTSavings() == 0 && tr.getTo()->getDSTSavings() != 0)
              || (tr.getFrom()->getDSTSavings() != 0 && tr.getTo()->getDSTSavings() == 0))
            && (date + MILLIS_PER_YEAR > nextTransitionTime)) {

            int32_t year, month, dom, dow, doy, mid;
            UDate d;

            // Get local wall time for the next transition time
            Grego::timeToFields(nextTransitionTime + initialRaw + initialDst,
                year, month, dom, dow, doy, mid);
            int32_t weekInMonth = Grego::dayOfWeekInMonth(year, month, dom);
            // Create DOW rule
            DateTimeRule *dtr = new DateTimeRule(month, weekInMonth, dow, mid, DateTimeRule::WALL_TIME);
            tr.getTo()->getName(name);

            // Note:  SimpleTimeZone does not support raw offset change.
            // So we always use raw offset of the given time for the rule,
            // even raw offset is changed.  This will result that the result
            // zone to return wrong offset after the transition.
            // When we encounter such case, we do not inspect next next
            // transition for another rule.
            ar1 = new AnnualTimeZoneRule(name, initialRaw, tr.getTo()->getDSTSavings(),
                dtr, year, AnnualTimeZoneRule::MAX_YEAR);

            if (tr.getTo()->getRawOffset() == initialRaw) {
                // Get the next next transition
                avail = getNextTransition(nextTransitionTime, FALSE, tr);
                if (avail) {
                    // Check if the next next transition is either DST->STD or STD->DST
                    // and within roughly 1 year from the next transition
                    if (((tr.getFrom()->getDSTSavings() == 0 && tr.getTo()->getDSTSavings() != 0)
                          || (tr.getFrom()->getDSTSavings() != 0 && tr.getTo()->getDSTSavings() == 0))
                         && nextTransitionTime + MILLIS_PER_YEAR > tr.getTime()) {

                        // Get local wall time for the next transition time
                        Grego::timeToFields(tr.getTime() + tr.getFrom()->getRawOffset() + tr.getFrom()->getDSTSavings(),
                            year, month, dom, dow, doy, mid);
                        weekInMonth = Grego::dayOfWeekInMonth(year, month, dom);
                        // Generate another DOW rule
                        dtr = new DateTimeRule(month, weekInMonth, dow, mid, DateTimeRule::WALL_TIME);
                        tr.getTo()->getName(name);
                        ar2 = new AnnualTimeZoneRule(name, tr.getTo()->getRawOffset(), tr.getTo()->getDSTSavings(),
                            dtr, year - 1, AnnualTimeZoneRule::MAX_YEAR);

                        // Make sure this rule can be applied to the specified date
                        avail = ar2->getPreviousStart(date, tr.getFrom()->getRawOffset(), tr.getFrom()->getDSTSavings(), TRUE, d);
                        if (!avail || d > date
                                || initialRaw != tr.getTo()->getRawOffset()
                                || initialDst != tr.getTo()->getDSTSavings()) {
                            // We cannot use this rule as the second transition rule
                            delete ar2;
                            ar2 = NULL;
                        }
                    }
                }
            }
            if (ar2 == NULL) {
                // Try previous transition
                avail = getPreviousTransition(date, TRUE, tr);
                if (avail) {
                    // Check if the previous transition is either DST->STD or STD->DST.
                    // The actual transition time does not matter here.
                    if ((tr.getFrom()->getDSTSavings() == 0 && tr.getTo()->getDSTSavings() != 0)
                        || (tr.getFrom()->getDSTSavings() != 0 && tr.getTo()->getDSTSavings() == 0)) {

                        // Generate another DOW rule
                        Grego::timeToFields(tr.getTime() + tr.getFrom()->getRawOffset() + tr.getFrom()->getDSTSavings(),
                            year, month, dom, dow, doy, mid);
                        weekInMonth = Grego::dayOfWeekInMonth(year, month, dom);
                        dtr = new DateTimeRule(month, weekInMonth, dow, mid, DateTimeRule::WALL_TIME);
                        tr.getTo()->getName(name);

                        // second rule raw/dst offsets should match raw/dst offsets
                        // at the given time
                        ar2 = new AnnualTimeZoneRule(name, initialRaw, initialDst,
                            dtr, ar1->getStartYear() - 1, AnnualTimeZoneRule::MAX_YEAR);

                        // Check if this rule start after the first rule after the specified date
                        avail = ar2->getNextStart(date, tr.getFrom()->getRawOffset(), tr.getFrom()->getDSTSavings(), FALSE, d);
                        if (!avail || d <= nextTransitionTime) {
                            // We cannot use this rule as the second transition rule
                            delete ar2;
                            ar2 = NULL;
                        }
                    }
                }
            }
            if (ar2 == NULL) {
                // Cannot find a good pair of AnnualTimeZoneRule
                delete ar1;
                ar1 = NULL;
            } else {
                // The initial rule should represent the rule before the previous transition
                ar1->getName(initialName);
                initialRaw = ar1->getRawOffset();
                initialDst = ar1->getDSTSavings();
            }
        }
    }
    else {
        // Try the previous one
        avail = getPreviousTransition(date, TRUE, tr);
        if (avail) {
            tr.getTo()->getName(initialName);
            initialRaw = tr.getTo()->getRawOffset();
            initialDst = tr.getTo()->getDSTSavings();
        } else {
            // No transitions in the past.  Just use the current offsets
            getOffset(date, FALSE, initialRaw, initialDst, status);
            if (U_FAILURE(status)) {
                return;
            }
        }
    }
    // Set the initial rule
    initial = new InitialTimeZoneRule(initialName, initialRaw, initialDst);

    // Set the standard and daylight saving rules
    if (ar1 != NULL && ar2 != NULL) {
        if (ar1->getDSTSavings() != 0) {
            dst = ar1;
            std = ar2;
        } else {
            std = ar1;
            dst = ar2;
        }
    }
}

void
BasicTimeZone::getTimeZoneRulesAfter(UDate start, InitialTimeZoneRule*& initial,
                                     UVector*& transitionRules, UErrorCode& status) const {
    if (U_FAILURE(status)) {
        return;
    }

    const InitialTimeZoneRule *orgini;
    const TimeZoneRule **orgtrs = NULL;
    TimeZoneTransition tzt;
    UBool avail;
    UVector *orgRules = NULL;
    int32_t ruleCount;
    TimeZoneRule *r = NULL;
    UBool *done = NULL;
    InitialTimeZoneRule *res_initial = NULL;
    UVector *filteredRules = NULL;
    UnicodeString name;
    int32_t i;
    UDate time, t;
    UDate *newTimes = NULL;
    UDate firstStart;
    UBool bFinalStd = FALSE, bFinalDst = FALSE;

    // Original transition rules
    ruleCount = countTransitionRules(status);
    if (U_FAILURE(status)) {
        return;
    }
    orgRules = new UVector(ruleCount, status);
    if (U_FAILURE(status)) {
        return;
    }
    orgtrs = (const TimeZoneRule**)uprv_malloc(sizeof(TimeZoneRule*)*ruleCount);
    if (orgtrs == NULL) {
        status = U_MEMORY_ALLOCATION_ERROR;
        goto error;
    }
    getTimeZoneRules(orgini, orgtrs, ruleCount, status);
    if (U_FAILURE(status)) {
        goto error;
    }
    for (i = 0; i < ruleCount; i++) {
        orgRules->addElement(orgtrs[i]->clone(), status);
        if (U_FAILURE(status)) {
            goto error;
        }
    }
    uprv_free(orgtrs);
    orgtrs = NULL;

    avail = getPreviousTransition(start, TRUE, tzt);
    if (!avail) {
        // No need to filter out rules only applicable to time before the start
        initial = orgini->clone();
        transitionRules = orgRules;
        return;
    }

    done = (UBool*)uprv_malloc(sizeof(UBool)*ruleCount);
    if (done == NULL) {
        status = U_MEMORY_ALLOCATION_ERROR;
        goto error;
    }
    filteredRules = new UVector(status);
    if (U_FAILURE(status)) {
        goto error;
    }

    // Create initial rule
    tzt.getTo()->getName(name);
    res_initial = new InitialTimeZoneRule(name, tzt.getTo()->getRawOffset(),
        tzt.getTo()->getDSTSavings());

    // Mark rules which does not need to be processed
    for (i = 0; i < ruleCount; i++) {
        r = (TimeZoneRule*)orgRules->elementAt(i);
        avail = r->getNextStart(start, res_initial->getRawOffset(), res_initial->getDSTSavings(), FALSE, time);
        done[i] = !avail;
    }

    time = start;
    while (!bFinalStd || !bFinalDst) {
        avail = getNextTransition(time, FALSE, tzt);
        if (!avail) {
            break;
        }
        UDate updatedTime = tzt.getTime();
        if (updatedTime == time) {
            // Can get here if rules for start & end of daylight time have exactly
            // the same time.
            // TODO:  fix getNextTransition() to prevent it?
            status = U_INVALID_STATE_ERROR;
            goto error;
        }
        time = updatedTime;

        const TimeZoneRule *toRule = tzt.getTo();
        for (i = 0; i < ruleCount; i++) {
            r = (TimeZoneRule*)orgRules->elementAt(i);
            if (*r == *toRule) {
                break;
            }
        }
        if (i >= ruleCount) {
            // This case should never happen
            status = U_INVALID_STATE_ERROR;
            goto error;
        }
        if (done[i]) {
            continue;
        }
        const TimeArrayTimeZoneRule *tar = dynamic_cast<const TimeArrayTimeZoneRule *>(toRule);
        const AnnualTimeZoneRule *ar;
        if (tar != NULL) {
            // Get the previous raw offset and DST savings before the very first start time
            TimeZoneTransition tzt0;
            t = start;
            while (TRUE) {
                avail = getNextTransition(t, FALSE, tzt0);
                if (!avail) {
                    break;
                }
                if (*(tzt0.getTo()) == *tar) {
                    break;
                }
                t = tzt0.getTime();
            }
            if (avail) {
                // Check if the entire start times to be added
                tar->getFirstStart(tzt.getFrom()->getRawOffset(), tzt.getFrom()->getDSTSavings(), firstStart);
                if (firstStart > start) {
                    // Just add the rule as is
                    filteredRules->addElement(tar->clone(), status);
                    if (U_FAILURE(status)) {
                        goto error;
                    }
                } else {
                    // Collect transitions after the start time
                    int32_t startTimes;
                    DateTimeRule::TimeRuleType timeType;
                    int32_t idx;

                    startTimes = tar->countStartTimes();
                    timeType = tar->getTimeType();
                    for (idx = 0; idx < startTimes; idx++) {
                        tar->getStartTimeAt(idx, t);
                        if (timeType == DateTimeRule::STANDARD_TIME) {
                            t -= tzt.getFrom()->getRawOffset();
                        }
                        if (timeType == DateTimeRule::WALL_TIME) {
                            t -= tzt.getFrom()->getDSTSavings();
                        }
                        if (t > start) {
                            break;
                        }
                    }
                    int32_t asize = startTimes - idx;
                    if (asize > 0) {
                        newTimes = (UDate*)uprv_malloc(sizeof(UDate) * asize);
                        if (newTimes == NULL) {
                            status = U_MEMORY_ALLOCATION_ERROR;
                            goto error;
                        }
                        for (int32_t newidx = 0; newidx < asize; newidx++) {
                            tar->getStartTimeAt(idx + newidx, newTimes[newidx]);
                            if (U_FAILURE(status)) {
                                uprv_free(newTimes);
                                newTimes = NULL;
                                goto error;
                            }
                        }
                        tar->getName(name);
                        TimeArrayTimeZoneRule *newTar = new TimeArrayTimeZoneRule(name,
                            tar->getRawOffset(), tar->getDSTSavings(), newTimes, asize, timeType);
                        uprv_free(newTimes);
                        filteredRules->addElement(newTar, status);
                        if (U_FAILURE(status)) {
                            goto error;
                        }
                    }
                }
            }
        } else if ((ar = dynamic_cast<const AnnualTimeZoneRule *>(toRule)) != NULL) {
            ar->getFirstStart(tzt.getFrom()->getRawOffset(), tzt.getFrom()->getDSTSavings(), firstStart);
            if (firstStart == tzt.getTime()) {
                // Just add the rule as is
                filteredRules->addElement(ar->clone(), status);
                if (U_FAILURE(status)) {
                    goto error;
                }
            } else {
                // Calculate the transition year
                int32_t year, month, dom, dow, doy, mid;
                Grego::timeToFields(tzt.getTime(), year, month, dom, dow, doy, mid);
                // Re-create the rule
                ar->getName(name);
                AnnualTimeZoneRule *newAr = new AnnualTimeZoneRule(name, ar->getRawOffset(), ar->getDSTSavings(),
                    *(ar->getRule()), year, ar->getEndYear());
                filteredRules->addElement(newAr, status);
                if (U_FAILURE(status)) {
                    goto error;
                }
            }
            // check if this is a final rule
            if (ar->getEndYear() == AnnualTimeZoneRule::MAX_YEAR) {
                // After bot final standard and dst rules are processed,
                // exit this while loop.
                if (ar->getDSTSavings() == 0) {
                    bFinalStd = TRUE;
                } else {
                    bFinalDst = TRUE;
                }
            }
        }
        done[i] = TRUE;
    }

    // Set the results
    if (orgRules != NULL) {
        while (!orgRules->isEmpty()) {
            r = (TimeZoneRule*)orgRules->orphanElementAt(0);
            delete r;
        }
        delete orgRules;
    }
    if (done != NULL) {
        uprv_free(done);
    }

    initial = res_initial;
    transitionRules = filteredRules;
    return;

error:
    if (orgtrs != NULL) {
        uprv_free(orgtrs);
    }
    if (orgRules != NULL) {
        while (!orgRules->isEmpty()) {
            r = (TimeZoneRule*)orgRules->orphanElementAt(0);
            delete r;
        }
        delete orgRules;
    }
    if (done != NULL) {
        if (filteredRules != NULL) {
            while (!filteredRules->isEmpty()) {
                r = (TimeZoneRule*)filteredRules->orphanElementAt(0);
                delete r;
            }
            delete filteredRules;
        }
        delete res_initial;
        uprv_free(done);
    }

    initial = NULL;
    transitionRules = NULL;
}

void
BasicTimeZone::getOffsetFromLocal(UDate /*date*/, UTimeZoneLocalOption /*nonExistingTimeOpt*/,
                                  UTimeZoneLocalOption /*duplicatedTimeOpt*/,
                                  int32_t& /*rawOffset*/, int32_t& /*dstOffset*/,
                                  UErrorCode& status) const {
    if (U_FAILURE(status)) {
        return;
    }
    status = U_UNSUPPORTED_ERROR;
}

void BasicTimeZone::getOffsetFromLocal(UDate date, int32_t nonExistingTimeOpt, int32_t duplicatedTimeOpt,
                                       int32_t& rawOffset, int32_t& dstOffset,
                                       UErrorCode& status) const {
    getOffsetFromLocal(date, (UTimeZoneLocalOption)nonExistingTimeOpt,
                       (UTimeZoneLocalOption)duplicatedTimeOpt, rawOffset, dstOffset, status);
}

U_NAMESPACE_END

#endif /* #if !UCONFIG_NO_FORMATTING */

//eof
=======
// © 2016 and later: Unicode, Inc. and others.
// License & terms of use: http://www.unicode.org/copyright.html
/*
*******************************************************************************
* Copyright (C) 2007-2013, International Business Machines Corporation and
* others. All Rights Reserved.
*******************************************************************************
*/

#include "unicode/utypes.h"

#if !UCONFIG_NO_FORMATTING

#include "unicode/basictz.h"
#include "gregoimp.h"
#include "uvector.h"
#include "cmemory.h"

U_NAMESPACE_BEGIN

#define MILLIS_PER_YEAR (365*24*60*60*1000.0)

BasicTimeZone::BasicTimeZone()
: TimeZone() {
}

BasicTimeZone::BasicTimeZone(const UnicodeString &id)
: TimeZone(id) {
}

BasicTimeZone::BasicTimeZone(const BasicTimeZone& source)
: TimeZone(source) {
}

BasicTimeZone::~BasicTimeZone() {
}

UBool
BasicTimeZone::hasEquivalentTransitions(const BasicTimeZone& tz, UDate start, UDate end,
                                        UBool ignoreDstAmount, UErrorCode& status) const {
    if (U_FAILURE(status)) {
        return false;
    }
    if (hasSameRules(tz)) {
        return true;
    }
    // Check the offsets at the start time
    int32_t raw1, raw2, dst1, dst2;
    getOffset(start, false, raw1, dst1, status);
    if (U_FAILURE(status)) {
        return false;
    }
    tz.getOffset(start, false, raw2, dst2, status);
    if (U_FAILURE(status)) {
        return false;
    }
    if (ignoreDstAmount) {
        if ((raw1 + dst1 != raw2 + dst2)
            || (dst1 != 0 && dst2 == 0)
            || (dst1 == 0 && dst2 != 0)) {
            return false;
        }
    } else {
        if (raw1 != raw2 || dst1 != dst2) {
            return false;
        }            
    }
    // Check transitions in the range
    UDate time = start;
    TimeZoneTransition tr1, tr2;
    while (true) {
        UBool avail1 = getNextTransition(time, false, tr1);
        UBool avail2 = tz.getNextTransition(time, false, tr2);

        if (ignoreDstAmount) {
            // Skip a transition which only differ the amount of DST savings
            while (true) {
                if (avail1
                        && tr1.getTime() <= end
                        && (tr1.getFrom()->getRawOffset() + tr1.getFrom()->getDSTSavings()
                                == tr1.getTo()->getRawOffset() + tr1.getTo()->getDSTSavings())
                        && (tr1.getFrom()->getDSTSavings() != 0 && tr1.getTo()->getDSTSavings() != 0)) {
                    getNextTransition(tr1.getTime(), false, tr1);
                } else {
                    break;
                }
            }
            while (true) {
                if (avail2
                        && tr2.getTime() <= end
                        && (tr2.getFrom()->getRawOffset() + tr2.getFrom()->getDSTSavings()
                                == tr2.getTo()->getRawOffset() + tr2.getTo()->getDSTSavings())
                        && (tr2.getFrom()->getDSTSavings() != 0 && tr2.getTo()->getDSTSavings() != 0)) {
                    tz.getNextTransition(tr2.getTime(), false, tr2);
                } else {
                    break;
                }
            }
        }

        UBool inRange1 = (avail1 && tr1.getTime() <= end);
        UBool inRange2 = (avail2 && tr2.getTime() <= end);
        if (!inRange1 && !inRange2) {
            // No more transition in the range
            break;
        }
        if (!inRange1 || !inRange2) {
            return false;
        }
        if (tr1.getTime() != tr2.getTime()) {
            return false;
        }
        if (ignoreDstAmount) {
            if (tr1.getTo()->getRawOffset() + tr1.getTo()->getDSTSavings()
                        != tr2.getTo()->getRawOffset() + tr2.getTo()->getDSTSavings()
                    || (tr1.getTo()->getDSTSavings() != 0 &&  tr2.getTo()->getDSTSavings() == 0)
                    || (tr1.getTo()->getDSTSavings() == 0 &&  tr2.getTo()->getDSTSavings() != 0)) {
                return false;
            }
        } else {
            if (tr1.getTo()->getRawOffset() != tr2.getTo()->getRawOffset() ||
                tr1.getTo()->getDSTSavings() != tr2.getTo()->getDSTSavings()) {
                return false;
            }
        }
        time = tr1.getTime();
    }
    return true;
}

void
BasicTimeZone::getSimpleRulesNear(UDate date, InitialTimeZoneRule*& initial,
        AnnualTimeZoneRule*& std, AnnualTimeZoneRule*& dst, UErrorCode& status) const {
    initial = nullptr;
    std = nullptr;
    dst = nullptr;
    if (U_FAILURE(status)) {
        return;
    }
    int32_t initialRaw, initialDst;
    UnicodeString initialName;

    AnnualTimeZoneRule *ar1 = nullptr;
    AnnualTimeZoneRule *ar2 = nullptr;
    UnicodeString name;

    UBool avail;
    TimeZoneTransition tr;
    // Get the next transition
    avail = getNextTransition(date, false, tr);
    if (avail) {
        tr.getFrom()->getName(initialName);
        initialRaw = tr.getFrom()->getRawOffset();
        initialDst = tr.getFrom()->getDSTSavings();

        // Check if the next transition is either DST->STD or STD->DST and
        // within roughly 1 year from the specified date
        UDate nextTransitionTime = tr.getTime();
        if (((tr.getFrom()->getDSTSavings() == 0 && tr.getTo()->getDSTSavings() != 0)
              || (tr.getFrom()->getDSTSavings() != 0 && tr.getTo()->getDSTSavings() == 0))
            && (date + MILLIS_PER_YEAR > nextTransitionTime)) {
 
            int32_t year, month, dom, dow, doy, mid;
            UDate d;

            // Get local wall time for the next transition time
            Grego::timeToFields(nextTransitionTime + initialRaw + initialDst,
                year, month, dom, dow, doy, mid);
            int32_t weekInMonth = Grego::dayOfWeekInMonth(year, month, dom);
            // Create DOW rule
            DateTimeRule *dtr = new DateTimeRule(month, weekInMonth, dow, mid, DateTimeRule::WALL_TIME);
            tr.getTo()->getName(name);

            // Note:  SimpleTimeZone does not support raw offset change.
            // So we always use raw offset of the given time for the rule,
            // even raw offset is changed.  This will result that the result
            // zone to return wrong offset after the transition.
            // When we encounter such case, we do not inspect next next
            // transition for another rule.
            ar1 = new AnnualTimeZoneRule(name, initialRaw, tr.getTo()->getDSTSavings(),
                dtr, year, AnnualTimeZoneRule::MAX_YEAR);

            if (tr.getTo()->getRawOffset() == initialRaw) {
                // Get the next next transition
                avail = getNextTransition(nextTransitionTime, false, tr);
                if (avail) {
                    // Check if the next next transition is either DST->STD or STD->DST
                    // and within roughly 1 year from the next transition
                    if (((tr.getFrom()->getDSTSavings() == 0 && tr.getTo()->getDSTSavings() != 0)
                          || (tr.getFrom()->getDSTSavings() != 0 && tr.getTo()->getDSTSavings() == 0))
                         && nextTransitionTime + MILLIS_PER_YEAR > tr.getTime()) {

                        // Get local wall time for the next transition time
                        Grego::timeToFields(tr.getTime() + tr.getFrom()->getRawOffset() + tr.getFrom()->getDSTSavings(),
                            year, month, dom, dow, doy, mid);
                        weekInMonth = Grego::dayOfWeekInMonth(year, month, dom);
                        // Generate another DOW rule
                        dtr = new DateTimeRule(month, weekInMonth, dow, mid, DateTimeRule::WALL_TIME);
                        tr.getTo()->getName(name);
                        ar2 = new AnnualTimeZoneRule(name, tr.getTo()->getRawOffset(), tr.getTo()->getDSTSavings(),
                            dtr, year - 1, AnnualTimeZoneRule::MAX_YEAR);

                        // Make sure this rule can be applied to the specified date
                        avail = ar2->getPreviousStart(date, tr.getFrom()->getRawOffset(), tr.getFrom()->getDSTSavings(), true, d);
                        if (!avail || d > date
                                || initialRaw != tr.getTo()->getRawOffset()
                                || initialDst != tr.getTo()->getDSTSavings()) {
                            // We cannot use this rule as the second transition rule
                            delete ar2;
                            ar2 = nullptr;
                        }
                    }
                }
            }
            if (ar2 == nullptr) {
                // Try previous transition
                avail = getPreviousTransition(date, true, tr);
                if (avail) {
                    // Check if the previous transition is either DST->STD or STD->DST.
                    // The actual transition time does not matter here.
                    if ((tr.getFrom()->getDSTSavings() == 0 && tr.getTo()->getDSTSavings() != 0)
                        || (tr.getFrom()->getDSTSavings() != 0 && tr.getTo()->getDSTSavings() == 0)) {

                        // Generate another DOW rule
                        Grego::timeToFields(tr.getTime() + tr.getFrom()->getRawOffset() + tr.getFrom()->getDSTSavings(),
                            year, month, dom, dow, doy, mid);
                        weekInMonth = Grego::dayOfWeekInMonth(year, month, dom);
                        dtr = new DateTimeRule(month, weekInMonth, dow, mid, DateTimeRule::WALL_TIME);
                        tr.getTo()->getName(name);

                        // second rule raw/dst offsets should match raw/dst offsets
                        // at the given time
                        ar2 = new AnnualTimeZoneRule(name, initialRaw, initialDst,
                            dtr, ar1->getStartYear() - 1, AnnualTimeZoneRule::MAX_YEAR);

                        // Check if this rule start after the first rule after the specified date
                        avail = ar2->getNextStart(date, tr.getFrom()->getRawOffset(), tr.getFrom()->getDSTSavings(), false, d);
                        if (!avail || d <= nextTransitionTime) {
                            // We cannot use this rule as the second transition rule
                            delete ar2;
                            ar2 = nullptr;
                        }
                    }
                }
            }
            if (ar2 == nullptr) {
                // Cannot find a good pair of AnnualTimeZoneRule
                delete ar1;
                ar1 = nullptr;
            } else {
                // The initial rule should represent the rule before the previous transition
                ar1->getName(initialName);
                initialRaw = ar1->getRawOffset();
                initialDst = ar1->getDSTSavings();
            }
        }
    }
    else {
        // Try the previous one
        avail = getPreviousTransition(date, true, tr);
        if (avail) {
            tr.getTo()->getName(initialName);
            initialRaw = tr.getTo()->getRawOffset();
            initialDst = tr.getTo()->getDSTSavings();
        } else {
            // No transitions in the past.  Just use the current offsets
            getOffset(date, false, initialRaw, initialDst, status);
            if (U_FAILURE(status)) {
                return;
            }
        }
    }
    // Set the initial rule
    initial = new InitialTimeZoneRule(initialName, initialRaw, initialDst);

    // Set the standard and daylight saving rules
    if (ar1 != nullptr && ar2 != nullptr) {
        if (ar1->getDSTSavings() != 0) {
            dst = ar1;
            std = ar2;
        } else {
            std = ar1;
            dst = ar2;
        }
    }
}

void
BasicTimeZone::getTimeZoneRulesAfter(UDate start, InitialTimeZoneRule*& initial,
                                     UVector*& transitionRules, UErrorCode& status) const {
    if (U_FAILURE(status)) {
        return;
    }

    const InitialTimeZoneRule *orgini;
    TimeZoneTransition tzt;
    bool avail;
    int32_t ruleCount;
    TimeZoneRule *r = nullptr;
    UnicodeString name;
    int32_t i;
    UDate time, t;
    UDate firstStart;
    UBool bFinalStd = false, bFinalDst = false;

    initial = nullptr;
    transitionRules = nullptr;

    // Original transition rules
    ruleCount = countTransitionRules(status);
    if (U_FAILURE(status)) {
        return;
    }
    LocalPointer<UVector> orgRules(
        new UVector(uprv_deleteUObject, nullptr, ruleCount, status), status);
    if (U_FAILURE(status)) {
        return;
    }
    LocalMemory<const TimeZoneRule *> orgtrs(
        static_cast<const TimeZoneRule **>(uprv_malloc(sizeof(TimeZoneRule*)*ruleCount)));
    if (orgtrs.isNull()) {
        status = U_MEMORY_ALLOCATION_ERROR;
        return;
    }
    getTimeZoneRules(orgini, &orgtrs[0], ruleCount, status);
    if (U_FAILURE(status)) {
        return;
    }
    for (i = 0; i < ruleCount; i++) {
        LocalPointer<TimeZoneRule> lpRule(orgtrs[i]->clone(), status);
        orgRules->adoptElement(lpRule.orphan(), status);
        if (U_FAILURE(status)) {
            return;
        }
    }

    avail = getPreviousTransition(start, true, tzt);
    if (!avail) {
        // No need to filter out rules only applicable to time before the start
        initial = orgini->clone();
        if (initial == nullptr) {
            status = U_MEMORY_ALLOCATION_ERROR;
            return;
        }
        transitionRules = orgRules.orphan();
        return;
    }

    LocalMemory<bool> done(static_cast<bool *>(uprv_malloc(sizeof(bool)*ruleCount)));
    if (done.isNull()) {
        status = U_MEMORY_ALLOCATION_ERROR;
        return;
    }
    LocalPointer<UVector> filteredRules(
        new UVector(uprv_deleteUObject, nullptr, status), status);
    if (U_FAILURE(status)) {
        return;
    }

    // Create initial rule
    tzt.getTo()->getName(name);
    LocalPointer<InitialTimeZoneRule> res_initial(
        new InitialTimeZoneRule(name, tzt.getTo()->getRawOffset(), tzt.getTo()->getDSTSavings()), status);
    if (U_FAILURE(status)) {
        return;
    }

    // Mark rules which does not need to be processed
    for (i = 0; i < ruleCount; i++) {
        r = (TimeZoneRule*)orgRules->elementAt(i);
        avail = r->getNextStart(start, res_initial->getRawOffset(), res_initial->getDSTSavings(), false, time);
        done[i] = !avail;
    }

    time = start;
    while (!bFinalStd || !bFinalDst) {
        avail = getNextTransition(time, false, tzt);
        if (!avail) {
            break;
        }
        UDate updatedTime = tzt.getTime();
        if (updatedTime == time) {
            // Can get here if rules for start & end of daylight time have exactly
            // the same time.  
            // TODO:  fix getNextTransition() to prevent it?
            status = U_INVALID_STATE_ERROR;
            return;
        }
        time = updatedTime;
 
        const TimeZoneRule *toRule = tzt.getTo();
        for (i = 0; i < ruleCount; i++) {
            r = (TimeZoneRule*)orgRules->elementAt(i);
            if (*r == *toRule) {
                break;
            }
        }
        if (i >= ruleCount) {
            // This case should never happen
            status = U_INVALID_STATE_ERROR;
            return;
        }
        if (done[i]) {
            continue;
        }
        const TimeArrayTimeZoneRule *tar = dynamic_cast<const TimeArrayTimeZoneRule *>(toRule);
        const AnnualTimeZoneRule *ar;
        if (tar != nullptr) {
            // Get the previous raw offset and DST savings before the very first start time
            TimeZoneTransition tzt0;
            t = start;
            while (true) {
                avail = getNextTransition(t, false, tzt0);
                if (!avail) {
                    break;
                }
                if (*(tzt0.getTo()) == *tar) {
                    break;
                }
                t = tzt0.getTime();
            }
            if (avail) {
                // Check if the entire start times to be added
                tar->getFirstStart(tzt.getFrom()->getRawOffset(), tzt.getFrom()->getDSTSavings(), firstStart);
                if (firstStart > start) {
                    // Just add the rule as is
                    LocalPointer<TimeArrayTimeZoneRule> lpTar(tar->clone(), status);
                    filteredRules->adoptElement(lpTar.orphan(), status);
                    if (U_FAILURE(status)) {
                        return;
                    }
                } else {
                    // Collect transitions after the start time
                    int32_t startTimes;
                    DateTimeRule::TimeRuleType timeType;
                    int32_t idx;

                    startTimes = tar->countStartTimes();
                    timeType = tar->getTimeType();
                    for (idx = 0; idx < startTimes; idx++) {
                        tar->getStartTimeAt(idx, t);
                        if (timeType == DateTimeRule::STANDARD_TIME) {
                            t -= tzt.getFrom()->getRawOffset();
                        }
                        if (timeType == DateTimeRule::WALL_TIME) {
                            t -= tzt.getFrom()->getDSTSavings();
                        }
                        if (t > start) {
                            break;
                        }
                    }
                    if (U_FAILURE(status)) {
                        return;
                    }
                    int32_t asize = startTimes - idx;
                    if (asize > 0) {
                        LocalMemory<UDate> newTimes(static_cast<UDate *>(uprv_malloc(sizeof(UDate) * asize)));
                        if (newTimes.isNull()) {
                            status = U_MEMORY_ALLOCATION_ERROR;
                            return;
                        }
                        for (int32_t newidx = 0; newidx < asize; newidx++) {
                            tar->getStartTimeAt(idx + newidx, newTimes[newidx]);
                        }
                        tar->getName(name);
                        LocalPointer<TimeArrayTimeZoneRule> newTar(new TimeArrayTimeZoneRule(
                                name, tar->getRawOffset(), tar->getDSTSavings(), &newTimes[0], asize, timeType), status);
                        filteredRules->adoptElement(newTar.orphan(), status);
                        if (U_FAILURE(status)) {
                            return;
                        }
                    }
                }
            }
        } else if ((ar = dynamic_cast<const AnnualTimeZoneRule *>(toRule)) != nullptr) {
            ar->getFirstStart(tzt.getFrom()->getRawOffset(), tzt.getFrom()->getDSTSavings(), firstStart);
            if (firstStart == tzt.getTime()) {
                // Just add the rule as is
                LocalPointer<AnnualTimeZoneRule> arClone(ar->clone(), status);
                filteredRules->adoptElement(arClone.orphan(), status);
                if (U_FAILURE(status)) {
                    return;
                }
            } else {
                // Calculate the transition year
                int32_t year, month, dom, dow, doy, mid;
                Grego::timeToFields(tzt.getTime(), year, month, dom, dow, doy, mid);
                // Re-create the rule
                ar->getName(name);
                LocalPointer<AnnualTimeZoneRule> newAr(new AnnualTimeZoneRule(name, ar->getRawOffset(), ar->getDSTSavings(),
                    *(ar->getRule()), year, ar->getEndYear()), status);
                filteredRules->adoptElement(newAr.orphan(), status);
                if (U_FAILURE(status)) {
                    return;
                }
            }
            // check if this is a final rule
            if (ar->getEndYear() == AnnualTimeZoneRule::MAX_YEAR) {
                // After bot final standard and dst rules are processed,
                // exit this while loop.
                if (ar->getDSTSavings() == 0) {
                    bFinalStd = true;
                } else {
                    bFinalDst = true;
                }
            }
        }
        done[i] = true;
    }

    // Set the results
    initial = res_initial.orphan();
    transitionRules = filteredRules.orphan();
    return;
}

void
BasicTimeZone::getOffsetFromLocal(UDate /*date*/, UTimeZoneLocalOption /*nonExistingTimeOpt*/,
                                  UTimeZoneLocalOption /*duplicatedTimeOpt*/,
                                  int32_t& /*rawOffset*/, int32_t& /*dstOffset*/,
                                  UErrorCode& status) const {
    if (U_FAILURE(status)) {
        return;
    }
    status = U_UNSUPPORTED_ERROR;
}

void BasicTimeZone::getOffsetFromLocal(UDate date, int32_t nonExistingTimeOpt, int32_t duplicatedTimeOpt,
                                       int32_t& rawOffset, int32_t& dstOffset,
                                       UErrorCode& status) const {
    getOffsetFromLocal(date, (UTimeZoneLocalOption)nonExistingTimeOpt,
                       (UTimeZoneLocalOption)duplicatedTimeOpt, rawOffset, dstOffset, status);
}

U_NAMESPACE_END

#endif /* #if !UCONFIG_NO_FORMATTING */

//eof
>>>>>>> a8a80be5
<|MERGE_RESOLUTION|>--- conflicted
+++ resolved
@@ -1,1113 +1,539 @@
-<<<<<<< HEAD
-// © 2016 and later: Unicode, Inc. and others.
-// License & terms of use: http://www.unicode.org/copyright.html
-/*
-*******************************************************************************
-* Copyright (C) 2007-2013, International Business Machines Corporation and
-* others. All Rights Reserved.
-*******************************************************************************
-*/
-
-#include "unicode/utypes.h"
-
-#if !UCONFIG_NO_FORMATTING
-
-#include "unicode/basictz.h"
-#include "gregoimp.h"
-#include "uvector.h"
-#include "cmemory.h"
-
-U_NAMESPACE_BEGIN
-
-#define MILLIS_PER_YEAR (365*24*60*60*1000.0)
-
-BasicTimeZone::BasicTimeZone()
-: TimeZone() {
-}
-
-BasicTimeZone::BasicTimeZone(const UnicodeString &id)
-: TimeZone(id) {
-}
-
-BasicTimeZone::BasicTimeZone(const BasicTimeZone& source)
-: TimeZone(source) {
-}
-
-BasicTimeZone::~BasicTimeZone() {
-}
-
-UBool
-BasicTimeZone::hasEquivalentTransitions(const BasicTimeZone& tz, UDate start, UDate end,
-                                        UBool ignoreDstAmount, UErrorCode& status) const {
-    if (U_FAILURE(status)) {
-        return FALSE;
-    }
-    if (hasSameRules(tz)) {
-        return TRUE;
-    }
-    // Check the offsets at the start time
-    int32_t raw1, raw2, dst1, dst2;
-    getOffset(start, FALSE, raw1, dst1, status);
-    if (U_FAILURE(status)) {
-        return FALSE;
-    }
-    tz.getOffset(start, FALSE, raw2, dst2, status);
-    if (U_FAILURE(status)) {
-        return FALSE;
-    }
-    if (ignoreDstAmount) {
-        if ((raw1 + dst1 != raw2 + dst2)
-            || (dst1 != 0 && dst2 == 0)
-            || (dst1 == 0 && dst2 != 0)) {
-            return FALSE;
-        }
-    } else {
-        if (raw1 != raw2 || dst1 != dst2) {
-            return FALSE;
-        }
-    }
-    // Check transitions in the range
-    UDate time = start;
-    TimeZoneTransition tr1, tr2;
-    while (TRUE) {
-        UBool avail1 = getNextTransition(time, FALSE, tr1);
-        UBool avail2 = tz.getNextTransition(time, FALSE, tr2);
-
-        if (ignoreDstAmount) {
-            // Skip a transition which only differ the amount of DST savings
-            while (TRUE) {
-                if (avail1
-                        && tr1.getTime() <= end
-                        && (tr1.getFrom()->getRawOffset() + tr1.getFrom()->getDSTSavings()
-                                == tr1.getTo()->getRawOffset() + tr1.getTo()->getDSTSavings())
-                        && (tr1.getFrom()->getDSTSavings() != 0 && tr1.getTo()->getDSTSavings() != 0)) {
-                    getNextTransition(tr1.getTime(), FALSE, tr1);
-                } else {
-                    break;
-                }
-            }
-            while (TRUE) {
-                if (avail2
-                        && tr2.getTime() <= end
-                        && (tr2.getFrom()->getRawOffset() + tr2.getFrom()->getDSTSavings()
-                                == tr2.getTo()->getRawOffset() + tr2.getTo()->getDSTSavings())
-                        && (tr2.getFrom()->getDSTSavings() != 0 && tr2.getTo()->getDSTSavings() != 0)) {
-                    tz.getNextTransition(tr2.getTime(), FALSE, tr2);
-                } else {
-                    break;
-                }
-            }
-        }
-
-        UBool inRange1 = (avail1 && tr1.getTime() <= end);
-        UBool inRange2 = (avail2 && tr2.getTime() <= end);
-        if (!inRange1 && !inRange2) {
-            // No more transition in the range
-            break;
-        }
-        if (!inRange1 || !inRange2) {
-            return FALSE;
-        }
-        if (tr1.getTime() != tr2.getTime()) {
-            return FALSE;
-        }
-        if (ignoreDstAmount) {
-            if (tr1.getTo()->getRawOffset() + tr1.getTo()->getDSTSavings()
-                        != tr2.getTo()->getRawOffset() + tr2.getTo()->getDSTSavings()
-                    || (tr1.getTo()->getDSTSavings() != 0 &&  tr2.getTo()->getDSTSavings() == 0)
-                    || (tr1.getTo()->getDSTSavings() == 0 &&  tr2.getTo()->getDSTSavings() != 0)) {
-                return FALSE;
-            }
-        } else {
-            if (tr1.getTo()->getRawOffset() != tr2.getTo()->getRawOffset() ||
-                tr1.getTo()->getDSTSavings() != tr2.getTo()->getDSTSavings()) {
-                return FALSE;
-            }
-        }
-        time = tr1.getTime();
-    }
-    return TRUE;
-}
-
-void
-BasicTimeZone::getSimpleRulesNear(UDate date, InitialTimeZoneRule*& initial,
-        AnnualTimeZoneRule*& std, AnnualTimeZoneRule*& dst, UErrorCode& status) const {
-    initial = NULL;
-    std = NULL;
-    dst = NULL;
-    if (U_FAILURE(status)) {
-        return;
-    }
-    int32_t initialRaw, initialDst;
-    UnicodeString initialName;
-
-    AnnualTimeZoneRule *ar1 = NULL;
-    AnnualTimeZoneRule *ar2 = NULL;
-    UnicodeString name;
-
-    UBool avail;
-    TimeZoneTransition tr;
-    // Get the next transition
-    avail = getNextTransition(date, FALSE, tr);
-    if (avail) {
-        tr.getFrom()->getName(initialName);
-        initialRaw = tr.getFrom()->getRawOffset();
-        initialDst = tr.getFrom()->getDSTSavings();
-
-        // Check if the next transition is either DST->STD or STD->DST and
-        // within roughly 1 year from the specified date
-        UDate nextTransitionTime = tr.getTime();
-        if (((tr.getFrom()->getDSTSavings() == 0 && tr.getTo()->getDSTSavings() != 0)
-              || (tr.getFrom()->getDSTSavings() != 0 && tr.getTo()->getDSTSavings() == 0))
-            && (date + MILLIS_PER_YEAR > nextTransitionTime)) {
-
-            int32_t year, month, dom, dow, doy, mid;
-            UDate d;
-
-            // Get local wall time for the next transition time
-            Grego::timeToFields(nextTransitionTime + initialRaw + initialDst,
-                year, month, dom, dow, doy, mid);
-            int32_t weekInMonth = Grego::dayOfWeekInMonth(year, month, dom);
-            // Create DOW rule
-            DateTimeRule *dtr = new DateTimeRule(month, weekInMonth, dow, mid, DateTimeRule::WALL_TIME);
-            tr.getTo()->getName(name);
-
-            // Note:  SimpleTimeZone does not support raw offset change.
-            // So we always use raw offset of the given time for the rule,
-            // even raw offset is changed.  This will result that the result
-            // zone to return wrong offset after the transition.
-            // When we encounter such case, we do not inspect next next
-            // transition for another rule.
-            ar1 = new AnnualTimeZoneRule(name, initialRaw, tr.getTo()->getDSTSavings(),
-                dtr, year, AnnualTimeZoneRule::MAX_YEAR);
-
-            if (tr.getTo()->getRawOffset() == initialRaw) {
-                // Get the next next transition
-                avail = getNextTransition(nextTransitionTime, FALSE, tr);
-                if (avail) {
-                    // Check if the next next transition is either DST->STD or STD->DST
-                    // and within roughly 1 year from the next transition
-                    if (((tr.getFrom()->getDSTSavings() == 0 && tr.getTo()->getDSTSavings() != 0)
-                          || (tr.getFrom()->getDSTSavings() != 0 && tr.getTo()->getDSTSavings() == 0))
-                         && nextTransitionTime + MILLIS_PER_YEAR > tr.getTime()) {
-
-                        // Get local wall time for the next transition time
-                        Grego::timeToFields(tr.getTime() + tr.getFrom()->getRawOffset() + tr.getFrom()->getDSTSavings(),
-                            year, month, dom, dow, doy, mid);
-                        weekInMonth = Grego::dayOfWeekInMonth(year, month, dom);
-                        // Generate another DOW rule
-                        dtr = new DateTimeRule(month, weekInMonth, dow, mid, DateTimeRule::WALL_TIME);
-                        tr.getTo()->getName(name);
-                        ar2 = new AnnualTimeZoneRule(name, tr.getTo()->getRawOffset(), tr.getTo()->getDSTSavings(),
-                            dtr, year - 1, AnnualTimeZoneRule::MAX_YEAR);
-
-                        // Make sure this rule can be applied to the specified date
-                        avail = ar2->getPreviousStart(date, tr.getFrom()->getRawOffset(), tr.getFrom()->getDSTSavings(), TRUE, d);
-                        if (!avail || d > date
-                                || initialRaw != tr.getTo()->getRawOffset()
-                                || initialDst != tr.getTo()->getDSTSavings()) {
-                            // We cannot use this rule as the second transition rule
-                            delete ar2;
-                            ar2 = NULL;
-                        }
-                    }
-                }
-            }
-            if (ar2 == NULL) {
-                // Try previous transition
-                avail = getPreviousTransition(date, TRUE, tr);
-                if (avail) {
-                    // Check if the previous transition is either DST->STD or STD->DST.
-                    // The actual transition time does not matter here.
-                    if ((tr.getFrom()->getDSTSavings() == 0 && tr.getTo()->getDSTSavings() != 0)
-                        || (tr.getFrom()->getDSTSavings() != 0 && tr.getTo()->getDSTSavings() == 0)) {
-
-                        // Generate another DOW rule
-                        Grego::timeToFields(tr.getTime() + tr.getFrom()->getRawOffset() + tr.getFrom()->getDSTSavings(),
-                            year, month, dom, dow, doy, mid);
-                        weekInMonth = Grego::dayOfWeekInMonth(year, month, dom);
-                        dtr = new DateTimeRule(month, weekInMonth, dow, mid, DateTimeRule::WALL_TIME);
-                        tr.getTo()->getName(name);
-
-                        // second rule raw/dst offsets should match raw/dst offsets
-                        // at the given time
-                        ar2 = new AnnualTimeZoneRule(name, initialRaw, initialDst,
-                            dtr, ar1->getStartYear() - 1, AnnualTimeZoneRule::MAX_YEAR);
-
-                        // Check if this rule start after the first rule after the specified date
-                        avail = ar2->getNextStart(date, tr.getFrom()->getRawOffset(), tr.getFrom()->getDSTSavings(), FALSE, d);
-                        if (!avail || d <= nextTransitionTime) {
-                            // We cannot use this rule as the second transition rule
-                            delete ar2;
-                            ar2 = NULL;
-                        }
-                    }
-                }
-            }
-            if (ar2 == NULL) {
-                // Cannot find a good pair of AnnualTimeZoneRule
-                delete ar1;
-                ar1 = NULL;
-            } else {
-                // The initial rule should represent the rule before the previous transition
-                ar1->getName(initialName);
-                initialRaw = ar1->getRawOffset();
-                initialDst = ar1->getDSTSavings();
-            }
-        }
-    }
-    else {
-        // Try the previous one
-        avail = getPreviousTransition(date, TRUE, tr);
-        if (avail) {
-            tr.getTo()->getName(initialName);
-            initialRaw = tr.getTo()->getRawOffset();
-            initialDst = tr.getTo()->getDSTSavings();
-        } else {
-            // No transitions in the past.  Just use the current offsets
-            getOffset(date, FALSE, initialRaw, initialDst, status);
-            if (U_FAILURE(status)) {
-                return;
-            }
-        }
-    }
-    // Set the initial rule
-    initial = new InitialTimeZoneRule(initialName, initialRaw, initialDst);
-
-    // Set the standard and daylight saving rules
-    if (ar1 != NULL && ar2 != NULL) {
-        if (ar1->getDSTSavings() != 0) {
-            dst = ar1;
-            std = ar2;
-        } else {
-            std = ar1;
-            dst = ar2;
-        }
-    }
-}
-
-void
-BasicTimeZone::getTimeZoneRulesAfter(UDate start, InitialTimeZoneRule*& initial,
-                                     UVector*& transitionRules, UErrorCode& status) const {
-    if (U_FAILURE(status)) {
-        return;
-    }
-
-    const InitialTimeZoneRule *orgini;
-    const TimeZoneRule **orgtrs = NULL;
-    TimeZoneTransition tzt;
-    UBool avail;
-    UVector *orgRules = NULL;
-    int32_t ruleCount;
-    TimeZoneRule *r = NULL;
-    UBool *done = NULL;
-    InitialTimeZoneRule *res_initial = NULL;
-    UVector *filteredRules = NULL;
-    UnicodeString name;
-    int32_t i;
-    UDate time, t;
-    UDate *newTimes = NULL;
-    UDate firstStart;
-    UBool bFinalStd = FALSE, bFinalDst = FALSE;
-
-    // Original transition rules
-    ruleCount = countTransitionRules(status);
-    if (U_FAILURE(status)) {
-        return;
-    }
-    orgRules = new UVector(ruleCount, status);
-    if (U_FAILURE(status)) {
-        return;
-    }
-    orgtrs = (const TimeZoneRule**)uprv_malloc(sizeof(TimeZoneRule*)*ruleCount);
-    if (orgtrs == NULL) {
-        status = U_MEMORY_ALLOCATION_ERROR;
-        goto error;
-    }
-    getTimeZoneRules(orgini, orgtrs, ruleCount, status);
-    if (U_FAILURE(status)) {
-        goto error;
-    }
-    for (i = 0; i < ruleCount; i++) {
-        orgRules->addElement(orgtrs[i]->clone(), status);
-        if (U_FAILURE(status)) {
-            goto error;
-        }
-    }
-    uprv_free(orgtrs);
-    orgtrs = NULL;
-
-    avail = getPreviousTransition(start, TRUE, tzt);
-    if (!avail) {
-        // No need to filter out rules only applicable to time before the start
-        initial = orgini->clone();
-        transitionRules = orgRules;
-        return;
-    }
-
-    done = (UBool*)uprv_malloc(sizeof(UBool)*ruleCount);
-    if (done == NULL) {
-        status = U_MEMORY_ALLOCATION_ERROR;
-        goto error;
-    }
-    filteredRules = new UVector(status);
-    if (U_FAILURE(status)) {
-        goto error;
-    }
-
-    // Create initial rule
-    tzt.getTo()->getName(name);
-    res_initial = new InitialTimeZoneRule(name, tzt.getTo()->getRawOffset(),
-        tzt.getTo()->getDSTSavings());
-
-    // Mark rules which does not need to be processed
-    for (i = 0; i < ruleCount; i++) {
-        r = (TimeZoneRule*)orgRules->elementAt(i);
-        avail = r->getNextStart(start, res_initial->getRawOffset(), res_initial->getDSTSavings(), FALSE, time);
-        done[i] = !avail;
-    }
-
-    time = start;
-    while (!bFinalStd || !bFinalDst) {
-        avail = getNextTransition(time, FALSE, tzt);
-        if (!avail) {
-            break;
-        }
-        UDate updatedTime = tzt.getTime();
-        if (updatedTime == time) {
-            // Can get here if rules for start & end of daylight time have exactly
-            // the same time.
-            // TODO:  fix getNextTransition() to prevent it?
-            status = U_INVALID_STATE_ERROR;
-            goto error;
-        }
-        time = updatedTime;
-
-        const TimeZoneRule *toRule = tzt.getTo();
-        for (i = 0; i < ruleCount; i++) {
-            r = (TimeZoneRule*)orgRules->elementAt(i);
-            if (*r == *toRule) {
-                break;
-            }
-        }
-        if (i >= ruleCount) {
-            // This case should never happen
-            status = U_INVALID_STATE_ERROR;
-            goto error;
-        }
-        if (done[i]) {
-            continue;
-        }
-        const TimeArrayTimeZoneRule *tar = dynamic_cast<const TimeArrayTimeZoneRule *>(toRule);
-        const AnnualTimeZoneRule *ar;
-        if (tar != NULL) {
-            // Get the previous raw offset and DST savings before the very first start time
-            TimeZoneTransition tzt0;
-            t = start;
-            while (TRUE) {
-                avail = getNextTransition(t, FALSE, tzt0);
-                if (!avail) {
-                    break;
-                }
-                if (*(tzt0.getTo()) == *tar) {
-                    break;
-                }
-                t = tzt0.getTime();
-            }
-            if (avail) {
-                // Check if the entire start times to be added
-                tar->getFirstStart(tzt.getFrom()->getRawOffset(), tzt.getFrom()->getDSTSavings(), firstStart);
-                if (firstStart > start) {
-                    // Just add the rule as is
-                    filteredRules->addElement(tar->clone(), status);
-                    if (U_FAILURE(status)) {
-                        goto error;
-                    }
-                } else {
-                    // Collect transitions after the start time
-                    int32_t startTimes;
-                    DateTimeRule::TimeRuleType timeType;
-                    int32_t idx;
-
-                    startTimes = tar->countStartTimes();
-                    timeType = tar->getTimeType();
-                    for (idx = 0; idx < startTimes; idx++) {
-                        tar->getStartTimeAt(idx, t);
-                        if (timeType == DateTimeRule::STANDARD_TIME) {
-                            t -= tzt.getFrom()->getRawOffset();
-                        }
-                        if (timeType == DateTimeRule::WALL_TIME) {
-                            t -= tzt.getFrom()->getDSTSavings();
-                        }
-                        if (t > start) {
-                            break;
-                        }
-                    }
-                    int32_t asize = startTimes - idx;
-                    if (asize > 0) {
-                        newTimes = (UDate*)uprv_malloc(sizeof(UDate) * asize);
-                        if (newTimes == NULL) {
-                            status = U_MEMORY_ALLOCATION_ERROR;
-                            goto error;
-                        }
-                        for (int32_t newidx = 0; newidx < asize; newidx++) {
-                            tar->getStartTimeAt(idx + newidx, newTimes[newidx]);
-                            if (U_FAILURE(status)) {
-                                uprv_free(newTimes);
-                                newTimes = NULL;
-                                goto error;
-                            }
-                        }
-                        tar->getName(name);
-                        TimeArrayTimeZoneRule *newTar = new TimeArrayTimeZoneRule(name,
-                            tar->getRawOffset(), tar->getDSTSavings(), newTimes, asize, timeType);
-                        uprv_free(newTimes);
-                        filteredRules->addElement(newTar, status);
-                        if (U_FAILURE(status)) {
-                            goto error;
-                        }
-                    }
-                }
-            }
-        } else if ((ar = dynamic_cast<const AnnualTimeZoneRule *>(toRule)) != NULL) {
-            ar->getFirstStart(tzt.getFrom()->getRawOffset(), tzt.getFrom()->getDSTSavings(), firstStart);
-            if (firstStart == tzt.getTime()) {
-                // Just add the rule as is
-                filteredRules->addElement(ar->clone(), status);
-                if (U_FAILURE(status)) {
-                    goto error;
-                }
-            } else {
-                // Calculate the transition year
-                int32_t year, month, dom, dow, doy, mid;
-                Grego::timeToFields(tzt.getTime(), year, month, dom, dow, doy, mid);
-                // Re-create the rule
-                ar->getName(name);
-                AnnualTimeZoneRule *newAr = new AnnualTimeZoneRule(name, ar->getRawOffset(), ar->getDSTSavings(),
-                    *(ar->getRule()), year, ar->getEndYear());
-                filteredRules->addElement(newAr, status);
-                if (U_FAILURE(status)) {
-                    goto error;
-                }
-            }
-            // check if this is a final rule
-            if (ar->getEndYear() == AnnualTimeZoneRule::MAX_YEAR) {
-                // After bot final standard and dst rules are processed,
-                // exit this while loop.
-                if (ar->getDSTSavings() == 0) {
-                    bFinalStd = TRUE;
-                } else {
-                    bFinalDst = TRUE;
-                }
-            }
-        }
-        done[i] = TRUE;
-    }
-
-    // Set the results
-    if (orgRules != NULL) {
-        while (!orgRules->isEmpty()) {
-            r = (TimeZoneRule*)orgRules->orphanElementAt(0);
-            delete r;
-        }
-        delete orgRules;
-    }
-    if (done != NULL) {
-        uprv_free(done);
-    }
-
-    initial = res_initial;
-    transitionRules = filteredRules;
-    return;
-
-error:
-    if (orgtrs != NULL) {
-        uprv_free(orgtrs);
-    }
-    if (orgRules != NULL) {
-        while (!orgRules->isEmpty()) {
-            r = (TimeZoneRule*)orgRules->orphanElementAt(0);
-            delete r;
-        }
-        delete orgRules;
-    }
-    if (done != NULL) {
-        if (filteredRules != NULL) {
-            while (!filteredRules->isEmpty()) {
-                r = (TimeZoneRule*)filteredRules->orphanElementAt(0);
-                delete r;
-            }
-            delete filteredRules;
-        }
-        delete res_initial;
-        uprv_free(done);
-    }
-
-    initial = NULL;
-    transitionRules = NULL;
-}
-
-void
-BasicTimeZone::getOffsetFromLocal(UDate /*date*/, UTimeZoneLocalOption /*nonExistingTimeOpt*/,
-                                  UTimeZoneLocalOption /*duplicatedTimeOpt*/,
-                                  int32_t& /*rawOffset*/, int32_t& /*dstOffset*/,
-                                  UErrorCode& status) const {
-    if (U_FAILURE(status)) {
-        return;
-    }
-    status = U_UNSUPPORTED_ERROR;
-}
-
-void BasicTimeZone::getOffsetFromLocal(UDate date, int32_t nonExistingTimeOpt, int32_t duplicatedTimeOpt,
-                                       int32_t& rawOffset, int32_t& dstOffset,
-                                       UErrorCode& status) const {
-    getOffsetFromLocal(date, (UTimeZoneLocalOption)nonExistingTimeOpt,
-                       (UTimeZoneLocalOption)duplicatedTimeOpt, rawOffset, dstOffset, status);
-}
-
-U_NAMESPACE_END
-
-#endif /* #if !UCONFIG_NO_FORMATTING */
-
-//eof
-=======
-// © 2016 and later: Unicode, Inc. and others.
-// License & terms of use: http://www.unicode.org/copyright.html
-/*
-*******************************************************************************
-* Copyright (C) 2007-2013, International Business Machines Corporation and
-* others. All Rights Reserved.
-*******************************************************************************
-*/
-
-#include "unicode/utypes.h"
-
-#if !UCONFIG_NO_FORMATTING
-
-#include "unicode/basictz.h"
-#include "gregoimp.h"
-#include "uvector.h"
-#include "cmemory.h"
-
-U_NAMESPACE_BEGIN
-
-#define MILLIS_PER_YEAR (365*24*60*60*1000.0)
-
-BasicTimeZone::BasicTimeZone()
-: TimeZone() {
-}
-
-BasicTimeZone::BasicTimeZone(const UnicodeString &id)
-: TimeZone(id) {
-}
-
-BasicTimeZone::BasicTimeZone(const BasicTimeZone& source)
-: TimeZone(source) {
-}
-
-BasicTimeZone::~BasicTimeZone() {
-}
-
-UBool
-BasicTimeZone::hasEquivalentTransitions(const BasicTimeZone& tz, UDate start, UDate end,
-                                        UBool ignoreDstAmount, UErrorCode& status) const {
-    if (U_FAILURE(status)) {
-        return false;
-    }
-    if (hasSameRules(tz)) {
-        return true;
-    }
-    // Check the offsets at the start time
-    int32_t raw1, raw2, dst1, dst2;
-    getOffset(start, false, raw1, dst1, status);
-    if (U_FAILURE(status)) {
-        return false;
-    }
-    tz.getOffset(start, false, raw2, dst2, status);
-    if (U_FAILURE(status)) {
-        return false;
-    }
-    if (ignoreDstAmount) {
-        if ((raw1 + dst1 != raw2 + dst2)
-            || (dst1 != 0 && dst2 == 0)
-            || (dst1 == 0 && dst2 != 0)) {
-            return false;
-        }
-    } else {
-        if (raw1 != raw2 || dst1 != dst2) {
-            return false;
-        }            
-    }
-    // Check transitions in the range
-    UDate time = start;
-    TimeZoneTransition tr1, tr2;
-    while (true) {
-        UBool avail1 = getNextTransition(time, false, tr1);
-        UBool avail2 = tz.getNextTransition(time, false, tr2);
-
-        if (ignoreDstAmount) {
-            // Skip a transition which only differ the amount of DST savings
-            while (true) {
-                if (avail1
-                        && tr1.getTime() <= end
-                        && (tr1.getFrom()->getRawOffset() + tr1.getFrom()->getDSTSavings()
-                                == tr1.getTo()->getRawOffset() + tr1.getTo()->getDSTSavings())
-                        && (tr1.getFrom()->getDSTSavings() != 0 && tr1.getTo()->getDSTSavings() != 0)) {
-                    getNextTransition(tr1.getTime(), false, tr1);
-                } else {
-                    break;
-                }
-            }
-            while (true) {
-                if (avail2
-                        && tr2.getTime() <= end
-                        && (tr2.getFrom()->getRawOffset() + tr2.getFrom()->getDSTSavings()
-                                == tr2.getTo()->getRawOffset() + tr2.getTo()->getDSTSavings())
-                        && (tr2.getFrom()->getDSTSavings() != 0 && tr2.getTo()->getDSTSavings() != 0)) {
-                    tz.getNextTransition(tr2.getTime(), false, tr2);
-                } else {
-                    break;
-                }
-            }
-        }
-
-        UBool inRange1 = (avail1 && tr1.getTime() <= end);
-        UBool inRange2 = (avail2 && tr2.getTime() <= end);
-        if (!inRange1 && !inRange2) {
-            // No more transition in the range
-            break;
-        }
-        if (!inRange1 || !inRange2) {
-            return false;
-        }
-        if (tr1.getTime() != tr2.getTime()) {
-            return false;
-        }
-        if (ignoreDstAmount) {
-            if (tr1.getTo()->getRawOffset() + tr1.getTo()->getDSTSavings()
-                        != tr2.getTo()->getRawOffset() + tr2.getTo()->getDSTSavings()
-                    || (tr1.getTo()->getDSTSavings() != 0 &&  tr2.getTo()->getDSTSavings() == 0)
-                    || (tr1.getTo()->getDSTSavings() == 0 &&  tr2.getTo()->getDSTSavings() != 0)) {
-                return false;
-            }
-        } else {
-            if (tr1.getTo()->getRawOffset() != tr2.getTo()->getRawOffset() ||
-                tr1.getTo()->getDSTSavings() != tr2.getTo()->getDSTSavings()) {
-                return false;
-            }
-        }
-        time = tr1.getTime();
-    }
-    return true;
-}
-
-void
-BasicTimeZone::getSimpleRulesNear(UDate date, InitialTimeZoneRule*& initial,
-        AnnualTimeZoneRule*& std, AnnualTimeZoneRule*& dst, UErrorCode& status) const {
-    initial = nullptr;
-    std = nullptr;
-    dst = nullptr;
-    if (U_FAILURE(status)) {
-        return;
-    }
-    int32_t initialRaw, initialDst;
-    UnicodeString initialName;
-
-    AnnualTimeZoneRule *ar1 = nullptr;
-    AnnualTimeZoneRule *ar2 = nullptr;
-    UnicodeString name;
-
-    UBool avail;
-    TimeZoneTransition tr;
-    // Get the next transition
-    avail = getNextTransition(date, false, tr);
-    if (avail) {
-        tr.getFrom()->getName(initialName);
-        initialRaw = tr.getFrom()->getRawOffset();
-        initialDst = tr.getFrom()->getDSTSavings();
-
-        // Check if the next transition is either DST->STD or STD->DST and
-        // within roughly 1 year from the specified date
-        UDate nextTransitionTime = tr.getTime();
-        if (((tr.getFrom()->getDSTSavings() == 0 && tr.getTo()->getDSTSavings() != 0)
-              || (tr.getFrom()->getDSTSavings() != 0 && tr.getTo()->getDSTSavings() == 0))
-            && (date + MILLIS_PER_YEAR > nextTransitionTime)) {
- 
-            int32_t year, month, dom, dow, doy, mid;
-            UDate d;
-
-            // Get local wall time for the next transition time
-            Grego::timeToFields(nextTransitionTime + initialRaw + initialDst,
-                year, month, dom, dow, doy, mid);
-            int32_t weekInMonth = Grego::dayOfWeekInMonth(year, month, dom);
-            // Create DOW rule
-            DateTimeRule *dtr = new DateTimeRule(month, weekInMonth, dow, mid, DateTimeRule::WALL_TIME);
-            tr.getTo()->getName(name);
-
-            // Note:  SimpleTimeZone does not support raw offset change.
-            // So we always use raw offset of the given time for the rule,
-            // even raw offset is changed.  This will result that the result
-            // zone to return wrong offset after the transition.
-            // When we encounter such case, we do not inspect next next
-            // transition for another rule.
-            ar1 = new AnnualTimeZoneRule(name, initialRaw, tr.getTo()->getDSTSavings(),
-                dtr, year, AnnualTimeZoneRule::MAX_YEAR);
-
-            if (tr.getTo()->getRawOffset() == initialRaw) {
-                // Get the next next transition
-                avail = getNextTransition(nextTransitionTime, false, tr);
-                if (avail) {
-                    // Check if the next next transition is either DST->STD or STD->DST
-                    // and within roughly 1 year from the next transition
-                    if (((tr.getFrom()->getDSTSavings() == 0 && tr.getTo()->getDSTSavings() != 0)
-                          || (tr.getFrom()->getDSTSavings() != 0 && tr.getTo()->getDSTSavings() == 0))
-                         && nextTransitionTime + MILLIS_PER_YEAR > tr.getTime()) {
-
-                        // Get local wall time for the next transition time
-                        Grego::timeToFields(tr.getTime() + tr.getFrom()->getRawOffset() + tr.getFrom()->getDSTSavings(),
-                            year, month, dom, dow, doy, mid);
-                        weekInMonth = Grego::dayOfWeekInMonth(year, month, dom);
-                        // Generate another DOW rule
-                        dtr = new DateTimeRule(month, weekInMonth, dow, mid, DateTimeRule::WALL_TIME);
-                        tr.getTo()->getName(name);
-                        ar2 = new AnnualTimeZoneRule(name, tr.getTo()->getRawOffset(), tr.getTo()->getDSTSavings(),
-                            dtr, year - 1, AnnualTimeZoneRule::MAX_YEAR);
-
-                        // Make sure this rule can be applied to the specified date
-                        avail = ar2->getPreviousStart(date, tr.getFrom()->getRawOffset(), tr.getFrom()->getDSTSavings(), true, d);
-                        if (!avail || d > date
-                                || initialRaw != tr.getTo()->getRawOffset()
-                                || initialDst != tr.getTo()->getDSTSavings()) {
-                            // We cannot use this rule as the second transition rule
-                            delete ar2;
-                            ar2 = nullptr;
-                        }
-                    }
-                }
-            }
-            if (ar2 == nullptr) {
-                // Try previous transition
-                avail = getPreviousTransition(date, true, tr);
-                if (avail) {
-                    // Check if the previous transition is either DST->STD or STD->DST.
-                    // The actual transition time does not matter here.
-                    if ((tr.getFrom()->getDSTSavings() == 0 && tr.getTo()->getDSTSavings() != 0)
-                        || (tr.getFrom()->getDSTSavings() != 0 && tr.getTo()->getDSTSavings() == 0)) {
-
-                        // Generate another DOW rule
-                        Grego::timeToFields(tr.getTime() + tr.getFrom()->getRawOffset() + tr.getFrom()->getDSTSavings(),
-                            year, month, dom, dow, doy, mid);
-                        weekInMonth = Grego::dayOfWeekInMonth(year, month, dom);
-                        dtr = new DateTimeRule(month, weekInMonth, dow, mid, DateTimeRule::WALL_TIME);
-                        tr.getTo()->getName(name);
-
-                        // second rule raw/dst offsets should match raw/dst offsets
-                        // at the given time
-                        ar2 = new AnnualTimeZoneRule(name, initialRaw, initialDst,
-                            dtr, ar1->getStartYear() - 1, AnnualTimeZoneRule::MAX_YEAR);
-
-                        // Check if this rule start after the first rule after the specified date
-                        avail = ar2->getNextStart(date, tr.getFrom()->getRawOffset(), tr.getFrom()->getDSTSavings(), false, d);
-                        if (!avail || d <= nextTransitionTime) {
-                            // We cannot use this rule as the second transition rule
-                            delete ar2;
-                            ar2 = nullptr;
-                        }
-                    }
-                }
-            }
-            if (ar2 == nullptr) {
-                // Cannot find a good pair of AnnualTimeZoneRule
-                delete ar1;
-                ar1 = nullptr;
-            } else {
-                // The initial rule should represent the rule before the previous transition
-                ar1->getName(initialName);
-                initialRaw = ar1->getRawOffset();
-                initialDst = ar1->getDSTSavings();
-            }
-        }
-    }
-    else {
-        // Try the previous one
-        avail = getPreviousTransition(date, true, tr);
-        if (avail) {
-            tr.getTo()->getName(initialName);
-            initialRaw = tr.getTo()->getRawOffset();
-            initialDst = tr.getTo()->getDSTSavings();
-        } else {
-            // No transitions in the past.  Just use the current offsets
-            getOffset(date, false, initialRaw, initialDst, status);
-            if (U_FAILURE(status)) {
-                return;
-            }
-        }
-    }
-    // Set the initial rule
-    initial = new InitialTimeZoneRule(initialName, initialRaw, initialDst);
-
-    // Set the standard and daylight saving rules
-    if (ar1 != nullptr && ar2 != nullptr) {
-        if (ar1->getDSTSavings() != 0) {
-            dst = ar1;
-            std = ar2;
-        } else {
-            std = ar1;
-            dst = ar2;
-        }
-    }
-}
-
-void
-BasicTimeZone::getTimeZoneRulesAfter(UDate start, InitialTimeZoneRule*& initial,
-                                     UVector*& transitionRules, UErrorCode& status) const {
-    if (U_FAILURE(status)) {
-        return;
-    }
-
-    const InitialTimeZoneRule *orgini;
-    TimeZoneTransition tzt;
-    bool avail;
-    int32_t ruleCount;
-    TimeZoneRule *r = nullptr;
-    UnicodeString name;
-    int32_t i;
-    UDate time, t;
-    UDate firstStart;
-    UBool bFinalStd = false, bFinalDst = false;
-
-    initial = nullptr;
-    transitionRules = nullptr;
-
-    // Original transition rules
-    ruleCount = countTransitionRules(status);
-    if (U_FAILURE(status)) {
-        return;
-    }
-    LocalPointer<UVector> orgRules(
-        new UVector(uprv_deleteUObject, nullptr, ruleCount, status), status);
-    if (U_FAILURE(status)) {
-        return;
-    }
-    LocalMemory<const TimeZoneRule *> orgtrs(
-        static_cast<const TimeZoneRule **>(uprv_malloc(sizeof(TimeZoneRule*)*ruleCount)));
-    if (orgtrs.isNull()) {
-        status = U_MEMORY_ALLOCATION_ERROR;
-        return;
-    }
-    getTimeZoneRules(orgini, &orgtrs[0], ruleCount, status);
-    if (U_FAILURE(status)) {
-        return;
-    }
-    for (i = 0; i < ruleCount; i++) {
-        LocalPointer<TimeZoneRule> lpRule(orgtrs[i]->clone(), status);
-        orgRules->adoptElement(lpRule.orphan(), status);
-        if (U_FAILURE(status)) {
-            return;
-        }
-    }
-
-    avail = getPreviousTransition(start, true, tzt);
-    if (!avail) {
-        // No need to filter out rules only applicable to time before the start
-        initial = orgini->clone();
-        if (initial == nullptr) {
-            status = U_MEMORY_ALLOCATION_ERROR;
-            return;
-        }
-        transitionRules = orgRules.orphan();
-        return;
-    }
-
-    LocalMemory<bool> done(static_cast<bool *>(uprv_malloc(sizeof(bool)*ruleCount)));
-    if (done.isNull()) {
-        status = U_MEMORY_ALLOCATION_ERROR;
-        return;
-    }
-    LocalPointer<UVector> filteredRules(
-        new UVector(uprv_deleteUObject, nullptr, status), status);
-    if (U_FAILURE(status)) {
-        return;
-    }
-
-    // Create initial rule
-    tzt.getTo()->getName(name);
-    LocalPointer<InitialTimeZoneRule> res_initial(
-        new InitialTimeZoneRule(name, tzt.getTo()->getRawOffset(), tzt.getTo()->getDSTSavings()), status);
-    if (U_FAILURE(status)) {
-        return;
-    }
-
-    // Mark rules which does not need to be processed
-    for (i = 0; i < ruleCount; i++) {
-        r = (TimeZoneRule*)orgRules->elementAt(i);
-        avail = r->getNextStart(start, res_initial->getRawOffset(), res_initial->getDSTSavings(), false, time);
-        done[i] = !avail;
-    }
-
-    time = start;
-    while (!bFinalStd || !bFinalDst) {
-        avail = getNextTransition(time, false, tzt);
-        if (!avail) {
-            break;
-        }
-        UDate updatedTime = tzt.getTime();
-        if (updatedTime == time) {
-            // Can get here if rules for start & end of daylight time have exactly
-            // the same time.  
-            // TODO:  fix getNextTransition() to prevent it?
-            status = U_INVALID_STATE_ERROR;
-            return;
-        }
-        time = updatedTime;
- 
-        const TimeZoneRule *toRule = tzt.getTo();
-        for (i = 0; i < ruleCount; i++) {
-            r = (TimeZoneRule*)orgRules->elementAt(i);
-            if (*r == *toRule) {
-                break;
-            }
-        }
-        if (i >= ruleCount) {
-            // This case should never happen
-            status = U_INVALID_STATE_ERROR;
-            return;
-        }
-        if (done[i]) {
-            continue;
-        }
-        const TimeArrayTimeZoneRule *tar = dynamic_cast<const TimeArrayTimeZoneRule *>(toRule);
-        const AnnualTimeZoneRule *ar;
-        if (tar != nullptr) {
-            // Get the previous raw offset and DST savings before the very first start time
-            TimeZoneTransition tzt0;
-            t = start;
-            while (true) {
-                avail = getNextTransition(t, false, tzt0);
-                if (!avail) {
-                    break;
-                }
-                if (*(tzt0.getTo()) == *tar) {
-                    break;
-                }
-                t = tzt0.getTime();
-            }
-            if (avail) {
-                // Check if the entire start times to be added
-                tar->getFirstStart(tzt.getFrom()->getRawOffset(), tzt.getFrom()->getDSTSavings(), firstStart);
-                if (firstStart > start) {
-                    // Just add the rule as is
-                    LocalPointer<TimeArrayTimeZoneRule> lpTar(tar->clone(), status);
-                    filteredRules->adoptElement(lpTar.orphan(), status);
-                    if (U_FAILURE(status)) {
-                        return;
-                    }
-                } else {
-                    // Collect transitions after the start time
-                    int32_t startTimes;
-                    DateTimeRule::TimeRuleType timeType;
-                    int32_t idx;
-
-                    startTimes = tar->countStartTimes();
-                    timeType = tar->getTimeType();
-                    for (idx = 0; idx < startTimes; idx++) {
-                        tar->getStartTimeAt(idx, t);
-                        if (timeType == DateTimeRule::STANDARD_TIME) {
-                            t -= tzt.getFrom()->getRawOffset();
-                        }
-                        if (timeType == DateTimeRule::WALL_TIME) {
-                            t -= tzt.getFrom()->getDSTSavings();
-                        }
-                        if (t > start) {
-                            break;
-                        }
-                    }
-                    if (U_FAILURE(status)) {
-                        return;
-                    }
-                    int32_t asize = startTimes - idx;
-                    if (asize > 0) {
-                        LocalMemory<UDate> newTimes(static_cast<UDate *>(uprv_malloc(sizeof(UDate) * asize)));
-                        if (newTimes.isNull()) {
-                            status = U_MEMORY_ALLOCATION_ERROR;
-                            return;
-                        }
-                        for (int32_t newidx = 0; newidx < asize; newidx++) {
-                            tar->getStartTimeAt(idx + newidx, newTimes[newidx]);
-                        }
-                        tar->getName(name);
-                        LocalPointer<TimeArrayTimeZoneRule> newTar(new TimeArrayTimeZoneRule(
-                                name, tar->getRawOffset(), tar->getDSTSavings(), &newTimes[0], asize, timeType), status);
-                        filteredRules->adoptElement(newTar.orphan(), status);
-                        if (U_FAILURE(status)) {
-                            return;
-                        }
-                    }
-                }
-            }
-        } else if ((ar = dynamic_cast<const AnnualTimeZoneRule *>(toRule)) != nullptr) {
-            ar->getFirstStart(tzt.getFrom()->getRawOffset(), tzt.getFrom()->getDSTSavings(), firstStart);
-            if (firstStart == tzt.getTime()) {
-                // Just add the rule as is
-                LocalPointer<AnnualTimeZoneRule> arClone(ar->clone(), status);
-                filteredRules->adoptElement(arClone.orphan(), status);
-                if (U_FAILURE(status)) {
-                    return;
-                }
-            } else {
-                // Calculate the transition year
-                int32_t year, month, dom, dow, doy, mid;
-                Grego::timeToFields(tzt.getTime(), year, month, dom, dow, doy, mid);
-                // Re-create the rule
-                ar->getName(name);
-                LocalPointer<AnnualTimeZoneRule> newAr(new AnnualTimeZoneRule(name, ar->getRawOffset(), ar->getDSTSavings(),
-                    *(ar->getRule()), year, ar->getEndYear()), status);
-                filteredRules->adoptElement(newAr.orphan(), status);
-                if (U_FAILURE(status)) {
-                    return;
-                }
-            }
-            // check if this is a final rule
-            if (ar->getEndYear() == AnnualTimeZoneRule::MAX_YEAR) {
-                // After bot final standard and dst rules are processed,
-                // exit this while loop.
-                if (ar->getDSTSavings() == 0) {
-                    bFinalStd = true;
-                } else {
-                    bFinalDst = true;
-                }
-            }
-        }
-        done[i] = true;
-    }
-
-    // Set the results
-    initial = res_initial.orphan();
-    transitionRules = filteredRules.orphan();
-    return;
-}
-
-void
-BasicTimeZone::getOffsetFromLocal(UDate /*date*/, UTimeZoneLocalOption /*nonExistingTimeOpt*/,
-                                  UTimeZoneLocalOption /*duplicatedTimeOpt*/,
-                                  int32_t& /*rawOffset*/, int32_t& /*dstOffset*/,
-                                  UErrorCode& status) const {
-    if (U_FAILURE(status)) {
-        return;
-    }
-    status = U_UNSUPPORTED_ERROR;
-}
-
-void BasicTimeZone::getOffsetFromLocal(UDate date, int32_t nonExistingTimeOpt, int32_t duplicatedTimeOpt,
-                                       int32_t& rawOffset, int32_t& dstOffset,
-                                       UErrorCode& status) const {
-    getOffsetFromLocal(date, (UTimeZoneLocalOption)nonExistingTimeOpt,
-                       (UTimeZoneLocalOption)duplicatedTimeOpt, rawOffset, dstOffset, status);
-}
-
-U_NAMESPACE_END
-
-#endif /* #if !UCONFIG_NO_FORMATTING */
-
-//eof
->>>>>>> a8a80be5
+// © 2016 and later: Unicode, Inc. and others.
+// License & terms of use: http://www.unicode.org/copyright.html
+/*
+*******************************************************************************
+* Copyright (C) 2007-2013, International Business Machines Corporation and
+* others. All Rights Reserved.
+*******************************************************************************
+*/
+
+#include "unicode/utypes.h"
+
+#if !UCONFIG_NO_FORMATTING
+
+#include "unicode/basictz.h"
+#include "gregoimp.h"
+#include "uvector.h"
+#include "cmemory.h"
+
+U_NAMESPACE_BEGIN
+
+#define MILLIS_PER_YEAR (365*24*60*60*1000.0)
+
+BasicTimeZone::BasicTimeZone()
+: TimeZone() {
+}
+
+BasicTimeZone::BasicTimeZone(const UnicodeString &id)
+: TimeZone(id) {
+}
+
+BasicTimeZone::BasicTimeZone(const BasicTimeZone& source)
+: TimeZone(source) {
+}
+
+BasicTimeZone::~BasicTimeZone() {
+}
+
+UBool
+BasicTimeZone::hasEquivalentTransitions(const BasicTimeZone& tz, UDate start, UDate end,
+                                        UBool ignoreDstAmount, UErrorCode& status) const {
+    if (U_FAILURE(status)) {
+        return false;
+    }
+    if (hasSameRules(tz)) {
+        return true;
+    }
+    // Check the offsets at the start time
+    int32_t raw1, raw2, dst1, dst2;
+    getOffset(start, false, raw1, dst1, status);
+    if (U_FAILURE(status)) {
+        return false;
+    }
+    tz.getOffset(start, false, raw2, dst2, status);
+    if (U_FAILURE(status)) {
+        return false;
+    }
+    if (ignoreDstAmount) {
+        if ((raw1 + dst1 != raw2 + dst2)
+            || (dst1 != 0 && dst2 == 0)
+            || (dst1 == 0 && dst2 != 0)) {
+            return false;
+        }
+    } else {
+        if (raw1 != raw2 || dst1 != dst2) {
+            return false;
+        }            
+    }
+    // Check transitions in the range
+    UDate time = start;
+    TimeZoneTransition tr1, tr2;
+    while (true) {
+        UBool avail1 = getNextTransition(time, false, tr1);
+        UBool avail2 = tz.getNextTransition(time, false, tr2);
+
+        if (ignoreDstAmount) {
+            // Skip a transition which only differ the amount of DST savings
+            while (true) {
+                if (avail1
+                        && tr1.getTime() <= end
+                        && (tr1.getFrom()->getRawOffset() + tr1.getFrom()->getDSTSavings()
+                                == tr1.getTo()->getRawOffset() + tr1.getTo()->getDSTSavings())
+                        && (tr1.getFrom()->getDSTSavings() != 0 && tr1.getTo()->getDSTSavings() != 0)) {
+                    getNextTransition(tr1.getTime(), false, tr1);
+                } else {
+                    break;
+                }
+            }
+            while (true) {
+                if (avail2
+                        && tr2.getTime() <= end
+                        && (tr2.getFrom()->getRawOffset() + tr2.getFrom()->getDSTSavings()
+                                == tr2.getTo()->getRawOffset() + tr2.getTo()->getDSTSavings())
+                        && (tr2.getFrom()->getDSTSavings() != 0 && tr2.getTo()->getDSTSavings() != 0)) {
+                    tz.getNextTransition(tr2.getTime(), false, tr2);
+                } else {
+                    break;
+                }
+            }
+        }
+
+        UBool inRange1 = (avail1 && tr1.getTime() <= end);
+        UBool inRange2 = (avail2 && tr2.getTime() <= end);
+        if (!inRange1 && !inRange2) {
+            // No more transition in the range
+            break;
+        }
+        if (!inRange1 || !inRange2) {
+            return false;
+        }
+        if (tr1.getTime() != tr2.getTime()) {
+            return false;
+        }
+        if (ignoreDstAmount) {
+            if (tr1.getTo()->getRawOffset() + tr1.getTo()->getDSTSavings()
+                        != tr2.getTo()->getRawOffset() + tr2.getTo()->getDSTSavings()
+                    || (tr1.getTo()->getDSTSavings() != 0 &&  tr2.getTo()->getDSTSavings() == 0)
+                    || (tr1.getTo()->getDSTSavings() == 0 &&  tr2.getTo()->getDSTSavings() != 0)) {
+                return false;
+            }
+        } else {
+            if (tr1.getTo()->getRawOffset() != tr2.getTo()->getRawOffset() ||
+                tr1.getTo()->getDSTSavings() != tr2.getTo()->getDSTSavings()) {
+                return false;
+            }
+        }
+        time = tr1.getTime();
+    }
+    return true;
+}
+
+void
+BasicTimeZone::getSimpleRulesNear(UDate date, InitialTimeZoneRule*& initial,
+        AnnualTimeZoneRule*& std, AnnualTimeZoneRule*& dst, UErrorCode& status) const {
+    initial = nullptr;
+    std = nullptr;
+    dst = nullptr;
+    if (U_FAILURE(status)) {
+        return;
+    }
+    int32_t initialRaw, initialDst;
+    UnicodeString initialName;
+
+    AnnualTimeZoneRule *ar1 = nullptr;
+    AnnualTimeZoneRule *ar2 = nullptr;
+    UnicodeString name;
+
+    UBool avail;
+    TimeZoneTransition tr;
+    // Get the next transition
+    avail = getNextTransition(date, false, tr);
+    if (avail) {
+        tr.getFrom()->getName(initialName);
+        initialRaw = tr.getFrom()->getRawOffset();
+        initialDst = tr.getFrom()->getDSTSavings();
+
+        // Check if the next transition is either DST->STD or STD->DST and
+        // within roughly 1 year from the specified date
+        UDate nextTransitionTime = tr.getTime();
+        if (((tr.getFrom()->getDSTSavings() == 0 && tr.getTo()->getDSTSavings() != 0)
+              || (tr.getFrom()->getDSTSavings() != 0 && tr.getTo()->getDSTSavings() == 0))
+            && (date + MILLIS_PER_YEAR > nextTransitionTime)) {
+ 
+            int32_t year, month, dom, dow, doy, mid;
+            UDate d;
+
+            // Get local wall time for the next transition time
+            Grego::timeToFields(nextTransitionTime + initialRaw + initialDst,
+                year, month, dom, dow, doy, mid);
+            int32_t weekInMonth = Grego::dayOfWeekInMonth(year, month, dom);
+            // Create DOW rule
+            DateTimeRule *dtr = new DateTimeRule(month, weekInMonth, dow, mid, DateTimeRule::WALL_TIME);
+            tr.getTo()->getName(name);
+
+            // Note:  SimpleTimeZone does not support raw offset change.
+            // So we always use raw offset of the given time for the rule,
+            // even raw offset is changed.  This will result that the result
+            // zone to return wrong offset after the transition.
+            // When we encounter such case, we do not inspect next next
+            // transition for another rule.
+            ar1 = new AnnualTimeZoneRule(name, initialRaw, tr.getTo()->getDSTSavings(),
+                dtr, year, AnnualTimeZoneRule::MAX_YEAR);
+
+            if (tr.getTo()->getRawOffset() == initialRaw) {
+                // Get the next next transition
+                avail = getNextTransition(nextTransitionTime, false, tr);
+                if (avail) {
+                    // Check if the next next transition is either DST->STD or STD->DST
+                    // and within roughly 1 year from the next transition
+                    if (((tr.getFrom()->getDSTSavings() == 0 && tr.getTo()->getDSTSavings() != 0)
+                          || (tr.getFrom()->getDSTSavings() != 0 && tr.getTo()->getDSTSavings() == 0))
+                         && nextTransitionTime + MILLIS_PER_YEAR > tr.getTime()) {
+
+                        // Get local wall time for the next transition time
+                        Grego::timeToFields(tr.getTime() + tr.getFrom()->getRawOffset() + tr.getFrom()->getDSTSavings(),
+                            year, month, dom, dow, doy, mid);
+                        weekInMonth = Grego::dayOfWeekInMonth(year, month, dom);
+                        // Generate another DOW rule
+                        dtr = new DateTimeRule(month, weekInMonth, dow, mid, DateTimeRule::WALL_TIME);
+                        tr.getTo()->getName(name);
+                        ar2 = new AnnualTimeZoneRule(name, tr.getTo()->getRawOffset(), tr.getTo()->getDSTSavings(),
+                            dtr, year - 1, AnnualTimeZoneRule::MAX_YEAR);
+
+                        // Make sure this rule can be applied to the specified date
+                        avail = ar2->getPreviousStart(date, tr.getFrom()->getRawOffset(), tr.getFrom()->getDSTSavings(), true, d);
+                        if (!avail || d > date
+                                || initialRaw != tr.getTo()->getRawOffset()
+                                || initialDst != tr.getTo()->getDSTSavings()) {
+                            // We cannot use this rule as the second transition rule
+                            delete ar2;
+                            ar2 = nullptr;
+                        }
+                    }
+                }
+            }
+            if (ar2 == nullptr) {
+                // Try previous transition
+                avail = getPreviousTransition(date, true, tr);
+                if (avail) {
+                    // Check if the previous transition is either DST->STD or STD->DST.
+                    // The actual transition time does not matter here.
+                    if ((tr.getFrom()->getDSTSavings() == 0 && tr.getTo()->getDSTSavings() != 0)
+                        || (tr.getFrom()->getDSTSavings() != 0 && tr.getTo()->getDSTSavings() == 0)) {
+
+                        // Generate another DOW rule
+                        Grego::timeToFields(tr.getTime() + tr.getFrom()->getRawOffset() + tr.getFrom()->getDSTSavings(),
+                            year, month, dom, dow, doy, mid);
+                        weekInMonth = Grego::dayOfWeekInMonth(year, month, dom);
+                        dtr = new DateTimeRule(month, weekInMonth, dow, mid, DateTimeRule::WALL_TIME);
+                        tr.getTo()->getName(name);
+
+                        // second rule raw/dst offsets should match raw/dst offsets
+                        // at the given time
+                        ar2 = new AnnualTimeZoneRule(name, initialRaw, initialDst,
+                            dtr, ar1->getStartYear() - 1, AnnualTimeZoneRule::MAX_YEAR);
+
+                        // Check if this rule start after the first rule after the specified date
+                        avail = ar2->getNextStart(date, tr.getFrom()->getRawOffset(), tr.getFrom()->getDSTSavings(), false, d);
+                        if (!avail || d <= nextTransitionTime) {
+                            // We cannot use this rule as the second transition rule
+                            delete ar2;
+                            ar2 = nullptr;
+                        }
+                    }
+                }
+            }
+            if (ar2 == nullptr) {
+                // Cannot find a good pair of AnnualTimeZoneRule
+                delete ar1;
+                ar1 = nullptr;
+            } else {
+                // The initial rule should represent the rule before the previous transition
+                ar1->getName(initialName);
+                initialRaw = ar1->getRawOffset();
+                initialDst = ar1->getDSTSavings();
+            }
+        }
+    }
+    else {
+        // Try the previous one
+        avail = getPreviousTransition(date, true, tr);
+        if (avail) {
+            tr.getTo()->getName(initialName);
+            initialRaw = tr.getTo()->getRawOffset();
+            initialDst = tr.getTo()->getDSTSavings();
+        } else {
+            // No transitions in the past.  Just use the current offsets
+            getOffset(date, false, initialRaw, initialDst, status);
+            if (U_FAILURE(status)) {
+                return;
+            }
+        }
+    }
+    // Set the initial rule
+    initial = new InitialTimeZoneRule(initialName, initialRaw, initialDst);
+
+    // Set the standard and daylight saving rules
+    if (ar1 != nullptr && ar2 != nullptr) {
+        if (ar1->getDSTSavings() != 0) {
+            dst = ar1;
+            std = ar2;
+        } else {
+            std = ar1;
+            dst = ar2;
+        }
+    }
+}
+
+void
+BasicTimeZone::getTimeZoneRulesAfter(UDate start, InitialTimeZoneRule*& initial,
+                                     UVector*& transitionRules, UErrorCode& status) const {
+    if (U_FAILURE(status)) {
+        return;
+    }
+
+    const InitialTimeZoneRule *orgini;
+    TimeZoneTransition tzt;
+    bool avail;
+    int32_t ruleCount;
+    TimeZoneRule *r = nullptr;
+    UnicodeString name;
+    int32_t i;
+    UDate time, t;
+    UDate firstStart;
+    UBool bFinalStd = false, bFinalDst = false;
+
+    initial = nullptr;
+    transitionRules = nullptr;
+
+    // Original transition rules
+    ruleCount = countTransitionRules(status);
+    if (U_FAILURE(status)) {
+        return;
+    }
+    LocalPointer<UVector> orgRules(
+        new UVector(uprv_deleteUObject, nullptr, ruleCount, status), status);
+    if (U_FAILURE(status)) {
+        return;
+    }
+    LocalMemory<const TimeZoneRule *> orgtrs(
+        static_cast<const TimeZoneRule **>(uprv_malloc(sizeof(TimeZoneRule*)*ruleCount)));
+    if (orgtrs.isNull()) {
+        status = U_MEMORY_ALLOCATION_ERROR;
+        return;
+    }
+    getTimeZoneRules(orgini, &orgtrs[0], ruleCount, status);
+    if (U_FAILURE(status)) {
+        return;
+    }
+    for (i = 0; i < ruleCount; i++) {
+        LocalPointer<TimeZoneRule> lpRule(orgtrs[i]->clone(), status);
+        orgRules->adoptElement(lpRule.orphan(), status);
+        if (U_FAILURE(status)) {
+            return;
+        }
+    }
+
+    avail = getPreviousTransition(start, true, tzt);
+    if (!avail) {
+        // No need to filter out rules only applicable to time before the start
+        initial = orgini->clone();
+        if (initial == nullptr) {
+            status = U_MEMORY_ALLOCATION_ERROR;
+            return;
+        }
+        transitionRules = orgRules.orphan();
+        return;
+    }
+
+    LocalMemory<bool> done(static_cast<bool *>(uprv_malloc(sizeof(bool)*ruleCount)));
+    if (done.isNull()) {
+        status = U_MEMORY_ALLOCATION_ERROR;
+        return;
+    }
+    LocalPointer<UVector> filteredRules(
+        new UVector(uprv_deleteUObject, nullptr, status), status);
+    if (U_FAILURE(status)) {
+        return;
+    }
+
+    // Create initial rule
+    tzt.getTo()->getName(name);
+    LocalPointer<InitialTimeZoneRule> res_initial(
+        new InitialTimeZoneRule(name, tzt.getTo()->getRawOffset(), tzt.getTo()->getDSTSavings()), status);
+    if (U_FAILURE(status)) {
+        return;
+    }
+
+    // Mark rules which does not need to be processed
+    for (i = 0; i < ruleCount; i++) {
+        r = (TimeZoneRule*)orgRules->elementAt(i);
+        avail = r->getNextStart(start, res_initial->getRawOffset(), res_initial->getDSTSavings(), false, time);
+        done[i] = !avail;
+    }
+
+    time = start;
+    while (!bFinalStd || !bFinalDst) {
+        avail = getNextTransition(time, false, tzt);
+        if (!avail) {
+            break;
+        }
+        UDate updatedTime = tzt.getTime();
+        if (updatedTime == time) {
+            // Can get here if rules for start & end of daylight time have exactly
+            // the same time.  
+            // TODO:  fix getNextTransition() to prevent it?
+            status = U_INVALID_STATE_ERROR;
+            return;
+        }
+        time = updatedTime;
+ 
+        const TimeZoneRule *toRule = tzt.getTo();
+        for (i = 0; i < ruleCount; i++) {
+            r = (TimeZoneRule*)orgRules->elementAt(i);
+            if (*r == *toRule) {
+                break;
+            }
+        }
+        if (i >= ruleCount) {
+            // This case should never happen
+            status = U_INVALID_STATE_ERROR;
+            return;
+        }
+        if (done[i]) {
+            continue;
+        }
+        const TimeArrayTimeZoneRule *tar = dynamic_cast<const TimeArrayTimeZoneRule *>(toRule);
+        const AnnualTimeZoneRule *ar;
+        if (tar != nullptr) {
+            // Get the previous raw offset and DST savings before the very first start time
+            TimeZoneTransition tzt0;
+            t = start;
+            while (true) {
+                avail = getNextTransition(t, false, tzt0);
+                if (!avail) {
+                    break;
+                }
+                if (*(tzt0.getTo()) == *tar) {
+                    break;
+                }
+                t = tzt0.getTime();
+            }
+            if (avail) {
+                // Check if the entire start times to be added
+                tar->getFirstStart(tzt.getFrom()->getRawOffset(), tzt.getFrom()->getDSTSavings(), firstStart);
+                if (firstStart > start) {
+                    // Just add the rule as is
+                    LocalPointer<TimeArrayTimeZoneRule> lpTar(tar->clone(), status);
+                    filteredRules->adoptElement(lpTar.orphan(), status);
+                    if (U_FAILURE(status)) {
+                        return;
+                    }
+                } else {
+                    // Collect transitions after the start time
+                    int32_t startTimes;
+                    DateTimeRule::TimeRuleType timeType;
+                    int32_t idx;
+
+                    startTimes = tar->countStartTimes();
+                    timeType = tar->getTimeType();
+                    for (idx = 0; idx < startTimes; idx++) {
+                        tar->getStartTimeAt(idx, t);
+                        if (timeType == DateTimeRule::STANDARD_TIME) {
+                            t -= tzt.getFrom()->getRawOffset();
+                        }
+                        if (timeType == DateTimeRule::WALL_TIME) {
+                            t -= tzt.getFrom()->getDSTSavings();
+                        }
+                        if (t > start) {
+                            break;
+                        }
+                    }
+                    if (U_FAILURE(status)) {
+                        return;
+                    }
+                    int32_t asize = startTimes - idx;
+                    if (asize > 0) {
+                        LocalMemory<UDate> newTimes(static_cast<UDate *>(uprv_malloc(sizeof(UDate) * asize)));
+                        if (newTimes.isNull()) {
+                            status = U_MEMORY_ALLOCATION_ERROR;
+                            return;
+                        }
+                        for (int32_t newidx = 0; newidx < asize; newidx++) {
+                            tar->getStartTimeAt(idx + newidx, newTimes[newidx]);
+                        }
+                        tar->getName(name);
+                        LocalPointer<TimeArrayTimeZoneRule> newTar(new TimeArrayTimeZoneRule(
+                                name, tar->getRawOffset(), tar->getDSTSavings(), &newTimes[0], asize, timeType), status);
+                        filteredRules->adoptElement(newTar.orphan(), status);
+                        if (U_FAILURE(status)) {
+                            return;
+                        }
+                    }
+                }
+            }
+        } else if ((ar = dynamic_cast<const AnnualTimeZoneRule *>(toRule)) != nullptr) {
+            ar->getFirstStart(tzt.getFrom()->getRawOffset(), tzt.getFrom()->getDSTSavings(), firstStart);
+            if (firstStart == tzt.getTime()) {
+                // Just add the rule as is
+                LocalPointer<AnnualTimeZoneRule> arClone(ar->clone(), status);
+                filteredRules->adoptElement(arClone.orphan(), status);
+                if (U_FAILURE(status)) {
+                    return;
+                }
+            } else {
+                // Calculate the transition year
+                int32_t year, month, dom, dow, doy, mid;
+                Grego::timeToFields(tzt.getTime(), year, month, dom, dow, doy, mid);
+                // Re-create the rule
+                ar->getName(name);
+                LocalPointer<AnnualTimeZoneRule> newAr(new AnnualTimeZoneRule(name, ar->getRawOffset(), ar->getDSTSavings(),
+                    *(ar->getRule()), year, ar->getEndYear()), status);
+                filteredRules->adoptElement(newAr.orphan(), status);
+                if (U_FAILURE(status)) {
+                    return;
+                }
+            }
+            // check if this is a final rule
+            if (ar->getEndYear() == AnnualTimeZoneRule::MAX_YEAR) {
+                // After bot final standard and dst rules are processed,
+                // exit this while loop.
+                if (ar->getDSTSavings() == 0) {
+                    bFinalStd = true;
+                } else {
+                    bFinalDst = true;
+                }
+            }
+        }
+        done[i] = true;
+    }
+
+    // Set the results
+    initial = res_initial.orphan();
+    transitionRules = filteredRules.orphan();
+    return;
+}
+
+void
+BasicTimeZone::getOffsetFromLocal(UDate /*date*/, UTimeZoneLocalOption /*nonExistingTimeOpt*/,
+                                  UTimeZoneLocalOption /*duplicatedTimeOpt*/,
+                                  int32_t& /*rawOffset*/, int32_t& /*dstOffset*/,
+                                  UErrorCode& status) const {
+    if (U_FAILURE(status)) {
+        return;
+    }
+    status = U_UNSUPPORTED_ERROR;
+}
+
+void BasicTimeZone::getOffsetFromLocal(UDate date, int32_t nonExistingTimeOpt, int32_t duplicatedTimeOpt,
+                                       int32_t& rawOffset, int32_t& dstOffset,
+                                       UErrorCode& status) const {
+    getOffsetFromLocal(date, (UTimeZoneLocalOption)nonExistingTimeOpt,
+                       (UTimeZoneLocalOption)duplicatedTimeOpt, rawOffset, dstOffset, status);
+}
+
+U_NAMESPACE_END
+
+#endif /* #if !UCONFIG_NO_FORMATTING */
+
+//eof