<<<<<<< HEAD
// © 2017 and later: Unicode, Inc. and others.
// License & terms of use: http://www.unicode.org/copyright.html

#include "unicode/utypes.h"

#if !UCONFIG_NO_FORMATTING

#include <cstdlib>

#include "unicode/simpleformatter.h"
#include "unicode/ures.h"
#include "ureslocs.h"
#include "charstr.h"
#include "uresimp.h"
#include "measunit_impl.h"
#include "number_longnames.h"
#include "number_microprops.h"
#include <algorithm>
#include "cstring.h"
#include "util.h"

using namespace icu;
using namespace icu::number;
using namespace icu::number::impl;

namespace {

/**
 * Display Name (this format has no placeholder).
 *
 * Used as an index into the LongNameHandler::simpleFormats array. Units
 * resources cover the normal set of PluralRules keys, as well as `dnam` and
 * `per` forms.
 */
constexpr int32_t DNAM_INDEX = StandardPlural::Form::COUNT;
/**
 * "per" form (e.g. "{0} per day" is day's "per" form).
 *
 * Used as an index into the LongNameHandler::simpleFormats array. Units
 * resources cover the normal set of PluralRules keys, as well as `dnam` and
 * `per` forms.
 */
constexpr int32_t PER_INDEX = StandardPlural::Form::COUNT + 1;
/**
 * Gender of the word, in languages with grammatical gender.
 */
constexpr int32_t GENDER_INDEX = StandardPlural::Form::COUNT + 2;
// Number of keys in the array populated by PluralTableSink.
constexpr int32_t ARRAY_LENGTH = StandardPlural::Form::COUNT + 3;

// TODO(icu-units#28): load this list from resources, after creating a "&set"
// function for use in ldml2icu rules.
const int32_t GENDER_COUNT = 7;
const char *gGenders[GENDER_COUNT] = {"animate",   "common", "feminine", "inanimate",
                                      "masculine", "neuter", "personal"};

// Converts a UnicodeString to a const char*, either pointing to a string in
// gGenders, or pointing to an empty string if an appropriate string was not
// found.
const char *getGenderString(UnicodeString uGender, UErrorCode status) {
    if (uGender.length() == 0) {
        return "";
    }
    CharString gender;
    gender.appendInvariantChars(uGender, status);
    if (U_FAILURE(status)) {
        return "";
    }
    int32_t first = 0;
    int32_t last = GENDER_COUNT;
    while (first < last) {
        int32_t mid = (first + last) / 2;
        int32_t cmp = uprv_strcmp(gender.data(), gGenders[mid]);
        if (cmp == 0) {
            return gGenders[mid];
        } else if (cmp > 0) {
            first = mid + 1;
        } else if (cmp < 0) {
            last = mid;
        }
    }
    // We don't return an error in case our gGenders list is incomplete in
    // production.
    //
    // TODO(icu-units#28): a unit test checking all locales' genders are covered
    // by gGenders? Else load a complete list of genders found in
    // grammaticalFeatures in an initOnce.
    return "";
}

// Returns the array index that corresponds to the given pluralKeyword.
static int32_t getIndex(const char* pluralKeyword, UErrorCode& status) {
    // pluralKeyword can also be "dnam", "per", or "gender"
    switch (*pluralKeyword) {
    case 'd':
        if (uprv_strcmp(pluralKeyword + 1, "nam") == 0) {
            return DNAM_INDEX;
        }
        break;
    case 'g':
        if (uprv_strcmp(pluralKeyword + 1, "ender") == 0) {
            return GENDER_INDEX;
        }
        break;
    case 'p':
        if (uprv_strcmp(pluralKeyword + 1, "er") == 0) {
            return PER_INDEX;
        }
        break;
    default:
        break;
    }
    StandardPlural::Form plural = StandardPlural::fromString(pluralKeyword, status);
    return plural;
}

// Selects a string out of the `strings` array which corresponds to the
// specified plural form, with fallback to the OTHER form.
//
// The `strings` array must have ARRAY_LENGTH items: one corresponding to each
// of the plural forms, plus a display name ("dnam") and a "per" form.
static UnicodeString getWithPlural(
        const UnicodeString* strings,
        StandardPlural::Form plural,
        UErrorCode& status) {
    UnicodeString result = strings[plural];
    if (result.isBogus()) {
        result = strings[StandardPlural::Form::OTHER];
    }
    if (result.isBogus()) {
        // There should always be data in the "other" plural variant.
        status = U_INTERNAL_PROGRAM_ERROR;
    }
    return result;
}

enum PlaceholderPosition { PH_EMPTY, PH_NONE, PH_BEGINNING, PH_MIDDLE, PH_END };

/**
 * Returns three outputs extracted from pattern.
 *
 * @param coreUnit is extracted as per Extract(...) in the spec:
 *   https://unicode.org/reports/tr35/tr35-general.html#compound-units
 * @param PlaceholderPosition indicates where in the string the placeholder was
 *   found.
 * @param joinerChar Iff the placeholder was at the beginning or end, joinerChar
 *   contains the space character (if any) that separated the placeholder from
 *   the rest of the pattern. Otherwise, joinerChar is set to NUL. Only one
 *   space character is considered.
 */
void extractCorePattern(const UnicodeString &pattern,
                        UnicodeString &coreUnit,
                        PlaceholderPosition &placeholderPosition,
                        UChar &joinerChar) {
    joinerChar = 0;
    int32_t len = pattern.length();
    if (pattern.startsWith(u"{0}", 3)) {
        placeholderPosition = PH_BEGINNING;
        if (u_isJavaSpaceChar(pattern[3])) {
            joinerChar = pattern[3];
            coreUnit.setTo(pattern, 4, len - 4);
        } else {
            coreUnit.setTo(pattern, 3, len - 3);
        }
    } else if (pattern.endsWith(u"{0}", 3)) {
        placeholderPosition = PH_END;
        if (u_isJavaSpaceChar(pattern[len - 4])) {
            coreUnit.setTo(pattern, 0, len - 4);
            joinerChar = pattern[len - 4];
        } else {
            coreUnit.setTo(pattern, 0, len - 3);
        }
    } else if (pattern.indexOf(u"{0}", 3, 1, len - 2) == -1) {
        placeholderPosition = PH_NONE;
        coreUnit = pattern;
    } else {
        placeholderPosition = PH_MIDDLE;
        coreUnit = pattern;
    }
}

//////////////////////////
/// BEGIN DATA LOADING ///
//////////////////////////

// Gets the gender of a built-in unit: unit must be a built-in. Returns an empty
// string both in case of unknown gender and in case of unknown unit.
UnicodeString
getGenderForBuiltin(const Locale &locale, const MeasureUnit &builtinUnit, UErrorCode &status) {
    LocalUResourceBundlePointer unitsBundle(ures_open(U_ICUDATA_UNIT, locale.getName(), &status));
    if (U_FAILURE(status)) { return {}; }

    // Map duration-year-person, duration-week-person, etc. to duration-year, duration-week, ...
    // TODO(ICU-20400): Get duration-*-person data properly with aliases.
    StringPiece subtypeForResource;
    int32_t subtypeLen = static_cast<int32_t>(uprv_strlen(builtinUnit.getSubtype()));
    if (subtypeLen > 7 && uprv_strcmp(builtinUnit.getSubtype() + subtypeLen - 7, "-person") == 0) {
        subtypeForResource = {builtinUnit.getSubtype(), subtypeLen - 7};
    } else {
        subtypeForResource = builtinUnit.getSubtype();
    }

    CharString key;
    key.append("units/", status);
    key.append(builtinUnit.getType(), status);
    key.append("/", status);
    key.append(subtypeForResource, status);
    key.append("/gender", status);

    UErrorCode localStatus = status;
    int32_t resultLen = 0;
    const UChar *result =
        ures_getStringByKeyWithFallback(unitsBundle.getAlias(), key.data(), &resultLen, &localStatus);
    if (U_SUCCESS(localStatus)) {
        status = localStatus;
        return UnicodeString(true, result, resultLen);
    } else {
        // TODO(icu-units#28): "$unitRes/gender" does not exist. Do we want to
        // check whether the parent "$unitRes" exists? Then we could return
        // U_MISSING_RESOURCE_ERROR for incorrect usage (e.g. builtinUnit not
        // being a builtin).
        return {};
    }
}

// Loads data from a resource tree with paths matching
// $key/$pluralForm/$gender/$case, with lateral inheritance for missing cases
// and genders.
//
// An InflectedPluralSink is configured to load data for a specific gender and
// case. It loads all plural forms, because selection between plural forms is
// dependent upon the value being formatted.
//
// See data/unit/de.txt and data/unit/fr.txt for examples - take a look at
// units/compound/power2: German has case, French has differences for gender,
// but no case.
//
// TODO(icu-units#138): Conceptually similar to PluralTableSink, however the
// tree structures are different. After homogenizing the structures, we may be
// able to unify the two classes.
//
// TODO: Spec violation: expects presence of "count" - does not fallback to an
// absent "count"! If this fallback were added, getCompoundValue could be
// superseded?
class InflectedPluralSink : public ResourceSink {
  public:
    // Accepts `char*` rather than StringPiece because
    // ResourceTable::findValue(...) requires a null-terminated `char*`.
    //
    // NOTE: outArray MUST have a length of at least ARRAY_LENGTH. No bounds
    // checking is performed.
    explicit InflectedPluralSink(const char *gender, const char *caseVariant, UnicodeString *outArray)
        : gender(gender), caseVariant(caseVariant), outArray(outArray) {
        // Initialize the array to bogus strings.
        for (int32_t i = 0; i < ARRAY_LENGTH; i++) {
            outArray[i].setToBogus();
        }
    }

    // See ResourceSink::put().
    void put(const char *key, ResourceValue &value, UBool /*noFallback*/, UErrorCode &status) U_OVERRIDE {
        ResourceTable pluralsTable = value.getTable(status);
        if (U_FAILURE(status)) { return; }
        for (int32_t i = 0; pluralsTable.getKeyAndValue(i, key, value); ++i) {
            int32_t pluralIndex = getIndex(key, status);
            if (U_FAILURE(status)) { return; }
            if (!outArray[pluralIndex].isBogus()) {
                // We already have a pattern
                continue;
            }
            ResourceTable genderTable = value.getTable(status);
            ResourceTable caseTable; // This instance has to outlive `value`
            if (loadForPluralForm(genderTable, caseTable, value, status)) {
                outArray[pluralIndex] = value.getUnicodeString(status);
            }
        }
    }

  private:
    // Tries to load data for the configured gender from `genderTable`. Returns
    // true if found, returning the data in `value`. The returned data will be
    // for the configured gender if found, falling back to "neuter" and
    // no-gender if not. The caseTable parameter holds the intermediate
    // ResourceTable for the sake of lifetime management.
    bool loadForPluralForm(const ResourceTable &genderTable,
                           ResourceTable &caseTable,
                           ResourceValue &value,
                           UErrorCode &status) {
        if (uprv_strcmp(gender, "") != 0) {
            if (loadForGender(genderTable, gender, caseTable, value, status)) {
                return true;
            }
            if (uprv_strcmp(gender, "neuter") != 0 &&
                loadForGender(genderTable, "neuter", caseTable, value, status)) {
                return true;
            }
        }
        if (loadForGender(genderTable, "_", caseTable, value, status)) {
            return true;
        }
        return false;
    }

    // Tries to load data for the given gender from `genderTable`. Returns true
    // if found, returning the data in `value`. The returned data will be for
    // the configured case if found, falling back to "nominative" and no-case if
    // not.
    bool loadForGender(const ResourceTable &genderTable,
                       const char *genderVal,
                       ResourceTable &caseTable,
                       ResourceValue &value,
                       UErrorCode &status) {
        if (!genderTable.findValue(genderVal, value)) {
            return false;
        }
        caseTable = value.getTable(status);
        if (uprv_strcmp(caseVariant, "") != 0) {
            if (loadForCase(caseTable, caseVariant, value)) {
                return true;
            }
            if (uprv_strcmp(caseVariant, "nominative") != 0 &&
                loadForCase(caseTable, "nominative", value)) {
                return true;
            }
        }
        if (loadForCase(caseTable, "_", value)) {
            return true;
        }
        return false;
    }

    // Tries to load data for the given case from `caseTable`. Returns true if
    // found, returning the data in `value`.
    bool loadForCase(const ResourceTable &caseTable, const char *caseValue, ResourceValue &value) {
        if (!caseTable.findValue(caseValue, value)) {
            return false;
        }
        return true;
    }

    const char *gender;
    const char *caseVariant;
    UnicodeString *outArray;
};

// Fetches localised formatting patterns for the given subKey. See documentation
// for InflectedPluralSink for details.
//
// Data is loaded for the appropriate unit width, with missing data filled in
// from unitsShort.
void getInflectedMeasureData(StringPiece subKey,
                             const Locale &locale,
                             const UNumberUnitWidth &width,
                             const char *gender,
                             const char *caseVariant,
                             UnicodeString *outArray,
                             UErrorCode &status) {
    InflectedPluralSink sink(gender, caseVariant, outArray);
    LocalUResourceBundlePointer unitsBundle(ures_open(U_ICUDATA_UNIT, locale.getName(), &status));
    if (U_FAILURE(status)) { return; }

    CharString key;
    key.append("units", status);
    if (width == UNUM_UNIT_WIDTH_NARROW) {
        key.append("Narrow", status);
    } else if (width == UNUM_UNIT_WIDTH_SHORT) {
        key.append("Short", status);
    }
    key.append("/", status);
    key.append(subKey, status);

    UErrorCode localStatus = status;
    ures_getAllItemsWithFallback(unitsBundle.getAlias(), key.data(), sink, localStatus);
    if (width == UNUM_UNIT_WIDTH_SHORT) {
        status = localStatus;
        return;
    }

    // TODO(ICU-13353): The fallback to short does not work in ICU4C.
    // Manually fall back to short (this is done automatically in Java).
    key.clear();
    key.append("unitsShort/", status);
    key.append(subKey, status);
    ures_getAllItemsWithFallback(unitsBundle.getAlias(), key.data(), sink, status);
}

class PluralTableSink : public ResourceSink {
  public:
    // NOTE: outArray MUST have a length of at least ARRAY_LENGTH. No bounds
    // checking is performed.
    explicit PluralTableSink(UnicodeString *outArray) : outArray(outArray) {
        // Initialize the array to bogus strings.
        for (int32_t i = 0; i < ARRAY_LENGTH; i++) {
            outArray[i].setToBogus();
        }
    }

    void put(const char *key, ResourceValue &value, UBool /*noFallback*/, UErrorCode &status) U_OVERRIDE {
        ResourceTable pluralsTable = value.getTable(status);
        if (U_FAILURE(status)) { return; }
        for (int32_t i = 0; pluralsTable.getKeyAndValue(i, key, value); ++i) {
            if (uprv_strcmp(key, "case") == 0) {
                continue;
            }
            int32_t index = getIndex(key, status);
            if (U_FAILURE(status)) { return; }
            if (!outArray[index].isBogus()) {
                continue;
            }
            outArray[index] = value.getUnicodeString(status);
            if (U_FAILURE(status)) { return; }
        }
    }

  private:
    UnicodeString *outArray;
};

/**
 * Populates outArray with `locale`-specific values for `unit` through use of
 * PluralTableSink. Only the set of basic units are supported!
 *
 * Reading from resources *unitsNarrow* and *unitsShort* (for width
 * UNUM_UNIT_WIDTH_NARROW), or just *unitsShort* (for width
 * UNUM_UNIT_WIDTH_SHORT). For other widths, it reads just "units".
 *
 * @param unit must be a built-in unit, i.e. must have a type and subtype,
 *     listed in gTypes and gSubTypes in measunit.cpp.
 * @param unitDisplayCase the empty string and "nominative" are treated the
 *     same. For other cases, strings for the requested case are used if found.
 *     (For any missing case-specific data, we fall back to nominative.)
 * @param outArray must be of fixed length ARRAY_LENGTH.
 */
void getMeasureData(const Locale &locale,
                    const MeasureUnit &unit,
                    const UNumberUnitWidth &width,
                    const char *unitDisplayCase,
                    UnicodeString *outArray,
                    UErrorCode &status) {
    PluralTableSink sink(outArray);
    LocalUResourceBundlePointer unitsBundle(ures_open(U_ICUDATA_UNIT, locale.getName(), &status));
    if (U_FAILURE(status)) { return; }

    CharString subKey;
    subKey.append("/", status);
    subKey.append(unit.getType(), status);
    subKey.append("/", status);

    // Map duration-year-person, duration-week-person, etc. to duration-year, duration-week, ...
    // TODO(ICU-20400): Get duration-*-person data properly with aliases.
    int32_t subtypeLen = static_cast<int32_t>(uprv_strlen(unit.getSubtype()));
    if (subtypeLen > 7 && uprv_strcmp(unit.getSubtype() + subtypeLen - 7, "-person") == 0) {
        subKey.append({unit.getSubtype(), subtypeLen - 7}, status);
    } else {
        subKey.append({unit.getSubtype(), subtypeLen}, status);
    }

    if (width != UNUM_UNIT_WIDTH_FULL_NAME) {
        UErrorCode localStatus = status;
        CharString genderKey;
        genderKey.append("units", localStatus);
        genderKey.append(subKey, localStatus);
        genderKey.append("/gender", localStatus);
        StackUResourceBundle fillIn;
        ures_getByKeyWithFallback(unitsBundle.getAlias(), genderKey.data(), fillIn.getAlias(),
                                  &localStatus);
        outArray[GENDER_INDEX] = ures_getUnicodeString(fillIn.getAlias(), &localStatus);
    }

    CharString key;
    key.append("units", status);
    if (width == UNUM_UNIT_WIDTH_NARROW) {
        key.append("Narrow", status);
    } else if (width == UNUM_UNIT_WIDTH_SHORT) {
        key.append("Short", status);
    }
    key.append(subKey, status);

    // Grab desired case first, if available. Then grab no-case data to fill in
    // the gaps.
    if (width == UNUM_UNIT_WIDTH_FULL_NAME && unitDisplayCase[0] != 0) {
        CharString caseKey;
        caseKey.append(key, status);
        caseKey.append("/case/", status);
        caseKey.append(unitDisplayCase, status);

        UErrorCode localStatus = U_ZERO_ERROR;
        // TODO(icu-units#138): our fallback logic is not spec-compliant:
        // lateral fallback should happen before locale fallback. Switch to
        // getInflectedMeasureData after homogenizing data format? Find a unit
        // test case that demonstrates the incorrect fallback logic (via
        // regional variant of an inflected language?)
        ures_getAllItemsWithFallback(unitsBundle.getAlias(), caseKey.data(), sink, localStatus);
    }

    // TODO(icu-units#138): our fallback logic is not spec-compliant: we
    // check the given case, then go straight to the no-case data. The spec
    // states we should first look for case="nominative". As part of #138,
    // either get the spec changed, or add unit tests that warn us if
    // case="nominative" data differs from no-case data?
    UErrorCode localStatus = U_ZERO_ERROR;
    ures_getAllItemsWithFallback(unitsBundle.getAlias(), key.data(), sink, localStatus);
    if (width == UNUM_UNIT_WIDTH_SHORT) {
        if (U_FAILURE(localStatus)) {
            status = localStatus;
        }
        return;
    }

    // TODO(ICU-13353): The fallback to short does not work in ICU4C.
    // Manually fall back to short (this is done automatically in Java).
    key.clear();
    key.append("unitsShort", status);
    key.append(subKey, status);
    ures_getAllItemsWithFallback(unitsBundle.getAlias(), key.data(), sink, status);
}

// NOTE: outArray MUST have a length of at least ARRAY_LENGTH.
void getCurrencyLongNameData(const Locale &locale, const CurrencyUnit &currency, UnicodeString *outArray,
                             UErrorCode &status) {
    // In ICU4J, this method gets a CurrencyData from CurrencyData.provider.
    // TODO(ICU4J): Implement this without going through CurrencyData, like in ICU4C?
    PluralTableSink sink(outArray);
    LocalUResourceBundlePointer unitsBundle(ures_open(U_ICUDATA_CURR, locale.getName(), &status));
    if (U_FAILURE(status)) { return; }
    ures_getAllItemsWithFallback(unitsBundle.getAlias(), "CurrencyUnitPatterns", sink, status);
    if (U_FAILURE(status)) { return; }
    for (int32_t i = 0; i < StandardPlural::Form::COUNT; i++) {
        UnicodeString &pattern = outArray[i];
        if (pattern.isBogus()) {
            continue;
        }
        int32_t longNameLen = 0;
        const char16_t *longName = ucurr_getPluralName(
                currency.getISOCurrency(),
                locale.getName(),
                nullptr /* isChoiceFormat */,
                StandardPlural::getKeyword(static_cast<StandardPlural::Form>(i)),
                &longNameLen,
                &status);
        // Example pattern from data: "{0} {1}"
        // Example output after find-and-replace: "{0} US dollars"
        pattern.findAndReplace(UnicodeString(u"{1}"), UnicodeString(longName, longNameLen));
    }
}

UnicodeString getCompoundValue(StringPiece compoundKey,
                               const Locale &locale,
                               const UNumberUnitWidth &width,
                               UErrorCode &status) {
    LocalUResourceBundlePointer unitsBundle(ures_open(U_ICUDATA_UNIT, locale.getName(), &status));
    if (U_FAILURE(status)) { return {}; }
    CharString key;
    key.append("units", status);
    if (width == UNUM_UNIT_WIDTH_NARROW) {
        key.append("Narrow", status);
    } else if (width == UNUM_UNIT_WIDTH_SHORT) {
        key.append("Short", status);
    }
    key.append("/compound/", status);
    key.append(compoundKey, status);

    UErrorCode localStatus = status;
    int32_t len = 0;
    const UChar *ptr =
        ures_getStringByKeyWithFallback(unitsBundle.getAlias(), key.data(), &len, &localStatus);
    if (U_FAILURE(localStatus) && width != UNUM_UNIT_WIDTH_SHORT) {
        // Fall back to short, which contains more compound data
        key.clear();
        key.append("unitsShort/compound/", status);
        key.append(compoundKey, status);
        ptr = ures_getStringByKeyWithFallback(unitsBundle.getAlias(), key.data(), &len, &status);
    } else {
        status = localStatus;
    }
    if (U_FAILURE(status)) {
        return {};
    }
    return UnicodeString(ptr, len);
}

/**
 * Loads and applies deriveComponent rules from CLDR's grammaticalFeatures.xml.
 *
 * Consider a deriveComponent rule that looks like this:
 *
 *     <deriveComponent feature="case" structure="per" value0="compound" value1="nominative"/>
 *
 * Instantiating an instance as follows:
 *
 *     DerivedComponents d(loc, "case", "per");
 *
 * Applying the rule in the XML element above, `d.value0("foo")` will be "foo",
 * and `d.value1("foo")` will be "nominative".
 *
 * The values returned by value0(...) and value1(...) are valid only while the
 * instance exists. In case of any kind of failure, value0(...) and value1(...)
 * will return "".
 */
class DerivedComponents {
  public:
    /**
     * Constructor.
     *
     * The feature and structure parameters must be null-terminated. The string
     * referenced by compoundValue must exist for longer than the
     * DerivedComponents instance.
     */
    DerivedComponents(const Locale &locale, const char *feature, const char *structure) {
        StackUResourceBundle derivationsBundle, stackBundle;
        ures_openDirectFillIn(derivationsBundle.getAlias(), NULL, "grammaticalFeatures", &status);
        ures_getByKey(derivationsBundle.getAlias(), "grammaticalData", derivationsBundle.getAlias(),
                      &status);
        ures_getByKey(derivationsBundle.getAlias(), "derivations", derivationsBundle.getAlias(),
                      &status);
        if (U_FAILURE(status)) {
            return;
        }
        UErrorCode localStatus = U_ZERO_ERROR;
        // TODO(icu-units#28): use standard normal locale resolution algorithms
        // rather than just grabbing language:
        ures_getByKey(derivationsBundle.getAlias(), locale.getLanguage(), stackBundle.getAlias(),
                      &localStatus);
        // TODO(icu-units#28):
        // - code currently assumes if the locale exists, the rules are there -
        //   instead of falling back to root when the requested rule is missing.
        // - investigate ures.h functions, see if one that uses res_findResource()
        //   might be better (or use res_findResource directly), or maybe help
        //   improve ures documentation to guide function selection?
        if (localStatus == U_MISSING_RESOURCE_ERROR) {
            ures_getByKey(derivationsBundle.getAlias(), "root", stackBundle.getAlias(), &status);
        } else {
            status = localStatus;
        }
        ures_getByKey(stackBundle.getAlias(), "component", stackBundle.getAlias(), &status);
        ures_getByKey(stackBundle.getAlias(), feature, stackBundle.getAlias(), &status);
        ures_getByKey(stackBundle.getAlias(), structure, stackBundle.getAlias(), &status);
        UnicodeString val0 = ures_getUnicodeStringByIndex(stackBundle.getAlias(), 0, &status);
        UnicodeString val1 = ures_getUnicodeStringByIndex(stackBundle.getAlias(), 1, &status);
        if (U_SUCCESS(status)) {
            if (val0.compare(UnicodeString(u"compound")) == 0) {
                compound0_ = true;
            } else {
                compound0_ = false;
                value0_.appendInvariantChars(val0, status);
            }
            if (val1.compare(UnicodeString(u"compound")) == 0) {
                compound1_ = true;
            } else {
                compound1_ = false;
                value1_.appendInvariantChars(val1, status);
            }
        }
    }

    // Returns a StringPiece that is only valid as long as the instance exists.
    StringPiece value0(const StringPiece compoundValue) const {
        return compound0_ ? compoundValue : value0_.toStringPiece();
    }

    // Returns a StringPiece that is only valid as long as the instance exists.
    StringPiece value1(const StringPiece compoundValue) const {
        return compound1_ ? compoundValue : value1_.toStringPiece();
    }

    // Returns a char* that is only valid as long as the instance exists.
    const char *value0(const char *compoundValue) const {
        return compound0_ ? compoundValue : value0_.data();
    }

    // Returns a char* that is only valid as long as the instance exists.
    const char *value1(const char *compoundValue) const {
        return compound1_ ? compoundValue : value1_.data();
    }

  private:
    UErrorCode status = U_ZERO_ERROR;

    // Holds strings referred to by value0 and value1;
    bool compound0_ = false, compound1_ = false;
    CharString value0_, value1_;
};

// TODO(icu-units#28): test somehow? Associate with an ICU ticket for adding
// testsuite support for testing with synthetic data?
/**
 * Loads and returns the value in rules that look like these:
 *
 * <deriveCompound feature="gender" structure="per" value="0"/>
 * <deriveCompound feature="gender" structure="times" value="1"/>
 *
 * Currently a fake example, but spec compliant:
 * <deriveCompound feature="gender" structure="power" value="feminine"/>
 *
 * NOTE: If U_FAILURE(status), returns an empty string.
 */
UnicodeString
getDeriveCompoundRule(Locale locale, const char *feature, const char *structure, UErrorCode &status) {
    StackUResourceBundle derivationsBundle, stackBundle;
    ures_openDirectFillIn(derivationsBundle.getAlias(), NULL, "grammaticalFeatures", &status);
    ures_getByKey(derivationsBundle.getAlias(), "grammaticalData", derivationsBundle.getAlias(),
                  &status);
    ures_getByKey(derivationsBundle.getAlias(), "derivations", derivationsBundle.getAlias(), &status);
    // TODO: use standard normal locale resolution algorithms rather than just grabbing language:
    ures_getByKey(derivationsBundle.getAlias(), locale.getLanguage(), stackBundle.getAlias(), &status);
    // TODO:
    // - code currently assumes if the locale exists, the rules are there -
    //   instead of falling back to root when the requested rule is missing.
    // - investigate ures.h functions, see if one that uses res_findResource()
    //   might be better (or use res_findResource directly), or maybe help
    //   improve ures documentation to guide function selection?
    if (status == U_MISSING_RESOURCE_ERROR) {
        status = U_ZERO_ERROR;
        ures_getByKey(derivationsBundle.getAlias(), "root", stackBundle.getAlias(), &status);
    }
    ures_getByKey(stackBundle.getAlias(), "compound", stackBundle.getAlias(), &status);
    ures_getByKey(stackBundle.getAlias(), feature, stackBundle.getAlias(), &status);
    UnicodeString uVal = ures_getUnicodeStringByKey(stackBundle.getAlias(), structure, &status);
    if (U_FAILURE(status)) {
        return {};
    }
    U_ASSERT(!uVal.isBogus());
    return uVal;
}

// Returns the gender string for structures following these rules:
//
// <deriveCompound feature="gender" structure="per" value="0"/>
// <deriveCompound feature="gender" structure="times" value="1"/>
//
// Fake example:
// <deriveCompound feature="gender" structure="power" value="feminine"/>
//
// data0 and data1 should be pattern arrays (UnicodeString[ARRAY_SIZE]) that
// correspond to value="0" and value="1".
//
// Pass a nullptr to data1 if the structure has no concept of value="1" (e.g.
// "prefix" doesn't).
UnicodeString getDerivedGender(Locale locale,
                               const char *structure,
                               UnicodeString *data0,
                               UnicodeString *data1,
                               UErrorCode &status) {
    UnicodeString val = getDeriveCompoundRule(locale, "gender", structure, status);
    if (val.length() == 1) {
        switch (val[0]) {
        case u'0':
            return data0[GENDER_INDEX];
        case u'1':
            if (data1 == nullptr) {
                return {};
            }
            return data1[GENDER_INDEX];
        }
    }
    return val;
}

////////////////////////
/// END DATA LOADING ///
////////////////////////

// TODO: promote this somewhere? It's based on patternprops.cpp' trimWhitespace
const UChar *trimSpaceChars(const UChar *s, int32_t &length) {
    if (length <= 0 || (!u_isJavaSpaceChar(s[0]) && !u_isJavaSpaceChar(s[length - 1]))) {
        return s;
    }
    int32_t start = 0;
    int32_t limit = length;
    while (start < limit && u_isJavaSpaceChar(s[start])) {
        ++start;
    }
    if (start < limit) {
        // There is non-white space at start; we will not move limit below that,
        // so we need not test start<limit in the loop.
        while (u_isJavaSpaceChar(s[limit - 1])) {
            --limit;
        }
    }
    length = limit - start;
    return s + start;
}

/**
 * Calculates the gender of an arbitrary unit: this is the *second*
 * implementation of an algorithm to do this:
 *
 * Gender is also calculated in "processPatternTimes": that code path is "bottom
 * up", loading the gender for every component of a compound unit (at the same
 * time as loading the Long Names formatting patterns), even if the gender is
 * unneeded, then combining the single units' genders into the compound unit's
 * gender, according to the rules. This algorithm does a lazier "top-down"
 * evaluation, starting with the compound unit, calculating which single unit's
 * gender is needed by breaking it down according to the rules, and then loading
 * only the gender of the one single unit who's gender is needed.
 *
 * For future refactorings:
 * 1. we could drop processPatternTimes' gender calculation and just call this
 *    function: for UNUM_UNIT_WIDTH_FULL_NAME, the unit gender is in the very
 *    same table as the formatting patterns, so loading it then may be
 *    efficient. For other unit widths however, it needs to be explicitly looked
 *    up anyway.
 * 2. alternatively, if CLDR is providing all the genders we need such that we
 *    don't need to calculate them in ICU anymore, we could drop this function
 *    and keep only processPatternTimes' calculation. (And optimise it a bit?)
 *
 * @param locale The desired locale.
 * @param unit The measure unit to calculate the gender for.
 * @return The gender string for the unit, or an empty string if unknown or
 *     ungendered.
 */
UnicodeString calculateGenderForUnit(const Locale &locale, const MeasureUnit &unit, UErrorCode &status) {
    MeasureUnitImpl impl;
    const MeasureUnitImpl& mui = MeasureUnitImpl::forMeasureUnit(unit, impl, status);
    int32_t singleUnitIndex = 0;
    if (mui.complexity == UMEASURE_UNIT_COMPOUND) {
        int32_t startSlice = 0;
        // inclusive
        int32_t endSlice = mui.singleUnits.length()-1;
        U_ASSERT(endSlice > 0); // Else it would not be COMPOUND
        if (mui.singleUnits[endSlice]->dimensionality < 0) {
            // We have a -per- construct
            UnicodeString perRule = getDeriveCompoundRule(locale, "gender", "per", status);
            if (perRule.length() != 1) {
                // Fixed gender for -per- units
                return perRule;
            }
            if (perRule[0] == u'1') {
                // Find the start of the denominator. We already know there is one.
                while (mui.singleUnits[startSlice]->dimensionality >= 0) {
                    startSlice++;
                }
            } else {
                // Find the end of the numerator
                while (endSlice >= 0 && mui.singleUnits[endSlice]->dimensionality < 0) {
                    endSlice--;
                }
                if (endSlice < 0) {
                    // We have only a denominator, e.g. "per-second".
                    // TODO(icu-units#28): find out what gender to use in the
                    // absence of a first value - mentioned in CLDR-14253.
                    return {};
                }
            }
        }
        if (endSlice > startSlice) {
            // We have a -times- construct
            UnicodeString timesRule = getDeriveCompoundRule(locale, "gender", "times", status);
            if (timesRule.length() != 1) {
                // Fixed gender for -times- units
                return timesRule;
            }
            if (timesRule[0] == u'0') {
                endSlice = startSlice;
            } else {
                // We assume timesRule[0] == u'1'
                startSlice = endSlice;
            }
        }
        U_ASSERT(startSlice == endSlice);
        singleUnitIndex = startSlice;
    } else if (mui.complexity == UMEASURE_UNIT_MIXED) {
        status = U_INTERNAL_PROGRAM_ERROR;
        return {};
    } else {
        U_ASSERT(mui.complexity == UMEASURE_UNIT_SINGLE);
        U_ASSERT(mui.singleUnits.length() == 1);
    }

    // Now we know which singleUnit's gender we want
    const SingleUnitImpl *singleUnit = mui.singleUnits[singleUnitIndex];
    // Check for any power-prefix gender override:
    if (std::abs(singleUnit->dimensionality) != 1) {
        UnicodeString powerRule = getDeriveCompoundRule(locale, "gender", "power", status);
        if (powerRule.length() != 1) {
            // Fixed gender for -powN- units
            return powerRule;
        }
        // powerRule[0] == u'0'; u'1' not currently in spec.
    }
    // Check for any SI and binary prefix gender override:
    if (std::abs(singleUnit->dimensionality) != 1) {
        UnicodeString prefixRule = getDeriveCompoundRule(locale, "gender", "prefix", status);
        if (prefixRule.length() != 1) {
            // Fixed gender for -powN- units
            return prefixRule;
        }
        // prefixRule[0] == u'0'; u'1' not currently in spec.
    }
    // Now we've boiled it down to the gender of one simple unit identifier:
    return getGenderForBuiltin(locale, MeasureUnit::forIdentifier(singleUnit->getSimpleUnitID(), status),
                               status);
}

void maybeCalculateGender(const Locale &locale,
                          const MeasureUnit &unitRef,
                          UnicodeString *outArray,
                          UErrorCode &status) {
    if (outArray[GENDER_INDEX].isBogus()) {
        UnicodeString meterGender = getGenderForBuiltin(locale, MeasureUnit::getMeter(), status);
        if (meterGender.isEmpty()) {
            // No gender for meter: assume ungendered language
            return;
        }
        // We have a gendered language, but are lacking gender for unitRef.
        outArray[GENDER_INDEX] = calculateGenderForUnit(locale, unitRef, status);
    }
}

} // namespace

void LongNameHandler::forMeasureUnit(const Locale &loc,
                                     const MeasureUnit &unitRef,
                                     const UNumberUnitWidth &width,
                                     const char *unitDisplayCase,
                                     const PluralRules *rules,
                                     const MicroPropsGenerator *parent,
                                     LongNameHandler *fillIn,
                                     UErrorCode &status) {
    // From https://unicode.org/reports/tr35/tr35-general.html#compound-units -
    // Points 1 and 2 are mostly handled by MeasureUnit:
    //
    // 1. If the unitId is empty or invalid, fail
    // 2. Put the unitId into normalized order
    U_ASSERT(fillIn != nullptr);

    if (uprv_strcmp(unitRef.getType(), "") != 0) {
        // Handling built-in units:
        //
        // 3. Set result to be getValue(unitId with length, pluralCategory, caseVariant)
        //    - If result is not empty, return it
        UnicodeString simpleFormats[ARRAY_LENGTH];
        getMeasureData(loc, unitRef, width, unitDisplayCase, simpleFormats, status);
        maybeCalculateGender(loc, unitRef, simpleFormats, status);
        if (U_FAILURE(status)) {
            return;
        }
        fillIn->rules = rules;
        fillIn->parent = parent;
        fillIn->simpleFormatsToModifiers(simpleFormats,
                                         {UFIELD_CATEGORY_NUMBER, UNUM_MEASURE_UNIT_FIELD}, status);
        if (!simpleFormats[GENDER_INDEX].isBogus()) {
            fillIn->gender = getGenderString(simpleFormats[GENDER_INDEX], status);
        }
        return;

        // TODO(icu-units#145): figure out why this causes a failure in
        // format/MeasureFormatTest/TestIndividualPluralFallback and other
        // tests, when it should have been an alternative for the lines above:

        // forArbitraryUnit(loc, unitRef, width, unitDisplayCase, fillIn, status);
        // fillIn->rules = rules;
        // fillIn->parent = parent;
        // return;
    } else {
        // Check if it is a MeasureUnit this constructor handles: this
        // constructor does not handle mixed units
        U_ASSERT(unitRef.getComplexity(status) != UMEASURE_UNIT_MIXED);
        forArbitraryUnit(loc, unitRef, width, unitDisplayCase, fillIn, status);
        fillIn->rules = rules;
        fillIn->parent = parent;
        return;
    }
}

void LongNameHandler::forArbitraryUnit(const Locale &loc,
                                       const MeasureUnit &unitRef,
                                       const UNumberUnitWidth &width,
                                       const char *unitDisplayCase,
                                       LongNameHandler *fillIn,
                                       UErrorCode &status) {
    if (U_FAILURE(status)) {
        return;
    }
    if (fillIn == nullptr) {
        status = U_INTERNAL_PROGRAM_ERROR;
        return;
    }

    // Numbered list items are from the algorithms at
    // https://unicode.org/reports/tr35/tr35-general.html#compound-units:
    //
    // 4. Divide the unitId into numerator (the part before the "-per-") and
    //    denominator (the part after the "-per-). If both are empty, fail
    MeasureUnitImpl unit;
    MeasureUnitImpl perUnit;
    {
        MeasureUnitImpl fullUnit = MeasureUnitImpl::forMeasureUnitMaybeCopy(unitRef, status);
        if (U_FAILURE(status)) {
            return;
        }
        for (int32_t i = 0; i < fullUnit.singleUnits.length(); i++) {
            SingleUnitImpl *subUnit = fullUnit.singleUnits[i];
            if (subUnit->dimensionality > 0) {
                unit.appendSingleUnit(*subUnit, status);
            } else {
                subUnit->dimensionality *= -1;
                perUnit.appendSingleUnit(*subUnit, status);
            }
        }
    }

    // TODO(icu-units#28): check placeholder logic, see if it needs to be
    // present here instead of only in processPatternTimes:
    //
    // 5. Set both globalPlaceholder and globalPlaceholderPosition to be empty

    DerivedComponents derivedPerCases(loc, "case", "per");

    // 6. numeratorUnitString
    UnicodeString numeratorUnitData[ARRAY_LENGTH];
    processPatternTimes(std::move(unit), loc, width, derivedPerCases.value0(unitDisplayCase),
                        numeratorUnitData, status);

    // 7. denominatorUnitString
    UnicodeString denominatorUnitData[ARRAY_LENGTH];
    processPatternTimes(std::move(perUnit), loc, width, derivedPerCases.value1(unitDisplayCase),
                        denominatorUnitData, status);

    // TODO(icu-units#139):
    // - implement DerivedComponents for "plural/times" and "plural/power":
    //   French has different rules, we'll be producing the wrong results
    //   currently. (Prove via tests!)
    // - implement DerivedComponents for "plural/per", "plural/prefix",
    //   "case/times", "case/power", and "case/prefix" - although they're
    //   currently hardcoded. Languages with different rules are surely on the
    //   way.
    //
    // Currently we only use "case/per", "plural/times", "case/times", and
    // "case/power".
    //
    // This may have impact on multiSimpleFormatsToModifiers(...) below too?
    // These rules are currently (ICU 69) all the same and hard-coded below.
    UnicodeString perUnitPattern;
    if (!denominatorUnitData[PER_INDEX].isBogus()) {
        // If we have no denominator, we obtain the empty string:
        perUnitPattern = denominatorUnitData[PER_INDEX];
    } else {
        // 8. Set perPattern to be getValue([per], locale, length)
        UnicodeString rawPerUnitFormat = getCompoundValue("per", loc, width, status);
        // rawPerUnitFormat is something like "{0} per {1}"; we need to substitute in the secondary unit.
        SimpleFormatter perPatternFormatter(rawPerUnitFormat, 2, 2, status);
        if (U_FAILURE(status)) {
            return;
        }
        // Plural and placeholder handling for 7. denominatorUnitString:
        // TODO(icu-units#139): hardcoded:
        // <deriveComponent feature="plural" structure="per" value0="compound" value1="one"/>
        UnicodeString denominatorFormat =
            getWithPlural(denominatorUnitData, StandardPlural::Form::ONE, status);
        // Some "one" pattern may not contain "{0}". For example in "ar" or "ne" locale.
        SimpleFormatter denominatorFormatter(denominatorFormat, 0, 1, status);
        if (U_FAILURE(status)) {
            return;
        }
        UnicodeString denominatorPattern = denominatorFormatter.getTextWithNoArguments();
        int32_t trimmedLen = denominatorPattern.length();
        const UChar *trimmed = trimSpaceChars(denominatorPattern.getBuffer(), trimmedLen);
        UnicodeString denominatorString(false, trimmed, trimmedLen);
        // 9. If the denominatorString is empty, set result to
        //    [numeratorString], otherwise set result to format(perPattern,
        //    numeratorString, denominatorString)
        //
        // TODO(icu-units#28): Why does UnicodeString need to be explicit in the
        // following line?
        perPatternFormatter.format(UnicodeString(u"{0}"), denominatorString, perUnitPattern, status);
        if (U_FAILURE(status)) {
            return;
        }
    }
    if (perUnitPattern.length() == 0) {
        fillIn->simpleFormatsToModifiers(numeratorUnitData,
                                         {UFIELD_CATEGORY_NUMBER, UNUM_MEASURE_UNIT_FIELD}, status);
    } else {
        fillIn->multiSimpleFormatsToModifiers(numeratorUnitData, perUnitPattern,
                                              {UFIELD_CATEGORY_NUMBER, UNUM_MEASURE_UNIT_FIELD}, status);
    }

    // Gender
    //
    // TODO(icu-units#28): find out what gender to use in the absence of a first
    // value - e.g. what's the gender of "per-second"? Mentioned in CLDR-14253.
    //
    // gender/per deriveCompound rules don't say:
    // <deriveCompound feature="gender" structure="per" value="0"/> <!-- gender(gram-per-meter) ←  gender(gram) -->
    fillIn->gender = getGenderString(
        getDerivedGender(loc, "per", numeratorUnitData, denominatorUnitData, status), status);
}

void LongNameHandler::processPatternTimes(MeasureUnitImpl &&productUnit,
                                          Locale loc,
                                          const UNumberUnitWidth &width,
                                          const char *caseVariant,
                                          UnicodeString *outArray,
                                          UErrorCode &status) {
    if (U_FAILURE(status)) {
        return;
    }
    if (productUnit.complexity == UMEASURE_UNIT_MIXED) {
        // These are handled by MixedUnitLongNameHandler
        status = U_UNSUPPORTED_ERROR;
        return;
    }

#if U_DEBUG
    for (int32_t pluralIndex = 0; pluralIndex < ARRAY_LENGTH; pluralIndex++) {
        U_ASSERT(outArray[pluralIndex].length() == 0);
        U_ASSERT(!outArray[pluralIndex].isBogus());
    }
#endif

    if (productUnit.identifier.isEmpty()) {
        // TODO(icu-units#28): consider when serialize should be called.
        // identifier might also be empty for MeasureUnit().
        productUnit.serialize(status);
    }
    if (U_FAILURE(status)) {
        return;
    }
    if (productUnit.identifier.length() == 0) {
        // MeasureUnit(): no units: return empty strings.
        return;
    }

    MeasureUnit builtinUnit;
    if (MeasureUnit::findBySubType(productUnit.identifier.toStringPiece(), &builtinUnit)) {
        // TODO(icu-units#145): spec doesn't cover builtin-per-builtin, it
        // breaks them all down. Do we want to drop this?
        // - findBySubType isn't super efficient, if we skip it and go to basic
        //   singles, we don't have to construct MeasureUnit's anymore.
        // - Check all the existing unit tests that fail without this: is it due
        //   to incorrect fallback via getMeasureData?
        // - Do those unit tests cover this code path representatively?
        if (builtinUnit != MeasureUnit()) {
            getMeasureData(loc, builtinUnit, width, caseVariant, outArray, status);
            maybeCalculateGender(loc, builtinUnit, outArray, status);
        }
        return;
    }

    // 2. Set timesPattern to be getValue(times, locale, length)
    UnicodeString timesPattern = getCompoundValue("times", loc, width, status);
    SimpleFormatter timesPatternFormatter(timesPattern, 2, 2, status);
    if (U_FAILURE(status)) {
        return;
    }

    PlaceholderPosition globalPlaceholder[ARRAY_LENGTH];
    UChar globalJoinerChar = 0;
    // Numbered list items are from the algorithms at
    // https://unicode.org/reports/tr35/tr35-general.html#compound-units:
    //
    // pattern(...) point 5:
    // - Set both globalPlaceholder and globalPlaceholderPosition to be empty
    //
    // 3. Set result to be empty
    for (int32_t pluralIndex = 0; pluralIndex < ARRAY_LENGTH; pluralIndex++) {
        // Initial state: empty string pattern, via all falling back to OTHER:
        if (pluralIndex == StandardPlural::Form::OTHER) {
            outArray[pluralIndex].remove();
        } else {
            outArray[pluralIndex].setToBogus();
        }
        globalPlaceholder[pluralIndex] = PH_EMPTY;
    }

    // Empty string represents "compound" (propagate the plural form).
    const char *pluralCategory = "";
    DerivedComponents derivedTimesPlurals(loc, "plural", "times");
    DerivedComponents derivedTimesCases(loc, "case", "times");
    DerivedComponents derivedPowerCases(loc, "case", "power");

    // 4. For each single_unit in product_unit
    for (int32_t singleUnitIndex = 0; singleUnitIndex < productUnit.singleUnits.length();
         singleUnitIndex++) {
        SingleUnitImpl *singleUnit = productUnit.singleUnits[singleUnitIndex];
        const char *singlePluralCategory;
        const char *singleCaseVariant;
        // TODO(icu-units#28): ensure we have unit tests that change/fail if we
        // assign incorrect case variants here:
        if (singleUnitIndex < productUnit.singleUnits.length() - 1) {
            // 4.1. If hasMultiple
            singlePluralCategory = derivedTimesPlurals.value0(pluralCategory);
            singleCaseVariant = derivedTimesCases.value0(caseVariant);
            pluralCategory = derivedTimesPlurals.value1(pluralCategory);
            caseVariant = derivedTimesCases.value1(caseVariant);
        } else {
            singlePluralCategory = derivedTimesPlurals.value1(pluralCategory);
            singleCaseVariant = derivedTimesCases.value1(caseVariant);
        }

        // 4.2. Get the gender of that single_unit
        MeasureUnit simpleUnit;
        if (!MeasureUnit::findBySubType(singleUnit->getSimpleUnitID(), &simpleUnit)) {
            // Ideally all simple units should be known, but they're not:
            // 100-kilometer is internally treated as a simple unit, but it is
            // not a built-in unit and does not have formatting data in CLDR 39.
            //
            // TODO(icu-units#28): test (desirable) invariants in unit tests.
            status = U_UNSUPPORTED_ERROR;
            return;
        }
        const char *gender = getGenderString(getGenderForBuiltin(loc, simpleUnit, status), status);

        // 4.3. If singleUnit starts with a dimensionality_prefix, such as 'square-'
        U_ASSERT(singleUnit->dimensionality > 0);
        int32_t dimensionality = singleUnit->dimensionality;
        UnicodeString dimensionalityPrefixPatterns[ARRAY_LENGTH];
        if (dimensionality != 1) {
            // 4.3.1. set dimensionalityPrefixPattern to be
            //   getValue(that dimensionality_prefix, locale, length, singlePluralCategory, singleCaseVariant, gender),
            //   such as "{0} kwadratowym"
            CharString dimensionalityKey("compound/power", status);
            dimensionalityKey.appendNumber(dimensionality, status);
            getInflectedMeasureData(dimensionalityKey.toStringPiece(), loc, width, gender,
                                    singleCaseVariant, dimensionalityPrefixPatterns, status);
            if (U_FAILURE(status)) {
                // At the time of writing, only pow2 and pow3 are supported.
                // Attempting to format other powers results in a
                // U_RESOURCE_TYPE_MISMATCH. We convert the error if we
                // understand it:
                if (status == U_RESOURCE_TYPE_MISMATCH && dimensionality > 3) {
                    status = U_UNSUPPORTED_ERROR;
                }
                return;
            }

            // TODO(icu-units#139):
            // 4.3.2. set singlePluralCategory to be power0(singlePluralCategory)

            // 4.3.3. set singleCaseVariant to be power0(singleCaseVariant)
            singleCaseVariant = derivedPowerCases.value0(singleCaseVariant);
            // 4.3.4. remove the dimensionality_prefix from singleUnit
            singleUnit->dimensionality = 1;
        }

        // 4.4. if singleUnit starts with an si_prefix, such as 'centi'
        UMeasurePrefix prefix = singleUnit->unitPrefix;
        UnicodeString prefixPattern;
        if (prefix != UMEASURE_PREFIX_ONE) {
            // 4.4.1. set siPrefixPattern to be getValue(that si_prefix, locale,
            //        length), such as "centy{0}"
            CharString prefixKey;
            // prefixKey looks like "1024p3" or "10p-2":
            prefixKey.appendNumber(umeas_getPrefixBase(prefix), status);
            prefixKey.append('p', status);
            prefixKey.appendNumber(umeas_getPrefixPower(prefix), status);
            // Contains a pattern like "centy{0}".
            prefixPattern = getCompoundValue(prefixKey.toStringPiece(), loc, width, status);

            // 4.4.2. set singlePluralCategory to be prefix0(singlePluralCategory)
            //
            // TODO(icu-units#139): that refers to these rules:
            // <deriveComponent feature="plural" structure="prefix" value0="one" value1="compound"/>
            // though I'm not sure what other value they might end up having.
            //
            // 4.4.3. set singleCaseVariant to be prefix0(singleCaseVariant)
            //
            // TODO(icu-units#139): that refers to:
            // <deriveComponent feature="case" structure="prefix" value0="nominative"
            // value1="compound"/> but the prefix (value0) doesn't have case, the rest simply
            // propagates.

            // 4.4.4. remove the si_prefix from singleUnit
            singleUnit->unitPrefix = UMEASURE_PREFIX_ONE;
        }

        // 4.5. Set corePattern to be the getValue(singleUnit, locale, length,
        //      singlePluralCategory, singleCaseVariant), such as "{0} metrem"
        UnicodeString singleUnitArray[ARRAY_LENGTH];
        // At this point we are left with a Simple Unit:
        U_ASSERT(uprv_strcmp(singleUnit->build(status).getIdentifier(), singleUnit->getSimpleUnitID()) ==
                 0);
        getMeasureData(loc, singleUnit->build(status), width, singleCaseVariant, singleUnitArray,
                       status);
        if (U_FAILURE(status)) {
            // Shouldn't happen if we have data for all single units
            return;
        }

        // Calculate output gender
        if (!singleUnitArray[GENDER_INDEX].isBogus()) {
            U_ASSERT(!singleUnitArray[GENDER_INDEX].isEmpty());
            UnicodeString uVal;

            if (prefix != UMEASURE_PREFIX_ONE) {
                singleUnitArray[GENDER_INDEX] =
                    getDerivedGender(loc, "prefix", singleUnitArray, nullptr, status);
            }

            if (dimensionality != 1) {
                singleUnitArray[GENDER_INDEX] =
                    getDerivedGender(loc, "power", singleUnitArray, nullptr, status);
            }

            UnicodeString timesGenderRule = getDeriveCompoundRule(loc, "gender", "times", status);
            if (timesGenderRule.length() == 1) {
                switch (timesGenderRule[0]) {
                case u'0':
                    if (singleUnitIndex == 0) {
                        U_ASSERT(outArray[GENDER_INDEX].isBogus());
                        outArray[GENDER_INDEX] = singleUnitArray[GENDER_INDEX];
                    }
                    break;
                case u'1':
                    if (singleUnitIndex == productUnit.singleUnits.length() - 1) {
                        U_ASSERT(outArray[GENDER_INDEX].isBogus());
                        outArray[GENDER_INDEX] = singleUnitArray[GENDER_INDEX];
                    }
                }
            } else {
                if (outArray[GENDER_INDEX].isBogus()) {
                    outArray[GENDER_INDEX] = timesGenderRule;
                }
            }
        }

        // Calculate resulting patterns for each plural form
        for (int32_t pluralIndex = 0; pluralIndex < StandardPlural::Form::COUNT; pluralIndex++) {
            StandardPlural::Form plural = static_cast<StandardPlural::Form>(pluralIndex);

            // singleUnitArray[pluralIndex] looks something like "{0} Meter"
            if (outArray[pluralIndex].isBogus()) {
                if (singleUnitArray[pluralIndex].isBogus()) {
                    // Let the usual plural fallback mechanism take care of this
                    // plural form
                    continue;
                } else {
                    // Since our singleUnit can have a plural form that outArray
                    // doesn't yet have (relying on fallback to OTHER), we start
                    // by grabbing it with the normal plural fallback mechanism
                    outArray[pluralIndex] = getWithPlural(outArray, plural, status);
                    if (U_FAILURE(status)) {
                        return;
                    }
                }
            }

            if (uprv_strcmp(singlePluralCategory, "") != 0) {
                plural = static_cast<StandardPlural::Form>(getIndex(singlePluralCategory, status));
            }

            // 4.6. Extract(corePattern, coreUnit, placeholder, placeholderPosition) from that pattern.
            UnicodeString coreUnit;
            PlaceholderPosition placeholderPosition;
            UChar joinerChar;
            extractCorePattern(getWithPlural(singleUnitArray, plural, status), coreUnit,
                               placeholderPosition, joinerChar);

            // 4.7 If the position is middle, then fail
            if (placeholderPosition == PH_MIDDLE) {
                status = U_UNSUPPORTED_ERROR;
                return;
            }

            // 4.8. If globalPlaceholder is empty
            if (globalPlaceholder[pluralIndex] == PH_EMPTY) {
                globalPlaceholder[pluralIndex] = placeholderPosition;
                globalJoinerChar = joinerChar;
            } else {
                // Expect all units involved to have the same placeholder position
                U_ASSERT(globalPlaceholder[pluralIndex] == placeholderPosition);
                // TODO(icu-units#28): Do we want to add a unit test that checks
                // for consistent joiner chars? Probably not, given how
                // inconsistent they are. File a CLDR ticket with examples?
            }
            // Now coreUnit would be just "Meter"

            // 4.9. If siPrefixPattern is not empty
            if (prefix != UMEASURE_PREFIX_ONE) {
                SimpleFormatter prefixCompiled(prefixPattern, 1, 1, status);
                if (U_FAILURE(status)) {
                    return;
                }

                // 4.9.1. Set coreUnit to be the combineLowercasing(locale, length, siPrefixPattern,
                //        coreUnit)
                UnicodeString tmp;
                // combineLowercasing(locale, length, prefixPattern, coreUnit)
                //
                // TODO(icu-units#28): run this only if prefixPattern does not
                // contain space characters - do languages "as", "bn", "hi",
                // "kk", etc have concepts of upper and lower case?:
                if (width == UNUM_UNIT_WIDTH_FULL_NAME) {
                    coreUnit.toLower(loc);
                }
                prefixCompiled.format(coreUnit, tmp, status);
                if (U_FAILURE(status)) {
                    return;
                }
                coreUnit = tmp;
            }

            // 4.10. If dimensionalityPrefixPattern is not empty
            if (dimensionality != 1) {
                SimpleFormatter dimensionalityCompiled(
                    getWithPlural(dimensionalityPrefixPatterns, plural, status), 1, 1, status);
                if (U_FAILURE(status)) {
                    return;
                }

                // 4.10.1. Set coreUnit to be the combineLowercasing(locale, length,
                //         dimensionalityPrefixPattern, coreUnit)
                UnicodeString tmp;
                // combineLowercasing(locale, length, prefixPattern, coreUnit)
                //
                // TODO(icu-units#28): run this only if prefixPattern does not
                // contain space characters - do languages "as", "bn", "hi",
                // "kk", etc have concepts of upper and lower case?:
                if (width == UNUM_UNIT_WIDTH_FULL_NAME) {
                    coreUnit.toLower(loc);
                }
                dimensionalityCompiled.format(coreUnit, tmp, status);
                if (U_FAILURE(status)) {
                    return;
                }
                coreUnit = tmp;
            }

            if (outArray[pluralIndex].length() == 0) {
                // 4.11. If the result is empty, set result to be coreUnit
                outArray[pluralIndex] = coreUnit;
            } else {
                // 4.12. Otherwise set result to be format(timesPattern, result, coreUnit)
                UnicodeString tmp;
                timesPatternFormatter.format(outArray[pluralIndex], coreUnit, tmp, status);
                outArray[pluralIndex] = tmp;
            }
        }
    }
    for (int32_t pluralIndex = 0; pluralIndex < StandardPlural::Form::COUNT; pluralIndex++) {
        if (globalPlaceholder[pluralIndex] == PH_BEGINNING) {
            UnicodeString tmp;
            tmp.append(u"{0}", 3);
            if (globalJoinerChar != 0) {
                tmp.append(globalJoinerChar);
            }
            tmp.append(outArray[pluralIndex]);
            outArray[pluralIndex] = tmp;
        } else if (globalPlaceholder[pluralIndex] == PH_END) {
            if (globalJoinerChar != 0) {
                outArray[pluralIndex].append(globalJoinerChar);
            }
            outArray[pluralIndex].append(u"{0}", 3);
        }
    }
}

UnicodeString LongNameHandler::getUnitDisplayName(
        const Locale& loc,
        const MeasureUnit& unit,
        UNumberUnitWidth width,
        UErrorCode& status) {
    if (U_FAILURE(status)) {
        return ICU_Utility::makeBogusString();
    }
    UnicodeString simpleFormats[ARRAY_LENGTH];
    getMeasureData(loc, unit, width, "", simpleFormats, status);
    return simpleFormats[DNAM_INDEX];
}

UnicodeString LongNameHandler::getUnitPattern(
        const Locale& loc,
        const MeasureUnit& unit,
        UNumberUnitWidth width,
        StandardPlural::Form pluralForm,
        UErrorCode& status) {
    if (U_FAILURE(status)) {
        return ICU_Utility::makeBogusString();
    }
    UnicodeString simpleFormats[ARRAY_LENGTH];
    getMeasureData(loc, unit, width, "", simpleFormats, status);
    // The above already handles fallback from other widths to short
    if (U_FAILURE(status)) {
        return ICU_Utility::makeBogusString();
    }
    // Now handle fallback from other plural forms to OTHER
    return (!(simpleFormats[pluralForm]).isBogus())? simpleFormats[pluralForm]:
            simpleFormats[StandardPlural::Form::OTHER];
}

LongNameHandler* LongNameHandler::forCurrencyLongNames(const Locale &loc, const CurrencyUnit &currency,
                                                      const PluralRules *rules,
                                                      const MicroPropsGenerator *parent,
                                                      UErrorCode &status) {
    auto* result = new LongNameHandler(rules, parent);
    if (result == nullptr) {
        status = U_MEMORY_ALLOCATION_ERROR;
        return nullptr;
    }
    UnicodeString simpleFormats[ARRAY_LENGTH];
    getCurrencyLongNameData(loc, currency, simpleFormats, status);
    if (U_FAILURE(status)) { return nullptr; }
    result->simpleFormatsToModifiers(simpleFormats, {UFIELD_CATEGORY_NUMBER, UNUM_CURRENCY_FIELD}, status);
    // TODO(icu-units#28): currency gender?
    return result;
}

void LongNameHandler::simpleFormatsToModifiers(const UnicodeString *simpleFormats, Field field,
                                               UErrorCode &status) {
    for (int32_t i = 0; i < StandardPlural::Form::COUNT; i++) {
        StandardPlural::Form plural = static_cast<StandardPlural::Form>(i);
        UnicodeString simpleFormat = getWithPlural(simpleFormats, plural, status);
        if (U_FAILURE(status)) { return; }
        SimpleFormatter compiledFormatter(simpleFormat, 0, 1, status);
        if (U_FAILURE(status)) { return; }
        fModifiers[i] = SimpleModifier(compiledFormatter, field, false, {this, SIGNUM_POS_ZERO, plural});
    }
}

void LongNameHandler::multiSimpleFormatsToModifiers(const UnicodeString *leadFormats, UnicodeString trailFormat,
                                                    Field field, UErrorCode &status) {
    SimpleFormatter trailCompiled(trailFormat, 1, 1, status);
    if (U_FAILURE(status)) { return; }
    for (int32_t i = 0; i < StandardPlural::Form::COUNT; i++) {
        StandardPlural::Form plural = static_cast<StandardPlural::Form>(i);
        UnicodeString leadFormat = getWithPlural(leadFormats, plural, status);
        if (U_FAILURE(status)) { return; }
        UnicodeString compoundFormat;
        if (leadFormat.length() == 0) {
            compoundFormat = trailFormat;
        } else {
            trailCompiled.format(leadFormat, compoundFormat, status);
            if (U_FAILURE(status)) { return; }
        }
        SimpleFormatter compoundCompiled(compoundFormat, 0, 1, status);
        if (U_FAILURE(status)) { return; }
        fModifiers[i] = SimpleModifier(compoundCompiled, field, false, {this, SIGNUM_POS_ZERO, plural});
    }
}

void LongNameHandler::processQuantity(DecimalQuantity &quantity, MicroProps &micros,
                                      UErrorCode &status) const {
    if (parent != NULL) {
        parent->processQuantity(quantity, micros, status);
    }
    StandardPlural::Form pluralForm = utils::getPluralSafe(micros.rounder, rules, quantity, status);
    micros.modOuter = &fModifiers[pluralForm];
    micros.gender = gender;
}

const Modifier* LongNameHandler::getModifier(Signum /*signum*/, StandardPlural::Form plural) const {
    return &fModifiers[plural];
}

void MixedUnitLongNameHandler::forMeasureUnit(const Locale &loc,
                                              const MeasureUnit &mixedUnit,
                                              const UNumberUnitWidth &width,
                                              const char *unitDisplayCase,
                                              const PluralRules *rules,
                                              const MicroPropsGenerator *parent,
                                              MixedUnitLongNameHandler *fillIn,
                                              UErrorCode &status) {
    U_ASSERT(mixedUnit.getComplexity(status) == UMEASURE_UNIT_MIXED);
    U_ASSERT(fillIn != nullptr);
    if (U_FAILURE(status)) {
        return;
    }

    MeasureUnitImpl temp;
    const MeasureUnitImpl &impl = MeasureUnitImpl::forMeasureUnit(mixedUnit, temp, status);
    // Defensive, for production code:
    if (impl.complexity != UMEASURE_UNIT_MIXED) {
        // Should be using the normal LongNameHandler
        status = U_UNSUPPORTED_ERROR;
        return;
    }

    fillIn->fMixedUnitCount = impl.singleUnits.length();
    fillIn->fMixedUnitData.adoptInstead(new UnicodeString[fillIn->fMixedUnitCount * ARRAY_LENGTH]);
    for (int32_t i = 0; i < fillIn->fMixedUnitCount; i++) {
        // Grab data for each of the components.
        UnicodeString *unitData = &fillIn->fMixedUnitData[i * ARRAY_LENGTH];
        // TODO(CLDR-14502): check from the CLDR-14502 ticket whether this
        // propagation of unitDisplayCase is correct:
        getMeasureData(loc, impl.singleUnits[i]->build(status), width, unitDisplayCase, unitData,
                       status);
        // TODO(ICU-21494): if we add support for gender for mixed units, we may
        // need maybeCalculateGender() here.
    }

    // TODO(icu-units#120): Make sure ICU doesn't output zero-valued
    // high-magnitude fields
    // * for mixed units count N, produce N listFormatters, one for each subset
    //   that might be formatted.
    UListFormatterWidth listWidth = ULISTFMT_WIDTH_SHORT;
    if (width == UNUM_UNIT_WIDTH_NARROW) {
        listWidth = ULISTFMT_WIDTH_NARROW;
    } else if (width == UNUM_UNIT_WIDTH_FULL_NAME) {
        // This might be the same as SHORT in most languages:
        listWidth = ULISTFMT_WIDTH_WIDE;
    }
    fillIn->fListFormatter.adoptInsteadAndCheckErrorCode(
        ListFormatter::createInstance(loc, ULISTFMT_TYPE_UNITS, listWidth, status), status);
    // TODO(ICU-21494): grab gender of each unit, calculate the gender
    // associated with this list formatter, save it for later.
    fillIn->rules = rules;
    fillIn->parent = parent;

    // We need a localised NumberFormatter for the numbers of the bigger units
    // (providing Arabic numerals, for example).
    fillIn->fNumberFormatter = NumberFormatter::withLocale(loc);
}

void MixedUnitLongNameHandler::processQuantity(DecimalQuantity &quantity, MicroProps &micros,
                                               UErrorCode &status) const {
    U_ASSERT(fMixedUnitCount > 1);
    if (parent != nullptr) {
        parent->processQuantity(quantity, micros, status);
    }
    micros.modOuter = getMixedUnitModifier(quantity, micros, status);
}

const Modifier *MixedUnitLongNameHandler::getMixedUnitModifier(DecimalQuantity &quantity,
                                                               MicroProps &micros,
                                                               UErrorCode &status) const {
    if (micros.mixedMeasuresCount == 0) {
        U_ASSERT(micros.mixedMeasuresCount > 0); // Mixed unit: we must have more than one unit value
        status = U_UNSUPPORTED_ERROR;
        return &micros.helpers.emptyWeakModifier;
    }

    // Algorithm:
    //
    // For the mixed-units measurement of: "3 yard, 1 foot, 2.6 inch", we should
    // find "3 yard" and "1 foot" in micros.mixedMeasures.
    //
    // Obtain long-names with plural forms corresponding to measure values:
    //   * {0} yards, {0} foot, {0} inches
    //
    // Format the integer values appropriately and modify with the format
    // strings:
    //   - 3 yards, 1 foot
    //
    // Use ListFormatter to combine, with one placeholder:
    //   - 3 yards, 1 foot and {0} inches
    //
    // Return a SimpleModifier for this pattern, letting the rest of the
    // pipeline take care of the remaining inches.

    LocalArray<UnicodeString> outputMeasuresList(new UnicodeString[fMixedUnitCount], status);
    if (U_FAILURE(status)) {
        return &micros.helpers.emptyWeakModifier;
    }

    StandardPlural::Form quantityPlural = StandardPlural::Form::OTHER;
    for (int32_t i = 0; i < micros.mixedMeasuresCount; i++) {
        DecimalQuantity fdec;

        // If numbers are negative, only the first number needs to have its
        // negative sign formatted.
        int64_t number = i > 0 ? std::abs(micros.mixedMeasures[i]) : micros.mixedMeasures[i];

        if (micros.indexOfQuantity == i) { // Insert placeholder for `quantity`
            // If quantity is not the first value and quantity is negative
            if (micros.indexOfQuantity > 0 && quantity.isNegative()) {
                quantity.negate();
            }

            StandardPlural::Form quantityPlural =
                utils::getPluralSafe(micros.rounder, rules, quantity, status);
            UnicodeString quantityFormatWithPlural =
                getWithPlural(&fMixedUnitData[i * ARRAY_LENGTH], quantityPlural, status);
            SimpleFormatter quantityFormatter(quantityFormatWithPlural, 0, 1, status);
            quantityFormatter.format(UnicodeString(u"{0}"), outputMeasuresList[i], status);
        } else {
            fdec.setToLong(number);
            StandardPlural::Form pluralForm = utils::getStandardPlural(rules, fdec);
            UnicodeString simpleFormat =
                getWithPlural(&fMixedUnitData[i * ARRAY_LENGTH], pluralForm, status);
            SimpleFormatter compiledFormatter(simpleFormat, 0, 1, status);
            UnicodeString num;
            auto appendable = UnicodeStringAppendable(num);

            fNumberFormatter.formatDecimalQuantity(fdec, status).appendTo(appendable, status);
            compiledFormatter.format(num, outputMeasuresList[i], status);
        }
    }

    // TODO(ICU-21494): implement gender for lists of mixed units. Presumably we
    // can set micros.gender to the gender associated with the list formatter in
    // use below (once we have correct support for that). And then document this
    // appropriately? "getMixedUnitModifier" doesn't sound like it would do
    // something like this.

    // Combine list into a "premixed" pattern
    UnicodeString premixedFormatPattern;
    fListFormatter->format(outputMeasuresList.getAlias(), fMixedUnitCount, premixedFormatPattern,
                           status);
    SimpleFormatter premixedCompiled(premixedFormatPattern, 0, 1, status);
    if (U_FAILURE(status)) {
        return &micros.helpers.emptyWeakModifier;
    }

    micros.helpers.mixedUnitModifier =
        SimpleModifier(premixedCompiled, kUndefinedField, false, {this, SIGNUM_POS_ZERO, quantityPlural});
    return &micros.helpers.mixedUnitModifier;
}

const Modifier *MixedUnitLongNameHandler::getModifier(Signum /*signum*/,
                                                      StandardPlural::Form /*plural*/) const {
    // TODO(icu-units#28): investigate this method when investigating where
    // ModifierStore::getModifier() gets used. To be sure it remains
    // unreachable:
    UPRV_UNREACHABLE;
    return nullptr;
}

LongNameMultiplexer *LongNameMultiplexer::forMeasureUnits(const Locale &loc,
                                                          const MaybeStackVector<MeasureUnit> &units,
                                                          const UNumberUnitWidth &width,
                                                          const char *unitDisplayCase,
                                                          const PluralRules *rules,
                                                          const MicroPropsGenerator *parent,
                                                          UErrorCode &status) {
    LocalPointer<LongNameMultiplexer> result(new LongNameMultiplexer(parent), status);
    if (U_FAILURE(status)) {
        return nullptr;
    }
    U_ASSERT(units.length() > 0);
    if (result->fHandlers.resize(units.length()) == nullptr) {
        status = U_MEMORY_ALLOCATION_ERROR;
        return nullptr;
    }
    result->fMeasureUnits.adoptInstead(new MeasureUnit[units.length()]);
    for (int32_t i = 0, length = units.length(); i < length; i++) {
        const MeasureUnit &unit = *units[i];
        result->fMeasureUnits[i] = unit;
        if (unit.getComplexity(status) == UMEASURE_UNIT_MIXED) {
            MixedUnitLongNameHandler *mlnh = result->fMixedUnitHandlers.createAndCheckErrorCode(status);
            MixedUnitLongNameHandler::forMeasureUnit(loc, unit, width, unitDisplayCase, rules, NULL,
                                                     mlnh, status);
            result->fHandlers[i] = mlnh;
        } else {
            LongNameHandler *lnh = result->fLongNameHandlers.createAndCheckErrorCode(status);
            LongNameHandler::forMeasureUnit(loc, unit, width, unitDisplayCase, rules, NULL, lnh, status);
            result->fHandlers[i] = lnh;
        }
        if (U_FAILURE(status)) {
            return nullptr;
        }
    }
    return result.orphan();
}

void LongNameMultiplexer::processQuantity(DecimalQuantity &quantity, MicroProps &micros,
                                          UErrorCode &status) const {
    // We call parent->processQuantity() from the Multiplexer, instead of
    // letting LongNameHandler handle it: we don't know which LongNameHandler to
    // call until we've called the parent!
    fParent->processQuantity(quantity, micros, status);

    // Call the correct LongNameHandler based on outputUnit
    for (int i = 0; i < fHandlers.getCapacity(); i++) {
        if (fMeasureUnits[i] == micros.outputUnit) {
            fHandlers[i]->processQuantity(quantity, micros, status);
            return;
        }
    }
    if (U_FAILURE(status)) {
        return;
    }
    // We shouldn't receive any outputUnit for which we haven't already got a
    // LongNameHandler:
    status = U_INTERNAL_PROGRAM_ERROR;
}

#endif /* #if !UCONFIG_NO_FORMATTING */
=======
// © 2017 and later: Unicode, Inc. and others.
// License & terms of use: http://www.unicode.org/copyright.html

#include "unicode/utypes.h"

#if !UCONFIG_NO_FORMATTING

#include <cstdlib>

#include "unicode/simpleformatter.h"
#include "unicode/ures.h"
#include "ureslocs.h"
#include "charstr.h"
#include "uresimp.h"
#include "measunit_impl.h"
#include "number_longnames.h"
#include "number_microprops.h"
#include <algorithm>
#include "cstring.h"
#include "util.h"

using namespace icu;
using namespace icu::number;
using namespace icu::number::impl;

namespace {

/**
 * Display Name (this format has no placeholder).
 *
 * Used as an index into the LongNameHandler::simpleFormats array. Units
 * resources cover the normal set of PluralRules keys, as well as `dnam` and
 * `per` forms.
 */
constexpr int32_t DNAM_INDEX = StandardPlural::Form::COUNT;
/**
 * "per" form (e.g. "{0} per day" is day's "per" form).
 *
 * Used as an index into the LongNameHandler::simpleFormats array. Units
 * resources cover the normal set of PluralRules keys, as well as `dnam` and
 * `per` forms.
 */
constexpr int32_t PER_INDEX = StandardPlural::Form::COUNT + 1;
/**
 * Gender of the word, in languages with grammatical gender.
 */
constexpr int32_t GENDER_INDEX = StandardPlural::Form::COUNT + 2;
// Number of keys in the array populated by PluralTableSink.
constexpr int32_t ARRAY_LENGTH = StandardPlural::Form::COUNT + 3;

// TODO(icu-units#28): load this list from resources, after creating a "&set"
// function for use in ldml2icu rules.
const int32_t GENDER_COUNT = 7;
const char *gGenders[GENDER_COUNT] = {"animate",   "common", "feminine", "inanimate",
                                      "masculine", "neuter", "personal"};

// Converts a UnicodeString to a const char*, either pointing to a string in
// gGenders, or pointing to an empty string if an appropriate string was not
// found.
const char *getGenderString(UnicodeString uGender, UErrorCode status) {
    if (uGender.length() == 0) {
        return "";
    }
    CharString gender;
    gender.appendInvariantChars(uGender, status);
    if (U_FAILURE(status)) {
        return "";
    }
    int32_t first = 0;
    int32_t last = GENDER_COUNT;
    while (first < last) {
        int32_t mid = (first + last) / 2;
        int32_t cmp = uprv_strcmp(gender.data(), gGenders[mid]);
        if (cmp == 0) {
            return gGenders[mid];
        } else if (cmp > 0) {
            first = mid + 1;
        } else if (cmp < 0) {
            last = mid;
        }
    }
    // We don't return an error in case our gGenders list is incomplete in
    // production.
    //
    // TODO(icu-units#28): a unit test checking all locales' genders are covered
    // by gGenders? Else load a complete list of genders found in
    // grammaticalFeatures in an initOnce.
    return "";
}

// Returns the array index that corresponds to the given pluralKeyword.
static int32_t getIndex(const char* pluralKeyword, UErrorCode& status) {
    // pluralKeyword can also be "dnam", "per", or "gender"
    switch (*pluralKeyword) {
    case 'd':
        if (uprv_strcmp(pluralKeyword + 1, "nam") == 0) {
            return DNAM_INDEX;
        }
        break;
    case 'g':
        if (uprv_strcmp(pluralKeyword + 1, "ender") == 0) {
            return GENDER_INDEX;
        }
        break;
    case 'p':
        if (uprv_strcmp(pluralKeyword + 1, "er") == 0) {
            return PER_INDEX;
        }
        break;
    default:
        break;
    }
    StandardPlural::Form plural = StandardPlural::fromString(pluralKeyword, status);
    return plural;
}

// Selects a string out of the `strings` array which corresponds to the
// specified plural form, with fallback to the OTHER form.
//
// The `strings` array must have ARRAY_LENGTH items: one corresponding to each
// of the plural forms, plus a display name ("dnam") and a "per" form.
static UnicodeString getWithPlural(
        const UnicodeString* strings,
        StandardPlural::Form plural,
        UErrorCode& status) {
    UnicodeString result = strings[plural];
    if (result.isBogus()) {
        result = strings[StandardPlural::Form::OTHER];
    }
    if (result.isBogus()) {
        // There should always be data in the "other" plural variant.
        status = U_INTERNAL_PROGRAM_ERROR;
    }
    return result;
}

enum PlaceholderPosition { PH_EMPTY, PH_NONE, PH_BEGINNING, PH_MIDDLE, PH_END };

/**
 * Returns three outputs extracted from pattern.
 *
 * @param coreUnit is extracted as per Extract(...) in the spec:
 *   https://unicode.org/reports/tr35/tr35-general.html#compound-units
 * @param PlaceholderPosition indicates where in the string the placeholder was
 *   found.
 * @param joinerChar Iff the placeholder was at the beginning or end, joinerChar
 *   contains the space character (if any) that separated the placeholder from
 *   the rest of the pattern. Otherwise, joinerChar is set to NUL. Only one
 *   space character is considered.
 */
void extractCorePattern(const UnicodeString &pattern,
                        UnicodeString &coreUnit,
                        PlaceholderPosition &placeholderPosition,
                        char16_t &joinerChar) {
    joinerChar = 0;
    int32_t len = pattern.length();
    if (pattern.startsWith(u"{0}", 3)) {
        placeholderPosition = PH_BEGINNING;
        if (u_isJavaSpaceChar(pattern[3])) {
            joinerChar = pattern[3];
            coreUnit.setTo(pattern, 4, len - 4);
        } else {
            coreUnit.setTo(pattern, 3, len - 3);
        }
    } else if (pattern.endsWith(u"{0}", 3)) {
        placeholderPosition = PH_END;
        if (u_isJavaSpaceChar(pattern[len - 4])) {
            coreUnit.setTo(pattern, 0, len - 4);
            joinerChar = pattern[len - 4];
        } else {
            coreUnit.setTo(pattern, 0, len - 3);
        }
    } else if (pattern.indexOf(u"{0}", 3, 1, len - 2) == -1) {
        placeholderPosition = PH_NONE;
        coreUnit = pattern;
    } else {
        placeholderPosition = PH_MIDDLE;
        coreUnit = pattern;
    }
}

//////////////////////////
/// BEGIN DATA LOADING ///
//////////////////////////

// Gets the gender of a built-in unit: unit must be a built-in. Returns an empty
// string both in case of unknown gender and in case of unknown unit.
UnicodeString
getGenderForBuiltin(const Locale &locale, const MeasureUnit &builtinUnit, UErrorCode &status) {
    LocalUResourceBundlePointer unitsBundle(ures_open(U_ICUDATA_UNIT, locale.getName(), &status));
    if (U_FAILURE(status)) { return {}; }

    // Map duration-year-person, duration-week-person, etc. to duration-year, duration-week, ...
    // TODO(ICU-20400): Get duration-*-person data properly with aliases.
    StringPiece subtypeForResource;
    int32_t subtypeLen = static_cast<int32_t>(uprv_strlen(builtinUnit.getSubtype()));
    if (subtypeLen > 7 && uprv_strcmp(builtinUnit.getSubtype() + subtypeLen - 7, "-person") == 0) {
        subtypeForResource = {builtinUnit.getSubtype(), subtypeLen - 7};
    } else {
        subtypeForResource = builtinUnit.getSubtype();
    }

    CharString key;
    key.append("units/", status);
    key.append(builtinUnit.getType(), status);
    key.append("/", status);
    key.append(subtypeForResource, status);
    key.append("/gender", status);

    UErrorCode localStatus = status;
    int32_t resultLen = 0;
    const char16_t *result =
        ures_getStringByKeyWithFallback(unitsBundle.getAlias(), key.data(), &resultLen, &localStatus);
    if (U_SUCCESS(localStatus)) {
        status = localStatus;
        return UnicodeString(true, result, resultLen);
    } else {
        // TODO(icu-units#28): "$unitRes/gender" does not exist. Do we want to
        // check whether the parent "$unitRes" exists? Then we could return
        // U_MISSING_RESOURCE_ERROR for incorrect usage (e.g. builtinUnit not
        // being a builtin).
        return {};
    }
}

// Loads data from a resource tree with paths matching
// $key/$pluralForm/$gender/$case, with lateral inheritance for missing cases
// and genders.
//
// An InflectedPluralSink is configured to load data for a specific gender and
// case. It loads all plural forms, because selection between plural forms is
// dependent upon the value being formatted.
//
// See data/unit/de.txt and data/unit/fr.txt for examples - take a look at
// units/compound/power2: German has case, French has differences for gender,
// but no case.
//
// TODO(icu-units#138): Conceptually similar to PluralTableSink, however the
// tree structures are different. After homogenizing the structures, we may be
// able to unify the two classes.
//
// TODO: Spec violation: expects presence of "count" - does not fallback to an
// absent "count"! If this fallback were added, getCompoundValue could be
// superseded?
class InflectedPluralSink : public ResourceSink {
  public:
    // Accepts `char*` rather than StringPiece because
    // ResourceTable::findValue(...) requires a null-terminated `char*`.
    //
    // NOTE: outArray MUST have a length of at least ARRAY_LENGTH. No bounds
    // checking is performed.
    explicit InflectedPluralSink(const char *gender, const char *caseVariant, UnicodeString *outArray)
        : gender(gender), caseVariant(caseVariant), outArray(outArray) {
        // Initialize the array to bogus strings.
        for (int32_t i = 0; i < ARRAY_LENGTH; i++) {
            outArray[i].setToBogus();
        }
    }

    // See ResourceSink::put().
    void put(const char *key, ResourceValue &value, UBool /*noFallback*/, UErrorCode &status) override {
        int32_t pluralIndex = getIndex(key, status);
        if (U_FAILURE(status)) { return; }
        if (!outArray[pluralIndex].isBogus()) {
            // We already have a pattern
            return;
        }
        ResourceTable genderTable = value.getTable(status);
        ResourceTable caseTable; // This instance has to outlive `value`
        if (loadForPluralForm(genderTable, caseTable, value, status)) {
            outArray[pluralIndex] = value.getUnicodeString(status);
        }
    }

  private:
    // Tries to load data for the configured gender from `genderTable`. Returns
    // true if found, returning the data in `value`. The returned data will be
    // for the configured gender if found, falling back to "neuter" and
    // no-gender if not. The caseTable parameter holds the intermediate
    // ResourceTable for the sake of lifetime management.
    bool loadForPluralForm(const ResourceTable &genderTable,
                           ResourceTable &caseTable,
                           ResourceValue &value,
                           UErrorCode &status) {
        if (uprv_strcmp(gender, "") != 0) {
            if (loadForGender(genderTable, gender, caseTable, value, status)) {
                return true;
            }
            if (uprv_strcmp(gender, "neuter") != 0 &&
                loadForGender(genderTable, "neuter", caseTable, value, status)) {
                return true;
            }
        }
        if (loadForGender(genderTable, "_", caseTable, value, status)) {
            return true;
        }
        return false;
    }

    // Tries to load data for the given gender from `genderTable`. Returns true
    // if found, returning the data in `value`. The returned data will be for
    // the configured case if found, falling back to "nominative" and no-case if
    // not.
    bool loadForGender(const ResourceTable &genderTable,
                       const char *genderVal,
                       ResourceTable &caseTable,
                       ResourceValue &value,
                       UErrorCode &status) {
        if (!genderTable.findValue(genderVal, value)) {
            return false;
        }
        caseTable = value.getTable(status);
        if (uprv_strcmp(caseVariant, "") != 0) {
            if (loadForCase(caseTable, caseVariant, value)) {
                return true;
            }
            if (uprv_strcmp(caseVariant, "nominative") != 0 &&
                loadForCase(caseTable, "nominative", value)) {
                return true;
            }
        }
        if (loadForCase(caseTable, "_", value)) {
            return true;
        }
        return false;
    }

    // Tries to load data for the given case from `caseTable`. Returns true if
    // found, returning the data in `value`.
    bool loadForCase(const ResourceTable &caseTable, const char *caseValue, ResourceValue &value) {
        if (!caseTable.findValue(caseValue, value)) {
            return false;
        }
        return true;
    }

    const char *gender;
    const char *caseVariant;
    UnicodeString *outArray;
};

// Fetches localised formatting patterns for the given subKey. See documentation
// for InflectedPluralSink for details.
//
// Data is loaded for the appropriate unit width, with missing data filled in
// from unitsShort.
void getInflectedMeasureData(StringPiece subKey,
                             const Locale &locale,
                             const UNumberUnitWidth &width,
                             const char *gender,
                             const char *caseVariant,
                             UnicodeString *outArray,
                             UErrorCode &status) {
    InflectedPluralSink sink(gender, caseVariant, outArray);
    LocalUResourceBundlePointer unitsBundle(ures_open(U_ICUDATA_UNIT, locale.getName(), &status));
    if (U_FAILURE(status)) { return; }

    CharString key;
    key.append("units", status);
    if (width == UNUM_UNIT_WIDTH_NARROW) {
        key.append("Narrow", status);
    } else if (width == UNUM_UNIT_WIDTH_SHORT) {
        key.append("Short", status);
    }
    key.append("/", status);
    key.append(subKey, status);

    UErrorCode localStatus = status;
    ures_getAllChildrenWithFallback(unitsBundle.getAlias(), key.data(), sink, localStatus);
    if (width == UNUM_UNIT_WIDTH_SHORT) {
        status = localStatus;
        return;
    }
}

class PluralTableSink : public ResourceSink {
  public:
    // NOTE: outArray MUST have a length of at least ARRAY_LENGTH. No bounds
    // checking is performed.
    explicit PluralTableSink(UnicodeString *outArray) : outArray(outArray) {
        // Initialize the array to bogus strings.
        for (int32_t i = 0; i < ARRAY_LENGTH; i++) {
            outArray[i].setToBogus();
        }
    }

    void put(const char *key, ResourceValue &value, UBool /*noFallback*/, UErrorCode &status) override {
        if (uprv_strcmp(key, "case") == 0) {
            return;
        }
        int32_t index = getIndex(key, status);
        if (U_FAILURE(status)) { return; }
        if (!outArray[index].isBogus()) {
            return;
        }
        outArray[index] = value.getUnicodeString(status);
        if (U_FAILURE(status)) { return; }
    }

  private:
    UnicodeString *outArray;
};

/**
 * Populates outArray with `locale`-specific values for `unit` through use of
 * PluralTableSink. Only the set of basic units are supported!
 *
 * Reading from resources *unitsNarrow* and *unitsShort* (for width
 * UNUM_UNIT_WIDTH_NARROW), or just *unitsShort* (for width
 * UNUM_UNIT_WIDTH_SHORT). For other widths, it reads just "units".
 *
 * @param unit must be a built-in unit, i.e. must have a type and subtype,
 *     listed in gTypes and gSubTypes in measunit.cpp.
 * @param unitDisplayCase the empty string and "nominative" are treated the
 *     same. For other cases, strings for the requested case are used if found.
 *     (For any missing case-specific data, we fall back to nominative.)
 * @param outArray must be of fixed length ARRAY_LENGTH.
 */
void getMeasureData(const Locale &locale,
                    const MeasureUnit &unit,
                    const UNumberUnitWidth &width,
                    const char *unitDisplayCase,
                    UnicodeString *outArray,
                    UErrorCode &status) {
    PluralTableSink sink(outArray);
    LocalUResourceBundlePointer unitsBundle(ures_open(U_ICUDATA_UNIT, locale.getName(), &status));
    if (U_FAILURE(status)) { return; }

    CharString subKey;
    subKey.append("/", status);
    subKey.append(unit.getType(), status);
    subKey.append("/", status);

    // Check if unitSubType is an alias or not.
    LocalUResourceBundlePointer aliasBundle(ures_open(U_ICUDATA_ALIAS, "metadata", &status));

    UErrorCode aliasStatus = status;
    StackUResourceBundle aliasFillIn;
    CharString aliasKey;
    aliasKey.append("alias/unit/", aliasStatus);
    aliasKey.append(unit.getSubtype(), aliasStatus);
    aliasKey.append("/replacement", aliasStatus);
    ures_getByKeyWithFallback(aliasBundle.getAlias(), aliasKey.data(), aliasFillIn.getAlias(),
                              &aliasStatus);
    CharString unitSubType;
    if (!U_FAILURE(aliasStatus)) {
        // This means the subType is an alias. Then, replace unitSubType with the replacement.
        auto replacement = ures_getUnicodeString(aliasFillIn.getAlias(), &status);
        unitSubType.appendInvariantChars(replacement, status);
    } else {
        unitSubType.append(unit.getSubtype(), status);
    }

    // Map duration-year-person, duration-week-person, etc. to duration-year, duration-week, ...
    // TODO(ICU-20400): Get duration-*-person data properly with aliases.
    int32_t subtypeLen = static_cast<int32_t>(uprv_strlen(unitSubType.data()));
    if (subtypeLen > 7 && uprv_strcmp(unitSubType.data() + subtypeLen - 7, "-person") == 0) {
        subKey.append({unitSubType.data(), subtypeLen - 7}, status);
    } else {
        subKey.append({unitSubType.data(), subtypeLen}, status);
    }

    if (width != UNUM_UNIT_WIDTH_FULL_NAME) {
        UErrorCode localStatus = status;
        CharString genderKey;
        genderKey.append("units", localStatus);
        genderKey.append(subKey, localStatus);
        genderKey.append("/gender", localStatus);
        StackUResourceBundle fillIn;
        ures_getByKeyWithFallback(unitsBundle.getAlias(), genderKey.data(), fillIn.getAlias(),
                                  &localStatus);
        outArray[GENDER_INDEX] = ures_getUnicodeString(fillIn.getAlias(), &localStatus);
    }

    CharString key;
    key.append("units", status);
    if (width == UNUM_UNIT_WIDTH_NARROW) {
        key.append("Narrow", status);
    } else if (width == UNUM_UNIT_WIDTH_SHORT) {
        key.append("Short", status);
    }
    key.append(subKey, status);

    // Grab desired case first, if available. Then grab no-case data to fill in
    // the gaps.
    if (width == UNUM_UNIT_WIDTH_FULL_NAME && unitDisplayCase[0] != 0) {
        CharString caseKey;
        caseKey.append(key, status);
        caseKey.append("/case/", status);
        caseKey.append(unitDisplayCase, status);

        UErrorCode localStatus = U_ZERO_ERROR;
        // TODO(icu-units#138): our fallback logic is not spec-compliant:
        // lateral fallback should happen before locale fallback. Switch to
        // getInflectedMeasureData after homogenizing data format? Find a unit
        // test case that demonstrates the incorrect fallback logic (via
        // regional variant of an inflected language?)
        ures_getAllChildrenWithFallback(unitsBundle.getAlias(), caseKey.data(), sink, localStatus);
    }

    // TODO(icu-units#138): our fallback logic is not spec-compliant: we
    // check the given case, then go straight to the no-case data. The spec
    // states we should first look for case="nominative". As part of #138,
    // either get the spec changed, or add unit tests that warn us if
    // case="nominative" data differs from no-case data?
    UErrorCode localStatus = U_ZERO_ERROR;
    ures_getAllChildrenWithFallback(unitsBundle.getAlias(), key.data(), sink, localStatus);
    if (width == UNUM_UNIT_WIDTH_SHORT) {
        if (U_FAILURE(localStatus)) {
            status = localStatus;
        }
        return;
    }
}

// NOTE: outArray MUST have a length of at least ARRAY_LENGTH.
void getCurrencyLongNameData(const Locale &locale, const CurrencyUnit &currency, UnicodeString *outArray,
                             UErrorCode &status) {
    // In ICU4J, this method gets a CurrencyData from CurrencyData.provider.
    // TODO(ICU4J): Implement this without going through CurrencyData, like in ICU4C?
    PluralTableSink sink(outArray);
    LocalUResourceBundlePointer unitsBundle(ures_open(U_ICUDATA_CURR, locale.getName(), &status));
    if (U_FAILURE(status)) { return; }
    ures_getAllChildrenWithFallback(unitsBundle.getAlias(), "CurrencyUnitPatterns", sink, status);
    if (U_FAILURE(status)) { return; }
    for (int32_t i = 0; i < StandardPlural::Form::COUNT; i++) {
        UnicodeString &pattern = outArray[i];
        if (pattern.isBogus()) {
            continue;
        }
        int32_t longNameLen = 0;
        const char16_t *longName = ucurr_getPluralName(
                currency.getISOCurrency(),
                locale.getName(),
                nullptr /* isChoiceFormat */,
                StandardPlural::getKeyword(static_cast<StandardPlural::Form>(i)),
                &longNameLen,
                &status);
        // Example pattern from data: "{0} {1}"
        // Example output after find-and-replace: "{0} US dollars"
        pattern.findAndReplace(UnicodeString(u"{1}"), UnicodeString(longName, longNameLen));
    }
}

UnicodeString getCompoundValue(StringPiece compoundKey,
                               const Locale &locale,
                               const UNumberUnitWidth &width,
                               UErrorCode &status) {
    LocalUResourceBundlePointer unitsBundle(ures_open(U_ICUDATA_UNIT, locale.getName(), &status));
    if (U_FAILURE(status)) { return {}; }
    CharString key;
    key.append("units", status);
    if (width == UNUM_UNIT_WIDTH_NARROW) {
        key.append("Narrow", status);
    } else if (width == UNUM_UNIT_WIDTH_SHORT) {
        key.append("Short", status);
    }
    key.append("/compound/", status);
    key.append(compoundKey, status);

    UErrorCode localStatus = status;
    int32_t len = 0;
    const char16_t *ptr =
        ures_getStringByKeyWithFallback(unitsBundle.getAlias(), key.data(), &len, &localStatus);
    if (U_FAILURE(localStatus) && width != UNUM_UNIT_WIDTH_SHORT) {
        // Fall back to short, which contains more compound data
        key.clear();
        key.append("unitsShort/compound/", status);
        key.append(compoundKey, status);
        ptr = ures_getStringByKeyWithFallback(unitsBundle.getAlias(), key.data(), &len, &status);
    } else {
        status = localStatus;
    }
    if (U_FAILURE(status)) {
        return {};
    }
    return UnicodeString(ptr, len);
}

/**
 * Loads and applies deriveComponent rules from CLDR's grammaticalFeatures.xml.
 *
 * Consider a deriveComponent rule that looks like this:
 *
 *     <deriveComponent feature="case" structure="per" value0="compound" value1="nominative"/>
 *
 * Instantiating an instance as follows:
 *
 *     DerivedComponents d(loc, "case", "per");
 *
 * Applying the rule in the XML element above, `d.value0("foo")` will be "foo",
 * and `d.value1("foo")` will be "nominative".
 *
 * The values returned by value0(...) and value1(...) are valid only while the
 * instance exists. In case of any kind of failure, value0(...) and value1(...)
 * will return "".
 */
class DerivedComponents {
  public:
    /**
     * Constructor.
     *
     * The feature and structure parameters must be null-terminated. The string
     * referenced by compoundValue must exist for longer than the
     * DerivedComponents instance.
     */
    DerivedComponents(const Locale &locale, const char *feature, const char *structure) {
        StackUResourceBundle derivationsBundle, stackBundle;
        ures_openDirectFillIn(derivationsBundle.getAlias(), nullptr, "grammaticalFeatures", &status);
        ures_getByKey(derivationsBundle.getAlias(), "grammaticalData", derivationsBundle.getAlias(),
                      &status);
        ures_getByKey(derivationsBundle.getAlias(), "derivations", derivationsBundle.getAlias(),
                      &status);
        if (U_FAILURE(status)) {
            return;
        }
        UErrorCode localStatus = U_ZERO_ERROR;
        // TODO(icu-units#28): use standard normal locale resolution algorithms
        // rather than just grabbing language:
        ures_getByKey(derivationsBundle.getAlias(), locale.getLanguage(), stackBundle.getAlias(),
                      &localStatus);
        // TODO(icu-units#28):
        // - code currently assumes if the locale exists, the rules are there -
        //   instead of falling back to root when the requested rule is missing.
        // - investigate ures.h functions, see if one that uses res_findResource()
        //   might be better (or use res_findResource directly), or maybe help
        //   improve ures documentation to guide function selection?
        if (localStatus == U_MISSING_RESOURCE_ERROR) {
            ures_getByKey(derivationsBundle.getAlias(), "root", stackBundle.getAlias(), &status);
        } else {
            status = localStatus;
        }
        ures_getByKey(stackBundle.getAlias(), "component", stackBundle.getAlias(), &status);
        ures_getByKey(stackBundle.getAlias(), feature, stackBundle.getAlias(), &status);
        ures_getByKey(stackBundle.getAlias(), structure, stackBundle.getAlias(), &status);
        UnicodeString val0 = ures_getUnicodeStringByIndex(stackBundle.getAlias(), 0, &status);
        UnicodeString val1 = ures_getUnicodeStringByIndex(stackBundle.getAlias(), 1, &status);
        if (U_SUCCESS(status)) {
            if (val0.compare(UnicodeString(u"compound")) == 0) {
                compound0_ = true;
            } else {
                compound0_ = false;
                value0_.appendInvariantChars(val0, status);
            }
            if (val1.compare(UnicodeString(u"compound")) == 0) {
                compound1_ = true;
            } else {
                compound1_ = false;
                value1_.appendInvariantChars(val1, status);
            }
        }
    }

    // Returns a StringPiece that is only valid as long as the instance exists.
    StringPiece value0(const StringPiece compoundValue) const {
        return compound0_ ? compoundValue : value0_.toStringPiece();
    }

    // Returns a StringPiece that is only valid as long as the instance exists.
    StringPiece value1(const StringPiece compoundValue) const {
        return compound1_ ? compoundValue : value1_.toStringPiece();
    }

    // Returns a char* that is only valid as long as the instance exists.
    const char *value0(const char *compoundValue) const {
        return compound0_ ? compoundValue : value0_.data();
    }

    // Returns a char* that is only valid as long as the instance exists.
    const char *value1(const char *compoundValue) const {
        return compound1_ ? compoundValue : value1_.data();
    }

  private:
    UErrorCode status = U_ZERO_ERROR;

    // Holds strings referred to by value0 and value1;
    bool compound0_ = false, compound1_ = false;
    CharString value0_, value1_;
};

// TODO(icu-units#28): test somehow? Associate with an ICU ticket for adding
// testsuite support for testing with synthetic data?
/**
 * Loads and returns the value in rules that look like these:
 *
 * <deriveCompound feature="gender" structure="per" value="0"/>
 * <deriveCompound feature="gender" structure="times" value="1"/>
 *
 * Currently a fake example, but spec compliant:
 * <deriveCompound feature="gender" structure="power" value="feminine"/>
 *
 * NOTE: If U_FAILURE(status), returns an empty string.
 */ 
UnicodeString
getDeriveCompoundRule(Locale locale, const char *feature, const char *structure, UErrorCode &status) {
    StackUResourceBundle derivationsBundle, stackBundle;
    ures_openDirectFillIn(derivationsBundle.getAlias(), nullptr, "grammaticalFeatures", &status);
    ures_getByKey(derivationsBundle.getAlias(), "grammaticalData", derivationsBundle.getAlias(),
                  &status);
    ures_getByKey(derivationsBundle.getAlias(), "derivations", derivationsBundle.getAlias(), &status);
    // TODO: use standard normal locale resolution algorithms rather than just grabbing language:
    ures_getByKey(derivationsBundle.getAlias(), locale.getLanguage(), stackBundle.getAlias(), &status);
    // TODO:
    // - code currently assumes if the locale exists, the rules are there -
    //   instead of falling back to root when the requested rule is missing.
    // - investigate ures.h functions, see if one that uses res_findResource()
    //   might be better (or use res_findResource directly), or maybe help
    //   improve ures documentation to guide function selection?
    if (status == U_MISSING_RESOURCE_ERROR) {
        status = U_ZERO_ERROR;
        ures_getByKey(derivationsBundle.getAlias(), "root", stackBundle.getAlias(), &status);
    }
    ures_getByKey(stackBundle.getAlias(), "compound", stackBundle.getAlias(), &status);
    ures_getByKey(stackBundle.getAlias(), feature, stackBundle.getAlias(), &status);
    UnicodeString uVal = ures_getUnicodeStringByKey(stackBundle.getAlias(), structure, &status);
    if (U_FAILURE(status)) {
        return {};
    }
    U_ASSERT(!uVal.isBogus());
    return uVal;
}

// Returns the gender string for structures following these rules:
//
// <deriveCompound feature="gender" structure="per" value="0"/>
// <deriveCompound feature="gender" structure="times" value="1"/>
//
// Fake example:
// <deriveCompound feature="gender" structure="power" value="feminine"/>
//
// data0 and data1 should be pattern arrays (UnicodeString[ARRAY_SIZE]) that
// correspond to value="0" and value="1".
//
// Pass a nullptr to data1 if the structure has no concept of value="1" (e.g.
// "prefix" doesn't).
UnicodeString getDerivedGender(Locale locale,
                               const char *structure,
                               UnicodeString *data0,
                               UnicodeString *data1,
                               UErrorCode &status) {
    UnicodeString val = getDeriveCompoundRule(locale, "gender", structure, status);
    if (val.length() == 1) {
        switch (val[0]) {
        case u'0':
            return data0[GENDER_INDEX];
        case u'1':
            if (data1 == nullptr) {
                return {};
            }
            return data1[GENDER_INDEX];
        }
    }
    return val;
}

////////////////////////
/// END DATA LOADING ///
////////////////////////

// TODO: promote this somewhere? It's based on patternprops.cpp' trimWhitespace
const char16_t *trimSpaceChars(const char16_t *s, int32_t &length) {
    if (length <= 0 || (!u_isJavaSpaceChar(s[0]) && !u_isJavaSpaceChar(s[length - 1]))) {
        return s;
    }
    int32_t start = 0;
    int32_t limit = length;
    while (start < limit && u_isJavaSpaceChar(s[start])) {
        ++start;
    }
    if (start < limit) {
        // There is non-white space at start; we will not move limit below that,
        // so we need not test start<limit in the loop.
        while (u_isJavaSpaceChar(s[limit - 1])) {
            --limit;
        }
    }
    length = limit - start;
    return s + start;
}

/**
 * Calculates the gender of an arbitrary unit: this is the *second*
 * implementation of an algorithm to do this:
 *
 * Gender is also calculated in "processPatternTimes": that code path is "bottom
 * up", loading the gender for every component of a compound unit (at the same
 * time as loading the Long Names formatting patterns), even if the gender is
 * unneeded, then combining the single units' genders into the compound unit's
 * gender, according to the rules. This algorithm does a lazier "top-down"
 * evaluation, starting with the compound unit, calculating which single unit's
 * gender is needed by breaking it down according to the rules, and then loading
 * only the gender of the one single unit who's gender is needed.
 *
 * For future refactorings:
 * 1. we could drop processPatternTimes' gender calculation and just call this
 *    function: for UNUM_UNIT_WIDTH_FULL_NAME, the unit gender is in the very
 *    same table as the formatting patterns, so loading it then may be
 *    efficient. For other unit widths however, it needs to be explicitly looked
 *    up anyway.
 * 2. alternatively, if CLDR is providing all the genders we need such that we
 *    don't need to calculate them in ICU anymore, we could drop this function
 *    and keep only processPatternTimes' calculation. (And optimise it a bit?)
 *
 * @param locale The desired locale.
 * @param unit The measure unit to calculate the gender for.
 * @return The gender string for the unit, or an empty string if unknown or
 *     ungendered.
 */
UnicodeString calculateGenderForUnit(const Locale &locale, const MeasureUnit &unit, UErrorCode &status) {
    MeasureUnitImpl impl;
    const MeasureUnitImpl& mui = MeasureUnitImpl::forMeasureUnit(unit, impl, status);
    int32_t singleUnitIndex = 0;
    if (mui.complexity == UMEASURE_UNIT_COMPOUND) {
        int32_t startSlice = 0;
        // inclusive
        int32_t endSlice = mui.singleUnits.length()-1;
        U_ASSERT(endSlice > 0); // Else it would not be COMPOUND
        if (mui.singleUnits[endSlice]->dimensionality < 0) {
            // We have a -per- construct
            UnicodeString perRule = getDeriveCompoundRule(locale, "gender", "per", status);
            if (perRule.length() != 1) {
                // Fixed gender for -per- units
                return perRule;
            }
            if (perRule[0] == u'1') {
                // Find the start of the denominator. We already know there is one.
                while (mui.singleUnits[startSlice]->dimensionality >= 0) {
                    startSlice++;
                }
            } else {
                // Find the end of the numerator
                while (endSlice >= 0 && mui.singleUnits[endSlice]->dimensionality < 0) {
                    endSlice--;
                }
                if (endSlice < 0) {
                    // We have only a denominator, e.g. "per-second".
                    // TODO(icu-units#28): find out what gender to use in the
                    // absence of a first value - mentioned in CLDR-14253.
                    return {};
                }
            }
        }
        if (endSlice > startSlice) {
            // We have a -times- construct
            UnicodeString timesRule = getDeriveCompoundRule(locale, "gender", "times", status);
            if (timesRule.length() != 1) {
                // Fixed gender for -times- units
                return timesRule;
            }
            if (timesRule[0] == u'0') {
                endSlice = startSlice;
            } else {
                // We assume timesRule[0] == u'1'
                startSlice = endSlice;
            }
        }
        U_ASSERT(startSlice == endSlice);
        singleUnitIndex = startSlice;
    } else if (mui.complexity == UMEASURE_UNIT_MIXED) {
        status = U_INTERNAL_PROGRAM_ERROR;
        return {};
    } else {
        U_ASSERT(mui.complexity == UMEASURE_UNIT_SINGLE);
        U_ASSERT(mui.singleUnits.length() == 1);
    }

    // Now we know which singleUnit's gender we want
    const SingleUnitImpl *singleUnit = mui.singleUnits[singleUnitIndex];
    // Check for any power-prefix gender override:
    if (std::abs(singleUnit->dimensionality) != 1) {
        UnicodeString powerRule = getDeriveCompoundRule(locale, "gender", "power", status);
        if (powerRule.length() != 1) {
            // Fixed gender for -powN- units
            return powerRule;
        }
        // powerRule[0] == u'0'; u'1' not currently in spec.
    }
    // Check for any SI and binary prefix gender override:
    if (std::abs(singleUnit->dimensionality) != 1) {
        UnicodeString prefixRule = getDeriveCompoundRule(locale, "gender", "prefix", status);
        if (prefixRule.length() != 1) {
            // Fixed gender for -powN- units
            return prefixRule;
        }
        // prefixRule[0] == u'0'; u'1' not currently in spec.
    }
    // Now we've boiled it down to the gender of one simple unit identifier:
    return getGenderForBuiltin(locale, MeasureUnit::forIdentifier(singleUnit->getSimpleUnitID(), status),
                               status);
}

void maybeCalculateGender(const Locale &locale,
                          const MeasureUnit &unitRef,
                          UnicodeString *outArray,
                          UErrorCode &status) {
    if (outArray[GENDER_INDEX].isBogus()) {
        UnicodeString meterGender = getGenderForBuiltin(locale, MeasureUnit::getMeter(), status);
        if (meterGender.isEmpty()) {
            // No gender for meter: assume ungendered language
            return;
        }
        // We have a gendered language, but are lacking gender for unitRef.
        outArray[GENDER_INDEX] = calculateGenderForUnit(locale, unitRef, status);
    }
}

} // namespace

void LongNameHandler::forMeasureUnit(const Locale &loc,
                                     const MeasureUnit &unitRef,
                                     const UNumberUnitWidth &width,
                                     const char *unitDisplayCase,
                                     const PluralRules *rules,
                                     const MicroPropsGenerator *parent,
                                     LongNameHandler *fillIn,
                                     UErrorCode &status) {
    // From https://unicode.org/reports/tr35/tr35-general.html#compound-units -
    // Points 1 and 2 are mostly handled by MeasureUnit:
    //
    // 1. If the unitId is empty or invalid, fail
    // 2. Put the unitId into normalized order
    U_ASSERT(fillIn != nullptr);

    if (uprv_strcmp(unitRef.getType(), "") != 0) {
        // Handling built-in units:
        //
        // 3. Set result to be getValue(unitId with length, pluralCategory, caseVariant)
        //    - If result is not empty, return it
        UnicodeString simpleFormats[ARRAY_LENGTH];
        getMeasureData(loc, unitRef, width, unitDisplayCase, simpleFormats, status);
        maybeCalculateGender(loc, unitRef, simpleFormats, status);
        if (U_FAILURE(status)) {
            return;
        }
        fillIn->rules = rules;
        fillIn->parent = parent;
        fillIn->simpleFormatsToModifiers(simpleFormats,
                                         {UFIELD_CATEGORY_NUMBER, UNUM_MEASURE_UNIT_FIELD}, status);
        if (!simpleFormats[GENDER_INDEX].isBogus()) {
            fillIn->gender = getGenderString(simpleFormats[GENDER_INDEX], status);
        }
        return;

        // TODO(icu-units#145): figure out why this causes a failure in
        // format/MeasureFormatTest/TestIndividualPluralFallback and other
        // tests, when it should have been an alternative for the lines above:

        // forArbitraryUnit(loc, unitRef, width, unitDisplayCase, fillIn, status);
        // fillIn->rules = rules;
        // fillIn->parent = parent;
        // return;
    } else {
        // Check if it is a MeasureUnit this constructor handles: this
        // constructor does not handle mixed units
        U_ASSERT(unitRef.getComplexity(status) != UMEASURE_UNIT_MIXED);
        forArbitraryUnit(loc, unitRef, width, unitDisplayCase, fillIn, status);
        fillIn->rules = rules;
        fillIn->parent = parent;
        return;
    }
}

void LongNameHandler::forArbitraryUnit(const Locale &loc,
                                       const MeasureUnit &unitRef,
                                       const UNumberUnitWidth &width,
                                       const char *unitDisplayCase,
                                       LongNameHandler *fillIn,
                                       UErrorCode &status) {
    if (U_FAILURE(status)) {
        return;
    }
    if (fillIn == nullptr) {
        status = U_INTERNAL_PROGRAM_ERROR;
        return;
    }

    // Numbered list items are from the algorithms at
    // https://unicode.org/reports/tr35/tr35-general.html#compound-units:
    //
    // 4. Divide the unitId into numerator (the part before the "-per-") and
    //    denominator (the part after the "-per-). If both are empty, fail
    MeasureUnitImpl unit;
    MeasureUnitImpl perUnit;
    {
        MeasureUnitImpl fullUnit = MeasureUnitImpl::forMeasureUnitMaybeCopy(unitRef, status);
        if (U_FAILURE(status)) {
            return;
        }
        for (int32_t i = 0; i < fullUnit.singleUnits.length(); i++) {
            SingleUnitImpl *subUnit = fullUnit.singleUnits[i];
            if (subUnit->dimensionality > 0) {
                unit.appendSingleUnit(*subUnit, status);
            } else {
                subUnit->dimensionality *= -1;
                perUnit.appendSingleUnit(*subUnit, status);
            }
        }
    }

    // TODO(icu-units#28): check placeholder logic, see if it needs to be
    // present here instead of only in processPatternTimes:
    //
    // 5. Set both globalPlaceholder and globalPlaceholderPosition to be empty

    DerivedComponents derivedPerCases(loc, "case", "per");

    // 6. numeratorUnitString
    UnicodeString numeratorUnitData[ARRAY_LENGTH];
    processPatternTimes(std::move(unit), loc, width, derivedPerCases.value0(unitDisplayCase),
                        numeratorUnitData, status);

    // 7. denominatorUnitString
    UnicodeString denominatorUnitData[ARRAY_LENGTH];
    processPatternTimes(std::move(perUnit), loc, width, derivedPerCases.value1(unitDisplayCase),
                        denominatorUnitData, status);

    // TODO(icu-units#139):
    // - implement DerivedComponents for "plural/times" and "plural/power":
    //   French has different rules, we'll be producing the wrong results
    //   currently. (Prove via tests!)
    // - implement DerivedComponents for "plural/per", "plural/prefix",
    //   "case/times", "case/power", and "case/prefix" - although they're
    //   currently hardcoded. Languages with different rules are surely on the
    //   way.
    //
    // Currently we only use "case/per", "plural/times", "case/times", and
    // "case/power".
    //
    // This may have impact on multiSimpleFormatsToModifiers(...) below too?
    // These rules are currently (ICU 69) all the same and hard-coded below.
    UnicodeString perUnitPattern;
    if (!denominatorUnitData[PER_INDEX].isBogus()) {
        // If we have no denominator, we obtain the empty string:
        perUnitPattern = denominatorUnitData[PER_INDEX];
    } else {
        // 8. Set perPattern to be getValue([per], locale, length)
        UnicodeString rawPerUnitFormat = getCompoundValue("per", loc, width, status);
        // rawPerUnitFormat is something like "{0} per {1}"; we need to substitute in the secondary unit.
        SimpleFormatter perPatternFormatter(rawPerUnitFormat, 2, 2, status);
        if (U_FAILURE(status)) {
            return;
        }
        // Plural and placeholder handling for 7. denominatorUnitString:
        // TODO(icu-units#139): hardcoded:
        // <deriveComponent feature="plural" structure="per" value0="compound" value1="one"/>
        UnicodeString denominatorFormat =
            getWithPlural(denominatorUnitData, StandardPlural::Form::ONE, status);
        // Some "one" pattern may not contain "{0}". For example in "ar" or "ne" locale.
        SimpleFormatter denominatorFormatter(denominatorFormat, 0, 1, status);
        if (U_FAILURE(status)) {
            return;
        }
        UnicodeString denominatorPattern = denominatorFormatter.getTextWithNoArguments();
        int32_t trimmedLen = denominatorPattern.length();
        const char16_t *trimmed = trimSpaceChars(denominatorPattern.getBuffer(), trimmedLen);
        UnicodeString denominatorString(false, trimmed, trimmedLen);
        // 9. If the denominatorString is empty, set result to
        //    [numeratorString], otherwise set result to format(perPattern,
        //    numeratorString, denominatorString)
        //
        // TODO(icu-units#28): Why does UnicodeString need to be explicit in the
        // following line?
        perPatternFormatter.format(UnicodeString(u"{0}"), denominatorString, perUnitPattern, status);
        if (U_FAILURE(status)) {
            return;
        }
    }
    if (perUnitPattern.length() == 0) {
        fillIn->simpleFormatsToModifiers(numeratorUnitData,
                                         {UFIELD_CATEGORY_NUMBER, UNUM_MEASURE_UNIT_FIELD}, status);
    } else {
        fillIn->multiSimpleFormatsToModifiers(numeratorUnitData, perUnitPattern,
                                              {UFIELD_CATEGORY_NUMBER, UNUM_MEASURE_UNIT_FIELD}, status);
    }

    // Gender
    //
    // TODO(icu-units#28): find out what gender to use in the absence of a first
    // value - e.g. what's the gender of "per-second"? Mentioned in CLDR-14253.
    //
    // gender/per deriveCompound rules don't say:
    // <deriveCompound feature="gender" structure="per" value="0"/> <!-- gender(gram-per-meter) ←  gender(gram) -->
    fillIn->gender = getGenderString(
        getDerivedGender(loc, "per", numeratorUnitData, denominatorUnitData, status), status);
}

void LongNameHandler::processPatternTimes(MeasureUnitImpl &&productUnit,
                                          Locale loc,
                                          const UNumberUnitWidth &width,
                                          const char *caseVariant,
                                          UnicodeString *outArray,
                                          UErrorCode &status) {
    if (U_FAILURE(status)) {
        return;
    }
    if (productUnit.complexity == UMEASURE_UNIT_MIXED) {
        // These are handled by MixedUnitLongNameHandler
        status = U_UNSUPPORTED_ERROR;
        return;
    }

#if U_DEBUG
    for (int32_t pluralIndex = 0; pluralIndex < ARRAY_LENGTH; pluralIndex++) {
        U_ASSERT(outArray[pluralIndex].length() == 0);
        U_ASSERT(!outArray[pluralIndex].isBogus());
    }
#endif

    if (productUnit.identifier.isEmpty()) {
        // TODO(icu-units#28): consider when serialize should be called.
        // identifier might also be empty for MeasureUnit().
        productUnit.serialize(status);
    }
    if (U_FAILURE(status)) {
        return;
    }
    if (productUnit.identifier.length() == 0) {
        // MeasureUnit(): no units: return empty strings.
        return;
    }

    MeasureUnit builtinUnit;
    if (MeasureUnit::findBySubType(productUnit.identifier.toStringPiece(), &builtinUnit)) {
        // TODO(icu-units#145): spec doesn't cover builtin-per-builtin, it
        // breaks them all down. Do we want to drop this?
        // - findBySubType isn't super efficient, if we skip it and go to basic
        //   singles, we don't have to construct MeasureUnit's anymore.
        // - Check all the existing unit tests that fail without this: is it due
        //   to incorrect fallback via getMeasureData?
        // - Do those unit tests cover this code path representatively?
        if (builtinUnit != MeasureUnit()) {
            getMeasureData(loc, builtinUnit, width, caseVariant, outArray, status);
            maybeCalculateGender(loc, builtinUnit, outArray, status);
        }
        return;
    }

    // 2. Set timesPattern to be getValue(times, locale, length)
    UnicodeString timesPattern = getCompoundValue("times", loc, width, status);
    SimpleFormatter timesPatternFormatter(timesPattern, 2, 2, status);
    if (U_FAILURE(status)) {
        return;
    }

    PlaceholderPosition globalPlaceholder[ARRAY_LENGTH];
    char16_t globalJoinerChar = 0;
    // Numbered list items are from the algorithms at
    // https://unicode.org/reports/tr35/tr35-general.html#compound-units:
    //
    // pattern(...) point 5:
    // - Set both globalPlaceholder and globalPlaceholderPosition to be empty
    //
    // 3. Set result to be empty
    for (int32_t pluralIndex = 0; pluralIndex < ARRAY_LENGTH; pluralIndex++) {
        // Initial state: empty string pattern, via all falling back to OTHER:
        if (pluralIndex == StandardPlural::Form::OTHER) {
            outArray[pluralIndex].remove();
        } else {
            outArray[pluralIndex].setToBogus();
        }
        globalPlaceholder[pluralIndex] = PH_EMPTY;
    }

    // Empty string represents "compound" (propagate the plural form).
    const char *pluralCategory = "";
    DerivedComponents derivedTimesPlurals(loc, "plural", "times");
    DerivedComponents derivedTimesCases(loc, "case", "times");
    DerivedComponents derivedPowerCases(loc, "case", "power");

    // 4. For each single_unit in product_unit
    for (int32_t singleUnitIndex = 0; singleUnitIndex < productUnit.singleUnits.length();
         singleUnitIndex++) {
        SingleUnitImpl *singleUnit = productUnit.singleUnits[singleUnitIndex];
        const char *singlePluralCategory;
        const char *singleCaseVariant;
        // TODO(icu-units#28): ensure we have unit tests that change/fail if we
        // assign incorrect case variants here:
        if (singleUnitIndex < productUnit.singleUnits.length() - 1) {
            // 4.1. If hasMultiple
            singlePluralCategory = derivedTimesPlurals.value0(pluralCategory);
            singleCaseVariant = derivedTimesCases.value0(caseVariant);
            pluralCategory = derivedTimesPlurals.value1(pluralCategory);
            caseVariant = derivedTimesCases.value1(caseVariant);
        } else {
            singlePluralCategory = derivedTimesPlurals.value1(pluralCategory);
            singleCaseVariant = derivedTimesCases.value1(caseVariant);
        }

        // 4.2. Get the gender of that single_unit
        MeasureUnit simpleUnit;
        if (!MeasureUnit::findBySubType(singleUnit->getSimpleUnitID(), &simpleUnit)) {
            // Ideally all simple units should be known, but they're not:
            // 100-kilometer is internally treated as a simple unit, but it is
            // not a built-in unit and does not have formatting data in CLDR 39.
            //
            // TODO(icu-units#28): test (desirable) invariants in unit tests.
            status = U_UNSUPPORTED_ERROR;
            return;
        }
        const char *gender = getGenderString(getGenderForBuiltin(loc, simpleUnit, status), status);

        // 4.3. If singleUnit starts with a dimensionality_prefix, such as 'square-'
        U_ASSERT(singleUnit->dimensionality > 0);
        int32_t dimensionality = singleUnit->dimensionality;
        UnicodeString dimensionalityPrefixPatterns[ARRAY_LENGTH];
        if (dimensionality != 1) {
            // 4.3.1. set dimensionalityPrefixPattern to be
            //   getValue(that dimensionality_prefix, locale, length, singlePluralCategory, singleCaseVariant, gender),
            //   such as "{0} kwadratowym"
            CharString dimensionalityKey("compound/power", status);
            dimensionalityKey.appendNumber(dimensionality, status);
            getInflectedMeasureData(dimensionalityKey.toStringPiece(), loc, width, gender,
                                    singleCaseVariant, dimensionalityPrefixPatterns, status);
            if (U_FAILURE(status)) {
                // At the time of writing, only pow2 and pow3 are supported.
                // Attempting to format other powers results in a
                // U_RESOURCE_TYPE_MISMATCH. We convert the error if we
                // understand it:
                if (status == U_RESOURCE_TYPE_MISMATCH && dimensionality > 3) {
                    status = U_UNSUPPORTED_ERROR;
                }
                return;
            }

            // TODO(icu-units#139):
            // 4.3.2. set singlePluralCategory to be power0(singlePluralCategory)

            // 4.3.3. set singleCaseVariant to be power0(singleCaseVariant)
            singleCaseVariant = derivedPowerCases.value0(singleCaseVariant);
            // 4.3.4. remove the dimensionality_prefix from singleUnit
            singleUnit->dimensionality = 1;
        }

        // 4.4. if singleUnit starts with an si_prefix, such as 'centi'
        UMeasurePrefix prefix = singleUnit->unitPrefix;
        UnicodeString prefixPattern;
        if (prefix != UMEASURE_PREFIX_ONE) {
            // 4.4.1. set siPrefixPattern to be getValue(that si_prefix, locale,
            //        length), such as "centy{0}"
            CharString prefixKey;
            // prefixKey looks like "1024p3" or "10p-2":
            prefixKey.appendNumber(umeas_getPrefixBase(prefix), status);
            prefixKey.append('p', status);
            prefixKey.appendNumber(umeas_getPrefixPower(prefix), status);
            // Contains a pattern like "centy{0}".
            prefixPattern = getCompoundValue(prefixKey.toStringPiece(), loc, width, status);

            // 4.4.2. set singlePluralCategory to be prefix0(singlePluralCategory)
            //
            // TODO(icu-units#139): that refers to these rules:
            // <deriveComponent feature="plural" structure="prefix" value0="one" value1="compound"/>
            // though I'm not sure what other value they might end up having.
            //
            // 4.4.3. set singleCaseVariant to be prefix0(singleCaseVariant)
            //
            // TODO(icu-units#139): that refers to:
            // <deriveComponent feature="case" structure="prefix" value0="nominative"
            // value1="compound"/> but the prefix (value0) doesn't have case, the rest simply
            // propagates.

            // 4.4.4. remove the si_prefix from singleUnit
            singleUnit->unitPrefix = UMEASURE_PREFIX_ONE;
        }

        // 4.5. Set corePattern to be the getValue(singleUnit, locale, length,
        //      singlePluralCategory, singleCaseVariant), such as "{0} metrem"
        UnicodeString singleUnitArray[ARRAY_LENGTH];
        // At this point we are left with a Simple Unit:
        U_ASSERT(uprv_strcmp(singleUnit->build(status).getIdentifier(), singleUnit->getSimpleUnitID()) ==
                 0);
        getMeasureData(loc, singleUnit->build(status), width, singleCaseVariant, singleUnitArray,
                       status);
        if (U_FAILURE(status)) {
            // Shouldn't happen if we have data for all single units
            return;
        }

        // Calculate output gender
        if (!singleUnitArray[GENDER_INDEX].isBogus()) {
            U_ASSERT(!singleUnitArray[GENDER_INDEX].isEmpty());
            UnicodeString uVal;

            if (prefix != UMEASURE_PREFIX_ONE) {
                singleUnitArray[GENDER_INDEX] =
                    getDerivedGender(loc, "prefix", singleUnitArray, nullptr, status);
            }

            if (dimensionality != 1) {
                singleUnitArray[GENDER_INDEX] =
                    getDerivedGender(loc, "power", singleUnitArray, nullptr, status);
            }

            UnicodeString timesGenderRule = getDeriveCompoundRule(loc, "gender", "times", status);
            if (timesGenderRule.length() == 1) {
                switch (timesGenderRule[0]) {
                case u'0':
                    if (singleUnitIndex == 0) {
                        U_ASSERT(outArray[GENDER_INDEX].isBogus());
                        outArray[GENDER_INDEX] = singleUnitArray[GENDER_INDEX];
                    }
                    break;
                case u'1':
                    if (singleUnitIndex == productUnit.singleUnits.length() - 1) {
                        U_ASSERT(outArray[GENDER_INDEX].isBogus());
                        outArray[GENDER_INDEX] = singleUnitArray[GENDER_INDEX];
                    }
                }
            } else {
                if (outArray[GENDER_INDEX].isBogus()) {
                    outArray[GENDER_INDEX] = timesGenderRule;
                }
            }
        }

        // Calculate resulting patterns for each plural form
        for (int32_t pluralIndex = 0; pluralIndex < StandardPlural::Form::COUNT; pluralIndex++) {
            StandardPlural::Form plural = static_cast<StandardPlural::Form>(pluralIndex);

            // singleUnitArray[pluralIndex] looks something like "{0} Meter"
            if (outArray[pluralIndex].isBogus()) {
                if (singleUnitArray[pluralIndex].isBogus()) {
                    // Let the usual plural fallback mechanism take care of this
                    // plural form
                    continue;
                } else {
                    // Since our singleUnit can have a plural form that outArray
                    // doesn't yet have (relying on fallback to OTHER), we start
                    // by grabbing it with the normal plural fallback mechanism
                    outArray[pluralIndex] = getWithPlural(outArray, plural, status);
                    if (U_FAILURE(status)) {
                        return;
                    }
                }
            }

            if (uprv_strcmp(singlePluralCategory, "") != 0) {
                plural = static_cast<StandardPlural::Form>(getIndex(singlePluralCategory, status));
            }

            // 4.6. Extract(corePattern, coreUnit, placeholder, placeholderPosition) from that pattern.
            UnicodeString coreUnit;
            PlaceholderPosition placeholderPosition;
            char16_t joinerChar;
            extractCorePattern(getWithPlural(singleUnitArray, plural, status), coreUnit,
                               placeholderPosition, joinerChar);

            // 4.7 If the position is middle, then fail
            if (placeholderPosition == PH_MIDDLE) {
                status = U_UNSUPPORTED_ERROR;
                return;
            }

            // 4.8. If globalPlaceholder is empty
            if (globalPlaceholder[pluralIndex] == PH_EMPTY) {
                globalPlaceholder[pluralIndex] = placeholderPosition;
                globalJoinerChar = joinerChar;
            } else {
                // Expect all units involved to have the same placeholder position
                U_ASSERT(globalPlaceholder[pluralIndex] == placeholderPosition);
                // TODO(icu-units#28): Do we want to add a unit test that checks
                // for consistent joiner chars? Probably not, given how
                // inconsistent they are. File a CLDR ticket with examples?
            }
            // Now coreUnit would be just "Meter"

            // 4.9. If siPrefixPattern is not empty
            if (prefix != UMEASURE_PREFIX_ONE) {
                SimpleFormatter prefixCompiled(prefixPattern, 1, 1, status);
                if (U_FAILURE(status)) {
                    return;
                }

                // 4.9.1. Set coreUnit to be the combineLowercasing(locale, length, siPrefixPattern,
                //        coreUnit)
                UnicodeString tmp;
                // combineLowercasing(locale, length, prefixPattern, coreUnit)
                //
                // TODO(icu-units#28): run this only if prefixPattern does not
                // contain space characters - do languages "as", "bn", "hi",
                // "kk", etc have concepts of upper and lower case?:
                if (width == UNUM_UNIT_WIDTH_FULL_NAME) {
                    coreUnit.toLower(loc);
                }
                prefixCompiled.format(coreUnit, tmp, status);
                if (U_FAILURE(status)) {
                    return;
                }
                coreUnit = tmp;
            }

            // 4.10. If dimensionalityPrefixPattern is not empty
            if (dimensionality != 1) {
                SimpleFormatter dimensionalityCompiled(
                    getWithPlural(dimensionalityPrefixPatterns, plural, status), 1, 1, status);
                if (U_FAILURE(status)) {
                    return;
                }

                // 4.10.1. Set coreUnit to be the combineLowercasing(locale, length,
                //         dimensionalityPrefixPattern, coreUnit)
                UnicodeString tmp;
                // combineLowercasing(locale, length, prefixPattern, coreUnit)
                //
                // TODO(icu-units#28): run this only if prefixPattern does not
                // contain space characters - do languages "as", "bn", "hi",
                // "kk", etc have concepts of upper and lower case?:
                if (width == UNUM_UNIT_WIDTH_FULL_NAME) {
                    coreUnit.toLower(loc);
                }
                dimensionalityCompiled.format(coreUnit, tmp, status);
                if (U_FAILURE(status)) {
                    return;
                }
                coreUnit = tmp;
            }

            if (outArray[pluralIndex].length() == 0) {
                // 4.11. If the result is empty, set result to be coreUnit
                outArray[pluralIndex] = coreUnit;
            } else {
                // 4.12. Otherwise set result to be format(timesPattern, result, coreUnit)
                UnicodeString tmp;
                timesPatternFormatter.format(outArray[pluralIndex], coreUnit, tmp, status);
                outArray[pluralIndex] = tmp;
            }
        }
    }
    for (int32_t pluralIndex = 0; pluralIndex < StandardPlural::Form::COUNT; pluralIndex++) {
        if (globalPlaceholder[pluralIndex] == PH_BEGINNING) {
            UnicodeString tmp;
            tmp.append(u"{0}", 3);
            if (globalJoinerChar != 0) {
                tmp.append(globalJoinerChar);
            }
            tmp.append(outArray[pluralIndex]);
            outArray[pluralIndex] = tmp;
        } else if (globalPlaceholder[pluralIndex] == PH_END) {
            if (globalJoinerChar != 0) {
                outArray[pluralIndex].append(globalJoinerChar);
            }
            outArray[pluralIndex].append(u"{0}", 3);
        }
    }
}

UnicodeString LongNameHandler::getUnitDisplayName(
        const Locale& loc,
        const MeasureUnit& unit,
        UNumberUnitWidth width,
        UErrorCode& status) {
    if (U_FAILURE(status)) {
        return ICU_Utility::makeBogusString();
    }
    UnicodeString simpleFormats[ARRAY_LENGTH];
    getMeasureData(loc, unit, width, "", simpleFormats, status);
    return simpleFormats[DNAM_INDEX];
}

UnicodeString LongNameHandler::getUnitPattern(
        const Locale& loc,
        const MeasureUnit& unit,
        UNumberUnitWidth width,
        StandardPlural::Form pluralForm,
        UErrorCode& status) {
    if (U_FAILURE(status)) {
        return ICU_Utility::makeBogusString();
    }
    UnicodeString simpleFormats[ARRAY_LENGTH];
    getMeasureData(loc, unit, width, "", simpleFormats, status);
    // The above already handles fallback from other widths to short
    if (U_FAILURE(status)) {
        return ICU_Utility::makeBogusString();
    }
    // Now handle fallback from other plural forms to OTHER
    return (!(simpleFormats[pluralForm]).isBogus())? simpleFormats[pluralForm]:
            simpleFormats[StandardPlural::Form::OTHER];
}

LongNameHandler* LongNameHandler::forCurrencyLongNames(const Locale &loc, const CurrencyUnit &currency,
                                                      const PluralRules *rules,
                                                      const MicroPropsGenerator *parent,
                                                      UErrorCode &status) {
    auto* result = new LongNameHandler(rules, parent);
    if (result == nullptr) {
        status = U_MEMORY_ALLOCATION_ERROR;
        return nullptr;
    }
    UnicodeString simpleFormats[ARRAY_LENGTH];
    getCurrencyLongNameData(loc, currency, simpleFormats, status);
    if (U_FAILURE(status)) { return nullptr; }
    result->simpleFormatsToModifiers(simpleFormats, {UFIELD_CATEGORY_NUMBER, UNUM_CURRENCY_FIELD}, status);
    // TODO(icu-units#28): currency gender?
    return result;
}

void LongNameHandler::simpleFormatsToModifiers(const UnicodeString *simpleFormats, Field field,
                                               UErrorCode &status) {
    for (int32_t i = 0; i < StandardPlural::Form::COUNT; i++) {
        StandardPlural::Form plural = static_cast<StandardPlural::Form>(i);
        UnicodeString simpleFormat = getWithPlural(simpleFormats, plural, status);
        if (U_FAILURE(status)) { return; }
        SimpleFormatter compiledFormatter(simpleFormat, 0, 1, status);
        if (U_FAILURE(status)) { return; }
        fModifiers[i] = SimpleModifier(compiledFormatter, field, false, {this, SIGNUM_POS_ZERO, plural});
    }
}

void LongNameHandler::multiSimpleFormatsToModifiers(const UnicodeString *leadFormats, UnicodeString trailFormat,
                                                    Field field, UErrorCode &status) {
    SimpleFormatter trailCompiled(trailFormat, 1, 1, status);
    if (U_FAILURE(status)) { return; }
    for (int32_t i = 0; i < StandardPlural::Form::COUNT; i++) {
        StandardPlural::Form plural = static_cast<StandardPlural::Form>(i);
        UnicodeString leadFormat = getWithPlural(leadFormats, plural, status);
        if (U_FAILURE(status)) { return; }
        UnicodeString compoundFormat;
        if (leadFormat.length() == 0) {
            compoundFormat = trailFormat;
        } else {
            trailCompiled.format(leadFormat, compoundFormat, status);
            if (U_FAILURE(status)) { return; }
        }
        SimpleFormatter compoundCompiled(compoundFormat, 0, 1, status);
        if (U_FAILURE(status)) { return; }
        fModifiers[i] = SimpleModifier(compoundCompiled, field, false, {this, SIGNUM_POS_ZERO, plural});
    }
}

void LongNameHandler::processQuantity(DecimalQuantity &quantity, MicroProps &micros,
                                      UErrorCode &status) const {
    if (parent != nullptr) {
        parent->processQuantity(quantity, micros, status);
    }
    StandardPlural::Form pluralForm = utils::getPluralSafe(micros.rounder, rules, quantity, status);
    micros.modOuter = &fModifiers[pluralForm];
    micros.gender = gender;
}

const Modifier* LongNameHandler::getModifier(Signum /*signum*/, StandardPlural::Form plural) const {
    return &fModifiers[plural];
}

void MixedUnitLongNameHandler::forMeasureUnit(const Locale &loc,
                                              const MeasureUnit &mixedUnit,
                                              const UNumberUnitWidth &width,
                                              const char *unitDisplayCase,
                                              const PluralRules *rules,
                                              const MicroPropsGenerator *parent,
                                              MixedUnitLongNameHandler *fillIn,
                                              UErrorCode &status) {
    U_ASSERT(mixedUnit.getComplexity(status) == UMEASURE_UNIT_MIXED);
    U_ASSERT(fillIn != nullptr);
    if (U_FAILURE(status)) {
        return;
    }

    MeasureUnitImpl temp;
    const MeasureUnitImpl &impl = MeasureUnitImpl::forMeasureUnit(mixedUnit, temp, status);
    // Defensive, for production code:
    if (impl.complexity != UMEASURE_UNIT_MIXED) {
        // Should be using the normal LongNameHandler
        status = U_UNSUPPORTED_ERROR;
        return;
    }

    fillIn->fMixedUnitCount = impl.singleUnits.length();
    fillIn->fMixedUnitData.adoptInstead(new UnicodeString[fillIn->fMixedUnitCount * ARRAY_LENGTH]);
    for (int32_t i = 0; i < fillIn->fMixedUnitCount; i++) {
        // Grab data for each of the components.
        UnicodeString *unitData = &fillIn->fMixedUnitData[i * ARRAY_LENGTH];
        // TODO(CLDR-14582): check from the CLDR-14582 ticket whether this
        // propagation of unitDisplayCase is correct:
        getMeasureData(loc, impl.singleUnits[i]->build(status), width, unitDisplayCase, unitData,
                       status);
        // TODO(ICU-21494): if we add support for gender for mixed units, we may
        // need maybeCalculateGender() here.
    }

    // TODO(icu-units#120): Make sure ICU doesn't output zero-valued
    // high-magnitude fields
    // * for mixed units count N, produce N listFormatters, one for each subset
    //   that might be formatted.
    UListFormatterWidth listWidth = ULISTFMT_WIDTH_SHORT;
    if (width == UNUM_UNIT_WIDTH_NARROW) {
        listWidth = ULISTFMT_WIDTH_NARROW;
    } else if (width == UNUM_UNIT_WIDTH_FULL_NAME) {
        // This might be the same as SHORT in most languages:
        listWidth = ULISTFMT_WIDTH_WIDE;
    }
    fillIn->fListFormatter.adoptInsteadAndCheckErrorCode(
        ListFormatter::createInstance(loc, ULISTFMT_TYPE_UNITS, listWidth, status), status);
    // TODO(ICU-21494): grab gender of each unit, calculate the gender
    // associated with this list formatter, save it for later.
    fillIn->rules = rules;
    fillIn->parent = parent;

    // We need a localised NumberFormatter for the numbers of the bigger units
    // (providing Arabic numerals, for example).
    fillIn->fNumberFormatter = NumberFormatter::withLocale(loc);
}

void MixedUnitLongNameHandler::processQuantity(DecimalQuantity &quantity, MicroProps &micros,
                                               UErrorCode &status) const {
    U_ASSERT(fMixedUnitCount > 1);
    if (parent != nullptr) {
        parent->processQuantity(quantity, micros, status);
    }
    micros.modOuter = getMixedUnitModifier(quantity, micros, status);
}

const Modifier *MixedUnitLongNameHandler::getMixedUnitModifier(DecimalQuantity &quantity,
                                                               MicroProps &micros,
                                                               UErrorCode &status) const {
    if (micros.mixedMeasuresCount == 0) {
        U_ASSERT(micros.mixedMeasuresCount > 0); // Mixed unit: we must have more than one unit value
        status = U_UNSUPPORTED_ERROR;
        return &micros.helpers.emptyWeakModifier;
    }

    // Algorithm:
    //
    // For the mixed-units measurement of: "3 yard, 1 foot, 2.6 inch", we should
    // find "3 yard" and "1 foot" in micros.mixedMeasures.
    //
    // Obtain long-names with plural forms corresponding to measure values:
    //   * {0} yards, {0} foot, {0} inches
    //
    // Format the integer values appropriately and modify with the format
    // strings:
    //   - 3 yards, 1 foot
    //
    // Use ListFormatter to combine, with one placeholder:
    //   - 3 yards, 1 foot and {0} inches
    //
    // Return a SimpleModifier for this pattern, letting the rest of the
    // pipeline take care of the remaining inches.

    LocalArray<UnicodeString> outputMeasuresList(new UnicodeString[fMixedUnitCount], status);
    if (U_FAILURE(status)) {
        return &micros.helpers.emptyWeakModifier;
    }

    StandardPlural::Form quantityPlural = StandardPlural::Form::OTHER;
    for (int32_t i = 0; i < micros.mixedMeasuresCount; i++) {
        DecimalQuantity fdec;

        // If numbers are negative, only the first number needs to have its
        // negative sign formatted.
        int64_t number = i > 0 ? std::abs(micros.mixedMeasures[i]) : micros.mixedMeasures[i];

        if (micros.indexOfQuantity == i) { // Insert placeholder for `quantity`
            // If quantity is not the first value and quantity is negative
            if (micros.indexOfQuantity > 0 && quantity.isNegative()) {
                quantity.negate();
            }

            StandardPlural::Form quantityPlural =
                utils::getPluralSafe(micros.rounder, rules, quantity, status);
            UnicodeString quantityFormatWithPlural =
                getWithPlural(&fMixedUnitData[i * ARRAY_LENGTH], quantityPlural, status);
            SimpleFormatter quantityFormatter(quantityFormatWithPlural, 0, 1, status);
            quantityFormatter.format(UnicodeString(u"{0}"), outputMeasuresList[i], status);
        } else {
            fdec.setToLong(number);
            StandardPlural::Form pluralForm = utils::getStandardPlural(rules, fdec);
            UnicodeString simpleFormat =
                getWithPlural(&fMixedUnitData[i * ARRAY_LENGTH], pluralForm, status);
            SimpleFormatter compiledFormatter(simpleFormat, 0, 1, status);
            UnicodeString num;
            auto appendable = UnicodeStringAppendable(num);

            fNumberFormatter.formatDecimalQuantity(fdec, status).appendTo(appendable, status);
            compiledFormatter.format(num, outputMeasuresList[i], status);
        }
    }

    // TODO(ICU-21494): implement gender for lists of mixed units. Presumably we
    // can set micros.gender to the gender associated with the list formatter in
    // use below (once we have correct support for that). And then document this
    // appropriately? "getMixedUnitModifier" doesn't sound like it would do
    // something like this.

    // Combine list into a "premixed" pattern
    UnicodeString premixedFormatPattern;
    fListFormatter->format(outputMeasuresList.getAlias(), fMixedUnitCount, premixedFormatPattern,
                           status);
    SimpleFormatter premixedCompiled(premixedFormatPattern, 0, 1, status);
    if (U_FAILURE(status)) {
        return &micros.helpers.emptyWeakModifier;
    }

    micros.helpers.mixedUnitModifier =
        SimpleModifier(premixedCompiled, kUndefinedField, false, {this, SIGNUM_POS_ZERO, quantityPlural});
    return &micros.helpers.mixedUnitModifier;
}

const Modifier *MixedUnitLongNameHandler::getModifier(Signum /*signum*/,
                                                      StandardPlural::Form /*plural*/) const {
    // TODO(icu-units#28): investigate this method when investigating where
    // ModifierStore::getModifier() gets used. To be sure it remains
    // unreachable:
    UPRV_UNREACHABLE_EXIT;
    return nullptr;
}

LongNameMultiplexer *LongNameMultiplexer::forMeasureUnits(const Locale &loc,
                                                          const MaybeStackVector<MeasureUnit> &units,
                                                          const UNumberUnitWidth &width,
                                                          const char *unitDisplayCase,
                                                          const PluralRules *rules,
                                                          const MicroPropsGenerator *parent,
                                                          UErrorCode &status) {
    LocalPointer<LongNameMultiplexer> result(new LongNameMultiplexer(parent), status);
    if (U_FAILURE(status)) {
        return nullptr;
    }
    U_ASSERT(units.length() > 0);
    if (result->fHandlers.resize(units.length()) == nullptr) {
        status = U_MEMORY_ALLOCATION_ERROR;
        return nullptr;
    }
    result->fMeasureUnits.adoptInstead(new MeasureUnit[units.length()]);
    for (int32_t i = 0, length = units.length(); i < length; i++) {
        const MeasureUnit &unit = *units[i];
        result->fMeasureUnits[i] = unit;
        if (unit.getComplexity(status) == UMEASURE_UNIT_MIXED) {
            MixedUnitLongNameHandler *mlnh = result->fMixedUnitHandlers.createAndCheckErrorCode(status);
            MixedUnitLongNameHandler::forMeasureUnit(loc, unit, width, unitDisplayCase, rules, nullptr,
                                                     mlnh, status);
            result->fHandlers[i] = mlnh;
        } else {
            LongNameHandler *lnh = result->fLongNameHandlers.createAndCheckErrorCode(status);
            LongNameHandler::forMeasureUnit(loc, unit, width, unitDisplayCase, rules, nullptr, lnh, status);
            result->fHandlers[i] = lnh;
        }
        if (U_FAILURE(status)) {
            return nullptr;
        }
    }
    return result.orphan();
}

void LongNameMultiplexer::processQuantity(DecimalQuantity &quantity, MicroProps &micros,
                                          UErrorCode &status) const {
    // We call parent->processQuantity() from the Multiplexer, instead of
    // letting LongNameHandler handle it: we don't know which LongNameHandler to
    // call until we've called the parent!
    fParent->processQuantity(quantity, micros, status);

    // Call the correct LongNameHandler based on outputUnit
    for (int i = 0; i < fHandlers.getCapacity(); i++) {
        if (fMeasureUnits[i] == micros.outputUnit) {
            fHandlers[i]->processQuantity(quantity, micros, status);
            return;
        }
    }
    if (U_FAILURE(status)) {
        return;
    }
    // We shouldn't receive any outputUnit for which we haven't already got a
    // LongNameHandler:
    status = U_INTERNAL_PROGRAM_ERROR;
}

#endif /* #if !UCONFIG_NO_FORMATTING */
>>>>>>> a8a80be5
<|MERGE_RESOLUTION|>--- conflicted
+++ resolved
@@ -1,3537 +1,1766 @@
-<<<<<<< HEAD
-// © 2017 and later: Unicode, Inc. and others.
-// License & terms of use: http://www.unicode.org/copyright.html
-
-#include "unicode/utypes.h"
-
-#if !UCONFIG_NO_FORMATTING
-
-#include <cstdlib>
-
-#include "unicode/simpleformatter.h"
-#include "unicode/ures.h"
-#include "ureslocs.h"
-#include "charstr.h"
-#include "uresimp.h"
-#include "measunit_impl.h"
-#include "number_longnames.h"
-#include "number_microprops.h"
-#include <algorithm>
-#include "cstring.h"
-#include "util.h"
-
-using namespace icu;
-using namespace icu::number;
-using namespace icu::number::impl;
-
-namespace {
-
-/**
- * Display Name (this format has no placeholder).
- *
- * Used as an index into the LongNameHandler::simpleFormats array. Units
- * resources cover the normal set of PluralRules keys, as well as `dnam` and
- * `per` forms.
- */
-constexpr int32_t DNAM_INDEX = StandardPlural::Form::COUNT;
-/**
- * "per" form (e.g. "{0} per day" is day's "per" form).
- *
- * Used as an index into the LongNameHandler::simpleFormats array. Units
- * resources cover the normal set of PluralRules keys, as well as `dnam` and
- * `per` forms.
- */
-constexpr int32_t PER_INDEX = StandardPlural::Form::COUNT + 1;
-/**
- * Gender of the word, in languages with grammatical gender.
- */
-constexpr int32_t GENDER_INDEX = StandardPlural::Form::COUNT + 2;
-// Number of keys in the array populated by PluralTableSink.
-constexpr int32_t ARRAY_LENGTH = StandardPlural::Form::COUNT + 3;
-
-// TODO(icu-units#28): load this list from resources, after creating a "&set"
-// function for use in ldml2icu rules.
-const int32_t GENDER_COUNT = 7;
-const char *gGenders[GENDER_COUNT] = {"animate",   "common", "feminine", "inanimate",
-                                      "masculine", "neuter", "personal"};
-
-// Converts a UnicodeString to a const char*, either pointing to a string in
-// gGenders, or pointing to an empty string if an appropriate string was not
-// found.
-const char *getGenderString(UnicodeString uGender, UErrorCode status) {
-    if (uGender.length() == 0) {
-        return "";
-    }
-    CharString gender;
-    gender.appendInvariantChars(uGender, status);
-    if (U_FAILURE(status)) {
-        return "";
-    }
-    int32_t first = 0;
-    int32_t last = GENDER_COUNT;
-    while (first < last) {
-        int32_t mid = (first + last) / 2;
-        int32_t cmp = uprv_strcmp(gender.data(), gGenders[mid]);
-        if (cmp == 0) {
-            return gGenders[mid];
-        } else if (cmp > 0) {
-            first = mid + 1;
-        } else if (cmp < 0) {
-            last = mid;
-        }
-    }
-    // We don't return an error in case our gGenders list is incomplete in
-    // production.
-    //
-    // TODO(icu-units#28): a unit test checking all locales' genders are covered
-    // by gGenders? Else load a complete list of genders found in
-    // grammaticalFeatures in an initOnce.
-    return "";
-}
-
-// Returns the array index that corresponds to the given pluralKeyword.
-static int32_t getIndex(const char* pluralKeyword, UErrorCode& status) {
-    // pluralKeyword can also be "dnam", "per", or "gender"
-    switch (*pluralKeyword) {
-    case 'd':
-        if (uprv_strcmp(pluralKeyword + 1, "nam") == 0) {
-            return DNAM_INDEX;
-        }
-        break;
-    case 'g':
-        if (uprv_strcmp(pluralKeyword + 1, "ender") == 0) {
-            return GENDER_INDEX;
-        }
-        break;
-    case 'p':
-        if (uprv_strcmp(pluralKeyword + 1, "er") == 0) {
-            return PER_INDEX;
-        }
-        break;
-    default:
-        break;
-    }
-    StandardPlural::Form plural = StandardPlural::fromString(pluralKeyword, status);
-    return plural;
-}
-
-// Selects a string out of the `strings` array which corresponds to the
-// specified plural form, with fallback to the OTHER form.
-//
-// The `strings` array must have ARRAY_LENGTH items: one corresponding to each
-// of the plural forms, plus a display name ("dnam") and a "per" form.
-static UnicodeString getWithPlural(
-        const UnicodeString* strings,
-        StandardPlural::Form plural,
-        UErrorCode& status) {
-    UnicodeString result = strings[plural];
-    if (result.isBogus()) {
-        result = strings[StandardPlural::Form::OTHER];
-    }
-    if (result.isBogus()) {
-        // There should always be data in the "other" plural variant.
-        status = U_INTERNAL_PROGRAM_ERROR;
-    }
-    return result;
-}
-
-enum PlaceholderPosition { PH_EMPTY, PH_NONE, PH_BEGINNING, PH_MIDDLE, PH_END };
-
-/**
- * Returns three outputs extracted from pattern.
- *
- * @param coreUnit is extracted as per Extract(...) in the spec:
- *   https://unicode.org/reports/tr35/tr35-general.html#compound-units
- * @param PlaceholderPosition indicates where in the string the placeholder was
- *   found.
- * @param joinerChar Iff the placeholder was at the beginning or end, joinerChar
- *   contains the space character (if any) that separated the placeholder from
- *   the rest of the pattern. Otherwise, joinerChar is set to NUL. Only one
- *   space character is considered.
- */
-void extractCorePattern(const UnicodeString &pattern,
-                        UnicodeString &coreUnit,
-                        PlaceholderPosition &placeholderPosition,
-                        UChar &joinerChar) {
-    joinerChar = 0;
-    int32_t len = pattern.length();
-    if (pattern.startsWith(u"{0}", 3)) {
-        placeholderPosition = PH_BEGINNING;
-        if (u_isJavaSpaceChar(pattern[3])) {
-            joinerChar = pattern[3];
-            coreUnit.setTo(pattern, 4, len - 4);
-        } else {
-            coreUnit.setTo(pattern, 3, len - 3);
-        }
-    } else if (pattern.endsWith(u"{0}", 3)) {
-        placeholderPosition = PH_END;
-        if (u_isJavaSpaceChar(pattern[len - 4])) {
-            coreUnit.setTo(pattern, 0, len - 4);
-            joinerChar = pattern[len - 4];
-        } else {
-            coreUnit.setTo(pattern, 0, len - 3);
-        }
-    } else if (pattern.indexOf(u"{0}", 3, 1, len - 2) == -1) {
-        placeholderPosition = PH_NONE;
-        coreUnit = pattern;
-    } else {
-        placeholderPosition = PH_MIDDLE;
-        coreUnit = pattern;
-    }
-}
-
-//////////////////////////
-/// BEGIN DATA LOADING ///
-//////////////////////////
-
-// Gets the gender of a built-in unit: unit must be a built-in. Returns an empty
-// string both in case of unknown gender and in case of unknown unit.
-UnicodeString
-getGenderForBuiltin(const Locale &locale, const MeasureUnit &builtinUnit, UErrorCode &status) {
-    LocalUResourceBundlePointer unitsBundle(ures_open(U_ICUDATA_UNIT, locale.getName(), &status));
-    if (U_FAILURE(status)) { return {}; }
-
-    // Map duration-year-person, duration-week-person, etc. to duration-year, duration-week, ...
-    // TODO(ICU-20400): Get duration-*-person data properly with aliases.
-    StringPiece subtypeForResource;
-    int32_t subtypeLen = static_cast<int32_t>(uprv_strlen(builtinUnit.getSubtype()));
-    if (subtypeLen > 7 && uprv_strcmp(builtinUnit.getSubtype() + subtypeLen - 7, "-person") == 0) {
-        subtypeForResource = {builtinUnit.getSubtype(), subtypeLen - 7};
-    } else {
-        subtypeForResource = builtinUnit.getSubtype();
-    }
-
-    CharString key;
-    key.append("units/", status);
-    key.append(builtinUnit.getType(), status);
-    key.append("/", status);
-    key.append(subtypeForResource, status);
-    key.append("/gender", status);
-
-    UErrorCode localStatus = status;
-    int32_t resultLen = 0;
-    const UChar *result =
-        ures_getStringByKeyWithFallback(unitsBundle.getAlias(), key.data(), &resultLen, &localStatus);
-    if (U_SUCCESS(localStatus)) {
-        status = localStatus;
-        return UnicodeString(true, result, resultLen);
-    } else {
-        // TODO(icu-units#28): "$unitRes/gender" does not exist. Do we want to
-        // check whether the parent "$unitRes" exists? Then we could return
-        // U_MISSING_RESOURCE_ERROR for incorrect usage (e.g. builtinUnit not
-        // being a builtin).
-        return {};
-    }
-}
-
-// Loads data from a resource tree with paths matching
-// $key/$pluralForm/$gender/$case, with lateral inheritance for missing cases
-// and genders.
-//
-// An InflectedPluralSink is configured to load data for a specific gender and
-// case. It loads all plural forms, because selection between plural forms is
-// dependent upon the value being formatted.
-//
-// See data/unit/de.txt and data/unit/fr.txt for examples - take a look at
-// units/compound/power2: German has case, French has differences for gender,
-// but no case.
-//
-// TODO(icu-units#138): Conceptually similar to PluralTableSink, however the
-// tree structures are different. After homogenizing the structures, we may be
-// able to unify the two classes.
-//
-// TODO: Spec violation: expects presence of "count" - does not fallback to an
-// absent "count"! If this fallback were added, getCompoundValue could be
-// superseded?
-class InflectedPluralSink : public ResourceSink {
-  public:
-    // Accepts `char*` rather than StringPiece because
-    // ResourceTable::findValue(...) requires a null-terminated `char*`.
-    //
-    // NOTE: outArray MUST have a length of at least ARRAY_LENGTH. No bounds
-    // checking is performed.
-    explicit InflectedPluralSink(const char *gender, const char *caseVariant, UnicodeString *outArray)
-        : gender(gender), caseVariant(caseVariant), outArray(outArray) {
-        // Initialize the array to bogus strings.
-        for (int32_t i = 0; i < ARRAY_LENGTH; i++) {
-            outArray[i].setToBogus();
-        }
-    }
-
-    // See ResourceSink::put().
-    void put(const char *key, ResourceValue &value, UBool /*noFallback*/, UErrorCode &status) U_OVERRIDE {
-        ResourceTable pluralsTable = value.getTable(status);
-        if (U_FAILURE(status)) { return; }
-        for (int32_t i = 0; pluralsTable.getKeyAndValue(i, key, value); ++i) {
-            int32_t pluralIndex = getIndex(key, status);
-            if (U_FAILURE(status)) { return; }
-            if (!outArray[pluralIndex].isBogus()) {
-                // We already have a pattern
-                continue;
-            }
-            ResourceTable genderTable = value.getTable(status);
-            ResourceTable caseTable; // This instance has to outlive `value`
-            if (loadForPluralForm(genderTable, caseTable, value, status)) {
-                outArray[pluralIndex] = value.getUnicodeString(status);
-            }
-        }
-    }
-
-  private:
-    // Tries to load data for the configured gender from `genderTable`. Returns
-    // true if found, returning the data in `value`. The returned data will be
-    // for the configured gender if found, falling back to "neuter" and
-    // no-gender if not. The caseTable parameter holds the intermediate
-    // ResourceTable for the sake of lifetime management.
-    bool loadForPluralForm(const ResourceTable &genderTable,
-                           ResourceTable &caseTable,
-                           ResourceValue &value,
-                           UErrorCode &status) {
-        if (uprv_strcmp(gender, "") != 0) {
-            if (loadForGender(genderTable, gender, caseTable, value, status)) {
-                return true;
-            }
-            if (uprv_strcmp(gender, "neuter") != 0 &&
-                loadForGender(genderTable, "neuter", caseTable, value, status)) {
-                return true;
-            }
-        }
-        if (loadForGender(genderTable, "_", caseTable, value, status)) {
-            return true;
-        }
-        return false;
-    }
-
-    // Tries to load data for the given gender from `genderTable`. Returns true
-    // if found, returning the data in `value`. The returned data will be for
-    // the configured case if found, falling back to "nominative" and no-case if
-    // not.
-    bool loadForGender(const ResourceTable &genderTable,
-                       const char *genderVal,
-                       ResourceTable &caseTable,
-                       ResourceValue &value,
-                       UErrorCode &status) {
-        if (!genderTable.findValue(genderVal, value)) {
-            return false;
-        }
-        caseTable = value.getTable(status);
-        if (uprv_strcmp(caseVariant, "") != 0) {
-            if (loadForCase(caseTable, caseVariant, value)) {
-                return true;
-            }
-            if (uprv_strcmp(caseVariant, "nominative") != 0 &&
-                loadForCase(caseTable, "nominative", value)) {
-                return true;
-            }
-        }
-        if (loadForCase(caseTable, "_", value)) {
-            return true;
-        }
-        return false;
-    }
-
-    // Tries to load data for the given case from `caseTable`. Returns true if
-    // found, returning the data in `value`.
-    bool loadForCase(const ResourceTable &caseTable, const char *caseValue, ResourceValue &value) {
-        if (!caseTable.findValue(caseValue, value)) {
-            return false;
-        }
-        return true;
-    }
-
-    const char *gender;
-    const char *caseVariant;
-    UnicodeString *outArray;
-};
-
-// Fetches localised formatting patterns for the given subKey. See documentation
-// for InflectedPluralSink for details.
-//
-// Data is loaded for the appropriate unit width, with missing data filled in
-// from unitsShort.
-void getInflectedMeasureData(StringPiece subKey,
-                             const Locale &locale,
-                             const UNumberUnitWidth &width,
-                             const char *gender,
-                             const char *caseVariant,
-                             UnicodeString *outArray,
-                             UErrorCode &status) {
-    InflectedPluralSink sink(gender, caseVariant, outArray);
-    LocalUResourceBundlePointer unitsBundle(ures_open(U_ICUDATA_UNIT, locale.getName(), &status));
-    if (U_FAILURE(status)) { return; }
-
-    CharString key;
-    key.append("units", status);
-    if (width == UNUM_UNIT_WIDTH_NARROW) {
-        key.append("Narrow", status);
-    } else if (width == UNUM_UNIT_WIDTH_SHORT) {
-        key.append("Short", status);
-    }
-    key.append("/", status);
-    key.append(subKey, status);
-
-    UErrorCode localStatus = status;
-    ures_getAllItemsWithFallback(unitsBundle.getAlias(), key.data(), sink, localStatus);
-    if (width == UNUM_UNIT_WIDTH_SHORT) {
-        status = localStatus;
-        return;
-    }
-
-    // TODO(ICU-13353): The fallback to short does not work in ICU4C.
-    // Manually fall back to short (this is done automatically in Java).
-    key.clear();
-    key.append("unitsShort/", status);
-    key.append(subKey, status);
-    ures_getAllItemsWithFallback(unitsBundle.getAlias(), key.data(), sink, status);
-}
-
-class PluralTableSink : public ResourceSink {
-  public:
-    // NOTE: outArray MUST have a length of at least ARRAY_LENGTH. No bounds
-    // checking is performed.
-    explicit PluralTableSink(UnicodeString *outArray) : outArray(outArray) {
-        // Initialize the array to bogus strings.
-        for (int32_t i = 0; i < ARRAY_LENGTH; i++) {
-            outArray[i].setToBogus();
-        }
-    }
-
-    void put(const char *key, ResourceValue &value, UBool /*noFallback*/, UErrorCode &status) U_OVERRIDE {
-        ResourceTable pluralsTable = value.getTable(status);
-        if (U_FAILURE(status)) { return; }
-        for (int32_t i = 0; pluralsTable.getKeyAndValue(i, key, value); ++i) {
-            if (uprv_strcmp(key, "case") == 0) {
-                continue;
-            }
-            int32_t index = getIndex(key, status);
-            if (U_FAILURE(status)) { return; }
-            if (!outArray[index].isBogus()) {
-                continue;
-            }
-            outArray[index] = value.getUnicodeString(status);
-            if (U_FAILURE(status)) { return; }
-        }
-    }
-
-  private:
-    UnicodeString *outArray;
-};
-
-/**
- * Populates outArray with `locale`-specific values for `unit` through use of
- * PluralTableSink. Only the set of basic units are supported!
- *
- * Reading from resources *unitsNarrow* and *unitsShort* (for width
- * UNUM_UNIT_WIDTH_NARROW), or just *unitsShort* (for width
- * UNUM_UNIT_WIDTH_SHORT). For other widths, it reads just "units".
- *
- * @param unit must be a built-in unit, i.e. must have a type and subtype,
- *     listed in gTypes and gSubTypes in measunit.cpp.
- * @param unitDisplayCase the empty string and "nominative" are treated the
- *     same. For other cases, strings for the requested case are used if found.
- *     (For any missing case-specific data, we fall back to nominative.)
- * @param outArray must be of fixed length ARRAY_LENGTH.
- */
-void getMeasureData(const Locale &locale,
-                    const MeasureUnit &unit,
-                    const UNumberUnitWidth &width,
-                    const char *unitDisplayCase,
-                    UnicodeString *outArray,
-                    UErrorCode &status) {
-    PluralTableSink sink(outArray);
-    LocalUResourceBundlePointer unitsBundle(ures_open(U_ICUDATA_UNIT, locale.getName(), &status));
-    if (U_FAILURE(status)) { return; }
-
-    CharString subKey;
-    subKey.append("/", status);
-    subKey.append(unit.getType(), status);
-    subKey.append("/", status);
-
-    // Map duration-year-person, duration-week-person, etc. to duration-year, duration-week, ...
-    // TODO(ICU-20400): Get duration-*-person data properly with aliases.
-    int32_t subtypeLen = static_cast<int32_t>(uprv_strlen(unit.getSubtype()));
-    if (subtypeLen > 7 && uprv_strcmp(unit.getSubtype() + subtypeLen - 7, "-person") == 0) {
-        subKey.append({unit.getSubtype(), subtypeLen - 7}, status);
-    } else {
-        subKey.append({unit.getSubtype(), subtypeLen}, status);
-    }
-
-    if (width != UNUM_UNIT_WIDTH_FULL_NAME) {
-        UErrorCode localStatus = status;
-        CharString genderKey;
-        genderKey.append("units", localStatus);
-        genderKey.append(subKey, localStatus);
-        genderKey.append("/gender", localStatus);
-        StackUResourceBundle fillIn;
-        ures_getByKeyWithFallback(unitsBundle.getAlias(), genderKey.data(), fillIn.getAlias(),
-                                  &localStatus);
-        outArray[GENDER_INDEX] = ures_getUnicodeString(fillIn.getAlias(), &localStatus);
-    }
-
-    CharString key;
-    key.append("units", status);
-    if (width == UNUM_UNIT_WIDTH_NARROW) {
-        key.append("Narrow", status);
-    } else if (width == UNUM_UNIT_WIDTH_SHORT) {
-        key.append("Short", status);
-    }
-    key.append(subKey, status);
-
-    // Grab desired case first, if available. Then grab no-case data to fill in
-    // the gaps.
-    if (width == UNUM_UNIT_WIDTH_FULL_NAME && unitDisplayCase[0] != 0) {
-        CharString caseKey;
-        caseKey.append(key, status);
-        caseKey.append("/case/", status);
-        caseKey.append(unitDisplayCase, status);
-
-        UErrorCode localStatus = U_ZERO_ERROR;
-        // TODO(icu-units#138): our fallback logic is not spec-compliant:
-        // lateral fallback should happen before locale fallback. Switch to
-        // getInflectedMeasureData after homogenizing data format? Find a unit
-        // test case that demonstrates the incorrect fallback logic (via
-        // regional variant of an inflected language?)
-        ures_getAllItemsWithFallback(unitsBundle.getAlias(), caseKey.data(), sink, localStatus);
-    }
-
-    // TODO(icu-units#138): our fallback logic is not spec-compliant: we
-    // check the given case, then go straight to the no-case data. The spec
-    // states we should first look for case="nominative". As part of #138,
-    // either get the spec changed, or add unit tests that warn us if
-    // case="nominative" data differs from no-case data?
-    UErrorCode localStatus = U_ZERO_ERROR;
-    ures_getAllItemsWithFallback(unitsBundle.getAlias(), key.data(), sink, localStatus);
-    if (width == UNUM_UNIT_WIDTH_SHORT) {
-        if (U_FAILURE(localStatus)) {
-            status = localStatus;
-        }
-        return;
-    }
-
-    // TODO(ICU-13353): The fallback to short does not work in ICU4C.
-    // Manually fall back to short (this is done automatically in Java).
-    key.clear();
-    key.append("unitsShort", status);
-    key.append(subKey, status);
-    ures_getAllItemsWithFallback(unitsBundle.getAlias(), key.data(), sink, status);
-}
-
-// NOTE: outArray MUST have a length of at least ARRAY_LENGTH.
-void getCurrencyLongNameData(const Locale &locale, const CurrencyUnit &currency, UnicodeString *outArray,
-                             UErrorCode &status) {
-    // In ICU4J, this method gets a CurrencyData from CurrencyData.provider.
-    // TODO(ICU4J): Implement this without going through CurrencyData, like in ICU4C?
-    PluralTableSink sink(outArray);
-    LocalUResourceBundlePointer unitsBundle(ures_open(U_ICUDATA_CURR, locale.getName(), &status));
-    if (U_FAILURE(status)) { return; }
-    ures_getAllItemsWithFallback(unitsBundle.getAlias(), "CurrencyUnitPatterns", sink, status);
-    if (U_FAILURE(status)) { return; }
-    for (int32_t i = 0; i < StandardPlural::Form::COUNT; i++) {
-        UnicodeString &pattern = outArray[i];
-        if (pattern.isBogus()) {
-            continue;
-        }
-        int32_t longNameLen = 0;
-        const char16_t *longName = ucurr_getPluralName(
-                currency.getISOCurrency(),
-                locale.getName(),
-                nullptr /* isChoiceFormat */,
-                StandardPlural::getKeyword(static_cast<StandardPlural::Form>(i)),
-                &longNameLen,
-                &status);
-        // Example pattern from data: "{0} {1}"
-        // Example output after find-and-replace: "{0} US dollars"
-        pattern.findAndReplace(UnicodeString(u"{1}"), UnicodeString(longName, longNameLen));
-    }
-}
-
-UnicodeString getCompoundValue(StringPiece compoundKey,
-                               const Locale &locale,
-                               const UNumberUnitWidth &width,
-                               UErrorCode &status) {
-    LocalUResourceBundlePointer unitsBundle(ures_open(U_ICUDATA_UNIT, locale.getName(), &status));
-    if (U_FAILURE(status)) { return {}; }
-    CharString key;
-    key.append("units", status);
-    if (width == UNUM_UNIT_WIDTH_NARROW) {
-        key.append("Narrow", status);
-    } else if (width == UNUM_UNIT_WIDTH_SHORT) {
-        key.append("Short", status);
-    }
-    key.append("/compound/", status);
-    key.append(compoundKey, status);
-
-    UErrorCode localStatus = status;
-    int32_t len = 0;
-    const UChar *ptr =
-        ures_getStringByKeyWithFallback(unitsBundle.getAlias(), key.data(), &len, &localStatus);
-    if (U_FAILURE(localStatus) && width != UNUM_UNIT_WIDTH_SHORT) {
-        // Fall back to short, which contains more compound data
-        key.clear();
-        key.append("unitsShort/compound/", status);
-        key.append(compoundKey, status);
-        ptr = ures_getStringByKeyWithFallback(unitsBundle.getAlias(), key.data(), &len, &status);
-    } else {
-        status = localStatus;
-    }
-    if (U_FAILURE(status)) {
-        return {};
-    }
-    return UnicodeString(ptr, len);
-}
-
-/**
- * Loads and applies deriveComponent rules from CLDR's grammaticalFeatures.xml.
- *
- * Consider a deriveComponent rule that looks like this:
- *
- *     <deriveComponent feature="case" structure="per" value0="compound" value1="nominative"/>
- *
- * Instantiating an instance as follows:
- *
- *     DerivedComponents d(loc, "case", "per");
- *
- * Applying the rule in the XML element above, `d.value0("foo")` will be "foo",
- * and `d.value1("foo")` will be "nominative".
- *
- * The values returned by value0(...) and value1(...) are valid only while the
- * instance exists. In case of any kind of failure, value0(...) and value1(...)
- * will return "".
- */
-class DerivedComponents {
-  public:
-    /**
-     * Constructor.
-     *
-     * The feature and structure parameters must be null-terminated. The string
-     * referenced by compoundValue must exist for longer than the
-     * DerivedComponents instance.
-     */
-    DerivedComponents(const Locale &locale, const char *feature, const char *structure) {
-        StackUResourceBundle derivationsBundle, stackBundle;
-        ures_openDirectFillIn(derivationsBundle.getAlias(), NULL, "grammaticalFeatures", &status);
-        ures_getByKey(derivationsBundle.getAlias(), "grammaticalData", derivationsBundle.getAlias(),
-                      &status);
-        ures_getByKey(derivationsBundle.getAlias(), "derivations", derivationsBundle.getAlias(),
-                      &status);
-        if (U_FAILURE(status)) {
-            return;
-        }
-        UErrorCode localStatus = U_ZERO_ERROR;
-        // TODO(icu-units#28): use standard normal locale resolution algorithms
-        // rather than just grabbing language:
-        ures_getByKey(derivationsBundle.getAlias(), locale.getLanguage(), stackBundle.getAlias(),
-                      &localStatus);
-        // TODO(icu-units#28):
-        // - code currently assumes if the locale exists, the rules are there -
-        //   instead of falling back to root when the requested rule is missing.
-        // - investigate ures.h functions, see if one that uses res_findResource()
-        //   might be better (or use res_findResource directly), or maybe help
-        //   improve ures documentation to guide function selection?
-        if (localStatus == U_MISSING_RESOURCE_ERROR) {
-            ures_getByKey(derivationsBundle.getAlias(), "root", stackBundle.getAlias(), &status);
-        } else {
-            status = localStatus;
-        }
-        ures_getByKey(stackBundle.getAlias(), "component", stackBundle.getAlias(), &status);
-        ures_getByKey(stackBundle.getAlias(), feature, stackBundle.getAlias(), &status);
-        ures_getByKey(stackBundle.getAlias(), structure, stackBundle.getAlias(), &status);
-        UnicodeString val0 = ures_getUnicodeStringByIndex(stackBundle.getAlias(), 0, &status);
-        UnicodeString val1 = ures_getUnicodeStringByIndex(stackBundle.getAlias(), 1, &status);
-        if (U_SUCCESS(status)) {
-            if (val0.compare(UnicodeString(u"compound")) == 0) {
-                compound0_ = true;
-            } else {
-                compound0_ = false;
-                value0_.appendInvariantChars(val0, status);
-            }
-            if (val1.compare(UnicodeString(u"compound")) == 0) {
-                compound1_ = true;
-            } else {
-                compound1_ = false;
-                value1_.appendInvariantChars(val1, status);
-            }
-        }
-    }
-
-    // Returns a StringPiece that is only valid as long as the instance exists.
-    StringPiece value0(const StringPiece compoundValue) const {
-        return compound0_ ? compoundValue : value0_.toStringPiece();
-    }
-
-    // Returns a StringPiece that is only valid as long as the instance exists.
-    StringPiece value1(const StringPiece compoundValue) const {
-        return compound1_ ? compoundValue : value1_.toStringPiece();
-    }
-
-    // Returns a char* that is only valid as long as the instance exists.
-    const char *value0(const char *compoundValue) const {
-        return compound0_ ? compoundValue : value0_.data();
-    }
-
-    // Returns a char* that is only valid as long as the instance exists.
-    const char *value1(const char *compoundValue) const {
-        return compound1_ ? compoundValue : value1_.data();
-    }
-
-  private:
-    UErrorCode status = U_ZERO_ERROR;
-
-    // Holds strings referred to by value0 and value1;
-    bool compound0_ = false, compound1_ = false;
-    CharString value0_, value1_;
-};
-
-// TODO(icu-units#28): test somehow? Associate with an ICU ticket for adding
-// testsuite support for testing with synthetic data?
-/**
- * Loads and returns the value in rules that look like these:
- *
- * <deriveCompound feature="gender" structure="per" value="0"/>
- * <deriveCompound feature="gender" structure="times" value="1"/>
- *
- * Currently a fake example, but spec compliant:
- * <deriveCompound feature="gender" structure="power" value="feminine"/>
- *
- * NOTE: If U_FAILURE(status), returns an empty string.
- */
-UnicodeString
-getDeriveCompoundRule(Locale locale, const char *feature, const char *structure, UErrorCode &status) {
-    StackUResourceBundle derivationsBundle, stackBundle;
-    ures_openDirectFillIn(derivationsBundle.getAlias(), NULL, "grammaticalFeatures", &status);
-    ures_getByKey(derivationsBundle.getAlias(), "grammaticalData", derivationsBundle.getAlias(),
-                  &status);
-    ures_getByKey(derivationsBundle.getAlias(), "derivations", derivationsBundle.getAlias(), &status);
-    // TODO: use standard normal locale resolution algorithms rather than just grabbing language:
-    ures_getByKey(derivationsBundle.getAlias(), locale.getLanguage(), stackBundle.getAlias(), &status);
-    // TODO:
-    // - code currently assumes if the locale exists, the rules are there -
-    //   instead of falling back to root when the requested rule is missing.
-    // - investigate ures.h functions, see if one that uses res_findResource()
-    //   might be better (or use res_findResource directly), or maybe help
-    //   improve ures documentation to guide function selection?
-    if (status == U_MISSING_RESOURCE_ERROR) {
-        status = U_ZERO_ERROR;
-        ures_getByKey(derivationsBundle.getAlias(), "root", stackBundle.getAlias(), &status);
-    }
-    ures_getByKey(stackBundle.getAlias(), "compound", stackBundle.getAlias(), &status);
-    ures_getByKey(stackBundle.getAlias(), feature, stackBundle.getAlias(), &status);
-    UnicodeString uVal = ures_getUnicodeStringByKey(stackBundle.getAlias(), structure, &status);
-    if (U_FAILURE(status)) {
-        return {};
-    }
-    U_ASSERT(!uVal.isBogus());
-    return uVal;
-}
-
-// Returns the gender string for structures following these rules:
-//
-// <deriveCompound feature="gender" structure="per" value="0"/>
-// <deriveCompound feature="gender" structure="times" value="1"/>
-//
-// Fake example:
-// <deriveCompound feature="gender" structure="power" value="feminine"/>
-//
-// data0 and data1 should be pattern arrays (UnicodeString[ARRAY_SIZE]) that
-// correspond to value="0" and value="1".
-//
-// Pass a nullptr to data1 if the structure has no concept of value="1" (e.g.
-// "prefix" doesn't).
-UnicodeString getDerivedGender(Locale locale,
-                               const char *structure,
-                               UnicodeString *data0,
-                               UnicodeString *data1,
-                               UErrorCode &status) {
-    UnicodeString val = getDeriveCompoundRule(locale, "gender", structure, status);
-    if (val.length() == 1) {
-        switch (val[0]) {
-        case u'0':
-            return data0[GENDER_INDEX];
-        case u'1':
-            if (data1 == nullptr) {
-                return {};
-            }
-            return data1[GENDER_INDEX];
-        }
-    }
-    return val;
-}
-
-////////////////////////
-/// END DATA LOADING ///
-////////////////////////
-
-// TODO: promote this somewhere? It's based on patternprops.cpp' trimWhitespace
-const UChar *trimSpaceChars(const UChar *s, int32_t &length) {
-    if (length <= 0 || (!u_isJavaSpaceChar(s[0]) && !u_isJavaSpaceChar(s[length - 1]))) {
-        return s;
-    }
-    int32_t start = 0;
-    int32_t limit = length;
-    while (start < limit && u_isJavaSpaceChar(s[start])) {
-        ++start;
-    }
-    if (start < limit) {
-        // There is non-white space at start; we will not move limit below that,
-        // so we need not test start<limit in the loop.
-        while (u_isJavaSpaceChar(s[limit - 1])) {
-            --limit;
-        }
-    }
-    length = limit - start;
-    return s + start;
-}
-
-/**
- * Calculates the gender of an arbitrary unit: this is the *second*
- * implementation of an algorithm to do this:
- *
- * Gender is also calculated in "processPatternTimes": that code path is "bottom
- * up", loading the gender for every component of a compound unit (at the same
- * time as loading the Long Names formatting patterns), even if the gender is
- * unneeded, then combining the single units' genders into the compound unit's
- * gender, according to the rules. This algorithm does a lazier "top-down"
- * evaluation, starting with the compound unit, calculating which single unit's
- * gender is needed by breaking it down according to the rules, and then loading
- * only the gender of the one single unit who's gender is needed.
- *
- * For future refactorings:
- * 1. we could drop processPatternTimes' gender calculation and just call this
- *    function: for UNUM_UNIT_WIDTH_FULL_NAME, the unit gender is in the very
- *    same table as the formatting patterns, so loading it then may be
- *    efficient. For other unit widths however, it needs to be explicitly looked
- *    up anyway.
- * 2. alternatively, if CLDR is providing all the genders we need such that we
- *    don't need to calculate them in ICU anymore, we could drop this function
- *    and keep only processPatternTimes' calculation. (And optimise it a bit?)
- *
- * @param locale The desired locale.
- * @param unit The measure unit to calculate the gender for.
- * @return The gender string for the unit, or an empty string if unknown or
- *     ungendered.
- */
-UnicodeString calculateGenderForUnit(const Locale &locale, const MeasureUnit &unit, UErrorCode &status) {
-    MeasureUnitImpl impl;
-    const MeasureUnitImpl& mui = MeasureUnitImpl::forMeasureUnit(unit, impl, status);
-    int32_t singleUnitIndex = 0;
-    if (mui.complexity == UMEASURE_UNIT_COMPOUND) {
-        int32_t startSlice = 0;
-        // inclusive
-        int32_t endSlice = mui.singleUnits.length()-1;
-        U_ASSERT(endSlice > 0); // Else it would not be COMPOUND
-        if (mui.singleUnits[endSlice]->dimensionality < 0) {
-            // We have a -per- construct
-            UnicodeString perRule = getDeriveCompoundRule(locale, "gender", "per", status);
-            if (perRule.length() != 1) {
-                // Fixed gender for -per- units
-                return perRule;
-            }
-            if (perRule[0] == u'1') {
-                // Find the start of the denominator. We already know there is one.
-                while (mui.singleUnits[startSlice]->dimensionality >= 0) {
-                    startSlice++;
-                }
-            } else {
-                // Find the end of the numerator
-                while (endSlice >= 0 && mui.singleUnits[endSlice]->dimensionality < 0) {
-                    endSlice--;
-                }
-                if (endSlice < 0) {
-                    // We have only a denominator, e.g. "per-second".
-                    // TODO(icu-units#28): find out what gender to use in the
-                    // absence of a first value - mentioned in CLDR-14253.
-                    return {};
-                }
-            }
-        }
-        if (endSlice > startSlice) {
-            // We have a -times- construct
-            UnicodeString timesRule = getDeriveCompoundRule(locale, "gender", "times", status);
-            if (timesRule.length() != 1) {
-                // Fixed gender for -times- units
-                return timesRule;
-            }
-            if (timesRule[0] == u'0') {
-                endSlice = startSlice;
-            } else {
-                // We assume timesRule[0] == u'1'
-                startSlice = endSlice;
-            }
-        }
-        U_ASSERT(startSlice == endSlice);
-        singleUnitIndex = startSlice;
-    } else if (mui.complexity == UMEASURE_UNIT_MIXED) {
-        status = U_INTERNAL_PROGRAM_ERROR;
-        return {};
-    } else {
-        U_ASSERT(mui.complexity == UMEASURE_UNIT_SINGLE);
-        U_ASSERT(mui.singleUnits.length() == 1);
-    }
-
-    // Now we know which singleUnit's gender we want
-    const SingleUnitImpl *singleUnit = mui.singleUnits[singleUnitIndex];
-    // Check for any power-prefix gender override:
-    if (std::abs(singleUnit->dimensionality) != 1) {
-        UnicodeString powerRule = getDeriveCompoundRule(locale, "gender", "power", status);
-        if (powerRule.length() != 1) {
-            // Fixed gender for -powN- units
-            return powerRule;
-        }
-        // powerRule[0] == u'0'; u'1' not currently in spec.
-    }
-    // Check for any SI and binary prefix gender override:
-    if (std::abs(singleUnit->dimensionality) != 1) {
-        UnicodeString prefixRule = getDeriveCompoundRule(locale, "gender", "prefix", status);
-        if (prefixRule.length() != 1) {
-            // Fixed gender for -powN- units
-            return prefixRule;
-        }
-        // prefixRule[0] == u'0'; u'1' not currently in spec.
-    }
-    // Now we've boiled it down to the gender of one simple unit identifier:
-    return getGenderForBuiltin(locale, MeasureUnit::forIdentifier(singleUnit->getSimpleUnitID(), status),
-                               status);
-}
-
-void maybeCalculateGender(const Locale &locale,
-                          const MeasureUnit &unitRef,
-                          UnicodeString *outArray,
-                          UErrorCode &status) {
-    if (outArray[GENDER_INDEX].isBogus()) {
-        UnicodeString meterGender = getGenderForBuiltin(locale, MeasureUnit::getMeter(), status);
-        if (meterGender.isEmpty()) {
-            // No gender for meter: assume ungendered language
-            return;
-        }
-        // We have a gendered language, but are lacking gender for unitRef.
-        outArray[GENDER_INDEX] = calculateGenderForUnit(locale, unitRef, status);
-    }
-}
-
-} // namespace
-
-void LongNameHandler::forMeasureUnit(const Locale &loc,
-                                     const MeasureUnit &unitRef,
-                                     const UNumberUnitWidth &width,
-                                     const char *unitDisplayCase,
-                                     const PluralRules *rules,
-                                     const MicroPropsGenerator *parent,
-                                     LongNameHandler *fillIn,
-                                     UErrorCode &status) {
-    // From https://unicode.org/reports/tr35/tr35-general.html#compound-units -
-    // Points 1 and 2 are mostly handled by MeasureUnit:
-    //
-    // 1. If the unitId is empty or invalid, fail
-    // 2. Put the unitId into normalized order
-    U_ASSERT(fillIn != nullptr);
-
-    if (uprv_strcmp(unitRef.getType(), "") != 0) {
-        // Handling built-in units:
-        //
-        // 3. Set result to be getValue(unitId with length, pluralCategory, caseVariant)
-        //    - If result is not empty, return it
-        UnicodeString simpleFormats[ARRAY_LENGTH];
-        getMeasureData(loc, unitRef, width, unitDisplayCase, simpleFormats, status);
-        maybeCalculateGender(loc, unitRef, simpleFormats, status);
-        if (U_FAILURE(status)) {
-            return;
-        }
-        fillIn->rules = rules;
-        fillIn->parent = parent;
-        fillIn->simpleFormatsToModifiers(simpleFormats,
-                                         {UFIELD_CATEGORY_NUMBER, UNUM_MEASURE_UNIT_FIELD}, status);
-        if (!simpleFormats[GENDER_INDEX].isBogus()) {
-            fillIn->gender = getGenderString(simpleFormats[GENDER_INDEX], status);
-        }
-        return;
-
-        // TODO(icu-units#145): figure out why this causes a failure in
-        // format/MeasureFormatTest/TestIndividualPluralFallback and other
-        // tests, when it should have been an alternative for the lines above:
-
-        // forArbitraryUnit(loc, unitRef, width, unitDisplayCase, fillIn, status);
-        // fillIn->rules = rules;
-        // fillIn->parent = parent;
-        // return;
-    } else {
-        // Check if it is a MeasureUnit this constructor handles: this
-        // constructor does not handle mixed units
-        U_ASSERT(unitRef.getComplexity(status) != UMEASURE_UNIT_MIXED);
-        forArbitraryUnit(loc, unitRef, width, unitDisplayCase, fillIn, status);
-        fillIn->rules = rules;
-        fillIn->parent = parent;
-        return;
-    }
-}
-
-void LongNameHandler::forArbitraryUnit(const Locale &loc,
-                                       const MeasureUnit &unitRef,
-                                       const UNumberUnitWidth &width,
-                                       const char *unitDisplayCase,
-                                       LongNameHandler *fillIn,
-                                       UErrorCode &status) {
-    if (U_FAILURE(status)) {
-        return;
-    }
-    if (fillIn == nullptr) {
-        status = U_INTERNAL_PROGRAM_ERROR;
-        return;
-    }
-
-    // Numbered list items are from the algorithms at
-    // https://unicode.org/reports/tr35/tr35-general.html#compound-units:
-    //
-    // 4. Divide the unitId into numerator (the part before the "-per-") and
-    //    denominator (the part after the "-per-). If both are empty, fail
-    MeasureUnitImpl unit;
-    MeasureUnitImpl perUnit;
-    {
-        MeasureUnitImpl fullUnit = MeasureUnitImpl::forMeasureUnitMaybeCopy(unitRef, status);
-        if (U_FAILURE(status)) {
-            return;
-        }
-        for (int32_t i = 0; i < fullUnit.singleUnits.length(); i++) {
-            SingleUnitImpl *subUnit = fullUnit.singleUnits[i];
-            if (subUnit->dimensionality > 0) {
-                unit.appendSingleUnit(*subUnit, status);
-            } else {
-                subUnit->dimensionality *= -1;
-                perUnit.appendSingleUnit(*subUnit, status);
-            }
-        }
-    }
-
-    // TODO(icu-units#28): check placeholder logic, see if it needs to be
-    // present here instead of only in processPatternTimes:
-    //
-    // 5. Set both globalPlaceholder and globalPlaceholderPosition to be empty
-
-    DerivedComponents derivedPerCases(loc, "case", "per");
-
-    // 6. numeratorUnitString
-    UnicodeString numeratorUnitData[ARRAY_LENGTH];
-    processPatternTimes(std::move(unit), loc, width, derivedPerCases.value0(unitDisplayCase),
-                        numeratorUnitData, status);
-
-    // 7. denominatorUnitString
-    UnicodeString denominatorUnitData[ARRAY_LENGTH];
-    processPatternTimes(std::move(perUnit), loc, width, derivedPerCases.value1(unitDisplayCase),
-                        denominatorUnitData, status);
-
-    // TODO(icu-units#139):
-    // - implement DerivedComponents for "plural/times" and "plural/power":
-    //   French has different rules, we'll be producing the wrong results
-    //   currently. (Prove via tests!)
-    // - implement DerivedComponents for "plural/per", "plural/prefix",
-    //   "case/times", "case/power", and "case/prefix" - although they're
-    //   currently hardcoded. Languages with different rules are surely on the
-    //   way.
-    //
-    // Currently we only use "case/per", "plural/times", "case/times", and
-    // "case/power".
-    //
-    // This may have impact on multiSimpleFormatsToModifiers(...) below too?
-    // These rules are currently (ICU 69) all the same and hard-coded below.
-    UnicodeString perUnitPattern;
-    if (!denominatorUnitData[PER_INDEX].isBogus()) {
-        // If we have no denominator, we obtain the empty string:
-        perUnitPattern = denominatorUnitData[PER_INDEX];
-    } else {
-        // 8. Set perPattern to be getValue([per], locale, length)
-        UnicodeString rawPerUnitFormat = getCompoundValue("per", loc, width, status);
-        // rawPerUnitFormat is something like "{0} per {1}"; we need to substitute in the secondary unit.
-        SimpleFormatter perPatternFormatter(rawPerUnitFormat, 2, 2, status);
-        if (U_FAILURE(status)) {
-            return;
-        }
-        // Plural and placeholder handling for 7. denominatorUnitString:
-        // TODO(icu-units#139): hardcoded:
-        // <deriveComponent feature="plural" structure="per" value0="compound" value1="one"/>
-        UnicodeString denominatorFormat =
-            getWithPlural(denominatorUnitData, StandardPlural::Form::ONE, status);
-        // Some "one" pattern may not contain "{0}". For example in "ar" or "ne" locale.
-        SimpleFormatter denominatorFormatter(denominatorFormat, 0, 1, status);
-        if (U_FAILURE(status)) {
-            return;
-        }
-        UnicodeString denominatorPattern = denominatorFormatter.getTextWithNoArguments();
-        int32_t trimmedLen = denominatorPattern.length();
-        const UChar *trimmed = trimSpaceChars(denominatorPattern.getBuffer(), trimmedLen);
-        UnicodeString denominatorString(false, trimmed, trimmedLen);
-        // 9. If the denominatorString is empty, set result to
-        //    [numeratorString], otherwise set result to format(perPattern,
-        //    numeratorString, denominatorString)
-        //
-        // TODO(icu-units#28): Why does UnicodeString need to be explicit in the
-        // following line?
-        perPatternFormatter.format(UnicodeString(u"{0}"), denominatorString, perUnitPattern, status);
-        if (U_FAILURE(status)) {
-            return;
-        }
-    }
-    if (perUnitPattern.length() == 0) {
-        fillIn->simpleFormatsToModifiers(numeratorUnitData,
-                                         {UFIELD_CATEGORY_NUMBER, UNUM_MEASURE_UNIT_FIELD}, status);
-    } else {
-        fillIn->multiSimpleFormatsToModifiers(numeratorUnitData, perUnitPattern,
-                                              {UFIELD_CATEGORY_NUMBER, UNUM_MEASURE_UNIT_FIELD}, status);
-    }
-
-    // Gender
-    //
-    // TODO(icu-units#28): find out what gender to use in the absence of a first
-    // value - e.g. what's the gender of "per-second"? Mentioned in CLDR-14253.
-    //
-    // gender/per deriveCompound rules don't say:
-    // <deriveCompound feature="gender" structure="per" value="0"/> <!-- gender(gram-per-meter) ←  gender(gram) -->
-    fillIn->gender = getGenderString(
-        getDerivedGender(loc, "per", numeratorUnitData, denominatorUnitData, status), status);
-}
-
-void LongNameHandler::processPatternTimes(MeasureUnitImpl &&productUnit,
-                                          Locale loc,
-                                          const UNumberUnitWidth &width,
-                                          const char *caseVariant,
-                                          UnicodeString *outArray,
-                                          UErrorCode &status) {
-    if (U_FAILURE(status)) {
-        return;
-    }
-    if (productUnit.complexity == UMEASURE_UNIT_MIXED) {
-        // These are handled by MixedUnitLongNameHandler
-        status = U_UNSUPPORTED_ERROR;
-        return;
-    }
-
-#if U_DEBUG
-    for (int32_t pluralIndex = 0; pluralIndex < ARRAY_LENGTH; pluralIndex++) {
-        U_ASSERT(outArray[pluralIndex].length() == 0);
-        U_ASSERT(!outArray[pluralIndex].isBogus());
-    }
-#endif
-
-    if (productUnit.identifier.isEmpty()) {
-        // TODO(icu-units#28): consider when serialize should be called.
-        // identifier might also be empty for MeasureUnit().
-        productUnit.serialize(status);
-    }
-    if (U_FAILURE(status)) {
-        return;
-    }
-    if (productUnit.identifier.length() == 0) {
-        // MeasureUnit(): no units: return empty strings.
-        return;
-    }
-
-    MeasureUnit builtinUnit;
-    if (MeasureUnit::findBySubType(productUnit.identifier.toStringPiece(), &builtinUnit)) {
-        // TODO(icu-units#145): spec doesn't cover builtin-per-builtin, it
-        // breaks them all down. Do we want to drop this?
-        // - findBySubType isn't super efficient, if we skip it and go to basic
-        //   singles, we don't have to construct MeasureUnit's anymore.
-        // - Check all the existing unit tests that fail without this: is it due
-        //   to incorrect fallback via getMeasureData?
-        // - Do those unit tests cover this code path representatively?
-        if (builtinUnit != MeasureUnit()) {
-            getMeasureData(loc, builtinUnit, width, caseVariant, outArray, status);
-            maybeCalculateGender(loc, builtinUnit, outArray, status);
-        }
-        return;
-    }
-
-    // 2. Set timesPattern to be getValue(times, locale, length)
-    UnicodeString timesPattern = getCompoundValue("times", loc, width, status);
-    SimpleFormatter timesPatternFormatter(timesPattern, 2, 2, status);
-    if (U_FAILURE(status)) {
-        return;
-    }
-
-    PlaceholderPosition globalPlaceholder[ARRAY_LENGTH];
-    UChar globalJoinerChar = 0;
-    // Numbered list items are from the algorithms at
-    // https://unicode.org/reports/tr35/tr35-general.html#compound-units:
-    //
-    // pattern(...) point 5:
-    // - Set both globalPlaceholder and globalPlaceholderPosition to be empty
-    //
-    // 3. Set result to be empty
-    for (int32_t pluralIndex = 0; pluralIndex < ARRAY_LENGTH; pluralIndex++) {
-        // Initial state: empty string pattern, via all falling back to OTHER:
-        if (pluralIndex == StandardPlural::Form::OTHER) {
-            outArray[pluralIndex].remove();
-        } else {
-            outArray[pluralIndex].setToBogus();
-        }
-        globalPlaceholder[pluralIndex] = PH_EMPTY;
-    }
-
-    // Empty string represents "compound" (propagate the plural form).
-    const char *pluralCategory = "";
-    DerivedComponents derivedTimesPlurals(loc, "plural", "times");
-    DerivedComponents derivedTimesCases(loc, "case", "times");
-    DerivedComponents derivedPowerCases(loc, "case", "power");
-
-    // 4. For each single_unit in product_unit
-    for (int32_t singleUnitIndex = 0; singleUnitIndex < productUnit.singleUnits.length();
-         singleUnitIndex++) {
-        SingleUnitImpl *singleUnit = productUnit.singleUnits[singleUnitIndex];
-        const char *singlePluralCategory;
-        const char *singleCaseVariant;
-        // TODO(icu-units#28): ensure we have unit tests that change/fail if we
-        // assign incorrect case variants here:
-        if (singleUnitIndex < productUnit.singleUnits.length() - 1) {
-            // 4.1. If hasMultiple
-            singlePluralCategory = derivedTimesPlurals.value0(pluralCategory);
-            singleCaseVariant = derivedTimesCases.value0(caseVariant);
-            pluralCategory = derivedTimesPlurals.value1(pluralCategory);
-            caseVariant = derivedTimesCases.value1(caseVariant);
-        } else {
-            singlePluralCategory = derivedTimesPlurals.value1(pluralCategory);
-            singleCaseVariant = derivedTimesCases.value1(caseVariant);
-        }
-
-        // 4.2. Get the gender of that single_unit
-        MeasureUnit simpleUnit;
-        if (!MeasureUnit::findBySubType(singleUnit->getSimpleUnitID(), &simpleUnit)) {
-            // Ideally all simple units should be known, but they're not:
-            // 100-kilometer is internally treated as a simple unit, but it is
-            // not a built-in unit and does not have formatting data in CLDR 39.
-            //
-            // TODO(icu-units#28): test (desirable) invariants in unit tests.
-            status = U_UNSUPPORTED_ERROR;
-            return;
-        }
-        const char *gender = getGenderString(getGenderForBuiltin(loc, simpleUnit, status), status);
-
-        // 4.3. If singleUnit starts with a dimensionality_prefix, such as 'square-'
-        U_ASSERT(singleUnit->dimensionality > 0);
-        int32_t dimensionality = singleUnit->dimensionality;
-        UnicodeString dimensionalityPrefixPatterns[ARRAY_LENGTH];
-        if (dimensionality != 1) {
-            // 4.3.1. set dimensionalityPrefixPattern to be
-            //   getValue(that dimensionality_prefix, locale, length, singlePluralCategory, singleCaseVariant, gender),
-            //   such as "{0} kwadratowym"
-            CharString dimensionalityKey("compound/power", status);
-            dimensionalityKey.appendNumber(dimensionality, status);
-            getInflectedMeasureData(dimensionalityKey.toStringPiece(), loc, width, gender,
-                                    singleCaseVariant, dimensionalityPrefixPatterns, status);
-            if (U_FAILURE(status)) {
-                // At the time of writing, only pow2 and pow3 are supported.
-                // Attempting to format other powers results in a
-                // U_RESOURCE_TYPE_MISMATCH. We convert the error if we
-                // understand it:
-                if (status == U_RESOURCE_TYPE_MISMATCH && dimensionality > 3) {
-                    status = U_UNSUPPORTED_ERROR;
-                }
-                return;
-            }
-
-            // TODO(icu-units#139):
-            // 4.3.2. set singlePluralCategory to be power0(singlePluralCategory)
-
-            // 4.3.3. set singleCaseVariant to be power0(singleCaseVariant)
-            singleCaseVariant = derivedPowerCases.value0(singleCaseVariant);
-            // 4.3.4. remove the dimensionality_prefix from singleUnit
-            singleUnit->dimensionality = 1;
-        }
-
-        // 4.4. if singleUnit starts with an si_prefix, such as 'centi'
-        UMeasurePrefix prefix = singleUnit->unitPrefix;
-        UnicodeString prefixPattern;
-        if (prefix != UMEASURE_PREFIX_ONE) {
-            // 4.4.1. set siPrefixPattern to be getValue(that si_prefix, locale,
-            //        length), such as "centy{0}"
-            CharString prefixKey;
-            // prefixKey looks like "1024p3" or "10p-2":
-            prefixKey.appendNumber(umeas_getPrefixBase(prefix), status);
-            prefixKey.append('p', status);
-            prefixKey.appendNumber(umeas_getPrefixPower(prefix), status);
-            // Contains a pattern like "centy{0}".
-            prefixPattern = getCompoundValue(prefixKey.toStringPiece(), loc, width, status);
-
-            // 4.4.2. set singlePluralCategory to be prefix0(singlePluralCategory)
-            //
-            // TODO(icu-units#139): that refers to these rules:
-            // <deriveComponent feature="plural" structure="prefix" value0="one" value1="compound"/>
-            // though I'm not sure what other value they might end up having.
-            //
-            // 4.4.3. set singleCaseVariant to be prefix0(singleCaseVariant)
-            //
-            // TODO(icu-units#139): that refers to:
-            // <deriveComponent feature="case" structure="prefix" value0="nominative"
-            // value1="compound"/> but the prefix (value0) doesn't have case, the rest simply
-            // propagates.
-
-            // 4.4.4. remove the si_prefix from singleUnit
-            singleUnit->unitPrefix = UMEASURE_PREFIX_ONE;
-        }
-
-        // 4.5. Set corePattern to be the getValue(singleUnit, locale, length,
-        //      singlePluralCategory, singleCaseVariant), such as "{0} metrem"
-        UnicodeString singleUnitArray[ARRAY_LENGTH];
-        // At this point we are left with a Simple Unit:
-        U_ASSERT(uprv_strcmp(singleUnit->build(status).getIdentifier(), singleUnit->getSimpleUnitID()) ==
-                 0);
-        getMeasureData(loc, singleUnit->build(status), width, singleCaseVariant, singleUnitArray,
-                       status);
-        if (U_FAILURE(status)) {
-            // Shouldn't happen if we have data for all single units
-            return;
-        }
-
-        // Calculate output gender
-        if (!singleUnitArray[GENDER_INDEX].isBogus()) {
-            U_ASSERT(!singleUnitArray[GENDER_INDEX].isEmpty());
-            UnicodeString uVal;
-
-            if (prefix != UMEASURE_PREFIX_ONE) {
-                singleUnitArray[GENDER_INDEX] =
-                    getDerivedGender(loc, "prefix", singleUnitArray, nullptr, status);
-            }
-
-            if (dimensionality != 1) {
-                singleUnitArray[GENDER_INDEX] =
-                    getDerivedGender(loc, "power", singleUnitArray, nullptr, status);
-            }
-
-            UnicodeString timesGenderRule = getDeriveCompoundRule(loc, "gender", "times", status);
-            if (timesGenderRule.length() == 1) {
-                switch (timesGenderRule[0]) {
-                case u'0':
-                    if (singleUnitIndex == 0) {
-                        U_ASSERT(outArray[GENDER_INDEX].isBogus());
-                        outArray[GENDER_INDEX] = singleUnitArray[GENDER_INDEX];
-                    }
-                    break;
-                case u'1':
-                    if (singleUnitIndex == productUnit.singleUnits.length() - 1) {
-                        U_ASSERT(outArray[GENDER_INDEX].isBogus());
-                        outArray[GENDER_INDEX] = singleUnitArray[GENDER_INDEX];
-                    }
-                }
-            } else {
-                if (outArray[GENDER_INDEX].isBogus()) {
-                    outArray[GENDER_INDEX] = timesGenderRule;
-                }
-            }
-        }
-
-        // Calculate resulting patterns for each plural form
-        for (int32_t pluralIndex = 0; pluralIndex < StandardPlural::Form::COUNT; pluralIndex++) {
-            StandardPlural::Form plural = static_cast<StandardPlural::Form>(pluralIndex);
-
-            // singleUnitArray[pluralIndex] looks something like "{0} Meter"
-            if (outArray[pluralIndex].isBogus()) {
-                if (singleUnitArray[pluralIndex].isBogus()) {
-                    // Let the usual plural fallback mechanism take care of this
-                    // plural form
-                    continue;
-                } else {
-                    // Since our singleUnit can have a plural form that outArray
-                    // doesn't yet have (relying on fallback to OTHER), we start
-                    // by grabbing it with the normal plural fallback mechanism
-                    outArray[pluralIndex] = getWithPlural(outArray, plural, status);
-                    if (U_FAILURE(status)) {
-                        return;
-                    }
-                }
-            }
-
-            if (uprv_strcmp(singlePluralCategory, "") != 0) {
-                plural = static_cast<StandardPlural::Form>(getIndex(singlePluralCategory, status));
-            }
-
-            // 4.6. Extract(corePattern, coreUnit, placeholder, placeholderPosition) from that pattern.
-            UnicodeString coreUnit;
-            PlaceholderPosition placeholderPosition;
-            UChar joinerChar;
-            extractCorePattern(getWithPlural(singleUnitArray, plural, status), coreUnit,
-                               placeholderPosition, joinerChar);
-
-            // 4.7 If the position is middle, then fail
-            if (placeholderPosition == PH_MIDDLE) {
-                status = U_UNSUPPORTED_ERROR;
-                return;
-            }
-
-            // 4.8. If globalPlaceholder is empty
-            if (globalPlaceholder[pluralIndex] == PH_EMPTY) {
-                globalPlaceholder[pluralIndex] = placeholderPosition;
-                globalJoinerChar = joinerChar;
-            } else {
-                // Expect all units involved to have the same placeholder position
-                U_ASSERT(globalPlaceholder[pluralIndex] == placeholderPosition);
-                // TODO(icu-units#28): Do we want to add a unit test that checks
-                // for consistent joiner chars? Probably not, given how
-                // inconsistent they are. File a CLDR ticket with examples?
-            }
-            // Now coreUnit would be just "Meter"
-
-            // 4.9. If siPrefixPattern is not empty
-            if (prefix != UMEASURE_PREFIX_ONE) {
-                SimpleFormatter prefixCompiled(prefixPattern, 1, 1, status);
-                if (U_FAILURE(status)) {
-                    return;
-                }
-
-                // 4.9.1. Set coreUnit to be the combineLowercasing(locale, length, siPrefixPattern,
-                //        coreUnit)
-                UnicodeString tmp;
-                // combineLowercasing(locale, length, prefixPattern, coreUnit)
-                //
-                // TODO(icu-units#28): run this only if prefixPattern does not
-                // contain space characters - do languages "as", "bn", "hi",
-                // "kk", etc have concepts of upper and lower case?:
-                if (width == UNUM_UNIT_WIDTH_FULL_NAME) {
-                    coreUnit.toLower(loc);
-                }
-                prefixCompiled.format(coreUnit, tmp, status);
-                if (U_FAILURE(status)) {
-                    return;
-                }
-                coreUnit = tmp;
-            }
-
-            // 4.10. If dimensionalityPrefixPattern is not empty
-            if (dimensionality != 1) {
-                SimpleFormatter dimensionalityCompiled(
-                    getWithPlural(dimensionalityPrefixPatterns, plural, status), 1, 1, status);
-                if (U_FAILURE(status)) {
-                    return;
-                }
-
-                // 4.10.1. Set coreUnit to be the combineLowercasing(locale, length,
-                //         dimensionalityPrefixPattern, coreUnit)
-                UnicodeString tmp;
-                // combineLowercasing(locale, length, prefixPattern, coreUnit)
-                //
-                // TODO(icu-units#28): run this only if prefixPattern does not
-                // contain space characters - do languages "as", "bn", "hi",
-                // "kk", etc have concepts of upper and lower case?:
-                if (width == UNUM_UNIT_WIDTH_FULL_NAME) {
-                    coreUnit.toLower(loc);
-                }
-                dimensionalityCompiled.format(coreUnit, tmp, status);
-                if (U_FAILURE(status)) {
-                    return;
-                }
-                coreUnit = tmp;
-            }
-
-            if (outArray[pluralIndex].length() == 0) {
-                // 4.11. If the result is empty, set result to be coreUnit
-                outArray[pluralIndex] = coreUnit;
-            } else {
-                // 4.12. Otherwise set result to be format(timesPattern, result, coreUnit)
-                UnicodeString tmp;
-                timesPatternFormatter.format(outArray[pluralIndex], coreUnit, tmp, status);
-                outArray[pluralIndex] = tmp;
-            }
-        }
-    }
-    for (int32_t pluralIndex = 0; pluralIndex < StandardPlural::Form::COUNT; pluralIndex++) {
-        if (globalPlaceholder[pluralIndex] == PH_BEGINNING) {
-            UnicodeString tmp;
-            tmp.append(u"{0}", 3);
-            if (globalJoinerChar != 0) {
-                tmp.append(globalJoinerChar);
-            }
-            tmp.append(outArray[pluralIndex]);
-            outArray[pluralIndex] = tmp;
-        } else if (globalPlaceholder[pluralIndex] == PH_END) {
-            if (globalJoinerChar != 0) {
-                outArray[pluralIndex].append(globalJoinerChar);
-            }
-            outArray[pluralIndex].append(u"{0}", 3);
-        }
-    }
-}
-
-UnicodeString LongNameHandler::getUnitDisplayName(
-        const Locale& loc,
-        const MeasureUnit& unit,
-        UNumberUnitWidth width,
-        UErrorCode& status) {
-    if (U_FAILURE(status)) {
-        return ICU_Utility::makeBogusString();
-    }
-    UnicodeString simpleFormats[ARRAY_LENGTH];
-    getMeasureData(loc, unit, width, "", simpleFormats, status);
-    return simpleFormats[DNAM_INDEX];
-}
-
-UnicodeString LongNameHandler::getUnitPattern(
-        const Locale& loc,
-        const MeasureUnit& unit,
-        UNumberUnitWidth width,
-        StandardPlural::Form pluralForm,
-        UErrorCode& status) {
-    if (U_FAILURE(status)) {
-        return ICU_Utility::makeBogusString();
-    }
-    UnicodeString simpleFormats[ARRAY_LENGTH];
-    getMeasureData(loc, unit, width, "", simpleFormats, status);
-    // The above already handles fallback from other widths to short
-    if (U_FAILURE(status)) {
-        return ICU_Utility::makeBogusString();
-    }
-    // Now handle fallback from other plural forms to OTHER
-    return (!(simpleFormats[pluralForm]).isBogus())? simpleFormats[pluralForm]:
-            simpleFormats[StandardPlural::Form::OTHER];
-}
-
-LongNameHandler* LongNameHandler::forCurrencyLongNames(const Locale &loc, const CurrencyUnit &currency,
-                                                      const PluralRules *rules,
-                                                      const MicroPropsGenerator *parent,
-                                                      UErrorCode &status) {
-    auto* result = new LongNameHandler(rules, parent);
-    if (result == nullptr) {
-        status = U_MEMORY_ALLOCATION_ERROR;
-        return nullptr;
-    }
-    UnicodeString simpleFormats[ARRAY_LENGTH];
-    getCurrencyLongNameData(loc, currency, simpleFormats, status);
-    if (U_FAILURE(status)) { return nullptr; }
-    result->simpleFormatsToModifiers(simpleFormats, {UFIELD_CATEGORY_NUMBER, UNUM_CURRENCY_FIELD}, status);
-    // TODO(icu-units#28): currency gender?
-    return result;
-}
-
-void LongNameHandler::simpleFormatsToModifiers(const UnicodeString *simpleFormats, Field field,
-                                               UErrorCode &status) {
-    for (int32_t i = 0; i < StandardPlural::Form::COUNT; i++) {
-        StandardPlural::Form plural = static_cast<StandardPlural::Form>(i);
-        UnicodeString simpleFormat = getWithPlural(simpleFormats, plural, status);
-        if (U_FAILURE(status)) { return; }
-        SimpleFormatter compiledFormatter(simpleFormat, 0, 1, status);
-        if (U_FAILURE(status)) { return; }
-        fModifiers[i] = SimpleModifier(compiledFormatter, field, false, {this, SIGNUM_POS_ZERO, plural});
-    }
-}
-
-void LongNameHandler::multiSimpleFormatsToModifiers(const UnicodeString *leadFormats, UnicodeString trailFormat,
-                                                    Field field, UErrorCode &status) {
-    SimpleFormatter trailCompiled(trailFormat, 1, 1, status);
-    if (U_FAILURE(status)) { return; }
-    for (int32_t i = 0; i < StandardPlural::Form::COUNT; i++) {
-        StandardPlural::Form plural = static_cast<StandardPlural::Form>(i);
-        UnicodeString leadFormat = getWithPlural(leadFormats, plural, status);
-        if (U_FAILURE(status)) { return; }
-        UnicodeString compoundFormat;
-        if (leadFormat.length() == 0) {
-            compoundFormat = trailFormat;
-        } else {
-            trailCompiled.format(leadFormat, compoundFormat, status);
-            if (U_FAILURE(status)) { return; }
-        }
-        SimpleFormatter compoundCompiled(compoundFormat, 0, 1, status);
-        if (U_FAILURE(status)) { return; }
-        fModifiers[i] = SimpleModifier(compoundCompiled, field, false, {this, SIGNUM_POS_ZERO, plural});
-    }
-}
-
-void LongNameHandler::processQuantity(DecimalQuantity &quantity, MicroProps &micros,
-                                      UErrorCode &status) const {
-    if (parent != NULL) {
-        parent->processQuantity(quantity, micros, status);
-    }
-    StandardPlural::Form pluralForm = utils::getPluralSafe(micros.rounder, rules, quantity, status);
-    micros.modOuter = &fModifiers[pluralForm];
-    micros.gender = gender;
-}
-
-const Modifier* LongNameHandler::getModifier(Signum /*signum*/, StandardPlural::Form plural) const {
-    return &fModifiers[plural];
-}
-
-void MixedUnitLongNameHandler::forMeasureUnit(const Locale &loc,
-                                              const MeasureUnit &mixedUnit,
-                                              const UNumberUnitWidth &width,
-                                              const char *unitDisplayCase,
-                                              const PluralRules *rules,
-                                              const MicroPropsGenerator *parent,
-                                              MixedUnitLongNameHandler *fillIn,
-                                              UErrorCode &status) {
-    U_ASSERT(mixedUnit.getComplexity(status) == UMEASURE_UNIT_MIXED);
-    U_ASSERT(fillIn != nullptr);
-    if (U_FAILURE(status)) {
-        return;
-    }
-
-    MeasureUnitImpl temp;
-    const MeasureUnitImpl &impl = MeasureUnitImpl::forMeasureUnit(mixedUnit, temp, status);
-    // Defensive, for production code:
-    if (impl.complexity != UMEASURE_UNIT_MIXED) {
-        // Should be using the normal LongNameHandler
-        status = U_UNSUPPORTED_ERROR;
-        return;
-    }
-
-    fillIn->fMixedUnitCount = impl.singleUnits.length();
-    fillIn->fMixedUnitData.adoptInstead(new UnicodeString[fillIn->fMixedUnitCount * ARRAY_LENGTH]);
-    for (int32_t i = 0; i < fillIn->fMixedUnitCount; i++) {
-        // Grab data for each of the components.
-        UnicodeString *unitData = &fillIn->fMixedUnitData[i * ARRAY_LENGTH];
-        // TODO(CLDR-14502): check from the CLDR-14502 ticket whether this
-        // propagation of unitDisplayCase is correct:
-        getMeasureData(loc, impl.singleUnits[i]->build(status), width, unitDisplayCase, unitData,
-                       status);
-        // TODO(ICU-21494): if we add support for gender for mixed units, we may
-        // need maybeCalculateGender() here.
-    }
-
-    // TODO(icu-units#120): Make sure ICU doesn't output zero-valued
-    // high-magnitude fields
-    // * for mixed units count N, produce N listFormatters, one for each subset
-    //   that might be formatted.
-    UListFormatterWidth listWidth = ULISTFMT_WIDTH_SHORT;
-    if (width == UNUM_UNIT_WIDTH_NARROW) {
-        listWidth = ULISTFMT_WIDTH_NARROW;
-    } else if (width == UNUM_UNIT_WIDTH_FULL_NAME) {
-        // This might be the same as SHORT in most languages:
-        listWidth = ULISTFMT_WIDTH_WIDE;
-    }
-    fillIn->fListFormatter.adoptInsteadAndCheckErrorCode(
-        ListFormatter::createInstance(loc, ULISTFMT_TYPE_UNITS, listWidth, status), status);
-    // TODO(ICU-21494): grab gender of each unit, calculate the gender
-    // associated with this list formatter, save it for later.
-    fillIn->rules = rules;
-    fillIn->parent = parent;
-
-    // We need a localised NumberFormatter for the numbers of the bigger units
-    // (providing Arabic numerals, for example).
-    fillIn->fNumberFormatter = NumberFormatter::withLocale(loc);
-}
-
-void MixedUnitLongNameHandler::processQuantity(DecimalQuantity &quantity, MicroProps &micros,
-                                               UErrorCode &status) const {
-    U_ASSERT(fMixedUnitCount > 1);
-    if (parent != nullptr) {
-        parent->processQuantity(quantity, micros, status);
-    }
-    micros.modOuter = getMixedUnitModifier(quantity, micros, status);
-}
-
-const Modifier *MixedUnitLongNameHandler::getMixedUnitModifier(DecimalQuantity &quantity,
-                                                               MicroProps &micros,
-                                                               UErrorCode &status) const {
-    if (micros.mixedMeasuresCount == 0) {
-        U_ASSERT(micros.mixedMeasuresCount > 0); // Mixed unit: we must have more than one unit value
-        status = U_UNSUPPORTED_ERROR;
-        return &micros.helpers.emptyWeakModifier;
-    }
-
-    // Algorithm:
-    //
-    // For the mixed-units measurement of: "3 yard, 1 foot, 2.6 inch", we should
-    // find "3 yard" and "1 foot" in micros.mixedMeasures.
-    //
-    // Obtain long-names with plural forms corresponding to measure values:
-    //   * {0} yards, {0} foot, {0} inches
-    //
-    // Format the integer values appropriately and modify with the format
-    // strings:
-    //   - 3 yards, 1 foot
-    //
-    // Use ListFormatter to combine, with one placeholder:
-    //   - 3 yards, 1 foot and {0} inches
-    //
-    // Return a SimpleModifier for this pattern, letting the rest of the
-    // pipeline take care of the remaining inches.
-
-    LocalArray<UnicodeString> outputMeasuresList(new UnicodeString[fMixedUnitCount], status);
-    if (U_FAILURE(status)) {
-        return &micros.helpers.emptyWeakModifier;
-    }
-
-    StandardPlural::Form quantityPlural = StandardPlural::Form::OTHER;
-    for (int32_t i = 0; i < micros.mixedMeasuresCount; i++) {
-        DecimalQuantity fdec;
-
-        // If numbers are negative, only the first number needs to have its
-        // negative sign formatted.
-        int64_t number = i > 0 ? std::abs(micros.mixedMeasures[i]) : micros.mixedMeasures[i];
-
-        if (micros.indexOfQuantity == i) { // Insert placeholder for `quantity`
-            // If quantity is not the first value and quantity is negative
-            if (micros.indexOfQuantity > 0 && quantity.isNegative()) {
-                quantity.negate();
-            }
-
-            StandardPlural::Form quantityPlural =
-                utils::getPluralSafe(micros.rounder, rules, quantity, status);
-            UnicodeString quantityFormatWithPlural =
-                getWithPlural(&fMixedUnitData[i * ARRAY_LENGTH], quantityPlural, status);
-            SimpleFormatter quantityFormatter(quantityFormatWithPlural, 0, 1, status);
-            quantityFormatter.format(UnicodeString(u"{0}"), outputMeasuresList[i], status);
-        } else {
-            fdec.setToLong(number);
-            StandardPlural::Form pluralForm = utils::getStandardPlural(rules, fdec);
-            UnicodeString simpleFormat =
-                getWithPlural(&fMixedUnitData[i * ARRAY_LENGTH], pluralForm, status);
-            SimpleFormatter compiledFormatter(simpleFormat, 0, 1, status);
-            UnicodeString num;
-            auto appendable = UnicodeStringAppendable(num);
-
-            fNumberFormatter.formatDecimalQuantity(fdec, status).appendTo(appendable, status);
-            compiledFormatter.format(num, outputMeasuresList[i], status);
-        }
-    }
-
-    // TODO(ICU-21494): implement gender for lists of mixed units. Presumably we
-    // can set micros.gender to the gender associated with the list formatter in
-    // use below (once we have correct support for that). And then document this
-    // appropriately? "getMixedUnitModifier" doesn't sound like it would do
-    // something like this.
-
-    // Combine list into a "premixed" pattern
-    UnicodeString premixedFormatPattern;
-    fListFormatter->format(outputMeasuresList.getAlias(), fMixedUnitCount, premixedFormatPattern,
-                           status);
-    SimpleFormatter premixedCompiled(premixedFormatPattern, 0, 1, status);
-    if (U_FAILURE(status)) {
-        return &micros.helpers.emptyWeakModifier;
-    }
-
-    micros.helpers.mixedUnitModifier =
-        SimpleModifier(premixedCompiled, kUndefinedField, false, {this, SIGNUM_POS_ZERO, quantityPlural});
-    return &micros.helpers.mixedUnitModifier;
-}
-
-const Modifier *MixedUnitLongNameHandler::getModifier(Signum /*signum*/,
-                                                      StandardPlural::Form /*plural*/) const {
-    // TODO(icu-units#28): investigate this method when investigating where
-    // ModifierStore::getModifier() gets used. To be sure it remains
-    // unreachable:
-    UPRV_UNREACHABLE;
-    return nullptr;
-}
-
-LongNameMultiplexer *LongNameMultiplexer::forMeasureUnits(const Locale &loc,
-                                                          const MaybeStackVector<MeasureUnit> &units,
-                                                          const UNumberUnitWidth &width,
-                                                          const char *unitDisplayCase,
-                                                          const PluralRules *rules,
-                                                          const MicroPropsGenerator *parent,
-                                                          UErrorCode &status) {
-    LocalPointer<LongNameMultiplexer> result(new LongNameMultiplexer(parent), status);
-    if (U_FAILURE(status)) {
-        return nullptr;
-    }
-    U_ASSERT(units.length() > 0);
-    if (result->fHandlers.resize(units.length()) == nullptr) {
-        status = U_MEMORY_ALLOCATION_ERROR;
-        return nullptr;
-    }
-    result->fMeasureUnits.adoptInstead(new MeasureUnit[units.length()]);
-    for (int32_t i = 0, length = units.length(); i < length; i++) {
-        const MeasureUnit &unit = *units[i];
-        result->fMeasureUnits[i] = unit;
-        if (unit.getComplexity(status) == UMEASURE_UNIT_MIXED) {
-            MixedUnitLongNameHandler *mlnh = result->fMixedUnitHandlers.createAndCheckErrorCode(status);
-            MixedUnitLongNameHandler::forMeasureUnit(loc, unit, width, unitDisplayCase, rules, NULL,
-                                                     mlnh, status);
-            result->fHandlers[i] = mlnh;
-        } else {
-            LongNameHandler *lnh = result->fLongNameHandlers.createAndCheckErrorCode(status);
-            LongNameHandler::forMeasureUnit(loc, unit, width, unitDisplayCase, rules, NULL, lnh, status);
-            result->fHandlers[i] = lnh;
-        }
-        if (U_FAILURE(status)) {
-            return nullptr;
-        }
-    }
-    return result.orphan();
-}
-
-void LongNameMultiplexer::processQuantity(DecimalQuantity &quantity, MicroProps &micros,
-                                          UErrorCode &status) const {
-    // We call parent->processQuantity() from the Multiplexer, instead of
-    // letting LongNameHandler handle it: we don't know which LongNameHandler to
-    // call until we've called the parent!
-    fParent->processQuantity(quantity, micros, status);
-
-    // Call the correct LongNameHandler based on outputUnit
-    for (int i = 0; i < fHandlers.getCapacity(); i++) {
-        if (fMeasureUnits[i] == micros.outputUnit) {
-            fHandlers[i]->processQuantity(quantity, micros, status);
-            return;
-        }
-    }
-    if (U_FAILURE(status)) {
-        return;
-    }
-    // We shouldn't receive any outputUnit for which we haven't already got a
-    // LongNameHandler:
-    status = U_INTERNAL_PROGRAM_ERROR;
-}
-
-#endif /* #if !UCONFIG_NO_FORMATTING */
-=======
-// © 2017 and later: Unicode, Inc. and others.
-// License & terms of use: http://www.unicode.org/copyright.html
-
-#include "unicode/utypes.h"
-
-#if !UCONFIG_NO_FORMATTING
-
-#include <cstdlib>
-
-#include "unicode/simpleformatter.h"
-#include "unicode/ures.h"
-#include "ureslocs.h"
-#include "charstr.h"
-#include "uresimp.h"
-#include "measunit_impl.h"
-#include "number_longnames.h"
-#include "number_microprops.h"
-#include <algorithm>
-#include "cstring.h"
-#include "util.h"
-
-using namespace icu;
-using namespace icu::number;
-using namespace icu::number::impl;
-
-namespace {
-
-/**
- * Display Name (this format has no placeholder).
- *
- * Used as an index into the LongNameHandler::simpleFormats array. Units
- * resources cover the normal set of PluralRules keys, as well as `dnam` and
- * `per` forms.
- */
-constexpr int32_t DNAM_INDEX = StandardPlural::Form::COUNT;
-/**
- * "per" form (e.g. "{0} per day" is day's "per" form).
- *
- * Used as an index into the LongNameHandler::simpleFormats array. Units
- * resources cover the normal set of PluralRules keys, as well as `dnam` and
- * `per` forms.
- */
-constexpr int32_t PER_INDEX = StandardPlural::Form::COUNT + 1;
-/**
- * Gender of the word, in languages with grammatical gender.
- */
-constexpr int32_t GENDER_INDEX = StandardPlural::Form::COUNT + 2;
-// Number of keys in the array populated by PluralTableSink.
-constexpr int32_t ARRAY_LENGTH = StandardPlural::Form::COUNT + 3;
-
-// TODO(icu-units#28): load this list from resources, after creating a "&set"
-// function for use in ldml2icu rules.
-const int32_t GENDER_COUNT = 7;
-const char *gGenders[GENDER_COUNT] = {"animate",   "common", "feminine", "inanimate",
-                                      "masculine", "neuter", "personal"};
-
-// Converts a UnicodeString to a const char*, either pointing to a string in
-// gGenders, or pointing to an empty string if an appropriate string was not
-// found.
-const char *getGenderString(UnicodeString uGender, UErrorCode status) {
-    if (uGender.length() == 0) {
-        return "";
-    }
-    CharString gender;
-    gender.appendInvariantChars(uGender, status);
-    if (U_FAILURE(status)) {
-        return "";
-    }
-    int32_t first = 0;
-    int32_t last = GENDER_COUNT;
-    while (first < last) {
-        int32_t mid = (first + last) / 2;
-        int32_t cmp = uprv_strcmp(gender.data(), gGenders[mid]);
-        if (cmp == 0) {
-            return gGenders[mid];
-        } else if (cmp > 0) {
-            first = mid + 1;
-        } else if (cmp < 0) {
-            last = mid;
-        }
-    }
-    // We don't return an error in case our gGenders list is incomplete in
-    // production.
-    //
-    // TODO(icu-units#28): a unit test checking all locales' genders are covered
-    // by gGenders? Else load a complete list of genders found in
-    // grammaticalFeatures in an initOnce.
-    return "";
-}
-
-// Returns the array index that corresponds to the given pluralKeyword.
-static int32_t getIndex(const char* pluralKeyword, UErrorCode& status) {
-    // pluralKeyword can also be "dnam", "per", or "gender"
-    switch (*pluralKeyword) {
-    case 'd':
-        if (uprv_strcmp(pluralKeyword + 1, "nam") == 0) {
-            return DNAM_INDEX;
-        }
-        break;
-    case 'g':
-        if (uprv_strcmp(pluralKeyword + 1, "ender") == 0) {
-            return GENDER_INDEX;
-        }
-        break;
-    case 'p':
-        if (uprv_strcmp(pluralKeyword + 1, "er") == 0) {
-            return PER_INDEX;
-        }
-        break;
-    default:
-        break;
-    }
-    StandardPlural::Form plural = StandardPlural::fromString(pluralKeyword, status);
-    return plural;
-}
-
-// Selects a string out of the `strings` array which corresponds to the
-// specified plural form, with fallback to the OTHER form.
-//
-// The `strings` array must have ARRAY_LENGTH items: one corresponding to each
-// of the plural forms, plus a display name ("dnam") and a "per" form.
-static UnicodeString getWithPlural(
-        const UnicodeString* strings,
-        StandardPlural::Form plural,
-        UErrorCode& status) {
-    UnicodeString result = strings[plural];
-    if (result.isBogus()) {
-        result = strings[StandardPlural::Form::OTHER];
-    }
-    if (result.isBogus()) {
-        // There should always be data in the "other" plural variant.
-        status = U_INTERNAL_PROGRAM_ERROR;
-    }
-    return result;
-}
-
-enum PlaceholderPosition { PH_EMPTY, PH_NONE, PH_BEGINNING, PH_MIDDLE, PH_END };
-
-/**
- * Returns three outputs extracted from pattern.
- *
- * @param coreUnit is extracted as per Extract(...) in the spec:
- *   https://unicode.org/reports/tr35/tr35-general.html#compound-units
- * @param PlaceholderPosition indicates where in the string the placeholder was
- *   found.
- * @param joinerChar Iff the placeholder was at the beginning or end, joinerChar
- *   contains the space character (if any) that separated the placeholder from
- *   the rest of the pattern. Otherwise, joinerChar is set to NUL. Only one
- *   space character is considered.
- */
-void extractCorePattern(const UnicodeString &pattern,
-                        UnicodeString &coreUnit,
-                        PlaceholderPosition &placeholderPosition,
-                        char16_t &joinerChar) {
-    joinerChar = 0;
-    int32_t len = pattern.length();
-    if (pattern.startsWith(u"{0}", 3)) {
-        placeholderPosition = PH_BEGINNING;
-        if (u_isJavaSpaceChar(pattern[3])) {
-            joinerChar = pattern[3];
-            coreUnit.setTo(pattern, 4, len - 4);
-        } else {
-            coreUnit.setTo(pattern, 3, len - 3);
-        }
-    } else if (pattern.endsWith(u"{0}", 3)) {
-        placeholderPosition = PH_END;
-        if (u_isJavaSpaceChar(pattern[len - 4])) {
-            coreUnit.setTo(pattern, 0, len - 4);
-            joinerChar = pattern[len - 4];
-        } else {
-            coreUnit.setTo(pattern, 0, len - 3);
-        }
-    } else if (pattern.indexOf(u"{0}", 3, 1, len - 2) == -1) {
-        placeholderPosition = PH_NONE;
-        coreUnit = pattern;
-    } else {
-        placeholderPosition = PH_MIDDLE;
-        coreUnit = pattern;
-    }
-}
-
-//////////////////////////
-/// BEGIN DATA LOADING ///
-//////////////////////////
-
-// Gets the gender of a built-in unit: unit must be a built-in. Returns an empty
-// string both in case of unknown gender and in case of unknown unit.
-UnicodeString
-getGenderForBuiltin(const Locale &locale, const MeasureUnit &builtinUnit, UErrorCode &status) {
-    LocalUResourceBundlePointer unitsBundle(ures_open(U_ICUDATA_UNIT, locale.getName(), &status));
-    if (U_FAILURE(status)) { return {}; }
-
-    // Map duration-year-person, duration-week-person, etc. to duration-year, duration-week, ...
-    // TODO(ICU-20400): Get duration-*-person data properly with aliases.
-    StringPiece subtypeForResource;
-    int32_t subtypeLen = static_cast<int32_t>(uprv_strlen(builtinUnit.getSubtype()));
-    if (subtypeLen > 7 && uprv_strcmp(builtinUnit.getSubtype() + subtypeLen - 7, "-person") == 0) {
-        subtypeForResource = {builtinUnit.getSubtype(), subtypeLen - 7};
-    } else {
-        subtypeForResource = builtinUnit.getSubtype();
-    }
-
-    CharString key;
-    key.append("units/", status);
-    key.append(builtinUnit.getType(), status);
-    key.append("/", status);
-    key.append(subtypeForResource, status);
-    key.append("/gender", status);
-
-    UErrorCode localStatus = status;
-    int32_t resultLen = 0;
-    const char16_t *result =
-        ures_getStringByKeyWithFallback(unitsBundle.getAlias(), key.data(), &resultLen, &localStatus);
-    if (U_SUCCESS(localStatus)) {
-        status = localStatus;
-        return UnicodeString(true, result, resultLen);
-    } else {
-        // TODO(icu-units#28): "$unitRes/gender" does not exist. Do we want to
-        // check whether the parent "$unitRes" exists? Then we could return
-        // U_MISSING_RESOURCE_ERROR for incorrect usage (e.g. builtinUnit not
-        // being a builtin).
-        return {};
-    }
-}
-
-// Loads data from a resource tree with paths matching
-// $key/$pluralForm/$gender/$case, with lateral inheritance for missing cases
-// and genders.
-//
-// An InflectedPluralSink is configured to load data for a specific gender and
-// case. It loads all plural forms, because selection between plural forms is
-// dependent upon the value being formatted.
-//
-// See data/unit/de.txt and data/unit/fr.txt for examples - take a look at
-// units/compound/power2: German has case, French has differences for gender,
-// but no case.
-//
-// TODO(icu-units#138): Conceptually similar to PluralTableSink, however the
-// tree structures are different. After homogenizing the structures, we may be
-// able to unify the two classes.
-//
-// TODO: Spec violation: expects presence of "count" - does not fallback to an
-// absent "count"! If this fallback were added, getCompoundValue could be
-// superseded?
-class InflectedPluralSink : public ResourceSink {
-  public:
-    // Accepts `char*` rather than StringPiece because
-    // ResourceTable::findValue(...) requires a null-terminated `char*`.
-    //
-    // NOTE: outArray MUST have a length of at least ARRAY_LENGTH. No bounds
-    // checking is performed.
-    explicit InflectedPluralSink(const char *gender, const char *caseVariant, UnicodeString *outArray)
-        : gender(gender), caseVariant(caseVariant), outArray(outArray) {
-        // Initialize the array to bogus strings.
-        for (int32_t i = 0; i < ARRAY_LENGTH; i++) {
-            outArray[i].setToBogus();
-        }
-    }
-
-    // See ResourceSink::put().
-    void put(const char *key, ResourceValue &value, UBool /*noFallback*/, UErrorCode &status) override {
-        int32_t pluralIndex = getIndex(key, status);
-        if (U_FAILURE(status)) { return; }
-        if (!outArray[pluralIndex].isBogus()) {
-            // We already have a pattern
-            return;
-        }
-        ResourceTable genderTable = value.getTable(status);
-        ResourceTable caseTable; // This instance has to outlive `value`
-        if (loadForPluralForm(genderTable, caseTable, value, status)) {
-            outArray[pluralIndex] = value.getUnicodeString(status);
-        }
-    }
-
-  private:
-    // Tries to load data for the configured gender from `genderTable`. Returns
-    // true if found, returning the data in `value`. The returned data will be
-    // for the configured gender if found, falling back to "neuter" and
-    // no-gender if not. The caseTable parameter holds the intermediate
-    // ResourceTable for the sake of lifetime management.
-    bool loadForPluralForm(const ResourceTable &genderTable,
-                           ResourceTable &caseTable,
-                           ResourceValue &value,
-                           UErrorCode &status) {
-        if (uprv_strcmp(gender, "") != 0) {
-            if (loadForGender(genderTable, gender, caseTable, value, status)) {
-                return true;
-            }
-            if (uprv_strcmp(gender, "neuter") != 0 &&
-                loadForGender(genderTable, "neuter", caseTable, value, status)) {
-                return true;
-            }
-        }
-        if (loadForGender(genderTable, "_", caseTable, value, status)) {
-            return true;
-        }
-        return false;
-    }
-
-    // Tries to load data for the given gender from `genderTable`. Returns true
-    // if found, returning the data in `value`. The returned data will be for
-    // the configured case if found, falling back to "nominative" and no-case if
-    // not.
-    bool loadForGender(const ResourceTable &genderTable,
-                       const char *genderVal,
-                       ResourceTable &caseTable,
-                       ResourceValue &value,
-                       UErrorCode &status) {
-        if (!genderTable.findValue(genderVal, value)) {
-            return false;
-        }
-        caseTable = value.getTable(status);
-        if (uprv_strcmp(caseVariant, "") != 0) {
-            if (loadForCase(caseTable, caseVariant, value)) {
-                return true;
-            }
-            if (uprv_strcmp(caseVariant, "nominative") != 0 &&
-                loadForCase(caseTable, "nominative", value)) {
-                return true;
-            }
-        }
-        if (loadForCase(caseTable, "_", value)) {
-            return true;
-        }
-        return false;
-    }
-
-    // Tries to load data for the given case from `caseTable`. Returns true if
-    // found, returning the data in `value`.
-    bool loadForCase(const ResourceTable &caseTable, const char *caseValue, ResourceValue &value) {
-        if (!caseTable.findValue(caseValue, value)) {
-            return false;
-        }
-        return true;
-    }
-
-    const char *gender;
-    const char *caseVariant;
-    UnicodeString *outArray;
-};
-
-// Fetches localised formatting patterns for the given subKey. See documentation
-// for InflectedPluralSink for details.
-//
-// Data is loaded for the appropriate unit width, with missing data filled in
-// from unitsShort.
-void getInflectedMeasureData(StringPiece subKey,
-                             const Locale &locale,
-                             const UNumberUnitWidth &width,
-                             const char *gender,
-                             const char *caseVariant,
-                             UnicodeString *outArray,
-                             UErrorCode &status) {
-    InflectedPluralSink sink(gender, caseVariant, outArray);
-    LocalUResourceBundlePointer unitsBundle(ures_open(U_ICUDATA_UNIT, locale.getName(), &status));
-    if (U_FAILURE(status)) { return; }
-
-    CharString key;
-    key.append("units", status);
-    if (width == UNUM_UNIT_WIDTH_NARROW) {
-        key.append("Narrow", status);
-    } else if (width == UNUM_UNIT_WIDTH_SHORT) {
-        key.append("Short", status);
-    }
-    key.append("/", status);
-    key.append(subKey, status);
-
-    UErrorCode localStatus = status;
-    ures_getAllChildrenWithFallback(unitsBundle.getAlias(), key.data(), sink, localStatus);
-    if (width == UNUM_UNIT_WIDTH_SHORT) {
-        status = localStatus;
-        return;
-    }
-}
-
-class PluralTableSink : public ResourceSink {
-  public:
-    // NOTE: outArray MUST have a length of at least ARRAY_LENGTH. No bounds
-    // checking is performed.
-    explicit PluralTableSink(UnicodeString *outArray) : outArray(outArray) {
-        // Initialize the array to bogus strings.
-        for (int32_t i = 0; i < ARRAY_LENGTH; i++) {
-            outArray[i].setToBogus();
-        }
-    }
-
-    void put(const char *key, ResourceValue &value, UBool /*noFallback*/, UErrorCode &status) override {
-        if (uprv_strcmp(key, "case") == 0) {
-            return;
-        }
-        int32_t index = getIndex(key, status);
-        if (U_FAILURE(status)) { return; }
-        if (!outArray[index].isBogus()) {
-            return;
-        }
-        outArray[index] = value.getUnicodeString(status);
-        if (U_FAILURE(status)) { return; }
-    }
-
-  private:
-    UnicodeString *outArray;
-};
-
-/**
- * Populates outArray with `locale`-specific values for `unit` through use of
- * PluralTableSink. Only the set of basic units are supported!
- *
- * Reading from resources *unitsNarrow* and *unitsShort* (for width
- * UNUM_UNIT_WIDTH_NARROW), or just *unitsShort* (for width
- * UNUM_UNIT_WIDTH_SHORT). For other widths, it reads just "units".
- *
- * @param unit must be a built-in unit, i.e. must have a type and subtype,
- *     listed in gTypes and gSubTypes in measunit.cpp.
- * @param unitDisplayCase the empty string and "nominative" are treated the
- *     same. For other cases, strings for the requested case are used if found.
- *     (For any missing case-specific data, we fall back to nominative.)
- * @param outArray must be of fixed length ARRAY_LENGTH.
- */
-void getMeasureData(const Locale &locale,
-                    const MeasureUnit &unit,
-                    const UNumberUnitWidth &width,
-                    const char *unitDisplayCase,
-                    UnicodeString *outArray,
-                    UErrorCode &status) {
-    PluralTableSink sink(outArray);
-    LocalUResourceBundlePointer unitsBundle(ures_open(U_ICUDATA_UNIT, locale.getName(), &status));
-    if (U_FAILURE(status)) { return; }
-
-    CharString subKey;
-    subKey.append("/", status);
-    subKey.append(unit.getType(), status);
-    subKey.append("/", status);
-
-    // Check if unitSubType is an alias or not.
-    LocalUResourceBundlePointer aliasBundle(ures_open(U_ICUDATA_ALIAS, "metadata", &status));
-
-    UErrorCode aliasStatus = status;
-    StackUResourceBundle aliasFillIn;
-    CharString aliasKey;
-    aliasKey.append("alias/unit/", aliasStatus);
-    aliasKey.append(unit.getSubtype(), aliasStatus);
-    aliasKey.append("/replacement", aliasStatus);
-    ures_getByKeyWithFallback(aliasBundle.getAlias(), aliasKey.data(), aliasFillIn.getAlias(),
-                              &aliasStatus);
-    CharString unitSubType;
-    if (!U_FAILURE(aliasStatus)) {
-        // This means the subType is an alias. Then, replace unitSubType with the replacement.
-        auto replacement = ures_getUnicodeString(aliasFillIn.getAlias(), &status);
-        unitSubType.appendInvariantChars(replacement, status);
-    } else {
-        unitSubType.append(unit.getSubtype(), status);
-    }
-
-    // Map duration-year-person, duration-week-person, etc. to duration-year, duration-week, ...
-    // TODO(ICU-20400): Get duration-*-person data properly with aliases.
-    int32_t subtypeLen = static_cast<int32_t>(uprv_strlen(unitSubType.data()));
-    if (subtypeLen > 7 && uprv_strcmp(unitSubType.data() + subtypeLen - 7, "-person") == 0) {
-        subKey.append({unitSubType.data(), subtypeLen - 7}, status);
-    } else {
-        subKey.append({unitSubType.data(), subtypeLen}, status);
-    }
-
-    if (width != UNUM_UNIT_WIDTH_FULL_NAME) {
-        UErrorCode localStatus = status;
-        CharString genderKey;
-        genderKey.append("units", localStatus);
-        genderKey.append(subKey, localStatus);
-        genderKey.append("/gender", localStatus);
-        StackUResourceBundle fillIn;
-        ures_getByKeyWithFallback(unitsBundle.getAlias(), genderKey.data(), fillIn.getAlias(),
-                                  &localStatus);
-        outArray[GENDER_INDEX] = ures_getUnicodeString(fillIn.getAlias(), &localStatus);
-    }
-
-    CharString key;
-    key.append("units", status);
-    if (width == UNUM_UNIT_WIDTH_NARROW) {
-        key.append("Narrow", status);
-    } else if (width == UNUM_UNIT_WIDTH_SHORT) {
-        key.append("Short", status);
-    }
-    key.append(subKey, status);
-
-    // Grab desired case first, if available. Then grab no-case data to fill in
-    // the gaps.
-    if (width == UNUM_UNIT_WIDTH_FULL_NAME && unitDisplayCase[0] != 0) {
-        CharString caseKey;
-        caseKey.append(key, status);
-        caseKey.append("/case/", status);
-        caseKey.append(unitDisplayCase, status);
-
-        UErrorCode localStatus = U_ZERO_ERROR;
-        // TODO(icu-units#138): our fallback logic is not spec-compliant:
-        // lateral fallback should happen before locale fallback. Switch to
-        // getInflectedMeasureData after homogenizing data format? Find a unit
-        // test case that demonstrates the incorrect fallback logic (via
-        // regional variant of an inflected language?)
-        ures_getAllChildrenWithFallback(unitsBundle.getAlias(), caseKey.data(), sink, localStatus);
-    }
-
-    // TODO(icu-units#138): our fallback logic is not spec-compliant: we
-    // check the given case, then go straight to the no-case data. The spec
-    // states we should first look for case="nominative". As part of #138,
-    // either get the spec changed, or add unit tests that warn us if
-    // case="nominative" data differs from no-case data?
-    UErrorCode localStatus = U_ZERO_ERROR;
-    ures_getAllChildrenWithFallback(unitsBundle.getAlias(), key.data(), sink, localStatus);
-    if (width == UNUM_UNIT_WIDTH_SHORT) {
-        if (U_FAILURE(localStatus)) {
-            status = localStatus;
-        }
-        return;
-    }
-}
-
-// NOTE: outArray MUST have a length of at least ARRAY_LENGTH.
-void getCurrencyLongNameData(const Locale &locale, const CurrencyUnit &currency, UnicodeString *outArray,
-                             UErrorCode &status) {
-    // In ICU4J, this method gets a CurrencyData from CurrencyData.provider.
-    // TODO(ICU4J): Implement this without going through CurrencyData, like in ICU4C?
-    PluralTableSink sink(outArray);
-    LocalUResourceBundlePointer unitsBundle(ures_open(U_ICUDATA_CURR, locale.getName(), &status));
-    if (U_FAILURE(status)) { return; }
-    ures_getAllChildrenWithFallback(unitsBundle.getAlias(), "CurrencyUnitPatterns", sink, status);
-    if (U_FAILURE(status)) { return; }
-    for (int32_t i = 0; i < StandardPlural::Form::COUNT; i++) {
-        UnicodeString &pattern = outArray[i];
-        if (pattern.isBogus()) {
-            continue;
-        }
-        int32_t longNameLen = 0;
-        const char16_t *longName = ucurr_getPluralName(
-                currency.getISOCurrency(),
-                locale.getName(),
-                nullptr /* isChoiceFormat */,
-                StandardPlural::getKeyword(static_cast<StandardPlural::Form>(i)),
-                &longNameLen,
-                &status);
-        // Example pattern from data: "{0} {1}"
-        // Example output after find-and-replace: "{0} US dollars"
-        pattern.findAndReplace(UnicodeString(u"{1}"), UnicodeString(longName, longNameLen));
-    }
-}
-
-UnicodeString getCompoundValue(StringPiece compoundKey,
-                               const Locale &locale,
-                               const UNumberUnitWidth &width,
-                               UErrorCode &status) {
-    LocalUResourceBundlePointer unitsBundle(ures_open(U_ICUDATA_UNIT, locale.getName(), &status));
-    if (U_FAILURE(status)) { return {}; }
-    CharString key;
-    key.append("units", status);
-    if (width == UNUM_UNIT_WIDTH_NARROW) {
-        key.append("Narrow", status);
-    } else if (width == UNUM_UNIT_WIDTH_SHORT) {
-        key.append("Short", status);
-    }
-    key.append("/compound/", status);
-    key.append(compoundKey, status);
-
-    UErrorCode localStatus = status;
-    int32_t len = 0;
-    const char16_t *ptr =
-        ures_getStringByKeyWithFallback(unitsBundle.getAlias(), key.data(), &len, &localStatus);
-    if (U_FAILURE(localStatus) && width != UNUM_UNIT_WIDTH_SHORT) {
-        // Fall back to short, which contains more compound data
-        key.clear();
-        key.append("unitsShort/compound/", status);
-        key.append(compoundKey, status);
-        ptr = ures_getStringByKeyWithFallback(unitsBundle.getAlias(), key.data(), &len, &status);
-    } else {
-        status = localStatus;
-    }
-    if (U_FAILURE(status)) {
-        return {};
-    }
-    return UnicodeString(ptr, len);
-}
-
-/**
- * Loads and applies deriveComponent rules from CLDR's grammaticalFeatures.xml.
- *
- * Consider a deriveComponent rule that looks like this:
- *
- *     <deriveComponent feature="case" structure="per" value0="compound" value1="nominative"/>
- *
- * Instantiating an instance as follows:
- *
- *     DerivedComponents d(loc, "case", "per");
- *
- * Applying the rule in the XML element above, `d.value0("foo")` will be "foo",
- * and `d.value1("foo")` will be "nominative".
- *
- * The values returned by value0(...) and value1(...) are valid only while the
- * instance exists. In case of any kind of failure, value0(...) and value1(...)
- * will return "".
- */
-class DerivedComponents {
-  public:
-    /**
-     * Constructor.
-     *
-     * The feature and structure parameters must be null-terminated. The string
-     * referenced by compoundValue must exist for longer than the
-     * DerivedComponents instance.
-     */
-    DerivedComponents(const Locale &locale, const char *feature, const char *structure) {
-        StackUResourceBundle derivationsBundle, stackBundle;
-        ures_openDirectFillIn(derivationsBundle.getAlias(), nullptr, "grammaticalFeatures", &status);
-        ures_getByKey(derivationsBundle.getAlias(), "grammaticalData", derivationsBundle.getAlias(),
-                      &status);
-        ures_getByKey(derivationsBundle.getAlias(), "derivations", derivationsBundle.getAlias(),
-                      &status);
-        if (U_FAILURE(status)) {
-            return;
-        }
-        UErrorCode localStatus = U_ZERO_ERROR;
-        // TODO(icu-units#28): use standard normal locale resolution algorithms
-        // rather than just grabbing language:
-        ures_getByKey(derivationsBundle.getAlias(), locale.getLanguage(), stackBundle.getAlias(),
-                      &localStatus);
-        // TODO(icu-units#28):
-        // - code currently assumes if the locale exists, the rules are there -
-        //   instead of falling back to root when the requested rule is missing.
-        // - investigate ures.h functions, see if one that uses res_findResource()
-        //   might be better (or use res_findResource directly), or maybe help
-        //   improve ures documentation to guide function selection?
-        if (localStatus == U_MISSING_RESOURCE_ERROR) {
-            ures_getByKey(derivationsBundle.getAlias(), "root", stackBundle.getAlias(), &status);
-        } else {
-            status = localStatus;
-        }
-        ures_getByKey(stackBundle.getAlias(), "component", stackBundle.getAlias(), &status);
-        ures_getByKey(stackBundle.getAlias(), feature, stackBundle.getAlias(), &status);
-        ures_getByKey(stackBundle.getAlias(), structure, stackBundle.getAlias(), &status);
-        UnicodeString val0 = ures_getUnicodeStringByIndex(stackBundle.getAlias(), 0, &status);
-        UnicodeString val1 = ures_getUnicodeStringByIndex(stackBundle.getAlias(), 1, &status);
-        if (U_SUCCESS(status)) {
-            if (val0.compare(UnicodeString(u"compound")) == 0) {
-                compound0_ = true;
-            } else {
-                compound0_ = false;
-                value0_.appendInvariantChars(val0, status);
-            }
-            if (val1.compare(UnicodeString(u"compound")) == 0) {
-                compound1_ = true;
-            } else {
-                compound1_ = false;
-                value1_.appendInvariantChars(val1, status);
-            }
-        }
-    }
-
-    // Returns a StringPiece that is only valid as long as the instance exists.
-    StringPiece value0(const StringPiece compoundValue) const {
-        return compound0_ ? compoundValue : value0_.toStringPiece();
-    }
-
-    // Returns a StringPiece that is only valid as long as the instance exists.
-    StringPiece value1(const StringPiece compoundValue) const {
-        return compound1_ ? compoundValue : value1_.toStringPiece();
-    }
-
-    // Returns a char* that is only valid as long as the instance exists.
-    const char *value0(const char *compoundValue) const {
-        return compound0_ ? compoundValue : value0_.data();
-    }
-
-    // Returns a char* that is only valid as long as the instance exists.
-    const char *value1(const char *compoundValue) const {
-        return compound1_ ? compoundValue : value1_.data();
-    }
-
-  private:
-    UErrorCode status = U_ZERO_ERROR;
-
-    // Holds strings referred to by value0 and value1;
-    bool compound0_ = false, compound1_ = false;
-    CharString value0_, value1_;
-};
-
-// TODO(icu-units#28): test somehow? Associate with an ICU ticket for adding
-// testsuite support for testing with synthetic data?
-/**
- * Loads and returns the value in rules that look like these:
- *
- * <deriveCompound feature="gender" structure="per" value="0"/>
- * <deriveCompound feature="gender" structure="times" value="1"/>
- *
- * Currently a fake example, but spec compliant:
- * <deriveCompound feature="gender" structure="power" value="feminine"/>
- *
- * NOTE: If U_FAILURE(status), returns an empty string.
- */ 
-UnicodeString
-getDeriveCompoundRule(Locale locale, const char *feature, const char *structure, UErrorCode &status) {
-    StackUResourceBundle derivationsBundle, stackBundle;
-    ures_openDirectFillIn(derivationsBundle.getAlias(), nullptr, "grammaticalFeatures", &status);
-    ures_getByKey(derivationsBundle.getAlias(), "grammaticalData", derivationsBundle.getAlias(),
-                  &status);
-    ures_getByKey(derivationsBundle.getAlias(), "derivations", derivationsBundle.getAlias(), &status);
-    // TODO: use standard normal locale resolution algorithms rather than just grabbing language:
-    ures_getByKey(derivationsBundle.getAlias(), locale.getLanguage(), stackBundle.getAlias(), &status);
-    // TODO:
-    // - code currently assumes if the locale exists, the rules are there -
-    //   instead of falling back to root when the requested rule is missing.
-    // - investigate ures.h functions, see if one that uses res_findResource()
-    //   might be better (or use res_findResource directly), or maybe help
-    //   improve ures documentation to guide function selection?
-    if (status == U_MISSING_RESOURCE_ERROR) {
-        status = U_ZERO_ERROR;
-        ures_getByKey(derivationsBundle.getAlias(), "root", stackBundle.getAlias(), &status);
-    }
-    ures_getByKey(stackBundle.getAlias(), "compound", stackBundle.getAlias(), &status);
-    ures_getByKey(stackBundle.getAlias(), feature, stackBundle.getAlias(), &status);
-    UnicodeString uVal = ures_getUnicodeStringByKey(stackBundle.getAlias(), structure, &status);
-    if (U_FAILURE(status)) {
-        return {};
-    }
-    U_ASSERT(!uVal.isBogus());
-    return uVal;
-}
-
-// Returns the gender string for structures following these rules:
-//
-// <deriveCompound feature="gender" structure="per" value="0"/>
-// <deriveCompound feature="gender" structure="times" value="1"/>
-//
-// Fake example:
-// <deriveCompound feature="gender" structure="power" value="feminine"/>
-//
-// data0 and data1 should be pattern arrays (UnicodeString[ARRAY_SIZE]) that
-// correspond to value="0" and value="1".
-//
-// Pass a nullptr to data1 if the structure has no concept of value="1" (e.g.
-// "prefix" doesn't).
-UnicodeString getDerivedGender(Locale locale,
-                               const char *structure,
-                               UnicodeString *data0,
-                               UnicodeString *data1,
-                               UErrorCode &status) {
-    UnicodeString val = getDeriveCompoundRule(locale, "gender", structure, status);
-    if (val.length() == 1) {
-        switch (val[0]) {
-        case u'0':
-            return data0[GENDER_INDEX];
-        case u'1':
-            if (data1 == nullptr) {
-                return {};
-            }
-            return data1[GENDER_INDEX];
-        }
-    }
-    return val;
-}
-
-////////////////////////
-/// END DATA LOADING ///
-////////////////////////
-
-// TODO: promote this somewhere? It's based on patternprops.cpp' trimWhitespace
-const char16_t *trimSpaceChars(const char16_t *s, int32_t &length) {
-    if (length <= 0 || (!u_isJavaSpaceChar(s[0]) && !u_isJavaSpaceChar(s[length - 1]))) {
-        return s;
-    }
-    int32_t start = 0;
-    int32_t limit = length;
-    while (start < limit && u_isJavaSpaceChar(s[start])) {
-        ++start;
-    }
-    if (start < limit) {
-        // There is non-white space at start; we will not move limit below that,
-        // so we need not test start<limit in the loop.
-        while (u_isJavaSpaceChar(s[limit - 1])) {
-            --limit;
-        }
-    }
-    length = limit - start;
-    return s + start;
-}
-
-/**
- * Calculates the gender of an arbitrary unit: this is the *second*
- * implementation of an algorithm to do this:
- *
- * Gender is also calculated in "processPatternTimes": that code path is "bottom
- * up", loading the gender for every component of a compound unit (at the same
- * time as loading the Long Names formatting patterns), even if the gender is
- * unneeded, then combining the single units' genders into the compound unit's
- * gender, according to the rules. This algorithm does a lazier "top-down"
- * evaluation, starting with the compound unit, calculating which single unit's
- * gender is needed by breaking it down according to the rules, and then loading
- * only the gender of the one single unit who's gender is needed.
- *
- * For future refactorings:
- * 1. we could drop processPatternTimes' gender calculation and just call this
- *    function: for UNUM_UNIT_WIDTH_FULL_NAME, the unit gender is in the very
- *    same table as the formatting patterns, so loading it then may be
- *    efficient. For other unit widths however, it needs to be explicitly looked
- *    up anyway.
- * 2. alternatively, if CLDR is providing all the genders we need such that we
- *    don't need to calculate them in ICU anymore, we could drop this function
- *    and keep only processPatternTimes' calculation. (And optimise it a bit?)
- *
- * @param locale The desired locale.
- * @param unit The measure unit to calculate the gender for.
- * @return The gender string for the unit, or an empty string if unknown or
- *     ungendered.
- */
-UnicodeString calculateGenderForUnit(const Locale &locale, const MeasureUnit &unit, UErrorCode &status) {
-    MeasureUnitImpl impl;
-    const MeasureUnitImpl& mui = MeasureUnitImpl::forMeasureUnit(unit, impl, status);
-    int32_t singleUnitIndex = 0;
-    if (mui.complexity == UMEASURE_UNIT_COMPOUND) {
-        int32_t startSlice = 0;
-        // inclusive
-        int32_t endSlice = mui.singleUnits.length()-1;
-        U_ASSERT(endSlice > 0); // Else it would not be COMPOUND
-        if (mui.singleUnits[endSlice]->dimensionality < 0) {
-            // We have a -per- construct
-            UnicodeString perRule = getDeriveCompoundRule(locale, "gender", "per", status);
-            if (perRule.length() != 1) {
-                // Fixed gender for -per- units
-                return perRule;
-            }
-            if (perRule[0] == u'1') {
-                // Find the start of the denominator. We already know there is one.
-                while (mui.singleUnits[startSlice]->dimensionality >= 0) {
-                    startSlice++;
-                }
-            } else {
-                // Find the end of the numerator
-                while (endSlice >= 0 && mui.singleUnits[endSlice]->dimensionality < 0) {
-                    endSlice--;
-                }
-                if (endSlice < 0) {
-                    // We have only a denominator, e.g. "per-second".
-                    // TODO(icu-units#28): find out what gender to use in the
-                    // absence of a first value - mentioned in CLDR-14253.
-                    return {};
-                }
-            }
-        }
-        if (endSlice > startSlice) {
-            // We have a -times- construct
-            UnicodeString timesRule = getDeriveCompoundRule(locale, "gender", "times", status);
-            if (timesRule.length() != 1) {
-                // Fixed gender for -times- units
-                return timesRule;
-            }
-            if (timesRule[0] == u'0') {
-                endSlice = startSlice;
-            } else {
-                // We assume timesRule[0] == u'1'
-                startSlice = endSlice;
-            }
-        }
-        U_ASSERT(startSlice == endSlice);
-        singleUnitIndex = startSlice;
-    } else if (mui.complexity == UMEASURE_UNIT_MIXED) {
-        status = U_INTERNAL_PROGRAM_ERROR;
-        return {};
-    } else {
-        U_ASSERT(mui.complexity == UMEASURE_UNIT_SINGLE);
-        U_ASSERT(mui.singleUnits.length() == 1);
-    }
-
-    // Now we know which singleUnit's gender we want
-    const SingleUnitImpl *singleUnit = mui.singleUnits[singleUnitIndex];
-    // Check for any power-prefix gender override:
-    if (std::abs(singleUnit->dimensionality) != 1) {
-        UnicodeString powerRule = getDeriveCompoundRule(locale, "gender", "power", status);
-        if (powerRule.length() != 1) {
-            // Fixed gender for -powN- units
-            return powerRule;
-        }
-        // powerRule[0] == u'0'; u'1' not currently in spec.
-    }
-    // Check for any SI and binary prefix gender override:
-    if (std::abs(singleUnit->dimensionality) != 1) {
-        UnicodeString prefixRule = getDeriveCompoundRule(locale, "gender", "prefix", status);
-        if (prefixRule.length() != 1) {
-            // Fixed gender for -powN- units
-            return prefixRule;
-        }
-        // prefixRule[0] == u'0'; u'1' not currently in spec.
-    }
-    // Now we've boiled it down to the gender of one simple unit identifier:
-    return getGenderForBuiltin(locale, MeasureUnit::forIdentifier(singleUnit->getSimpleUnitID(), status),
-                               status);
-}
-
-void maybeCalculateGender(const Locale &locale,
-                          const MeasureUnit &unitRef,
-                          UnicodeString *outArray,
-                          UErrorCode &status) {
-    if (outArray[GENDER_INDEX].isBogus()) {
-        UnicodeString meterGender = getGenderForBuiltin(locale, MeasureUnit::getMeter(), status);
-        if (meterGender.isEmpty()) {
-            // No gender for meter: assume ungendered language
-            return;
-        }
-        // We have a gendered language, but are lacking gender for unitRef.
-        outArray[GENDER_INDEX] = calculateGenderForUnit(locale, unitRef, status);
-    }
-}
-
-} // namespace
-
-void LongNameHandler::forMeasureUnit(const Locale &loc,
-                                     const MeasureUnit &unitRef,
-                                     const UNumberUnitWidth &width,
-                                     const char *unitDisplayCase,
-                                     const PluralRules *rules,
-                                     const MicroPropsGenerator *parent,
-                                     LongNameHandler *fillIn,
-                                     UErrorCode &status) {
-    // From https://unicode.org/reports/tr35/tr35-general.html#compound-units -
-    // Points 1 and 2 are mostly handled by MeasureUnit:
-    //
-    // 1. If the unitId is empty or invalid, fail
-    // 2. Put the unitId into normalized order
-    U_ASSERT(fillIn != nullptr);
-
-    if (uprv_strcmp(unitRef.getType(), "") != 0) {
-        // Handling built-in units:
-        //
-        // 3. Set result to be getValue(unitId with length, pluralCategory, caseVariant)
-        //    - If result is not empty, return it
-        UnicodeString simpleFormats[ARRAY_LENGTH];
-        getMeasureData(loc, unitRef, width, unitDisplayCase, simpleFormats, status);
-        maybeCalculateGender(loc, unitRef, simpleFormats, status);
-        if (U_FAILURE(status)) {
-            return;
-        }
-        fillIn->rules = rules;
-        fillIn->parent = parent;
-        fillIn->simpleFormatsToModifiers(simpleFormats,
-                                         {UFIELD_CATEGORY_NUMBER, UNUM_MEASURE_UNIT_FIELD}, status);
-        if (!simpleFormats[GENDER_INDEX].isBogus()) {
-            fillIn->gender = getGenderString(simpleFormats[GENDER_INDEX], status);
-        }
-        return;
-
-        // TODO(icu-units#145): figure out why this causes a failure in
-        // format/MeasureFormatTest/TestIndividualPluralFallback and other
-        // tests, when it should have been an alternative for the lines above:
-
-        // forArbitraryUnit(loc, unitRef, width, unitDisplayCase, fillIn, status);
-        // fillIn->rules = rules;
-        // fillIn->parent = parent;
-        // return;
-    } else {
-        // Check if it is a MeasureUnit this constructor handles: this
-        // constructor does not handle mixed units
-        U_ASSERT(unitRef.getComplexity(status) != UMEASURE_UNIT_MIXED);
-        forArbitraryUnit(loc, unitRef, width, unitDisplayCase, fillIn, status);
-        fillIn->rules = rules;
-        fillIn->parent = parent;
-        return;
-    }
-}
-
-void LongNameHandler::forArbitraryUnit(const Locale &loc,
-                                       const MeasureUnit &unitRef,
-                                       const UNumberUnitWidth &width,
-                                       const char *unitDisplayCase,
-                                       LongNameHandler *fillIn,
-                                       UErrorCode &status) {
-    if (U_FAILURE(status)) {
-        return;
-    }
-    if (fillIn == nullptr) {
-        status = U_INTERNAL_PROGRAM_ERROR;
-        return;
-    }
-
-    // Numbered list items are from the algorithms at
-    // https://unicode.org/reports/tr35/tr35-general.html#compound-units:
-    //
-    // 4. Divide the unitId into numerator (the part before the "-per-") and
-    //    denominator (the part after the "-per-). If both are empty, fail
-    MeasureUnitImpl unit;
-    MeasureUnitImpl perUnit;
-    {
-        MeasureUnitImpl fullUnit = MeasureUnitImpl::forMeasureUnitMaybeCopy(unitRef, status);
-        if (U_FAILURE(status)) {
-            return;
-        }
-        for (int32_t i = 0; i < fullUnit.singleUnits.length(); i++) {
-            SingleUnitImpl *subUnit = fullUnit.singleUnits[i];
-            if (subUnit->dimensionality > 0) {
-                unit.appendSingleUnit(*subUnit, status);
-            } else {
-                subUnit->dimensionality *= -1;
-                perUnit.appendSingleUnit(*subUnit, status);
-            }
-        }
-    }
-
-    // TODO(icu-units#28): check placeholder logic, see if it needs to be
-    // present here instead of only in processPatternTimes:
-    //
-    // 5. Set both globalPlaceholder and globalPlaceholderPosition to be empty
-
-    DerivedComponents derivedPerCases(loc, "case", "per");
-
-    // 6. numeratorUnitString
-    UnicodeString numeratorUnitData[ARRAY_LENGTH];
-    processPatternTimes(std::move(unit), loc, width, derivedPerCases.value0(unitDisplayCase),
-                        numeratorUnitData, status);
-
-    // 7. denominatorUnitString
-    UnicodeString denominatorUnitData[ARRAY_LENGTH];
-    processPatternTimes(std::move(perUnit), loc, width, derivedPerCases.value1(unitDisplayCase),
-                        denominatorUnitData, status);
-
-    // TODO(icu-units#139):
-    // - implement DerivedComponents for "plural/times" and "plural/power":
-    //   French has different rules, we'll be producing the wrong results
-    //   currently. (Prove via tests!)
-    // - implement DerivedComponents for "plural/per", "plural/prefix",
-    //   "case/times", "case/power", and "case/prefix" - although they're
-    //   currently hardcoded. Languages with different rules are surely on the
-    //   way.
-    //
-    // Currently we only use "case/per", "plural/times", "case/times", and
-    // "case/power".
-    //
-    // This may have impact on multiSimpleFormatsToModifiers(...) below too?
-    // These rules are currently (ICU 69) all the same and hard-coded below.
-    UnicodeString perUnitPattern;
-    if (!denominatorUnitData[PER_INDEX].isBogus()) {
-        // If we have no denominator, we obtain the empty string:
-        perUnitPattern = denominatorUnitData[PER_INDEX];
-    } else {
-        // 8. Set perPattern to be getValue([per], locale, length)
-        UnicodeString rawPerUnitFormat = getCompoundValue("per", loc, width, status);
-        // rawPerUnitFormat is something like "{0} per {1}"; we need to substitute in the secondary unit.
-        SimpleFormatter perPatternFormatter(rawPerUnitFormat, 2, 2, status);
-        if (U_FAILURE(status)) {
-            return;
-        }
-        // Plural and placeholder handling for 7. denominatorUnitString:
-        // TODO(icu-units#139): hardcoded:
-        // <deriveComponent feature="plural" structure="per" value0="compound" value1="one"/>
-        UnicodeString denominatorFormat =
-            getWithPlural(denominatorUnitData, StandardPlural::Form::ONE, status);
-        // Some "one" pattern may not contain "{0}". For example in "ar" or "ne" locale.
-        SimpleFormatter denominatorFormatter(denominatorFormat, 0, 1, status);
-        if (U_FAILURE(status)) {
-            return;
-        }
-        UnicodeString denominatorPattern = denominatorFormatter.getTextWithNoArguments();
-        int32_t trimmedLen = denominatorPattern.length();
-        const char16_t *trimmed = trimSpaceChars(denominatorPattern.getBuffer(), trimmedLen);
-        UnicodeString denominatorString(false, trimmed, trimmedLen);
-        // 9. If the denominatorString is empty, set result to
-        //    [numeratorString], otherwise set result to format(perPattern,
-        //    numeratorString, denominatorString)
-        //
-        // TODO(icu-units#28): Why does UnicodeString need to be explicit in the
-        // following line?
-        perPatternFormatter.format(UnicodeString(u"{0}"), denominatorString, perUnitPattern, status);
-        if (U_FAILURE(status)) {
-            return;
-        }
-    }
-    if (perUnitPattern.length() == 0) {
-        fillIn->simpleFormatsToModifiers(numeratorUnitData,
-                                         {UFIELD_CATEGORY_NUMBER, UNUM_MEASURE_UNIT_FIELD}, status);
-    } else {
-        fillIn->multiSimpleFormatsToModifiers(numeratorUnitData, perUnitPattern,
-                                              {UFIELD_CATEGORY_NUMBER, UNUM_MEASURE_UNIT_FIELD}, status);
-    }
-
-    // Gender
-    //
-    // TODO(icu-units#28): find out what gender to use in the absence of a first
-    // value - e.g. what's the gender of "per-second"? Mentioned in CLDR-14253.
-    //
-    // gender/per deriveCompound rules don't say:
-    // <deriveCompound feature="gender" structure="per" value="0"/> <!-- gender(gram-per-meter) ←  gender(gram) -->
-    fillIn->gender = getGenderString(
-        getDerivedGender(loc, "per", numeratorUnitData, denominatorUnitData, status), status);
-}
-
-void LongNameHandler::processPatternTimes(MeasureUnitImpl &&productUnit,
-                                          Locale loc,
-                                          const UNumberUnitWidth &width,
-                                          const char *caseVariant,
-                                          UnicodeString *outArray,
-                                          UErrorCode &status) {
-    if (U_FAILURE(status)) {
-        return;
-    }
-    if (productUnit.complexity == UMEASURE_UNIT_MIXED) {
-        // These are handled by MixedUnitLongNameHandler
-        status = U_UNSUPPORTED_ERROR;
-        return;
-    }
-
-#if U_DEBUG
-    for (int32_t pluralIndex = 0; pluralIndex < ARRAY_LENGTH; pluralIndex++) {
-        U_ASSERT(outArray[pluralIndex].length() == 0);
-        U_ASSERT(!outArray[pluralIndex].isBogus());
-    }
-#endif
-
-    if (productUnit.identifier.isEmpty()) {
-        // TODO(icu-units#28): consider when serialize should be called.
-        // identifier might also be empty for MeasureUnit().
-        productUnit.serialize(status);
-    }
-    if (U_FAILURE(status)) {
-        return;
-    }
-    if (productUnit.identifier.length() == 0) {
-        // MeasureUnit(): no units: return empty strings.
-        return;
-    }
-
-    MeasureUnit builtinUnit;
-    if (MeasureUnit::findBySubType(productUnit.identifier.toStringPiece(), &builtinUnit)) {
-        // TODO(icu-units#145): spec doesn't cover builtin-per-builtin, it
-        // breaks them all down. Do we want to drop this?
-        // - findBySubType isn't super efficient, if we skip it and go to basic
-        //   singles, we don't have to construct MeasureUnit's anymore.
-        // - Check all the existing unit tests that fail without this: is it due
-        //   to incorrect fallback via getMeasureData?
-        // - Do those unit tests cover this code path representatively?
-        if (builtinUnit != MeasureUnit()) {
-            getMeasureData(loc, builtinUnit, width, caseVariant, outArray, status);
-            maybeCalculateGender(loc, builtinUnit, outArray, status);
-        }
-        return;
-    }
-
-    // 2. Set timesPattern to be getValue(times, locale, length)
-    UnicodeString timesPattern = getCompoundValue("times", loc, width, status);
-    SimpleFormatter timesPatternFormatter(timesPattern, 2, 2, status);
-    if (U_FAILURE(status)) {
-        return;
-    }
-
-    PlaceholderPosition globalPlaceholder[ARRAY_LENGTH];
-    char16_t globalJoinerChar = 0;
-    // Numbered list items are from the algorithms at
-    // https://unicode.org/reports/tr35/tr35-general.html#compound-units:
-    //
-    // pattern(...) point 5:
-    // - Set both globalPlaceholder and globalPlaceholderPosition to be empty
-    //
-    // 3. Set result to be empty
-    for (int32_t pluralIndex = 0; pluralIndex < ARRAY_LENGTH; pluralIndex++) {
-        // Initial state: empty string pattern, via all falling back to OTHER:
-        if (pluralIndex == StandardPlural::Form::OTHER) {
-            outArray[pluralIndex].remove();
-        } else {
-            outArray[pluralIndex].setToBogus();
-        }
-        globalPlaceholder[pluralIndex] = PH_EMPTY;
-    }
-
-    // Empty string represents "compound" (propagate the plural form).
-    const char *pluralCategory = "";
-    DerivedComponents derivedTimesPlurals(loc, "plural", "times");
-    DerivedComponents derivedTimesCases(loc, "case", "times");
-    DerivedComponents derivedPowerCases(loc, "case", "power");
-
-    // 4. For each single_unit in product_unit
-    for (int32_t singleUnitIndex = 0; singleUnitIndex < productUnit.singleUnits.length();
-         singleUnitIndex++) {
-        SingleUnitImpl *singleUnit = productUnit.singleUnits[singleUnitIndex];
-        const char *singlePluralCategory;
-        const char *singleCaseVariant;
-        // TODO(icu-units#28): ensure we have unit tests that change/fail if we
-        // assign incorrect case variants here:
-        if (singleUnitIndex < productUnit.singleUnits.length() - 1) {
-            // 4.1. If hasMultiple
-            singlePluralCategory = derivedTimesPlurals.value0(pluralCategory);
-            singleCaseVariant = derivedTimesCases.value0(caseVariant);
-            pluralCategory = derivedTimesPlurals.value1(pluralCategory);
-            caseVariant = derivedTimesCases.value1(caseVariant);
-        } else {
-            singlePluralCategory = derivedTimesPlurals.value1(pluralCategory);
-            singleCaseVariant = derivedTimesCases.value1(caseVariant);
-        }
-
-        // 4.2. Get the gender of that single_unit
-        MeasureUnit simpleUnit;
-        if (!MeasureUnit::findBySubType(singleUnit->getSimpleUnitID(), &simpleUnit)) {
-            // Ideally all simple units should be known, but they're not:
-            // 100-kilometer is internally treated as a simple unit, but it is
-            // not a built-in unit and does not have formatting data in CLDR 39.
-            //
-            // TODO(icu-units#28): test (desirable) invariants in unit tests.
-            status = U_UNSUPPORTED_ERROR;
-            return;
-        }
-        const char *gender = getGenderString(getGenderForBuiltin(loc, simpleUnit, status), status);
-
-        // 4.3. If singleUnit starts with a dimensionality_prefix, such as 'square-'
-        U_ASSERT(singleUnit->dimensionality > 0);
-        int32_t dimensionality = singleUnit->dimensionality;
-        UnicodeString dimensionalityPrefixPatterns[ARRAY_LENGTH];
-        if (dimensionality != 1) {
-            // 4.3.1. set dimensionalityPrefixPattern to be
-            //   getValue(that dimensionality_prefix, locale, length, singlePluralCategory, singleCaseVariant, gender),
-            //   such as "{0} kwadratowym"
-            CharString dimensionalityKey("compound/power", status);
-            dimensionalityKey.appendNumber(dimensionality, status);
-            getInflectedMeasureData(dimensionalityKey.toStringPiece(), loc, width, gender,
-                                    singleCaseVariant, dimensionalityPrefixPatterns, status);
-            if (U_FAILURE(status)) {
-                // At the time of writing, only pow2 and pow3 are supported.
-                // Attempting to format other powers results in a
-                // U_RESOURCE_TYPE_MISMATCH. We convert the error if we
-                // understand it:
-                if (status == U_RESOURCE_TYPE_MISMATCH && dimensionality > 3) {
-                    status = U_UNSUPPORTED_ERROR;
-                }
-                return;
-            }
-
-            // TODO(icu-units#139):
-            // 4.3.2. set singlePluralCategory to be power0(singlePluralCategory)
-
-            // 4.3.3. set singleCaseVariant to be power0(singleCaseVariant)
-            singleCaseVariant = derivedPowerCases.value0(singleCaseVariant);
-            // 4.3.4. remove the dimensionality_prefix from singleUnit
-            singleUnit->dimensionality = 1;
-        }
-
-        // 4.4. if singleUnit starts with an si_prefix, such as 'centi'
-        UMeasurePrefix prefix = singleUnit->unitPrefix;
-        UnicodeString prefixPattern;
-        if (prefix != UMEASURE_PREFIX_ONE) {
-            // 4.4.1. set siPrefixPattern to be getValue(that si_prefix, locale,
-            //        length), such as "centy{0}"
-            CharString prefixKey;
-            // prefixKey looks like "1024p3" or "10p-2":
-            prefixKey.appendNumber(umeas_getPrefixBase(prefix), status);
-            prefixKey.append('p', status);
-            prefixKey.appendNumber(umeas_getPrefixPower(prefix), status);
-            // Contains a pattern like "centy{0}".
-            prefixPattern = getCompoundValue(prefixKey.toStringPiece(), loc, width, status);
-
-            // 4.4.2. set singlePluralCategory to be prefix0(singlePluralCategory)
-            //
-            // TODO(icu-units#139): that refers to these rules:
-            // <deriveComponent feature="plural" structure="prefix" value0="one" value1="compound"/>
-            // though I'm not sure what other value they might end up having.
-            //
-            // 4.4.3. set singleCaseVariant to be prefix0(singleCaseVariant)
-            //
-            // TODO(icu-units#139): that refers to:
-            // <deriveComponent feature="case" structure="prefix" value0="nominative"
-            // value1="compound"/> but the prefix (value0) doesn't have case, the rest simply
-            // propagates.
-
-            // 4.4.4. remove the si_prefix from singleUnit
-            singleUnit->unitPrefix = UMEASURE_PREFIX_ONE;
-        }
-
-        // 4.5. Set corePattern to be the getValue(singleUnit, locale, length,
-        //      singlePluralCategory, singleCaseVariant), such as "{0} metrem"
-        UnicodeString singleUnitArray[ARRAY_LENGTH];
-        // At this point we are left with a Simple Unit:
-        U_ASSERT(uprv_strcmp(singleUnit->build(status).getIdentifier(), singleUnit->getSimpleUnitID()) ==
-                 0);
-        getMeasureData(loc, singleUnit->build(status), width, singleCaseVariant, singleUnitArray,
-                       status);
-        if (U_FAILURE(status)) {
-            // Shouldn't happen if we have data for all single units
-            return;
-        }
-
-        // Calculate output gender
-        if (!singleUnitArray[GENDER_INDEX].isBogus()) {
-            U_ASSERT(!singleUnitArray[GENDER_INDEX].isEmpty());
-            UnicodeString uVal;
-
-            if (prefix != UMEASURE_PREFIX_ONE) {
-                singleUnitArray[GENDER_INDEX] =
-                    getDerivedGender(loc, "prefix", singleUnitArray, nullptr, status);
-            }
-
-            if (dimensionality != 1) {
-                singleUnitArray[GENDER_INDEX] =
-                    getDerivedGender(loc, "power", singleUnitArray, nullptr, status);
-            }
-
-            UnicodeString timesGenderRule = getDeriveCompoundRule(loc, "gender", "times", status);
-            if (timesGenderRule.length() == 1) {
-                switch (timesGenderRule[0]) {
-                case u'0':
-                    if (singleUnitIndex == 0) {
-                        U_ASSERT(outArray[GENDER_INDEX].isBogus());
-                        outArray[GENDER_INDEX] = singleUnitArray[GENDER_INDEX];
-                    }
-                    break;
-                case u'1':
-                    if (singleUnitIndex == productUnit.singleUnits.length() - 1) {
-                        U_ASSERT(outArray[GENDER_INDEX].isBogus());
-                        outArray[GENDER_INDEX] = singleUnitArray[GENDER_INDEX];
-                    }
-                }
-            } else {
-                if (outArray[GENDER_INDEX].isBogus()) {
-                    outArray[GENDER_INDEX] = timesGenderRule;
-                }
-            }
-        }
-
-        // Calculate resulting patterns for each plural form
-        for (int32_t pluralIndex = 0; pluralIndex < StandardPlural::Form::COUNT; pluralIndex++) {
-            StandardPlural::Form plural = static_cast<StandardPlural::Form>(pluralIndex);
-
-            // singleUnitArray[pluralIndex] looks something like "{0} Meter"
-            if (outArray[pluralIndex].isBogus()) {
-                if (singleUnitArray[pluralIndex].isBogus()) {
-                    // Let the usual plural fallback mechanism take care of this
-                    // plural form
-                    continue;
-                } else {
-                    // Since our singleUnit can have a plural form that outArray
-                    // doesn't yet have (relying on fallback to OTHER), we start
-                    // by grabbing it with the normal plural fallback mechanism
-                    outArray[pluralIndex] = getWithPlural(outArray, plural, status);
-                    if (U_FAILURE(status)) {
-                        return;
-                    }
-                }
-            }
-
-            if (uprv_strcmp(singlePluralCategory, "") != 0) {
-                plural = static_cast<StandardPlural::Form>(getIndex(singlePluralCategory, status));
-            }
-
-            // 4.6. Extract(corePattern, coreUnit, placeholder, placeholderPosition) from that pattern.
-            UnicodeString coreUnit;
-            PlaceholderPosition placeholderPosition;
-            char16_t joinerChar;
-            extractCorePattern(getWithPlural(singleUnitArray, plural, status), coreUnit,
-                               placeholderPosition, joinerChar);
-
-            // 4.7 If the position is middle, then fail
-            if (placeholderPosition == PH_MIDDLE) {
-                status = U_UNSUPPORTED_ERROR;
-                return;
-            }
-
-            // 4.8. If globalPlaceholder is empty
-            if (globalPlaceholder[pluralIndex] == PH_EMPTY) {
-                globalPlaceholder[pluralIndex] = placeholderPosition;
-                globalJoinerChar = joinerChar;
-            } else {
-                // Expect all units involved to have the same placeholder position
-                U_ASSERT(globalPlaceholder[pluralIndex] == placeholderPosition);
-                // TODO(icu-units#28): Do we want to add a unit test that checks
-                // for consistent joiner chars? Probably not, given how
-                // inconsistent they are. File a CLDR ticket with examples?
-            }
-            // Now coreUnit would be just "Meter"
-
-            // 4.9. If siPrefixPattern is not empty
-            if (prefix != UMEASURE_PREFIX_ONE) {
-                SimpleFormatter prefixCompiled(prefixPattern, 1, 1, status);
-                if (U_FAILURE(status)) {
-                    return;
-                }
-
-                // 4.9.1. Set coreUnit to be the combineLowercasing(locale, length, siPrefixPattern,
-                //        coreUnit)
-                UnicodeString tmp;
-                // combineLowercasing(locale, length, prefixPattern, coreUnit)
-                //
-                // TODO(icu-units#28): run this only if prefixPattern does not
-                // contain space characters - do languages "as", "bn", "hi",
-                // "kk", etc have concepts of upper and lower case?:
-                if (width == UNUM_UNIT_WIDTH_FULL_NAME) {
-                    coreUnit.toLower(loc);
-                }
-                prefixCompiled.format(coreUnit, tmp, status);
-                if (U_FAILURE(status)) {
-                    return;
-                }
-                coreUnit = tmp;
-            }
-
-            // 4.10. If dimensionalityPrefixPattern is not empty
-            if (dimensionality != 1) {
-                SimpleFormatter dimensionalityCompiled(
-                    getWithPlural(dimensionalityPrefixPatterns, plural, status), 1, 1, status);
-                if (U_FAILURE(status)) {
-                    return;
-                }
-
-                // 4.10.1. Set coreUnit to be the combineLowercasing(locale, length,
-                //         dimensionalityPrefixPattern, coreUnit)
-                UnicodeString tmp;
-                // combineLowercasing(locale, length, prefixPattern, coreUnit)
-                //
-                // TODO(icu-units#28): run this only if prefixPattern does not
-                // contain space characters - do languages "as", "bn", "hi",
-                // "kk", etc have concepts of upper and lower case?:
-                if (width == UNUM_UNIT_WIDTH_FULL_NAME) {
-                    coreUnit.toLower(loc);
-                }
-                dimensionalityCompiled.format(coreUnit, tmp, status);
-                if (U_FAILURE(status)) {
-                    return;
-                }
-                coreUnit = tmp;
-            }
-
-            if (outArray[pluralIndex].length() == 0) {
-                // 4.11. If the result is empty, set result to be coreUnit
-                outArray[pluralIndex] = coreUnit;
-            } else {
-                // 4.12. Otherwise set result to be format(timesPattern, result, coreUnit)
-                UnicodeString tmp;
-                timesPatternFormatter.format(outArray[pluralIndex], coreUnit, tmp, status);
-                outArray[pluralIndex] = tmp;
-            }
-        }
-    }
-    for (int32_t pluralIndex = 0; pluralIndex < StandardPlural::Form::COUNT; pluralIndex++) {
-        if (globalPlaceholder[pluralIndex] == PH_BEGINNING) {
-            UnicodeString tmp;
-            tmp.append(u"{0}", 3);
-            if (globalJoinerChar != 0) {
-                tmp.append(globalJoinerChar);
-            }
-            tmp.append(outArray[pluralIndex]);
-            outArray[pluralIndex] = tmp;
-        } else if (globalPlaceholder[pluralIndex] == PH_END) {
-            if (globalJoinerChar != 0) {
-                outArray[pluralIndex].append(globalJoinerChar);
-            }
-            outArray[pluralIndex].append(u"{0}", 3);
-        }
-    }
-}
-
-UnicodeString LongNameHandler::getUnitDisplayName(
-        const Locale& loc,
-        const MeasureUnit& unit,
-        UNumberUnitWidth width,
-        UErrorCode& status) {
-    if (U_FAILURE(status)) {
-        return ICU_Utility::makeBogusString();
-    }
-    UnicodeString simpleFormats[ARRAY_LENGTH];
-    getMeasureData(loc, unit, width, "", simpleFormats, status);
-    return simpleFormats[DNAM_INDEX];
-}
-
-UnicodeString LongNameHandler::getUnitPattern(
-        const Locale& loc,
-        const MeasureUnit& unit,
-        UNumberUnitWidth width,
-        StandardPlural::Form pluralForm,
-        UErrorCode& status) {
-    if (U_FAILURE(status)) {
-        return ICU_Utility::makeBogusString();
-    }
-    UnicodeString simpleFormats[ARRAY_LENGTH];
-    getMeasureData(loc, unit, width, "", simpleFormats, status);
-    // The above already handles fallback from other widths to short
-    if (U_FAILURE(status)) {
-        return ICU_Utility::makeBogusString();
-    }
-    // Now handle fallback from other plural forms to OTHER
-    return (!(simpleFormats[pluralForm]).isBogus())? simpleFormats[pluralForm]:
-            simpleFormats[StandardPlural::Form::OTHER];
-}
-
-LongNameHandler* LongNameHandler::forCurrencyLongNames(const Locale &loc, const CurrencyUnit &currency,
-                                                      const PluralRules *rules,
-                                                      const MicroPropsGenerator *parent,
-                                                      UErrorCode &status) {
-    auto* result = new LongNameHandler(rules, parent);
-    if (result == nullptr) {
-        status = U_MEMORY_ALLOCATION_ERROR;
-        return nullptr;
-    }
-    UnicodeString simpleFormats[ARRAY_LENGTH];
-    getCurrencyLongNameData(loc, currency, simpleFormats, status);
-    if (U_FAILURE(status)) { return nullptr; }
-    result->simpleFormatsToModifiers(simpleFormats, {UFIELD_CATEGORY_NUMBER, UNUM_CURRENCY_FIELD}, status);
-    // TODO(icu-units#28): currency gender?
-    return result;
-}
-
-void LongNameHandler::simpleFormatsToModifiers(const UnicodeString *simpleFormats, Field field,
-                                               UErrorCode &status) {
-    for (int32_t i = 0; i < StandardPlural::Form::COUNT; i++) {
-        StandardPlural::Form plural = static_cast<StandardPlural::Form>(i);
-        UnicodeString simpleFormat = getWithPlural(simpleFormats, plural, status);
-        if (U_FAILURE(status)) { return; }
-        SimpleFormatter compiledFormatter(simpleFormat, 0, 1, status);
-        if (U_FAILURE(status)) { return; }
-        fModifiers[i] = SimpleModifier(compiledFormatter, field, false, {this, SIGNUM_POS_ZERO, plural});
-    }
-}
-
-void LongNameHandler::multiSimpleFormatsToModifiers(const UnicodeString *leadFormats, UnicodeString trailFormat,
-                                                    Field field, UErrorCode &status) {
-    SimpleFormatter trailCompiled(trailFormat, 1, 1, status);
-    if (U_FAILURE(status)) { return; }
-    for (int32_t i = 0; i < StandardPlural::Form::COUNT; i++) {
-        StandardPlural::Form plural = static_cast<StandardPlural::Form>(i);
-        UnicodeString leadFormat = getWithPlural(leadFormats, plural, status);
-        if (U_FAILURE(status)) { return; }
-        UnicodeString compoundFormat;
-        if (leadFormat.length() == 0) {
-            compoundFormat = trailFormat;
-        } else {
-            trailCompiled.format(leadFormat, compoundFormat, status);
-            if (U_FAILURE(status)) { return; }
-        }
-        SimpleFormatter compoundCompiled(compoundFormat, 0, 1, status);
-        if (U_FAILURE(status)) { return; }
-        fModifiers[i] = SimpleModifier(compoundCompiled, field, false, {this, SIGNUM_POS_ZERO, plural});
-    }
-}
-
-void LongNameHandler::processQuantity(DecimalQuantity &quantity, MicroProps &micros,
-                                      UErrorCode &status) const {
-    if (parent != nullptr) {
-        parent->processQuantity(quantity, micros, status);
-    }
-    StandardPlural::Form pluralForm = utils::getPluralSafe(micros.rounder, rules, quantity, status);
-    micros.modOuter = &fModifiers[pluralForm];
-    micros.gender = gender;
-}
-
-const Modifier* LongNameHandler::getModifier(Signum /*signum*/, StandardPlural::Form plural) const {
-    return &fModifiers[plural];
-}
-
-void MixedUnitLongNameHandler::forMeasureUnit(const Locale &loc,
-                                              const MeasureUnit &mixedUnit,
-                                              const UNumberUnitWidth &width,
-                                              const char *unitDisplayCase,
-                                              const PluralRules *rules,
-                                              const MicroPropsGenerator *parent,
-                                              MixedUnitLongNameHandler *fillIn,
-                                              UErrorCode &status) {
-    U_ASSERT(mixedUnit.getComplexity(status) == UMEASURE_UNIT_MIXED);
-    U_ASSERT(fillIn != nullptr);
-    if (U_FAILURE(status)) {
-        return;
-    }
-
-    MeasureUnitImpl temp;
-    const MeasureUnitImpl &impl = MeasureUnitImpl::forMeasureUnit(mixedUnit, temp, status);
-    // Defensive, for production code:
-    if (impl.complexity != UMEASURE_UNIT_MIXED) {
-        // Should be using the normal LongNameHandler
-        status = U_UNSUPPORTED_ERROR;
-        return;
-    }
-
-    fillIn->fMixedUnitCount = impl.singleUnits.length();
-    fillIn->fMixedUnitData.adoptInstead(new UnicodeString[fillIn->fMixedUnitCount * ARRAY_LENGTH]);
-    for (int32_t i = 0; i < fillIn->fMixedUnitCount; i++) {
-        // Grab data for each of the components.
-        UnicodeString *unitData = &fillIn->fMixedUnitData[i * ARRAY_LENGTH];
-        // TODO(CLDR-14582): check from the CLDR-14582 ticket whether this
-        // propagation of unitDisplayCase is correct:
-        getMeasureData(loc, impl.singleUnits[i]->build(status), width, unitDisplayCase, unitData,
-                       status);
-        // TODO(ICU-21494): if we add support for gender for mixed units, we may
-        // need maybeCalculateGender() here.
-    }
-
-    // TODO(icu-units#120): Make sure ICU doesn't output zero-valued
-    // high-magnitude fields
-    // * for mixed units count N, produce N listFormatters, one for each subset
-    //   that might be formatted.
-    UListFormatterWidth listWidth = ULISTFMT_WIDTH_SHORT;
-    if (width == UNUM_UNIT_WIDTH_NARROW) {
-        listWidth = ULISTFMT_WIDTH_NARROW;
-    } else if (width == UNUM_UNIT_WIDTH_FULL_NAME) {
-        // This might be the same as SHORT in most languages:
-        listWidth = ULISTFMT_WIDTH_WIDE;
-    }
-    fillIn->fListFormatter.adoptInsteadAndCheckErrorCode(
-        ListFormatter::createInstance(loc, ULISTFMT_TYPE_UNITS, listWidth, status), status);
-    // TODO(ICU-21494): grab gender of each unit, calculate the gender
-    // associated with this list formatter, save it for later.
-    fillIn->rules = rules;
-    fillIn->parent = parent;
-
-    // We need a localised NumberFormatter for the numbers of the bigger units
-    // (providing Arabic numerals, for example).
-    fillIn->fNumberFormatter = NumberFormatter::withLocale(loc);
-}
-
-void MixedUnitLongNameHandler::processQuantity(DecimalQuantity &quantity, MicroProps &micros,
-                                               UErrorCode &status) const {
-    U_ASSERT(fMixedUnitCount > 1);
-    if (parent != nullptr) {
-        parent->processQuantity(quantity, micros, status);
-    }
-    micros.modOuter = getMixedUnitModifier(quantity, micros, status);
-}
-
-const Modifier *MixedUnitLongNameHandler::getMixedUnitModifier(DecimalQuantity &quantity,
-                                                               MicroProps &micros,
-                                                               UErrorCode &status) const {
-    if (micros.mixedMeasuresCount == 0) {
-        U_ASSERT(micros.mixedMeasuresCount > 0); // Mixed unit: we must have more than one unit value
-        status = U_UNSUPPORTED_ERROR;
-        return &micros.helpers.emptyWeakModifier;
-    }
-
-    // Algorithm:
-    //
-    // For the mixed-units measurement of: "3 yard, 1 foot, 2.6 inch", we should
-    // find "3 yard" and "1 foot" in micros.mixedMeasures.
-    //
-    // Obtain long-names with plural forms corresponding to measure values:
-    //   * {0} yards, {0} foot, {0} inches
-    //
-    // Format the integer values appropriately and modify with the format
-    // strings:
-    //   - 3 yards, 1 foot
-    //
-    // Use ListFormatter to combine, with one placeholder:
-    //   - 3 yards, 1 foot and {0} inches
-    //
-    // Return a SimpleModifier for this pattern, letting the rest of the
-    // pipeline take care of the remaining inches.
-
-    LocalArray<UnicodeString> outputMeasuresList(new UnicodeString[fMixedUnitCount], status);
-    if (U_FAILURE(status)) {
-        return &micros.helpers.emptyWeakModifier;
-    }
-
-    StandardPlural::Form quantityPlural = StandardPlural::Form::OTHER;
-    for (int32_t i = 0; i < micros.mixedMeasuresCount; i++) {
-        DecimalQuantity fdec;
-
-        // If numbers are negative, only the first number needs to have its
-        // negative sign formatted.
-        int64_t number = i > 0 ? std::abs(micros.mixedMeasures[i]) : micros.mixedMeasures[i];
-
-        if (micros.indexOfQuantity == i) { // Insert placeholder for `quantity`
-            // If quantity is not the first value and quantity is negative
-            if (micros.indexOfQuantity > 0 && quantity.isNegative()) {
-                quantity.negate();
-            }
-
-            StandardPlural::Form quantityPlural =
-                utils::getPluralSafe(micros.rounder, rules, quantity, status);
-            UnicodeString quantityFormatWithPlural =
-                getWithPlural(&fMixedUnitData[i * ARRAY_LENGTH], quantityPlural, status);
-            SimpleFormatter quantityFormatter(quantityFormatWithPlural, 0, 1, status);
-            quantityFormatter.format(UnicodeString(u"{0}"), outputMeasuresList[i], status);
-        } else {
-            fdec.setToLong(number);
-            StandardPlural::Form pluralForm = utils::getStandardPlural(rules, fdec);
-            UnicodeString simpleFormat =
-                getWithPlural(&fMixedUnitData[i * ARRAY_LENGTH], pluralForm, status);
-            SimpleFormatter compiledFormatter(simpleFormat, 0, 1, status);
-            UnicodeString num;
-            auto appendable = UnicodeStringAppendable(num);
-
-            fNumberFormatter.formatDecimalQuantity(fdec, status).appendTo(appendable, status);
-            compiledFormatter.format(num, outputMeasuresList[i], status);
-        }
-    }
-
-    // TODO(ICU-21494): implement gender for lists of mixed units. Presumably we
-    // can set micros.gender to the gender associated with the list formatter in
-    // use below (once we have correct support for that). And then document this
-    // appropriately? "getMixedUnitModifier" doesn't sound like it would do
-    // something like this.
-
-    // Combine list into a "premixed" pattern
-    UnicodeString premixedFormatPattern;
-    fListFormatter->format(outputMeasuresList.getAlias(), fMixedUnitCount, premixedFormatPattern,
-                           status);
-    SimpleFormatter premixedCompiled(premixedFormatPattern, 0, 1, status);
-    if (U_FAILURE(status)) {
-        return &micros.helpers.emptyWeakModifier;
-    }
-
-    micros.helpers.mixedUnitModifier =
-        SimpleModifier(premixedCompiled, kUndefinedField, false, {this, SIGNUM_POS_ZERO, quantityPlural});
-    return &micros.helpers.mixedUnitModifier;
-}
-
-const Modifier *MixedUnitLongNameHandler::getModifier(Signum /*signum*/,
-                                                      StandardPlural::Form /*plural*/) const {
-    // TODO(icu-units#28): investigate this method when investigating where
-    // ModifierStore::getModifier() gets used. To be sure it remains
-    // unreachable:
-    UPRV_UNREACHABLE_EXIT;
-    return nullptr;
-}
-
-LongNameMultiplexer *LongNameMultiplexer::forMeasureUnits(const Locale &loc,
-                                                          const MaybeStackVector<MeasureUnit> &units,
-                                                          const UNumberUnitWidth &width,
-                                                          const char *unitDisplayCase,
-                                                          const PluralRules *rules,
-                                                          const MicroPropsGenerator *parent,
-                                                          UErrorCode &status) {
-    LocalPointer<LongNameMultiplexer> result(new LongNameMultiplexer(parent), status);
-    if (U_FAILURE(status)) {
-        return nullptr;
-    }
-    U_ASSERT(units.length() > 0);
-    if (result->fHandlers.resize(units.length()) == nullptr) {
-        status = U_MEMORY_ALLOCATION_ERROR;
-        return nullptr;
-    }
-    result->fMeasureUnits.adoptInstead(new MeasureUnit[units.length()]);
-    for (int32_t i = 0, length = units.length(); i < length; i++) {
-        const MeasureUnit &unit = *units[i];
-        result->fMeasureUnits[i] = unit;
-        if (unit.getComplexity(status) == UMEASURE_UNIT_MIXED) {
-            MixedUnitLongNameHandler *mlnh = result->fMixedUnitHandlers.createAndCheckErrorCode(status);
-            MixedUnitLongNameHandler::forMeasureUnit(loc, unit, width, unitDisplayCase, rules, nullptr,
-                                                     mlnh, status);
-            result->fHandlers[i] = mlnh;
-        } else {
-            LongNameHandler *lnh = result->fLongNameHandlers.createAndCheckErrorCode(status);
-            LongNameHandler::forMeasureUnit(loc, unit, width, unitDisplayCase, rules, nullptr, lnh, status);
-            result->fHandlers[i] = lnh;
-        }
-        if (U_FAILURE(status)) {
-            return nullptr;
-        }
-    }
-    return result.orphan();
-}
-
-void LongNameMultiplexer::processQuantity(DecimalQuantity &quantity, MicroProps &micros,
-                                          UErrorCode &status) const {
-    // We call parent->processQuantity() from the Multiplexer, instead of
-    // letting LongNameHandler handle it: we don't know which LongNameHandler to
-    // call until we've called the parent!
-    fParent->processQuantity(quantity, micros, status);
-
-    // Call the correct LongNameHandler based on outputUnit
-    for (int i = 0; i < fHandlers.getCapacity(); i++) {
-        if (fMeasureUnits[i] == micros.outputUnit) {
-            fHandlers[i]->processQuantity(quantity, micros, status);
-            return;
-        }
-    }
-    if (U_FAILURE(status)) {
-        return;
-    }
-    // We shouldn't receive any outputUnit for which we haven't already got a
-    // LongNameHandler:
-    status = U_INTERNAL_PROGRAM_ERROR;
-}
-
-#endif /* #if !UCONFIG_NO_FORMATTING */
->>>>>>> a8a80be5
+// © 2017 and later: Unicode, Inc. and others.
+// License & terms of use: http://www.unicode.org/copyright.html
+
+#include "unicode/utypes.h"
+
+#if !UCONFIG_NO_FORMATTING
+
+#include <cstdlib>
+
+#include "unicode/simpleformatter.h"
+#include "unicode/ures.h"
+#include "ureslocs.h"
+#include "charstr.h"
+#include "uresimp.h"
+#include "measunit_impl.h"
+#include "number_longnames.h"
+#include "number_microprops.h"
+#include <algorithm>
+#include "cstring.h"
+#include "util.h"
+
+using namespace icu;
+using namespace icu::number;
+using namespace icu::number::impl;
+
+namespace {
+
+/**
+ * Display Name (this format has no placeholder).
+ *
+ * Used as an index into the LongNameHandler::simpleFormats array. Units
+ * resources cover the normal set of PluralRules keys, as well as `dnam` and
+ * `per` forms.
+ */
+constexpr int32_t DNAM_INDEX = StandardPlural::Form::COUNT;
+/**
+ * "per" form (e.g. "{0} per day" is day's "per" form).
+ *
+ * Used as an index into the LongNameHandler::simpleFormats array. Units
+ * resources cover the normal set of PluralRules keys, as well as `dnam` and
+ * `per` forms.
+ */
+constexpr int32_t PER_INDEX = StandardPlural::Form::COUNT + 1;
+/**
+ * Gender of the word, in languages with grammatical gender.
+ */
+constexpr int32_t GENDER_INDEX = StandardPlural::Form::COUNT + 2;
+// Number of keys in the array populated by PluralTableSink.
+constexpr int32_t ARRAY_LENGTH = StandardPlural::Form::COUNT + 3;
+
+// TODO(icu-units#28): load this list from resources, after creating a "&set"
+// function for use in ldml2icu rules.
+const int32_t GENDER_COUNT = 7;
+const char *gGenders[GENDER_COUNT] = {"animate",   "common", "feminine", "inanimate",
+                                      "masculine", "neuter", "personal"};
+
+// Converts a UnicodeString to a const char*, either pointing to a string in
+// gGenders, or pointing to an empty string if an appropriate string was not
+// found.
+const char *getGenderString(UnicodeString uGender, UErrorCode status) {
+    if (uGender.length() == 0) {
+        return "";
+    }
+    CharString gender;
+    gender.appendInvariantChars(uGender, status);
+    if (U_FAILURE(status)) {
+        return "";
+    }
+    int32_t first = 0;
+    int32_t last = GENDER_COUNT;
+    while (first < last) {
+        int32_t mid = (first + last) / 2;
+        int32_t cmp = uprv_strcmp(gender.data(), gGenders[mid]);
+        if (cmp == 0) {
+            return gGenders[mid];
+        } else if (cmp > 0) {
+            first = mid + 1;
+        } else if (cmp < 0) {
+            last = mid;
+        }
+    }
+    // We don't return an error in case our gGenders list is incomplete in
+    // production.
+    //
+    // TODO(icu-units#28): a unit test checking all locales' genders are covered
+    // by gGenders? Else load a complete list of genders found in
+    // grammaticalFeatures in an initOnce.
+    return "";
+}
+
+// Returns the array index that corresponds to the given pluralKeyword.
+static int32_t getIndex(const char* pluralKeyword, UErrorCode& status) {
+    // pluralKeyword can also be "dnam", "per", or "gender"
+    switch (*pluralKeyword) {
+    case 'd':
+        if (uprv_strcmp(pluralKeyword + 1, "nam") == 0) {
+            return DNAM_INDEX;
+        }
+        break;
+    case 'g':
+        if (uprv_strcmp(pluralKeyword + 1, "ender") == 0) {
+            return GENDER_INDEX;
+        }
+        break;
+    case 'p':
+        if (uprv_strcmp(pluralKeyword + 1, "er") == 0) {
+            return PER_INDEX;
+        }
+        break;
+    default:
+        break;
+    }
+    StandardPlural::Form plural = StandardPlural::fromString(pluralKeyword, status);
+    return plural;
+}
+
+// Selects a string out of the `strings` array which corresponds to the
+// specified plural form, with fallback to the OTHER form.
+//
+// The `strings` array must have ARRAY_LENGTH items: one corresponding to each
+// of the plural forms, plus a display name ("dnam") and a "per" form.
+static UnicodeString getWithPlural(
+        const UnicodeString* strings,
+        StandardPlural::Form plural,
+        UErrorCode& status) {
+    UnicodeString result = strings[plural];
+    if (result.isBogus()) {
+        result = strings[StandardPlural::Form::OTHER];
+    }
+    if (result.isBogus()) {
+        // There should always be data in the "other" plural variant.
+        status = U_INTERNAL_PROGRAM_ERROR;
+    }
+    return result;
+}
+
+enum PlaceholderPosition { PH_EMPTY, PH_NONE, PH_BEGINNING, PH_MIDDLE, PH_END };
+
+/**
+ * Returns three outputs extracted from pattern.
+ *
+ * @param coreUnit is extracted as per Extract(...) in the spec:
+ *   https://unicode.org/reports/tr35/tr35-general.html#compound-units
+ * @param PlaceholderPosition indicates where in the string the placeholder was
+ *   found.
+ * @param joinerChar Iff the placeholder was at the beginning or end, joinerChar
+ *   contains the space character (if any) that separated the placeholder from
+ *   the rest of the pattern. Otherwise, joinerChar is set to NUL. Only one
+ *   space character is considered.
+ */
+void extractCorePattern(const UnicodeString &pattern,
+                        UnicodeString &coreUnit,
+                        PlaceholderPosition &placeholderPosition,
+                        char16_t &joinerChar) {
+    joinerChar = 0;
+    int32_t len = pattern.length();
+    if (pattern.startsWith(u"{0}", 3)) {
+        placeholderPosition = PH_BEGINNING;
+        if (u_isJavaSpaceChar(pattern[3])) {
+            joinerChar = pattern[3];
+            coreUnit.setTo(pattern, 4, len - 4);
+        } else {
+            coreUnit.setTo(pattern, 3, len - 3);
+        }
+    } else if (pattern.endsWith(u"{0}", 3)) {
+        placeholderPosition = PH_END;
+        if (u_isJavaSpaceChar(pattern[len - 4])) {
+            coreUnit.setTo(pattern, 0, len - 4);
+            joinerChar = pattern[len - 4];
+        } else {
+            coreUnit.setTo(pattern, 0, len - 3);
+        }
+    } else if (pattern.indexOf(u"{0}", 3, 1, len - 2) == -1) {
+        placeholderPosition = PH_NONE;
+        coreUnit = pattern;
+    } else {
+        placeholderPosition = PH_MIDDLE;
+        coreUnit = pattern;
+    }
+}
+
+//////////////////////////
+/// BEGIN DATA LOADING ///
+//////////////////////////
+
+// Gets the gender of a built-in unit: unit must be a built-in. Returns an empty
+// string both in case of unknown gender and in case of unknown unit.
+UnicodeString
+getGenderForBuiltin(const Locale &locale, const MeasureUnit &builtinUnit, UErrorCode &status) {
+    LocalUResourceBundlePointer unitsBundle(ures_open(U_ICUDATA_UNIT, locale.getName(), &status));
+    if (U_FAILURE(status)) { return {}; }
+
+    // Map duration-year-person, duration-week-person, etc. to duration-year, duration-week, ...
+    // TODO(ICU-20400): Get duration-*-person data properly with aliases.
+    StringPiece subtypeForResource;
+    int32_t subtypeLen = static_cast<int32_t>(uprv_strlen(builtinUnit.getSubtype()));
+    if (subtypeLen > 7 && uprv_strcmp(builtinUnit.getSubtype() + subtypeLen - 7, "-person") == 0) {
+        subtypeForResource = {builtinUnit.getSubtype(), subtypeLen - 7};
+    } else {
+        subtypeForResource = builtinUnit.getSubtype();
+    }
+
+    CharString key;
+    key.append("units/", status);
+    key.append(builtinUnit.getType(), status);
+    key.append("/", status);
+    key.append(subtypeForResource, status);
+    key.append("/gender", status);
+
+    UErrorCode localStatus = status;
+    int32_t resultLen = 0;
+    const char16_t *result =
+        ures_getStringByKeyWithFallback(unitsBundle.getAlias(), key.data(), &resultLen, &localStatus);
+    if (U_SUCCESS(localStatus)) {
+        status = localStatus;
+        return UnicodeString(true, result, resultLen);
+    } else {
+        // TODO(icu-units#28): "$unitRes/gender" does not exist. Do we want to
+        // check whether the parent "$unitRes" exists? Then we could return
+        // U_MISSING_RESOURCE_ERROR for incorrect usage (e.g. builtinUnit not
+        // being a builtin).
+        return {};
+    }
+}
+
+// Loads data from a resource tree with paths matching
+// $key/$pluralForm/$gender/$case, with lateral inheritance for missing cases
+// and genders.
+//
+// An InflectedPluralSink is configured to load data for a specific gender and
+// case. It loads all plural forms, because selection between plural forms is
+// dependent upon the value being formatted.
+//
+// See data/unit/de.txt and data/unit/fr.txt for examples - take a look at
+// units/compound/power2: German has case, French has differences for gender,
+// but no case.
+//
+// TODO(icu-units#138): Conceptually similar to PluralTableSink, however the
+// tree structures are different. After homogenizing the structures, we may be
+// able to unify the two classes.
+//
+// TODO: Spec violation: expects presence of "count" - does not fallback to an
+// absent "count"! If this fallback were added, getCompoundValue could be
+// superseded?
+class InflectedPluralSink : public ResourceSink {
+  public:
+    // Accepts `char*` rather than StringPiece because
+    // ResourceTable::findValue(...) requires a null-terminated `char*`.
+    //
+    // NOTE: outArray MUST have a length of at least ARRAY_LENGTH. No bounds
+    // checking is performed.
+    explicit InflectedPluralSink(const char *gender, const char *caseVariant, UnicodeString *outArray)
+        : gender(gender), caseVariant(caseVariant), outArray(outArray) {
+        // Initialize the array to bogus strings.
+        for (int32_t i = 0; i < ARRAY_LENGTH; i++) {
+            outArray[i].setToBogus();
+        }
+    }
+
+    // See ResourceSink::put().
+    void put(const char *key, ResourceValue &value, UBool /*noFallback*/, UErrorCode &status) override {
+        int32_t pluralIndex = getIndex(key, status);
+        if (U_FAILURE(status)) { return; }
+        if (!outArray[pluralIndex].isBogus()) {
+            // We already have a pattern
+            return;
+        }
+        ResourceTable genderTable = value.getTable(status);
+        ResourceTable caseTable; // This instance has to outlive `value`
+        if (loadForPluralForm(genderTable, caseTable, value, status)) {
+            outArray[pluralIndex] = value.getUnicodeString(status);
+        }
+    }
+
+  private:
+    // Tries to load data for the configured gender from `genderTable`. Returns
+    // true if found, returning the data in `value`. The returned data will be
+    // for the configured gender if found, falling back to "neuter" and
+    // no-gender if not. The caseTable parameter holds the intermediate
+    // ResourceTable for the sake of lifetime management.
+    bool loadForPluralForm(const ResourceTable &genderTable,
+                           ResourceTable &caseTable,
+                           ResourceValue &value,
+                           UErrorCode &status) {
+        if (uprv_strcmp(gender, "") != 0) {
+            if (loadForGender(genderTable, gender, caseTable, value, status)) {
+                return true;
+            }
+            if (uprv_strcmp(gender, "neuter") != 0 &&
+                loadForGender(genderTable, "neuter", caseTable, value, status)) {
+                return true;
+            }
+        }
+        if (loadForGender(genderTable, "_", caseTable, value, status)) {
+            return true;
+        }
+        return false;
+    }
+
+    // Tries to load data for the given gender from `genderTable`. Returns true
+    // if found, returning the data in `value`. The returned data will be for
+    // the configured case if found, falling back to "nominative" and no-case if
+    // not.
+    bool loadForGender(const ResourceTable &genderTable,
+                       const char *genderVal,
+                       ResourceTable &caseTable,
+                       ResourceValue &value,
+                       UErrorCode &status) {
+        if (!genderTable.findValue(genderVal, value)) {
+            return false;
+        }
+        caseTable = value.getTable(status);
+        if (uprv_strcmp(caseVariant, "") != 0) {
+            if (loadForCase(caseTable, caseVariant, value)) {
+                return true;
+            }
+            if (uprv_strcmp(caseVariant, "nominative") != 0 &&
+                loadForCase(caseTable, "nominative", value)) {
+                return true;
+            }
+        }
+        if (loadForCase(caseTable, "_", value)) {
+            return true;
+        }
+        return false;
+    }
+
+    // Tries to load data for the given case from `caseTable`. Returns true if
+    // found, returning the data in `value`.
+    bool loadForCase(const ResourceTable &caseTable, const char *caseValue, ResourceValue &value) {
+        if (!caseTable.findValue(caseValue, value)) {
+            return false;
+        }
+        return true;
+    }
+
+    const char *gender;
+    const char *caseVariant;
+    UnicodeString *outArray;
+};
+
+// Fetches localised formatting patterns for the given subKey. See documentation
+// for InflectedPluralSink for details.
+//
+// Data is loaded for the appropriate unit width, with missing data filled in
+// from unitsShort.
+void getInflectedMeasureData(StringPiece subKey,
+                             const Locale &locale,
+                             const UNumberUnitWidth &width,
+                             const char *gender,
+                             const char *caseVariant,
+                             UnicodeString *outArray,
+                             UErrorCode &status) {
+    InflectedPluralSink sink(gender, caseVariant, outArray);
+    LocalUResourceBundlePointer unitsBundle(ures_open(U_ICUDATA_UNIT, locale.getName(), &status));
+    if (U_FAILURE(status)) { return; }
+
+    CharString key;
+    key.append("units", status);
+    if (width == UNUM_UNIT_WIDTH_NARROW) {
+        key.append("Narrow", status);
+    } else if (width == UNUM_UNIT_WIDTH_SHORT) {
+        key.append("Short", status);
+    }
+    key.append("/", status);
+    key.append(subKey, status);
+
+    UErrorCode localStatus = status;
+    ures_getAllChildrenWithFallback(unitsBundle.getAlias(), key.data(), sink, localStatus);
+    if (width == UNUM_UNIT_WIDTH_SHORT) {
+        status = localStatus;
+        return;
+    }
+}
+
+class PluralTableSink : public ResourceSink {
+  public:
+    // NOTE: outArray MUST have a length of at least ARRAY_LENGTH. No bounds
+    // checking is performed.
+    explicit PluralTableSink(UnicodeString *outArray) : outArray(outArray) {
+        // Initialize the array to bogus strings.
+        for (int32_t i = 0; i < ARRAY_LENGTH; i++) {
+            outArray[i].setToBogus();
+        }
+    }
+
+    void put(const char *key, ResourceValue &value, UBool /*noFallback*/, UErrorCode &status) override {
+        if (uprv_strcmp(key, "case") == 0) {
+            return;
+        }
+        int32_t index = getIndex(key, status);
+        if (U_FAILURE(status)) { return; }
+        if (!outArray[index].isBogus()) {
+            return;
+        }
+        outArray[index] = value.getUnicodeString(status);
+        if (U_FAILURE(status)) { return; }
+    }
+
+  private:
+    UnicodeString *outArray;
+};
+
+/**
+ * Populates outArray with `locale`-specific values for `unit` through use of
+ * PluralTableSink. Only the set of basic units are supported!
+ *
+ * Reading from resources *unitsNarrow* and *unitsShort* (for width
+ * UNUM_UNIT_WIDTH_NARROW), or just *unitsShort* (for width
+ * UNUM_UNIT_WIDTH_SHORT). For other widths, it reads just "units".
+ *
+ * @param unit must be a built-in unit, i.e. must have a type and subtype,
+ *     listed in gTypes and gSubTypes in measunit.cpp.
+ * @param unitDisplayCase the empty string and "nominative" are treated the
+ *     same. For other cases, strings for the requested case are used if found.
+ *     (For any missing case-specific data, we fall back to nominative.)
+ * @param outArray must be of fixed length ARRAY_LENGTH.
+ */
+void getMeasureData(const Locale &locale,
+                    const MeasureUnit &unit,
+                    const UNumberUnitWidth &width,
+                    const char *unitDisplayCase,
+                    UnicodeString *outArray,
+                    UErrorCode &status) {
+    PluralTableSink sink(outArray);
+    LocalUResourceBundlePointer unitsBundle(ures_open(U_ICUDATA_UNIT, locale.getName(), &status));
+    if (U_FAILURE(status)) { return; }
+
+    CharString subKey;
+    subKey.append("/", status);
+    subKey.append(unit.getType(), status);
+    subKey.append("/", status);
+
+    // Check if unitSubType is an alias or not.
+    LocalUResourceBundlePointer aliasBundle(ures_open(U_ICUDATA_ALIAS, "metadata", &status));
+
+    UErrorCode aliasStatus = status;
+    StackUResourceBundle aliasFillIn;
+    CharString aliasKey;
+    aliasKey.append("alias/unit/", aliasStatus);
+    aliasKey.append(unit.getSubtype(), aliasStatus);
+    aliasKey.append("/replacement", aliasStatus);
+    ures_getByKeyWithFallback(aliasBundle.getAlias(), aliasKey.data(), aliasFillIn.getAlias(),
+                              &aliasStatus);
+    CharString unitSubType;
+    if (!U_FAILURE(aliasStatus)) {
+        // This means the subType is an alias. Then, replace unitSubType with the replacement.
+        auto replacement = ures_getUnicodeString(aliasFillIn.getAlias(), &status);
+        unitSubType.appendInvariantChars(replacement, status);
+    } else {
+        unitSubType.append(unit.getSubtype(), status);
+    }
+
+    // Map duration-year-person, duration-week-person, etc. to duration-year, duration-week, ...
+    // TODO(ICU-20400): Get duration-*-person data properly with aliases.
+    int32_t subtypeLen = static_cast<int32_t>(uprv_strlen(unitSubType.data()));
+    if (subtypeLen > 7 && uprv_strcmp(unitSubType.data() + subtypeLen - 7, "-person") == 0) {
+        subKey.append({unitSubType.data(), subtypeLen - 7}, status);
+    } else {
+        subKey.append({unitSubType.data(), subtypeLen}, status);
+    }
+
+    if (width != UNUM_UNIT_WIDTH_FULL_NAME) {
+        UErrorCode localStatus = status;
+        CharString genderKey;
+        genderKey.append("units", localStatus);
+        genderKey.append(subKey, localStatus);
+        genderKey.append("/gender", localStatus);
+        StackUResourceBundle fillIn;
+        ures_getByKeyWithFallback(unitsBundle.getAlias(), genderKey.data(), fillIn.getAlias(),
+                                  &localStatus);
+        outArray[GENDER_INDEX] = ures_getUnicodeString(fillIn.getAlias(), &localStatus);
+    }
+
+    CharString key;
+    key.append("units", status);
+    if (width == UNUM_UNIT_WIDTH_NARROW) {
+        key.append("Narrow", status);
+    } else if (width == UNUM_UNIT_WIDTH_SHORT) {
+        key.append("Short", status);
+    }
+    key.append(subKey, status);
+
+    // Grab desired case first, if available. Then grab no-case data to fill in
+    // the gaps.
+    if (width == UNUM_UNIT_WIDTH_FULL_NAME && unitDisplayCase[0] != 0) {
+        CharString caseKey;
+        caseKey.append(key, status);
+        caseKey.append("/case/", status);
+        caseKey.append(unitDisplayCase, status);
+
+        UErrorCode localStatus = U_ZERO_ERROR;
+        // TODO(icu-units#138): our fallback logic is not spec-compliant:
+        // lateral fallback should happen before locale fallback. Switch to
+        // getInflectedMeasureData after homogenizing data format? Find a unit
+        // test case that demonstrates the incorrect fallback logic (via
+        // regional variant of an inflected language?)
+        ures_getAllChildrenWithFallback(unitsBundle.getAlias(), caseKey.data(), sink, localStatus);
+    }
+
+    // TODO(icu-units#138): our fallback logic is not spec-compliant: we
+    // check the given case, then go straight to the no-case data. The spec
+    // states we should first look for case="nominative". As part of #138,
+    // either get the spec changed, or add unit tests that warn us if
+    // case="nominative" data differs from no-case data?
+    UErrorCode localStatus = U_ZERO_ERROR;
+    ures_getAllChildrenWithFallback(unitsBundle.getAlias(), key.data(), sink, localStatus);
+    if (width == UNUM_UNIT_WIDTH_SHORT) {
+        if (U_FAILURE(localStatus)) {
+            status = localStatus;
+        }
+        return;
+    }
+}
+
+// NOTE: outArray MUST have a length of at least ARRAY_LENGTH.
+void getCurrencyLongNameData(const Locale &locale, const CurrencyUnit &currency, UnicodeString *outArray,
+                             UErrorCode &status) {
+    // In ICU4J, this method gets a CurrencyData from CurrencyData.provider.
+    // TODO(ICU4J): Implement this without going through CurrencyData, like in ICU4C?
+    PluralTableSink sink(outArray);
+    LocalUResourceBundlePointer unitsBundle(ures_open(U_ICUDATA_CURR, locale.getName(), &status));
+    if (U_FAILURE(status)) { return; }
+    ures_getAllChildrenWithFallback(unitsBundle.getAlias(), "CurrencyUnitPatterns", sink, status);
+    if (U_FAILURE(status)) { return; }
+    for (int32_t i = 0; i < StandardPlural::Form::COUNT; i++) {
+        UnicodeString &pattern = outArray[i];
+        if (pattern.isBogus()) {
+            continue;
+        }
+        int32_t longNameLen = 0;
+        const char16_t *longName = ucurr_getPluralName(
+                currency.getISOCurrency(),
+                locale.getName(),
+                nullptr /* isChoiceFormat */,
+                StandardPlural::getKeyword(static_cast<StandardPlural::Form>(i)),
+                &longNameLen,
+                &status);
+        // Example pattern from data: "{0} {1}"
+        // Example output after find-and-replace: "{0} US dollars"
+        pattern.findAndReplace(UnicodeString(u"{1}"), UnicodeString(longName, longNameLen));
+    }
+}
+
+UnicodeString getCompoundValue(StringPiece compoundKey,
+                               const Locale &locale,
+                               const UNumberUnitWidth &width,
+                               UErrorCode &status) {
+    LocalUResourceBundlePointer unitsBundle(ures_open(U_ICUDATA_UNIT, locale.getName(), &status));
+    if (U_FAILURE(status)) { return {}; }
+    CharString key;
+    key.append("units", status);
+    if (width == UNUM_UNIT_WIDTH_NARROW) {
+        key.append("Narrow", status);
+    } else if (width == UNUM_UNIT_WIDTH_SHORT) {
+        key.append("Short", status);
+    }
+    key.append("/compound/", status);
+    key.append(compoundKey, status);
+
+    UErrorCode localStatus = status;
+    int32_t len = 0;
+    const char16_t *ptr =
+        ures_getStringByKeyWithFallback(unitsBundle.getAlias(), key.data(), &len, &localStatus);
+    if (U_FAILURE(localStatus) && width != UNUM_UNIT_WIDTH_SHORT) {
+        // Fall back to short, which contains more compound data
+        key.clear();
+        key.append("unitsShort/compound/", status);
+        key.append(compoundKey, status);
+        ptr = ures_getStringByKeyWithFallback(unitsBundle.getAlias(), key.data(), &len, &status);
+    } else {
+        status = localStatus;
+    }
+    if (U_FAILURE(status)) {
+        return {};
+    }
+    return UnicodeString(ptr, len);
+}
+
+/**
+ * Loads and applies deriveComponent rules from CLDR's grammaticalFeatures.xml.
+ *
+ * Consider a deriveComponent rule that looks like this:
+ *
+ *     <deriveComponent feature="case" structure="per" value0="compound" value1="nominative"/>
+ *
+ * Instantiating an instance as follows:
+ *
+ *     DerivedComponents d(loc, "case", "per");
+ *
+ * Applying the rule in the XML element above, `d.value0("foo")` will be "foo",
+ * and `d.value1("foo")` will be "nominative".
+ *
+ * The values returned by value0(...) and value1(...) are valid only while the
+ * instance exists. In case of any kind of failure, value0(...) and value1(...)
+ * will return "".
+ */
+class DerivedComponents {
+  public:
+    /**
+     * Constructor.
+     *
+     * The feature and structure parameters must be null-terminated. The string
+     * referenced by compoundValue must exist for longer than the
+     * DerivedComponents instance.
+     */
+    DerivedComponents(const Locale &locale, const char *feature, const char *structure) {
+        StackUResourceBundle derivationsBundle, stackBundle;
+        ures_openDirectFillIn(derivationsBundle.getAlias(), nullptr, "grammaticalFeatures", &status);
+        ures_getByKey(derivationsBundle.getAlias(), "grammaticalData", derivationsBundle.getAlias(),
+                      &status);
+        ures_getByKey(derivationsBundle.getAlias(), "derivations", derivationsBundle.getAlias(),
+                      &status);
+        if (U_FAILURE(status)) {
+            return;
+        }
+        UErrorCode localStatus = U_ZERO_ERROR;
+        // TODO(icu-units#28): use standard normal locale resolution algorithms
+        // rather than just grabbing language:
+        ures_getByKey(derivationsBundle.getAlias(), locale.getLanguage(), stackBundle.getAlias(),
+                      &localStatus);
+        // TODO(icu-units#28):
+        // - code currently assumes if the locale exists, the rules are there -
+        //   instead of falling back to root when the requested rule is missing.
+        // - investigate ures.h functions, see if one that uses res_findResource()
+        //   might be better (or use res_findResource directly), or maybe help
+        //   improve ures documentation to guide function selection?
+        if (localStatus == U_MISSING_RESOURCE_ERROR) {
+            ures_getByKey(derivationsBundle.getAlias(), "root", stackBundle.getAlias(), &status);
+        } else {
+            status = localStatus;
+        }
+        ures_getByKey(stackBundle.getAlias(), "component", stackBundle.getAlias(), &status);
+        ures_getByKey(stackBundle.getAlias(), feature, stackBundle.getAlias(), &status);
+        ures_getByKey(stackBundle.getAlias(), structure, stackBundle.getAlias(), &status);
+        UnicodeString val0 = ures_getUnicodeStringByIndex(stackBundle.getAlias(), 0, &status);
+        UnicodeString val1 = ures_getUnicodeStringByIndex(stackBundle.getAlias(), 1, &status);
+        if (U_SUCCESS(status)) {
+            if (val0.compare(UnicodeString(u"compound")) == 0) {
+                compound0_ = true;
+            } else {
+                compound0_ = false;
+                value0_.appendInvariantChars(val0, status);
+            }
+            if (val1.compare(UnicodeString(u"compound")) == 0) {
+                compound1_ = true;
+            } else {
+                compound1_ = false;
+                value1_.appendInvariantChars(val1, status);
+            }
+        }
+    }
+
+    // Returns a StringPiece that is only valid as long as the instance exists.
+    StringPiece value0(const StringPiece compoundValue) const {
+        return compound0_ ? compoundValue : value0_.toStringPiece();
+    }
+
+    // Returns a StringPiece that is only valid as long as the instance exists.
+    StringPiece value1(const StringPiece compoundValue) const {
+        return compound1_ ? compoundValue : value1_.toStringPiece();
+    }
+
+    // Returns a char* that is only valid as long as the instance exists.
+    const char *value0(const char *compoundValue) const {
+        return compound0_ ? compoundValue : value0_.data();
+    }
+
+    // Returns a char* that is only valid as long as the instance exists.
+    const char *value1(const char *compoundValue) const {
+        return compound1_ ? compoundValue : value1_.data();
+    }
+
+  private:
+    UErrorCode status = U_ZERO_ERROR;
+
+    // Holds strings referred to by value0 and value1;
+    bool compound0_ = false, compound1_ = false;
+    CharString value0_, value1_;
+};
+
+// TODO(icu-units#28): test somehow? Associate with an ICU ticket for adding
+// testsuite support for testing with synthetic data?
+/**
+ * Loads and returns the value in rules that look like these:
+ *
+ * <deriveCompound feature="gender" structure="per" value="0"/>
+ * <deriveCompound feature="gender" structure="times" value="1"/>
+ *
+ * Currently a fake example, but spec compliant:
+ * <deriveCompound feature="gender" structure="power" value="feminine"/>
+ *
+ * NOTE: If U_FAILURE(status), returns an empty string.
+ */ 
+UnicodeString
+getDeriveCompoundRule(Locale locale, const char *feature, const char *structure, UErrorCode &status) {
+    StackUResourceBundle derivationsBundle, stackBundle;
+    ures_openDirectFillIn(derivationsBundle.getAlias(), nullptr, "grammaticalFeatures", &status);
+    ures_getByKey(derivationsBundle.getAlias(), "grammaticalData", derivationsBundle.getAlias(),
+                  &status);
+    ures_getByKey(derivationsBundle.getAlias(), "derivations", derivationsBundle.getAlias(), &status);
+    // TODO: use standard normal locale resolution algorithms rather than just grabbing language:
+    ures_getByKey(derivationsBundle.getAlias(), locale.getLanguage(), stackBundle.getAlias(), &status);
+    // TODO:
+    // - code currently assumes if the locale exists, the rules are there -
+    //   instead of falling back to root when the requested rule is missing.
+    // - investigate ures.h functions, see if one that uses res_findResource()
+    //   might be better (or use res_findResource directly), or maybe help
+    //   improve ures documentation to guide function selection?
+    if (status == U_MISSING_RESOURCE_ERROR) {
+        status = U_ZERO_ERROR;
+        ures_getByKey(derivationsBundle.getAlias(), "root", stackBundle.getAlias(), &status);
+    }
+    ures_getByKey(stackBundle.getAlias(), "compound", stackBundle.getAlias(), &status);
+    ures_getByKey(stackBundle.getAlias(), feature, stackBundle.getAlias(), &status);
+    UnicodeString uVal = ures_getUnicodeStringByKey(stackBundle.getAlias(), structure, &status);
+    if (U_FAILURE(status)) {
+        return {};
+    }
+    U_ASSERT(!uVal.isBogus());
+    return uVal;
+}
+
+// Returns the gender string for structures following these rules:
+//
+// <deriveCompound feature="gender" structure="per" value="0"/>
+// <deriveCompound feature="gender" structure="times" value="1"/>
+//
+// Fake example:
+// <deriveCompound feature="gender" structure="power" value="feminine"/>
+//
+// data0 and data1 should be pattern arrays (UnicodeString[ARRAY_SIZE]) that
+// correspond to value="0" and value="1".
+//
+// Pass a nullptr to data1 if the structure has no concept of value="1" (e.g.
+// "prefix" doesn't).
+UnicodeString getDerivedGender(Locale locale,
+                               const char *structure,
+                               UnicodeString *data0,
+                               UnicodeString *data1,
+                               UErrorCode &status) {
+    UnicodeString val = getDeriveCompoundRule(locale, "gender", structure, status);
+    if (val.length() == 1) {
+        switch (val[0]) {
+        case u'0':
+            return data0[GENDER_INDEX];
+        case u'1':
+            if (data1 == nullptr) {
+                return {};
+            }
+            return data1[GENDER_INDEX];
+        }
+    }
+    return val;
+}
+
+////////////////////////
+/// END DATA LOADING ///
+////////////////////////
+
+// TODO: promote this somewhere? It's based on patternprops.cpp' trimWhitespace
+const char16_t *trimSpaceChars(const char16_t *s, int32_t &length) {
+    if (length <= 0 || (!u_isJavaSpaceChar(s[0]) && !u_isJavaSpaceChar(s[length - 1]))) {
+        return s;
+    }
+    int32_t start = 0;
+    int32_t limit = length;
+    while (start < limit && u_isJavaSpaceChar(s[start])) {
+        ++start;
+    }
+    if (start < limit) {
+        // There is non-white space at start; we will not move limit below that,
+        // so we need not test start<limit in the loop.
+        while (u_isJavaSpaceChar(s[limit - 1])) {
+            --limit;
+        }
+    }
+    length = limit - start;
+    return s + start;
+}
+
+/**
+ * Calculates the gender of an arbitrary unit: this is the *second*
+ * implementation of an algorithm to do this:
+ *
+ * Gender is also calculated in "processPatternTimes": that code path is "bottom
+ * up", loading the gender for every component of a compound unit (at the same
+ * time as loading the Long Names formatting patterns), even if the gender is
+ * unneeded, then combining the single units' genders into the compound unit's
+ * gender, according to the rules. This algorithm does a lazier "top-down"
+ * evaluation, starting with the compound unit, calculating which single unit's
+ * gender is needed by breaking it down according to the rules, and then loading
+ * only the gender of the one single unit who's gender is needed.
+ *
+ * For future refactorings:
+ * 1. we could drop processPatternTimes' gender calculation and just call this
+ *    function: for UNUM_UNIT_WIDTH_FULL_NAME, the unit gender is in the very
+ *    same table as the formatting patterns, so loading it then may be
+ *    efficient. For other unit widths however, it needs to be explicitly looked
+ *    up anyway.
+ * 2. alternatively, if CLDR is providing all the genders we need such that we
+ *    don't need to calculate them in ICU anymore, we could drop this function
+ *    and keep only processPatternTimes' calculation. (And optimise it a bit?)
+ *
+ * @param locale The desired locale.
+ * @param unit The measure unit to calculate the gender for.
+ * @return The gender string for the unit, or an empty string if unknown or
+ *     ungendered.
+ */
+UnicodeString calculateGenderForUnit(const Locale &locale, const MeasureUnit &unit, UErrorCode &status) {
+    MeasureUnitImpl impl;
+    const MeasureUnitImpl& mui = MeasureUnitImpl::forMeasureUnit(unit, impl, status);
+    int32_t singleUnitIndex = 0;
+    if (mui.complexity == UMEASURE_UNIT_COMPOUND) {
+        int32_t startSlice = 0;
+        // inclusive
+        int32_t endSlice = mui.singleUnits.length()-1;
+        U_ASSERT(endSlice > 0); // Else it would not be COMPOUND
+        if (mui.singleUnits[endSlice]->dimensionality < 0) {
+            // We have a -per- construct
+            UnicodeString perRule = getDeriveCompoundRule(locale, "gender", "per", status);
+            if (perRule.length() != 1) {
+                // Fixed gender for -per- units
+                return perRule;
+            }
+            if (perRule[0] == u'1') {
+                // Find the start of the denominator. We already know there is one.
+                while (mui.singleUnits[startSlice]->dimensionality >= 0) {
+                    startSlice++;
+                }
+            } else {
+                // Find the end of the numerator
+                while (endSlice >= 0 && mui.singleUnits[endSlice]->dimensionality < 0) {
+                    endSlice--;
+                }
+                if (endSlice < 0) {
+                    // We have only a denominator, e.g. "per-second".
+                    // TODO(icu-units#28): find out what gender to use in the
+                    // absence of a first value - mentioned in CLDR-14253.
+                    return {};
+                }
+            }
+        }
+        if (endSlice > startSlice) {
+            // We have a -times- construct
+            UnicodeString timesRule = getDeriveCompoundRule(locale, "gender", "times", status);
+            if (timesRule.length() != 1) {
+                // Fixed gender for -times- units
+                return timesRule;
+            }
+            if (timesRule[0] == u'0') {
+                endSlice = startSlice;
+            } else {
+                // We assume timesRule[0] == u'1'
+                startSlice = endSlice;
+            }
+        }
+        U_ASSERT(startSlice == endSlice);
+        singleUnitIndex = startSlice;
+    } else if (mui.complexity == UMEASURE_UNIT_MIXED) {
+        status = U_INTERNAL_PROGRAM_ERROR;
+        return {};
+    } else {
+        U_ASSERT(mui.complexity == UMEASURE_UNIT_SINGLE);
+        U_ASSERT(mui.singleUnits.length() == 1);
+    }
+
+    // Now we know which singleUnit's gender we want
+    const SingleUnitImpl *singleUnit = mui.singleUnits[singleUnitIndex];
+    // Check for any power-prefix gender override:
+    if (std::abs(singleUnit->dimensionality) != 1) {
+        UnicodeString powerRule = getDeriveCompoundRule(locale, "gender", "power", status);
+        if (powerRule.length() != 1) {
+            // Fixed gender for -powN- units
+            return powerRule;
+        }
+        // powerRule[0] == u'0'; u'1' not currently in spec.
+    }
+    // Check for any SI and binary prefix gender override:
+    if (std::abs(singleUnit->dimensionality) != 1) {
+        UnicodeString prefixRule = getDeriveCompoundRule(locale, "gender", "prefix", status);
+        if (prefixRule.length() != 1) {
+            // Fixed gender for -powN- units
+            return prefixRule;
+        }
+        // prefixRule[0] == u'0'; u'1' not currently in spec.
+    }
+    // Now we've boiled it down to the gender of one simple unit identifier:
+    return getGenderForBuiltin(locale, MeasureUnit::forIdentifier(singleUnit->getSimpleUnitID(), status),
+                               status);
+}
+
+void maybeCalculateGender(const Locale &locale,
+                          const MeasureUnit &unitRef,
+                          UnicodeString *outArray,
+                          UErrorCode &status) {
+    if (outArray[GENDER_INDEX].isBogus()) {
+        UnicodeString meterGender = getGenderForBuiltin(locale, MeasureUnit::getMeter(), status);
+        if (meterGender.isEmpty()) {
+            // No gender for meter: assume ungendered language
+            return;
+        }
+        // We have a gendered language, but are lacking gender for unitRef.
+        outArray[GENDER_INDEX] = calculateGenderForUnit(locale, unitRef, status);
+    }
+}
+
+} // namespace
+
+void LongNameHandler::forMeasureUnit(const Locale &loc,
+                                     const MeasureUnit &unitRef,
+                                     const UNumberUnitWidth &width,
+                                     const char *unitDisplayCase,
+                                     const PluralRules *rules,
+                                     const MicroPropsGenerator *parent,
+                                     LongNameHandler *fillIn,
+                                     UErrorCode &status) {
+    // From https://unicode.org/reports/tr35/tr35-general.html#compound-units -
+    // Points 1 and 2 are mostly handled by MeasureUnit:
+    //
+    // 1. If the unitId is empty or invalid, fail
+    // 2. Put the unitId into normalized order
+    U_ASSERT(fillIn != nullptr);
+
+    if (uprv_strcmp(unitRef.getType(), "") != 0) {
+        // Handling built-in units:
+        //
+        // 3. Set result to be getValue(unitId with length, pluralCategory, caseVariant)
+        //    - If result is not empty, return it
+        UnicodeString simpleFormats[ARRAY_LENGTH];
+        getMeasureData(loc, unitRef, width, unitDisplayCase, simpleFormats, status);
+        maybeCalculateGender(loc, unitRef, simpleFormats, status);
+        if (U_FAILURE(status)) {
+            return;
+        }
+        fillIn->rules = rules;
+        fillIn->parent = parent;
+        fillIn->simpleFormatsToModifiers(simpleFormats,
+                                         {UFIELD_CATEGORY_NUMBER, UNUM_MEASURE_UNIT_FIELD}, status);
+        if (!simpleFormats[GENDER_INDEX].isBogus()) {
+            fillIn->gender = getGenderString(simpleFormats[GENDER_INDEX], status);
+        }
+        return;
+
+        // TODO(icu-units#145): figure out why this causes a failure in
+        // format/MeasureFormatTest/TestIndividualPluralFallback and other
+        // tests, when it should have been an alternative for the lines above:
+
+        // forArbitraryUnit(loc, unitRef, width, unitDisplayCase, fillIn, status);
+        // fillIn->rules = rules;
+        // fillIn->parent = parent;
+        // return;
+    } else {
+        // Check if it is a MeasureUnit this constructor handles: this
+        // constructor does not handle mixed units
+        U_ASSERT(unitRef.getComplexity(status) != UMEASURE_UNIT_MIXED);
+        forArbitraryUnit(loc, unitRef, width, unitDisplayCase, fillIn, status);
+        fillIn->rules = rules;
+        fillIn->parent = parent;
+        return;
+    }
+}
+
+void LongNameHandler::forArbitraryUnit(const Locale &loc,
+                                       const MeasureUnit &unitRef,
+                                       const UNumberUnitWidth &width,
+                                       const char *unitDisplayCase,
+                                       LongNameHandler *fillIn,
+                                       UErrorCode &status) {
+    if (U_FAILURE(status)) {
+        return;
+    }
+    if (fillIn == nullptr) {
+        status = U_INTERNAL_PROGRAM_ERROR;
+        return;
+    }
+
+    // Numbered list items are from the algorithms at
+    // https://unicode.org/reports/tr35/tr35-general.html#compound-units:
+    //
+    // 4. Divide the unitId into numerator (the part before the "-per-") and
+    //    denominator (the part after the "-per-). If both are empty, fail
+    MeasureUnitImpl unit;
+    MeasureUnitImpl perUnit;
+    {
+        MeasureUnitImpl fullUnit = MeasureUnitImpl::forMeasureUnitMaybeCopy(unitRef, status);
+        if (U_FAILURE(status)) {
+            return;
+        }
+        for (int32_t i = 0; i < fullUnit.singleUnits.length(); i++) {
+            SingleUnitImpl *subUnit = fullUnit.singleUnits[i];
+            if (subUnit->dimensionality > 0) {
+                unit.appendSingleUnit(*subUnit, status);
+            } else {
+                subUnit->dimensionality *= -1;
+                perUnit.appendSingleUnit(*subUnit, status);
+            }
+        }
+    }
+
+    // TODO(icu-units#28): check placeholder logic, see if it needs to be
+    // present here instead of only in processPatternTimes:
+    //
+    // 5. Set both globalPlaceholder and globalPlaceholderPosition to be empty
+
+    DerivedComponents derivedPerCases(loc, "case", "per");
+
+    // 6. numeratorUnitString
+    UnicodeString numeratorUnitData[ARRAY_LENGTH];
+    processPatternTimes(std::move(unit), loc, width, derivedPerCases.value0(unitDisplayCase),
+                        numeratorUnitData, status);
+
+    // 7. denominatorUnitString
+    UnicodeString denominatorUnitData[ARRAY_LENGTH];
+    processPatternTimes(std::move(perUnit), loc, width, derivedPerCases.value1(unitDisplayCase),
+                        denominatorUnitData, status);
+
+    // TODO(icu-units#139):
+    // - implement DerivedComponents for "plural/times" and "plural/power":
+    //   French has different rules, we'll be producing the wrong results
+    //   currently. (Prove via tests!)
+    // - implement DerivedComponents for "plural/per", "plural/prefix",
+    //   "case/times", "case/power", and "case/prefix" - although they're
+    //   currently hardcoded. Languages with different rules are surely on the
+    //   way.
+    //
+    // Currently we only use "case/per", "plural/times", "case/times", and
+    // "case/power".
+    //
+    // This may have impact on multiSimpleFormatsToModifiers(...) below too?
+    // These rules are currently (ICU 69) all the same and hard-coded below.
+    UnicodeString perUnitPattern;
+    if (!denominatorUnitData[PER_INDEX].isBogus()) {
+        // If we have no denominator, we obtain the empty string:
+        perUnitPattern = denominatorUnitData[PER_INDEX];
+    } else {
+        // 8. Set perPattern to be getValue([per], locale, length)
+        UnicodeString rawPerUnitFormat = getCompoundValue("per", loc, width, status);
+        // rawPerUnitFormat is something like "{0} per {1}"; we need to substitute in the secondary unit.
+        SimpleFormatter perPatternFormatter(rawPerUnitFormat, 2, 2, status);
+        if (U_FAILURE(status)) {
+            return;
+        }
+        // Plural and placeholder handling for 7. denominatorUnitString:
+        // TODO(icu-units#139): hardcoded:
+        // <deriveComponent feature="plural" structure="per" value0="compound" value1="one"/>
+        UnicodeString denominatorFormat =
+            getWithPlural(denominatorUnitData, StandardPlural::Form::ONE, status);
+        // Some "one" pattern may not contain "{0}". For example in "ar" or "ne" locale.
+        SimpleFormatter denominatorFormatter(denominatorFormat, 0, 1, status);
+        if (U_FAILURE(status)) {
+            return;
+        }
+        UnicodeString denominatorPattern = denominatorFormatter.getTextWithNoArguments();
+        int32_t trimmedLen = denominatorPattern.length();
+        const char16_t *trimmed = trimSpaceChars(denominatorPattern.getBuffer(), trimmedLen);
+        UnicodeString denominatorString(false, trimmed, trimmedLen);
+        // 9. If the denominatorString is empty, set result to
+        //    [numeratorString], otherwise set result to format(perPattern,
+        //    numeratorString, denominatorString)
+        //
+        // TODO(icu-units#28): Why does UnicodeString need to be explicit in the
+        // following line?
+        perPatternFormatter.format(UnicodeString(u"{0}"), denominatorString, perUnitPattern, status);
+        if (U_FAILURE(status)) {
+            return;
+        }
+    }
+    if (perUnitPattern.length() == 0) {
+        fillIn->simpleFormatsToModifiers(numeratorUnitData,
+                                         {UFIELD_CATEGORY_NUMBER, UNUM_MEASURE_UNIT_FIELD}, status);
+    } else {
+        fillIn->multiSimpleFormatsToModifiers(numeratorUnitData, perUnitPattern,
+                                              {UFIELD_CATEGORY_NUMBER, UNUM_MEASURE_UNIT_FIELD}, status);
+    }
+
+    // Gender
+    //
+    // TODO(icu-units#28): find out what gender to use in the absence of a first
+    // value - e.g. what's the gender of "per-second"? Mentioned in CLDR-14253.
+    //
+    // gender/per deriveCompound rules don't say:
+    // <deriveCompound feature="gender" structure="per" value="0"/> <!-- gender(gram-per-meter) ←  gender(gram) -->
+    fillIn->gender = getGenderString(
+        getDerivedGender(loc, "per", numeratorUnitData, denominatorUnitData, status), status);
+}
+
+void LongNameHandler::processPatternTimes(MeasureUnitImpl &&productUnit,
+                                          Locale loc,
+                                          const UNumberUnitWidth &width,
+                                          const char *caseVariant,
+                                          UnicodeString *outArray,
+                                          UErrorCode &status) {
+    if (U_FAILURE(status)) {
+        return;
+    }
+    if (productUnit.complexity == UMEASURE_UNIT_MIXED) {
+        // These are handled by MixedUnitLongNameHandler
+        status = U_UNSUPPORTED_ERROR;
+        return;
+    }
+
+#if U_DEBUG
+    for (int32_t pluralIndex = 0; pluralIndex < ARRAY_LENGTH; pluralIndex++) {
+        U_ASSERT(outArray[pluralIndex].length() == 0);
+        U_ASSERT(!outArray[pluralIndex].isBogus());
+    }
+#endif
+
+    if (productUnit.identifier.isEmpty()) {
+        // TODO(icu-units#28): consider when serialize should be called.
+        // identifier might also be empty for MeasureUnit().
+        productUnit.serialize(status);
+    }
+    if (U_FAILURE(status)) {
+        return;
+    }
+    if (productUnit.identifier.length() == 0) {
+        // MeasureUnit(): no units: return empty strings.
+        return;
+    }
+
+    MeasureUnit builtinUnit;
+    if (MeasureUnit::findBySubType(productUnit.identifier.toStringPiece(), &builtinUnit)) {
+        // TODO(icu-units#145): spec doesn't cover builtin-per-builtin, it
+        // breaks them all down. Do we want to drop this?
+        // - findBySubType isn't super efficient, if we skip it and go to basic
+        //   singles, we don't have to construct MeasureUnit's anymore.
+        // - Check all the existing unit tests that fail without this: is it due
+        //   to incorrect fallback via getMeasureData?
+        // - Do those unit tests cover this code path representatively?
+        if (builtinUnit != MeasureUnit()) {
+            getMeasureData(loc, builtinUnit, width, caseVariant, outArray, status);
+            maybeCalculateGender(loc, builtinUnit, outArray, status);
+        }
+        return;
+    }
+
+    // 2. Set timesPattern to be getValue(times, locale, length)
+    UnicodeString timesPattern = getCompoundValue("times", loc, width, status);
+    SimpleFormatter timesPatternFormatter(timesPattern, 2, 2, status);
+    if (U_FAILURE(status)) {
+        return;
+    }
+
+    PlaceholderPosition globalPlaceholder[ARRAY_LENGTH];
+    char16_t globalJoinerChar = 0;
+    // Numbered list items are from the algorithms at
+    // https://unicode.org/reports/tr35/tr35-general.html#compound-units:
+    //
+    // pattern(...) point 5:
+    // - Set both globalPlaceholder and globalPlaceholderPosition to be empty
+    //
+    // 3. Set result to be empty
+    for (int32_t pluralIndex = 0; pluralIndex < ARRAY_LENGTH; pluralIndex++) {
+        // Initial state: empty string pattern, via all falling back to OTHER:
+        if (pluralIndex == StandardPlural::Form::OTHER) {
+            outArray[pluralIndex].remove();
+        } else {
+            outArray[pluralIndex].setToBogus();
+        }
+        globalPlaceholder[pluralIndex] = PH_EMPTY;
+    }
+
+    // Empty string represents "compound" (propagate the plural form).
+    const char *pluralCategory = "";
+    DerivedComponents derivedTimesPlurals(loc, "plural", "times");
+    DerivedComponents derivedTimesCases(loc, "case", "times");
+    DerivedComponents derivedPowerCases(loc, "case", "power");
+
+    // 4. For each single_unit in product_unit
+    for (int32_t singleUnitIndex = 0; singleUnitIndex < productUnit.singleUnits.length();
+         singleUnitIndex++) {
+        SingleUnitImpl *singleUnit = productUnit.singleUnits[singleUnitIndex];
+        const char *singlePluralCategory;
+        const char *singleCaseVariant;
+        // TODO(icu-units#28): ensure we have unit tests that change/fail if we
+        // assign incorrect case variants here:
+        if (singleUnitIndex < productUnit.singleUnits.length() - 1) {
+            // 4.1. If hasMultiple
+            singlePluralCategory = derivedTimesPlurals.value0(pluralCategory);
+            singleCaseVariant = derivedTimesCases.value0(caseVariant);
+            pluralCategory = derivedTimesPlurals.value1(pluralCategory);
+            caseVariant = derivedTimesCases.value1(caseVariant);
+        } else {
+            singlePluralCategory = derivedTimesPlurals.value1(pluralCategory);
+            singleCaseVariant = derivedTimesCases.value1(caseVariant);
+        }
+
+        // 4.2. Get the gender of that single_unit
+        MeasureUnit simpleUnit;
+        if (!MeasureUnit::findBySubType(singleUnit->getSimpleUnitID(), &simpleUnit)) {
+            // Ideally all simple units should be known, but they're not:
+            // 100-kilometer is internally treated as a simple unit, but it is
+            // not a built-in unit and does not have formatting data in CLDR 39.
+            //
+            // TODO(icu-units#28): test (desirable) invariants in unit tests.
+            status = U_UNSUPPORTED_ERROR;
+            return;
+        }
+        const char *gender = getGenderString(getGenderForBuiltin(loc, simpleUnit, status), status);
+
+        // 4.3. If singleUnit starts with a dimensionality_prefix, such as 'square-'
+        U_ASSERT(singleUnit->dimensionality > 0);
+        int32_t dimensionality = singleUnit->dimensionality;
+        UnicodeString dimensionalityPrefixPatterns[ARRAY_LENGTH];
+        if (dimensionality != 1) {
+            // 4.3.1. set dimensionalityPrefixPattern to be
+            //   getValue(that dimensionality_prefix, locale, length, singlePluralCategory, singleCaseVariant, gender),
+            //   such as "{0} kwadratowym"
+            CharString dimensionalityKey("compound/power", status);
+            dimensionalityKey.appendNumber(dimensionality, status);
+            getInflectedMeasureData(dimensionalityKey.toStringPiece(), loc, width, gender,
+                                    singleCaseVariant, dimensionalityPrefixPatterns, status);
+            if (U_FAILURE(status)) {
+                // At the time of writing, only pow2 and pow3 are supported.
+                // Attempting to format other powers results in a
+                // U_RESOURCE_TYPE_MISMATCH. We convert the error if we
+                // understand it:
+                if (status == U_RESOURCE_TYPE_MISMATCH && dimensionality > 3) {
+                    status = U_UNSUPPORTED_ERROR;
+                }
+                return;
+            }
+
+            // TODO(icu-units#139):
+            // 4.3.2. set singlePluralCategory to be power0(singlePluralCategory)
+
+            // 4.3.3. set singleCaseVariant to be power0(singleCaseVariant)
+            singleCaseVariant = derivedPowerCases.value0(singleCaseVariant);
+            // 4.3.4. remove the dimensionality_prefix from singleUnit
+            singleUnit->dimensionality = 1;
+        }
+
+        // 4.4. if singleUnit starts with an si_prefix, such as 'centi'
+        UMeasurePrefix prefix = singleUnit->unitPrefix;
+        UnicodeString prefixPattern;
+        if (prefix != UMEASURE_PREFIX_ONE) {
+            // 4.4.1. set siPrefixPattern to be getValue(that si_prefix, locale,
+            //        length), such as "centy{0}"
+            CharString prefixKey;
+            // prefixKey looks like "1024p3" or "10p-2":
+            prefixKey.appendNumber(umeas_getPrefixBase(prefix), status);
+            prefixKey.append('p', status);
+            prefixKey.appendNumber(umeas_getPrefixPower(prefix), status);
+            // Contains a pattern like "centy{0}".
+            prefixPattern = getCompoundValue(prefixKey.toStringPiece(), loc, width, status);
+
+            // 4.4.2. set singlePluralCategory to be prefix0(singlePluralCategory)
+            //
+            // TODO(icu-units#139): that refers to these rules:
+            // <deriveComponent feature="plural" structure="prefix" value0="one" value1="compound"/>
+            // though I'm not sure what other value they might end up having.
+            //
+            // 4.4.3. set singleCaseVariant to be prefix0(singleCaseVariant)
+            //
+            // TODO(icu-units#139): that refers to:
+            // <deriveComponent feature="case" structure="prefix" value0="nominative"
+            // value1="compound"/> but the prefix (value0) doesn't have case, the rest simply
+            // propagates.
+
+            // 4.4.4. remove the si_prefix from singleUnit
+            singleUnit->unitPrefix = UMEASURE_PREFIX_ONE;
+        }
+
+        // 4.5. Set corePattern to be the getValue(singleUnit, locale, length,
+        //      singlePluralCategory, singleCaseVariant), such as "{0} metrem"
+        UnicodeString singleUnitArray[ARRAY_LENGTH];
+        // At this point we are left with a Simple Unit:
+        U_ASSERT(uprv_strcmp(singleUnit->build(status).getIdentifier(), singleUnit->getSimpleUnitID()) ==
+                 0);
+        getMeasureData(loc, singleUnit->build(status), width, singleCaseVariant, singleUnitArray,
+                       status);
+        if (U_FAILURE(status)) {
+            // Shouldn't happen if we have data for all single units
+            return;
+        }
+
+        // Calculate output gender
+        if (!singleUnitArray[GENDER_INDEX].isBogus()) {
+            U_ASSERT(!singleUnitArray[GENDER_INDEX].isEmpty());
+            UnicodeString uVal;
+
+            if (prefix != UMEASURE_PREFIX_ONE) {
+                singleUnitArray[GENDER_INDEX] =
+                    getDerivedGender(loc, "prefix", singleUnitArray, nullptr, status);
+            }
+
+            if (dimensionality != 1) {
+                singleUnitArray[GENDER_INDEX] =
+                    getDerivedGender(loc, "power", singleUnitArray, nullptr, status);
+            }
+
+            UnicodeString timesGenderRule = getDeriveCompoundRule(loc, "gender", "times", status);
+            if (timesGenderRule.length() == 1) {
+                switch (timesGenderRule[0]) {
+                case u'0':
+                    if (singleUnitIndex == 0) {
+                        U_ASSERT(outArray[GENDER_INDEX].isBogus());
+                        outArray[GENDER_INDEX] = singleUnitArray[GENDER_INDEX];
+                    }
+                    break;
+                case u'1':
+                    if (singleUnitIndex == productUnit.singleUnits.length() - 1) {
+                        U_ASSERT(outArray[GENDER_INDEX].isBogus());
+                        outArray[GENDER_INDEX] = singleUnitArray[GENDER_INDEX];
+                    }
+                }
+            } else {
+                if (outArray[GENDER_INDEX].isBogus()) {
+                    outArray[GENDER_INDEX] = timesGenderRule;
+                }
+            }
+        }
+
+        // Calculate resulting patterns for each plural form
+        for (int32_t pluralIndex = 0; pluralIndex < StandardPlural::Form::COUNT; pluralIndex++) {
+            StandardPlural::Form plural = static_cast<StandardPlural::Form>(pluralIndex);
+
+            // singleUnitArray[pluralIndex] looks something like "{0} Meter"
+            if (outArray[pluralIndex].isBogus()) {
+                if (singleUnitArray[pluralIndex].isBogus()) {
+                    // Let the usual plural fallback mechanism take care of this
+                    // plural form
+                    continue;
+                } else {
+                    // Since our singleUnit can have a plural form that outArray
+                    // doesn't yet have (relying on fallback to OTHER), we start
+                    // by grabbing it with the normal plural fallback mechanism
+                    outArray[pluralIndex] = getWithPlural(outArray, plural, status);
+                    if (U_FAILURE(status)) {
+                        return;
+                    }
+                }
+            }
+
+            if (uprv_strcmp(singlePluralCategory, "") != 0) {
+                plural = static_cast<StandardPlural::Form>(getIndex(singlePluralCategory, status));
+            }
+
+            // 4.6. Extract(corePattern, coreUnit, placeholder, placeholderPosition) from that pattern.
+            UnicodeString coreUnit;
+            PlaceholderPosition placeholderPosition;
+            char16_t joinerChar;
+            extractCorePattern(getWithPlural(singleUnitArray, plural, status), coreUnit,
+                               placeholderPosition, joinerChar);
+
+            // 4.7 If the position is middle, then fail
+            if (placeholderPosition == PH_MIDDLE) {
+                status = U_UNSUPPORTED_ERROR;
+                return;
+            }
+
+            // 4.8. If globalPlaceholder is empty
+            if (globalPlaceholder[pluralIndex] == PH_EMPTY) {
+                globalPlaceholder[pluralIndex] = placeholderPosition;
+                globalJoinerChar = joinerChar;
+            } else {
+                // Expect all units involved to have the same placeholder position
+                U_ASSERT(globalPlaceholder[pluralIndex] == placeholderPosition);
+                // TODO(icu-units#28): Do we want to add a unit test that checks
+                // for consistent joiner chars? Probably not, given how
+                // inconsistent they are. File a CLDR ticket with examples?
+            }
+            // Now coreUnit would be just "Meter"
+
+            // 4.9. If siPrefixPattern is not empty
+            if (prefix != UMEASURE_PREFIX_ONE) {
+                SimpleFormatter prefixCompiled(prefixPattern, 1, 1, status);
+                if (U_FAILURE(status)) {
+                    return;
+                }
+
+                // 4.9.1. Set coreUnit to be the combineLowercasing(locale, length, siPrefixPattern,
+                //        coreUnit)
+                UnicodeString tmp;
+                // combineLowercasing(locale, length, prefixPattern, coreUnit)
+                //
+                // TODO(icu-units#28): run this only if prefixPattern does not
+                // contain space characters - do languages "as", "bn", "hi",
+                // "kk", etc have concepts of upper and lower case?:
+                if (width == UNUM_UNIT_WIDTH_FULL_NAME) {
+                    coreUnit.toLower(loc);
+                }
+                prefixCompiled.format(coreUnit, tmp, status);
+                if (U_FAILURE(status)) {
+                    return;
+                }
+                coreUnit = tmp;
+            }
+
+            // 4.10. If dimensionalityPrefixPattern is not empty
+            if (dimensionality != 1) {
+                SimpleFormatter dimensionalityCompiled(
+                    getWithPlural(dimensionalityPrefixPatterns, plural, status), 1, 1, status);
+                if (U_FAILURE(status)) {
+                    return;
+                }
+
+                // 4.10.1. Set coreUnit to be the combineLowercasing(locale, length,
+                //         dimensionalityPrefixPattern, coreUnit)
+                UnicodeString tmp;
+                // combineLowercasing(locale, length, prefixPattern, coreUnit)
+                //
+                // TODO(icu-units#28): run this only if prefixPattern does not
+                // contain space characters - do languages "as", "bn", "hi",
+                // "kk", etc have concepts of upper and lower case?:
+                if (width == UNUM_UNIT_WIDTH_FULL_NAME) {
+                    coreUnit.toLower(loc);
+                }
+                dimensionalityCompiled.format(coreUnit, tmp, status);
+                if (U_FAILURE(status)) {
+                    return;
+                }
+                coreUnit = tmp;
+            }
+
+            if (outArray[pluralIndex].length() == 0) {
+                // 4.11. If the result is empty, set result to be coreUnit
+                outArray[pluralIndex] = coreUnit;
+            } else {
+                // 4.12. Otherwise set result to be format(timesPattern, result, coreUnit)
+                UnicodeString tmp;
+                timesPatternFormatter.format(outArray[pluralIndex], coreUnit, tmp, status);
+                outArray[pluralIndex] = tmp;
+            }
+        }
+    }
+    for (int32_t pluralIndex = 0; pluralIndex < StandardPlural::Form::COUNT; pluralIndex++) {
+        if (globalPlaceholder[pluralIndex] == PH_BEGINNING) {
+            UnicodeString tmp;
+            tmp.append(u"{0}", 3);
+            if (globalJoinerChar != 0) {
+                tmp.append(globalJoinerChar);
+            }
+            tmp.append(outArray[pluralIndex]);
+            outArray[pluralIndex] = tmp;
+        } else if (globalPlaceholder[pluralIndex] == PH_END) {
+            if (globalJoinerChar != 0) {
+                outArray[pluralIndex].append(globalJoinerChar);
+            }
+            outArray[pluralIndex].append(u"{0}", 3);
+        }
+    }
+}
+
+UnicodeString LongNameHandler::getUnitDisplayName(
+        const Locale& loc,
+        const MeasureUnit& unit,
+        UNumberUnitWidth width,
+        UErrorCode& status) {
+    if (U_FAILURE(status)) {
+        return ICU_Utility::makeBogusString();
+    }
+    UnicodeString simpleFormats[ARRAY_LENGTH];
+    getMeasureData(loc, unit, width, "", simpleFormats, status);
+    return simpleFormats[DNAM_INDEX];
+}
+
+UnicodeString LongNameHandler::getUnitPattern(
+        const Locale& loc,
+        const MeasureUnit& unit,
+        UNumberUnitWidth width,
+        StandardPlural::Form pluralForm,
+        UErrorCode& status) {
+    if (U_FAILURE(status)) {
+        return ICU_Utility::makeBogusString();
+    }
+    UnicodeString simpleFormats[ARRAY_LENGTH];
+    getMeasureData(loc, unit, width, "", simpleFormats, status);
+    // The above already handles fallback from other widths to short
+    if (U_FAILURE(status)) {
+        return ICU_Utility::makeBogusString();
+    }
+    // Now handle fallback from other plural forms to OTHER
+    return (!(simpleFormats[pluralForm]).isBogus())? simpleFormats[pluralForm]:
+            simpleFormats[StandardPlural::Form::OTHER];
+}
+
+LongNameHandler* LongNameHandler::forCurrencyLongNames(const Locale &loc, const CurrencyUnit &currency,
+                                                      const PluralRules *rules,
+                                                      const MicroPropsGenerator *parent,
+                                                      UErrorCode &status) {
+    auto* result = new LongNameHandler(rules, parent);
+    if (result == nullptr) {
+        status = U_MEMORY_ALLOCATION_ERROR;
+        return nullptr;
+    }
+    UnicodeString simpleFormats[ARRAY_LENGTH];
+    getCurrencyLongNameData(loc, currency, simpleFormats, status);
+    if (U_FAILURE(status)) { return nullptr; }
+    result->simpleFormatsToModifiers(simpleFormats, {UFIELD_CATEGORY_NUMBER, UNUM_CURRENCY_FIELD}, status);
+    // TODO(icu-units#28): currency gender?
+    return result;
+}
+
+void LongNameHandler::simpleFormatsToModifiers(const UnicodeString *simpleFormats, Field field,
+                                               UErrorCode &status) {
+    for (int32_t i = 0; i < StandardPlural::Form::COUNT; i++) {
+        StandardPlural::Form plural = static_cast<StandardPlural::Form>(i);
+        UnicodeString simpleFormat = getWithPlural(simpleFormats, plural, status);
+        if (U_FAILURE(status)) { return; }
+        SimpleFormatter compiledFormatter(simpleFormat, 0, 1, status);
+        if (U_FAILURE(status)) { return; }
+        fModifiers[i] = SimpleModifier(compiledFormatter, field, false, {this, SIGNUM_POS_ZERO, plural});
+    }
+}
+
+void LongNameHandler::multiSimpleFormatsToModifiers(const UnicodeString *leadFormats, UnicodeString trailFormat,
+                                                    Field field, UErrorCode &status) {
+    SimpleFormatter trailCompiled(trailFormat, 1, 1, status);
+    if (U_FAILURE(status)) { return; }
+    for (int32_t i = 0; i < StandardPlural::Form::COUNT; i++) {
+        StandardPlural::Form plural = static_cast<StandardPlural::Form>(i);
+        UnicodeString leadFormat = getWithPlural(leadFormats, plural, status);
+        if (U_FAILURE(status)) { return; }
+        UnicodeString compoundFormat;
+        if (leadFormat.length() == 0) {
+            compoundFormat = trailFormat;
+        } else {
+            trailCompiled.format(leadFormat, compoundFormat, status);
+            if (U_FAILURE(status)) { return; }
+        }
+        SimpleFormatter compoundCompiled(compoundFormat, 0, 1, status);
+        if (U_FAILURE(status)) { return; }
+        fModifiers[i] = SimpleModifier(compoundCompiled, field, false, {this, SIGNUM_POS_ZERO, plural});
+    }
+}
+
+void LongNameHandler::processQuantity(DecimalQuantity &quantity, MicroProps &micros,
+                                      UErrorCode &status) const {
+    if (parent != nullptr) {
+        parent->processQuantity(quantity, micros, status);
+    }
+    StandardPlural::Form pluralForm = utils::getPluralSafe(micros.rounder, rules, quantity, status);
+    micros.modOuter = &fModifiers[pluralForm];
+    micros.gender = gender;
+}
+
+const Modifier* LongNameHandler::getModifier(Signum /*signum*/, StandardPlural::Form plural) const {
+    return &fModifiers[plural];
+}
+
+void MixedUnitLongNameHandler::forMeasureUnit(const Locale &loc,
+                                              const MeasureUnit &mixedUnit,
+                                              const UNumberUnitWidth &width,
+                                              const char *unitDisplayCase,
+                                              const PluralRules *rules,
+                                              const MicroPropsGenerator *parent,
+                                              MixedUnitLongNameHandler *fillIn,
+                                              UErrorCode &status) {
+    U_ASSERT(mixedUnit.getComplexity(status) == UMEASURE_UNIT_MIXED);
+    U_ASSERT(fillIn != nullptr);
+    if (U_FAILURE(status)) {
+        return;
+    }
+
+    MeasureUnitImpl temp;
+    const MeasureUnitImpl &impl = MeasureUnitImpl::forMeasureUnit(mixedUnit, temp, status);
+    // Defensive, for production code:
+    if (impl.complexity != UMEASURE_UNIT_MIXED) {
+        // Should be using the normal LongNameHandler
+        status = U_UNSUPPORTED_ERROR;
+        return;
+    }
+
+    fillIn->fMixedUnitCount = impl.singleUnits.length();
+    fillIn->fMixedUnitData.adoptInstead(new UnicodeString[fillIn->fMixedUnitCount * ARRAY_LENGTH]);
+    for (int32_t i = 0; i < fillIn->fMixedUnitCount; i++) {
+        // Grab data for each of the components.
+        UnicodeString *unitData = &fillIn->fMixedUnitData[i * ARRAY_LENGTH];
+        // TODO(CLDR-14582): check from the CLDR-14582 ticket whether this
+        // propagation of unitDisplayCase is correct:
+        getMeasureData(loc, impl.singleUnits[i]->build(status), width, unitDisplayCase, unitData,
+                       status);
+        // TODO(ICU-21494): if we add support for gender for mixed units, we may
+        // need maybeCalculateGender() here.
+    }
+
+    // TODO(icu-units#120): Make sure ICU doesn't output zero-valued
+    // high-magnitude fields
+    // * for mixed units count N, produce N listFormatters, one for each subset
+    //   that might be formatted.
+    UListFormatterWidth listWidth = ULISTFMT_WIDTH_SHORT;
+    if (width == UNUM_UNIT_WIDTH_NARROW) {
+        listWidth = ULISTFMT_WIDTH_NARROW;
+    } else if (width == UNUM_UNIT_WIDTH_FULL_NAME) {
+        // This might be the same as SHORT in most languages:
+        listWidth = ULISTFMT_WIDTH_WIDE;
+    }
+    fillIn->fListFormatter.adoptInsteadAndCheckErrorCode(
+        ListFormatter::createInstance(loc, ULISTFMT_TYPE_UNITS, listWidth, status), status);
+    // TODO(ICU-21494): grab gender of each unit, calculate the gender
+    // associated with this list formatter, save it for later.
+    fillIn->rules = rules;
+    fillIn->parent = parent;
+
+    // We need a localised NumberFormatter for the numbers of the bigger units
+    // (providing Arabic numerals, for example).
+    fillIn->fNumberFormatter = NumberFormatter::withLocale(loc);
+}
+
+void MixedUnitLongNameHandler::processQuantity(DecimalQuantity &quantity, MicroProps &micros,
+                                               UErrorCode &status) const {
+    U_ASSERT(fMixedUnitCount > 1);
+    if (parent != nullptr) {
+        parent->processQuantity(quantity, micros, status);
+    }
+    micros.modOuter = getMixedUnitModifier(quantity, micros, status);
+}
+
+const Modifier *MixedUnitLongNameHandler::getMixedUnitModifier(DecimalQuantity &quantity,
+                                                               MicroProps &micros,
+                                                               UErrorCode &status) const {
+    if (micros.mixedMeasuresCount == 0) {
+        U_ASSERT(micros.mixedMeasuresCount > 0); // Mixed unit: we must have more than one unit value
+        status = U_UNSUPPORTED_ERROR;
+        return &micros.helpers.emptyWeakModifier;
+    }
+
+    // Algorithm:
+    //
+    // For the mixed-units measurement of: "3 yard, 1 foot, 2.6 inch", we should
+    // find "3 yard" and "1 foot" in micros.mixedMeasures.
+    //
+    // Obtain long-names with plural forms corresponding to measure values:
+    //   * {0} yards, {0} foot, {0} inches
+    //
+    // Format the integer values appropriately and modify with the format
+    // strings:
+    //   - 3 yards, 1 foot
+    //
+    // Use ListFormatter to combine, with one placeholder:
+    //   - 3 yards, 1 foot and {0} inches
+    //
+    // Return a SimpleModifier for this pattern, letting the rest of the
+    // pipeline take care of the remaining inches.
+
+    LocalArray<UnicodeString> outputMeasuresList(new UnicodeString[fMixedUnitCount], status);
+    if (U_FAILURE(status)) {
+        return &micros.helpers.emptyWeakModifier;
+    }
+
+    StandardPlural::Form quantityPlural = StandardPlural::Form::OTHER;
+    for (int32_t i = 0; i < micros.mixedMeasuresCount; i++) {
+        DecimalQuantity fdec;
+
+        // If numbers are negative, only the first number needs to have its
+        // negative sign formatted.
+        int64_t number = i > 0 ? std::abs(micros.mixedMeasures[i]) : micros.mixedMeasures[i];
+
+        if (micros.indexOfQuantity == i) { // Insert placeholder for `quantity`
+            // If quantity is not the first value and quantity is negative
+            if (micros.indexOfQuantity > 0 && quantity.isNegative()) {
+                quantity.negate();
+            }
+
+            StandardPlural::Form quantityPlural =
+                utils::getPluralSafe(micros.rounder, rules, quantity, status);
+            UnicodeString quantityFormatWithPlural =
+                getWithPlural(&fMixedUnitData[i * ARRAY_LENGTH], quantityPlural, status);
+            SimpleFormatter quantityFormatter(quantityFormatWithPlural, 0, 1, status);
+            quantityFormatter.format(UnicodeString(u"{0}"), outputMeasuresList[i], status);
+        } else {
+            fdec.setToLong(number);
+            StandardPlural::Form pluralForm = utils::getStandardPlural(rules, fdec);
+            UnicodeString simpleFormat =
+                getWithPlural(&fMixedUnitData[i * ARRAY_LENGTH], pluralForm, status);
+            SimpleFormatter compiledFormatter(simpleFormat, 0, 1, status);
+            UnicodeString num;
+            auto appendable = UnicodeStringAppendable(num);
+
+            fNumberFormatter.formatDecimalQuantity(fdec, status).appendTo(appendable, status);
+            compiledFormatter.format(num, outputMeasuresList[i], status);
+        }
+    }
+
+    // TODO(ICU-21494): implement gender for lists of mixed units. Presumably we
+    // can set micros.gender to the gender associated with the list formatter in
+    // use below (once we have correct support for that). And then document this
+    // appropriately? "getMixedUnitModifier" doesn't sound like it would do
+    // something like this.
+
+    // Combine list into a "premixed" pattern
+    UnicodeString premixedFormatPattern;
+    fListFormatter->format(outputMeasuresList.getAlias(), fMixedUnitCount, premixedFormatPattern,
+                           status);
+    SimpleFormatter premixedCompiled(premixedFormatPattern, 0, 1, status);
+    if (U_FAILURE(status)) {
+        return &micros.helpers.emptyWeakModifier;
+    }
+
+    micros.helpers.mixedUnitModifier =
+        SimpleModifier(premixedCompiled, kUndefinedField, false, {this, SIGNUM_POS_ZERO, quantityPlural});
+    return &micros.helpers.mixedUnitModifier;
+}
+
+const Modifier *MixedUnitLongNameHandler::getModifier(Signum /*signum*/,
+                                                      StandardPlural::Form /*plural*/) const {
+    // TODO(icu-units#28): investigate this method when investigating where
+    // ModifierStore::getModifier() gets used. To be sure it remains
+    // unreachable:
+    UPRV_UNREACHABLE_EXIT;
+    return nullptr;
+}
+
+LongNameMultiplexer *LongNameMultiplexer::forMeasureUnits(const Locale &loc,
+                                                          const MaybeStackVector<MeasureUnit> &units,
+                                                          const UNumberUnitWidth &width,
+                                                          const char *unitDisplayCase,
+                                                          const PluralRules *rules,
+                                                          const MicroPropsGenerator *parent,
+                                                          UErrorCode &status) {
+    LocalPointer<LongNameMultiplexer> result(new LongNameMultiplexer(parent), status);
+    if (U_FAILURE(status)) {
+        return nullptr;
+    }
+    U_ASSERT(units.length() > 0);
+    if (result->fHandlers.resize(units.length()) == nullptr) {
+        status = U_MEMORY_ALLOCATION_ERROR;
+        return nullptr;
+    }
+    result->fMeasureUnits.adoptInstead(new MeasureUnit[units.length()]);
+    for (int32_t i = 0, length = units.length(); i < length; i++) {
+        const MeasureUnit &unit = *units[i];
+        result->fMeasureUnits[i] = unit;
+        if (unit.getComplexity(status) == UMEASURE_UNIT_MIXED) {
+            MixedUnitLongNameHandler *mlnh = result->fMixedUnitHandlers.createAndCheckErrorCode(status);
+            MixedUnitLongNameHandler::forMeasureUnit(loc, unit, width, unitDisplayCase, rules, nullptr,
+                                                     mlnh, status);
+            result->fHandlers[i] = mlnh;
+        } else {
+            LongNameHandler *lnh = result->fLongNameHandlers.createAndCheckErrorCode(status);
+            LongNameHandler::forMeasureUnit(loc, unit, width, unitDisplayCase, rules, nullptr, lnh, status);
+            result->fHandlers[i] = lnh;
+        }
+        if (U_FAILURE(status)) {
+            return nullptr;
+        }
+    }
+    return result.orphan();
+}
+
+void LongNameMultiplexer::processQuantity(DecimalQuantity &quantity, MicroProps &micros,
+                                          UErrorCode &status) const {
+    // We call parent->processQuantity() from the Multiplexer, instead of
+    // letting LongNameHandler handle it: we don't know which LongNameHandler to
+    // call until we've called the parent!
+    fParent->processQuantity(quantity, micros, status);
+
+    // Call the correct LongNameHandler based on outputUnit
+    for (int i = 0; i < fHandlers.getCapacity(); i++) {
+        if (fMeasureUnits[i] == micros.outputUnit) {
+            fHandlers[i]->processQuantity(quantity, micros, status);
+            return;
+        }
+    }
+    if (U_FAILURE(status)) {
+        return;
+    }
+    // We shouldn't receive any outputUnit for which we haven't already got a
+    // LongNameHandler:
+    status = U_INTERNAL_PROGRAM_ERROR;
+}
+
+#endif /* #if !UCONFIG_NO_FORMATTING */