<<<<<<< HEAD
// © 2016 and later: Unicode, Inc. and others.
// License & terms of use: http://www.unicode.org/copyright.html
/*
* Copyright (C) {1999-2001}, International Business Machines Corporation and others. All Rights Reserved.
**********************************************************************
*   Date        Name        Description
*   11/17/99    aliu        Creation.
**********************************************************************
*/
#ifndef RBT_RULE_H
#define RBT_RULE_H

#include "unicode/utypes.h"

#if !UCONFIG_NO_TRANSLITERATION

#include "unicode/uobject.h"
#include "unicode/unistr.h"
#include "unicode/utrans.h"
#include "unicode/unimatch.h"

U_NAMESPACE_BEGIN

class Replaceable;
class TransliterationRuleData;
class StringMatcher;
class UnicodeFunctor;

/**
 * A transliteration rule used by
 * <code>RuleBasedTransliterator</code>.
 * <code>TransliterationRule</code> is an immutable object.
 *
 * <p>A rule consists of an input pattern and an output string.  When
 * the input pattern is matched, the output string is emitted.  The
 * input pattern consists of zero or more characters which are matched
 * exactly (the key) and optional context.  Context must match if it
 * is specified.  Context may be specified before the key, after the
 * key, or both.  The key, preceding context, and following context
 * may contain variables.  Variables represent a set of Unicode
 * characters, such as the letters <i>a</i> through <i>z</i>.
 * Variables are detected by looking up each character in a supplied
 * variable list to see if it has been so defined.
 *
 * <p>A rule may contain segments in its input string and segment
 * references in its output string.  A segment is a substring of the
 * input pattern, indicated by an offset and limit.  The segment may
 * be in the preceding or following context.  It may not span a
 * context boundary.  A segment reference is a special character in
 * the output string that causes a segment of the input string (not
 * the input pattern) to be copied to the output string.  The range of
 * special characters that represent segment references is defined by
 * RuleBasedTransliterator.Data.
 *
 * @author Alan Liu
 */
class TransliterationRule : public UMemory {

private:

    // TODO Eliminate the pattern and keyLength data members.  They
    // are used only by masks() and getIndexValue() which are called
    // only during build time, not during run-time.  Perhaps these
    // methods and pattern/keyLength can be isolated into a separate
    // object.

    /**
     * The match that must occur before the key, or null if there is no
     * preceding context.
     */
    StringMatcher *anteContext;

    /**
     * The matcher object for the key.  If null, then the key is empty.
     */
    StringMatcher *key;

    /**
     * The match that must occur after the key, or null if there is no
     * following context.
     */
    StringMatcher *postContext;

    /**
     * The object that performs the replacement if the key,
     * anteContext, and postContext are matched.  Never null.
     */
    UnicodeFunctor* output;

    /**
     * The string that must be matched, consisting of the anteContext, key,
     * and postContext, concatenated together, in that order.  Some components
     * may be empty (zero length).
     * @see anteContextLength
     * @see keyLength
     */
    UnicodeString pattern;

    /**
     * An array of matcher objects corresponding to the input pattern
     * segments.  If there are no segments this is null.  N.B. This is
     * a UnicodeMatcher for generality, but in practice it is always a
     * StringMatcher.  In the future we may generalize this, but for
     * now we sometimes cast down to StringMatcher.
     *
     * The array is owned, but the pointers within it are not.
     */
    UnicodeFunctor** segments;

    /**
     * The number of elements in segments[] or zero if segments is NULL.
     */
    int32_t segmentsCount;

    /**
     * The length of the string that must match before the key.  If
     * zero, then there is no matching requirement before the key.
     * Substring [0,anteContextLength) of pattern is the anteContext.
     */
    int32_t anteContextLength;

    /**
     * The length of the key.  Substring [anteContextLength,
     * anteContextLength + keyLength) is the key.

     */
    int32_t keyLength;

    /**
     * Miscellaneous attributes.
     */
    int8_t flags;

    /**
     * Flag attributes.
     */
    enum {
        ANCHOR_START = 1,
        ANCHOR_END   = 2
    };

    /**
     * An alias pointer to the data for this rule.  The data provides
     * lookup services for matchers and segments.
     */
    const TransliterationRuleData* data;

public:

    /**
     * Construct a new rule with the given input, output text, and other
     * attributes.  A cursor position may be specified for the output text.
     * @param input          input string, including key and optional ante and
     *                       post context.
     * @param anteContextPos offset into input to end of ante context, or -1 if
     *                       none.  Must be <= input.length() if not -1.
     * @param postContextPos offset into input to start of post context, or -1
     *                       if none.  Must be <= input.length() if not -1, and must be >=
     *                       anteContextPos.
     * @param outputStr      output string.
     * @param cursorPosition offset into output at which cursor is located, or -1 if
     *                       none.  If less than zero, then the cursor is placed after the
     *                       <code>output</code>; that is, -1 is equivalent to
     *                       <code>output.length()</code>.  If greater than
     *                       <code>output.length()</code> then an exception is thrown.
     * @param cursorOffset   an offset to be added to cursorPos to position the
     *                       cursor either in the ante context, if < 0, or in the post context, if >
     *                       0.  For example, the rule "abc{def} > | @@@ xyz;" changes "def" to
     *                       "xyz" and moves the cursor to before "a".  It would have a cursorOffset
     *                       of -3.
     * @param segs           array of UnicodeMatcher corresponding to input pattern
     *                       segments, or null if there are none.  The array itself is adopted,
     *                       but the pointers within it are not.
     * @param segsCount      number of elements in segs[].
     * @param anchorStart    true if the the rule is anchored on the left to
     *                       the context start.
     * @param anchorEnd      true if the rule is anchored on the right to the
     *                       context limit.
     * @param data           the rule data.
     * @param status         Output parameter filled in with success or failure status.
     */
    TransliterationRule(const UnicodeString& input,
                        int32_t anteContextPos, int32_t postContextPos,
                        const UnicodeString& outputStr,
                        int32_t cursorPosition, int32_t cursorOffset,
                        UnicodeFunctor** segs,
                        int32_t segsCount,
                        UBool anchorStart, UBool anchorEnd,
                        const TransliterationRuleData* data,
                        UErrorCode& status);

    /**
     * Copy constructor.
     * @param other    the object to be copied.
     */
    TransliterationRule(TransliterationRule& other);

    /**
     * Destructor.
     */
    virtual ~TransliterationRule();

    /**
     * Change the data object that this rule belongs to.  Used
     * internally by the TransliterationRuleData copy constructor.
     * @param data    the new data value to be set.
     */
    void setData(const TransliterationRuleData* data);

    /**
     * Return the preceding context length.  This method is needed to
     * support the <code>Transliterator</code> method
     * <code>getMaximumContextLength()</code>.  Internally, this is
     * implemented as the anteContextLength, optionally plus one if
     * there is a start anchor.  The one character anchor gap is
     * needed to make repeated incremental transliteration with
     * anchors work.
     * @return    the preceding context length.
     */
    virtual int32_t getContextLength(void) const;

    /**
     * Internal method.  Returns 8-bit index value for this rule.
     * This is the low byte of the first character of the key,
     * unless the first character of the key is a set.  If it's a
     * set, or otherwise can match multiple keys, the index value is -1.
     * @return    8-bit index value for this rule.
     */
    int16_t getIndexValue() const;

    /**
     * Internal method.  Returns true if this rule matches the given
     * index value.  The index value is an 8-bit integer, 0..255,
     * representing the low byte of the first character of the key.
     * It matches this rule if it matches the first character of the
     * key, or if the first character of the key is a set, and the set
     * contains any character with a low byte equal to the index
     * value.  If the rule contains only ante context, as in foo)>bar,
     * then it will match any key.
     * @param v    the given index value.
     * @return     true if this rule matches the given index value.
     */
    UBool matchesIndexValue(uint8_t v) const;

    /**
     * Return true if this rule masks another rule.  If r1 masks r2 then
     * r1 matches any input string that r2 matches.  If r1 masks r2 and r2 masks
     * r1 then r1 == r2.  Examples: "a>x" masks "ab>y".  "a>x" masks "a[b]>y".
     * "[c]a>x" masks "[dc]a>y".
     * @param r2  the given rule to be compared with.
     * @return    true if this rule masks 'r2'
     */
    virtual UBool masks(const TransliterationRule& r2) const;

    /**
     * Attempt a match and replacement at the given position.  Return
     * the degree of match between this rule and the given text.  The
     * degree of match may be mismatch, a partial match, or a full
     * match.  A mismatch means at least one character of the text
     * does not match the context or key.  A partial match means some
     * context and key characters match, but the text is not long
     * enough to match all of them.  A full match means all context
     * and key characters match.
     *
     * If a full match is obtained, perform a replacement, update pos,
     * and return U_MATCH.  Otherwise both text and pos are unchanged.
     *
     * @param text the text
     * @param pos the position indices
     * @param incremental if true, test for partial matches that may
     * be completed by additional text inserted at pos.limit.
     * @return one of <code>U_MISMATCH</code>,
     * <code>U_PARTIAL_MATCH</code>, or <code>U_MATCH</code>.  If
     * incremental is false then U_PARTIAL_MATCH will not be returned.
     */
    UMatchDegree matchAndReplace(Replaceable& text,
                                 UTransPosition& pos,
                                 UBool incremental) const;

    /**
     * Create a rule string that represents this rule object.  Append
     * it to the given string.
     */
    virtual UnicodeString& toRule(UnicodeString& pat,
                                  UBool escapeUnprintable) const;

    /**
     * Union the set of all characters that may be modified by this rule
     * into the given set.
     */
    void addSourceSetTo(UnicodeSet& toUnionTo) const;

    /**
     * Union the set of all characters that may be emitted by this rule
     * into the given set.
     */
    void addTargetSetTo(UnicodeSet& toUnionTo) const;

 private:

    friend class StringMatcher;

    TransliterationRule &operator=(const TransliterationRule &other); // forbid copying of this class
};

U_NAMESPACE_END

#endif /* #if !UCONFIG_NO_TRANSLITERATION */

#endif
=======
// © 2016 and later: Unicode, Inc. and others.
// License & terms of use: http://www.unicode.org/copyright.html
/*
* Copyright (C) {1999-2001}, International Business Machines Corporation and others. All Rights Reserved.
**********************************************************************
*   Date        Name        Description
*   11/17/99    aliu        Creation.
**********************************************************************
*/
#ifndef RBT_RULE_H
#define RBT_RULE_H

#include "unicode/utypes.h"

#if !UCONFIG_NO_TRANSLITERATION

#include "unicode/uobject.h"
#include "unicode/unistr.h"
#include "unicode/utrans.h"
#include "unicode/unimatch.h"

U_NAMESPACE_BEGIN

class Replaceable;
class TransliterationRuleData;
class StringMatcher;
class UnicodeFunctor;

/**
 * A transliteration rule used by
 * <code>RuleBasedTransliterator</code>.
 * <code>TransliterationRule</code> is an immutable object.
 *
 * <p>A rule consists of an input pattern and an output string.  When
 * the input pattern is matched, the output string is emitted.  The
 * input pattern consists of zero or more characters which are matched
 * exactly (the key) and optional context.  Context must match if it
 * is specified.  Context may be specified before the key, after the
 * key, or both.  The key, preceding context, and following context
 * may contain variables.  Variables represent a set of Unicode
 * characters, such as the letters <i>a</i> through <i>z</i>.
 * Variables are detected by looking up each character in a supplied
 * variable list to see if it has been so defined.
 *
 * <p>A rule may contain segments in its input string and segment
 * references in its output string.  A segment is a substring of the
 * input pattern, indicated by an offset and limit.  The segment may
 * be in the preceding or following context.  It may not span a
 * context boundary.  A segment reference is a special character in
 * the output string that causes a segment of the input string (not
 * the input pattern) to be copied to the output string.  The range of
 * special characters that represent segment references is defined by
 * RuleBasedTransliterator.Data.
 *
 * @author Alan Liu
 */
class TransliterationRule : public UMemory {

private:

    // TODO Eliminate the pattern and keyLength data members.  They
    // are used only by masks() and getIndexValue() which are called
    // only during build time, not during run-time.  Perhaps these
    // methods and pattern/keyLength can be isolated into a separate
    // object.

    /**
     * The match that must occur before the key, or null if there is no
     * preceding context.
     */
    StringMatcher *anteContext;

    /**
     * The matcher object for the key.  If null, then the key is empty.
     */
    StringMatcher *key;

    /**
     * The match that must occur after the key, or null if there is no
     * following context.
     */
    StringMatcher *postContext;

    /**
     * The object that performs the replacement if the key,
     * anteContext, and postContext are matched.  Never null.
     */
    UnicodeFunctor* output;

    /**
     * The string that must be matched, consisting of the anteContext, key,
     * and postContext, concatenated together, in that order.  Some components
     * may be empty (zero length).
     * @see anteContextLength
     * @see keyLength
     */
    UnicodeString pattern;

    /**
     * An array of matcher objects corresponding to the input pattern
     * segments.  If there are no segments this is null.  N.B. This is
     * a UnicodeMatcher for generality, but in practice it is always a
     * StringMatcher.  In the future we may generalize this, but for
     * now we sometimes cast down to StringMatcher.
     *
     * The array is owned, but the pointers within it are not.
     */
    UnicodeFunctor** segments;

    /**
     * The number of elements in segments[] or zero if segments is nullptr.
     */
    int32_t segmentsCount;

    /**
     * The length of the string that must match before the key.  If
     * zero, then there is no matching requirement before the key.
     * Substring [0,anteContextLength) of pattern is the anteContext.
     */
    int32_t anteContextLength;

    /**
     * The length of the key.  Substring [anteContextLength,
     * anteContextLength + keyLength) is the key.

     */
    int32_t keyLength;

    /**
     * Miscellaneous attributes.
     */
    int8_t flags;

    /**
     * Flag attributes.
     */
    enum {
        ANCHOR_START = 1,
        ANCHOR_END   = 2
    };

    /**
     * An alias pointer to the data for this rule.  The data provides
     * lookup services for matchers and segments.
     */
    const TransliterationRuleData* data;

public:

    /**
     * Construct a new rule with the given input, output text, and other
     * attributes.  A cursor position may be specified for the output text.
     * @param input          input string, including key and optional ante and
     *                       post context.
     * @param anteContextPos offset into input to end of ante context, or -1 if
     *                       none.  Must be <= input.length() if not -1.
     * @param postContextPos offset into input to start of post context, or -1
     *                       if none.  Must be <= input.length() if not -1, and must be >=
     *                       anteContextPos.
     * @param outputStr      output string.
     * @param cursorPosition offset into output at which cursor is located, or -1 if
     *                       none.  If less than zero, then the cursor is placed after the
     *                       <code>output</code>; that is, -1 is equivalent to
     *                       <code>output.length()</code>.  If greater than
     *                       <code>output.length()</code> then an exception is thrown.
     * @param cursorOffset   an offset to be added to cursorPos to position the
     *                       cursor either in the ante context, if < 0, or in the post context, if >
     *                       0.  For example, the rule "abc{def} > | @@@ xyz;" changes "def" to
     *                       "xyz" and moves the cursor to before "a".  It would have a cursorOffset
     *                       of -3.
     * @param segs           array of UnicodeMatcher corresponding to input pattern
     *                       segments, or null if there are none.  The array itself is adopted,
     *                       but the pointers within it are not.
     * @param segsCount      number of elements in segs[].
     * @param anchorStart    true if the the rule is anchored on the left to
     *                       the context start.
     * @param anchorEnd      true if the rule is anchored on the right to the
     *                       context limit.
     * @param data           the rule data.
     * @param status         Output parameter filled in with success or failure status.
     */
    TransliterationRule(const UnicodeString& input,
                        int32_t anteContextPos, int32_t postContextPos,
                        const UnicodeString& outputStr,
                        int32_t cursorPosition, int32_t cursorOffset,
                        UnicodeFunctor** segs,
                        int32_t segsCount,
                        UBool anchorStart, UBool anchorEnd,
                        const TransliterationRuleData* data,
                        UErrorCode& status);

    /**
     * Copy constructor.
     * @param other    the object to be copied.
     */
    TransliterationRule(TransliterationRule& other);

    /**
     * Destructor.
     */
    virtual ~TransliterationRule();

    /**
     * Change the data object that this rule belongs to.  Used
     * internally by the TransliterationRuleData copy constructor.
     * @param data    the new data value to be set.
     */
    void setData(const TransliterationRuleData* data);

    /**
     * Return the preceding context length.  This method is needed to
     * support the <code>Transliterator</code> method
     * <code>getMaximumContextLength()</code>.  Internally, this is
     * implemented as the anteContextLength, optionally plus one if
     * there is a start anchor.  The one character anchor gap is
     * needed to make repeated incremental transliteration with
     * anchors work.
     * @return    the preceding context length.
     */
    virtual int32_t getContextLength() const;

    /**
     * Internal method.  Returns 8-bit index value for this rule.
     * This is the low byte of the first character of the key,
     * unless the first character of the key is a set.  If it's a
     * set, or otherwise can match multiple keys, the index value is -1.
     * @return    8-bit index value for this rule.
     */
    int16_t getIndexValue() const;

    /**
     * Internal method.  Returns true if this rule matches the given
     * index value.  The index value is an 8-bit integer, 0..255,
     * representing the low byte of the first character of the key.
     * It matches this rule if it matches the first character of the
     * key, or if the first character of the key is a set, and the set
     * contains any character with a low byte equal to the index
     * value.  If the rule contains only ante context, as in foo)>bar,
     * then it will match any key.
     * @param v    the given index value.
     * @return     true if this rule matches the given index value.
     */
    UBool matchesIndexValue(uint8_t v) const;

    /**
     * Return true if this rule masks another rule.  If r1 masks r2 then
     * r1 matches any input string that r2 matches.  If r1 masks r2 and r2 masks
     * r1 then r1 == r2.  Examples: "a>x" masks "ab>y".  "a>x" masks "a[b]>y".
     * "[c]a>x" masks "[dc]a>y".
     * @param r2  the given rule to be compared with.
     * @return    true if this rule masks 'r2'
     */
    virtual UBool masks(const TransliterationRule& r2) const;

    /**
     * Attempt a match and replacement at the given position.  Return
     * the degree of match between this rule and the given text.  The
     * degree of match may be mismatch, a partial match, or a full
     * match.  A mismatch means at least one character of the text
     * does not match the context or key.  A partial match means some
     * context and key characters match, but the text is not long
     * enough to match all of them.  A full match means all context
     * and key characters match.
     * 
     * If a full match is obtained, perform a replacement, update pos,
     * and return U_MATCH.  Otherwise both text and pos are unchanged.
     * 
     * @param text the text
     * @param pos the position indices
     * @param incremental if true, test for partial matches that may
     * be completed by additional text inserted at pos.limit.
     * @return one of <code>U_MISMATCH</code>,
     * <code>U_PARTIAL_MATCH</code>, or <code>U_MATCH</code>.  If
     * incremental is false then U_PARTIAL_MATCH will not be returned.
     */
    UMatchDegree matchAndReplace(Replaceable& text,
                                 UTransPosition& pos,
                                 UBool incremental) const;

    /**
     * Create a rule string that represents this rule object.  Append
     * it to the given string.
     */
    virtual UnicodeString& toRule(UnicodeString& pat,
                                  UBool escapeUnprintable) const;

    /**
     * Union the set of all characters that may be modified by this rule
     * into the given set.
     */
    void addSourceSetTo(UnicodeSet& toUnionTo) const;

    /**
     * Union the set of all characters that may be emitted by this rule
     * into the given set.
     */
    void addTargetSetTo(UnicodeSet& toUnionTo) const;

 private:

    friend class StringMatcher;

    TransliterationRule &operator=(const TransliterationRule &other); // forbid copying of this class
};

U_NAMESPACE_END

#endif /* #if !UCONFIG_NO_TRANSLITERATION */

#endif
>>>>>>> a8a80be5
<|MERGE_RESOLUTION|>--- conflicted
+++ resolved
@@ -1,623 +1,310 @@
-<<<<<<< HEAD
-// © 2016 and later: Unicode, Inc. and others.
-// License & terms of use: http://www.unicode.org/copyright.html
-/*
-* Copyright (C) {1999-2001}, International Business Machines Corporation and others. All Rights Reserved.
-**********************************************************************
-*   Date        Name        Description
-*   11/17/99    aliu        Creation.
-**********************************************************************
-*/
-#ifndef RBT_RULE_H
-#define RBT_RULE_H
-
-#include "unicode/utypes.h"
-
-#if !UCONFIG_NO_TRANSLITERATION
-
-#include "unicode/uobject.h"
-#include "unicode/unistr.h"
-#include "unicode/utrans.h"
-#include "unicode/unimatch.h"
-
-U_NAMESPACE_BEGIN
-
-class Replaceable;
-class TransliterationRuleData;
-class StringMatcher;
-class UnicodeFunctor;
-
-/**
- * A transliteration rule used by
- * <code>RuleBasedTransliterator</code>.
- * <code>TransliterationRule</code> is an immutable object.
- *
- * <p>A rule consists of an input pattern and an output string.  When
- * the input pattern is matched, the output string is emitted.  The
- * input pattern consists of zero or more characters which are matched
- * exactly (the key) and optional context.  Context must match if it
- * is specified.  Context may be specified before the key, after the
- * key, or both.  The key, preceding context, and following context
- * may contain variables.  Variables represent a set of Unicode
- * characters, such as the letters <i>a</i> through <i>z</i>.
- * Variables are detected by looking up each character in a supplied
- * variable list to see if it has been so defined.
- *
- * <p>A rule may contain segments in its input string and segment
- * references in its output string.  A segment is a substring of the
- * input pattern, indicated by an offset and limit.  The segment may
- * be in the preceding or following context.  It may not span a
- * context boundary.  A segment reference is a special character in
- * the output string that causes a segment of the input string (not
- * the input pattern) to be copied to the output string.  The range of
- * special characters that represent segment references is defined by
- * RuleBasedTransliterator.Data.
- *
- * @author Alan Liu
- */
-class TransliterationRule : public UMemory {
-
-private:
-
-    // TODO Eliminate the pattern and keyLength data members.  They
-    // are used only by masks() and getIndexValue() which are called
-    // only during build time, not during run-time.  Perhaps these
-    // methods and pattern/keyLength can be isolated into a separate
-    // object.
-
-    /**
-     * The match that must occur before the key, or null if there is no
-     * preceding context.
-     */
-    StringMatcher *anteContext;
-
-    /**
-     * The matcher object for the key.  If null, then the key is empty.
-     */
-    StringMatcher *key;
-
-    /**
-     * The match that must occur after the key, or null if there is no
-     * following context.
-     */
-    StringMatcher *postContext;
-
-    /**
-     * The object that performs the replacement if the key,
-     * anteContext, and postContext are matched.  Never null.
-     */
-    UnicodeFunctor* output;
-
-    /**
-     * The string that must be matched, consisting of the anteContext, key,
-     * and postContext, concatenated together, in that order.  Some components
-     * may be empty (zero length).
-     * @see anteContextLength
-     * @see keyLength
-     */
-    UnicodeString pattern;
-
-    /**
-     * An array of matcher objects corresponding to the input pattern
-     * segments.  If there are no segments this is null.  N.B. This is
-     * a UnicodeMatcher for generality, but in practice it is always a
-     * StringMatcher.  In the future we may generalize this, but for
-     * now we sometimes cast down to StringMatcher.
-     *
-     * The array is owned, but the pointers within it are not.
-     */
-    UnicodeFunctor** segments;
-
-    /**
-     * The number of elements in segments[] or zero if segments is NULL.
-     */
-    int32_t segmentsCount;
-
-    /**
-     * The length of the string that must match before the key.  If
-     * zero, then there is no matching requirement before the key.
-     * Substring [0,anteContextLength) of pattern is the anteContext.
-     */
-    int32_t anteContextLength;
-
-    /**
-     * The length of the key.  Substring [anteContextLength,
-     * anteContextLength + keyLength) is the key.
-
-     */
-    int32_t keyLength;
-
-    /**
-     * Miscellaneous attributes.
-     */
-    int8_t flags;
-
-    /**
-     * Flag attributes.
-     */
-    enum {
-        ANCHOR_START = 1,
-        ANCHOR_END   = 2
-    };
-
-    /**
-     * An alias pointer to the data for this rule.  The data provides
-     * lookup services for matchers and segments.
-     */
-    const TransliterationRuleData* data;
-
-public:
-
-    /**
-     * Construct a new rule with the given input, output text, and other
-     * attributes.  A cursor position may be specified for the output text.
-     * @param input          input string, including key and optional ante and
-     *                       post context.
-     * @param anteContextPos offset into input to end of ante context, or -1 if
-     *                       none.  Must be <= input.length() if not -1.
-     * @param postContextPos offset into input to start of post context, or -1
-     *                       if none.  Must be <= input.length() if not -1, and must be >=
-     *                       anteContextPos.
-     * @param outputStr      output string.
-     * @param cursorPosition offset into output at which cursor is located, or -1 if
-     *                       none.  If less than zero, then the cursor is placed after the
-     *                       <code>output</code>; that is, -1 is equivalent to
-     *                       <code>output.length()</code>.  If greater than
-     *                       <code>output.length()</code> then an exception is thrown.
-     * @param cursorOffset   an offset to be added to cursorPos to position the
-     *                       cursor either in the ante context, if < 0, or in the post context, if >
-     *                       0.  For example, the rule "abc{def} > | @@@ xyz;" changes "def" to
-     *                       "xyz" and moves the cursor to before "a".  It would have a cursorOffset
-     *                       of -3.
-     * @param segs           array of UnicodeMatcher corresponding to input pattern
-     *                       segments, or null if there are none.  The array itself is adopted,
-     *                       but the pointers within it are not.
-     * @param segsCount      number of elements in segs[].
-     * @param anchorStart    true if the the rule is anchored on the left to
-     *                       the context start.
-     * @param anchorEnd      true if the rule is anchored on the right to the
-     *                       context limit.
-     * @param data           the rule data.
-     * @param status         Output parameter filled in with success or failure status.
-     */
-    TransliterationRule(const UnicodeString& input,
-                        int32_t anteContextPos, int32_t postContextPos,
-                        const UnicodeString& outputStr,
-                        int32_t cursorPosition, int32_t cursorOffset,
-                        UnicodeFunctor** segs,
-                        int32_t segsCount,
-                        UBool anchorStart, UBool anchorEnd,
-                        const TransliterationRuleData* data,
-                        UErrorCode& status);
-
-    /**
-     * Copy constructor.
-     * @param other    the object to be copied.
-     */
-    TransliterationRule(TransliterationRule& other);
-
-    /**
-     * Destructor.
-     */
-    virtual ~TransliterationRule();
-
-    /**
-     * Change the data object that this rule belongs to.  Used
-     * internally by the TransliterationRuleData copy constructor.
-     * @param data    the new data value to be set.
-     */
-    void setData(const TransliterationRuleData* data);
-
-    /**
-     * Return the preceding context length.  This method is needed to
-     * support the <code>Transliterator</code> method
-     * <code>getMaximumContextLength()</code>.  Internally, this is
-     * implemented as the anteContextLength, optionally plus one if
-     * there is a start anchor.  The one character anchor gap is
-     * needed to make repeated incremental transliteration with
-     * anchors work.
-     * @return    the preceding context length.
-     */
-    virtual int32_t getContextLength(void) const;
-
-    /**
-     * Internal method.  Returns 8-bit index value for this rule.
-     * This is the low byte of the first character of the key,
-     * unless the first character of the key is a set.  If it's a
-     * set, or otherwise can match multiple keys, the index value is -1.
-     * @return    8-bit index value for this rule.
-     */
-    int16_t getIndexValue() const;
-
-    /**
-     * Internal method.  Returns true if this rule matches the given
-     * index value.  The index value is an 8-bit integer, 0..255,
-     * representing the low byte of the first character of the key.
-     * It matches this rule if it matches the first character of the
-     * key, or if the first character of the key is a set, and the set
-     * contains any character with a low byte equal to the index
-     * value.  If the rule contains only ante context, as in foo)>bar,
-     * then it will match any key.
-     * @param v    the given index value.
-     * @return     true if this rule matches the given index value.
-     */
-    UBool matchesIndexValue(uint8_t v) const;
-
-    /**
-     * Return true if this rule masks another rule.  If r1 masks r2 then
-     * r1 matches any input string that r2 matches.  If r1 masks r2 and r2 masks
-     * r1 then r1 == r2.  Examples: "a>x" masks "ab>y".  "a>x" masks "a[b]>y".
-     * "[c]a>x" masks "[dc]a>y".
-     * @param r2  the given rule to be compared with.
-     * @return    true if this rule masks 'r2'
-     */
-    virtual UBool masks(const TransliterationRule& r2) const;
-
-    /**
-     * Attempt a match and replacement at the given position.  Return
-     * the degree of match between this rule and the given text.  The
-     * degree of match may be mismatch, a partial match, or a full
-     * match.  A mismatch means at least one character of the text
-     * does not match the context or key.  A partial match means some
-     * context and key characters match, but the text is not long
-     * enough to match all of them.  A full match means all context
-     * and key characters match.
-     *
-     * If a full match is obtained, perform a replacement, update pos,
-     * and return U_MATCH.  Otherwise both text and pos are unchanged.
-     *
-     * @param text the text
-     * @param pos the position indices
-     * @param incremental if true, test for partial matches that may
-     * be completed by additional text inserted at pos.limit.
-     * @return one of <code>U_MISMATCH</code>,
-     * <code>U_PARTIAL_MATCH</code>, or <code>U_MATCH</code>.  If
-     * incremental is false then U_PARTIAL_MATCH will not be returned.
-     */
-    UMatchDegree matchAndReplace(Replaceable& text,
-                                 UTransPosition& pos,
-                                 UBool incremental) const;
-
-    /**
-     * Create a rule string that represents this rule object.  Append
-     * it to the given string.
-     */
-    virtual UnicodeString& toRule(UnicodeString& pat,
-                                  UBool escapeUnprintable) const;
-
-    /**
-     * Union the set of all characters that may be modified by this rule
-     * into the given set.
-     */
-    void addSourceSetTo(UnicodeSet& toUnionTo) const;
-
-    /**
-     * Union the set of all characters that may be emitted by this rule
-     * into the given set.
-     */
-    void addTargetSetTo(UnicodeSet& toUnionTo) const;
-
- private:
-
-    friend class StringMatcher;
-
-    TransliterationRule &operator=(const TransliterationRule &other); // forbid copying of this class
-};
-
-U_NAMESPACE_END
-
-#endif /* #if !UCONFIG_NO_TRANSLITERATION */
-
-#endif
-=======
-// © 2016 and later: Unicode, Inc. and others.
-// License & terms of use: http://www.unicode.org/copyright.html
-/*
-* Copyright (C) {1999-2001}, International Business Machines Corporation and others. All Rights Reserved.
-**********************************************************************
-*   Date        Name        Description
-*   11/17/99    aliu        Creation.
-**********************************************************************
-*/
-#ifndef RBT_RULE_H
-#define RBT_RULE_H
-
-#include "unicode/utypes.h"
-
-#if !UCONFIG_NO_TRANSLITERATION
-
-#include "unicode/uobject.h"
-#include "unicode/unistr.h"
-#include "unicode/utrans.h"
-#include "unicode/unimatch.h"
-
-U_NAMESPACE_BEGIN
-
-class Replaceable;
-class TransliterationRuleData;
-class StringMatcher;
-class UnicodeFunctor;
-
-/**
- * A transliteration rule used by
- * <code>RuleBasedTransliterator</code>.
- * <code>TransliterationRule</code> is an immutable object.
- *
- * <p>A rule consists of an input pattern and an output string.  When
- * the input pattern is matched, the output string is emitted.  The
- * input pattern consists of zero or more characters which are matched
- * exactly (the key) and optional context.  Context must match if it
- * is specified.  Context may be specified before the key, after the
- * key, or both.  The key, preceding context, and following context
- * may contain variables.  Variables represent a set of Unicode
- * characters, such as the letters <i>a</i> through <i>z</i>.
- * Variables are detected by looking up each character in a supplied
- * variable list to see if it has been so defined.
- *
- * <p>A rule may contain segments in its input string and segment
- * references in its output string.  A segment is a substring of the
- * input pattern, indicated by an offset and limit.  The segment may
- * be in the preceding or following context.  It may not span a
- * context boundary.  A segment reference is a special character in
- * the output string that causes a segment of the input string (not
- * the input pattern) to be copied to the output string.  The range of
- * special characters that represent segment references is defined by
- * RuleBasedTransliterator.Data.
- *
- * @author Alan Liu
- */
-class TransliterationRule : public UMemory {
-
-private:
-
-    // TODO Eliminate the pattern and keyLength data members.  They
-    // are used only by masks() and getIndexValue() which are called
-    // only during build time, not during run-time.  Perhaps these
-    // methods and pattern/keyLength can be isolated into a separate
-    // object.
-
-    /**
-     * The match that must occur before the key, or null if there is no
-     * preceding context.
-     */
-    StringMatcher *anteContext;
-
-    /**
-     * The matcher object for the key.  If null, then the key is empty.
-     */
-    StringMatcher *key;
-
-    /**
-     * The match that must occur after the key, or null if there is no
-     * following context.
-     */
-    StringMatcher *postContext;
-
-    /**
-     * The object that performs the replacement if the key,
-     * anteContext, and postContext are matched.  Never null.
-     */
-    UnicodeFunctor* output;
-
-    /**
-     * The string that must be matched, consisting of the anteContext, key,
-     * and postContext, concatenated together, in that order.  Some components
-     * may be empty (zero length).
-     * @see anteContextLength
-     * @see keyLength
-     */
-    UnicodeString pattern;
-
-    /**
-     * An array of matcher objects corresponding to the input pattern
-     * segments.  If there are no segments this is null.  N.B. This is
-     * a UnicodeMatcher for generality, but in practice it is always a
-     * StringMatcher.  In the future we may generalize this, but for
-     * now we sometimes cast down to StringMatcher.
-     *
-     * The array is owned, but the pointers within it are not.
-     */
-    UnicodeFunctor** segments;
-
-    /**
-     * The number of elements in segments[] or zero if segments is nullptr.
-     */
-    int32_t segmentsCount;
-
-    /**
-     * The length of the string that must match before the key.  If
-     * zero, then there is no matching requirement before the key.
-     * Substring [0,anteContextLength) of pattern is the anteContext.
-     */
-    int32_t anteContextLength;
-
-    /**
-     * The length of the key.  Substring [anteContextLength,
-     * anteContextLength + keyLength) is the key.
-
-     */
-    int32_t keyLength;
-
-    /**
-     * Miscellaneous attributes.
-     */
-    int8_t flags;
-
-    /**
-     * Flag attributes.
-     */
-    enum {
-        ANCHOR_START = 1,
-        ANCHOR_END   = 2
-    };
-
-    /**
-     * An alias pointer to the data for this rule.  The data provides
-     * lookup services for matchers and segments.
-     */
-    const TransliterationRuleData* data;
-
-public:
-
-    /**
-     * Construct a new rule with the given input, output text, and other
-     * attributes.  A cursor position may be specified for the output text.
-     * @param input          input string, including key and optional ante and
-     *                       post context.
-     * @param anteContextPos offset into input to end of ante context, or -1 if
-     *                       none.  Must be <= input.length() if not -1.
-     * @param postContextPos offset into input to start of post context, or -1
-     *                       if none.  Must be <= input.length() if not -1, and must be >=
-     *                       anteContextPos.
-     * @param outputStr      output string.
-     * @param cursorPosition offset into output at which cursor is located, or -1 if
-     *                       none.  If less than zero, then the cursor is placed after the
-     *                       <code>output</code>; that is, -1 is equivalent to
-     *                       <code>output.length()</code>.  If greater than
-     *                       <code>output.length()</code> then an exception is thrown.
-     * @param cursorOffset   an offset to be added to cursorPos to position the
-     *                       cursor either in the ante context, if < 0, or in the post context, if >
-     *                       0.  For example, the rule "abc{def} > | @@@ xyz;" changes "def" to
-     *                       "xyz" and moves the cursor to before "a".  It would have a cursorOffset
-     *                       of -3.
-     * @param segs           array of UnicodeMatcher corresponding to input pattern
-     *                       segments, or null if there are none.  The array itself is adopted,
-     *                       but the pointers within it are not.
-     * @param segsCount      number of elements in segs[].
-     * @param anchorStart    true if the the rule is anchored on the left to
-     *                       the context start.
-     * @param anchorEnd      true if the rule is anchored on the right to the
-     *                       context limit.
-     * @param data           the rule data.
-     * @param status         Output parameter filled in with success or failure status.
-     */
-    TransliterationRule(const UnicodeString& input,
-                        int32_t anteContextPos, int32_t postContextPos,
-                        const UnicodeString& outputStr,
-                        int32_t cursorPosition, int32_t cursorOffset,
-                        UnicodeFunctor** segs,
-                        int32_t segsCount,
-                        UBool anchorStart, UBool anchorEnd,
-                        const TransliterationRuleData* data,
-                        UErrorCode& status);
-
-    /**
-     * Copy constructor.
-     * @param other    the object to be copied.
-     */
-    TransliterationRule(TransliterationRule& other);
-
-    /**
-     * Destructor.
-     */
-    virtual ~TransliterationRule();
-
-    /**
-     * Change the data object that this rule belongs to.  Used
-     * internally by the TransliterationRuleData copy constructor.
-     * @param data    the new data value to be set.
-     */
-    void setData(const TransliterationRuleData* data);
-
-    /**
-     * Return the preceding context length.  This method is needed to
-     * support the <code>Transliterator</code> method
-     * <code>getMaximumContextLength()</code>.  Internally, this is
-     * implemented as the anteContextLength, optionally plus one if
-     * there is a start anchor.  The one character anchor gap is
-     * needed to make repeated incremental transliteration with
-     * anchors work.
-     * @return    the preceding context length.
-     */
-    virtual int32_t getContextLength() const;
-
-    /**
-     * Internal method.  Returns 8-bit index value for this rule.
-     * This is the low byte of the first character of the key,
-     * unless the first character of the key is a set.  If it's a
-     * set, or otherwise can match multiple keys, the index value is -1.
-     * @return    8-bit index value for this rule.
-     */
-    int16_t getIndexValue() const;
-
-    /**
-     * Internal method.  Returns true if this rule matches the given
-     * index value.  The index value is an 8-bit integer, 0..255,
-     * representing the low byte of the first character of the key.
-     * It matches this rule if it matches the first character of the
-     * key, or if the first character of the key is a set, and the set
-     * contains any character with a low byte equal to the index
-     * value.  If the rule contains only ante context, as in foo)>bar,
-     * then it will match any key.
-     * @param v    the given index value.
-     * @return     true if this rule matches the given index value.
-     */
-    UBool matchesIndexValue(uint8_t v) const;
-
-    /**
-     * Return true if this rule masks another rule.  If r1 masks r2 then
-     * r1 matches any input string that r2 matches.  If r1 masks r2 and r2 masks
-     * r1 then r1 == r2.  Examples: "a>x" masks "ab>y".  "a>x" masks "a[b]>y".
-     * "[c]a>x" masks "[dc]a>y".
-     * @param r2  the given rule to be compared with.
-     * @return    true if this rule masks 'r2'
-     */
-    virtual UBool masks(const TransliterationRule& r2) const;
-
-    /**
-     * Attempt a match and replacement at the given position.  Return
-     * the degree of match between this rule and the given text.  The
-     * degree of match may be mismatch, a partial match, or a full
-     * match.  A mismatch means at least one character of the text
-     * does not match the context or key.  A partial match means some
-     * context and key characters match, but the text is not long
-     * enough to match all of them.  A full match means all context
-     * and key characters match.
-     * 
-     * If a full match is obtained, perform a replacement, update pos,
-     * and return U_MATCH.  Otherwise both text and pos are unchanged.
-     * 
-     * @param text the text
-     * @param pos the position indices
-     * @param incremental if true, test for partial matches that may
-     * be completed by additional text inserted at pos.limit.
-     * @return one of <code>U_MISMATCH</code>,
-     * <code>U_PARTIAL_MATCH</code>, or <code>U_MATCH</code>.  If
-     * incremental is false then U_PARTIAL_MATCH will not be returned.
-     */
-    UMatchDegree matchAndReplace(Replaceable& text,
-                                 UTransPosition& pos,
-                                 UBool incremental) const;
-
-    /**
-     * Create a rule string that represents this rule object.  Append
-     * it to the given string.
-     */
-    virtual UnicodeString& toRule(UnicodeString& pat,
-                                  UBool escapeUnprintable) const;
-
-    /**
-     * Union the set of all characters that may be modified by this rule
-     * into the given set.
-     */
-    void addSourceSetTo(UnicodeSet& toUnionTo) const;
-
-    /**
-     * Union the set of all characters that may be emitted by this rule
-     * into the given set.
-     */
-    void addTargetSetTo(UnicodeSet& toUnionTo) const;
-
- private:
-
-    friend class StringMatcher;
-
-    TransliterationRule &operator=(const TransliterationRule &other); // forbid copying of this class
-};
-
-U_NAMESPACE_END
-
-#endif /* #if !UCONFIG_NO_TRANSLITERATION */
-
-#endif
->>>>>>> a8a80be5
+// © 2016 and later: Unicode, Inc. and others.
+// License & terms of use: http://www.unicode.org/copyright.html
+/*
+* Copyright (C) {1999-2001}, International Business Machines Corporation and others. All Rights Reserved.
+**********************************************************************
+*   Date        Name        Description
+*   11/17/99    aliu        Creation.
+**********************************************************************
+*/
+#ifndef RBT_RULE_H
+#define RBT_RULE_H
+
+#include "unicode/utypes.h"
+
+#if !UCONFIG_NO_TRANSLITERATION
+
+#include "unicode/uobject.h"
+#include "unicode/unistr.h"
+#include "unicode/utrans.h"
+#include "unicode/unimatch.h"
+
+U_NAMESPACE_BEGIN
+
+class Replaceable;
+class TransliterationRuleData;
+class StringMatcher;
+class UnicodeFunctor;
+
+/**
+ * A transliteration rule used by
+ * <code>RuleBasedTransliterator</code>.
+ * <code>TransliterationRule</code> is an immutable object.
+ *
+ * <p>A rule consists of an input pattern and an output string.  When
+ * the input pattern is matched, the output string is emitted.  The
+ * input pattern consists of zero or more characters which are matched
+ * exactly (the key) and optional context.  Context must match if it
+ * is specified.  Context may be specified before the key, after the
+ * key, or both.  The key, preceding context, and following context
+ * may contain variables.  Variables represent a set of Unicode
+ * characters, such as the letters <i>a</i> through <i>z</i>.
+ * Variables are detected by looking up each character in a supplied
+ * variable list to see if it has been so defined.
+ *
+ * <p>A rule may contain segments in its input string and segment
+ * references in its output string.  A segment is a substring of the
+ * input pattern, indicated by an offset and limit.  The segment may
+ * be in the preceding or following context.  It may not span a
+ * context boundary.  A segment reference is a special character in
+ * the output string that causes a segment of the input string (not
+ * the input pattern) to be copied to the output string.  The range of
+ * special characters that represent segment references is defined by
+ * RuleBasedTransliterator.Data.
+ *
+ * @author Alan Liu
+ */
+class TransliterationRule : public UMemory {
+
+private:
+
+    // TODO Eliminate the pattern and keyLength data members.  They
+    // are used only by masks() and getIndexValue() which are called
+    // only during build time, not during run-time.  Perhaps these
+    // methods and pattern/keyLength can be isolated into a separate
+    // object.
+
+    /**
+     * The match that must occur before the key, or null if there is no
+     * preceding context.
+     */
+    StringMatcher *anteContext;
+
+    /**
+     * The matcher object for the key.  If null, then the key is empty.
+     */
+    StringMatcher *key;
+
+    /**
+     * The match that must occur after the key, or null if there is no
+     * following context.
+     */
+    StringMatcher *postContext;
+
+    /**
+     * The object that performs the replacement if the key,
+     * anteContext, and postContext are matched.  Never null.
+     */
+    UnicodeFunctor* output;
+
+    /**
+     * The string that must be matched, consisting of the anteContext, key,
+     * and postContext, concatenated together, in that order.  Some components
+     * may be empty (zero length).
+     * @see anteContextLength
+     * @see keyLength
+     */
+    UnicodeString pattern;
+
+    /**
+     * An array of matcher objects corresponding to the input pattern
+     * segments.  If there are no segments this is null.  N.B. This is
+     * a UnicodeMatcher for generality, but in practice it is always a
+     * StringMatcher.  In the future we may generalize this, but for
+     * now we sometimes cast down to StringMatcher.
+     *
+     * The array is owned, but the pointers within it are not.
+     */
+    UnicodeFunctor** segments;
+
+    /**
+     * The number of elements in segments[] or zero if segments is nullptr.
+     */
+    int32_t segmentsCount;
+
+    /**
+     * The length of the string that must match before the key.  If
+     * zero, then there is no matching requirement before the key.
+     * Substring [0,anteContextLength) of pattern is the anteContext.
+     */
+    int32_t anteContextLength;
+
+    /**
+     * The length of the key.  Substring [anteContextLength,
+     * anteContextLength + keyLength) is the key.
+
+     */
+    int32_t keyLength;
+
+    /**
+     * Miscellaneous attributes.
+     */
+    int8_t flags;
+
+    /**
+     * Flag attributes.
+     */
+    enum {
+        ANCHOR_START = 1,
+        ANCHOR_END   = 2
+    };
+
+    /**
+     * An alias pointer to the data for this rule.  The data provides
+     * lookup services for matchers and segments.
+     */
+    const TransliterationRuleData* data;
+
+public:
+
+    /**
+     * Construct a new rule with the given input, output text, and other
+     * attributes.  A cursor position may be specified for the output text.
+     * @param input          input string, including key and optional ante and
+     *                       post context.
+     * @param anteContextPos offset into input to end of ante context, or -1 if
+     *                       none.  Must be <= input.length() if not -1.
+     * @param postContextPos offset into input to start of post context, or -1
+     *                       if none.  Must be <= input.length() if not -1, and must be >=
+     *                       anteContextPos.
+     * @param outputStr      output string.
+     * @param cursorPosition offset into output at which cursor is located, or -1 if
+     *                       none.  If less than zero, then the cursor is placed after the
+     *                       <code>output</code>; that is, -1 is equivalent to
+     *                       <code>output.length()</code>.  If greater than
+     *                       <code>output.length()</code> then an exception is thrown.
+     * @param cursorOffset   an offset to be added to cursorPos to position the
+     *                       cursor either in the ante context, if < 0, or in the post context, if >
+     *                       0.  For example, the rule "abc{def} > | @@@ xyz;" changes "def" to
+     *                       "xyz" and moves the cursor to before "a".  It would have a cursorOffset
+     *                       of -3.
+     * @param segs           array of UnicodeMatcher corresponding to input pattern
+     *                       segments, or null if there are none.  The array itself is adopted,
+     *                       but the pointers within it are not.
+     * @param segsCount      number of elements in segs[].
+     * @param anchorStart    true if the the rule is anchored on the left to
+     *                       the context start.
+     * @param anchorEnd      true if the rule is anchored on the right to the
+     *                       context limit.
+     * @param data           the rule data.
+     * @param status         Output parameter filled in with success or failure status.
+     */
+    TransliterationRule(const UnicodeString& input,
+                        int32_t anteContextPos, int32_t postContextPos,
+                        const UnicodeString& outputStr,
+                        int32_t cursorPosition, int32_t cursorOffset,
+                        UnicodeFunctor** segs,
+                        int32_t segsCount,
+                        UBool anchorStart, UBool anchorEnd,
+                        const TransliterationRuleData* data,
+                        UErrorCode& status);
+
+    /**
+     * Copy constructor.
+     * @param other    the object to be copied.
+     */
+    TransliterationRule(TransliterationRule& other);
+
+    /**
+     * Destructor.
+     */
+    virtual ~TransliterationRule();
+
+    /**
+     * Change the data object that this rule belongs to.  Used
+     * internally by the TransliterationRuleData copy constructor.
+     * @param data    the new data value to be set.
+     */
+    void setData(const TransliterationRuleData* data);
+
+    /**
+     * Return the preceding context length.  This method is needed to
+     * support the <code>Transliterator</code> method
+     * <code>getMaximumContextLength()</code>.  Internally, this is
+     * implemented as the anteContextLength, optionally plus one if
+     * there is a start anchor.  The one character anchor gap is
+     * needed to make repeated incremental transliteration with
+     * anchors work.
+     * @return    the preceding context length.
+     */
+    virtual int32_t getContextLength() const;
+
+    /**
+     * Internal method.  Returns 8-bit index value for this rule.
+     * This is the low byte of the first character of the key,
+     * unless the first character of the key is a set.  If it's a
+     * set, or otherwise can match multiple keys, the index value is -1.
+     * @return    8-bit index value for this rule.
+     */
+    int16_t getIndexValue() const;
+
+    /**
+     * Internal method.  Returns true if this rule matches the given
+     * index value.  The index value is an 8-bit integer, 0..255,
+     * representing the low byte of the first character of the key.
+     * It matches this rule if it matches the first character of the
+     * key, or if the first character of the key is a set, and the set
+     * contains any character with a low byte equal to the index
+     * value.  If the rule contains only ante context, as in foo)>bar,
+     * then it will match any key.
+     * @param v    the given index value.
+     * @return     true if this rule matches the given index value.
+     */
+    UBool matchesIndexValue(uint8_t v) const;
+
+    /**
+     * Return true if this rule masks another rule.  If r1 masks r2 then
+     * r1 matches any input string that r2 matches.  If r1 masks r2 and r2 masks
+     * r1 then r1 == r2.  Examples: "a>x" masks "ab>y".  "a>x" masks "a[b]>y".
+     * "[c]a>x" masks "[dc]a>y".
+     * @param r2  the given rule to be compared with.
+     * @return    true if this rule masks 'r2'
+     */
+    virtual UBool masks(const TransliterationRule& r2) const;
+
+    /**
+     * Attempt a match and replacement at the given position.  Return
+     * the degree of match between this rule and the given text.  The
+     * degree of match may be mismatch, a partial match, or a full
+     * match.  A mismatch means at least one character of the text
+     * does not match the context or key.  A partial match means some
+     * context and key characters match, but the text is not long
+     * enough to match all of them.  A full match means all context
+     * and key characters match.
+     * 
+     * If a full match is obtained, perform a replacement, update pos,
+     * and return U_MATCH.  Otherwise both text and pos are unchanged.
+     * 
+     * @param text the text
+     * @param pos the position indices
+     * @param incremental if true, test for partial matches that may
+     * be completed by additional text inserted at pos.limit.
+     * @return one of <code>U_MISMATCH</code>,
+     * <code>U_PARTIAL_MATCH</code>, or <code>U_MATCH</code>.  If
+     * incremental is false then U_PARTIAL_MATCH will not be returned.
+     */
+    UMatchDegree matchAndReplace(Replaceable& text,
+                                 UTransPosition& pos,
+                                 UBool incremental) const;
+
+    /**
+     * Create a rule string that represents this rule object.  Append
+     * it to the given string.
+     */
+    virtual UnicodeString& toRule(UnicodeString& pat,
+                                  UBool escapeUnprintable) const;
+
+    /**
+     * Union the set of all characters that may be modified by this rule
+     * into the given set.
+     */
+    void addSourceSetTo(UnicodeSet& toUnionTo) const;
+
+    /**
+     * Union the set of all characters that may be emitted by this rule
+     * into the given set.
+     */
+    void addTargetSetTo(UnicodeSet& toUnionTo) const;
+
+ private:
+
+    friend class StringMatcher;
+
+    TransliterationRule &operator=(const TransliterationRule &other); // forbid copying of this class
+};
+
+U_NAMESPACE_END
+
+#endif /* #if !UCONFIG_NO_TRANSLITERATION */
+
+#endif