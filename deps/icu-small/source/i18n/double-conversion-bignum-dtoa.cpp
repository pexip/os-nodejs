<<<<<<< HEAD
// © 2018 and later: Unicode, Inc. and others.
// License & terms of use: http://www.unicode.org/copyright.html
//
// From the double-conversion library. Original license:
//
// Copyright 2010 the V8 project authors. All rights reserved.
// Redistribution and use in source and binary forms, with or without
// modification, are permitted provided that the following conditions are
// met:
//
//     * Redistributions of source code must retain the above copyright
//       notice, this list of conditions and the following disclaimer.
//     * Redistributions in binary form must reproduce the above
//       copyright notice, this list of conditions and the following
//       disclaimer in the documentation and/or other materials provided
//       with the distribution.
//     * Neither the name of Google Inc. nor the names of its
//       contributors may be used to endorse or promote products derived
//       from this software without specific prior written permission.
//
// THIS SOFTWARE IS PROVIDED BY THE COPYRIGHT HOLDERS AND CONTRIBUTORS
// "AS IS" AND ANY EXPRESS OR IMPLIED WARRANTIES, INCLUDING, BUT NOT
// LIMITED TO, THE IMPLIED WARRANTIES OF MERCHANTABILITY AND FITNESS FOR
// A PARTICULAR PURPOSE ARE DISCLAIMED. IN NO EVENT SHALL THE COPYRIGHT
// OWNER OR CONTRIBUTORS BE LIABLE FOR ANY DIRECT, INDIRECT, INCIDENTAL,
// SPECIAL, EXEMPLARY, OR CONSEQUENTIAL DAMAGES (INCLUDING, BUT NOT
// LIMITED TO, PROCUREMENT OF SUBSTITUTE GOODS OR SERVICES; LOSS OF USE,
// DATA, OR PROFITS; OR BUSINESS INTERRUPTION) HOWEVER CAUSED AND ON ANY
// THEORY OF LIABILITY, WHETHER IN CONTRACT, STRICT LIABILITY, OR TORT
// (INCLUDING NEGLIGENCE OR OTHERWISE) ARISING IN ANY WAY OUT OF THE USE
// OF THIS SOFTWARE, EVEN IF ADVISED OF THE POSSIBILITY OF SUCH DAMAGE.

// ICU PATCH: ifdef around UCONFIG_NO_FORMATTING
#include "unicode/utypes.h"
#if !UCONFIG_NO_FORMATTING

#include <cmath>

// ICU PATCH: Customize header file paths for ICU.

#include "double-conversion-bignum-dtoa.h"

#include "double-conversion-bignum.h"
#include "double-conversion-ieee.h"

// ICU PATCH: Wrap in ICU namespace
U_NAMESPACE_BEGIN

namespace double_conversion {

static int NormalizedExponent(uint64_t significand, int exponent) {
  DOUBLE_CONVERSION_ASSERT(significand != 0);
  while ((significand & Double::kHiddenBit) == 0) {
    significand = significand << 1;
    exponent = exponent - 1;
  }
  return exponent;
}


// Forward declarations:
// Returns an estimation of k such that 10^(k-1) <= v < 10^k.
static int EstimatePower(int exponent);
// Computes v / 10^estimated_power exactly, as a ratio of two bignums, numerator
// and denominator.
static void InitialScaledStartValues(uint64_t significand,
                                     int exponent,
                                     bool lower_boundary_is_closer,
                                     int estimated_power,
                                     bool need_boundary_deltas,
                                     Bignum* numerator,
                                     Bignum* denominator,
                                     Bignum* delta_minus,
                                     Bignum* delta_plus);
// Multiplies numerator/denominator so that its values lies in the range 1-10.
// Returns decimal_point s.t.
//  v = numerator'/denominator' * 10^(decimal_point-1)
//     where numerator' and denominator' are the values of numerator and
//     denominator after the call to this function.
static void FixupMultiply10(int estimated_power, bool is_even,
                            int* decimal_point,
                            Bignum* numerator, Bignum* denominator,
                            Bignum* delta_minus, Bignum* delta_plus);
// Generates digits from the left to the right and stops when the generated
// digits yield the shortest decimal representation of v.
static void GenerateShortestDigits(Bignum* numerator, Bignum* denominator,
                                   Bignum* delta_minus, Bignum* delta_plus,
                                   bool is_even,
                                   Vector<char> buffer, int* length);
// Generates 'requested_digits' after the decimal point.
static void BignumToFixed(int requested_digits, int* decimal_point,
                          Bignum* numerator, Bignum* denominator,
                          Vector<char> buffer, int* length);
// Generates 'count' digits of numerator/denominator.
// Once 'count' digits have been produced rounds the result depending on the
// remainder (remainders of exactly .5 round upwards). Might update the
// decimal_point when rounding up (for example for 0.9999).
static void GenerateCountedDigits(int count, int* decimal_point,
                                  Bignum* numerator, Bignum* denominator,
                                  Vector<char> buffer, int* length);


void BignumDtoa(double v, BignumDtoaMode mode, int requested_digits,
                Vector<char> buffer, int* length, int* decimal_point) {
  DOUBLE_CONVERSION_ASSERT(v > 0);
  DOUBLE_CONVERSION_ASSERT(!Double(v).IsSpecial());
  uint64_t significand;
  int exponent;
  bool lower_boundary_is_closer;
  if (mode == BIGNUM_DTOA_SHORTEST_SINGLE) {
    float f = static_cast<float>(v);
    DOUBLE_CONVERSION_ASSERT(f == v);
    significand = Single(f).Significand();
    exponent = Single(f).Exponent();
    lower_boundary_is_closer = Single(f).LowerBoundaryIsCloser();
  } else {
    significand = Double(v).Significand();
    exponent = Double(v).Exponent();
    lower_boundary_is_closer = Double(v).LowerBoundaryIsCloser();
  }
  bool need_boundary_deltas =
      (mode == BIGNUM_DTOA_SHORTEST || mode == BIGNUM_DTOA_SHORTEST_SINGLE);

  bool is_even = (significand & 1) == 0;
  int normalized_exponent = NormalizedExponent(significand, exponent);
  // estimated_power might be too low by 1.
  int estimated_power = EstimatePower(normalized_exponent);

  // Shortcut for Fixed.
  // The requested digits correspond to the digits after the point. If the
  // number is much too small, then there is no need in trying to get any
  // digits.
  if (mode == BIGNUM_DTOA_FIXED && -estimated_power - 1 > requested_digits) {
    buffer[0] = '\0';
    *length = 0;
    // Set decimal-point to -requested_digits. This is what Gay does.
    // Note that it should not have any effect anyways since the string is
    // empty.
    *decimal_point = -requested_digits;
    return;
  }

  Bignum numerator;
  Bignum denominator;
  Bignum delta_minus;
  Bignum delta_plus;
  // Make sure the bignum can grow large enough. The smallest double equals
  // 4e-324. In this case the denominator needs fewer than 324*4 binary digits.
  // The maximum double is 1.7976931348623157e308 which needs fewer than
  // 308*4 binary digits.
  DOUBLE_CONVERSION_ASSERT(Bignum::kMaxSignificantBits >= 324*4);
  InitialScaledStartValues(significand, exponent, lower_boundary_is_closer,
                           estimated_power, need_boundary_deltas,
                           &numerator, &denominator,
                           &delta_minus, &delta_plus);
  // We now have v = (numerator / denominator) * 10^estimated_power.
  FixupMultiply10(estimated_power, is_even, decimal_point,
                  &numerator, &denominator,
                  &delta_minus, &delta_plus);
  // We now have v = (numerator / denominator) * 10^(decimal_point-1), and
  //  1 <= (numerator + delta_plus) / denominator < 10
  switch (mode) {
    case BIGNUM_DTOA_SHORTEST:
    case BIGNUM_DTOA_SHORTEST_SINGLE:
      GenerateShortestDigits(&numerator, &denominator,
                             &delta_minus, &delta_plus,
                             is_even, buffer, length);
      break;
    case BIGNUM_DTOA_FIXED:
      BignumToFixed(requested_digits, decimal_point,
                    &numerator, &denominator,
                    buffer, length);
      break;
    case BIGNUM_DTOA_PRECISION:
      GenerateCountedDigits(requested_digits, decimal_point,
                            &numerator, &denominator,
                            buffer, length);
      break;
    default:
      DOUBLE_CONVERSION_UNREACHABLE();
  }
  buffer[*length] = '\0';
}


// The procedure starts generating digits from the left to the right and stops
// when the generated digits yield the shortest decimal representation of v. A
// decimal representation of v is a number lying closer to v than to any other
// double, so it converts to v when read.
//
// This is true if d, the decimal representation, is between m- and m+, the
// upper and lower boundaries. d must be strictly between them if !is_even.
//           m- := (numerator - delta_minus) / denominator
//           m+ := (numerator + delta_plus) / denominator
//
// Precondition: 0 <= (numerator+delta_plus) / denominator < 10.
//   If 1 <= (numerator+delta_plus) / denominator < 10 then no leading 0 digit
//   will be produced. This should be the standard precondition.
static void GenerateShortestDigits(Bignum* numerator, Bignum* denominator,
                                   Bignum* delta_minus, Bignum* delta_plus,
                                   bool is_even,
                                   Vector<char> buffer, int* length) {
  // Small optimization: if delta_minus and delta_plus are the same just reuse
  // one of the two bignums.
  if (Bignum::Equal(*delta_minus, *delta_plus)) {
    delta_plus = delta_minus;
  }
  *length = 0;
  for (;;) {
    uint16_t digit;
    digit = numerator->DivideModuloIntBignum(*denominator);
    DOUBLE_CONVERSION_ASSERT(digit <= 9);  // digit is a uint16_t and therefore always positive.
    // digit = numerator / denominator (integer division).
    // numerator = numerator % denominator.
    buffer[(*length)++] = static_cast<char>(digit + '0');

    // Can we stop already?
    // If the remainder of the division is less than the distance to the lower
    // boundary we can stop. In this case we simply round down (discarding the
    // remainder).
    // Similarly we test if we can round up (using the upper boundary).
    bool in_delta_room_minus;
    bool in_delta_room_plus;
    if (is_even) {
      in_delta_room_minus = Bignum::LessEqual(*numerator, *delta_minus);
    } else {
      in_delta_room_minus = Bignum::Less(*numerator, *delta_minus);
    }
    if (is_even) {
      in_delta_room_plus =
          Bignum::PlusCompare(*numerator, *delta_plus, *denominator) >= 0;
    } else {
      in_delta_room_plus =
          Bignum::PlusCompare(*numerator, *delta_plus, *denominator) > 0;
    }
    if (!in_delta_room_minus && !in_delta_room_plus) {
      // Prepare for next iteration.
      numerator->Times10();
      delta_minus->Times10();
      // We optimized delta_plus to be equal to delta_minus (if they share the
      // same value). So don't multiply delta_plus if they point to the same
      // object.
      if (delta_minus != delta_plus) {
        delta_plus->Times10();
      }
    } else if (in_delta_room_minus && in_delta_room_plus) {
      // Let's see if 2*numerator < denominator.
      // If yes, then the next digit would be < 5 and we can round down.
      int compare = Bignum::PlusCompare(*numerator, *numerator, *denominator);
      if (compare < 0) {
        // Remaining digits are less than .5. -> Round down (== do nothing).
      } else if (compare > 0) {
        // Remaining digits are more than .5 of denominator. -> Round up.
        // Note that the last digit could not be a '9' as otherwise the whole
        // loop would have stopped earlier.
        // We still have an assert here in case the preconditions were not
        // satisfied.
        DOUBLE_CONVERSION_ASSERT(buffer[(*length) - 1] != '9');
        buffer[(*length) - 1]++;
      } else {
        // Halfway case.
        // TODO(floitsch): need a way to solve half-way cases.
        //   For now let's round towards even (since this is what Gay seems to
        //   do).

        if ((buffer[(*length) - 1] - '0') % 2 == 0) {
          // Round down => Do nothing.
        } else {
          DOUBLE_CONVERSION_ASSERT(buffer[(*length) - 1] != '9');
          buffer[(*length) - 1]++;
        }
      }
      return;
    } else if (in_delta_room_minus) {
      // Round down (== do nothing).
      return;
    } else {  // in_delta_room_plus
      // Round up.
      // Note again that the last digit could not be '9' since this would have
      // stopped the loop earlier.
      // We still have an DOUBLE_CONVERSION_ASSERT here, in case the preconditions were not
      // satisfied.
      DOUBLE_CONVERSION_ASSERT(buffer[(*length) -1] != '9');
      buffer[(*length) - 1]++;
      return;
    }
  }
}


// Let v = numerator / denominator < 10.
// Then we generate 'count' digits of d = x.xxxxx... (without the decimal point)
// from left to right. Once 'count' digits have been produced we decide wether
// to round up or down. Remainders of exactly .5 round upwards. Numbers such
// as 9.999999 propagate a carry all the way, and change the
// exponent (decimal_point), when rounding upwards.
static void GenerateCountedDigits(int count, int* decimal_point,
                                  Bignum* numerator, Bignum* denominator,
                                  Vector<char> buffer, int* length) {
  DOUBLE_CONVERSION_ASSERT(count >= 0);
  for (int i = 0; i < count - 1; ++i) {
    uint16_t digit;
    digit = numerator->DivideModuloIntBignum(*denominator);
    DOUBLE_CONVERSION_ASSERT(digit <= 9);  // digit is a uint16_t and therefore always positive.
    // digit = numerator / denominator (integer division).
    // numerator = numerator % denominator.
    buffer[i] = static_cast<char>(digit + '0');
    // Prepare for next iteration.
    numerator->Times10();
  }
  // Generate the last digit.
  uint16_t digit;
  digit = numerator->DivideModuloIntBignum(*denominator);
  if (Bignum::PlusCompare(*numerator, *numerator, *denominator) >= 0) {
    digit++;
  }
  DOUBLE_CONVERSION_ASSERT(digit <= 10);
  buffer[count - 1] = static_cast<char>(digit + '0');
  // Correct bad digits (in case we had a sequence of '9's). Propagate the
  // carry until we hat a non-'9' or til we reach the first digit.
  for (int i = count - 1; i > 0; --i) {
    if (buffer[i] != '0' + 10) break;
    buffer[i] = '0';
    buffer[i - 1]++;
  }
  if (buffer[0] == '0' + 10) {
    // Propagate a carry past the top place.
    buffer[0] = '1';
    (*decimal_point)++;
  }
  *length = count;
}


// Generates 'requested_digits' after the decimal point. It might omit
// trailing '0's. If the input number is too small then no digits at all are
// generated (ex.: 2 fixed digits for 0.00001).
//
// Input verifies:  1 <= (numerator + delta) / denominator < 10.
static void BignumToFixed(int requested_digits, int* decimal_point,
                          Bignum* numerator, Bignum* denominator,
                          Vector<char> buffer, int* length) {
  // Note that we have to look at more than just the requested_digits, since
  // a number could be rounded up. Example: v=0.5 with requested_digits=0.
  // Even though the power of v equals 0 we can't just stop here.
  if (-(*decimal_point) > requested_digits) {
    // The number is definitively too small.
    // Ex: 0.001 with requested_digits == 1.
    // Set decimal-point to -requested_digits. This is what Gay does.
    // Note that it should not have any effect anyways since the string is
    // empty.
    *decimal_point = -requested_digits;
    *length = 0;
    return;
  } else if (-(*decimal_point) == requested_digits) {
    // We only need to verify if the number rounds down or up.
    // Ex: 0.04 and 0.06 with requested_digits == 1.
    DOUBLE_CONVERSION_ASSERT(*decimal_point == -requested_digits);
    // Initially the fraction lies in range (1, 10]. Multiply the denominator
    // by 10 so that we can compare more easily.
    denominator->Times10();
    if (Bignum::PlusCompare(*numerator, *numerator, *denominator) >= 0) {
      // If the fraction is >= 0.5 then we have to include the rounded
      // digit.
      buffer[0] = '1';
      *length = 1;
      (*decimal_point)++;
    } else {
      // Note that we caught most of similar cases earlier.
      *length = 0;
    }
    return;
  } else {
    // The requested digits correspond to the digits after the point.
    // The variable 'needed_digits' includes the digits before the point.
    int needed_digits = (*decimal_point) + requested_digits;
    GenerateCountedDigits(needed_digits, decimal_point,
                          numerator, denominator,
                          buffer, length);
  }
}


// Returns an estimation of k such that 10^(k-1) <= v < 10^k where
// v = f * 2^exponent and 2^52 <= f < 2^53.
// v is hence a normalized double with the given exponent. The output is an
// approximation for the exponent of the decimal approximation .digits * 10^k.
//
// The result might undershoot by 1 in which case 10^k <= v < 10^k+1.
// Note: this property holds for v's upper boundary m+ too.
//    10^k <= m+ < 10^k+1.
//   (see explanation below).
//
// Examples:
//  EstimatePower(0)   => 16
//  EstimatePower(-52) => 0
//
// Note: e >= 0 => EstimatedPower(e) > 0. No similar claim can be made for e<0.
static int EstimatePower(int exponent) {
  // This function estimates log10 of v where v = f*2^e (with e == exponent).
  // Note that 10^floor(log10(v)) <= v, but v <= 10^ceil(log10(v)).
  // Note that f is bounded by its container size. Let p = 53 (the double's
  // significand size). Then 2^(p-1) <= f < 2^p.
  //
  // Given that log10(v) == log2(v)/log2(10) and e+(len(f)-1) is quite close
  // to log2(v) the function is simplified to (e+(len(f)-1)/log2(10)).
  // The computed number undershoots by less than 0.631 (when we compute log3
  // and not log10).
  //
  // Optimization: since we only need an approximated result this computation
  // can be performed on 64 bit integers. On x86/x64 architecture the speedup is
  // not really measurable, though.
  //
  // Since we want to avoid overshooting we decrement by 1e10 so that
  // floating-point imprecisions don't affect us.
  //
  // Explanation for v's boundary m+: the computation takes advantage of
  // the fact that 2^(p-1) <= f < 2^p. Boundaries still satisfy this requirement
  // (even for denormals where the delta can be much more important).

  const double k1Log10 = 0.30102999566398114;  // 1/lg(10)

  // For doubles len(f) == 53 (don't forget the hidden bit).
  const int kSignificandSize = Double::kSignificandSize;
  double estimate = ceil((exponent + kSignificandSize - 1) * k1Log10 - 1e-10);
  return static_cast<int>(estimate);
}


// See comments for InitialScaledStartValues.
static void InitialScaledStartValuesPositiveExponent(
    uint64_t significand, int exponent,
    int estimated_power, bool need_boundary_deltas,
    Bignum* numerator, Bignum* denominator,
    Bignum* delta_minus, Bignum* delta_plus) {
  // A positive exponent implies a positive power.
  DOUBLE_CONVERSION_ASSERT(estimated_power >= 0);
  // Since the estimated_power is positive we simply multiply the denominator
  // by 10^estimated_power.

  // numerator = v.
  numerator->AssignUInt64(significand);
  numerator->ShiftLeft(exponent);
  // denominator = 10^estimated_power.
  denominator->AssignPowerUInt16(10, estimated_power);

  if (need_boundary_deltas) {
    // Introduce a common denominator so that the deltas to the boundaries are
    // integers.
    denominator->ShiftLeft(1);
    numerator->ShiftLeft(1);
    // Let v = f * 2^e, then m+ - v = 1/2 * 2^e; With the common
    // denominator (of 2) delta_plus equals 2^e.
    delta_plus->AssignUInt16(1);
    delta_plus->ShiftLeft(exponent);
    // Same for delta_minus. The adjustments if f == 2^p-1 are done later.
    delta_minus->AssignUInt16(1);
    delta_minus->ShiftLeft(exponent);
  }
}


// See comments for InitialScaledStartValues
static void InitialScaledStartValuesNegativeExponentPositivePower(
    uint64_t significand, int exponent,
    int estimated_power, bool need_boundary_deltas,
    Bignum* numerator, Bignum* denominator,
    Bignum* delta_minus, Bignum* delta_plus) {
  // v = f * 2^e with e < 0, and with estimated_power >= 0.
  // This means that e is close to 0 (have a look at how estimated_power is
  // computed).

  // numerator = significand
  //  since v = significand * 2^exponent this is equivalent to
  //  numerator = v * / 2^-exponent
  numerator->AssignUInt64(significand);
  // denominator = 10^estimated_power * 2^-exponent (with exponent < 0)
  denominator->AssignPowerUInt16(10, estimated_power);
  denominator->ShiftLeft(-exponent);

  if (need_boundary_deltas) {
    // Introduce a common denominator so that the deltas to the boundaries are
    // integers.
    denominator->ShiftLeft(1);
    numerator->ShiftLeft(1);
    // Let v = f * 2^e, then m+ - v = 1/2 * 2^e; With the common
    // denominator (of 2) delta_plus equals 2^e.
    // Given that the denominator already includes v's exponent the distance
    // to the boundaries is simply 1.
    delta_plus->AssignUInt16(1);
    // Same for delta_minus. The adjustments if f == 2^p-1 are done later.
    delta_minus->AssignUInt16(1);
  }
}


// See comments for InitialScaledStartValues
static void InitialScaledStartValuesNegativeExponentNegativePower(
    uint64_t significand, int exponent,
    int estimated_power, bool need_boundary_deltas,
    Bignum* numerator, Bignum* denominator,
    Bignum* delta_minus, Bignum* delta_plus) {
  // Instead of multiplying the denominator with 10^estimated_power we
  // multiply all values (numerator and deltas) by 10^-estimated_power.

  // Use numerator as temporary container for power_ten.
  Bignum* power_ten = numerator;
  power_ten->AssignPowerUInt16(10, -estimated_power);

  if (need_boundary_deltas) {
    // Since power_ten == numerator we must make a copy of 10^estimated_power
    // before we complete the computation of the numerator.
    // delta_plus = delta_minus = 10^estimated_power
    delta_plus->AssignBignum(*power_ten);
    delta_minus->AssignBignum(*power_ten);
  }

  // numerator = significand * 2 * 10^-estimated_power
  //  since v = significand * 2^exponent this is equivalent to
  // numerator = v * 10^-estimated_power * 2 * 2^-exponent.
  // Remember: numerator has been abused as power_ten. So no need to assign it
  //  to itself.
  DOUBLE_CONVERSION_ASSERT(numerator == power_ten);
  numerator->MultiplyByUInt64(significand);

  // denominator = 2 * 2^-exponent with exponent < 0.
  denominator->AssignUInt16(1);
  denominator->ShiftLeft(-exponent);

  if (need_boundary_deltas) {
    // Introduce a common denominator so that the deltas to the boundaries are
    // integers.
    numerator->ShiftLeft(1);
    denominator->ShiftLeft(1);
    // With this shift the boundaries have their correct value, since
    // delta_plus = 10^-estimated_power, and
    // delta_minus = 10^-estimated_power.
    // These assignments have been done earlier.
    // The adjustments if f == 2^p-1 (lower boundary is closer) are done later.
  }
}


// Let v = significand * 2^exponent.
// Computes v / 10^estimated_power exactly, as a ratio of two bignums, numerator
// and denominator. The functions GenerateShortestDigits and
// GenerateCountedDigits will then convert this ratio to its decimal
// representation d, with the required accuracy.
// Then d * 10^estimated_power is the representation of v.
// (Note: the fraction and the estimated_power might get adjusted before
// generating the decimal representation.)
//
// The initial start values consist of:
//  - a scaled numerator: s.t. numerator/denominator == v / 10^estimated_power.
//  - a scaled (common) denominator.
//  optionally (used by GenerateShortestDigits to decide if it has the shortest
//  decimal converting back to v):
//  - v - m-: the distance to the lower boundary.
//  - m+ - v: the distance to the upper boundary.
//
// v, m+, m-, and therefore v - m- and m+ - v all share the same denominator.
//
// Let ep == estimated_power, then the returned values will satisfy:
//  v / 10^ep = numerator / denominator.
//  v's boundaries m- and m+:
//    m- / 10^ep == v / 10^ep - delta_minus / denominator
//    m+ / 10^ep == v / 10^ep + delta_plus / denominator
//  Or in other words:
//    m- == v - delta_minus * 10^ep / denominator;
//    m+ == v + delta_plus * 10^ep / denominator;
//
// Since 10^(k-1) <= v < 10^k    (with k == estimated_power)
//  or       10^k <= v < 10^(k+1)
//  we then have 0.1 <= numerator/denominator < 1
//           or    1 <= numerator/denominator < 10
//
// It is then easy to kickstart the digit-generation routine.
//
// The boundary-deltas are only filled if the mode equals BIGNUM_DTOA_SHORTEST
// or BIGNUM_DTOA_SHORTEST_SINGLE.

static void InitialScaledStartValues(uint64_t significand,
                                     int exponent,
                                     bool lower_boundary_is_closer,
                                     int estimated_power,
                                     bool need_boundary_deltas,
                                     Bignum* numerator,
                                     Bignum* denominator,
                                     Bignum* delta_minus,
                                     Bignum* delta_plus) {
  if (exponent >= 0) {
    InitialScaledStartValuesPositiveExponent(
        significand, exponent, estimated_power, need_boundary_deltas,
        numerator, denominator, delta_minus, delta_plus);
  } else if (estimated_power >= 0) {
    InitialScaledStartValuesNegativeExponentPositivePower(
        significand, exponent, estimated_power, need_boundary_deltas,
        numerator, denominator, delta_minus, delta_plus);
  } else {
    InitialScaledStartValuesNegativeExponentNegativePower(
        significand, exponent, estimated_power, need_boundary_deltas,
        numerator, denominator, delta_minus, delta_plus);
  }

  if (need_boundary_deltas && lower_boundary_is_closer) {
    // The lower boundary is closer at half the distance of "normal" numbers.
    // Increase the common denominator and adapt all but the delta_minus.
    denominator->ShiftLeft(1);  // *2
    numerator->ShiftLeft(1);    // *2
    delta_plus->ShiftLeft(1);   // *2
  }
}


// This routine multiplies numerator/denominator so that its values lies in the
// range 1-10. That is after a call to this function we have:
//    1 <= (numerator + delta_plus) /denominator < 10.
// Let numerator the input before modification and numerator' the argument
// after modification, then the output-parameter decimal_point is such that
//  numerator / denominator * 10^estimated_power ==
//    numerator' / denominator' * 10^(decimal_point - 1)
// In some cases estimated_power was too low, and this is already the case. We
// then simply adjust the power so that 10^(k-1) <= v < 10^k (with k ==
// estimated_power) but do not touch the numerator or denominator.
// Otherwise the routine multiplies the numerator and the deltas by 10.
static void FixupMultiply10(int estimated_power, bool is_even,
                            int* decimal_point,
                            Bignum* numerator, Bignum* denominator,
                            Bignum* delta_minus, Bignum* delta_plus) {
  bool in_range;
  if (is_even) {
    // For IEEE doubles half-way cases (in decimal system numbers ending with 5)
    // are rounded to the closest floating-point number with even significand.
    in_range = Bignum::PlusCompare(*numerator, *delta_plus, *denominator) >= 0;
  } else {
    in_range = Bignum::PlusCompare(*numerator, *delta_plus, *denominator) > 0;
  }
  if (in_range) {
    // Since numerator + delta_plus >= denominator we already have
    // 1 <= numerator/denominator < 10. Simply update the estimated_power.
    *decimal_point = estimated_power + 1;
  } else {
    *decimal_point = estimated_power;
    numerator->Times10();
    if (Bignum::Equal(*delta_minus, *delta_plus)) {
      delta_minus->Times10();
      delta_plus->AssignBignum(*delta_minus);
    } else {
      delta_minus->Times10();
      delta_plus->Times10();
    }
  }
}

}  // namespace double_conversion

// ICU PATCH: Close ICU namespace
U_NAMESPACE_END
#endif // ICU PATCH: close #if !UCONFIG_NO_FORMATTING
=======
// © 2018 and later: Unicode, Inc. and others.
// License & terms of use: http://www.unicode.org/copyright.html
//
// From the double-conversion library. Original license:
//
// Copyright 2010 the V8 project authors. All rights reserved.
// Redistribution and use in source and binary forms, with or without
// modification, are permitted provided that the following conditions are
// met:
//
//     * Redistributions of source code must retain the above copyright
//       notice, this list of conditions and the following disclaimer.
//     * Redistributions in binary form must reproduce the above
//       copyright notice, this list of conditions and the following
//       disclaimer in the documentation and/or other materials provided
//       with the distribution.
//     * Neither the name of Google Inc. nor the names of its
//       contributors may be used to endorse or promote products derived
//       from this software without specific prior written permission.
//
// THIS SOFTWARE IS PROVIDED BY THE COPYRIGHT HOLDERS AND CONTRIBUTORS
// "AS IS" AND ANY EXPRESS OR IMPLIED WARRANTIES, INCLUDING, BUT NOT
// LIMITED TO, THE IMPLIED WARRANTIES OF MERCHANTABILITY AND FITNESS FOR
// A PARTICULAR PURPOSE ARE DISCLAIMED. IN NO EVENT SHALL THE COPYRIGHT
// OWNER OR CONTRIBUTORS BE LIABLE FOR ANY DIRECT, INDIRECT, INCIDENTAL,
// SPECIAL, EXEMPLARY, OR CONSEQUENTIAL DAMAGES (INCLUDING, BUT NOT
// LIMITED TO, PROCUREMENT OF SUBSTITUTE GOODS OR SERVICES; LOSS OF USE,
// DATA, OR PROFITS; OR BUSINESS INTERRUPTION) HOWEVER CAUSED AND ON ANY
// THEORY OF LIABILITY, WHETHER IN CONTRACT, STRICT LIABILITY, OR TORT
// (INCLUDING NEGLIGENCE OR OTHERWISE) ARISING IN ANY WAY OUT OF THE USE
// OF THIS SOFTWARE, EVEN IF ADVISED OF THE POSSIBILITY OF SUCH DAMAGE.

// ICU PATCH: ifdef around UCONFIG_NO_FORMATTING
#include "unicode/utypes.h"
#if !UCONFIG_NO_FORMATTING

#include <cmath>

// ICU PATCH: Customize header file paths for ICU.

#include "double-conversion-bignum-dtoa.h"

#include "double-conversion-bignum.h"
#include "double-conversion-ieee.h"

// ICU PATCH: Wrap in ICU namespace
U_NAMESPACE_BEGIN

namespace double_conversion {

static int NormalizedExponent(uint64_t significand, int exponent) {
  DOUBLE_CONVERSION_ASSERT(significand != 0);
  while ((significand & Double::kHiddenBit) == 0) {
    significand = significand << 1;
    exponent = exponent - 1;
  }
  return exponent;
}


// Forward declarations:
// Returns an estimation of k such that 10^(k-1) <= v < 10^k.
static int EstimatePower(int exponent);
// Computes v / 10^estimated_power exactly, as a ratio of two bignums, numerator
// and denominator.
static void InitialScaledStartValues(uint64_t significand,
                                     int exponent,
                                     bool lower_boundary_is_closer,
                                     int estimated_power,
                                     bool need_boundary_deltas,
                                     Bignum* numerator,
                                     Bignum* denominator,
                                     Bignum* delta_minus,
                                     Bignum* delta_plus);
// Multiplies numerator/denominator so that its values lies in the range 1-10.
// Returns decimal_point s.t.
//  v = numerator'/denominator' * 10^(decimal_point-1)
//     where numerator' and denominator' are the values of numerator and
//     denominator after the call to this function.
static void FixupMultiply10(int estimated_power, bool is_even,
                            int* decimal_point,
                            Bignum* numerator, Bignum* denominator,
                            Bignum* delta_minus, Bignum* delta_plus);
// Generates digits from the left to the right and stops when the generated
// digits yield the shortest decimal representation of v.
static void GenerateShortestDigits(Bignum* numerator, Bignum* denominator,
                                   Bignum* delta_minus, Bignum* delta_plus,
                                   bool is_even,
                                   Vector<char> buffer, int* length);
// Generates 'requested_digits' after the decimal point.
static void BignumToFixed(int requested_digits, int* decimal_point,
                          Bignum* numerator, Bignum* denominator,
                          Vector<char> buffer, int* length);
// Generates 'count' digits of numerator/denominator.
// Once 'count' digits have been produced rounds the result depending on the
// remainder (remainders of exactly .5 round upwards). Might update the
// decimal_point when rounding up (for example for 0.9999).
static void GenerateCountedDigits(int count, int* decimal_point,
                                  Bignum* numerator, Bignum* denominator,
                                  Vector<char> buffer, int* length);


void BignumDtoa(double v, BignumDtoaMode mode, int requested_digits,
                Vector<char> buffer, int* length, int* decimal_point) {
  DOUBLE_CONVERSION_ASSERT(v > 0);
  DOUBLE_CONVERSION_ASSERT(!Double(v).IsSpecial());
  uint64_t significand;
  int exponent;
  bool lower_boundary_is_closer;
  if (mode == BIGNUM_DTOA_SHORTEST_SINGLE) {
    float f = static_cast<float>(v);
    DOUBLE_CONVERSION_ASSERT(f == v);
    significand = Single(f).Significand();
    exponent = Single(f).Exponent();
    lower_boundary_is_closer = Single(f).LowerBoundaryIsCloser();
  } else {
    significand = Double(v).Significand();
    exponent = Double(v).Exponent();
    lower_boundary_is_closer = Double(v).LowerBoundaryIsCloser();
  }
  bool need_boundary_deltas =
      (mode == BIGNUM_DTOA_SHORTEST || mode == BIGNUM_DTOA_SHORTEST_SINGLE);

  bool is_even = (significand & 1) == 0;
  int normalized_exponent = NormalizedExponent(significand, exponent);
  // estimated_power might be too low by 1.
  int estimated_power = EstimatePower(normalized_exponent);

  // Shortcut for Fixed.
  // The requested digits correspond to the digits after the point. If the
  // number is much too small, then there is no need in trying to get any
  // digits.
  if (mode == BIGNUM_DTOA_FIXED && -estimated_power - 1 > requested_digits) {
    buffer[0] = '\0';
    *length = 0;
    // Set decimal-point to -requested_digits. This is what Gay does.
    // Note that it should not have any effect anyways since the string is
    // empty.
    *decimal_point = -requested_digits;
    return;
  }

  Bignum numerator;
  Bignum denominator;
  Bignum delta_minus;
  Bignum delta_plus;
  // Make sure the bignum can grow large enough. The smallest double equals
  // 4e-324. In this case the denominator needs fewer than 324*4 binary digits.
  // The maximum double is 1.7976931348623157e308 which needs fewer than
  // 308*4 binary digits.
  DOUBLE_CONVERSION_ASSERT(Bignum::kMaxSignificantBits >= 324*4);
  InitialScaledStartValues(significand, exponent, lower_boundary_is_closer,
                           estimated_power, need_boundary_deltas,
                           &numerator, &denominator,
                           &delta_minus, &delta_plus);
  // We now have v = (numerator / denominator) * 10^estimated_power.
  FixupMultiply10(estimated_power, is_even, decimal_point,
                  &numerator, &denominator,
                  &delta_minus, &delta_plus);
  // We now have v = (numerator / denominator) * 10^(decimal_point-1), and
  //  1 <= (numerator + delta_plus) / denominator < 10
  switch (mode) {
    case BIGNUM_DTOA_SHORTEST:
    case BIGNUM_DTOA_SHORTEST_SINGLE:
      GenerateShortestDigits(&numerator, &denominator,
                             &delta_minus, &delta_plus,
                             is_even, buffer, length);
      break;
    case BIGNUM_DTOA_FIXED:
      BignumToFixed(requested_digits, decimal_point,
                    &numerator, &denominator,
                    buffer, length);
      break;
    case BIGNUM_DTOA_PRECISION:
      GenerateCountedDigits(requested_digits, decimal_point,
                            &numerator, &denominator,
                            buffer, length);
      break;
    default:
      DOUBLE_CONVERSION_UNREACHABLE();
  }
  buffer[*length] = '\0';
}


// The procedure starts generating digits from the left to the right and stops
// when the generated digits yield the shortest decimal representation of v. A
// decimal representation of v is a number lying closer to v than to any other
// double, so it converts to v when read.
//
// This is true if d, the decimal representation, is between m- and m+, the
// upper and lower boundaries. d must be strictly between them if !is_even.
//           m- := (numerator - delta_minus) / denominator
//           m+ := (numerator + delta_plus) / denominator
//
// Precondition: 0 <= (numerator+delta_plus) / denominator < 10.
//   If 1 <= (numerator+delta_plus) / denominator < 10 then no leading 0 digit
//   will be produced. This should be the standard precondition.
static void GenerateShortestDigits(Bignum* numerator, Bignum* denominator,
                                   Bignum* delta_minus, Bignum* delta_plus,
                                   bool is_even,
                                   Vector<char> buffer, int* length) {
  // Small optimization: if delta_minus and delta_plus are the same just reuse
  // one of the two bignums.
  if (Bignum::Equal(*delta_minus, *delta_plus)) {
    delta_plus = delta_minus;
  }
  *length = 0;
  for (;;) {
    uint16_t digit;
    digit = numerator->DivideModuloIntBignum(*denominator);
    DOUBLE_CONVERSION_ASSERT(digit <= 9);  // digit is a uint16_t and therefore always positive.
    // digit = numerator / denominator (integer division).
    // numerator = numerator % denominator.
    buffer[(*length)++] = static_cast<char>(digit + '0');

    // Can we stop already?
    // If the remainder of the division is less than the distance to the lower
    // boundary we can stop. In this case we simply round down (discarding the
    // remainder).
    // Similarly we test if we can round up (using the upper boundary).
    bool in_delta_room_minus;
    bool in_delta_room_plus;
    if (is_even) {
      in_delta_room_minus = Bignum::LessEqual(*numerator, *delta_minus);
    } else {
      in_delta_room_minus = Bignum::Less(*numerator, *delta_minus);
    }
    if (is_even) {
      in_delta_room_plus =
          Bignum::PlusCompare(*numerator, *delta_plus, *denominator) >= 0;
    } else {
      in_delta_room_plus =
          Bignum::PlusCompare(*numerator, *delta_plus, *denominator) > 0;
    }
    if (!in_delta_room_minus && !in_delta_room_plus) {
      // Prepare for next iteration.
      numerator->Times10();
      delta_minus->Times10();
      // We optimized delta_plus to be equal to delta_minus (if they share the
      // same value). So don't multiply delta_plus if they point to the same
      // object.
      if (delta_minus != delta_plus) {
        delta_plus->Times10();
      }
    } else if (in_delta_room_minus && in_delta_room_plus) {
      // Let's see if 2*numerator < denominator.
      // If yes, then the next digit would be < 5 and we can round down.
      int compare = Bignum::PlusCompare(*numerator, *numerator, *denominator);
      if (compare < 0) {
        // Remaining digits are less than .5. -> Round down (== do nothing).
      } else if (compare > 0) {
        // Remaining digits are more than .5 of denominator. -> Round up.
        // Note that the last digit could not be a '9' as otherwise the whole
        // loop would have stopped earlier.
        // We still have an assert here in case the preconditions were not
        // satisfied.
        DOUBLE_CONVERSION_ASSERT(buffer[(*length) - 1] != '9');
        buffer[(*length) - 1]++;
      } else {
        // Halfway case.
        // TODO(floitsch): need a way to solve half-way cases.
        //   For now let's round towards even (since this is what Gay seems to
        //   do).

        if ((buffer[(*length) - 1] - '0') % 2 == 0) {
          // Round down => Do nothing.
        } else {
          DOUBLE_CONVERSION_ASSERT(buffer[(*length) - 1] != '9');
          buffer[(*length) - 1]++;
        }
      }
      return;
    } else if (in_delta_room_minus) {
      // Round down (== do nothing).
      return;
    } else {  // in_delta_room_plus
      // Round up.
      // Note again that the last digit could not be '9' since this would have
      // stopped the loop earlier.
      // We still have an DOUBLE_CONVERSION_ASSERT here, in case the preconditions were not
      // satisfied.
      DOUBLE_CONVERSION_ASSERT(buffer[(*length) -1] != '9');
      buffer[(*length) - 1]++;
      return;
    }
  }
}


// Let v = numerator / denominator < 10.
// Then we generate 'count' digits of d = x.xxxxx... (without the decimal point)
// from left to right. Once 'count' digits have been produced we decide whether
// to round up or down. Remainders of exactly .5 round upwards. Numbers such
// as 9.999999 propagate a carry all the way, and change the
// exponent (decimal_point), when rounding upwards.
static void GenerateCountedDigits(int count, int* decimal_point,
                                  Bignum* numerator, Bignum* denominator,
                                  Vector<char> buffer, int* length) {
  DOUBLE_CONVERSION_ASSERT(count >= 0);
  for (int i = 0; i < count - 1; ++i) {
    uint16_t digit;
    digit = numerator->DivideModuloIntBignum(*denominator);
    DOUBLE_CONVERSION_ASSERT(digit <= 9);  // digit is a uint16_t and therefore always positive.
    // digit = numerator / denominator (integer division).
    // numerator = numerator % denominator.
    buffer[i] = static_cast<char>(digit + '0');
    // Prepare for next iteration.
    numerator->Times10();
  }
  // Generate the last digit.
  uint16_t digit;
  digit = numerator->DivideModuloIntBignum(*denominator);
  if (Bignum::PlusCompare(*numerator, *numerator, *denominator) >= 0) {
    digit++;
  }
  DOUBLE_CONVERSION_ASSERT(digit <= 10);
  buffer[count - 1] = static_cast<char>(digit + '0');
  // Correct bad digits (in case we had a sequence of '9's). Propagate the
  // carry until we hat a non-'9' or til we reach the first digit.
  for (int i = count - 1; i > 0; --i) {
    if (buffer[i] != '0' + 10) break;
    buffer[i] = '0';
    buffer[i - 1]++;
  }
  if (buffer[0] == '0' + 10) {
    // Propagate a carry past the top place.
    buffer[0] = '1';
    (*decimal_point)++;
  }
  *length = count;
}


// Generates 'requested_digits' after the decimal point. It might omit
// trailing '0's. If the input number is too small then no digits at all are
// generated (ex.: 2 fixed digits for 0.00001).
//
// Input verifies:  1 <= (numerator + delta) / denominator < 10.
static void BignumToFixed(int requested_digits, int* decimal_point,
                          Bignum* numerator, Bignum* denominator,
                          Vector<char> buffer, int* length) {
  // Note that we have to look at more than just the requested_digits, since
  // a number could be rounded up. Example: v=0.5 with requested_digits=0.
  // Even though the power of v equals 0 we can't just stop here.
  if (-(*decimal_point) > requested_digits) {
    // The number is definitively too small.
    // Ex: 0.001 with requested_digits == 1.
    // Set decimal-point to -requested_digits. This is what Gay does.
    // Note that it should not have any effect anyways since the string is
    // empty.
    *decimal_point = -requested_digits;
    *length = 0;
    return;
  } else if (-(*decimal_point) == requested_digits) {
    // We only need to verify if the number rounds down or up.
    // Ex: 0.04 and 0.06 with requested_digits == 1.
    DOUBLE_CONVERSION_ASSERT(*decimal_point == -requested_digits);
    // Initially the fraction lies in range (1, 10]. Multiply the denominator
    // by 10 so that we can compare more easily.
    denominator->Times10();
    if (Bignum::PlusCompare(*numerator, *numerator, *denominator) >= 0) {
      // If the fraction is >= 0.5 then we have to include the rounded
      // digit.
      buffer[0] = '1';
      *length = 1;
      (*decimal_point)++;
    } else {
      // Note that we caught most of similar cases earlier.
      *length = 0;
    }
    return;
  } else {
    // The requested digits correspond to the digits after the point.
    // The variable 'needed_digits' includes the digits before the point.
    int needed_digits = (*decimal_point) + requested_digits;
    GenerateCountedDigits(needed_digits, decimal_point,
                          numerator, denominator,
                          buffer, length);
  }
}


// Returns an estimation of k such that 10^(k-1) <= v < 10^k where
// v = f * 2^exponent and 2^52 <= f < 2^53.
// v is hence a normalized double with the given exponent. The output is an
// approximation for the exponent of the decimal approximation .digits * 10^k.
//
// The result might undershoot by 1 in which case 10^k <= v < 10^k+1.
// Note: this property holds for v's upper boundary m+ too.
//    10^k <= m+ < 10^k+1.
//   (see explanation below).
//
// Examples:
//  EstimatePower(0)   => 16
//  EstimatePower(-52) => 0
//
// Note: e >= 0 => EstimatedPower(e) > 0. No similar claim can be made for e<0.
static int EstimatePower(int exponent) {
  // This function estimates log10 of v where v = f*2^e (with e == exponent).
  // Note that 10^floor(log10(v)) <= v, but v <= 10^ceil(log10(v)).
  // Note that f is bounded by its container size. Let p = 53 (the double's
  // significand size). Then 2^(p-1) <= f < 2^p.
  //
  // Given that log10(v) == log2(v)/log2(10) and e+(len(f)-1) is quite close
  // to log2(v) the function is simplified to (e+(len(f)-1)/log2(10)).
  // The computed number undershoots by less than 0.631 (when we compute log3
  // and not log10).
  //
  // Optimization: since we only need an approximated result this computation
  // can be performed on 64 bit integers. On x86/x64 architecture the speedup is
  // not really measurable, though.
  //
  // Since we want to avoid overshooting we decrement by 1e10 so that
  // floating-point imprecisions don't affect us.
  //
  // Explanation for v's boundary m+: the computation takes advantage of
  // the fact that 2^(p-1) <= f < 2^p. Boundaries still satisfy this requirement
  // (even for denormals where the delta can be much more important).

  const double k1Log10 = 0.30102999566398114;  // 1/lg(10)

  // For doubles len(f) == 53 (don't forget the hidden bit).
  const int kSignificandSize = Double::kSignificandSize;
  double estimate = ceil((exponent + kSignificandSize - 1) * k1Log10 - 1e-10);
  return static_cast<int>(estimate);
}


// See comments for InitialScaledStartValues.
static void InitialScaledStartValuesPositiveExponent(
    uint64_t significand, int exponent,
    int estimated_power, bool need_boundary_deltas,
    Bignum* numerator, Bignum* denominator,
    Bignum* delta_minus, Bignum* delta_plus) {
  // A positive exponent implies a positive power.
  DOUBLE_CONVERSION_ASSERT(estimated_power >= 0);
  // Since the estimated_power is positive we simply multiply the denominator
  // by 10^estimated_power.

  // numerator = v.
  numerator->AssignUInt64(significand);
  numerator->ShiftLeft(exponent);
  // denominator = 10^estimated_power.
  denominator->AssignPowerUInt16(10, estimated_power);

  if (need_boundary_deltas) {
    // Introduce a common denominator so that the deltas to the boundaries are
    // integers.
    denominator->ShiftLeft(1);
    numerator->ShiftLeft(1);
    // Let v = f * 2^e, then m+ - v = 1/2 * 2^e; With the common
    // denominator (of 2) delta_plus equals 2^e.
    delta_plus->AssignUInt16(1);
    delta_plus->ShiftLeft(exponent);
    // Same for delta_minus. The adjustments if f == 2^p-1 are done later.
    delta_minus->AssignUInt16(1);
    delta_minus->ShiftLeft(exponent);
  }
}


// See comments for InitialScaledStartValues
static void InitialScaledStartValuesNegativeExponentPositivePower(
    uint64_t significand, int exponent,
    int estimated_power, bool need_boundary_deltas,
    Bignum* numerator, Bignum* denominator,
    Bignum* delta_minus, Bignum* delta_plus) {
  // v = f * 2^e with e < 0, and with estimated_power >= 0.
  // This means that e is close to 0 (have a look at how estimated_power is
  // computed).

  // numerator = significand
  //  since v = significand * 2^exponent this is equivalent to
  //  numerator = v * / 2^-exponent
  numerator->AssignUInt64(significand);
  // denominator = 10^estimated_power * 2^-exponent (with exponent < 0)
  denominator->AssignPowerUInt16(10, estimated_power);
  denominator->ShiftLeft(-exponent);

  if (need_boundary_deltas) {
    // Introduce a common denominator so that the deltas to the boundaries are
    // integers.
    denominator->ShiftLeft(1);
    numerator->ShiftLeft(1);
    // Let v = f * 2^e, then m+ - v = 1/2 * 2^e; With the common
    // denominator (of 2) delta_plus equals 2^e.
    // Given that the denominator already includes v's exponent the distance
    // to the boundaries is simply 1.
    delta_plus->AssignUInt16(1);
    // Same for delta_minus. The adjustments if f == 2^p-1 are done later.
    delta_minus->AssignUInt16(1);
  }
}


// See comments for InitialScaledStartValues
static void InitialScaledStartValuesNegativeExponentNegativePower(
    uint64_t significand, int exponent,
    int estimated_power, bool need_boundary_deltas,
    Bignum* numerator, Bignum* denominator,
    Bignum* delta_minus, Bignum* delta_plus) {
  // Instead of multiplying the denominator with 10^estimated_power we
  // multiply all values (numerator and deltas) by 10^-estimated_power.

  // Use numerator as temporary container for power_ten.
  Bignum* power_ten = numerator;
  power_ten->AssignPowerUInt16(10, -estimated_power);

  if (need_boundary_deltas) {
    // Since power_ten == numerator we must make a copy of 10^estimated_power
    // before we complete the computation of the numerator.
    // delta_plus = delta_minus = 10^estimated_power
    delta_plus->AssignBignum(*power_ten);
    delta_minus->AssignBignum(*power_ten);
  }

  // numerator = significand * 2 * 10^-estimated_power
  //  since v = significand * 2^exponent this is equivalent to
  // numerator = v * 10^-estimated_power * 2 * 2^-exponent.
  // Remember: numerator has been abused as power_ten. So no need to assign it
  //  to itself.
  DOUBLE_CONVERSION_ASSERT(numerator == power_ten);
  numerator->MultiplyByUInt64(significand);

  // denominator = 2 * 2^-exponent with exponent < 0.
  denominator->AssignUInt16(1);
  denominator->ShiftLeft(-exponent);

  if (need_boundary_deltas) {
    // Introduce a common denominator so that the deltas to the boundaries are
    // integers.
    numerator->ShiftLeft(1);
    denominator->ShiftLeft(1);
    // With this shift the boundaries have their correct value, since
    // delta_plus = 10^-estimated_power, and
    // delta_minus = 10^-estimated_power.
    // These assignments have been done earlier.
    // The adjustments if f == 2^p-1 (lower boundary is closer) are done later.
  }
}


// Let v = significand * 2^exponent.
// Computes v / 10^estimated_power exactly, as a ratio of two bignums, numerator
// and denominator. The functions GenerateShortestDigits and
// GenerateCountedDigits will then convert this ratio to its decimal
// representation d, with the required accuracy.
// Then d * 10^estimated_power is the representation of v.
// (Note: the fraction and the estimated_power might get adjusted before
// generating the decimal representation.)
//
// The initial start values consist of:
//  - a scaled numerator: s.t. numerator/denominator == v / 10^estimated_power.
//  - a scaled (common) denominator.
//  optionally (used by GenerateShortestDigits to decide if it has the shortest
//  decimal converting back to v):
//  - v - m-: the distance to the lower boundary.
//  - m+ - v: the distance to the upper boundary.
//
// v, m+, m-, and therefore v - m- and m+ - v all share the same denominator.
//
// Let ep == estimated_power, then the returned values will satisfy:
//  v / 10^ep = numerator / denominator.
//  v's boundaries m- and m+:
//    m- / 10^ep == v / 10^ep - delta_minus / denominator
//    m+ / 10^ep == v / 10^ep + delta_plus / denominator
//  Or in other words:
//    m- == v - delta_minus * 10^ep / denominator;
//    m+ == v + delta_plus * 10^ep / denominator;
//
// Since 10^(k-1) <= v < 10^k    (with k == estimated_power)
//  or       10^k <= v < 10^(k+1)
//  we then have 0.1 <= numerator/denominator < 1
//           or    1 <= numerator/denominator < 10
//
// It is then easy to kickstart the digit-generation routine.
//
// The boundary-deltas are only filled if the mode equals BIGNUM_DTOA_SHORTEST
// or BIGNUM_DTOA_SHORTEST_SINGLE.

static void InitialScaledStartValues(uint64_t significand,
                                     int exponent,
                                     bool lower_boundary_is_closer,
                                     int estimated_power,
                                     bool need_boundary_deltas,
                                     Bignum* numerator,
                                     Bignum* denominator,
                                     Bignum* delta_minus,
                                     Bignum* delta_plus) {
  if (exponent >= 0) {
    InitialScaledStartValuesPositiveExponent(
        significand, exponent, estimated_power, need_boundary_deltas,
        numerator, denominator, delta_minus, delta_plus);
  } else if (estimated_power >= 0) {
    InitialScaledStartValuesNegativeExponentPositivePower(
        significand, exponent, estimated_power, need_boundary_deltas,
        numerator, denominator, delta_minus, delta_plus);
  } else {
    InitialScaledStartValuesNegativeExponentNegativePower(
        significand, exponent, estimated_power, need_boundary_deltas,
        numerator, denominator, delta_minus, delta_plus);
  }

  if (need_boundary_deltas && lower_boundary_is_closer) {
    // The lower boundary is closer at half the distance of "normal" numbers.
    // Increase the common denominator and adapt all but the delta_minus.
    denominator->ShiftLeft(1);  // *2
    numerator->ShiftLeft(1);    // *2
    delta_plus->ShiftLeft(1);   // *2
  }
}


// This routine multiplies numerator/denominator so that its values lies in the
// range 1-10. That is after a call to this function we have:
//    1 <= (numerator + delta_plus) /denominator < 10.
// Let numerator the input before modification and numerator' the argument
// after modification, then the output-parameter decimal_point is such that
//  numerator / denominator * 10^estimated_power ==
//    numerator' / denominator' * 10^(decimal_point - 1)
// In some cases estimated_power was too low, and this is already the case. We
// then simply adjust the power so that 10^(k-1) <= v < 10^k (with k ==
// estimated_power) but do not touch the numerator or denominator.
// Otherwise the routine multiplies the numerator and the deltas by 10.
static void FixupMultiply10(int estimated_power, bool is_even,
                            int* decimal_point,
                            Bignum* numerator, Bignum* denominator,
                            Bignum* delta_minus, Bignum* delta_plus) {
  bool in_range;
  if (is_even) {
    // For IEEE doubles half-way cases (in decimal system numbers ending with 5)
    // are rounded to the closest floating-point number with even significand.
    in_range = Bignum::PlusCompare(*numerator, *delta_plus, *denominator) >= 0;
  } else {
    in_range = Bignum::PlusCompare(*numerator, *delta_plus, *denominator) > 0;
  }
  if (in_range) {
    // Since numerator + delta_plus >= denominator we already have
    // 1 <= numerator/denominator < 10. Simply update the estimated_power.
    *decimal_point = estimated_power + 1;
  } else {
    *decimal_point = estimated_power;
    numerator->Times10();
    if (Bignum::Equal(*delta_minus, *delta_plus)) {
      delta_minus->Times10();
      delta_plus->AssignBignum(*delta_minus);
    } else {
      delta_minus->Times10();
      delta_plus->Times10();
    }
  }
}

}  // namespace double_conversion

// ICU PATCH: Close ICU namespace
U_NAMESPACE_END
#endif // ICU PATCH: close #if !UCONFIG_NO_FORMATTING
>>>>>>> a8a80be5
<|MERGE_RESOLUTION|>--- conflicted
+++ resolved
@@ -1,1321 +1,659 @@
-<<<<<<< HEAD
-// © 2018 and later: Unicode, Inc. and others.
-// License & terms of use: http://www.unicode.org/copyright.html
-//
-// From the double-conversion library. Original license:
-//
-// Copyright 2010 the V8 project authors. All rights reserved.
-// Redistribution and use in source and binary forms, with or without
-// modification, are permitted provided that the following conditions are
-// met:
-//
-//     * Redistributions of source code must retain the above copyright
-//       notice, this list of conditions and the following disclaimer.
-//     * Redistributions in binary form must reproduce the above
-//       copyright notice, this list of conditions and the following
-//       disclaimer in the documentation and/or other materials provided
-//       with the distribution.
-//     * Neither the name of Google Inc. nor the names of its
-//       contributors may be used to endorse or promote products derived
-//       from this software without specific prior written permission.
-//
-// THIS SOFTWARE IS PROVIDED BY THE COPYRIGHT HOLDERS AND CONTRIBUTORS
-// "AS IS" AND ANY EXPRESS OR IMPLIED WARRANTIES, INCLUDING, BUT NOT
-// LIMITED TO, THE IMPLIED WARRANTIES OF MERCHANTABILITY AND FITNESS FOR
-// A PARTICULAR PURPOSE ARE DISCLAIMED. IN NO EVENT SHALL THE COPYRIGHT
-// OWNER OR CONTRIBUTORS BE LIABLE FOR ANY DIRECT, INDIRECT, INCIDENTAL,
-// SPECIAL, EXEMPLARY, OR CONSEQUENTIAL DAMAGES (INCLUDING, BUT NOT
-// LIMITED TO, PROCUREMENT OF SUBSTITUTE GOODS OR SERVICES; LOSS OF USE,
-// DATA, OR PROFITS; OR BUSINESS INTERRUPTION) HOWEVER CAUSED AND ON ANY
-// THEORY OF LIABILITY, WHETHER IN CONTRACT, STRICT LIABILITY, OR TORT
-// (INCLUDING NEGLIGENCE OR OTHERWISE) ARISING IN ANY WAY OUT OF THE USE
-// OF THIS SOFTWARE, EVEN IF ADVISED OF THE POSSIBILITY OF SUCH DAMAGE.
-
-// ICU PATCH: ifdef around UCONFIG_NO_FORMATTING
-#include "unicode/utypes.h"
-#if !UCONFIG_NO_FORMATTING
-
-#include <cmath>
-
-// ICU PATCH: Customize header file paths for ICU.
-
-#include "double-conversion-bignum-dtoa.h"
-
-#include "double-conversion-bignum.h"
-#include "double-conversion-ieee.h"
-
-// ICU PATCH: Wrap in ICU namespace
-U_NAMESPACE_BEGIN
-
-namespace double_conversion {
-
-static int NormalizedExponent(uint64_t significand, int exponent) {
-  DOUBLE_CONVERSION_ASSERT(significand != 0);
-  while ((significand & Double::kHiddenBit) == 0) {
-    significand = significand << 1;
-    exponent = exponent - 1;
-  }
-  return exponent;
-}
-
-
-// Forward declarations:
-// Returns an estimation of k such that 10^(k-1) <= v < 10^k.
-static int EstimatePower(int exponent);
-// Computes v / 10^estimated_power exactly, as a ratio of two bignums, numerator
-// and denominator.
-static void InitialScaledStartValues(uint64_t significand,
-                                     int exponent,
-                                     bool lower_boundary_is_closer,
-                                     int estimated_power,
-                                     bool need_boundary_deltas,
-                                     Bignum* numerator,
-                                     Bignum* denominator,
-                                     Bignum* delta_minus,
-                                     Bignum* delta_plus);
-// Multiplies numerator/denominator so that its values lies in the range 1-10.
-// Returns decimal_point s.t.
-//  v = numerator'/denominator' * 10^(decimal_point-1)
-//     where numerator' and denominator' are the values of numerator and
-//     denominator after the call to this function.
-static void FixupMultiply10(int estimated_power, bool is_even,
-                            int* decimal_point,
-                            Bignum* numerator, Bignum* denominator,
-                            Bignum* delta_minus, Bignum* delta_plus);
-// Generates digits from the left to the right and stops when the generated
-// digits yield the shortest decimal representation of v.
-static void GenerateShortestDigits(Bignum* numerator, Bignum* denominator,
-                                   Bignum* delta_minus, Bignum* delta_plus,
-                                   bool is_even,
-                                   Vector<char> buffer, int* length);
-// Generates 'requested_digits' after the decimal point.
-static void BignumToFixed(int requested_digits, int* decimal_point,
-                          Bignum* numerator, Bignum* denominator,
-                          Vector<char> buffer, int* length);
-// Generates 'count' digits of numerator/denominator.
-// Once 'count' digits have been produced rounds the result depending on the
-// remainder (remainders of exactly .5 round upwards). Might update the
-// decimal_point when rounding up (for example for 0.9999).
-static void GenerateCountedDigits(int count, int* decimal_point,
-                                  Bignum* numerator, Bignum* denominator,
-                                  Vector<char> buffer, int* length);
-
-
-void BignumDtoa(double v, BignumDtoaMode mode, int requested_digits,
-                Vector<char> buffer, int* length, int* decimal_point) {
-  DOUBLE_CONVERSION_ASSERT(v > 0);
-  DOUBLE_CONVERSION_ASSERT(!Double(v).IsSpecial());
-  uint64_t significand;
-  int exponent;
-  bool lower_boundary_is_closer;
-  if (mode == BIGNUM_DTOA_SHORTEST_SINGLE) {
-    float f = static_cast<float>(v);
-    DOUBLE_CONVERSION_ASSERT(f == v);
-    significand = Single(f).Significand();
-    exponent = Single(f).Exponent();
-    lower_boundary_is_closer = Single(f).LowerBoundaryIsCloser();
-  } else {
-    significand = Double(v).Significand();
-    exponent = Double(v).Exponent();
-    lower_boundary_is_closer = Double(v).LowerBoundaryIsCloser();
-  }
-  bool need_boundary_deltas =
-      (mode == BIGNUM_DTOA_SHORTEST || mode == BIGNUM_DTOA_SHORTEST_SINGLE);
-
-  bool is_even = (significand & 1) == 0;
-  int normalized_exponent = NormalizedExponent(significand, exponent);
-  // estimated_power might be too low by 1.
-  int estimated_power = EstimatePower(normalized_exponent);
-
-  // Shortcut for Fixed.
-  // The requested digits correspond to the digits after the point. If the
-  // number is much too small, then there is no need in trying to get any
-  // digits.
-  if (mode == BIGNUM_DTOA_FIXED && -estimated_power - 1 > requested_digits) {
-    buffer[0] = '\0';
-    *length = 0;
-    // Set decimal-point to -requested_digits. This is what Gay does.
-    // Note that it should not have any effect anyways since the string is
-    // empty.
-    *decimal_point = -requested_digits;
-    return;
-  }
-
-  Bignum numerator;
-  Bignum denominator;
-  Bignum delta_minus;
-  Bignum delta_plus;
-  // Make sure the bignum can grow large enough. The smallest double equals
-  // 4e-324. In this case the denominator needs fewer than 324*4 binary digits.
-  // The maximum double is 1.7976931348623157e308 which needs fewer than
-  // 308*4 binary digits.
-  DOUBLE_CONVERSION_ASSERT(Bignum::kMaxSignificantBits >= 324*4);
-  InitialScaledStartValues(significand, exponent, lower_boundary_is_closer,
-                           estimated_power, need_boundary_deltas,
-                           &numerator, &denominator,
-                           &delta_minus, &delta_plus);
-  // We now have v = (numerator / denominator) * 10^estimated_power.
-  FixupMultiply10(estimated_power, is_even, decimal_point,
-                  &numerator, &denominator,
-                  &delta_minus, &delta_plus);
-  // We now have v = (numerator / denominator) * 10^(decimal_point-1), and
-  //  1 <= (numerator + delta_plus) / denominator < 10
-  switch (mode) {
-    case BIGNUM_DTOA_SHORTEST:
-    case BIGNUM_DTOA_SHORTEST_SINGLE:
-      GenerateShortestDigits(&numerator, &denominator,
-                             &delta_minus, &delta_plus,
-                             is_even, buffer, length);
-      break;
-    case BIGNUM_DTOA_FIXED:
-      BignumToFixed(requested_digits, decimal_point,
-                    &numerator, &denominator,
-                    buffer, length);
-      break;
-    case BIGNUM_DTOA_PRECISION:
-      GenerateCountedDigits(requested_digits, decimal_point,
-                            &numerator, &denominator,
-                            buffer, length);
-      break;
-    default:
-      DOUBLE_CONVERSION_UNREACHABLE();
-  }
-  buffer[*length] = '\0';
-}
-
-
-// The procedure starts generating digits from the left to the right and stops
-// when the generated digits yield the shortest decimal representation of v. A
-// decimal representation of v is a number lying closer to v than to any other
-// double, so it converts to v when read.
-//
-// This is true if d, the decimal representation, is between m- and m+, the
-// upper and lower boundaries. d must be strictly between them if !is_even.
-//           m- := (numerator - delta_minus) / denominator
-//           m+ := (numerator + delta_plus) / denominator
-//
-// Precondition: 0 <= (numerator+delta_plus) / denominator < 10.
-//   If 1 <= (numerator+delta_plus) / denominator < 10 then no leading 0 digit
-//   will be produced. This should be the standard precondition.
-static void GenerateShortestDigits(Bignum* numerator, Bignum* denominator,
-                                   Bignum* delta_minus, Bignum* delta_plus,
-                                   bool is_even,
-                                   Vector<char> buffer, int* length) {
-  // Small optimization: if delta_minus and delta_plus are the same just reuse
-  // one of the two bignums.
-  if (Bignum::Equal(*delta_minus, *delta_plus)) {
-    delta_plus = delta_minus;
-  }
-  *length = 0;
-  for (;;) {
-    uint16_t digit;
-    digit = numerator->DivideModuloIntBignum(*denominator);
-    DOUBLE_CONVERSION_ASSERT(digit <= 9);  // digit is a uint16_t and therefore always positive.
-    // digit = numerator / denominator (integer division).
-    // numerator = numerator % denominator.
-    buffer[(*length)++] = static_cast<char>(digit + '0');
-
-    // Can we stop already?
-    // If the remainder of the division is less than the distance to the lower
-    // boundary we can stop. In this case we simply round down (discarding the
-    // remainder).
-    // Similarly we test if we can round up (using the upper boundary).
-    bool in_delta_room_minus;
-    bool in_delta_room_plus;
-    if (is_even) {
-      in_delta_room_minus = Bignum::LessEqual(*numerator, *delta_minus);
-    } else {
-      in_delta_room_minus = Bignum::Less(*numerator, *delta_minus);
-    }
-    if (is_even) {
-      in_delta_room_plus =
-          Bignum::PlusCompare(*numerator, *delta_plus, *denominator) >= 0;
-    } else {
-      in_delta_room_plus =
-          Bignum::PlusCompare(*numerator, *delta_plus, *denominator) > 0;
-    }
-    if (!in_delta_room_minus && !in_delta_room_plus) {
-      // Prepare for next iteration.
-      numerator->Times10();
-      delta_minus->Times10();
-      // We optimized delta_plus to be equal to delta_minus (if they share the
-      // same value). So don't multiply delta_plus if they point to the same
-      // object.
-      if (delta_minus != delta_plus) {
-        delta_plus->Times10();
-      }
-    } else if (in_delta_room_minus && in_delta_room_plus) {
-      // Let's see if 2*numerator < denominator.
-      // If yes, then the next digit would be < 5 and we can round down.
-      int compare = Bignum::PlusCompare(*numerator, *numerator, *denominator);
-      if (compare < 0) {
-        // Remaining digits are less than .5. -> Round down (== do nothing).
-      } else if (compare > 0) {
-        // Remaining digits are more than .5 of denominator. -> Round up.
-        // Note that the last digit could not be a '9' as otherwise the whole
-        // loop would have stopped earlier.
-        // We still have an assert here in case the preconditions were not
-        // satisfied.
-        DOUBLE_CONVERSION_ASSERT(buffer[(*length) - 1] != '9');
-        buffer[(*length) - 1]++;
-      } else {
-        // Halfway case.
-        // TODO(floitsch): need a way to solve half-way cases.
-        //   For now let's round towards even (since this is what Gay seems to
-        //   do).
-
-        if ((buffer[(*length) - 1] - '0') % 2 == 0) {
-          // Round down => Do nothing.
-        } else {
-          DOUBLE_CONVERSION_ASSERT(buffer[(*length) - 1] != '9');
-          buffer[(*length) - 1]++;
-        }
-      }
-      return;
-    } else if (in_delta_room_minus) {
-      // Round down (== do nothing).
-      return;
-    } else {  // in_delta_room_plus
-      // Round up.
-      // Note again that the last digit could not be '9' since this would have
-      // stopped the loop earlier.
-      // We still have an DOUBLE_CONVERSION_ASSERT here, in case the preconditions were not
-      // satisfied.
-      DOUBLE_CONVERSION_ASSERT(buffer[(*length) -1] != '9');
-      buffer[(*length) - 1]++;
-      return;
-    }
-  }
-}
-
-
-// Let v = numerator / denominator < 10.
-// Then we generate 'count' digits of d = x.xxxxx... (without the decimal point)
-// from left to right. Once 'count' digits have been produced we decide wether
-// to round up or down. Remainders of exactly .5 round upwards. Numbers such
-// as 9.999999 propagate a carry all the way, and change the
-// exponent (decimal_point), when rounding upwards.
-static void GenerateCountedDigits(int count, int* decimal_point,
-                                  Bignum* numerator, Bignum* denominator,
-                                  Vector<char> buffer, int* length) {
-  DOUBLE_CONVERSION_ASSERT(count >= 0);
-  for (int i = 0; i < count - 1; ++i) {
-    uint16_t digit;
-    digit = numerator->DivideModuloIntBignum(*denominator);
-    DOUBLE_CONVERSION_ASSERT(digit <= 9);  // digit is a uint16_t and therefore always positive.
-    // digit = numerator / denominator (integer division).
-    // numerator = numerator % denominator.
-    buffer[i] = static_cast<char>(digit + '0');
-    // Prepare for next iteration.
-    numerator->Times10();
-  }
-  // Generate the last digit.
-  uint16_t digit;
-  digit = numerator->DivideModuloIntBignum(*denominator);
-  if (Bignum::PlusCompare(*numerator, *numerator, *denominator) >= 0) {
-    digit++;
-  }
-  DOUBLE_CONVERSION_ASSERT(digit <= 10);
-  buffer[count - 1] = static_cast<char>(digit + '0');
-  // Correct bad digits (in case we had a sequence of '9's). Propagate the
-  // carry until we hat a non-'9' or til we reach the first digit.
-  for (int i = count - 1; i > 0; --i) {
-    if (buffer[i] != '0' + 10) break;
-    buffer[i] = '0';
-    buffer[i - 1]++;
-  }
-  if (buffer[0] == '0' + 10) {
-    // Propagate a carry past the top place.
-    buffer[0] = '1';
-    (*decimal_point)++;
-  }
-  *length = count;
-}
-
-
-// Generates 'requested_digits' after the decimal point. It might omit
-// trailing '0's. If the input number is too small then no digits at all are
-// generated (ex.: 2 fixed digits for 0.00001).
-//
-// Input verifies:  1 <= (numerator + delta) / denominator < 10.
-static void BignumToFixed(int requested_digits, int* decimal_point,
-                          Bignum* numerator, Bignum* denominator,
-                          Vector<char> buffer, int* length) {
-  // Note that we have to look at more than just the requested_digits, since
-  // a number could be rounded up. Example: v=0.5 with requested_digits=0.
-  // Even though the power of v equals 0 we can't just stop here.
-  if (-(*decimal_point) > requested_digits) {
-    // The number is definitively too small.
-    // Ex: 0.001 with requested_digits == 1.
-    // Set decimal-point to -requested_digits. This is what Gay does.
-    // Note that it should not have any effect anyways since the string is
-    // empty.
-    *decimal_point = -requested_digits;
-    *length = 0;
-    return;
-  } else if (-(*decimal_point) == requested_digits) {
-    // We only need to verify if the number rounds down or up.
-    // Ex: 0.04 and 0.06 with requested_digits == 1.
-    DOUBLE_CONVERSION_ASSERT(*decimal_point == -requested_digits);
-    // Initially the fraction lies in range (1, 10]. Multiply the denominator
-    // by 10 so that we can compare more easily.
-    denominator->Times10();
-    if (Bignum::PlusCompare(*numerator, *numerator, *denominator) >= 0) {
-      // If the fraction is >= 0.5 then we have to include the rounded
-      // digit.
-      buffer[0] = '1';
-      *length = 1;
-      (*decimal_point)++;
-    } else {
-      // Note that we caught most of similar cases earlier.
-      *length = 0;
-    }
-    return;
-  } else {
-    // The requested digits correspond to the digits after the point.
-    // The variable 'needed_digits' includes the digits before the point.
-    int needed_digits = (*decimal_point) + requested_digits;
-    GenerateCountedDigits(needed_digits, decimal_point,
-                          numerator, denominator,
-                          buffer, length);
-  }
-}
-
-
-// Returns an estimation of k such that 10^(k-1) <= v < 10^k where
-// v = f * 2^exponent and 2^52 <= f < 2^53.
-// v is hence a normalized double with the given exponent. The output is an
-// approximation for the exponent of the decimal approximation .digits * 10^k.
-//
-// The result might undershoot by 1 in which case 10^k <= v < 10^k+1.
-// Note: this property holds for v's upper boundary m+ too.
-//    10^k <= m+ < 10^k+1.
-//   (see explanation below).
-//
-// Examples:
-//  EstimatePower(0)   => 16
-//  EstimatePower(-52) => 0
-//
-// Note: e >= 0 => EstimatedPower(e) > 0. No similar claim can be made for e<0.
-static int EstimatePower(int exponent) {
-  // This function estimates log10 of v where v = f*2^e (with e == exponent).
-  // Note that 10^floor(log10(v)) <= v, but v <= 10^ceil(log10(v)).
-  // Note that f is bounded by its container size. Let p = 53 (the double's
-  // significand size). Then 2^(p-1) <= f < 2^p.
-  //
-  // Given that log10(v) == log2(v)/log2(10) and e+(len(f)-1) is quite close
-  // to log2(v) the function is simplified to (e+(len(f)-1)/log2(10)).
-  // The computed number undershoots by less than 0.631 (when we compute log3
-  // and not log10).
-  //
-  // Optimization: since we only need an approximated result this computation
-  // can be performed on 64 bit integers. On x86/x64 architecture the speedup is
-  // not really measurable, though.
-  //
-  // Since we want to avoid overshooting we decrement by 1e10 so that
-  // floating-point imprecisions don't affect us.
-  //
-  // Explanation for v's boundary m+: the computation takes advantage of
-  // the fact that 2^(p-1) <= f < 2^p. Boundaries still satisfy this requirement
-  // (even for denormals where the delta can be much more important).
-
-  const double k1Log10 = 0.30102999566398114;  // 1/lg(10)
-
-  // For doubles len(f) == 53 (don't forget the hidden bit).
-  const int kSignificandSize = Double::kSignificandSize;
-  double estimate = ceil((exponent + kSignificandSize - 1) * k1Log10 - 1e-10);
-  return static_cast<int>(estimate);
-}
-
-
-// See comments for InitialScaledStartValues.
-static void InitialScaledStartValuesPositiveExponent(
-    uint64_t significand, int exponent,
-    int estimated_power, bool need_boundary_deltas,
-    Bignum* numerator, Bignum* denominator,
-    Bignum* delta_minus, Bignum* delta_plus) {
-  // A positive exponent implies a positive power.
-  DOUBLE_CONVERSION_ASSERT(estimated_power >= 0);
-  // Since the estimated_power is positive we simply multiply the denominator
-  // by 10^estimated_power.
-
-  // numerator = v.
-  numerator->AssignUInt64(significand);
-  numerator->ShiftLeft(exponent);
-  // denominator = 10^estimated_power.
-  denominator->AssignPowerUInt16(10, estimated_power);
-
-  if (need_boundary_deltas) {
-    // Introduce a common denominator so that the deltas to the boundaries are
-    // integers.
-    denominator->ShiftLeft(1);
-    numerator->ShiftLeft(1);
-    // Let v = f * 2^e, then m+ - v = 1/2 * 2^e; With the common
-    // denominator (of 2) delta_plus equals 2^e.
-    delta_plus->AssignUInt16(1);
-    delta_plus->ShiftLeft(exponent);
-    // Same for delta_minus. The adjustments if f == 2^p-1 are done later.
-    delta_minus->AssignUInt16(1);
-    delta_minus->ShiftLeft(exponent);
-  }
-}
-
-
-// See comments for InitialScaledStartValues
-static void InitialScaledStartValuesNegativeExponentPositivePower(
-    uint64_t significand, int exponent,
-    int estimated_power, bool need_boundary_deltas,
-    Bignum* numerator, Bignum* denominator,
-    Bignum* delta_minus, Bignum* delta_plus) {
-  // v = f * 2^e with e < 0, and with estimated_power >= 0.
-  // This means that e is close to 0 (have a look at how estimated_power is
-  // computed).
-
-  // numerator = significand
-  //  since v = significand * 2^exponent this is equivalent to
-  //  numerator = v * / 2^-exponent
-  numerator->AssignUInt64(significand);
-  // denominator = 10^estimated_power * 2^-exponent (with exponent < 0)
-  denominator->AssignPowerUInt16(10, estimated_power);
-  denominator->ShiftLeft(-exponent);
-
-  if (need_boundary_deltas) {
-    // Introduce a common denominator so that the deltas to the boundaries are
-    // integers.
-    denominator->ShiftLeft(1);
-    numerator->ShiftLeft(1);
-    // Let v = f * 2^e, then m+ - v = 1/2 * 2^e; With the common
-    // denominator (of 2) delta_plus equals 2^e.
-    // Given that the denominator already includes v's exponent the distance
-    // to the boundaries is simply 1.
-    delta_plus->AssignUInt16(1);
-    // Same for delta_minus. The adjustments if f == 2^p-1 are done later.
-    delta_minus->AssignUInt16(1);
-  }
-}
-
-
-// See comments for InitialScaledStartValues
-static void InitialScaledStartValuesNegativeExponentNegativePower(
-    uint64_t significand, int exponent,
-    int estimated_power, bool need_boundary_deltas,
-    Bignum* numerator, Bignum* denominator,
-    Bignum* delta_minus, Bignum* delta_plus) {
-  // Instead of multiplying the denominator with 10^estimated_power we
-  // multiply all values (numerator and deltas) by 10^-estimated_power.
-
-  // Use numerator as temporary container for power_ten.
-  Bignum* power_ten = numerator;
-  power_ten->AssignPowerUInt16(10, -estimated_power);
-
-  if (need_boundary_deltas) {
-    // Since power_ten == numerator we must make a copy of 10^estimated_power
-    // before we complete the computation of the numerator.
-    // delta_plus = delta_minus = 10^estimated_power
-    delta_plus->AssignBignum(*power_ten);
-    delta_minus->AssignBignum(*power_ten);
-  }
-
-  // numerator = significand * 2 * 10^-estimated_power
-  //  since v = significand * 2^exponent this is equivalent to
-  // numerator = v * 10^-estimated_power * 2 * 2^-exponent.
-  // Remember: numerator has been abused as power_ten. So no need to assign it
-  //  to itself.
-  DOUBLE_CONVERSION_ASSERT(numerator == power_ten);
-  numerator->MultiplyByUInt64(significand);
-
-  // denominator = 2 * 2^-exponent with exponent < 0.
-  denominator->AssignUInt16(1);
-  denominator->ShiftLeft(-exponent);
-
-  if (need_boundary_deltas) {
-    // Introduce a common denominator so that the deltas to the boundaries are
-    // integers.
-    numerator->ShiftLeft(1);
-    denominator->ShiftLeft(1);
-    // With this shift the boundaries have their correct value, since
-    // delta_plus = 10^-estimated_power, and
-    // delta_minus = 10^-estimated_power.
-    // These assignments have been done earlier.
-    // The adjustments if f == 2^p-1 (lower boundary is closer) are done later.
-  }
-}
-
-
-// Let v = significand * 2^exponent.
-// Computes v / 10^estimated_power exactly, as a ratio of two bignums, numerator
-// and denominator. The functions GenerateShortestDigits and
-// GenerateCountedDigits will then convert this ratio to its decimal
-// representation d, with the required accuracy.
-// Then d * 10^estimated_power is the representation of v.
-// (Note: the fraction and the estimated_power might get adjusted before
-// generating the decimal representation.)
-//
-// The initial start values consist of:
-//  - a scaled numerator: s.t. numerator/denominator == v / 10^estimated_power.
-//  - a scaled (common) denominator.
-//  optionally (used by GenerateShortestDigits to decide if it has the shortest
-//  decimal converting back to v):
-//  - v - m-: the distance to the lower boundary.
-//  - m+ - v: the distance to the upper boundary.
-//
-// v, m+, m-, and therefore v - m- and m+ - v all share the same denominator.
-//
-// Let ep == estimated_power, then the returned values will satisfy:
-//  v / 10^ep = numerator / denominator.
-//  v's boundaries m- and m+:
-//    m- / 10^ep == v / 10^ep - delta_minus / denominator
-//    m+ / 10^ep == v / 10^ep + delta_plus / denominator
-//  Or in other words:
-//    m- == v - delta_minus * 10^ep / denominator;
-//    m+ == v + delta_plus * 10^ep / denominator;
-//
-// Since 10^(k-1) <= v < 10^k    (with k == estimated_power)
-//  or       10^k <= v < 10^(k+1)
-//  we then have 0.1 <= numerator/denominator < 1
-//           or    1 <= numerator/denominator < 10
-//
-// It is then easy to kickstart the digit-generation routine.
-//
-// The boundary-deltas are only filled if the mode equals BIGNUM_DTOA_SHORTEST
-// or BIGNUM_DTOA_SHORTEST_SINGLE.
-
-static void InitialScaledStartValues(uint64_t significand,
-                                     int exponent,
-                                     bool lower_boundary_is_closer,
-                                     int estimated_power,
-                                     bool need_boundary_deltas,
-                                     Bignum* numerator,
-                                     Bignum* denominator,
-                                     Bignum* delta_minus,
-                                     Bignum* delta_plus) {
-  if (exponent >= 0) {
-    InitialScaledStartValuesPositiveExponent(
-        significand, exponent, estimated_power, need_boundary_deltas,
-        numerator, denominator, delta_minus, delta_plus);
-  } else if (estimated_power >= 0) {
-    InitialScaledStartValuesNegativeExponentPositivePower(
-        significand, exponent, estimated_power, need_boundary_deltas,
-        numerator, denominator, delta_minus, delta_plus);
-  } else {
-    InitialScaledStartValuesNegativeExponentNegativePower(
-        significand, exponent, estimated_power, need_boundary_deltas,
-        numerator, denominator, delta_minus, delta_plus);
-  }
-
-  if (need_boundary_deltas && lower_boundary_is_closer) {
-    // The lower boundary is closer at half the distance of "normal" numbers.
-    // Increase the common denominator and adapt all but the delta_minus.
-    denominator->ShiftLeft(1);  // *2
-    numerator->ShiftLeft(1);    // *2
-    delta_plus->ShiftLeft(1);   // *2
-  }
-}
-
-
-// This routine multiplies numerator/denominator so that its values lies in the
-// range 1-10. That is after a call to this function we have:
-//    1 <= (numerator + delta_plus) /denominator < 10.
-// Let numerator the input before modification and numerator' the argument
-// after modification, then the output-parameter decimal_point is such that
-//  numerator / denominator * 10^estimated_power ==
-//    numerator' / denominator' * 10^(decimal_point - 1)
-// In some cases estimated_power was too low, and this is already the case. We
-// then simply adjust the power so that 10^(k-1) <= v < 10^k (with k ==
-// estimated_power) but do not touch the numerator or denominator.
-// Otherwise the routine multiplies the numerator and the deltas by 10.
-static void FixupMultiply10(int estimated_power, bool is_even,
-                            int* decimal_point,
-                            Bignum* numerator, Bignum* denominator,
-                            Bignum* delta_minus, Bignum* delta_plus) {
-  bool in_range;
-  if (is_even) {
-    // For IEEE doubles half-way cases (in decimal system numbers ending with 5)
-    // are rounded to the closest floating-point number with even significand.
-    in_range = Bignum::PlusCompare(*numerator, *delta_plus, *denominator) >= 0;
-  } else {
-    in_range = Bignum::PlusCompare(*numerator, *delta_plus, *denominator) > 0;
-  }
-  if (in_range) {
-    // Since numerator + delta_plus >= denominator we already have
-    // 1 <= numerator/denominator < 10. Simply update the estimated_power.
-    *decimal_point = estimated_power + 1;
-  } else {
-    *decimal_point = estimated_power;
-    numerator->Times10();
-    if (Bignum::Equal(*delta_minus, *delta_plus)) {
-      delta_minus->Times10();
-      delta_plus->AssignBignum(*delta_minus);
-    } else {
-      delta_minus->Times10();
-      delta_plus->Times10();
-    }
-  }
-}
-
-}  // namespace double_conversion
-
-// ICU PATCH: Close ICU namespace
-U_NAMESPACE_END
-#endif // ICU PATCH: close #if !UCONFIG_NO_FORMATTING
-=======
-// © 2018 and later: Unicode, Inc. and others.
-// License & terms of use: http://www.unicode.org/copyright.html
-//
-// From the double-conversion library. Original license:
-//
-// Copyright 2010 the V8 project authors. All rights reserved.
-// Redistribution and use in source and binary forms, with or without
-// modification, are permitted provided that the following conditions are
-// met:
-//
-//     * Redistributions of source code must retain the above copyright
-//       notice, this list of conditions and the following disclaimer.
-//     * Redistributions in binary form must reproduce the above
-//       copyright notice, this list of conditions and the following
-//       disclaimer in the documentation and/or other materials provided
-//       with the distribution.
-//     * Neither the name of Google Inc. nor the names of its
-//       contributors may be used to endorse or promote products derived
-//       from this software without specific prior written permission.
-//
-// THIS SOFTWARE IS PROVIDED BY THE COPYRIGHT HOLDERS AND CONTRIBUTORS
-// "AS IS" AND ANY EXPRESS OR IMPLIED WARRANTIES, INCLUDING, BUT NOT
-// LIMITED TO, THE IMPLIED WARRANTIES OF MERCHANTABILITY AND FITNESS FOR
-// A PARTICULAR PURPOSE ARE DISCLAIMED. IN NO EVENT SHALL THE COPYRIGHT
-// OWNER OR CONTRIBUTORS BE LIABLE FOR ANY DIRECT, INDIRECT, INCIDENTAL,
-// SPECIAL, EXEMPLARY, OR CONSEQUENTIAL DAMAGES (INCLUDING, BUT NOT
-// LIMITED TO, PROCUREMENT OF SUBSTITUTE GOODS OR SERVICES; LOSS OF USE,
-// DATA, OR PROFITS; OR BUSINESS INTERRUPTION) HOWEVER CAUSED AND ON ANY
-// THEORY OF LIABILITY, WHETHER IN CONTRACT, STRICT LIABILITY, OR TORT
-// (INCLUDING NEGLIGENCE OR OTHERWISE) ARISING IN ANY WAY OUT OF THE USE
-// OF THIS SOFTWARE, EVEN IF ADVISED OF THE POSSIBILITY OF SUCH DAMAGE.
-
-// ICU PATCH: ifdef around UCONFIG_NO_FORMATTING
-#include "unicode/utypes.h"
-#if !UCONFIG_NO_FORMATTING
-
-#include <cmath>
-
-// ICU PATCH: Customize header file paths for ICU.
-
-#include "double-conversion-bignum-dtoa.h"
-
-#include "double-conversion-bignum.h"
-#include "double-conversion-ieee.h"
-
-// ICU PATCH: Wrap in ICU namespace
-U_NAMESPACE_BEGIN
-
-namespace double_conversion {
-
-static int NormalizedExponent(uint64_t significand, int exponent) {
-  DOUBLE_CONVERSION_ASSERT(significand != 0);
-  while ((significand & Double::kHiddenBit) == 0) {
-    significand = significand << 1;
-    exponent = exponent - 1;
-  }
-  return exponent;
-}
-
-
-// Forward declarations:
-// Returns an estimation of k such that 10^(k-1) <= v < 10^k.
-static int EstimatePower(int exponent);
-// Computes v / 10^estimated_power exactly, as a ratio of two bignums, numerator
-// and denominator.
-static void InitialScaledStartValues(uint64_t significand,
-                                     int exponent,
-                                     bool lower_boundary_is_closer,
-                                     int estimated_power,
-                                     bool need_boundary_deltas,
-                                     Bignum* numerator,
-                                     Bignum* denominator,
-                                     Bignum* delta_minus,
-                                     Bignum* delta_plus);
-// Multiplies numerator/denominator so that its values lies in the range 1-10.
-// Returns decimal_point s.t.
-//  v = numerator'/denominator' * 10^(decimal_point-1)
-//     where numerator' and denominator' are the values of numerator and
-//     denominator after the call to this function.
-static void FixupMultiply10(int estimated_power, bool is_even,
-                            int* decimal_point,
-                            Bignum* numerator, Bignum* denominator,
-                            Bignum* delta_minus, Bignum* delta_plus);
-// Generates digits from the left to the right and stops when the generated
-// digits yield the shortest decimal representation of v.
-static void GenerateShortestDigits(Bignum* numerator, Bignum* denominator,
-                                   Bignum* delta_minus, Bignum* delta_plus,
-                                   bool is_even,
-                                   Vector<char> buffer, int* length);
-// Generates 'requested_digits' after the decimal point.
-static void BignumToFixed(int requested_digits, int* decimal_point,
-                          Bignum* numerator, Bignum* denominator,
-                          Vector<char> buffer, int* length);
-// Generates 'count' digits of numerator/denominator.
-// Once 'count' digits have been produced rounds the result depending on the
-// remainder (remainders of exactly .5 round upwards). Might update the
-// decimal_point when rounding up (for example for 0.9999).
-static void GenerateCountedDigits(int count, int* decimal_point,
-                                  Bignum* numerator, Bignum* denominator,
-                                  Vector<char> buffer, int* length);
-
-
-void BignumDtoa(double v, BignumDtoaMode mode, int requested_digits,
-                Vector<char> buffer, int* length, int* decimal_point) {
-  DOUBLE_CONVERSION_ASSERT(v > 0);
-  DOUBLE_CONVERSION_ASSERT(!Double(v).IsSpecial());
-  uint64_t significand;
-  int exponent;
-  bool lower_boundary_is_closer;
-  if (mode == BIGNUM_DTOA_SHORTEST_SINGLE) {
-    float f = static_cast<float>(v);
-    DOUBLE_CONVERSION_ASSERT(f == v);
-    significand = Single(f).Significand();
-    exponent = Single(f).Exponent();
-    lower_boundary_is_closer = Single(f).LowerBoundaryIsCloser();
-  } else {
-    significand = Double(v).Significand();
-    exponent = Double(v).Exponent();
-    lower_boundary_is_closer = Double(v).LowerBoundaryIsCloser();
-  }
-  bool need_boundary_deltas =
-      (mode == BIGNUM_DTOA_SHORTEST || mode == BIGNUM_DTOA_SHORTEST_SINGLE);
-
-  bool is_even = (significand & 1) == 0;
-  int normalized_exponent = NormalizedExponent(significand, exponent);
-  // estimated_power might be too low by 1.
-  int estimated_power = EstimatePower(normalized_exponent);
-
-  // Shortcut for Fixed.
-  // The requested digits correspond to the digits after the point. If the
-  // number is much too small, then there is no need in trying to get any
-  // digits.
-  if (mode == BIGNUM_DTOA_FIXED && -estimated_power - 1 > requested_digits) {
-    buffer[0] = '\0';
-    *length = 0;
-    // Set decimal-point to -requested_digits. This is what Gay does.
-    // Note that it should not have any effect anyways since the string is
-    // empty.
-    *decimal_point = -requested_digits;
-    return;
-  }
-
-  Bignum numerator;
-  Bignum denominator;
-  Bignum delta_minus;
-  Bignum delta_plus;
-  // Make sure the bignum can grow large enough. The smallest double equals
-  // 4e-324. In this case the denominator needs fewer than 324*4 binary digits.
-  // The maximum double is 1.7976931348623157e308 which needs fewer than
-  // 308*4 binary digits.
-  DOUBLE_CONVERSION_ASSERT(Bignum::kMaxSignificantBits >= 324*4);
-  InitialScaledStartValues(significand, exponent, lower_boundary_is_closer,
-                           estimated_power, need_boundary_deltas,
-                           &numerator, &denominator,
-                           &delta_minus, &delta_plus);
-  // We now have v = (numerator / denominator) * 10^estimated_power.
-  FixupMultiply10(estimated_power, is_even, decimal_point,
-                  &numerator, &denominator,
-                  &delta_minus, &delta_plus);
-  // We now have v = (numerator / denominator) * 10^(decimal_point-1), and
-  //  1 <= (numerator + delta_plus) / denominator < 10
-  switch (mode) {
-    case BIGNUM_DTOA_SHORTEST:
-    case BIGNUM_DTOA_SHORTEST_SINGLE:
-      GenerateShortestDigits(&numerator, &denominator,
-                             &delta_minus, &delta_plus,
-                             is_even, buffer, length);
-      break;
-    case BIGNUM_DTOA_FIXED:
-      BignumToFixed(requested_digits, decimal_point,
-                    &numerator, &denominator,
-                    buffer, length);
-      break;
-    case BIGNUM_DTOA_PRECISION:
-      GenerateCountedDigits(requested_digits, decimal_point,
-                            &numerator, &denominator,
-                            buffer, length);
-      break;
-    default:
-      DOUBLE_CONVERSION_UNREACHABLE();
-  }
-  buffer[*length] = '\0';
-}
-
-
-// The procedure starts generating digits from the left to the right and stops
-// when the generated digits yield the shortest decimal representation of v. A
-// decimal representation of v is a number lying closer to v than to any other
-// double, so it converts to v when read.
-//
-// This is true if d, the decimal representation, is between m- and m+, the
-// upper and lower boundaries. d must be strictly between them if !is_even.
-//           m- := (numerator - delta_minus) / denominator
-//           m+ := (numerator + delta_plus) / denominator
-//
-// Precondition: 0 <= (numerator+delta_plus) / denominator < 10.
-//   If 1 <= (numerator+delta_plus) / denominator < 10 then no leading 0 digit
-//   will be produced. This should be the standard precondition.
-static void GenerateShortestDigits(Bignum* numerator, Bignum* denominator,
-                                   Bignum* delta_minus, Bignum* delta_plus,
-                                   bool is_even,
-                                   Vector<char> buffer, int* length) {
-  // Small optimization: if delta_minus and delta_plus are the same just reuse
-  // one of the two bignums.
-  if (Bignum::Equal(*delta_minus, *delta_plus)) {
-    delta_plus = delta_minus;
-  }
-  *length = 0;
-  for (;;) {
-    uint16_t digit;
-    digit = numerator->DivideModuloIntBignum(*denominator);
-    DOUBLE_CONVERSION_ASSERT(digit <= 9);  // digit is a uint16_t and therefore always positive.
-    // digit = numerator / denominator (integer division).
-    // numerator = numerator % denominator.
-    buffer[(*length)++] = static_cast<char>(digit + '0');
-
-    // Can we stop already?
-    // If the remainder of the division is less than the distance to the lower
-    // boundary we can stop. In this case we simply round down (discarding the
-    // remainder).
-    // Similarly we test if we can round up (using the upper boundary).
-    bool in_delta_room_minus;
-    bool in_delta_room_plus;
-    if (is_even) {
-      in_delta_room_minus = Bignum::LessEqual(*numerator, *delta_minus);
-    } else {
-      in_delta_room_minus = Bignum::Less(*numerator, *delta_minus);
-    }
-    if (is_even) {
-      in_delta_room_plus =
-          Bignum::PlusCompare(*numerator, *delta_plus, *denominator) >= 0;
-    } else {
-      in_delta_room_plus =
-          Bignum::PlusCompare(*numerator, *delta_plus, *denominator) > 0;
-    }
-    if (!in_delta_room_minus && !in_delta_room_plus) {
-      // Prepare for next iteration.
-      numerator->Times10();
-      delta_minus->Times10();
-      // We optimized delta_plus to be equal to delta_minus (if they share the
-      // same value). So don't multiply delta_plus if they point to the same
-      // object.
-      if (delta_minus != delta_plus) {
-        delta_plus->Times10();
-      }
-    } else if (in_delta_room_minus && in_delta_room_plus) {
-      // Let's see if 2*numerator < denominator.
-      // If yes, then the next digit would be < 5 and we can round down.
-      int compare = Bignum::PlusCompare(*numerator, *numerator, *denominator);
-      if (compare < 0) {
-        // Remaining digits are less than .5. -> Round down (== do nothing).
-      } else if (compare > 0) {
-        // Remaining digits are more than .5 of denominator. -> Round up.
-        // Note that the last digit could not be a '9' as otherwise the whole
-        // loop would have stopped earlier.
-        // We still have an assert here in case the preconditions were not
-        // satisfied.
-        DOUBLE_CONVERSION_ASSERT(buffer[(*length) - 1] != '9');
-        buffer[(*length) - 1]++;
-      } else {
-        // Halfway case.
-        // TODO(floitsch): need a way to solve half-way cases.
-        //   For now let's round towards even (since this is what Gay seems to
-        //   do).
-
-        if ((buffer[(*length) - 1] - '0') % 2 == 0) {
-          // Round down => Do nothing.
-        } else {
-          DOUBLE_CONVERSION_ASSERT(buffer[(*length) - 1] != '9');
-          buffer[(*length) - 1]++;
-        }
-      }
-      return;
-    } else if (in_delta_room_minus) {
-      // Round down (== do nothing).
-      return;
-    } else {  // in_delta_room_plus
-      // Round up.
-      // Note again that the last digit could not be '9' since this would have
-      // stopped the loop earlier.
-      // We still have an DOUBLE_CONVERSION_ASSERT here, in case the preconditions were not
-      // satisfied.
-      DOUBLE_CONVERSION_ASSERT(buffer[(*length) -1] != '9');
-      buffer[(*length) - 1]++;
-      return;
-    }
-  }
-}
-
-
-// Let v = numerator / denominator < 10.
-// Then we generate 'count' digits of d = x.xxxxx... (without the decimal point)
-// from left to right. Once 'count' digits have been produced we decide whether
-// to round up or down. Remainders of exactly .5 round upwards. Numbers such
-// as 9.999999 propagate a carry all the way, and change the
-// exponent (decimal_point), when rounding upwards.
-static void GenerateCountedDigits(int count, int* decimal_point,
-                                  Bignum* numerator, Bignum* denominator,
-                                  Vector<char> buffer, int* length) {
-  DOUBLE_CONVERSION_ASSERT(count >= 0);
-  for (int i = 0; i < count - 1; ++i) {
-    uint16_t digit;
-    digit = numerator->DivideModuloIntBignum(*denominator);
-    DOUBLE_CONVERSION_ASSERT(digit <= 9);  // digit is a uint16_t and therefore always positive.
-    // digit = numerator / denominator (integer division).
-    // numerator = numerator % denominator.
-    buffer[i] = static_cast<char>(digit + '0');
-    // Prepare for next iteration.
-    numerator->Times10();
-  }
-  // Generate the last digit.
-  uint16_t digit;
-  digit = numerator->DivideModuloIntBignum(*denominator);
-  if (Bignum::PlusCompare(*numerator, *numerator, *denominator) >= 0) {
-    digit++;
-  }
-  DOUBLE_CONVERSION_ASSERT(digit <= 10);
-  buffer[count - 1] = static_cast<char>(digit + '0');
-  // Correct bad digits (in case we had a sequence of '9's). Propagate the
-  // carry until we hat a non-'9' or til we reach the first digit.
-  for (int i = count - 1; i > 0; --i) {
-    if (buffer[i] != '0' + 10) break;
-    buffer[i] = '0';
-    buffer[i - 1]++;
-  }
-  if (buffer[0] == '0' + 10) {
-    // Propagate a carry past the top place.
-    buffer[0] = '1';
-    (*decimal_point)++;
-  }
-  *length = count;
-}
-
-
-// Generates 'requested_digits' after the decimal point. It might omit
-// trailing '0's. If the input number is too small then no digits at all are
-// generated (ex.: 2 fixed digits for 0.00001).
-//
-// Input verifies:  1 <= (numerator + delta) / denominator < 10.
-static void BignumToFixed(int requested_digits, int* decimal_point,
-                          Bignum* numerator, Bignum* denominator,
-                          Vector<char> buffer, int* length) {
-  // Note that we have to look at more than just the requested_digits, since
-  // a number could be rounded up. Example: v=0.5 with requested_digits=0.
-  // Even though the power of v equals 0 we can't just stop here.
-  if (-(*decimal_point) > requested_digits) {
-    // The number is definitively too small.
-    // Ex: 0.001 with requested_digits == 1.
-    // Set decimal-point to -requested_digits. This is what Gay does.
-    // Note that it should not have any effect anyways since the string is
-    // empty.
-    *decimal_point = -requested_digits;
-    *length = 0;
-    return;
-  } else if (-(*decimal_point) == requested_digits) {
-    // We only need to verify if the number rounds down or up.
-    // Ex: 0.04 and 0.06 with requested_digits == 1.
-    DOUBLE_CONVERSION_ASSERT(*decimal_point == -requested_digits);
-    // Initially the fraction lies in range (1, 10]. Multiply the denominator
-    // by 10 so that we can compare more easily.
-    denominator->Times10();
-    if (Bignum::PlusCompare(*numerator, *numerator, *denominator) >= 0) {
-      // If the fraction is >= 0.5 then we have to include the rounded
-      // digit.
-      buffer[0] = '1';
-      *length = 1;
-      (*decimal_point)++;
-    } else {
-      // Note that we caught most of similar cases earlier.
-      *length = 0;
-    }
-    return;
-  } else {
-    // The requested digits correspond to the digits after the point.
-    // The variable 'needed_digits' includes the digits before the point.
-    int needed_digits = (*decimal_point) + requested_digits;
-    GenerateCountedDigits(needed_digits, decimal_point,
-                          numerator, denominator,
-                          buffer, length);
-  }
-}
-
-
-// Returns an estimation of k such that 10^(k-1) <= v < 10^k where
-// v = f * 2^exponent and 2^52 <= f < 2^53.
-// v is hence a normalized double with the given exponent. The output is an
-// approximation for the exponent of the decimal approximation .digits * 10^k.
-//
-// The result might undershoot by 1 in which case 10^k <= v < 10^k+1.
-// Note: this property holds for v's upper boundary m+ too.
-//    10^k <= m+ < 10^k+1.
-//   (see explanation below).
-//
-// Examples:
-//  EstimatePower(0)   => 16
-//  EstimatePower(-52) => 0
-//
-// Note: e >= 0 => EstimatedPower(e) > 0. No similar claim can be made for e<0.
-static int EstimatePower(int exponent) {
-  // This function estimates log10 of v where v = f*2^e (with e == exponent).
-  // Note that 10^floor(log10(v)) <= v, but v <= 10^ceil(log10(v)).
-  // Note that f is bounded by its container size. Let p = 53 (the double's
-  // significand size). Then 2^(p-1) <= f < 2^p.
-  //
-  // Given that log10(v) == log2(v)/log2(10) and e+(len(f)-1) is quite close
-  // to log2(v) the function is simplified to (e+(len(f)-1)/log2(10)).
-  // The computed number undershoots by less than 0.631 (when we compute log3
-  // and not log10).
-  //
-  // Optimization: since we only need an approximated result this computation
-  // can be performed on 64 bit integers. On x86/x64 architecture the speedup is
-  // not really measurable, though.
-  //
-  // Since we want to avoid overshooting we decrement by 1e10 so that
-  // floating-point imprecisions don't affect us.
-  //
-  // Explanation for v's boundary m+: the computation takes advantage of
-  // the fact that 2^(p-1) <= f < 2^p. Boundaries still satisfy this requirement
-  // (even for denormals where the delta can be much more important).
-
-  const double k1Log10 = 0.30102999566398114;  // 1/lg(10)
-
-  // For doubles len(f) == 53 (don't forget the hidden bit).
-  const int kSignificandSize = Double::kSignificandSize;
-  double estimate = ceil((exponent + kSignificandSize - 1) * k1Log10 - 1e-10);
-  return static_cast<int>(estimate);
-}
-
-
-// See comments for InitialScaledStartValues.
-static void InitialScaledStartValuesPositiveExponent(
-    uint64_t significand, int exponent,
-    int estimated_power, bool need_boundary_deltas,
-    Bignum* numerator, Bignum* denominator,
-    Bignum* delta_minus, Bignum* delta_plus) {
-  // A positive exponent implies a positive power.
-  DOUBLE_CONVERSION_ASSERT(estimated_power >= 0);
-  // Since the estimated_power is positive we simply multiply the denominator
-  // by 10^estimated_power.
-
-  // numerator = v.
-  numerator->AssignUInt64(significand);
-  numerator->ShiftLeft(exponent);
-  // denominator = 10^estimated_power.
-  denominator->AssignPowerUInt16(10, estimated_power);
-
-  if (need_boundary_deltas) {
-    // Introduce a common denominator so that the deltas to the boundaries are
-    // integers.
-    denominator->ShiftLeft(1);
-    numerator->ShiftLeft(1);
-    // Let v = f * 2^e, then m+ - v = 1/2 * 2^e; With the common
-    // denominator (of 2) delta_plus equals 2^e.
-    delta_plus->AssignUInt16(1);
-    delta_plus->ShiftLeft(exponent);
-    // Same for delta_minus. The adjustments if f == 2^p-1 are done later.
-    delta_minus->AssignUInt16(1);
-    delta_minus->ShiftLeft(exponent);
-  }
-}
-
-
-// See comments for InitialScaledStartValues
-static void InitialScaledStartValuesNegativeExponentPositivePower(
-    uint64_t significand, int exponent,
-    int estimated_power, bool need_boundary_deltas,
-    Bignum* numerator, Bignum* denominator,
-    Bignum* delta_minus, Bignum* delta_plus) {
-  // v = f * 2^e with e < 0, and with estimated_power >= 0.
-  // This means that e is close to 0 (have a look at how estimated_power is
-  // computed).
-
-  // numerator = significand
-  //  since v = significand * 2^exponent this is equivalent to
-  //  numerator = v * / 2^-exponent
-  numerator->AssignUInt64(significand);
-  // denominator = 10^estimated_power * 2^-exponent (with exponent < 0)
-  denominator->AssignPowerUInt16(10, estimated_power);
-  denominator->ShiftLeft(-exponent);
-
-  if (need_boundary_deltas) {
-    // Introduce a common denominator so that the deltas to the boundaries are
-    // integers.
-    denominator->ShiftLeft(1);
-    numerator->ShiftLeft(1);
-    // Let v = f * 2^e, then m+ - v = 1/2 * 2^e; With the common
-    // denominator (of 2) delta_plus equals 2^e.
-    // Given that the denominator already includes v's exponent the distance
-    // to the boundaries is simply 1.
-    delta_plus->AssignUInt16(1);
-    // Same for delta_minus. The adjustments if f == 2^p-1 are done later.
-    delta_minus->AssignUInt16(1);
-  }
-}
-
-
-// See comments for InitialScaledStartValues
-static void InitialScaledStartValuesNegativeExponentNegativePower(
-    uint64_t significand, int exponent,
-    int estimated_power, bool need_boundary_deltas,
-    Bignum* numerator, Bignum* denominator,
-    Bignum* delta_minus, Bignum* delta_plus) {
-  // Instead of multiplying the denominator with 10^estimated_power we
-  // multiply all values (numerator and deltas) by 10^-estimated_power.
-
-  // Use numerator as temporary container for power_ten.
-  Bignum* power_ten = numerator;
-  power_ten->AssignPowerUInt16(10, -estimated_power);
-
-  if (need_boundary_deltas) {
-    // Since power_ten == numerator we must make a copy of 10^estimated_power
-    // before we complete the computation of the numerator.
-    // delta_plus = delta_minus = 10^estimated_power
-    delta_plus->AssignBignum(*power_ten);
-    delta_minus->AssignBignum(*power_ten);
-  }
-
-  // numerator = significand * 2 * 10^-estimated_power
-  //  since v = significand * 2^exponent this is equivalent to
-  // numerator = v * 10^-estimated_power * 2 * 2^-exponent.
-  // Remember: numerator has been abused as power_ten. So no need to assign it
-  //  to itself.
-  DOUBLE_CONVERSION_ASSERT(numerator == power_ten);
-  numerator->MultiplyByUInt64(significand);
-
-  // denominator = 2 * 2^-exponent with exponent < 0.
-  denominator->AssignUInt16(1);
-  denominator->ShiftLeft(-exponent);
-
-  if (need_boundary_deltas) {
-    // Introduce a common denominator so that the deltas to the boundaries are
-    // integers.
-    numerator->ShiftLeft(1);
-    denominator->ShiftLeft(1);
-    // With this shift the boundaries have their correct value, since
-    // delta_plus = 10^-estimated_power, and
-    // delta_minus = 10^-estimated_power.
-    // These assignments have been done earlier.
-    // The adjustments if f == 2^p-1 (lower boundary is closer) are done later.
-  }
-}
-
-
-// Let v = significand * 2^exponent.
-// Computes v / 10^estimated_power exactly, as a ratio of two bignums, numerator
-// and denominator. The functions GenerateShortestDigits and
-// GenerateCountedDigits will then convert this ratio to its decimal
-// representation d, with the required accuracy.
-// Then d * 10^estimated_power is the representation of v.
-// (Note: the fraction and the estimated_power might get adjusted before
-// generating the decimal representation.)
-//
-// The initial start values consist of:
-//  - a scaled numerator: s.t. numerator/denominator == v / 10^estimated_power.
-//  - a scaled (common) denominator.
-//  optionally (used by GenerateShortestDigits to decide if it has the shortest
-//  decimal converting back to v):
-//  - v - m-: the distance to the lower boundary.
-//  - m+ - v: the distance to the upper boundary.
-//
-// v, m+, m-, and therefore v - m- and m+ - v all share the same denominator.
-//
-// Let ep == estimated_power, then the returned values will satisfy:
-//  v / 10^ep = numerator / denominator.
-//  v's boundaries m- and m+:
-//    m- / 10^ep == v / 10^ep - delta_minus / denominator
-//    m+ / 10^ep == v / 10^ep + delta_plus / denominator
-//  Or in other words:
-//    m- == v - delta_minus * 10^ep / denominator;
-//    m+ == v + delta_plus * 10^ep / denominator;
-//
-// Since 10^(k-1) <= v < 10^k    (with k == estimated_power)
-//  or       10^k <= v < 10^(k+1)
-//  we then have 0.1 <= numerator/denominator < 1
-//           or    1 <= numerator/denominator < 10
-//
-// It is then easy to kickstart the digit-generation routine.
-//
-// The boundary-deltas are only filled if the mode equals BIGNUM_DTOA_SHORTEST
-// or BIGNUM_DTOA_SHORTEST_SINGLE.
-
-static void InitialScaledStartValues(uint64_t significand,
-                                     int exponent,
-                                     bool lower_boundary_is_closer,
-                                     int estimated_power,
-                                     bool need_boundary_deltas,
-                                     Bignum* numerator,
-                                     Bignum* denominator,
-                                     Bignum* delta_minus,
-                                     Bignum* delta_plus) {
-  if (exponent >= 0) {
-    InitialScaledStartValuesPositiveExponent(
-        significand, exponent, estimated_power, need_boundary_deltas,
-        numerator, denominator, delta_minus, delta_plus);
-  } else if (estimated_power >= 0) {
-    InitialScaledStartValuesNegativeExponentPositivePower(
-        significand, exponent, estimated_power, need_boundary_deltas,
-        numerator, denominator, delta_minus, delta_plus);
-  } else {
-    InitialScaledStartValuesNegativeExponentNegativePower(
-        significand, exponent, estimated_power, need_boundary_deltas,
-        numerator, denominator, delta_minus, delta_plus);
-  }
-
-  if (need_boundary_deltas && lower_boundary_is_closer) {
-    // The lower boundary is closer at half the distance of "normal" numbers.
-    // Increase the common denominator and adapt all but the delta_minus.
-    denominator->ShiftLeft(1);  // *2
-    numerator->ShiftLeft(1);    // *2
-    delta_plus->ShiftLeft(1);   // *2
-  }
-}
-
-
-// This routine multiplies numerator/denominator so that its values lies in the
-// range 1-10. That is after a call to this function we have:
-//    1 <= (numerator + delta_plus) /denominator < 10.
-// Let numerator the input before modification and numerator' the argument
-// after modification, then the output-parameter decimal_point is such that
-//  numerator / denominator * 10^estimated_power ==
-//    numerator' / denominator' * 10^(decimal_point - 1)
-// In some cases estimated_power was too low, and this is already the case. We
-// then simply adjust the power so that 10^(k-1) <= v < 10^k (with k ==
-// estimated_power) but do not touch the numerator or denominator.
-// Otherwise the routine multiplies the numerator and the deltas by 10.
-static void FixupMultiply10(int estimated_power, bool is_even,
-                            int* decimal_point,
-                            Bignum* numerator, Bignum* denominator,
-                            Bignum* delta_minus, Bignum* delta_plus) {
-  bool in_range;
-  if (is_even) {
-    // For IEEE doubles half-way cases (in decimal system numbers ending with 5)
-    // are rounded to the closest floating-point number with even significand.
-    in_range = Bignum::PlusCompare(*numerator, *delta_plus, *denominator) >= 0;
-  } else {
-    in_range = Bignum::PlusCompare(*numerator, *delta_plus, *denominator) > 0;
-  }
-  if (in_range) {
-    // Since numerator + delta_plus >= denominator we already have
-    // 1 <= numerator/denominator < 10. Simply update the estimated_power.
-    *decimal_point = estimated_power + 1;
-  } else {
-    *decimal_point = estimated_power;
-    numerator->Times10();
-    if (Bignum::Equal(*delta_minus, *delta_plus)) {
-      delta_minus->Times10();
-      delta_plus->AssignBignum(*delta_minus);
-    } else {
-      delta_minus->Times10();
-      delta_plus->Times10();
-    }
-  }
-}
-
-}  // namespace double_conversion
-
-// ICU PATCH: Close ICU namespace
-U_NAMESPACE_END
-#endif // ICU PATCH: close #if !UCONFIG_NO_FORMATTING
->>>>>>> a8a80be5
+// © 2018 and later: Unicode, Inc. and others.
+// License & terms of use: http://www.unicode.org/copyright.html
+//
+// From the double-conversion library. Original license:
+//
+// Copyright 2010 the V8 project authors. All rights reserved.
+// Redistribution and use in source and binary forms, with or without
+// modification, are permitted provided that the following conditions are
+// met:
+//
+//     * Redistributions of source code must retain the above copyright
+//       notice, this list of conditions and the following disclaimer.
+//     * Redistributions in binary form must reproduce the above
+//       copyright notice, this list of conditions and the following
+//       disclaimer in the documentation and/or other materials provided
+//       with the distribution.
+//     * Neither the name of Google Inc. nor the names of its
+//       contributors may be used to endorse or promote products derived
+//       from this software without specific prior written permission.
+//
+// THIS SOFTWARE IS PROVIDED BY THE COPYRIGHT HOLDERS AND CONTRIBUTORS
+// "AS IS" AND ANY EXPRESS OR IMPLIED WARRANTIES, INCLUDING, BUT NOT
+// LIMITED TO, THE IMPLIED WARRANTIES OF MERCHANTABILITY AND FITNESS FOR
+// A PARTICULAR PURPOSE ARE DISCLAIMED. IN NO EVENT SHALL THE COPYRIGHT
+// OWNER OR CONTRIBUTORS BE LIABLE FOR ANY DIRECT, INDIRECT, INCIDENTAL,
+// SPECIAL, EXEMPLARY, OR CONSEQUENTIAL DAMAGES (INCLUDING, BUT NOT
+// LIMITED TO, PROCUREMENT OF SUBSTITUTE GOODS OR SERVICES; LOSS OF USE,
+// DATA, OR PROFITS; OR BUSINESS INTERRUPTION) HOWEVER CAUSED AND ON ANY
+// THEORY OF LIABILITY, WHETHER IN CONTRACT, STRICT LIABILITY, OR TORT
+// (INCLUDING NEGLIGENCE OR OTHERWISE) ARISING IN ANY WAY OUT OF THE USE
+// OF THIS SOFTWARE, EVEN IF ADVISED OF THE POSSIBILITY OF SUCH DAMAGE.
+
+// ICU PATCH: ifdef around UCONFIG_NO_FORMATTING
+#include "unicode/utypes.h"
+#if !UCONFIG_NO_FORMATTING
+
+#include <cmath>
+
+// ICU PATCH: Customize header file paths for ICU.
+
+#include "double-conversion-bignum-dtoa.h"
+
+#include "double-conversion-bignum.h"
+#include "double-conversion-ieee.h"
+
+// ICU PATCH: Wrap in ICU namespace
+U_NAMESPACE_BEGIN
+
+namespace double_conversion {
+
+static int NormalizedExponent(uint64_t significand, int exponent) {
+  DOUBLE_CONVERSION_ASSERT(significand != 0);
+  while ((significand & Double::kHiddenBit) == 0) {
+    significand = significand << 1;
+    exponent = exponent - 1;
+  }
+  return exponent;
+}
+
+
+// Forward declarations:
+// Returns an estimation of k such that 10^(k-1) <= v < 10^k.
+static int EstimatePower(int exponent);
+// Computes v / 10^estimated_power exactly, as a ratio of two bignums, numerator
+// and denominator.
+static void InitialScaledStartValues(uint64_t significand,
+                                     int exponent,
+                                     bool lower_boundary_is_closer,
+                                     int estimated_power,
+                                     bool need_boundary_deltas,
+                                     Bignum* numerator,
+                                     Bignum* denominator,
+                                     Bignum* delta_minus,
+                                     Bignum* delta_plus);
+// Multiplies numerator/denominator so that its values lies in the range 1-10.
+// Returns decimal_point s.t.
+//  v = numerator'/denominator' * 10^(decimal_point-1)
+//     where numerator' and denominator' are the values of numerator and
+//     denominator after the call to this function.
+static void FixupMultiply10(int estimated_power, bool is_even,
+                            int* decimal_point,
+                            Bignum* numerator, Bignum* denominator,
+                            Bignum* delta_minus, Bignum* delta_plus);
+// Generates digits from the left to the right and stops when the generated
+// digits yield the shortest decimal representation of v.
+static void GenerateShortestDigits(Bignum* numerator, Bignum* denominator,
+                                   Bignum* delta_minus, Bignum* delta_plus,
+                                   bool is_even,
+                                   Vector<char> buffer, int* length);
+// Generates 'requested_digits' after the decimal point.
+static void BignumToFixed(int requested_digits, int* decimal_point,
+                          Bignum* numerator, Bignum* denominator,
+                          Vector<char> buffer, int* length);
+// Generates 'count' digits of numerator/denominator.
+// Once 'count' digits have been produced rounds the result depending on the
+// remainder (remainders of exactly .5 round upwards). Might update the
+// decimal_point when rounding up (for example for 0.9999).
+static void GenerateCountedDigits(int count, int* decimal_point,
+                                  Bignum* numerator, Bignum* denominator,
+                                  Vector<char> buffer, int* length);
+
+
+void BignumDtoa(double v, BignumDtoaMode mode, int requested_digits,
+                Vector<char> buffer, int* length, int* decimal_point) {
+  DOUBLE_CONVERSION_ASSERT(v > 0);
+  DOUBLE_CONVERSION_ASSERT(!Double(v).IsSpecial());
+  uint64_t significand;
+  int exponent;
+  bool lower_boundary_is_closer;
+  if (mode == BIGNUM_DTOA_SHORTEST_SINGLE) {
+    float f = static_cast<float>(v);
+    DOUBLE_CONVERSION_ASSERT(f == v);
+    significand = Single(f).Significand();
+    exponent = Single(f).Exponent();
+    lower_boundary_is_closer = Single(f).LowerBoundaryIsCloser();
+  } else {
+    significand = Double(v).Significand();
+    exponent = Double(v).Exponent();
+    lower_boundary_is_closer = Double(v).LowerBoundaryIsCloser();
+  }
+  bool need_boundary_deltas =
+      (mode == BIGNUM_DTOA_SHORTEST || mode == BIGNUM_DTOA_SHORTEST_SINGLE);
+
+  bool is_even = (significand & 1) == 0;
+  int normalized_exponent = NormalizedExponent(significand, exponent);
+  // estimated_power might be too low by 1.
+  int estimated_power = EstimatePower(normalized_exponent);
+
+  // Shortcut for Fixed.
+  // The requested digits correspond to the digits after the point. If the
+  // number is much too small, then there is no need in trying to get any
+  // digits.
+  if (mode == BIGNUM_DTOA_FIXED && -estimated_power - 1 > requested_digits) {
+    buffer[0] = '\0';
+    *length = 0;
+    // Set decimal-point to -requested_digits. This is what Gay does.
+    // Note that it should not have any effect anyways since the string is
+    // empty.
+    *decimal_point = -requested_digits;
+    return;
+  }
+
+  Bignum numerator;
+  Bignum denominator;
+  Bignum delta_minus;
+  Bignum delta_plus;
+  // Make sure the bignum can grow large enough. The smallest double equals
+  // 4e-324. In this case the denominator needs fewer than 324*4 binary digits.
+  // The maximum double is 1.7976931348623157e308 which needs fewer than
+  // 308*4 binary digits.
+  DOUBLE_CONVERSION_ASSERT(Bignum::kMaxSignificantBits >= 324*4);
+  InitialScaledStartValues(significand, exponent, lower_boundary_is_closer,
+                           estimated_power, need_boundary_deltas,
+                           &numerator, &denominator,
+                           &delta_minus, &delta_plus);
+  // We now have v = (numerator / denominator) * 10^estimated_power.
+  FixupMultiply10(estimated_power, is_even, decimal_point,
+                  &numerator, &denominator,
+                  &delta_minus, &delta_plus);
+  // We now have v = (numerator / denominator) * 10^(decimal_point-1), and
+  //  1 <= (numerator + delta_plus) / denominator < 10
+  switch (mode) {
+    case BIGNUM_DTOA_SHORTEST:
+    case BIGNUM_DTOA_SHORTEST_SINGLE:
+      GenerateShortestDigits(&numerator, &denominator,
+                             &delta_minus, &delta_plus,
+                             is_even, buffer, length);
+      break;
+    case BIGNUM_DTOA_FIXED:
+      BignumToFixed(requested_digits, decimal_point,
+                    &numerator, &denominator,
+                    buffer, length);
+      break;
+    case BIGNUM_DTOA_PRECISION:
+      GenerateCountedDigits(requested_digits, decimal_point,
+                            &numerator, &denominator,
+                            buffer, length);
+      break;
+    default:
+      DOUBLE_CONVERSION_UNREACHABLE();
+  }
+  buffer[*length] = '\0';
+}
+
+
+// The procedure starts generating digits from the left to the right and stops
+// when the generated digits yield the shortest decimal representation of v. A
+// decimal representation of v is a number lying closer to v than to any other
+// double, so it converts to v when read.
+//
+// This is true if d, the decimal representation, is between m- and m+, the
+// upper and lower boundaries. d must be strictly between them if !is_even.
+//           m- := (numerator - delta_minus) / denominator
+//           m+ := (numerator + delta_plus) / denominator
+//
+// Precondition: 0 <= (numerator+delta_plus) / denominator < 10.
+//   If 1 <= (numerator+delta_plus) / denominator < 10 then no leading 0 digit
+//   will be produced. This should be the standard precondition.
+static void GenerateShortestDigits(Bignum* numerator, Bignum* denominator,
+                                   Bignum* delta_minus, Bignum* delta_plus,
+                                   bool is_even,
+                                   Vector<char> buffer, int* length) {
+  // Small optimization: if delta_minus and delta_plus are the same just reuse
+  // one of the two bignums.
+  if (Bignum::Equal(*delta_minus, *delta_plus)) {
+    delta_plus = delta_minus;
+  }
+  *length = 0;
+  for (;;) {
+    uint16_t digit;
+    digit = numerator->DivideModuloIntBignum(*denominator);
+    DOUBLE_CONVERSION_ASSERT(digit <= 9);  // digit is a uint16_t and therefore always positive.
+    // digit = numerator / denominator (integer division).
+    // numerator = numerator % denominator.
+    buffer[(*length)++] = static_cast<char>(digit + '0');
+
+    // Can we stop already?
+    // If the remainder of the division is less than the distance to the lower
+    // boundary we can stop. In this case we simply round down (discarding the
+    // remainder).
+    // Similarly we test if we can round up (using the upper boundary).
+    bool in_delta_room_minus;
+    bool in_delta_room_plus;
+    if (is_even) {
+      in_delta_room_minus = Bignum::LessEqual(*numerator, *delta_minus);
+    } else {
+      in_delta_room_minus = Bignum::Less(*numerator, *delta_minus);
+    }
+    if (is_even) {
+      in_delta_room_plus =
+          Bignum::PlusCompare(*numerator, *delta_plus, *denominator) >= 0;
+    } else {
+      in_delta_room_plus =
+          Bignum::PlusCompare(*numerator, *delta_plus, *denominator) > 0;
+    }
+    if (!in_delta_room_minus && !in_delta_room_plus) {
+      // Prepare for next iteration.
+      numerator->Times10();
+      delta_minus->Times10();
+      // We optimized delta_plus to be equal to delta_minus (if they share the
+      // same value). So don't multiply delta_plus if they point to the same
+      // object.
+      if (delta_minus != delta_plus) {
+        delta_plus->Times10();
+      }
+    } else if (in_delta_room_minus && in_delta_room_plus) {
+      // Let's see if 2*numerator < denominator.
+      // If yes, then the next digit would be < 5 and we can round down.
+      int compare = Bignum::PlusCompare(*numerator, *numerator, *denominator);
+      if (compare < 0) {
+        // Remaining digits are less than .5. -> Round down (== do nothing).
+      } else if (compare > 0) {
+        // Remaining digits are more than .5 of denominator. -> Round up.
+        // Note that the last digit could not be a '9' as otherwise the whole
+        // loop would have stopped earlier.
+        // We still have an assert here in case the preconditions were not
+        // satisfied.
+        DOUBLE_CONVERSION_ASSERT(buffer[(*length) - 1] != '9');
+        buffer[(*length) - 1]++;
+      } else {
+        // Halfway case.
+        // TODO(floitsch): need a way to solve half-way cases.
+        //   For now let's round towards even (since this is what Gay seems to
+        //   do).
+
+        if ((buffer[(*length) - 1] - '0') % 2 == 0) {
+          // Round down => Do nothing.
+        } else {
+          DOUBLE_CONVERSION_ASSERT(buffer[(*length) - 1] != '9');
+          buffer[(*length) - 1]++;
+        }
+      }
+      return;
+    } else if (in_delta_room_minus) {
+      // Round down (== do nothing).
+      return;
+    } else {  // in_delta_room_plus
+      // Round up.
+      // Note again that the last digit could not be '9' since this would have
+      // stopped the loop earlier.
+      // We still have an DOUBLE_CONVERSION_ASSERT here, in case the preconditions were not
+      // satisfied.
+      DOUBLE_CONVERSION_ASSERT(buffer[(*length) -1] != '9');
+      buffer[(*length) - 1]++;
+      return;
+    }
+  }
+}
+
+
+// Let v = numerator / denominator < 10.
+// Then we generate 'count' digits of d = x.xxxxx... (without the decimal point)
+// from left to right. Once 'count' digits have been produced we decide whether
+// to round up or down. Remainders of exactly .5 round upwards. Numbers such
+// as 9.999999 propagate a carry all the way, and change the
+// exponent (decimal_point), when rounding upwards.
+static void GenerateCountedDigits(int count, int* decimal_point,
+                                  Bignum* numerator, Bignum* denominator,
+                                  Vector<char> buffer, int* length) {
+  DOUBLE_CONVERSION_ASSERT(count >= 0);
+  for (int i = 0; i < count - 1; ++i) {
+    uint16_t digit;
+    digit = numerator->DivideModuloIntBignum(*denominator);
+    DOUBLE_CONVERSION_ASSERT(digit <= 9);  // digit is a uint16_t and therefore always positive.
+    // digit = numerator / denominator (integer division).
+    // numerator = numerator % denominator.
+    buffer[i] = static_cast<char>(digit + '0');
+    // Prepare for next iteration.
+    numerator->Times10();
+  }
+  // Generate the last digit.
+  uint16_t digit;
+  digit = numerator->DivideModuloIntBignum(*denominator);
+  if (Bignum::PlusCompare(*numerator, *numerator, *denominator) >= 0) {
+    digit++;
+  }
+  DOUBLE_CONVERSION_ASSERT(digit <= 10);
+  buffer[count - 1] = static_cast<char>(digit + '0');
+  // Correct bad digits (in case we had a sequence of '9's). Propagate the
+  // carry until we hat a non-'9' or til we reach the first digit.
+  for (int i = count - 1; i > 0; --i) {
+    if (buffer[i] != '0' + 10) break;
+    buffer[i] = '0';
+    buffer[i - 1]++;
+  }
+  if (buffer[0] == '0' + 10) {
+    // Propagate a carry past the top place.
+    buffer[0] = '1';
+    (*decimal_point)++;
+  }
+  *length = count;
+}
+
+
+// Generates 'requested_digits' after the decimal point. It might omit
+// trailing '0's. If the input number is too small then no digits at all are
+// generated (ex.: 2 fixed digits for 0.00001).
+//
+// Input verifies:  1 <= (numerator + delta) / denominator < 10.
+static void BignumToFixed(int requested_digits, int* decimal_point,
+                          Bignum* numerator, Bignum* denominator,
+                          Vector<char> buffer, int* length) {
+  // Note that we have to look at more than just the requested_digits, since
+  // a number could be rounded up. Example: v=0.5 with requested_digits=0.
+  // Even though the power of v equals 0 we can't just stop here.
+  if (-(*decimal_point) > requested_digits) {
+    // The number is definitively too small.
+    // Ex: 0.001 with requested_digits == 1.
+    // Set decimal-point to -requested_digits. This is what Gay does.
+    // Note that it should not have any effect anyways since the string is
+    // empty.
+    *decimal_point = -requested_digits;
+    *length = 0;
+    return;
+  } else if (-(*decimal_point) == requested_digits) {
+    // We only need to verify if the number rounds down or up.
+    // Ex: 0.04 and 0.06 with requested_digits == 1.
+    DOUBLE_CONVERSION_ASSERT(*decimal_point == -requested_digits);
+    // Initially the fraction lies in range (1, 10]. Multiply the denominator
+    // by 10 so that we can compare more easily.
+    denominator->Times10();
+    if (Bignum::PlusCompare(*numerator, *numerator, *denominator) >= 0) {
+      // If the fraction is >= 0.5 then we have to include the rounded
+      // digit.
+      buffer[0] = '1';
+      *length = 1;
+      (*decimal_point)++;
+    } else {
+      // Note that we caught most of similar cases earlier.
+      *length = 0;
+    }
+    return;
+  } else {
+    // The requested digits correspond to the digits after the point.
+    // The variable 'needed_digits' includes the digits before the point.
+    int needed_digits = (*decimal_point) + requested_digits;
+    GenerateCountedDigits(needed_digits, decimal_point,
+                          numerator, denominator,
+                          buffer, length);
+  }
+}
+
+
+// Returns an estimation of k such that 10^(k-1) <= v < 10^k where
+// v = f * 2^exponent and 2^52 <= f < 2^53.
+// v is hence a normalized double with the given exponent. The output is an
+// approximation for the exponent of the decimal approximation .digits * 10^k.
+//
+// The result might undershoot by 1 in which case 10^k <= v < 10^k+1.
+// Note: this property holds for v's upper boundary m+ too.
+//    10^k <= m+ < 10^k+1.
+//   (see explanation below).
+//
+// Examples:
+//  EstimatePower(0)   => 16
+//  EstimatePower(-52) => 0
+//
+// Note: e >= 0 => EstimatedPower(e) > 0. No similar claim can be made for e<0.
+static int EstimatePower(int exponent) {
+  // This function estimates log10 of v where v = f*2^e (with e == exponent).
+  // Note that 10^floor(log10(v)) <= v, but v <= 10^ceil(log10(v)).
+  // Note that f is bounded by its container size. Let p = 53 (the double's
+  // significand size). Then 2^(p-1) <= f < 2^p.
+  //
+  // Given that log10(v) == log2(v)/log2(10) and e+(len(f)-1) is quite close
+  // to log2(v) the function is simplified to (e+(len(f)-1)/log2(10)).
+  // The computed number undershoots by less than 0.631 (when we compute log3
+  // and not log10).
+  //
+  // Optimization: since we only need an approximated result this computation
+  // can be performed on 64 bit integers. On x86/x64 architecture the speedup is
+  // not really measurable, though.
+  //
+  // Since we want to avoid overshooting we decrement by 1e10 so that
+  // floating-point imprecisions don't affect us.
+  //
+  // Explanation for v's boundary m+: the computation takes advantage of
+  // the fact that 2^(p-1) <= f < 2^p. Boundaries still satisfy this requirement
+  // (even for denormals where the delta can be much more important).
+
+  const double k1Log10 = 0.30102999566398114;  // 1/lg(10)
+
+  // For doubles len(f) == 53 (don't forget the hidden bit).
+  const int kSignificandSize = Double::kSignificandSize;
+  double estimate = ceil((exponent + kSignificandSize - 1) * k1Log10 - 1e-10);
+  return static_cast<int>(estimate);
+}
+
+
+// See comments for InitialScaledStartValues.
+static void InitialScaledStartValuesPositiveExponent(
+    uint64_t significand, int exponent,
+    int estimated_power, bool need_boundary_deltas,
+    Bignum* numerator, Bignum* denominator,
+    Bignum* delta_minus, Bignum* delta_plus) {
+  // A positive exponent implies a positive power.
+  DOUBLE_CONVERSION_ASSERT(estimated_power >= 0);
+  // Since the estimated_power is positive we simply multiply the denominator
+  // by 10^estimated_power.
+
+  // numerator = v.
+  numerator->AssignUInt64(significand);
+  numerator->ShiftLeft(exponent);
+  // denominator = 10^estimated_power.
+  denominator->AssignPowerUInt16(10, estimated_power);
+
+  if (need_boundary_deltas) {
+    // Introduce a common denominator so that the deltas to the boundaries are
+    // integers.
+    denominator->ShiftLeft(1);
+    numerator->ShiftLeft(1);
+    // Let v = f * 2^e, then m+ - v = 1/2 * 2^e; With the common
+    // denominator (of 2) delta_plus equals 2^e.
+    delta_plus->AssignUInt16(1);
+    delta_plus->ShiftLeft(exponent);
+    // Same for delta_minus. The adjustments if f == 2^p-1 are done later.
+    delta_minus->AssignUInt16(1);
+    delta_minus->ShiftLeft(exponent);
+  }
+}
+
+
+// See comments for InitialScaledStartValues
+static void InitialScaledStartValuesNegativeExponentPositivePower(
+    uint64_t significand, int exponent,
+    int estimated_power, bool need_boundary_deltas,
+    Bignum* numerator, Bignum* denominator,
+    Bignum* delta_minus, Bignum* delta_plus) {
+  // v = f * 2^e with e < 0, and with estimated_power >= 0.
+  // This means that e is close to 0 (have a look at how estimated_power is
+  // computed).
+
+  // numerator = significand
+  //  since v = significand * 2^exponent this is equivalent to
+  //  numerator = v * / 2^-exponent
+  numerator->AssignUInt64(significand);
+  // denominator = 10^estimated_power * 2^-exponent (with exponent < 0)
+  denominator->AssignPowerUInt16(10, estimated_power);
+  denominator->ShiftLeft(-exponent);
+
+  if (need_boundary_deltas) {
+    // Introduce a common denominator so that the deltas to the boundaries are
+    // integers.
+    denominator->ShiftLeft(1);
+    numerator->ShiftLeft(1);
+    // Let v = f * 2^e, then m+ - v = 1/2 * 2^e; With the common
+    // denominator (of 2) delta_plus equals 2^e.
+    // Given that the denominator already includes v's exponent the distance
+    // to the boundaries is simply 1.
+    delta_plus->AssignUInt16(1);
+    // Same for delta_minus. The adjustments if f == 2^p-1 are done later.
+    delta_minus->AssignUInt16(1);
+  }
+}
+
+
+// See comments for InitialScaledStartValues
+static void InitialScaledStartValuesNegativeExponentNegativePower(
+    uint64_t significand, int exponent,
+    int estimated_power, bool need_boundary_deltas,
+    Bignum* numerator, Bignum* denominator,
+    Bignum* delta_minus, Bignum* delta_plus) {
+  // Instead of multiplying the denominator with 10^estimated_power we
+  // multiply all values (numerator and deltas) by 10^-estimated_power.
+
+  // Use numerator as temporary container for power_ten.
+  Bignum* power_ten = numerator;
+  power_ten->AssignPowerUInt16(10, -estimated_power);
+
+  if (need_boundary_deltas) {
+    // Since power_ten == numerator we must make a copy of 10^estimated_power
+    // before we complete the computation of the numerator.
+    // delta_plus = delta_minus = 10^estimated_power
+    delta_plus->AssignBignum(*power_ten);
+    delta_minus->AssignBignum(*power_ten);
+  }
+
+  // numerator = significand * 2 * 10^-estimated_power
+  //  since v = significand * 2^exponent this is equivalent to
+  // numerator = v * 10^-estimated_power * 2 * 2^-exponent.
+  // Remember: numerator has been abused as power_ten. So no need to assign it
+  //  to itself.
+  DOUBLE_CONVERSION_ASSERT(numerator == power_ten);
+  numerator->MultiplyByUInt64(significand);
+
+  // denominator = 2 * 2^-exponent with exponent < 0.
+  denominator->AssignUInt16(1);
+  denominator->ShiftLeft(-exponent);
+
+  if (need_boundary_deltas) {
+    // Introduce a common denominator so that the deltas to the boundaries are
+    // integers.
+    numerator->ShiftLeft(1);
+    denominator->ShiftLeft(1);
+    // With this shift the boundaries have their correct value, since
+    // delta_plus = 10^-estimated_power, and
+    // delta_minus = 10^-estimated_power.
+    // These assignments have been done earlier.
+    // The adjustments if f == 2^p-1 (lower boundary is closer) are done later.
+  }
+}
+
+
+// Let v = significand * 2^exponent.
+// Computes v / 10^estimated_power exactly, as a ratio of two bignums, numerator
+// and denominator. The functions GenerateShortestDigits and
+// GenerateCountedDigits will then convert this ratio to its decimal
+// representation d, with the required accuracy.
+// Then d * 10^estimated_power is the representation of v.
+// (Note: the fraction and the estimated_power might get adjusted before
+// generating the decimal representation.)
+//
+// The initial start values consist of:
+//  - a scaled numerator: s.t. numerator/denominator == v / 10^estimated_power.
+//  - a scaled (common) denominator.
+//  optionally (used by GenerateShortestDigits to decide if it has the shortest
+//  decimal converting back to v):
+//  - v - m-: the distance to the lower boundary.
+//  - m+ - v: the distance to the upper boundary.
+//
+// v, m+, m-, and therefore v - m- and m+ - v all share the same denominator.
+//
+// Let ep == estimated_power, then the returned values will satisfy:
+//  v / 10^ep = numerator / denominator.
+//  v's boundaries m- and m+:
+//    m- / 10^ep == v / 10^ep - delta_minus / denominator
+//    m+ / 10^ep == v / 10^ep + delta_plus / denominator
+//  Or in other words:
+//    m- == v - delta_minus * 10^ep / denominator;
+//    m+ == v + delta_plus * 10^ep / denominator;
+//
+// Since 10^(k-1) <= v < 10^k    (with k == estimated_power)
+//  or       10^k <= v < 10^(k+1)
+//  we then have 0.1 <= numerator/denominator < 1
+//           or    1 <= numerator/denominator < 10
+//
+// It is then easy to kickstart the digit-generation routine.
+//
+// The boundary-deltas are only filled if the mode equals BIGNUM_DTOA_SHORTEST
+// or BIGNUM_DTOA_SHORTEST_SINGLE.
+
+static void InitialScaledStartValues(uint64_t significand,
+                                     int exponent,
+                                     bool lower_boundary_is_closer,
+                                     int estimated_power,
+                                     bool need_boundary_deltas,
+                                     Bignum* numerator,
+                                     Bignum* denominator,
+                                     Bignum* delta_minus,
+                                     Bignum* delta_plus) {
+  if (exponent >= 0) {
+    InitialScaledStartValuesPositiveExponent(
+        significand, exponent, estimated_power, need_boundary_deltas,
+        numerator, denominator, delta_minus, delta_plus);
+  } else if (estimated_power >= 0) {
+    InitialScaledStartValuesNegativeExponentPositivePower(
+        significand, exponent, estimated_power, need_boundary_deltas,
+        numerator, denominator, delta_minus, delta_plus);
+  } else {
+    InitialScaledStartValuesNegativeExponentNegativePower(
+        significand, exponent, estimated_power, need_boundary_deltas,
+        numerator, denominator, delta_minus, delta_plus);
+  }
+
+  if (need_boundary_deltas && lower_boundary_is_closer) {
+    // The lower boundary is closer at half the distance of "normal" numbers.
+    // Increase the common denominator and adapt all but the delta_minus.
+    denominator->ShiftLeft(1);  // *2
+    numerator->ShiftLeft(1);    // *2
+    delta_plus->ShiftLeft(1);   // *2
+  }
+}
+
+
+// This routine multiplies numerator/denominator so that its values lies in the
+// range 1-10. That is after a call to this function we have:
+//    1 <= (numerator + delta_plus) /denominator < 10.
+// Let numerator the input before modification and numerator' the argument
+// after modification, then the output-parameter decimal_point is such that
+//  numerator / denominator * 10^estimated_power ==
+//    numerator' / denominator' * 10^(decimal_point - 1)
+// In some cases estimated_power was too low, and this is already the case. We
+// then simply adjust the power so that 10^(k-1) <= v < 10^k (with k ==
+// estimated_power) but do not touch the numerator or denominator.
+// Otherwise the routine multiplies the numerator and the deltas by 10.
+static void FixupMultiply10(int estimated_power, bool is_even,
+                            int* decimal_point,
+                            Bignum* numerator, Bignum* denominator,
+                            Bignum* delta_minus, Bignum* delta_plus) {
+  bool in_range;
+  if (is_even) {
+    // For IEEE doubles half-way cases (in decimal system numbers ending with 5)
+    // are rounded to the closest floating-point number with even significand.
+    in_range = Bignum::PlusCompare(*numerator, *delta_plus, *denominator) >= 0;
+  } else {
+    in_range = Bignum::PlusCompare(*numerator, *delta_plus, *denominator) > 0;
+  }
+  if (in_range) {
+    // Since numerator + delta_plus >= denominator we already have
+    // 1 <= numerator/denominator < 10. Simply update the estimated_power.
+    *decimal_point = estimated_power + 1;
+  } else {
+    *decimal_point = estimated_power;
+    numerator->Times10();
+    if (Bignum::Equal(*delta_minus, *delta_plus)) {
+      delta_minus->Times10();
+      delta_plus->AssignBignum(*delta_minus);
+    } else {
+      delta_minus->Times10();
+      delta_plus->Times10();
+    }
+  }
+}
+
+}  // namespace double_conversion
+
+// ICU PATCH: Close ICU namespace
+U_NAMESPACE_END
+#endif // ICU PATCH: close #if !UCONFIG_NO_FORMATTING