--- conflicted
+++ resolved
@@ -1,1896 +1,992 @@
-<<<<<<< HEAD
-// © 2016 and later: Unicode, Inc. and others.
-// License & terms of use: http://www.unicode.org/copyright.html
-/*
- ******************************************************************************
- * Copyright (C) 2007-2014, International Business Machines Corporation
- * and others. All Rights Reserved.
- ******************************************************************************
- *
- * File CHNSECAL.CPP
- *
- * Modification History:
- *
- *   Date        Name        Description
- *   9/18/2007  ajmacher         ported from java ChineseCalendar
- *****************************************************************************
- */
-
-#include "chnsecal.h"
-
-#if !UCONFIG_NO_FORMATTING
-
-#include "umutex.h"
-#include <float.h>
-#include "gregoimp.h" // Math
-#include "astro.h" // CalendarAstronomer
-#include "unicode/simpletz.h"
-#include "uhash.h"
-#include "ucln_in.h"
-
-// Debugging
-#ifdef U_DEBUG_CHNSECAL
-# include <stdio.h>
-# include <stdarg.h>
-static void debug_chnsecal_loc(const char *f, int32_t l)
-{
-    fprintf(stderr, "%s:%d: ", f, l);
-}
-
-static void debug_chnsecal_msg(const char *pat, ...)
-{
-    va_list ap;
-    va_start(ap, pat);
-    vfprintf(stderr, pat, ap);
-    fflush(stderr);
-}
-// must use double parens, i.e.:  U_DEBUG_CHNSECAL_MSG(("four is: %d",4));
-#define U_DEBUG_CHNSECAL_MSG(x) {debug_chnsecal_loc(__FILE__,__LINE__);debug_chnsecal_msg x;}
-#else
-#define U_DEBUG_CHNSECAL_MSG(x)
-#endif
-
-
-// --- The cache --
-static icu::UMutex astroLock;
-static icu::CalendarAstronomer *gChineseCalendarAstro = NULL;
-
-// Lazy Creation & Access synchronized by class CalendarCache with a mutex.
-static icu::CalendarCache *gChineseCalendarWinterSolsticeCache = NULL;
-static icu::CalendarCache *gChineseCalendarNewYearCache = NULL;
-
-static icu::TimeZone *gChineseCalendarZoneAstroCalc = NULL;
-static icu::UInitOnce gChineseCalendarZoneAstroCalcInitOnce = U_INITONCE_INITIALIZER;
-
-/**
- * The start year of the Chinese calendar, the 61st year of the reign
- * of Huang Di.  Some sources use the first year of his reign,
- * resulting in EXTENDED_YEAR values 60 years greater and ERA (cycle)
- * values one greater.
- */
-static const int32_t CHINESE_EPOCH_YEAR = -2636; // Gregorian year
-
-/**
- * The offset from GMT in milliseconds at which we perform astronomical
- * computations.  Some sources use a different historically accurate
- * offset of GMT+7:45:40 for years before 1929; we do not do this.
- */
-static const int32_t CHINA_OFFSET = 8 * kOneHour;
-
-/**
- * Value to be added or subtracted from the local days of a new moon to
- * get close to the next or prior new moon, but not cross it.  Must be
- * >= 1 and < CalendarAstronomer.SYNODIC_MONTH.
- */
-static const int32_t SYNODIC_GAP = 25;
-
-
-U_CDECL_BEGIN
-static UBool calendar_chinese_cleanup(void) {
-    if (gChineseCalendarAstro) {
-        delete gChineseCalendarAstro;
-        gChineseCalendarAstro = NULL;
-    }
-    if (gChineseCalendarWinterSolsticeCache) {
-        delete gChineseCalendarWinterSolsticeCache;
-        gChineseCalendarWinterSolsticeCache = NULL;
-    }
-    if (gChineseCalendarNewYearCache) {
-        delete gChineseCalendarNewYearCache;
-        gChineseCalendarNewYearCache = NULL;
-    }
-    if (gChineseCalendarZoneAstroCalc) {
-        delete gChineseCalendarZoneAstroCalc;
-        gChineseCalendarZoneAstroCalc = NULL;
-    }
-    gChineseCalendarZoneAstroCalcInitOnce.reset();
-    return TRUE;
-}
-U_CDECL_END
-
-U_NAMESPACE_BEGIN
-
-
-// Implementation of the ChineseCalendar class
-
-
-//-------------------------------------------------------------------------
-// Constructors...
-//-------------------------------------------------------------------------
-
-
-ChineseCalendar* ChineseCalendar::clone() const {
-    return new ChineseCalendar(*this);
-}
-
-ChineseCalendar::ChineseCalendar(const Locale& aLocale, UErrorCode& success)
-:   Calendar(TimeZone::forLocaleOrDefault(aLocale), aLocale, success),
-    isLeapYear(FALSE),
-    fEpochYear(CHINESE_EPOCH_YEAR),
-    fZoneAstroCalc(getChineseCalZoneAstroCalc())
-{
-    setTimeInMillis(getNow(), success); // Call this again now that the vtable is set up properly.
-}
-
-ChineseCalendar::ChineseCalendar(const Locale& aLocale, int32_t epochYear,
-                                const TimeZone* zoneAstroCalc, UErrorCode &success)
-:   Calendar(TimeZone::forLocaleOrDefault(aLocale), aLocale, success),
-    isLeapYear(FALSE),
-    fEpochYear(epochYear),
-    fZoneAstroCalc(zoneAstroCalc)
-{
-    setTimeInMillis(getNow(), success); // Call this again now that the vtable is set up properly.
-}
-
-ChineseCalendar::ChineseCalendar(const ChineseCalendar& other) : Calendar(other) {
-    isLeapYear = other.isLeapYear;
-    fEpochYear = other.fEpochYear;
-    fZoneAstroCalc = other.fZoneAstroCalc;
-}
-
-ChineseCalendar::~ChineseCalendar()
-{
-}
-
-const char *ChineseCalendar::getType() const {
-    return "chinese";
-}
-
-static void U_CALLCONV initChineseCalZoneAstroCalc() {
-    gChineseCalendarZoneAstroCalc = new SimpleTimeZone(CHINA_OFFSET, UNICODE_STRING_SIMPLE("CHINA_ZONE") );
-    ucln_i18n_registerCleanup(UCLN_I18N_CHINESE_CALENDAR, calendar_chinese_cleanup);
-}
-
-const TimeZone* ChineseCalendar::getChineseCalZoneAstroCalc(void) const {
-    umtx_initOnce(gChineseCalendarZoneAstroCalcInitOnce, &initChineseCalZoneAstroCalc);
-    return gChineseCalendarZoneAstroCalc;
-}
-
-//-------------------------------------------------------------------------
-// Minimum / Maximum access functions
-//-------------------------------------------------------------------------
-
-
-static const int32_t LIMITS[UCAL_FIELD_COUNT][4] = {
-    // Minimum  Greatest     Least    Maximum
-    //           Minimum   Maximum
-    {        1,        1,    83333,    83333}, // ERA
-    {        1,        1,       60,       60}, // YEAR
-    {        0,        0,       11,       11}, // MONTH
-    {        1,        1,       50,       55}, // WEEK_OF_YEAR
-    {/*N/A*/-1,/*N/A*/-1,/*N/A*/-1,/*N/A*/-1}, // WEEK_OF_MONTH
-    {        1,        1,       29,       30}, // DAY_OF_MONTH
-    {        1,        1,      353,      385}, // DAY_OF_YEAR
-    {/*N/A*/-1,/*N/A*/-1,/*N/A*/-1,/*N/A*/-1}, // DAY_OF_WEEK
-    {       -1,       -1,        5,        5}, // DAY_OF_WEEK_IN_MONTH
-    {/*N/A*/-1,/*N/A*/-1,/*N/A*/-1,/*N/A*/-1}, // AM_PM
-    {/*N/A*/-1,/*N/A*/-1,/*N/A*/-1,/*N/A*/-1}, // HOUR
-    {/*N/A*/-1,/*N/A*/-1,/*N/A*/-1,/*N/A*/-1}, // HOUR_OF_DAY
-    {/*N/A*/-1,/*N/A*/-1,/*N/A*/-1,/*N/A*/-1}, // MINUTE
-    {/*N/A*/-1,/*N/A*/-1,/*N/A*/-1,/*N/A*/-1}, // SECOND
-    {/*N/A*/-1,/*N/A*/-1,/*N/A*/-1,/*N/A*/-1}, // MILLISECOND
-    {/*N/A*/-1,/*N/A*/-1,/*N/A*/-1,/*N/A*/-1}, // ZONE_OFFSET
-    {/*N/A*/-1,/*N/A*/-1,/*N/A*/-1,/*N/A*/-1}, // DST_OFFSET
-    { -5000000, -5000000,  5000000,  5000000}, // YEAR_WOY
-    {/*N/A*/-1,/*N/A*/-1,/*N/A*/-1,/*N/A*/-1}, // DOW_LOCAL
-    { -5000000, -5000000,  5000000,  5000000}, // EXTENDED_YEAR
-    {/*N/A*/-1,/*N/A*/-1,/*N/A*/-1,/*N/A*/-1}, // JULIAN_DAY
-    {/*N/A*/-1,/*N/A*/-1,/*N/A*/-1,/*N/A*/-1}, // MILLISECONDS_IN_DAY
-    {        0,        0,        1,        1}, // IS_LEAP_MONTH
-};
-
-
-/**
-* @draft ICU 2.4
-*/
-int32_t ChineseCalendar::handleGetLimit(UCalendarDateFields field, ELimitType limitType) const {
-    return LIMITS[field][limitType];
-}
-
-
-//----------------------------------------------------------------------
-// Calendar framework
-//----------------------------------------------------------------------
-
-/**
- * Implement abstract Calendar method to return the extended year
- * defined by the current fields.  This will use either the ERA and
- * YEAR field as the cycle and year-of-cycle, or the EXTENDED_YEAR
- * field as the continuous year count, depending on which is newer.
- * @stable ICU 2.8
- */
-int32_t ChineseCalendar::handleGetExtendedYear() {
-    int32_t year;
-    if (newestStamp(UCAL_ERA, UCAL_YEAR, kUnset) <= fStamp[UCAL_EXTENDED_YEAR]) {
-        year = internalGet(UCAL_EXTENDED_YEAR, 1); // Default to year 1
-    } else {
-        int32_t cycle = internalGet(UCAL_ERA, 1) - 1; // 0-based cycle
-        // adjust to the instance specific epoch
-        year = cycle * 60 + internalGet(UCAL_YEAR, 1) - (fEpochYear - CHINESE_EPOCH_YEAR);
-    }
-    return year;
-}
-
-/**
- * Override Calendar method to return the number of days in the given
- * extended year and month.
- *
- * <p>Note: This method also reads the IS_LEAP_MONTH field to determine
- * whether or not the given month is a leap month.
- * @stable ICU 2.8
- */
-int32_t ChineseCalendar::handleGetMonthLength(int32_t extendedYear, int32_t month) const {
-    int32_t thisStart = handleComputeMonthStart(extendedYear, month, TRUE) -
-        kEpochStartAsJulianDay + 1; // Julian day -> local days
-    int32_t nextStart = newMoonNear(thisStart + SYNODIC_GAP, TRUE);
-    return nextStart - thisStart;
-}
-
-/**
- * Override Calendar to compute several fields specific to the Chinese
- * calendar system.  These are:
- *
- * <ul><li>ERA
- * <li>YEAR
- * <li>MONTH
- * <li>DAY_OF_MONTH
- * <li>DAY_OF_YEAR
- * <li>EXTENDED_YEAR</ul>
- *
- * The DAY_OF_WEEK and DOW_LOCAL fields are already set when this
- * method is called.  The getGregorianXxx() methods return Gregorian
- * calendar equivalents for the given Julian day.
- *
- * <p>Compute the ChineseCalendar-specific field IS_LEAP_MONTH.
- * @stable ICU 2.8
- */
-void ChineseCalendar::handleComputeFields(int32_t julianDay, UErrorCode &/*status*/) {
-
-    computeChineseFields(julianDay - kEpochStartAsJulianDay, // local days
-                         getGregorianYear(), getGregorianMonth(),
-                         TRUE); // set all fields
-}
-
-/**
- * Field resolution table that incorporates IS_LEAP_MONTH.
- */
-const UFieldResolutionTable ChineseCalendar::CHINESE_DATE_PRECEDENCE[] =
-{
-    {
-        { UCAL_DAY_OF_MONTH, kResolveSTOP },
-        { UCAL_WEEK_OF_YEAR, UCAL_DAY_OF_WEEK, kResolveSTOP },
-        { UCAL_WEEK_OF_MONTH, UCAL_DAY_OF_WEEK, kResolveSTOP },
-        { UCAL_DAY_OF_WEEK_IN_MONTH, UCAL_DAY_OF_WEEK, kResolveSTOP },
-        { UCAL_WEEK_OF_YEAR, UCAL_DOW_LOCAL, kResolveSTOP },
-        { UCAL_WEEK_OF_MONTH, UCAL_DOW_LOCAL, kResolveSTOP },
-        { UCAL_DAY_OF_WEEK_IN_MONTH, UCAL_DOW_LOCAL, kResolveSTOP },
-        { UCAL_DAY_OF_YEAR, kResolveSTOP },
-        { kResolveRemap | UCAL_DAY_OF_MONTH, UCAL_IS_LEAP_MONTH, kResolveSTOP },
-        { kResolveSTOP }
-    },
-    {
-        { UCAL_WEEK_OF_YEAR, kResolveSTOP },
-        { UCAL_WEEK_OF_MONTH, kResolveSTOP },
-        { UCAL_DAY_OF_WEEK_IN_MONTH, kResolveSTOP },
-        { kResolveRemap | UCAL_DAY_OF_WEEK_IN_MONTH, UCAL_DAY_OF_WEEK, kResolveSTOP },
-        { kResolveRemap | UCAL_DAY_OF_WEEK_IN_MONTH, UCAL_DOW_LOCAL, kResolveSTOP },
-        { kResolveSTOP }
-    },
-    {{kResolveSTOP}}
-};
-
-/**
- * Override Calendar to add IS_LEAP_MONTH to the field resolution
- * table.
- * @stable ICU 2.8
- */
-const UFieldResolutionTable* ChineseCalendar::getFieldResolutionTable() const {
-    return CHINESE_DATE_PRECEDENCE;
-}
-
-/**
- * Return the Julian day number of day before the first day of the
- * given month in the given extended year.
- *
- * <p>Note: This method reads the IS_LEAP_MONTH field to determine
- * whether the given month is a leap month.
- * @param eyear the extended year
- * @param month the zero-based month.  The month is also determined
- * by reading the IS_LEAP_MONTH field.
- * @return the Julian day number of the day before the first
- * day of the given month and year
- * @stable ICU 2.8
- */
-int32_t ChineseCalendar::handleComputeMonthStart(int32_t eyear, int32_t month, UBool useMonth) const {
-
-    ChineseCalendar *nonConstThis = (ChineseCalendar*)this; // cast away const
-
-    // If the month is out of range, adjust it into range, and
-    // modify the extended year value accordingly.
-    if (month < 0 || month > 11) {
-        double m = month;
-        eyear += (int32_t)ClockMath::floorDivide(m, 12.0, m);
-        month = (int32_t)m;
-    }
-
-    int32_t gyear = eyear + fEpochYear - 1; // Gregorian year
-    int32_t theNewYear = newYear(gyear);
-    int32_t newMoon = newMoonNear(theNewYear + month * 29, TRUE);
-
-    int32_t julianDay = newMoon + kEpochStartAsJulianDay;
-
-    // Save fields for later restoration
-    int32_t saveMonth = internalGet(UCAL_MONTH);
-    int32_t saveIsLeapMonth = internalGet(UCAL_IS_LEAP_MONTH);
-
-    // Ignore IS_LEAP_MONTH field if useMonth is false
-    int32_t isLeapMonth = useMonth ? saveIsLeapMonth : 0;
-
-    UErrorCode status = U_ZERO_ERROR;
-    nonConstThis->computeGregorianFields(julianDay, status);
-    if (U_FAILURE(status))
-        return 0;
-
-    // This will modify the MONTH and IS_LEAP_MONTH fields (only)
-    nonConstThis->computeChineseFields(newMoon, getGregorianYear(),
-                         getGregorianMonth(), FALSE);
-
-    if (month != internalGet(UCAL_MONTH) ||
-        isLeapMonth != internalGet(UCAL_IS_LEAP_MONTH)) {
-        newMoon = newMoonNear(newMoon + SYNODIC_GAP, TRUE);
-        julianDay = newMoon + kEpochStartAsJulianDay;
-    }
-
-    nonConstThis->internalSet(UCAL_MONTH, saveMonth);
-    nonConstThis->internalSet(UCAL_IS_LEAP_MONTH, saveIsLeapMonth);
-
-    return julianDay - 1;
-}
-
-
-/**
- * Override Calendar to handle leap months properly.
- * @stable ICU 2.8
- */
-void ChineseCalendar::add(UCalendarDateFields field, int32_t amount, UErrorCode& status) {
-    switch (field) {
-    case UCAL_MONTH:
-        if (amount != 0) {
-            int32_t dom = get(UCAL_DAY_OF_MONTH, status);
-            if (U_FAILURE(status)) break;
-            int32_t day = get(UCAL_JULIAN_DAY, status) - kEpochStartAsJulianDay; // Get local day
-            if (U_FAILURE(status)) break;
-            int32_t moon = day - dom + 1; // New moon
-            offsetMonth(moon, dom, amount);
-        }
-        break;
-    default:
-        Calendar::add(field, amount, status);
-        break;
-    }
-}
-
-/**
- * Override Calendar to handle leap months properly.
- * @stable ICU 2.8
- */
-void ChineseCalendar::add(EDateFields field, int32_t amount, UErrorCode& status) {
-    add((UCalendarDateFields)field, amount, status);
-}
-
-/**
- * Override Calendar to handle leap months properly.
- * @stable ICU 2.8
- */
-void ChineseCalendar::roll(UCalendarDateFields field, int32_t amount, UErrorCode& status) {
-    switch (field) {
-    case UCAL_MONTH:
-        if (amount != 0) {
-            int32_t dom = get(UCAL_DAY_OF_MONTH, status);
-            if (U_FAILURE(status)) break;
-            int32_t day = get(UCAL_JULIAN_DAY, status) - kEpochStartAsJulianDay; // Get local day
-            if (U_FAILURE(status)) break;
-            int32_t moon = day - dom + 1; // New moon (start of this month)
-
-            // Note throughout the following:  Months 12 and 1 are never
-            // followed by a leap month (D&R p. 185).
-
-            // Compute the adjusted month number m.  This is zero-based
-            // value from 0..11 in a non-leap year, and from 0..12 in a
-            // leap year.
-            int32_t m = get(UCAL_MONTH, status); // 0-based month
-            if (U_FAILURE(status)) break;
-            if (isLeapYear) { // (member variable)
-                if (get(UCAL_IS_LEAP_MONTH, status) == 1) {
-                    ++m;
-                } else {
-                    // Check for a prior leap month.  (In the
-                    // following, month 0 is the first month of the
-                    // year.)  Month 0 is never followed by a leap
-                    // month, and we know month m is not a leap month.
-                    // moon1 will be the start of month 0 if there is
-                    // no leap month between month 0 and month m;
-                    // otherwise it will be the start of month 1.
-                    int moon1 = moon -
-                        (int) (CalendarAstronomer::SYNODIC_MONTH * (m - 0.5));
-                    moon1 = newMoonNear(moon1, TRUE);
-                    if (isLeapMonthBetween(moon1, moon)) {
-                        ++m;
-                    }
-                }
-                if (U_FAILURE(status)) break;
-            }
-
-            // Now do the standard roll computation on m, with the
-            // allowed range of 0..n-1, where n is 12 or 13.
-            int32_t n = isLeapYear ? 13 : 12; // Months in this year
-            int32_t newM = (m + amount) % n;
-            if (newM < 0) {
-                newM += n;
-            }
-
-            if (newM != m) {
-                offsetMonth(moon, dom, newM - m);
-            }
-        }
-        break;
-    default:
-        Calendar::roll(field, amount, status);
-        break;
-    }
-}
-
-void ChineseCalendar::roll(EDateFields field, int32_t amount, UErrorCode& status) {
-    roll((UCalendarDateFields)field, amount, status);
-}
-
-
-//------------------------------------------------------------------
-// Support methods and constants
-//------------------------------------------------------------------
-
-/**
- * Convert local days to UTC epoch milliseconds.
- * This is not an accurate conversion in that getTimezoneOffset
- * takes the milliseconds in GMT (not local time). In theory, more
- * accurate algorithm can be implemented but practically we do not need
- * to go through that complication as long as the historical timezone
- * changes did not happen around the 'tricky' new moon (new moon around
- * midnight).
- *
- * @param days days after January 1, 1970 0:00 in the astronomical base zone
- * @return milliseconds after January 1, 1970 0:00 GMT
- */
-double ChineseCalendar::daysToMillis(double days) const {
-    double millis = days * (double)kOneDay;
-    if (fZoneAstroCalc != NULL) {
-        int32_t rawOffset, dstOffset;
-        UErrorCode status = U_ZERO_ERROR;
-        fZoneAstroCalc->getOffset(millis, FALSE, rawOffset, dstOffset, status);
-        if (U_SUCCESS(status)) {
-		return millis - (double)(rawOffset + dstOffset);
-        }
-    }
-    return millis - (double)CHINA_OFFSET;
-}
-
-/**
- * Convert UTC epoch milliseconds to local days.
- * @param millis milliseconds after January 1, 1970 0:00 GMT
- * @return days after January 1, 1970 0:00 in the astronomical base zone
- */
-double ChineseCalendar::millisToDays(double millis) const {
-    if (fZoneAstroCalc != NULL) {
-        int32_t rawOffset, dstOffset;
-        UErrorCode status = U_ZERO_ERROR;
-        fZoneAstroCalc->getOffset(millis, FALSE, rawOffset, dstOffset, status);
-        if (U_SUCCESS(status)) {
-		return ClockMath::floorDivide(millis + (double)(rawOffset + dstOffset), kOneDay);
-        }
-    }
-    return ClockMath::floorDivide(millis + (double)CHINA_OFFSET, kOneDay);
-}
-
-//------------------------------------------------------------------
-// Astronomical computations
-//------------------------------------------------------------------
-
-
-/**
- * Return the major solar term on or after December 15 of the given
- * Gregorian year, that is, the winter solstice of the given year.
- * Computations are relative to Asia/Shanghai time zone.
- * @param gyear a Gregorian year
- * @return days after January 1, 1970 0:00 Asia/Shanghai of the
- * winter solstice of the given year
- */
-int32_t ChineseCalendar::winterSolstice(int32_t gyear) const {
-
-    UErrorCode status = U_ZERO_ERROR;
-    int32_t cacheValue = CalendarCache::get(&gChineseCalendarWinterSolsticeCache, gyear, status);
-
-    if (cacheValue == 0) {
-        // In books December 15 is used, but it fails for some years
-        // using our algorithms, e.g.: 1298 1391 1492 1553 1560.  That
-        // is, winterSolstice(1298) starts search at Dec 14 08:00:00
-        // PST 1298 with a final result of Dec 14 10:31:59 PST 1299.
-        double ms = daysToMillis(Grego::fieldsToDay(gyear, UCAL_DECEMBER, 1));
-
-        umtx_lock(&astroLock);
-        if(gChineseCalendarAstro == NULL) {
-            gChineseCalendarAstro = new CalendarAstronomer();
-            ucln_i18n_registerCleanup(UCLN_I18N_CHINESE_CALENDAR, calendar_chinese_cleanup);
-        }
-        gChineseCalendarAstro->setTime(ms);
-        UDate solarLong = gChineseCalendarAstro->getSunTime(CalendarAstronomer::WINTER_SOLSTICE(), TRUE);
-        umtx_unlock(&astroLock);
-
-        // Winter solstice is 270 degrees solar longitude aka Dongzhi
-        cacheValue = (int32_t)millisToDays(solarLong);
-        CalendarCache::put(&gChineseCalendarWinterSolsticeCache, gyear, cacheValue, status);
-    }
-    if(U_FAILURE(status)) {
-        cacheValue = 0;
-    }
-    return cacheValue;
-}
-
-/**
- * Return the closest new moon to the given date, searching either
- * forward or backward in time.
- * @param days days after January 1, 1970 0:00 Asia/Shanghai
- * @param after if true, search for a new moon on or after the given
- * date; otherwise, search for a new moon before it
- * @return days after January 1, 1970 0:00 Asia/Shanghai of the nearest
- * new moon after or before <code>days</code>
- */
-int32_t ChineseCalendar::newMoonNear(double days, UBool after) const {
-
-    umtx_lock(&astroLock);
-    if(gChineseCalendarAstro == NULL) {
-        gChineseCalendarAstro = new CalendarAstronomer();
-        ucln_i18n_registerCleanup(UCLN_I18N_CHINESE_CALENDAR, calendar_chinese_cleanup);
-    }
-    gChineseCalendarAstro->setTime(daysToMillis(days));
-    UDate newMoon = gChineseCalendarAstro->getMoonTime(CalendarAstronomer::NEW_MOON(), after);
-    umtx_unlock(&astroLock);
-
-    return (int32_t) millisToDays(newMoon);
-}
-
-/**
- * Return the nearest integer number of synodic months between
- * two dates.
- * @param day1 days after January 1, 1970 0:00 Asia/Shanghai
- * @param day2 days after January 1, 1970 0:00 Asia/Shanghai
- * @return the nearest integer number of months between day1 and day2
- */
-int32_t ChineseCalendar::synodicMonthsBetween(int32_t day1, int32_t day2) const {
-    double roundme = ((day2 - day1) / CalendarAstronomer::SYNODIC_MONTH);
-    return (int32_t) (roundme + (roundme >= 0 ? .5 : -.5));
-}
-
-/**
- * Return the major solar term on or before a given date.  This
- * will be an integer from 1..12, with 1 corresponding to 330 degrees,
- * 2 to 0 degrees, 3 to 30 degrees,..., and 12 to 300 degrees.
- * @param days days after January 1, 1970 0:00 Asia/Shanghai
- */
-int32_t ChineseCalendar::majorSolarTerm(int32_t days) const {
-
-    umtx_lock(&astroLock);
-    if(gChineseCalendarAstro == NULL) {
-        gChineseCalendarAstro = new CalendarAstronomer();
-        ucln_i18n_registerCleanup(UCLN_I18N_CHINESE_CALENDAR, calendar_chinese_cleanup);
-    }
-    gChineseCalendarAstro->setTime(daysToMillis(days));
-    UDate solarLongitude = gChineseCalendarAstro->getSunLongitude();
-    umtx_unlock(&astroLock);
-
-    // Compute (floor(solarLongitude / (pi/6)) + 2) % 12
-    int32_t term = ( ((int32_t)(6 * solarLongitude / CalendarAstronomer::PI)) + 2 ) % 12;
-    if (term < 1) {
-        term += 12;
-    }
-    return term;
-}
-
-/**
- * Return true if the given month lacks a major solar term.
- * @param newMoon days after January 1, 1970 0:00 Asia/Shanghai of a new
- * moon
- */
-UBool ChineseCalendar::hasNoMajorSolarTerm(int32_t newMoon) const {
-    return majorSolarTerm(newMoon) ==
-        majorSolarTerm(newMoonNear(newMoon + SYNODIC_GAP, TRUE));
-}
-
-
-//------------------------------------------------------------------
-// Time to fields
-//------------------------------------------------------------------
-
-/**
- * Return true if there is a leap month on or after month newMoon1 and
- * at or before month newMoon2.
- * @param newMoon1 days after January 1, 1970 0:00 astronomical base zone
- * of a new moon
- * @param newMoon2 days after January 1, 1970 0:00 astronomical base zone
- * of a new moon
- */
-UBool ChineseCalendar::isLeapMonthBetween(int32_t newMoon1, int32_t newMoon2) const {
-
-#ifdef U_DEBUG_CHNSECAL
-    // This is only needed to debug the timeOfAngle divergence bug.
-    // Remove this later. Liu 11/9/00
-    if (synodicMonthsBetween(newMoon1, newMoon2) >= 50) {
-        U_DEBUG_CHNSECAL_MSG((
-            "isLeapMonthBetween(%d, %d): Invalid parameters", newMoon1, newMoon2
-            ));
-    }
-#endif
-
-    return (newMoon2 >= newMoon1) &&
-        (isLeapMonthBetween(newMoon1, newMoonNear(newMoon2 - SYNODIC_GAP, FALSE)) ||
-         hasNoMajorSolarTerm(newMoon2));
-}
-
-/**
- * Compute fields for the Chinese calendar system.  This method can
- * either set all relevant fields, as required by
- * <code>handleComputeFields()</code>, or it can just set the MONTH and
- * IS_LEAP_MONTH fields, as required by
- * <code>handleComputeMonthStart()</code>.
- *
- * <p>As a side effect, this method sets {@link #isLeapYear}.
- * @param days days after January 1, 1970 0:00 astronomical base zone
- * of the date to compute fields for
- * @param gyear the Gregorian year of the given date
- * @param gmonth the Gregorian month of the given date
- * @param setAllFields if true, set the EXTENDED_YEAR, ERA, YEAR,
- * DAY_OF_MONTH, and DAY_OF_YEAR fields.  In either case set the MONTH
- * and IS_LEAP_MONTH fields.
- */
-void ChineseCalendar::computeChineseFields(int32_t days, int32_t gyear, int32_t gmonth,
-                                  UBool setAllFields) {
-
-    // Find the winter solstices before and after the target date.
-    // These define the boundaries of this Chinese year, specifically,
-    // the position of month 11, which always contains the solstice.
-    // We want solsticeBefore <= date < solsticeAfter.
-    int32_t solsticeBefore;
-    int32_t solsticeAfter = winterSolstice(gyear);
-    if (days < solsticeAfter) {
-        solsticeBefore = winterSolstice(gyear - 1);
-    } else {
-        solsticeBefore = solsticeAfter;
-        solsticeAfter = winterSolstice(gyear + 1);
-    }
-
-    // Find the start of the month after month 11.  This will be either
-    // the prior month 12 or leap month 11 (very rare).  Also find the
-    // start of the following month 11.
-    int32_t firstMoon = newMoonNear(solsticeBefore + 1, TRUE);
-    int32_t lastMoon = newMoonNear(solsticeAfter + 1, FALSE);
-    int32_t thisMoon = newMoonNear(days + 1, FALSE); // Start of this month
-    // Note: isLeapYear is a member variable
-    isLeapYear = synodicMonthsBetween(firstMoon, lastMoon) == 12;
-
-    int32_t month = synodicMonthsBetween(firstMoon, thisMoon);
-    if (isLeapYear && isLeapMonthBetween(firstMoon, thisMoon)) {
-        month--;
-    }
-    if (month < 1) {
-        month += 12;
-    }
-
-    UBool isLeapMonth = isLeapYear &&
-        hasNoMajorSolarTerm(thisMoon) &&
-        !isLeapMonthBetween(firstMoon, newMoonNear(thisMoon - SYNODIC_GAP, FALSE));
-
-    internalSet(UCAL_MONTH, month-1); // Convert from 1-based to 0-based
-    internalSet(UCAL_IS_LEAP_MONTH, isLeapMonth?1:0);
-
-    if (setAllFields) {
-
-        // Extended year and cycle year is based on the epoch year
-
-        int32_t extended_year = gyear - fEpochYear;
-        int cycle_year = gyear - CHINESE_EPOCH_YEAR;
-        if (month < 11 ||
-            gmonth >= UCAL_JULY) {
-            extended_year++;
-            cycle_year++;
-        }
-        int32_t dayOfMonth = days - thisMoon + 1;
-
-        internalSet(UCAL_EXTENDED_YEAR, extended_year);
-
-        // 0->0,60  1->1,1  60->1,60  61->2,1  etc.
-        int32_t yearOfCycle;
-        int32_t cycle = ClockMath::floorDivide(cycle_year - 1, 60, yearOfCycle);
-        internalSet(UCAL_ERA, cycle + 1);
-        internalSet(UCAL_YEAR, yearOfCycle + 1);
-
-        internalSet(UCAL_DAY_OF_MONTH, dayOfMonth);
-
-        // Days will be before the first new year we compute if this
-        // date is in month 11, leap 11, 12.  There is never a leap 12.
-        // New year computations are cached so this should be cheap in
-        // the long run.
-        int32_t theNewYear = newYear(gyear);
-        if (days < theNewYear) {
-            theNewYear = newYear(gyear-1);
-        }
-        internalSet(UCAL_DAY_OF_YEAR, days - theNewYear + 1);
-    }
-}
-
-
-//------------------------------------------------------------------
-// Fields to time
-//------------------------------------------------------------------
-
-/**
- * Return the Chinese new year of the given Gregorian year.
- * @param gyear a Gregorian year
- * @return days after January 1, 1970 0:00 astronomical base zone of the
- * Chinese new year of the given year (this will be a new moon)
- */
-int32_t ChineseCalendar::newYear(int32_t gyear) const {
-    UErrorCode status = U_ZERO_ERROR;
-    int32_t cacheValue = CalendarCache::get(&gChineseCalendarNewYearCache, gyear, status);
-
-    if (cacheValue == 0) {
-
-        int32_t solsticeBefore= winterSolstice(gyear - 1);
-        int32_t solsticeAfter = winterSolstice(gyear);
-        int32_t newMoon1 = newMoonNear(solsticeBefore + 1, TRUE);
-        int32_t newMoon2 = newMoonNear(newMoon1 + SYNODIC_GAP, TRUE);
-        int32_t newMoon11 = newMoonNear(solsticeAfter + 1, FALSE);
-
-        if (synodicMonthsBetween(newMoon1, newMoon11) == 12 &&
-            (hasNoMajorSolarTerm(newMoon1) || hasNoMajorSolarTerm(newMoon2))) {
-            cacheValue = newMoonNear(newMoon2 + SYNODIC_GAP, TRUE);
-        } else {
-            cacheValue = newMoon2;
-        }
-
-        CalendarCache::put(&gChineseCalendarNewYearCache, gyear, cacheValue, status);
-    }
-    if(U_FAILURE(status)) {
-        cacheValue = 0;
-    }
-    return cacheValue;
-}
-
-/**
- * Adjust this calendar to be delta months before or after a given
- * start position, pinning the day of month if necessary.  The start
- * position is given as a local days number for the start of the month
- * and a day-of-month.  Used by add() and roll().
- * @param newMoon the local days of the first day of the month of the
- * start position (days after January 1, 1970 0:00 Asia/Shanghai)
- * @param dom the 1-based day-of-month of the start position
- * @param delta the number of months to move forward or backward from
- * the start position
- */
-void ChineseCalendar::offsetMonth(int32_t newMoon, int32_t dom, int32_t delta) {
-    UErrorCode status = U_ZERO_ERROR;
-
-    // Move to the middle of the month before our target month.
-    newMoon += (int32_t) (CalendarAstronomer::SYNODIC_MONTH * (delta - 0.5));
-
-    // Search forward to the target month's new moon
-    newMoon = newMoonNear(newMoon, TRUE);
-
-    // Find the target dom
-    int32_t jd = newMoon + kEpochStartAsJulianDay - 1 + dom;
-
-    // Pin the dom.  In this calendar all months are 29 or 30 days
-    // so pinning just means handling dom 30.
-    if (dom > 29) {
-        set(UCAL_JULIAN_DAY, jd-1);
-        // TODO Fix this.  We really shouldn't ever have to
-        // explicitly call complete().  This is either a bug in
-        // this method, in ChineseCalendar, or in
-        // Calendar.getActualMaximum().  I suspect the last.
-        complete(status);
-        if (U_FAILURE(status)) return;
-        if (getActualMaximum(UCAL_DAY_OF_MONTH, status) >= dom) {
-            if (U_FAILURE(status)) return;
-            set(UCAL_JULIAN_DAY, jd);
-        }
-    } else {
-        set(UCAL_JULIAN_DAY, jd);
-    }
-}
-
-
-UBool
-ChineseCalendar::inDaylightTime(UErrorCode& status) const
-{
-    // copied from GregorianCalendar
-    if (U_FAILURE(status) || !getTimeZone().useDaylightTime())
-        return FALSE;
-
-    // Force an update of the state of the Calendar.
-    ((ChineseCalendar*)this)->complete(status); // cast away const
-
-    return (UBool)(U_SUCCESS(status) ? (internalGet(UCAL_DST_OFFSET) != 0) : FALSE);
-}
-
-// default century
-
-static UDate     gSystemDefaultCenturyStart       = DBL_MIN;
-static int32_t   gSystemDefaultCenturyStartYear   = -1;
-static icu::UInitOnce gSystemDefaultCenturyInitOnce = U_INITONCE_INITIALIZER;
-
-
-UBool ChineseCalendar::haveDefaultCentury() const
-{
-    return TRUE;
-}
-
-UDate ChineseCalendar::defaultCenturyStart() const
-{
-    return internalGetDefaultCenturyStart();
-}
-
-int32_t ChineseCalendar::defaultCenturyStartYear() const
-{
-    return internalGetDefaultCenturyStartYear();
-}
-
-static void U_CALLCONV initializeSystemDefaultCentury()
-{
-    // initialize systemDefaultCentury and systemDefaultCenturyYear based
-    // on the current time.  They'll be set to 80 years before
-    // the current time.
-    UErrorCode status = U_ZERO_ERROR;
-    ChineseCalendar calendar(Locale("@calendar=chinese"),status);
-    if (U_SUCCESS(status)) {
-        calendar.setTime(Calendar::getNow(), status);
-        calendar.add(UCAL_YEAR, -80, status);
-        gSystemDefaultCenturyStart     = calendar.getTime(status);
-        gSystemDefaultCenturyStartYear = calendar.get(UCAL_YEAR, status);
-    }
-    // We have no recourse upon failure unless we want to propagate the failure
-    // out.
-}
-
-UDate
-ChineseCalendar::internalGetDefaultCenturyStart() const
-{
-    // lazy-evaluate systemDefaultCenturyStart
-    umtx_initOnce(gSystemDefaultCenturyInitOnce, &initializeSystemDefaultCentury);
-    return gSystemDefaultCenturyStart;
-}
-
-int32_t
-ChineseCalendar::internalGetDefaultCenturyStartYear() const
-{
-    // lazy-evaluate systemDefaultCenturyStartYear
-    umtx_initOnce(gSystemDefaultCenturyInitOnce, &initializeSystemDefaultCentury);
-    return    gSystemDefaultCenturyStartYear;
-}
-
-UOBJECT_DEFINE_RTTI_IMPLEMENTATION(ChineseCalendar)
-
-U_NAMESPACE_END
-
-#endif
-=======
-// © 2016 and later: Unicode, Inc. and others.
-// License & terms of use: http://www.unicode.org/copyright.html
-/*
- ******************************************************************************
- * Copyright (C) 2007-2014, International Business Machines Corporation
- * and others. All Rights Reserved.
- ******************************************************************************
- *
- * File CHNSECAL.CPP
- *
- * Modification History:
- *
- *   Date        Name        Description
- *   9/18/2007  ajmacher         ported from java ChineseCalendar
- *****************************************************************************
- */
-
-#include "chnsecal.h"
-
-#if !UCONFIG_NO_FORMATTING
-
-#include "umutex.h"
-#include <float.h>
-#include "gregoimp.h" // Math
-#include "astro.h" // CalendarAstronomer
-#include "unicode/simpletz.h"
-#include "uhash.h"
-#include "ucln_in.h"
-#include "cstring.h"
-
-// Debugging
-#ifdef U_DEBUG_CHNSECAL
-# include <stdio.h>
-# include <stdarg.h>
-static void debug_chnsecal_loc(const char *f, int32_t l)
-{
-    fprintf(stderr, "%s:%d: ", f, l);
-}
-
-static void debug_chnsecal_msg(const char *pat, ...)
-{
-    va_list ap;
-    va_start(ap, pat);
-    vfprintf(stderr, pat, ap);
-    fflush(stderr);
-}
-// must use double parens, i.e.:  U_DEBUG_CHNSECAL_MSG(("four is: %d",4));
-#define U_DEBUG_CHNSECAL_MSG(x) {debug_chnsecal_loc(__FILE__,__LINE__);debug_chnsecal_msg x;}
-#else
-#define U_DEBUG_CHNSECAL_MSG(x)
-#endif
-
-
-// --- The cache --
-static icu::UMutex astroLock;
-static icu::CalendarAstronomer *gChineseCalendarAstro = nullptr;
-
-// Lazy Creation & Access synchronized by class CalendarCache with a mutex.
-static icu::CalendarCache *gChineseCalendarWinterSolsticeCache = nullptr;
-static icu::CalendarCache *gChineseCalendarNewYearCache = nullptr;
-
-static icu::TimeZone *gChineseCalendarZoneAstroCalc = nullptr;
-static icu::UInitOnce gChineseCalendarZoneAstroCalcInitOnce {};
-
-/**
- * The start year of the Chinese calendar, the 61st year of the reign
- * of Huang Di.  Some sources use the first year of his reign,
- * resulting in EXTENDED_YEAR values 60 years greater and ERA (cycle)
- * values one greater.
- */
-static const int32_t CHINESE_EPOCH_YEAR = -2636; // Gregorian year
-
-/**
- * The offset from GMT in milliseconds at which we perform astronomical
- * computations.  Some sources use a different historically accurate
- * offset of GMT+7:45:40 for years before 1929; we do not do this.
- */
-static const int32_t CHINA_OFFSET = 8 * kOneHour;
-
-/**
- * Value to be added or subtracted from the local days of a new moon to
- * get close to the next or prior new moon, but not cross it.  Must be
- * >= 1 and < CalendarAstronomer.SYNODIC_MONTH.
- */
-static const int32_t SYNODIC_GAP = 25;
-
-
-U_CDECL_BEGIN
-static UBool calendar_chinese_cleanup() {
-    if (gChineseCalendarAstro) {
-        delete gChineseCalendarAstro;
-        gChineseCalendarAstro = nullptr;
-    }
-    if (gChineseCalendarWinterSolsticeCache) {
-        delete gChineseCalendarWinterSolsticeCache;
-        gChineseCalendarWinterSolsticeCache = nullptr;
-    }
-    if (gChineseCalendarNewYearCache) {
-        delete gChineseCalendarNewYearCache;
-        gChineseCalendarNewYearCache = nullptr;
-    }
-    if (gChineseCalendarZoneAstroCalc) {
-        delete gChineseCalendarZoneAstroCalc;
-        gChineseCalendarZoneAstroCalc = nullptr;
-    }
-    gChineseCalendarZoneAstroCalcInitOnce.reset();
-    return true;
-}
-U_CDECL_END
-
-U_NAMESPACE_BEGIN
-
-
-// Implementation of the ChineseCalendar class
-
-
-//-------------------------------------------------------------------------
-// Constructors...
-//-------------------------------------------------------------------------
-
-
-ChineseCalendar* ChineseCalendar::clone() const {
-    return new ChineseCalendar(*this);
-}
-
-ChineseCalendar::ChineseCalendar(const Locale& aLocale, UErrorCode& success)
-:   Calendar(TimeZone::forLocaleOrDefault(aLocale), aLocale, success),
-    hasLeapMonthBetweenWinterSolstices(false),
-    fEpochYear(CHINESE_EPOCH_YEAR),
-    fZoneAstroCalc(getChineseCalZoneAstroCalc())
-{
-    setTimeInMillis(getNow(), success); // Call this again now that the vtable is set up properly.
-}
-
-ChineseCalendar::ChineseCalendar(const Locale& aLocale, int32_t epochYear,
-                                const TimeZone* zoneAstroCalc, UErrorCode &success)
-:   Calendar(TimeZone::forLocaleOrDefault(aLocale), aLocale, success),
-    hasLeapMonthBetweenWinterSolstices(false),
-    fEpochYear(epochYear),
-    fZoneAstroCalc(zoneAstroCalc)
-{
-    setTimeInMillis(getNow(), success); // Call this again now that the vtable is set up properly.
-}
-
-ChineseCalendar::ChineseCalendar(const ChineseCalendar& other) : Calendar(other) {
-    hasLeapMonthBetweenWinterSolstices = other.hasLeapMonthBetweenWinterSolstices;
-    fEpochYear = other.fEpochYear;
-    fZoneAstroCalc = other.fZoneAstroCalc;
-}
-
-ChineseCalendar::~ChineseCalendar()
-{
-}
-
-const char *ChineseCalendar::getType() const { 
-    return "chinese";
-}
-
-static void U_CALLCONV initChineseCalZoneAstroCalc() {
-    gChineseCalendarZoneAstroCalc = new SimpleTimeZone(CHINA_OFFSET, UNICODE_STRING_SIMPLE("CHINA_ZONE") );
-    ucln_i18n_registerCleanup(UCLN_I18N_CHINESE_CALENDAR, calendar_chinese_cleanup);
-}
-
-const TimeZone* ChineseCalendar::getChineseCalZoneAstroCalc() const {
-    umtx_initOnce(gChineseCalendarZoneAstroCalcInitOnce, &initChineseCalZoneAstroCalc);
-    return gChineseCalendarZoneAstroCalc;
-}
-
-//-------------------------------------------------------------------------
-// Minimum / Maximum access functions
-//-------------------------------------------------------------------------
-
-
-static const int32_t LIMITS[UCAL_FIELD_COUNT][4] = {
-    // Minimum  Greatest     Least    Maximum
-    //           Minimum   Maximum
-    {        1,        1,    83333,    83333}, // ERA
-    {        1,        1,       60,       60}, // YEAR
-    {        0,        0,       11,       11}, // MONTH
-    {        1,        1,       50,       55}, // WEEK_OF_YEAR
-    {/*N/A*/-1,/*N/A*/-1,/*N/A*/-1,/*N/A*/-1}, // WEEK_OF_MONTH
-    {        1,        1,       29,       30}, // DAY_OF_MONTH
-    {        1,        1,      353,      385}, // DAY_OF_YEAR
-    {/*N/A*/-1,/*N/A*/-1,/*N/A*/-1,/*N/A*/-1}, // DAY_OF_WEEK
-    {       -1,       -1,        5,        5}, // DAY_OF_WEEK_IN_MONTH
-    {/*N/A*/-1,/*N/A*/-1,/*N/A*/-1,/*N/A*/-1}, // AM_PM
-    {/*N/A*/-1,/*N/A*/-1,/*N/A*/-1,/*N/A*/-1}, // HOUR
-    {/*N/A*/-1,/*N/A*/-1,/*N/A*/-1,/*N/A*/-1}, // HOUR_OF_DAY
-    {/*N/A*/-1,/*N/A*/-1,/*N/A*/-1,/*N/A*/-1}, // MINUTE
-    {/*N/A*/-1,/*N/A*/-1,/*N/A*/-1,/*N/A*/-1}, // SECOND
-    {/*N/A*/-1,/*N/A*/-1,/*N/A*/-1,/*N/A*/-1}, // MILLISECOND
-    {/*N/A*/-1,/*N/A*/-1,/*N/A*/-1,/*N/A*/-1}, // ZONE_OFFSET
-    {/*N/A*/-1,/*N/A*/-1,/*N/A*/-1,/*N/A*/-1}, // DST_OFFSET
-    { -5000000, -5000000,  5000000,  5000000}, // YEAR_WOY
-    {/*N/A*/-1,/*N/A*/-1,/*N/A*/-1,/*N/A*/-1}, // DOW_LOCAL
-    { -5000000, -5000000,  5000000,  5000000}, // EXTENDED_YEAR
-    {/*N/A*/-1,/*N/A*/-1,/*N/A*/-1,/*N/A*/-1}, // JULIAN_DAY
-    {/*N/A*/-1,/*N/A*/-1,/*N/A*/-1,/*N/A*/-1}, // MILLISECONDS_IN_DAY
-    {        0,        0,        1,        1}, // IS_LEAP_MONTH
-    {        0,        0,       11,       12}, // ORDINAL_MONTH
-};
-
-
-/**
-* @draft ICU 2.4
-*/
-int32_t ChineseCalendar::handleGetLimit(UCalendarDateFields field, ELimitType limitType) const {
-    return LIMITS[field][limitType];
-}
-
-
-//----------------------------------------------------------------------
-// Calendar framework
-//----------------------------------------------------------------------
-
-/**
- * Implement abstract Calendar method to return the extended year
- * defined by the current fields.  This will use either the ERA and
- * YEAR field as the cycle and year-of-cycle, or the EXTENDED_YEAR
- * field as the continuous year count, depending on which is newer.
- * @stable ICU 2.8
- */
-int32_t ChineseCalendar::handleGetExtendedYear() {
-    int32_t year;
-    if (newestStamp(UCAL_ERA, UCAL_YEAR, kUnset) <= fStamp[UCAL_EXTENDED_YEAR]) {
-        year = internalGet(UCAL_EXTENDED_YEAR, 1); // Default to year 1
-    } else {
-        int32_t cycle = internalGet(UCAL_ERA, 1) - 1; // 0-based cycle
-        // adjust to the instance specific epoch
-        year = cycle * 60 + internalGet(UCAL_YEAR, 1) - (fEpochYear - CHINESE_EPOCH_YEAR);
-    }
-    return year;
-}
-
-/**
- * Override Calendar method to return the number of days in the given
- * extended year and month.
- *
- * <p>Note: This method also reads the IS_LEAP_MONTH field to determine
- * whether or not the given month is a leap month.
- * @stable ICU 2.8
- */
-int32_t ChineseCalendar::handleGetMonthLength(int32_t extendedYear, int32_t month) const {
-    int32_t thisStart = handleComputeMonthStart(extendedYear, month, true) -
-        kEpochStartAsJulianDay + 1; // Julian day -> local days
-    int32_t nextStart = newMoonNear(thisStart + SYNODIC_GAP, true);
-    return nextStart - thisStart;
-}
-
-/**
- * Override Calendar to compute several fields specific to the Chinese
- * calendar system.  These are:
- *
- * <ul><li>ERA
- * <li>YEAR
- * <li>MONTH
- * <li>DAY_OF_MONTH
- * <li>DAY_OF_YEAR
- * <li>EXTENDED_YEAR</ul>
- * 
- * The DAY_OF_WEEK and DOW_LOCAL fields are already set when this
- * method is called.  The getGregorianXxx() methods return Gregorian
- * calendar equivalents for the given Julian day.
- *
- * <p>Compute the ChineseCalendar-specific field IS_LEAP_MONTH.
- * @stable ICU 2.8
- */
-void ChineseCalendar::handleComputeFields(int32_t julianDay, UErrorCode &/*status*/) {
-
-    computeChineseFields(julianDay - kEpochStartAsJulianDay, // local days
-                         getGregorianYear(), getGregorianMonth(),
-                         true); // set all fields
-}
-
-/**
- * Field resolution table that incorporates IS_LEAP_MONTH.
- */
-const UFieldResolutionTable ChineseCalendar::CHINESE_DATE_PRECEDENCE[] =
-{
-    {
-        { UCAL_DAY_OF_MONTH, kResolveSTOP },
-        { UCAL_WEEK_OF_YEAR, UCAL_DAY_OF_WEEK, kResolveSTOP },
-        { UCAL_WEEK_OF_MONTH, UCAL_DAY_OF_WEEK, kResolveSTOP },
-        { UCAL_DAY_OF_WEEK_IN_MONTH, UCAL_DAY_OF_WEEK, kResolveSTOP },
-        { UCAL_WEEK_OF_YEAR, UCAL_DOW_LOCAL, kResolveSTOP },
-        { UCAL_WEEK_OF_MONTH, UCAL_DOW_LOCAL, kResolveSTOP },
-        { UCAL_DAY_OF_WEEK_IN_MONTH, UCAL_DOW_LOCAL, kResolveSTOP },
-        { UCAL_DAY_OF_YEAR, kResolveSTOP },
-        { kResolveRemap | UCAL_DAY_OF_MONTH, UCAL_IS_LEAP_MONTH, kResolveSTOP },
-        { kResolveSTOP }
-    },
-    {
-        { UCAL_WEEK_OF_YEAR, kResolveSTOP },
-        { UCAL_WEEK_OF_MONTH, kResolveSTOP },
-        { UCAL_DAY_OF_WEEK_IN_MONTH, kResolveSTOP },
-        { kResolveRemap | UCAL_DAY_OF_WEEK_IN_MONTH, UCAL_DAY_OF_WEEK, kResolveSTOP },
-        { kResolveRemap | UCAL_DAY_OF_WEEK_IN_MONTH, UCAL_DOW_LOCAL, kResolveSTOP },
-        { kResolveSTOP }
-    },
-    {{kResolveSTOP}}
-};
-
-/**
- * Override Calendar to add IS_LEAP_MONTH to the field resolution
- * table.
- * @stable ICU 2.8
- */
-const UFieldResolutionTable* ChineseCalendar::getFieldResolutionTable() const {
-    return CHINESE_DATE_PRECEDENCE;
-}
-
-/**
- * Return the Julian day number of day before the first day of the
- * given month in the given extended year.
- * 
- * <p>Note: This method reads the IS_LEAP_MONTH field to determine
- * whether the given month is a leap month.
- * @param eyear the extended year
- * @param month the zero-based month.  The month is also determined
- * by reading the IS_LEAP_MONTH field.
- * @return the Julian day number of the day before the first
- * day of the given month and year
- * @stable ICU 2.8
- */
-int32_t ChineseCalendar::handleComputeMonthStart(int32_t eyear, int32_t month, UBool useMonth) const {
-    ChineseCalendar *nonConstThis = (ChineseCalendar*)this; // cast away const
-
-    // If the month is out of range, adjust it into range, and
-    // modify the extended year value accordingly.
-    if (month < 0 || month > 11) {
-        double m = month;
-        eyear += (int32_t)ClockMath::floorDivide(m, 12.0, &m);
-        month = (int32_t)m;
-    }
-
-    int32_t gyear = eyear + fEpochYear - 1; // Gregorian year
-    int32_t theNewYear = newYear(gyear);
-    int32_t newMoon = newMoonNear(theNewYear + month * 29, true);
-    
-    int32_t julianDay = newMoon + kEpochStartAsJulianDay;
-
-    // Save fields for later restoration
-    int32_t saveMonth = internalGet(UCAL_MONTH);
-    int32_t saveOrdinalMonth = internalGet(UCAL_ORDINAL_MONTH);
-    int32_t saveIsLeapMonth = internalGet(UCAL_IS_LEAP_MONTH);
-
-    // Ignore IS_LEAP_MONTH field if useMonth is false
-    int32_t isLeapMonth = useMonth ? saveIsLeapMonth : 0;
-
-    UErrorCode status = U_ZERO_ERROR;
-    nonConstThis->computeGregorianFields(julianDay, status);
-    if (U_FAILURE(status))
-        return 0;
-    
-    // This will modify the MONTH and IS_LEAP_MONTH fields (only)
-    nonConstThis->computeChineseFields(newMoon, getGregorianYear(),
-                         getGregorianMonth(), false);        
-
-    if (month != internalGet(UCAL_MONTH) ||
-        isLeapMonth != internalGet(UCAL_IS_LEAP_MONTH)) {
-        newMoon = newMoonNear(newMoon + SYNODIC_GAP, true);
-        julianDay = newMoon + kEpochStartAsJulianDay;
-    }
-
-    nonConstThis->internalSet(UCAL_MONTH, saveMonth);
-    nonConstThis->internalSet(UCAL_ORDINAL_MONTH, saveOrdinalMonth);
-    nonConstThis->internalSet(UCAL_IS_LEAP_MONTH, saveIsLeapMonth);
-    return julianDay - 1;
-}
-
-
-/**
- * Override Calendar to handle leap months properly.
- * @stable ICU 2.8
- */
-void ChineseCalendar::add(UCalendarDateFields field, int32_t amount, UErrorCode& status) {
-    switch (field) {
-    case UCAL_MONTH:
-    case UCAL_ORDINAL_MONTH:
-        if (amount != 0) {
-            int32_t dom = get(UCAL_DAY_OF_MONTH, status);
-            if (U_FAILURE(status)) break;
-            int32_t day = get(UCAL_JULIAN_DAY, status) - kEpochStartAsJulianDay; // Get local day
-            if (U_FAILURE(status)) break;
-            int32_t moon = day - dom + 1; // New moon 
-            offsetMonth(moon, dom, amount);
-        }
-        break;
-    default:
-        Calendar::add(field, amount, status);
-        break;
-    }
-}
-
-/**
- * Override Calendar to handle leap months properly.
- * @stable ICU 2.8
- */
-void ChineseCalendar::add(EDateFields field, int32_t amount, UErrorCode& status) {
-    add((UCalendarDateFields)field, amount, status);
-}
-
-/**
- * Override Calendar to handle leap months properly.
- * @stable ICU 2.8
- */
-void ChineseCalendar::roll(UCalendarDateFields field, int32_t amount, UErrorCode& status) {
-    switch (field) {
-    case UCAL_MONTH:
-    case UCAL_ORDINAL_MONTH:
-        if (amount != 0) {
-            int32_t dom = get(UCAL_DAY_OF_MONTH, status);
-            if (U_FAILURE(status)) break;
-            int32_t day = get(UCAL_JULIAN_DAY, status) - kEpochStartAsJulianDay; // Get local day
-            if (U_FAILURE(status)) break;
-            int32_t moon = day - dom + 1; // New moon (start of this month)
-
-            // Note throughout the following:  Months 12 and 1 are never
-            // followed by a leap month (D&R p. 185).
-
-            // Compute the adjusted month number m.  This is zero-based
-            // value from 0..11 in a non-leap year, and from 0..12 in a
-            // leap year.
-            int32_t m = get(UCAL_MONTH, status); // 0-based month
-            if (U_FAILURE(status)) break;
-            if (hasLeapMonthBetweenWinterSolstices) { // (member variable)
-                if (get(UCAL_IS_LEAP_MONTH, status) == 1) {
-                    ++m;
-                } else {
-                    // Check for a prior leap month.  (In the
-                    // following, month 0 is the first month of the
-                    // year.)  Month 0 is never followed by a leap
-                    // month, and we know month m is not a leap month.
-                    // moon1 will be the start of month 0 if there is
-                    // no leap month between month 0 and month m;
-                    // otherwise it will be the start of month 1.
-                    int moon1 = moon -
-                        (int) (CalendarAstronomer::SYNODIC_MONTH * (m - 0.5));
-                    moon1 = newMoonNear(moon1, true);
-                    if (isLeapMonthBetween(moon1, moon)) {
-                        ++m;
-                    }
-                }
-                if (U_FAILURE(status)) break;
-            }
-
-            // Now do the standard roll computation on m, with the
-            // allowed range of 0..n-1, where n is 12 or 13.
-            int32_t n = hasLeapMonthBetweenWinterSolstices ? 13 : 12; // Months in this year
-            int32_t newM = (m + amount) % n;
-            if (newM < 0) {
-                newM += n;
-            }
-
-            if (newM != m) {
-                offsetMonth(moon, dom, newM - m);
-            }
-        }
-        break;
-    default:
-        Calendar::roll(field, amount, status);
-        break;
-    }
-}
-
-void ChineseCalendar::roll(EDateFields field, int32_t amount, UErrorCode& status) {
-    roll((UCalendarDateFields)field, amount, status);
-}
-
-
-//------------------------------------------------------------------
-// Support methods and constants
-//------------------------------------------------------------------
-
-/**
- * Convert local days to UTC epoch milliseconds.
- * This is not an accurate conversion in that getTimezoneOffset 
- * takes the milliseconds in GMT (not local time). In theory, more 
- * accurate algorithm can be implemented but practically we do not need 
- * to go through that complication as long as the historical timezone 
- * changes did not happen around the 'tricky' new moon (new moon around 
- * midnight). 
- *  
- * @param days days after January 1, 1970 0:00 in the astronomical base zone
- * @return milliseconds after January 1, 1970 0:00 GMT
- */
-double ChineseCalendar::daysToMillis(double days) const {
-    double millis = days * (double)kOneDay;
-    if (fZoneAstroCalc != nullptr) {
-        int32_t rawOffset, dstOffset;
-        UErrorCode status = U_ZERO_ERROR;
-        fZoneAstroCalc->getOffset(millis, false, rawOffset, dstOffset, status);
-        if (U_SUCCESS(status)) {
-        	return millis - (double)(rawOffset + dstOffset);
-        }
-    }
-    return millis - (double)CHINA_OFFSET;
-}
-
-/**
- * Convert UTC epoch milliseconds to local days.
- * @param millis milliseconds after January 1, 1970 0:00 GMT
- * @return days after January 1, 1970 0:00 in the astronomical base zone
- */
-double ChineseCalendar::millisToDays(double millis) const {
-    if (fZoneAstroCalc != nullptr) {
-        int32_t rawOffset, dstOffset;
-        UErrorCode status = U_ZERO_ERROR;
-        fZoneAstroCalc->getOffset(millis, false, rawOffset, dstOffset, status);
-        if (U_SUCCESS(status)) {
-        	return ClockMath::floorDivide(millis + (double)(rawOffset + dstOffset), kOneDay);
-        }
-    }
-    return ClockMath::floorDivide(millis + (double)CHINA_OFFSET, kOneDay);
-}
-
-//------------------------------------------------------------------
-// Astronomical computations
-//------------------------------------------------------------------
-
-
-/**
- * Return the major solar term on or after December 15 of the given
- * Gregorian year, that is, the winter solstice of the given year.
- * Computations are relative to Asia/Shanghai time zone.
- * @param gyear a Gregorian year
- * @return days after January 1, 1970 0:00 Asia/Shanghai of the
- * winter solstice of the given year
- */
-int32_t ChineseCalendar::winterSolstice(int32_t gyear) const {
-
-    UErrorCode status = U_ZERO_ERROR;
-    int32_t cacheValue = CalendarCache::get(&gChineseCalendarWinterSolsticeCache, gyear, status);
-
-    if (cacheValue == 0) {
-        // In books December 15 is used, but it fails for some years
-        // using our algorithms, e.g.: 1298 1391 1492 1553 1560.  That
-        // is, winterSolstice(1298) starts search at Dec 14 08:00:00
-        // PST 1298 with a final result of Dec 14 10:31:59 PST 1299.
-        double ms = daysToMillis(Grego::fieldsToDay(gyear, UCAL_DECEMBER, 1));
-
-        umtx_lock(&astroLock);
-        if(gChineseCalendarAstro == nullptr) {
-            gChineseCalendarAstro = new CalendarAstronomer();
-            ucln_i18n_registerCleanup(UCLN_I18N_CHINESE_CALENDAR, calendar_chinese_cleanup);
-        }
-        gChineseCalendarAstro->setTime(ms);
-        UDate solarLong = gChineseCalendarAstro->getSunTime(CalendarAstronomer::WINTER_SOLSTICE(), true);
-        umtx_unlock(&astroLock);
-
-        // Winter solstice is 270 degrees solar longitude aka Dongzhi
-        cacheValue = (int32_t)millisToDays(solarLong);
-        CalendarCache::put(&gChineseCalendarWinterSolsticeCache, gyear, cacheValue, status);
-    }
-    if(U_FAILURE(status)) {
-        cacheValue = 0;
-    }
-    return cacheValue;
-}
-
-/**
- * Return the closest new moon to the given date, searching either
- * forward or backward in time.
- * @param days days after January 1, 1970 0:00 Asia/Shanghai
- * @param after if true, search for a new moon on or after the given
- * date; otherwise, search for a new moon before it
- * @return days after January 1, 1970 0:00 Asia/Shanghai of the nearest
- * new moon after or before <code>days</code>
- */
-int32_t ChineseCalendar::newMoonNear(double days, UBool after) const {
-    
-    umtx_lock(&astroLock);
-    if(gChineseCalendarAstro == nullptr) {
-        gChineseCalendarAstro = new CalendarAstronomer();
-        ucln_i18n_registerCleanup(UCLN_I18N_CHINESE_CALENDAR, calendar_chinese_cleanup);
-    }
-    gChineseCalendarAstro->setTime(daysToMillis(days));
-    UDate newMoon = gChineseCalendarAstro->getMoonTime(CalendarAstronomer::NEW_MOON(), after);
-    umtx_unlock(&astroLock);
-    
-    return (int32_t) millisToDays(newMoon);
-}
-
-/**
- * Return the nearest integer number of synodic months between
- * two dates.
- * @param day1 days after January 1, 1970 0:00 Asia/Shanghai
- * @param day2 days after January 1, 1970 0:00 Asia/Shanghai
- * @return the nearest integer number of months between day1 and day2
- */
-int32_t ChineseCalendar::synodicMonthsBetween(int32_t day1, int32_t day2) const {
-    double roundme = ((day2 - day1) / CalendarAstronomer::SYNODIC_MONTH);
-    return (int32_t) (roundme + (roundme >= 0 ? .5 : -.5));
-}
-
-/**
- * Return the major solar term on or before a given date.  This
- * will be an integer from 1..12, with 1 corresponding to 330 degrees,
- * 2 to 0 degrees, 3 to 30 degrees,..., and 12 to 300 degrees.
- * @param days days after January 1, 1970 0:00 Asia/Shanghai
- */
-int32_t ChineseCalendar::majorSolarTerm(int32_t days) const {
-    
-    umtx_lock(&astroLock);
-    if(gChineseCalendarAstro == nullptr) {
-        gChineseCalendarAstro = new CalendarAstronomer();
-        ucln_i18n_registerCleanup(UCLN_I18N_CHINESE_CALENDAR, calendar_chinese_cleanup);
-    }
-    gChineseCalendarAstro->setTime(daysToMillis(days));
-    UDate solarLongitude = gChineseCalendarAstro->getSunLongitude();
-    umtx_unlock(&astroLock);
-
-    // Compute (floor(solarLongitude / (pi/6)) + 2) % 12
-    int32_t term = ( ((int32_t)(6 * solarLongitude / CalendarAstronomer::PI)) + 2 ) % 12;
-    if (term < 1) {
-        term += 12;
-    }
-    return term;
-}
-
-/**
- * Return true if the given month lacks a major solar term.
- * @param newMoon days after January 1, 1970 0:00 Asia/Shanghai of a new
- * moon
- */
-UBool ChineseCalendar::hasNoMajorSolarTerm(int32_t newMoon) const {
-    return majorSolarTerm(newMoon) ==
-        majorSolarTerm(newMoonNear(newMoon + SYNODIC_GAP, true));
-}
-
-
-//------------------------------------------------------------------
-// Time to fields
-//------------------------------------------------------------------
-
-/**
- * Return true if there is a leap month on or after month newMoon1 and
- * at or before month newMoon2.
- * @param newMoon1 days after January 1, 1970 0:00 astronomical base zone
- * of a new moon
- * @param newMoon2 days after January 1, 1970 0:00 astronomical base zone
- * of a new moon
- */
-UBool ChineseCalendar::isLeapMonthBetween(int32_t newMoon1, int32_t newMoon2) const {
-
-#ifdef U_DEBUG_CHNSECAL
-    // This is only needed to debug the timeOfAngle divergence bug.
-    // Remove this later. Liu 11/9/00
-    if (synodicMonthsBetween(newMoon1, newMoon2) >= 50) {
-        U_DEBUG_CHNSECAL_MSG((
-            "isLeapMonthBetween(%d, %d): Invalid parameters", newMoon1, newMoon2
-            ));
-    }
-#endif
-
-    return (newMoon2 >= newMoon1) &&
-        (isLeapMonthBetween(newMoon1, newMoonNear(newMoon2 - SYNODIC_GAP, false)) ||
-         hasNoMajorSolarTerm(newMoon2));
-}
-
-/**
- * Compute fields for the Chinese calendar system.  This method can
- * either set all relevant fields, as required by
- * <code>handleComputeFields()</code>, or it can just set the MONTH and
- * IS_LEAP_MONTH fields, as required by
- * <code>handleComputeMonthStart()</code>.
- *
- * <p>As a side effect, this method sets {@link #hasLeapMonthBetweenWinterSolstices}.
- * @param days days after January 1, 1970 0:00 astronomical base zone
- * of the date to compute fields for
- * @param gyear the Gregorian year of the given date
- * @param gmonth the Gregorian month of the given date
- * @param setAllFields if true, set the EXTENDED_YEAR, ERA, YEAR,
- * DAY_OF_MONTH, and DAY_OF_YEAR fields.  In either case set the MONTH
- * and IS_LEAP_MONTH fields.
- */
-void ChineseCalendar::computeChineseFields(int32_t days, int32_t gyear, int32_t gmonth,
-                                  UBool setAllFields) {
-    // Find the winter solstices before and after the target date.
-    // These define the boundaries of this Chinese year, specifically,
-    // the position of month 11, which always contains the solstice.
-    // We want solsticeBefore <= date < solsticeAfter.
-    int32_t solsticeBefore;
-    int32_t solsticeAfter = winterSolstice(gyear);
-    if (days < solsticeAfter) {
-        solsticeBefore = winterSolstice(gyear - 1);
-    } else {
-        solsticeBefore = solsticeAfter;
-        solsticeAfter = winterSolstice(gyear + 1);
-    }
-
-    // Find the start of the month after month 11.  This will be either
-    // the prior month 12 or leap month 11 (very rare).  Also find the
-    // start of the following month 11.
-    int32_t firstMoon = newMoonNear(solsticeBefore + 1, true);
-    int32_t lastMoon = newMoonNear(solsticeAfter + 1, false);
-    int32_t thisMoon = newMoonNear(days + 1, false); // Start of this month
-    // Note: hasLeapMonthBetweenWinterSolstices is a member variable
-    hasLeapMonthBetweenWinterSolstices = synodicMonthsBetween(firstMoon, lastMoon) == 12;
-
-    int32_t month = synodicMonthsBetween(firstMoon, thisMoon);
-    int32_t theNewYear = newYear(gyear);
-    if (days < theNewYear) {
-        theNewYear = newYear(gyear-1);
-    }
-    if (hasLeapMonthBetweenWinterSolstices && isLeapMonthBetween(firstMoon, thisMoon)) {
-        month--;
-    }
-    if (month < 1) {
-        month += 12;
-    }
-    int32_t ordinalMonth = synodicMonthsBetween(theNewYear, thisMoon);
-    if (ordinalMonth < 0) {
-        ordinalMonth += 12;
-    }
-    UBool isLeapMonth = hasLeapMonthBetweenWinterSolstices &&
-        hasNoMajorSolarTerm(thisMoon) &&
-        !isLeapMonthBetween(firstMoon, newMoonNear(thisMoon - SYNODIC_GAP, false));
-
-    internalSet(UCAL_MONTH, month-1); // Convert from 1-based to 0-based
-    internalSet(UCAL_ORDINAL_MONTH, ordinalMonth); // Convert from 1-based to 0-based
-    internalSet(UCAL_IS_LEAP_MONTH, isLeapMonth?1:0);
-
-
-    if (setAllFields) {
-
-        // Extended year and cycle year is based on the epoch year
-        
-        int32_t extended_year = gyear - fEpochYear;
-        int cycle_year = gyear - CHINESE_EPOCH_YEAR;
-        if (month < 11 ||
-            gmonth >= UCAL_JULY) {
-            extended_year++;
-            cycle_year++;
-        }
-        int32_t dayOfMonth = days - thisMoon + 1;
-
-        internalSet(UCAL_EXTENDED_YEAR, extended_year);
-
-        // 0->0,60  1->1,1  60->1,60  61->2,1  etc.
-        int32_t yearOfCycle;
-        int32_t cycle = ClockMath::floorDivide(cycle_year - 1, 60, &yearOfCycle);
-        internalSet(UCAL_ERA, cycle + 1);
-        internalSet(UCAL_YEAR, yearOfCycle + 1);
-
-        internalSet(UCAL_DAY_OF_MONTH, dayOfMonth);
-
-        // Days will be before the first new year we compute if this
-        // date is in month 11, leap 11, 12.  There is never a leap 12.
-        // New year computations are cached so this should be cheap in
-        // the long run.
-        int32_t theNewYear = newYear(gyear);
-        if (days < theNewYear) {
-            theNewYear = newYear(gyear-1);
-        }
-        internalSet(UCAL_DAY_OF_YEAR, days - theNewYear + 1);
-    }
-}
-
-
-//------------------------------------------------------------------
-// Fields to time
-//------------------------------------------------------------------
-
-/**
- * Return the Chinese new year of the given Gregorian year.
- * @param gyear a Gregorian year
- * @return days after January 1, 1970 0:00 astronomical base zone of the
- * Chinese new year of the given year (this will be a new moon)
- */
-int32_t ChineseCalendar::newYear(int32_t gyear) const {
-    UErrorCode status = U_ZERO_ERROR;
-    int32_t cacheValue = CalendarCache::get(&gChineseCalendarNewYearCache, gyear, status);
-
-    if (cacheValue == 0) {
-
-        int32_t solsticeBefore= winterSolstice(gyear - 1);
-        int32_t solsticeAfter = winterSolstice(gyear);
-        int32_t newMoon1 = newMoonNear(solsticeBefore + 1, true);
-        int32_t newMoon2 = newMoonNear(newMoon1 + SYNODIC_GAP, true);
-        int32_t newMoon11 = newMoonNear(solsticeAfter + 1, false);
-        
-        if (synodicMonthsBetween(newMoon1, newMoon11) == 12 &&
-            (hasNoMajorSolarTerm(newMoon1) || hasNoMajorSolarTerm(newMoon2))) {
-            cacheValue = newMoonNear(newMoon2 + SYNODIC_GAP, true);
-        } else {
-            cacheValue = newMoon2;
-        }
-
-        CalendarCache::put(&gChineseCalendarNewYearCache, gyear, cacheValue, status);
-    }
-    if(U_FAILURE(status)) {
-        cacheValue = 0;
-    }
-    return cacheValue;
-}
-
-/**
- * Adjust this calendar to be delta months before or after a given
- * start position, pinning the day of month if necessary.  The start
- * position is given as a local days number for the start of the month
- * and a day-of-month.  Used by add() and roll().
- * @param newMoon the local days of the first day of the month of the
- * start position (days after January 1, 1970 0:00 Asia/Shanghai)
- * @param dom the 1-based day-of-month of the start position
- * @param delta the number of months to move forward or backward from
- * the start position
- */
-void ChineseCalendar::offsetMonth(int32_t newMoon, int32_t dom, int32_t delta) {
-    UErrorCode status = U_ZERO_ERROR;
-
-    // Move to the middle of the month before our target month.
-    newMoon += (int32_t) (CalendarAstronomer::SYNODIC_MONTH * (delta - 0.5));
-
-    // Search forward to the target month's new moon
-    newMoon = newMoonNear(newMoon, true);
-
-    // Find the target dom
-    int32_t jd = newMoon + kEpochStartAsJulianDay - 1 + dom;
-
-    // Pin the dom.  In this calendar all months are 29 or 30 days
-    // so pinning just means handling dom 30.
-    if (dom > 29) {
-        set(UCAL_JULIAN_DAY, jd-1);
-        // TODO Fix this.  We really shouldn't ever have to
-        // explicitly call complete().  This is either a bug in
-        // this method, in ChineseCalendar, or in
-        // Calendar.getActualMaximum().  I suspect the last.
-        complete(status);
-        if (U_FAILURE(status)) return;
-        if (getActualMaximum(UCAL_DAY_OF_MONTH, status) >= dom) {
-            if (U_FAILURE(status)) return;
-            set(UCAL_JULIAN_DAY, jd);
-        }
-    } else {
-        set(UCAL_JULIAN_DAY, jd);
-    }
-}
-
-constexpr uint32_t kChineseRelatedYearDiff = -2637;
-
-int32_t ChineseCalendar::getRelatedYear(UErrorCode &status) const
-{
-    int32_t year = get(UCAL_EXTENDED_YEAR, status);
-    if (U_FAILURE(status)) {
-        return 0;
-    }
-    return year + kChineseRelatedYearDiff;
-}
-
-void ChineseCalendar::setRelatedYear(int32_t year)
-{
-    // set extended year
-    set(UCAL_EXTENDED_YEAR, year - kChineseRelatedYearDiff);
-}
-
-// default century
-
-static UDate     gSystemDefaultCenturyStart       = DBL_MIN;
-static int32_t   gSystemDefaultCenturyStartYear   = -1;
-static icu::UInitOnce gSystemDefaultCenturyInitOnce {};
-
-
-UBool ChineseCalendar::haveDefaultCentury() const
-{
-    return true;
-}
-
-UDate ChineseCalendar::defaultCenturyStart() const
-{
-    return internalGetDefaultCenturyStart();
-}
-
-int32_t ChineseCalendar::defaultCenturyStartYear() const
-{
-    return internalGetDefaultCenturyStartYear();
-}
-
-static void U_CALLCONV initializeSystemDefaultCentury()
-{
-    // initialize systemDefaultCentury and systemDefaultCenturyYear based
-    // on the current time.  They'll be set to 80 years before
-    // the current time.
-    UErrorCode status = U_ZERO_ERROR;
-    ChineseCalendar calendar(Locale("@calendar=chinese"),status);
-    if (U_SUCCESS(status)) {
-        calendar.setTime(Calendar::getNow(), status);
-        calendar.add(UCAL_YEAR, -80, status);
-        gSystemDefaultCenturyStart     = calendar.getTime(status);
-        gSystemDefaultCenturyStartYear = calendar.get(UCAL_YEAR, status);
-    }
-    // We have no recourse upon failure unless we want to propagate the failure
-    // out.
-}
-
-UDate
-ChineseCalendar::internalGetDefaultCenturyStart() const
-{
-    // lazy-evaluate systemDefaultCenturyStart
-    umtx_initOnce(gSystemDefaultCenturyInitOnce, &initializeSystemDefaultCentury);
-    return gSystemDefaultCenturyStart;
-}
-
-int32_t
-ChineseCalendar::internalGetDefaultCenturyStartYear() const
-{
-    // lazy-evaluate systemDefaultCenturyStartYear
-    umtx_initOnce(gSystemDefaultCenturyInitOnce, &initializeSystemDefaultCentury);
-    return    gSystemDefaultCenturyStartYear;
-}
-
-bool
-ChineseCalendar::inTemporalLeapYear(UErrorCode &status) const
-{
-    int32_t days = getActualMaximum(UCAL_DAY_OF_YEAR, status);
-    if (U_FAILURE(status)) return false;
-    return days > 360;
-}
-
-UOBJECT_DEFINE_RTTI_IMPLEMENTATION(ChineseCalendar)
-
-
-static const char * const gTemporalLeapMonthCodes[] = {
-    "M01L", "M02L", "M03L", "M04L", "M05L", "M06L",
-    "M07L", "M08L", "M09L", "M10L", "M11L", "M12L", nullptr
-};
-
-const char* ChineseCalendar::getTemporalMonthCode(UErrorCode &status) const {
-    // We need to call get, not internalGet, to force the calculation
-    // from UCAL_ORDINAL_MONTH.
-    int32_t is_leap = get(UCAL_IS_LEAP_MONTH, status);
-    if (U_FAILURE(status)) return nullptr;
-    if (is_leap != 0) {
-        int32_t month = get(UCAL_MONTH, status);
-        if (U_FAILURE(status)) return nullptr;
-        return gTemporalLeapMonthCodes[month];
-    }
-    return Calendar::getTemporalMonthCode(status);
-}
-
-void
-ChineseCalendar::setTemporalMonthCode(const char* code, UErrorCode& status )
-{
-    if (U_FAILURE(status)) return;
-    int32_t len = static_cast<int32_t>(uprv_strlen(code));
-    if (len != 4 || code[0] != 'M' || code[3] != 'L') {
-        set(UCAL_IS_LEAP_MONTH, 0);
-        return Calendar::setTemporalMonthCode(code, status);
-    }
-    for (int m = 0; gTemporalLeapMonthCodes[m] != nullptr; m++) {
-        if (uprv_strcmp(code, gTemporalLeapMonthCodes[m]) == 0) {
-            set(UCAL_MONTH, m);
-            set(UCAL_IS_LEAP_MONTH, 1);
-            return;
-        }
-    }
-    status = U_ILLEGAL_ARGUMENT_ERROR;
-}
-
-int32_t ChineseCalendar::internalGetMonth() const {
-    if (resolveFields(kMonthPrecedence) == UCAL_MONTH) {
-        return internalGet(UCAL_MONTH);
-    }
-    LocalPointer<Calendar> temp(this->clone());
-    temp->set(UCAL_MONTH, 0);
-    temp->set(UCAL_IS_LEAP_MONTH, 0);
-    temp->set(UCAL_DATE, 1);
-    // Calculate the UCAL_MONTH and UCAL_IS_LEAP_MONTH by adding number of
-    // months.
-    UErrorCode status = U_ZERO_ERROR;
-    temp->roll(UCAL_MONTH, internalGet(UCAL_ORDINAL_MONTH), status);
-
-
-    ChineseCalendar *nonConstThis = (ChineseCalendar*)this; // cast away const
-    nonConstThis->internalSet(UCAL_IS_LEAP_MONTH, temp->get(UCAL_IS_LEAP_MONTH, status));
-    int32_t month = temp->get(UCAL_MONTH, status);
-    U_ASSERT(U_SUCCESS(status));
-    nonConstThis->internalSet(UCAL_MONTH, month);
-    return month;
-}
-
-int32_t ChineseCalendar::internalGetMonth(int32_t defaultValue) const {
-    if (resolveFields(kMonthPrecedence) == UCAL_MONTH) {
-        return internalGet(UCAL_MONTH, defaultValue);
-    }
-    return internalGetMonth();
-}
-
-U_NAMESPACE_END
-
-#endif
-
->>>>>>> a8a80be5
+// © 2016 and later: Unicode, Inc. and others.
+// License & terms of use: http://www.unicode.org/copyright.html
+/*
+ ******************************************************************************
+ * Copyright (C) 2007-2014, International Business Machines Corporation
+ * and others. All Rights Reserved.
+ ******************************************************************************
+ *
+ * File CHNSECAL.CPP
+ *
+ * Modification History:
+ *
+ *   Date        Name        Description
+ *   9/18/2007  ajmacher         ported from java ChineseCalendar
+ *****************************************************************************
+ */
+
+#include "chnsecal.h"
+
+#if !UCONFIG_NO_FORMATTING
+
+#include "umutex.h"
+#include <float.h>
+#include "gregoimp.h" // Math
+#include "astro.h" // CalendarAstronomer
+#include "unicode/simpletz.h"
+#include "uhash.h"
+#include "ucln_in.h"
+#include "cstring.h"
+
+// Debugging
+#ifdef U_DEBUG_CHNSECAL
+# include <stdio.h>
+# include <stdarg.h>
+static void debug_chnsecal_loc(const char *f, int32_t l)
+{
+    fprintf(stderr, "%s:%d: ", f, l);
+}
+
+static void debug_chnsecal_msg(const char *pat, ...)
+{
+    va_list ap;
+    va_start(ap, pat);
+    vfprintf(stderr, pat, ap);
+    fflush(stderr);
+}
+// must use double parens, i.e.:  U_DEBUG_CHNSECAL_MSG(("four is: %d",4));
+#define U_DEBUG_CHNSECAL_MSG(x) {debug_chnsecal_loc(__FILE__,__LINE__);debug_chnsecal_msg x;}
+#else
+#define U_DEBUG_CHNSECAL_MSG(x)
+#endif
+
+
+// --- The cache --
+static icu::UMutex astroLock;
+static icu::CalendarAstronomer *gChineseCalendarAstro = nullptr;
+
+// Lazy Creation & Access synchronized by class CalendarCache with a mutex.
+static icu::CalendarCache *gChineseCalendarWinterSolsticeCache = nullptr;
+static icu::CalendarCache *gChineseCalendarNewYearCache = nullptr;
+
+static icu::TimeZone *gChineseCalendarZoneAstroCalc = nullptr;
+static icu::UInitOnce gChineseCalendarZoneAstroCalcInitOnce {};
+
+/**
+ * The start year of the Chinese calendar, the 61st year of the reign
+ * of Huang Di.  Some sources use the first year of his reign,
+ * resulting in EXTENDED_YEAR values 60 years greater and ERA (cycle)
+ * values one greater.
+ */
+static const int32_t CHINESE_EPOCH_YEAR = -2636; // Gregorian year
+
+/**
+ * The offset from GMT in milliseconds at which we perform astronomical
+ * computations.  Some sources use a different historically accurate
+ * offset of GMT+7:45:40 for years before 1929; we do not do this.
+ */
+static const int32_t CHINA_OFFSET = 8 * kOneHour;
+
+/**
+ * Value to be added or subtracted from the local days of a new moon to
+ * get close to the next or prior new moon, but not cross it.  Must be
+ * >= 1 and < CalendarAstronomer.SYNODIC_MONTH.
+ */
+static const int32_t SYNODIC_GAP = 25;
+
+
+U_CDECL_BEGIN
+static UBool calendar_chinese_cleanup() {
+    if (gChineseCalendarAstro) {
+        delete gChineseCalendarAstro;
+        gChineseCalendarAstro = nullptr;
+    }
+    if (gChineseCalendarWinterSolsticeCache) {
+        delete gChineseCalendarWinterSolsticeCache;
+        gChineseCalendarWinterSolsticeCache = nullptr;
+    }
+    if (gChineseCalendarNewYearCache) {
+        delete gChineseCalendarNewYearCache;
+        gChineseCalendarNewYearCache = nullptr;
+    }
+    if (gChineseCalendarZoneAstroCalc) {
+        delete gChineseCalendarZoneAstroCalc;
+        gChineseCalendarZoneAstroCalc = nullptr;
+    }
+    gChineseCalendarZoneAstroCalcInitOnce.reset();
+    return true;
+}
+U_CDECL_END
+
+U_NAMESPACE_BEGIN
+
+
+// Implementation of the ChineseCalendar class
+
+
+//-------------------------------------------------------------------------
+// Constructors...
+//-------------------------------------------------------------------------
+
+
+ChineseCalendar* ChineseCalendar::clone() const {
+    return new ChineseCalendar(*this);
+}
+
+ChineseCalendar::ChineseCalendar(const Locale& aLocale, UErrorCode& success)
+:   Calendar(TimeZone::forLocaleOrDefault(aLocale), aLocale, success),
+    hasLeapMonthBetweenWinterSolstices(false),
+    fEpochYear(CHINESE_EPOCH_YEAR),
+    fZoneAstroCalc(getChineseCalZoneAstroCalc())
+{
+    setTimeInMillis(getNow(), success); // Call this again now that the vtable is set up properly.
+}
+
+ChineseCalendar::ChineseCalendar(const Locale& aLocale, int32_t epochYear,
+                                const TimeZone* zoneAstroCalc, UErrorCode &success)
+:   Calendar(TimeZone::forLocaleOrDefault(aLocale), aLocale, success),
+    hasLeapMonthBetweenWinterSolstices(false),
+    fEpochYear(epochYear),
+    fZoneAstroCalc(zoneAstroCalc)
+{
+    setTimeInMillis(getNow(), success); // Call this again now that the vtable is set up properly.
+}
+
+ChineseCalendar::ChineseCalendar(const ChineseCalendar& other) : Calendar(other) {
+    hasLeapMonthBetweenWinterSolstices = other.hasLeapMonthBetweenWinterSolstices;
+    fEpochYear = other.fEpochYear;
+    fZoneAstroCalc = other.fZoneAstroCalc;
+}
+
+ChineseCalendar::~ChineseCalendar()
+{
+}
+
+const char *ChineseCalendar::getType() const { 
+    return "chinese";
+}
+
+static void U_CALLCONV initChineseCalZoneAstroCalc() {
+    gChineseCalendarZoneAstroCalc = new SimpleTimeZone(CHINA_OFFSET, UNICODE_STRING_SIMPLE("CHINA_ZONE") );
+    ucln_i18n_registerCleanup(UCLN_I18N_CHINESE_CALENDAR, calendar_chinese_cleanup);
+}
+
+const TimeZone* ChineseCalendar::getChineseCalZoneAstroCalc() const {
+    umtx_initOnce(gChineseCalendarZoneAstroCalcInitOnce, &initChineseCalZoneAstroCalc);
+    return gChineseCalendarZoneAstroCalc;
+}
+
+//-------------------------------------------------------------------------
+// Minimum / Maximum access functions
+//-------------------------------------------------------------------------
+
+
+static const int32_t LIMITS[UCAL_FIELD_COUNT][4] = {
+    // Minimum  Greatest     Least    Maximum
+    //           Minimum   Maximum
+    {        1,        1,    83333,    83333}, // ERA
+    {        1,        1,       60,       60}, // YEAR
+    {        0,        0,       11,       11}, // MONTH
+    {        1,        1,       50,       55}, // WEEK_OF_YEAR
+    {/*N/A*/-1,/*N/A*/-1,/*N/A*/-1,/*N/A*/-1}, // WEEK_OF_MONTH
+    {        1,        1,       29,       30}, // DAY_OF_MONTH
+    {        1,        1,      353,      385}, // DAY_OF_YEAR
+    {/*N/A*/-1,/*N/A*/-1,/*N/A*/-1,/*N/A*/-1}, // DAY_OF_WEEK
+    {       -1,       -1,        5,        5}, // DAY_OF_WEEK_IN_MONTH
+    {/*N/A*/-1,/*N/A*/-1,/*N/A*/-1,/*N/A*/-1}, // AM_PM
+    {/*N/A*/-1,/*N/A*/-1,/*N/A*/-1,/*N/A*/-1}, // HOUR
+    {/*N/A*/-1,/*N/A*/-1,/*N/A*/-1,/*N/A*/-1}, // HOUR_OF_DAY
+    {/*N/A*/-1,/*N/A*/-1,/*N/A*/-1,/*N/A*/-1}, // MINUTE
+    {/*N/A*/-1,/*N/A*/-1,/*N/A*/-1,/*N/A*/-1}, // SECOND
+    {/*N/A*/-1,/*N/A*/-1,/*N/A*/-1,/*N/A*/-1}, // MILLISECOND
+    {/*N/A*/-1,/*N/A*/-1,/*N/A*/-1,/*N/A*/-1}, // ZONE_OFFSET
+    {/*N/A*/-1,/*N/A*/-1,/*N/A*/-1,/*N/A*/-1}, // DST_OFFSET
+    { -5000000, -5000000,  5000000,  5000000}, // YEAR_WOY
+    {/*N/A*/-1,/*N/A*/-1,/*N/A*/-1,/*N/A*/-1}, // DOW_LOCAL
+    { -5000000, -5000000,  5000000,  5000000}, // EXTENDED_YEAR
+    {/*N/A*/-1,/*N/A*/-1,/*N/A*/-1,/*N/A*/-1}, // JULIAN_DAY
+    {/*N/A*/-1,/*N/A*/-1,/*N/A*/-1,/*N/A*/-1}, // MILLISECONDS_IN_DAY
+    {        0,        0,        1,        1}, // IS_LEAP_MONTH
+    {        0,        0,       11,       12}, // ORDINAL_MONTH
+};
+
+
+/**
+* @draft ICU 2.4
+*/
+int32_t ChineseCalendar::handleGetLimit(UCalendarDateFields field, ELimitType limitType) const {
+    return LIMITS[field][limitType];
+}
+
+
+//----------------------------------------------------------------------
+// Calendar framework
+//----------------------------------------------------------------------
+
+/**
+ * Implement abstract Calendar method to return the extended year
+ * defined by the current fields.  This will use either the ERA and
+ * YEAR field as the cycle and year-of-cycle, or the EXTENDED_YEAR
+ * field as the continuous year count, depending on which is newer.
+ * @stable ICU 2.8
+ */
+int32_t ChineseCalendar::handleGetExtendedYear() {
+    int32_t year;
+    if (newestStamp(UCAL_ERA, UCAL_YEAR, kUnset) <= fStamp[UCAL_EXTENDED_YEAR]) {
+        year = internalGet(UCAL_EXTENDED_YEAR, 1); // Default to year 1
+    } else {
+        int32_t cycle = internalGet(UCAL_ERA, 1) - 1; // 0-based cycle
+        // adjust to the instance specific epoch
+        year = cycle * 60 + internalGet(UCAL_YEAR, 1) - (fEpochYear - CHINESE_EPOCH_YEAR);
+    }
+    return year;
+}
+
+/**
+ * Override Calendar method to return the number of days in the given
+ * extended year and month.
+ *
+ * <p>Note: This method also reads the IS_LEAP_MONTH field to determine
+ * whether or not the given month is a leap month.
+ * @stable ICU 2.8
+ */
+int32_t ChineseCalendar::handleGetMonthLength(int32_t extendedYear, int32_t month) const {
+    int32_t thisStart = handleComputeMonthStart(extendedYear, month, true) -
+        kEpochStartAsJulianDay + 1; // Julian day -> local days
+    int32_t nextStart = newMoonNear(thisStart + SYNODIC_GAP, true);
+    return nextStart - thisStart;
+}
+
+/**
+ * Override Calendar to compute several fields specific to the Chinese
+ * calendar system.  These are:
+ *
+ * <ul><li>ERA
+ * <li>YEAR
+ * <li>MONTH
+ * <li>DAY_OF_MONTH
+ * <li>DAY_OF_YEAR
+ * <li>EXTENDED_YEAR</ul>
+ * 
+ * The DAY_OF_WEEK and DOW_LOCAL fields are already set when this
+ * method is called.  The getGregorianXxx() methods return Gregorian
+ * calendar equivalents for the given Julian day.
+ *
+ * <p>Compute the ChineseCalendar-specific field IS_LEAP_MONTH.
+ * @stable ICU 2.8
+ */
+void ChineseCalendar::handleComputeFields(int32_t julianDay, UErrorCode &/*status*/) {
+
+    computeChineseFields(julianDay - kEpochStartAsJulianDay, // local days
+                         getGregorianYear(), getGregorianMonth(),
+                         true); // set all fields
+}
+
+/**
+ * Field resolution table that incorporates IS_LEAP_MONTH.
+ */
+const UFieldResolutionTable ChineseCalendar::CHINESE_DATE_PRECEDENCE[] =
+{
+    {
+        { UCAL_DAY_OF_MONTH, kResolveSTOP },
+        { UCAL_WEEK_OF_YEAR, UCAL_DAY_OF_WEEK, kResolveSTOP },
+        { UCAL_WEEK_OF_MONTH, UCAL_DAY_OF_WEEK, kResolveSTOP },
+        { UCAL_DAY_OF_WEEK_IN_MONTH, UCAL_DAY_OF_WEEK, kResolveSTOP },
+        { UCAL_WEEK_OF_YEAR, UCAL_DOW_LOCAL, kResolveSTOP },
+        { UCAL_WEEK_OF_MONTH, UCAL_DOW_LOCAL, kResolveSTOP },
+        { UCAL_DAY_OF_WEEK_IN_MONTH, UCAL_DOW_LOCAL, kResolveSTOP },
+        { UCAL_DAY_OF_YEAR, kResolveSTOP },
+        { kResolveRemap | UCAL_DAY_OF_MONTH, UCAL_IS_LEAP_MONTH, kResolveSTOP },
+        { kResolveSTOP }
+    },
+    {
+        { UCAL_WEEK_OF_YEAR, kResolveSTOP },
+        { UCAL_WEEK_OF_MONTH, kResolveSTOP },
+        { UCAL_DAY_OF_WEEK_IN_MONTH, kResolveSTOP },
+        { kResolveRemap | UCAL_DAY_OF_WEEK_IN_MONTH, UCAL_DAY_OF_WEEK, kResolveSTOP },
+        { kResolveRemap | UCAL_DAY_OF_WEEK_IN_MONTH, UCAL_DOW_LOCAL, kResolveSTOP },
+        { kResolveSTOP }
+    },
+    {{kResolveSTOP}}
+};
+
+/**
+ * Override Calendar to add IS_LEAP_MONTH to the field resolution
+ * table.
+ * @stable ICU 2.8
+ */
+const UFieldResolutionTable* ChineseCalendar::getFieldResolutionTable() const {
+    return CHINESE_DATE_PRECEDENCE;
+}
+
+/**
+ * Return the Julian day number of day before the first day of the
+ * given month in the given extended year.
+ * 
+ * <p>Note: This method reads the IS_LEAP_MONTH field to determine
+ * whether the given month is a leap month.
+ * @param eyear the extended year
+ * @param month the zero-based month.  The month is also determined
+ * by reading the IS_LEAP_MONTH field.
+ * @return the Julian day number of the day before the first
+ * day of the given month and year
+ * @stable ICU 2.8
+ */
+int32_t ChineseCalendar::handleComputeMonthStart(int32_t eyear, int32_t month, UBool useMonth) const {
+    ChineseCalendar *nonConstThis = (ChineseCalendar*)this; // cast away const
+
+    // If the month is out of range, adjust it into range, and
+    // modify the extended year value accordingly.
+    if (month < 0 || month > 11) {
+        double m = month;
+        eyear += (int32_t)ClockMath::floorDivide(m, 12.0, &m);
+        month = (int32_t)m;
+    }
+
+    int32_t gyear = eyear + fEpochYear - 1; // Gregorian year
+    int32_t theNewYear = newYear(gyear);
+    int32_t newMoon = newMoonNear(theNewYear + month * 29, true);
+    
+    int32_t julianDay = newMoon + kEpochStartAsJulianDay;
+
+    // Save fields for later restoration
+    int32_t saveMonth = internalGet(UCAL_MONTH);
+    int32_t saveOrdinalMonth = internalGet(UCAL_ORDINAL_MONTH);
+    int32_t saveIsLeapMonth = internalGet(UCAL_IS_LEAP_MONTH);
+
+    // Ignore IS_LEAP_MONTH field if useMonth is false
+    int32_t isLeapMonth = useMonth ? saveIsLeapMonth : 0;
+
+    UErrorCode status = U_ZERO_ERROR;
+    nonConstThis->computeGregorianFields(julianDay, status);
+    if (U_FAILURE(status))
+        return 0;
+    
+    // This will modify the MONTH and IS_LEAP_MONTH fields (only)
+    nonConstThis->computeChineseFields(newMoon, getGregorianYear(),
+                         getGregorianMonth(), false);        
+
+    if (month != internalGet(UCAL_MONTH) ||
+        isLeapMonth != internalGet(UCAL_IS_LEAP_MONTH)) {
+        newMoon = newMoonNear(newMoon + SYNODIC_GAP, true);
+        julianDay = newMoon + kEpochStartAsJulianDay;
+    }
+
+    nonConstThis->internalSet(UCAL_MONTH, saveMonth);
+    nonConstThis->internalSet(UCAL_ORDINAL_MONTH, saveOrdinalMonth);
+    nonConstThis->internalSet(UCAL_IS_LEAP_MONTH, saveIsLeapMonth);
+    return julianDay - 1;
+}
+
+
+/**
+ * Override Calendar to handle leap months properly.
+ * @stable ICU 2.8
+ */
+void ChineseCalendar::add(UCalendarDateFields field, int32_t amount, UErrorCode& status) {
+    switch (field) {
+    case UCAL_MONTH:
+    case UCAL_ORDINAL_MONTH:
+        if (amount != 0) {
+            int32_t dom = get(UCAL_DAY_OF_MONTH, status);
+            if (U_FAILURE(status)) break;
+            int32_t day = get(UCAL_JULIAN_DAY, status) - kEpochStartAsJulianDay; // Get local day
+            if (U_FAILURE(status)) break;
+            int32_t moon = day - dom + 1; // New moon 
+            offsetMonth(moon, dom, amount);
+        }
+        break;
+    default:
+        Calendar::add(field, amount, status);
+        break;
+    }
+}
+
+/**
+ * Override Calendar to handle leap months properly.
+ * @stable ICU 2.8
+ */
+void ChineseCalendar::add(EDateFields field, int32_t amount, UErrorCode& status) {
+    add((UCalendarDateFields)field, amount, status);
+}
+
+/**
+ * Override Calendar to handle leap months properly.
+ * @stable ICU 2.8
+ */
+void ChineseCalendar::roll(UCalendarDateFields field, int32_t amount, UErrorCode& status) {
+    switch (field) {
+    case UCAL_MONTH:
+    case UCAL_ORDINAL_MONTH:
+        if (amount != 0) {
+            int32_t dom = get(UCAL_DAY_OF_MONTH, status);
+            if (U_FAILURE(status)) break;
+            int32_t day = get(UCAL_JULIAN_DAY, status) - kEpochStartAsJulianDay; // Get local day
+            if (U_FAILURE(status)) break;
+            int32_t moon = day - dom + 1; // New moon (start of this month)
+
+            // Note throughout the following:  Months 12 and 1 are never
+            // followed by a leap month (D&R p. 185).
+
+            // Compute the adjusted month number m.  This is zero-based
+            // value from 0..11 in a non-leap year, and from 0..12 in a
+            // leap year.
+            int32_t m = get(UCAL_MONTH, status); // 0-based month
+            if (U_FAILURE(status)) break;
+            if (hasLeapMonthBetweenWinterSolstices) { // (member variable)
+                if (get(UCAL_IS_LEAP_MONTH, status) == 1) {
+                    ++m;
+                } else {
+                    // Check for a prior leap month.  (In the
+                    // following, month 0 is the first month of the
+                    // year.)  Month 0 is never followed by a leap
+                    // month, and we know month m is not a leap month.
+                    // moon1 will be the start of month 0 if there is
+                    // no leap month between month 0 and month m;
+                    // otherwise it will be the start of month 1.
+                    int moon1 = moon -
+                        (int) (CalendarAstronomer::SYNODIC_MONTH * (m - 0.5));
+                    moon1 = newMoonNear(moon1, true);
+                    if (isLeapMonthBetween(moon1, moon)) {
+                        ++m;
+                    }
+                }
+                if (U_FAILURE(status)) break;
+            }
+
+            // Now do the standard roll computation on m, with the
+            // allowed range of 0..n-1, where n is 12 or 13.
+            int32_t n = hasLeapMonthBetweenWinterSolstices ? 13 : 12; // Months in this year
+            int32_t newM = (m + amount) % n;
+            if (newM < 0) {
+                newM += n;
+            }
+
+            if (newM != m) {
+                offsetMonth(moon, dom, newM - m);
+            }
+        }
+        break;
+    default:
+        Calendar::roll(field, amount, status);
+        break;
+    }
+}
+
+void ChineseCalendar::roll(EDateFields field, int32_t amount, UErrorCode& status) {
+    roll((UCalendarDateFields)field, amount, status);
+}
+
+
+//------------------------------------------------------------------
+// Support methods and constants
+//------------------------------------------------------------------
+
+/**
+ * Convert local days to UTC epoch milliseconds.
+ * This is not an accurate conversion in that getTimezoneOffset 
+ * takes the milliseconds in GMT (not local time). In theory, more 
+ * accurate algorithm can be implemented but practically we do not need 
+ * to go through that complication as long as the historical timezone 
+ * changes did not happen around the 'tricky' new moon (new moon around 
+ * midnight). 
+ *  
+ * @param days days after January 1, 1970 0:00 in the astronomical base zone
+ * @return milliseconds after January 1, 1970 0:00 GMT
+ */
+double ChineseCalendar::daysToMillis(double days) const {
+    double millis = days * (double)kOneDay;
+    if (fZoneAstroCalc != nullptr) {
+        int32_t rawOffset, dstOffset;
+        UErrorCode status = U_ZERO_ERROR;
+        fZoneAstroCalc->getOffset(millis, false, rawOffset, dstOffset, status);
+        if (U_SUCCESS(status)) {
+        	return millis - (double)(rawOffset + dstOffset);
+        }
+    }
+    return millis - (double)CHINA_OFFSET;
+}
+
+/**
+ * Convert UTC epoch milliseconds to local days.
+ * @param millis milliseconds after January 1, 1970 0:00 GMT
+ * @return days after January 1, 1970 0:00 in the astronomical base zone
+ */
+double ChineseCalendar::millisToDays(double millis) const {
+    if (fZoneAstroCalc != nullptr) {
+        int32_t rawOffset, dstOffset;
+        UErrorCode status = U_ZERO_ERROR;
+        fZoneAstroCalc->getOffset(millis, false, rawOffset, dstOffset, status);
+        if (U_SUCCESS(status)) {
+        	return ClockMath::floorDivide(millis + (double)(rawOffset + dstOffset), kOneDay);
+        }
+    }
+    return ClockMath::floorDivide(millis + (double)CHINA_OFFSET, kOneDay);
+}
+
+//------------------------------------------------------------------
+// Astronomical computations
+//------------------------------------------------------------------
+
+
+/**
+ * Return the major solar term on or after December 15 of the given
+ * Gregorian year, that is, the winter solstice of the given year.
+ * Computations are relative to Asia/Shanghai time zone.
+ * @param gyear a Gregorian year
+ * @return days after January 1, 1970 0:00 Asia/Shanghai of the
+ * winter solstice of the given year
+ */
+int32_t ChineseCalendar::winterSolstice(int32_t gyear) const {
+
+    UErrorCode status = U_ZERO_ERROR;
+    int32_t cacheValue = CalendarCache::get(&gChineseCalendarWinterSolsticeCache, gyear, status);
+
+    if (cacheValue == 0) {
+        // In books December 15 is used, but it fails for some years
+        // using our algorithms, e.g.: 1298 1391 1492 1553 1560.  That
+        // is, winterSolstice(1298) starts search at Dec 14 08:00:00
+        // PST 1298 with a final result of Dec 14 10:31:59 PST 1299.
+        double ms = daysToMillis(Grego::fieldsToDay(gyear, UCAL_DECEMBER, 1));
+
+        umtx_lock(&astroLock);
+        if(gChineseCalendarAstro == nullptr) {
+            gChineseCalendarAstro = new CalendarAstronomer();
+            ucln_i18n_registerCleanup(UCLN_I18N_CHINESE_CALENDAR, calendar_chinese_cleanup);
+        }
+        gChineseCalendarAstro->setTime(ms);
+        UDate solarLong = gChineseCalendarAstro->getSunTime(CalendarAstronomer::WINTER_SOLSTICE(), true);
+        umtx_unlock(&astroLock);
+
+        // Winter solstice is 270 degrees solar longitude aka Dongzhi
+        cacheValue = (int32_t)millisToDays(solarLong);
+        CalendarCache::put(&gChineseCalendarWinterSolsticeCache, gyear, cacheValue, status);
+    }
+    if(U_FAILURE(status)) {
+        cacheValue = 0;
+    }
+    return cacheValue;
+}
+
+/**
+ * Return the closest new moon to the given date, searching either
+ * forward or backward in time.
+ * @param days days after January 1, 1970 0:00 Asia/Shanghai
+ * @param after if true, search for a new moon on or after the given
+ * date; otherwise, search for a new moon before it
+ * @return days after January 1, 1970 0:00 Asia/Shanghai of the nearest
+ * new moon after or before <code>days</code>
+ */
+int32_t ChineseCalendar::newMoonNear(double days, UBool after) const {
+    
+    umtx_lock(&astroLock);
+    if(gChineseCalendarAstro == nullptr) {
+        gChineseCalendarAstro = new CalendarAstronomer();
+        ucln_i18n_registerCleanup(UCLN_I18N_CHINESE_CALENDAR, calendar_chinese_cleanup);
+    }
+    gChineseCalendarAstro->setTime(daysToMillis(days));
+    UDate newMoon = gChineseCalendarAstro->getMoonTime(CalendarAstronomer::NEW_MOON(), after);
+    umtx_unlock(&astroLock);
+    
+    return (int32_t) millisToDays(newMoon);
+}
+
+/**
+ * Return the nearest integer number of synodic months between
+ * two dates.
+ * @param day1 days after January 1, 1970 0:00 Asia/Shanghai
+ * @param day2 days after January 1, 1970 0:00 Asia/Shanghai
+ * @return the nearest integer number of months between day1 and day2
+ */
+int32_t ChineseCalendar::synodicMonthsBetween(int32_t day1, int32_t day2) const {
+    double roundme = ((day2 - day1) / CalendarAstronomer::SYNODIC_MONTH);
+    return (int32_t) (roundme + (roundme >= 0 ? .5 : -.5));
+}
+
+/**
+ * Return the major solar term on or before a given date.  This
+ * will be an integer from 1..12, with 1 corresponding to 330 degrees,
+ * 2 to 0 degrees, 3 to 30 degrees,..., and 12 to 300 degrees.
+ * @param days days after January 1, 1970 0:00 Asia/Shanghai
+ */
+int32_t ChineseCalendar::majorSolarTerm(int32_t days) const {
+    
+    umtx_lock(&astroLock);
+    if(gChineseCalendarAstro == nullptr) {
+        gChineseCalendarAstro = new CalendarAstronomer();
+        ucln_i18n_registerCleanup(UCLN_I18N_CHINESE_CALENDAR, calendar_chinese_cleanup);
+    }
+    gChineseCalendarAstro->setTime(daysToMillis(days));
+    UDate solarLongitude = gChineseCalendarAstro->getSunLongitude();
+    umtx_unlock(&astroLock);
+
+    // Compute (floor(solarLongitude / (pi/6)) + 2) % 12
+    int32_t term = ( ((int32_t)(6 * solarLongitude / CalendarAstronomer::PI)) + 2 ) % 12;
+    if (term < 1) {
+        term += 12;
+    }
+    return term;
+}
+
+/**
+ * Return true if the given month lacks a major solar term.
+ * @param newMoon days after January 1, 1970 0:00 Asia/Shanghai of a new
+ * moon
+ */
+UBool ChineseCalendar::hasNoMajorSolarTerm(int32_t newMoon) const {
+    return majorSolarTerm(newMoon) ==
+        majorSolarTerm(newMoonNear(newMoon + SYNODIC_GAP, true));
+}
+
+
+//------------------------------------------------------------------
+// Time to fields
+//------------------------------------------------------------------
+
+/**
+ * Return true if there is a leap month on or after month newMoon1 and
+ * at or before month newMoon2.
+ * @param newMoon1 days after January 1, 1970 0:00 astronomical base zone
+ * of a new moon
+ * @param newMoon2 days after January 1, 1970 0:00 astronomical base zone
+ * of a new moon
+ */
+UBool ChineseCalendar::isLeapMonthBetween(int32_t newMoon1, int32_t newMoon2) const {
+
+#ifdef U_DEBUG_CHNSECAL
+    // This is only needed to debug the timeOfAngle divergence bug.
+    // Remove this later. Liu 11/9/00
+    if (synodicMonthsBetween(newMoon1, newMoon2) >= 50) {
+        U_DEBUG_CHNSECAL_MSG((
+            "isLeapMonthBetween(%d, %d): Invalid parameters", newMoon1, newMoon2
+            ));
+    }
+#endif
+
+    return (newMoon2 >= newMoon1) &&
+        (isLeapMonthBetween(newMoon1, newMoonNear(newMoon2 - SYNODIC_GAP, false)) ||
+         hasNoMajorSolarTerm(newMoon2));
+}
+
+/**
+ * Compute fields for the Chinese calendar system.  This method can
+ * either set all relevant fields, as required by
+ * <code>handleComputeFields()</code>, or it can just set the MONTH and
+ * IS_LEAP_MONTH fields, as required by
+ * <code>handleComputeMonthStart()</code>.
+ *
+ * <p>As a side effect, this method sets {@link #hasLeapMonthBetweenWinterSolstices}.
+ * @param days days after January 1, 1970 0:00 astronomical base zone
+ * of the date to compute fields for
+ * @param gyear the Gregorian year of the given date
+ * @param gmonth the Gregorian month of the given date
+ * @param setAllFields if true, set the EXTENDED_YEAR, ERA, YEAR,
+ * DAY_OF_MONTH, and DAY_OF_YEAR fields.  In either case set the MONTH
+ * and IS_LEAP_MONTH fields.
+ */
+void ChineseCalendar::computeChineseFields(int32_t days, int32_t gyear, int32_t gmonth,
+                                  UBool setAllFields) {
+    // Find the winter solstices before and after the target date.
+    // These define the boundaries of this Chinese year, specifically,
+    // the position of month 11, which always contains the solstice.
+    // We want solsticeBefore <= date < solsticeAfter.
+    int32_t solsticeBefore;
+    int32_t solsticeAfter = winterSolstice(gyear);
+    if (days < solsticeAfter) {
+        solsticeBefore = winterSolstice(gyear - 1);
+    } else {
+        solsticeBefore = solsticeAfter;
+        solsticeAfter = winterSolstice(gyear + 1);
+    }
+
+    // Find the start of the month after month 11.  This will be either
+    // the prior month 12 or leap month 11 (very rare).  Also find the
+    // start of the following month 11.
+    int32_t firstMoon = newMoonNear(solsticeBefore + 1, true);
+    int32_t lastMoon = newMoonNear(solsticeAfter + 1, false);
+    int32_t thisMoon = newMoonNear(days + 1, false); // Start of this month
+    // Note: hasLeapMonthBetweenWinterSolstices is a member variable
+    hasLeapMonthBetweenWinterSolstices = synodicMonthsBetween(firstMoon, lastMoon) == 12;
+
+    int32_t month = synodicMonthsBetween(firstMoon, thisMoon);
+    int32_t theNewYear = newYear(gyear);
+    if (days < theNewYear) {
+        theNewYear = newYear(gyear-1);
+    }
+    if (hasLeapMonthBetweenWinterSolstices && isLeapMonthBetween(firstMoon, thisMoon)) {
+        month--;
+    }
+    if (month < 1) {
+        month += 12;
+    }
+    int32_t ordinalMonth = synodicMonthsBetween(theNewYear, thisMoon);
+    if (ordinalMonth < 0) {
+        ordinalMonth += 12;
+    }
+    UBool isLeapMonth = hasLeapMonthBetweenWinterSolstices &&
+        hasNoMajorSolarTerm(thisMoon) &&
+        !isLeapMonthBetween(firstMoon, newMoonNear(thisMoon - SYNODIC_GAP, false));
+
+    internalSet(UCAL_MONTH, month-1); // Convert from 1-based to 0-based
+    internalSet(UCAL_ORDINAL_MONTH, ordinalMonth); // Convert from 1-based to 0-based
+    internalSet(UCAL_IS_LEAP_MONTH, isLeapMonth?1:0);
+
+
+    if (setAllFields) {
+
+        // Extended year and cycle year is based on the epoch year
+        
+        int32_t extended_year = gyear - fEpochYear;
+        int cycle_year = gyear - CHINESE_EPOCH_YEAR;
+        if (month < 11 ||
+            gmonth >= UCAL_JULY) {
+            extended_year++;
+            cycle_year++;
+        }
+        int32_t dayOfMonth = days - thisMoon + 1;
+
+        internalSet(UCAL_EXTENDED_YEAR, extended_year);
+
+        // 0->0,60  1->1,1  60->1,60  61->2,1  etc.
+        int32_t yearOfCycle;
+        int32_t cycle = ClockMath::floorDivide(cycle_year - 1, 60, &yearOfCycle);
+        internalSet(UCAL_ERA, cycle + 1);
+        internalSet(UCAL_YEAR, yearOfCycle + 1);
+
+        internalSet(UCAL_DAY_OF_MONTH, dayOfMonth);
+
+        // Days will be before the first new year we compute if this
+        // date is in month 11, leap 11, 12.  There is never a leap 12.
+        // New year computations are cached so this should be cheap in
+        // the long run.
+        int32_t theNewYear = newYear(gyear);
+        if (days < theNewYear) {
+            theNewYear = newYear(gyear-1);
+        }
+        internalSet(UCAL_DAY_OF_YEAR, days - theNewYear + 1);
+    }
+}
+
+
+//------------------------------------------------------------------
+// Fields to time
+//------------------------------------------------------------------
+
+/**
+ * Return the Chinese new year of the given Gregorian year.
+ * @param gyear a Gregorian year
+ * @return days after January 1, 1970 0:00 astronomical base zone of the
+ * Chinese new year of the given year (this will be a new moon)
+ */
+int32_t ChineseCalendar::newYear(int32_t gyear) const {
+    UErrorCode status = U_ZERO_ERROR;
+    int32_t cacheValue = CalendarCache::get(&gChineseCalendarNewYearCache, gyear, status);
+
+    if (cacheValue == 0) {
+
+        int32_t solsticeBefore= winterSolstice(gyear - 1);
+        int32_t solsticeAfter = winterSolstice(gyear);
+        int32_t newMoon1 = newMoonNear(solsticeBefore + 1, true);
+        int32_t newMoon2 = newMoonNear(newMoon1 + SYNODIC_GAP, true);
+        int32_t newMoon11 = newMoonNear(solsticeAfter + 1, false);
+        
+        if (synodicMonthsBetween(newMoon1, newMoon11) == 12 &&
+            (hasNoMajorSolarTerm(newMoon1) || hasNoMajorSolarTerm(newMoon2))) {
+            cacheValue = newMoonNear(newMoon2 + SYNODIC_GAP, true);
+        } else {
+            cacheValue = newMoon2;
+        }
+
+        CalendarCache::put(&gChineseCalendarNewYearCache, gyear, cacheValue, status);
+    }
+    if(U_FAILURE(status)) {
+        cacheValue = 0;
+    }
+    return cacheValue;
+}
+
+/**
+ * Adjust this calendar to be delta months before or after a given
+ * start position, pinning the day of month if necessary.  The start
+ * position is given as a local days number for the start of the month
+ * and a day-of-month.  Used by add() and roll().
+ * @param newMoon the local days of the first day of the month of the
+ * start position (days after January 1, 1970 0:00 Asia/Shanghai)
+ * @param dom the 1-based day-of-month of the start position
+ * @param delta the number of months to move forward or backward from
+ * the start position
+ */
+void ChineseCalendar::offsetMonth(int32_t newMoon, int32_t dom, int32_t delta) {
+    UErrorCode status = U_ZERO_ERROR;
+
+    // Move to the middle of the month before our target month.
+    newMoon += (int32_t) (CalendarAstronomer::SYNODIC_MONTH * (delta - 0.5));
+
+    // Search forward to the target month's new moon
+    newMoon = newMoonNear(newMoon, true);
+
+    // Find the target dom
+    int32_t jd = newMoon + kEpochStartAsJulianDay - 1 + dom;
+
+    // Pin the dom.  In this calendar all months are 29 or 30 days
+    // so pinning just means handling dom 30.
+    if (dom > 29) {
+        set(UCAL_JULIAN_DAY, jd-1);
+        // TODO Fix this.  We really shouldn't ever have to
+        // explicitly call complete().  This is either a bug in
+        // this method, in ChineseCalendar, or in
+        // Calendar.getActualMaximum().  I suspect the last.
+        complete(status);
+        if (U_FAILURE(status)) return;
+        if (getActualMaximum(UCAL_DAY_OF_MONTH, status) >= dom) {
+            if (U_FAILURE(status)) return;
+            set(UCAL_JULIAN_DAY, jd);
+        }
+    } else {
+        set(UCAL_JULIAN_DAY, jd);
+    }
+}
+
+constexpr uint32_t kChineseRelatedYearDiff = -2637;
+
+int32_t ChineseCalendar::getRelatedYear(UErrorCode &status) const
+{
+    int32_t year = get(UCAL_EXTENDED_YEAR, status);
+    if (U_FAILURE(status)) {
+        return 0;
+    }
+    return year + kChineseRelatedYearDiff;
+}
+
+void ChineseCalendar::setRelatedYear(int32_t year)
+{
+    // set extended year
+    set(UCAL_EXTENDED_YEAR, year - kChineseRelatedYearDiff);
+}
+
+// default century
+
+static UDate     gSystemDefaultCenturyStart       = DBL_MIN;
+static int32_t   gSystemDefaultCenturyStartYear   = -1;
+static icu::UInitOnce gSystemDefaultCenturyInitOnce {};
+
+
+UBool ChineseCalendar::haveDefaultCentury() const
+{
+    return true;
+}
+
+UDate ChineseCalendar::defaultCenturyStart() const
+{
+    return internalGetDefaultCenturyStart();
+}
+
+int32_t ChineseCalendar::defaultCenturyStartYear() const
+{
+    return internalGetDefaultCenturyStartYear();
+}
+
+static void U_CALLCONV initializeSystemDefaultCentury()
+{
+    // initialize systemDefaultCentury and systemDefaultCenturyYear based
+    // on the current time.  They'll be set to 80 years before
+    // the current time.
+    UErrorCode status = U_ZERO_ERROR;
+    ChineseCalendar calendar(Locale("@calendar=chinese"),status);
+    if (U_SUCCESS(status)) {
+        calendar.setTime(Calendar::getNow(), status);
+        calendar.add(UCAL_YEAR, -80, status);
+        gSystemDefaultCenturyStart     = calendar.getTime(status);
+        gSystemDefaultCenturyStartYear = calendar.get(UCAL_YEAR, status);
+    }
+    // We have no recourse upon failure unless we want to propagate the failure
+    // out.
+}
+
+UDate
+ChineseCalendar::internalGetDefaultCenturyStart() const
+{
+    // lazy-evaluate systemDefaultCenturyStart
+    umtx_initOnce(gSystemDefaultCenturyInitOnce, &initializeSystemDefaultCentury);
+    return gSystemDefaultCenturyStart;
+}
+
+int32_t
+ChineseCalendar::internalGetDefaultCenturyStartYear() const
+{
+    // lazy-evaluate systemDefaultCenturyStartYear
+    umtx_initOnce(gSystemDefaultCenturyInitOnce, &initializeSystemDefaultCentury);
+    return    gSystemDefaultCenturyStartYear;
+}
+
+bool
+ChineseCalendar::inTemporalLeapYear(UErrorCode &status) const
+{
+    int32_t days = getActualMaximum(UCAL_DAY_OF_YEAR, status);
+    if (U_FAILURE(status)) return false;
+    return days > 360;
+}
+
+UOBJECT_DEFINE_RTTI_IMPLEMENTATION(ChineseCalendar)
+
+
+static const char * const gTemporalLeapMonthCodes[] = {
+    "M01L", "M02L", "M03L", "M04L", "M05L", "M06L",
+    "M07L", "M08L", "M09L", "M10L", "M11L", "M12L", nullptr
+};
+
+const char* ChineseCalendar::getTemporalMonthCode(UErrorCode &status) const {
+    // We need to call get, not internalGet, to force the calculation
+    // from UCAL_ORDINAL_MONTH.
+    int32_t is_leap = get(UCAL_IS_LEAP_MONTH, status);
+    if (U_FAILURE(status)) return nullptr;
+    if (is_leap != 0) {
+        int32_t month = get(UCAL_MONTH, status);
+        if (U_FAILURE(status)) return nullptr;
+        return gTemporalLeapMonthCodes[month];
+    }
+    return Calendar::getTemporalMonthCode(status);
+}
+
+void
+ChineseCalendar::setTemporalMonthCode(const char* code, UErrorCode& status )
+{
+    if (U_FAILURE(status)) return;
+    int32_t len = static_cast<int32_t>(uprv_strlen(code));
+    if (len != 4 || code[0] != 'M' || code[3] != 'L') {
+        set(UCAL_IS_LEAP_MONTH, 0);
+        return Calendar::setTemporalMonthCode(code, status);
+    }
+    for (int m = 0; gTemporalLeapMonthCodes[m] != nullptr; m++) {
+        if (uprv_strcmp(code, gTemporalLeapMonthCodes[m]) == 0) {
+            set(UCAL_MONTH, m);
+            set(UCAL_IS_LEAP_MONTH, 1);
+            return;
+        }
+    }
+    status = U_ILLEGAL_ARGUMENT_ERROR;
+}
+
+int32_t ChineseCalendar::internalGetMonth() const {
+    if (resolveFields(kMonthPrecedence) == UCAL_MONTH) {
+        return internalGet(UCAL_MONTH);
+    }
+    LocalPointer<Calendar> temp(this->clone());
+    temp->set(UCAL_MONTH, 0);
+    temp->set(UCAL_IS_LEAP_MONTH, 0);
+    temp->set(UCAL_DATE, 1);
+    // Calculate the UCAL_MONTH and UCAL_IS_LEAP_MONTH by adding number of
+    // months.
+    UErrorCode status = U_ZERO_ERROR;
+    temp->roll(UCAL_MONTH, internalGet(UCAL_ORDINAL_MONTH), status);
+
+
+    ChineseCalendar *nonConstThis = (ChineseCalendar*)this; // cast away const
+    nonConstThis->internalSet(UCAL_IS_LEAP_MONTH, temp->get(UCAL_IS_LEAP_MONTH, status));
+    int32_t month = temp->get(UCAL_MONTH, status);
+    U_ASSERT(U_SUCCESS(status));
+    nonConstThis->internalSet(UCAL_MONTH, month);
+    return month;
+}
+
+int32_t ChineseCalendar::internalGetMonth(int32_t defaultValue) const {
+    if (resolveFields(kMonthPrecedence) == UCAL_MONTH) {
+        return internalGet(UCAL_MONTH, defaultValue);
+    }
+    return internalGetMonth();
+}
+
+U_NAMESPACE_END
+
+#endif
+