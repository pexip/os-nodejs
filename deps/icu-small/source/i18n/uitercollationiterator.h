--- conflicted
+++ resolved
@@ -1,326 +1,162 @@
-<<<<<<< HEAD
-// © 2016 and later: Unicode, Inc. and others.
-// License & terms of use: http://www.unicode.org/copyright.html
-/*
-*******************************************************************************
-* Copyright (C) 2012-2016, International Business Machines
-* Corporation and others.  All Rights Reserved.
-*******************************************************************************
-* uitercollationiterator.h
-*
-* created on: 2012sep23 (from utf16collationiterator.h)
-* created by: Markus W. Scherer
-*/
-
-#ifndef __UITERCOLLATIONITERATOR_H__
-#define __UITERCOLLATIONITERATOR_H__
-
-#include "unicode/utypes.h"
-
-#if !UCONFIG_NO_COLLATION
-
-#include "unicode/uiter.h"
-#include "cmemory.h"
-#include "collation.h"
-#include "collationdata.h"
-#include "collationiterator.h"
-#include "normalizer2impl.h"
-
-U_NAMESPACE_BEGIN
-
-/**
- * UCharIterator-based collation element and character iterator.
- * Handles normalized text inline, with length or NUL-terminated.
- * Unnormalized text is handled by a subclass.
- */
-class U_I18N_API UIterCollationIterator : public CollationIterator {
-public:
-    UIterCollationIterator(const CollationData *d, UBool numeric, UCharIterator &ui)
-            : CollationIterator(d, numeric), iter(ui) {}
-
-    virtual ~UIterCollationIterator();
-
-    virtual void resetToOffset(int32_t newOffset);
-
-    virtual int32_t getOffset() const;
-
-    virtual UChar32 nextCodePoint(UErrorCode &errorCode);
-
-    virtual UChar32 previousCodePoint(UErrorCode &errorCode);
-
-protected:
-    virtual uint32_t handleNextCE32(UChar32 &c, UErrorCode &errorCode);
-
-    virtual UChar handleGetTrailSurrogate();
-
-    virtual void forwardNumCodePoints(int32_t num, UErrorCode &errorCode);
-
-    virtual void backwardNumCodePoints(int32_t num, UErrorCode &errorCode);
-
-    UCharIterator &iter;
-};
-
-/**
- * Incrementally checks the input text for FCD and normalizes where necessary.
- */
-class U_I18N_API FCDUIterCollationIterator : public UIterCollationIterator {
-public:
-    FCDUIterCollationIterator(const CollationData *data, UBool numeric, UCharIterator &ui, int32_t startIndex)
-            : UIterCollationIterator(data, numeric, ui),
-              state(ITER_CHECK_FWD), start(startIndex),
-              nfcImpl(data->nfcImpl) {}
-
-    virtual ~FCDUIterCollationIterator();
-
-    virtual void resetToOffset(int32_t newOffset);
-
-    virtual int32_t getOffset() const;
-
-    virtual UChar32 nextCodePoint(UErrorCode &errorCode);
-
-    virtual UChar32 previousCodePoint(UErrorCode &errorCode);
-
-protected:
-    virtual uint32_t handleNextCE32(UChar32 &c, UErrorCode &errorCode);
-
-    virtual UChar handleGetTrailSurrogate();
-
-    virtual void forwardNumCodePoints(int32_t num, UErrorCode &errorCode);
-
-    virtual void backwardNumCodePoints(int32_t num, UErrorCode &errorCode);
-
-private:
-    /**
-     * Switches to forward checking if possible.
-     */
-    void switchToForward();
-
-    /**
-     * Extends the FCD text segment forward or normalizes around pos.
-     * @return true if success
-     */
-    UBool nextSegment(UErrorCode &errorCode);
-
-    /**
-     * Switches to backward checking.
-     */
-    void switchToBackward();
-
-    /**
-     * Extends the FCD text segment backward or normalizes around pos.
-     * @return true if success
-     */
-    UBool previousSegment(UErrorCode &errorCode);
-
-    UBool normalize(const UnicodeString &s, UErrorCode &errorCode);
-
-    enum State {
-        /**
-         * The input text [start..(iter index)[ passes the FCD check.
-         * Moving forward checks incrementally.
-         * pos & limit are undefined.
-         */
-        ITER_CHECK_FWD,
-        /**
-         * The input text [(iter index)..limit[ passes the FCD check.
-         * Moving backward checks incrementally.
-         * start & pos are undefined.
-         */
-        ITER_CHECK_BWD,
-        /**
-         * The input text [start..limit[ passes the FCD check.
-         * pos tracks the current text index.
-         */
-        ITER_IN_FCD_SEGMENT,
-        /**
-         * The input text [start..limit[ failed the FCD check and was normalized.
-         * pos tracks the current index in the normalized string.
-         * The text iterator is at the limit index.
-         */
-        IN_NORM_ITER_AT_LIMIT,
-        /**
-         * The input text [start..limit[ failed the FCD check and was normalized.
-         * pos tracks the current index in the normalized string.
-         * The text iterator is at the start index.
-         */
-        IN_NORM_ITER_AT_START
-    };
-
-    State state;
-
-    int32_t start;
-    int32_t pos;
-    int32_t limit;
-
-    const Normalizer2Impl &nfcImpl;
-    UnicodeString normalized;
-};
-
-U_NAMESPACE_END
-
-#endif  // !UCONFIG_NO_COLLATION
-#endif  // __UITERCOLLATIONITERATOR_H__
-=======
-// © 2016 and later: Unicode, Inc. and others.
-// License & terms of use: http://www.unicode.org/copyright.html
-/*
-*******************************************************************************
-* Copyright (C) 2012-2016, International Business Machines
-* Corporation and others.  All Rights Reserved.
-*******************************************************************************
-* uitercollationiterator.h
-*
-* created on: 2012sep23 (from utf16collationiterator.h)
-* created by: Markus W. Scherer
-*/
-
-#ifndef __UITERCOLLATIONITERATOR_H__
-#define __UITERCOLLATIONITERATOR_H__
-
-#include "unicode/utypes.h"
-
-#if !UCONFIG_NO_COLLATION
-
-#include "unicode/uiter.h"
-#include "cmemory.h"
-#include "collation.h"
-#include "collationdata.h"
-#include "collationiterator.h"
-#include "normalizer2impl.h"
-
-U_NAMESPACE_BEGIN
-
-/**
- * UCharIterator-based collation element and character iterator.
- * Handles normalized text inline, with length or NUL-terminated.
- * Unnormalized text is handled by a subclass.
- */
-class U_I18N_API UIterCollationIterator : public CollationIterator {
-public:
-    UIterCollationIterator(const CollationData *d, UBool numeric, UCharIterator &ui)
-            : CollationIterator(d, numeric), iter(ui) {}
-
-    virtual ~UIterCollationIterator();
-
-    virtual void resetToOffset(int32_t newOffset) override;
-
-    virtual int32_t getOffset() const override;
-
-    virtual UChar32 nextCodePoint(UErrorCode &errorCode) override;
-
-    virtual UChar32 previousCodePoint(UErrorCode &errorCode) override;
-
-protected:
-    virtual uint32_t handleNextCE32(UChar32 &c, UErrorCode &errorCode) override;
-
-    virtual char16_t handleGetTrailSurrogate() override;
-
-    virtual void forwardNumCodePoints(int32_t num, UErrorCode &errorCode) override;
-
-    virtual void backwardNumCodePoints(int32_t num, UErrorCode &errorCode) override;
-
-    UCharIterator &iter;
-};
-
-/**
- * Incrementally checks the input text for FCD and normalizes where necessary.
- */
-class U_I18N_API FCDUIterCollationIterator : public UIterCollationIterator {
-public:
-    FCDUIterCollationIterator(const CollationData *data, UBool numeric, UCharIterator &ui, int32_t startIndex)
-            : UIterCollationIterator(data, numeric, ui),
-              state(ITER_CHECK_FWD), start(startIndex),
-              nfcImpl(data->nfcImpl) {}
-
-    virtual ~FCDUIterCollationIterator();
-
-    virtual void resetToOffset(int32_t newOffset) override;
-
-    virtual int32_t getOffset() const override;
-
-    virtual UChar32 nextCodePoint(UErrorCode &errorCode) override;
-
-    virtual UChar32 previousCodePoint(UErrorCode &errorCode) override;
-
-protected:
-    virtual uint32_t handleNextCE32(UChar32 &c, UErrorCode &errorCode) override;
-
-    virtual char16_t handleGetTrailSurrogate() override;
-
-
-    virtual void forwardNumCodePoints(int32_t num, UErrorCode &errorCode) override;
-
-    virtual void backwardNumCodePoints(int32_t num, UErrorCode &errorCode) override;
-
-private:
-    /**
-     * Switches to forward checking if possible.
-     */
-    void switchToForward();
-
-    /**
-     * Extends the FCD text segment forward or normalizes around pos.
-     * @return true if success
-     */
-    UBool nextSegment(UErrorCode &errorCode);
-
-    /**
-     * Switches to backward checking.
-     */
-    void switchToBackward();
-
-    /**
-     * Extends the FCD text segment backward or normalizes around pos.
-     * @return true if success
-     */
-    UBool previousSegment(UErrorCode &errorCode);
-
-    UBool normalize(const UnicodeString &s, UErrorCode &errorCode);
-
-    enum State {
-        /**
-         * The input text [start..(iter index)[ passes the FCD check.
-         * Moving forward checks incrementally.
-         * pos & limit are undefined.
-         */
-        ITER_CHECK_FWD,
-        /**
-         * The input text [(iter index)..limit[ passes the FCD check.
-         * Moving backward checks incrementally.
-         * start & pos are undefined.
-         */
-        ITER_CHECK_BWD,
-        /**
-         * The input text [start..limit[ passes the FCD check.
-         * pos tracks the current text index.
-         */
-        ITER_IN_FCD_SEGMENT,
-        /**
-         * The input text [start..limit[ failed the FCD check and was normalized.
-         * pos tracks the current index in the normalized string.
-         * The text iterator is at the limit index.
-         */
-        IN_NORM_ITER_AT_LIMIT,
-        /**
-         * The input text [start..limit[ failed the FCD check and was normalized.
-         * pos tracks the current index in the normalized string.
-         * The text iterator is at the start index.
-         */
-        IN_NORM_ITER_AT_START
-    };
-
-    State state;
-
-    int32_t start;
-    int32_t pos;
-    int32_t limit;
-
-    const Normalizer2Impl &nfcImpl;
-    UnicodeString normalized;
-};
-
-U_NAMESPACE_END
-
-#endif  // !UCONFIG_NO_COLLATION
-#endif  // __UITERCOLLATIONITERATOR_H__
->>>>>>> a8a80be5
+// © 2016 and later: Unicode, Inc. and others.
+// License & terms of use: http://www.unicode.org/copyright.html
+/*
+*******************************************************************************
+* Copyright (C) 2012-2016, International Business Machines
+* Corporation and others.  All Rights Reserved.
+*******************************************************************************
+* uitercollationiterator.h
+*
+* created on: 2012sep23 (from utf16collationiterator.h)
+* created by: Markus W. Scherer
+*/
+
+#ifndef __UITERCOLLATIONITERATOR_H__
+#define __UITERCOLLATIONITERATOR_H__
+
+#include "unicode/utypes.h"
+
+#if !UCONFIG_NO_COLLATION
+
+#include "unicode/uiter.h"
+#include "cmemory.h"
+#include "collation.h"
+#include "collationdata.h"
+#include "collationiterator.h"
+#include "normalizer2impl.h"
+
+U_NAMESPACE_BEGIN
+
+/**
+ * UCharIterator-based collation element and character iterator.
+ * Handles normalized text inline, with length or NUL-terminated.
+ * Unnormalized text is handled by a subclass.
+ */
+class U_I18N_API UIterCollationIterator : public CollationIterator {
+public:
+    UIterCollationIterator(const CollationData *d, UBool numeric, UCharIterator &ui)
+            : CollationIterator(d, numeric), iter(ui) {}
+
+    virtual ~UIterCollationIterator();
+
+    virtual void resetToOffset(int32_t newOffset) override;
+
+    virtual int32_t getOffset() const override;
+
+    virtual UChar32 nextCodePoint(UErrorCode &errorCode) override;
+
+    virtual UChar32 previousCodePoint(UErrorCode &errorCode) override;
+
+protected:
+    virtual uint32_t handleNextCE32(UChar32 &c, UErrorCode &errorCode) override;
+
+    virtual char16_t handleGetTrailSurrogate() override;
+
+    virtual void forwardNumCodePoints(int32_t num, UErrorCode &errorCode) override;
+
+    virtual void backwardNumCodePoints(int32_t num, UErrorCode &errorCode) override;
+
+    UCharIterator &iter;
+};
+
+/**
+ * Incrementally checks the input text for FCD and normalizes where necessary.
+ */
+class U_I18N_API FCDUIterCollationIterator : public UIterCollationIterator {
+public:
+    FCDUIterCollationIterator(const CollationData *data, UBool numeric, UCharIterator &ui, int32_t startIndex)
+            : UIterCollationIterator(data, numeric, ui),
+              state(ITER_CHECK_FWD), start(startIndex),
+              nfcImpl(data->nfcImpl) {}
+
+    virtual ~FCDUIterCollationIterator();
+
+    virtual void resetToOffset(int32_t newOffset) override;
+
+    virtual int32_t getOffset() const override;
+
+    virtual UChar32 nextCodePoint(UErrorCode &errorCode) override;
+
+    virtual UChar32 previousCodePoint(UErrorCode &errorCode) override;
+
+protected:
+    virtual uint32_t handleNextCE32(UChar32 &c, UErrorCode &errorCode) override;
+
+    virtual char16_t handleGetTrailSurrogate() override;
+
+
+    virtual void forwardNumCodePoints(int32_t num, UErrorCode &errorCode) override;
+
+    virtual void backwardNumCodePoints(int32_t num, UErrorCode &errorCode) override;
+
+private:
+    /**
+     * Switches to forward checking if possible.
+     */
+    void switchToForward();
+
+    /**
+     * Extends the FCD text segment forward or normalizes around pos.
+     * @return true if success
+     */
+    UBool nextSegment(UErrorCode &errorCode);
+
+    /**
+     * Switches to backward checking.
+     */
+    void switchToBackward();
+
+    /**
+     * Extends the FCD text segment backward or normalizes around pos.
+     * @return true if success
+     */
+    UBool previousSegment(UErrorCode &errorCode);
+
+    UBool normalize(const UnicodeString &s, UErrorCode &errorCode);
+
+    enum State {
+        /**
+         * The input text [start..(iter index)[ passes the FCD check.
+         * Moving forward checks incrementally.
+         * pos & limit are undefined.
+         */
+        ITER_CHECK_FWD,
+        /**
+         * The input text [(iter index)..limit[ passes the FCD check.
+         * Moving backward checks incrementally.
+         * start & pos are undefined.
+         */
+        ITER_CHECK_BWD,
+        /**
+         * The input text [start..limit[ passes the FCD check.
+         * pos tracks the current text index.
+         */
+        ITER_IN_FCD_SEGMENT,
+        /**
+         * The input text [start..limit[ failed the FCD check and was normalized.
+         * pos tracks the current index in the normalized string.
+         * The text iterator is at the limit index.
+         */
+        IN_NORM_ITER_AT_LIMIT,
+        /**
+         * The input text [start..limit[ failed the FCD check and was normalized.
+         * pos tracks the current index in the normalized string.
+         * The text iterator is at the start index.
+         */
+        IN_NORM_ITER_AT_START
+    };
+
+    State state;
+
+    int32_t start;
+    int32_t pos;
+    int32_t limit;
+
+    const Normalizer2Impl &nfcImpl;
+    UnicodeString normalized;
+};
+
+U_NAMESPACE_END
+
+#endif  // !UCONFIG_NO_COLLATION
+#endif  // __UITERCOLLATIONITERATOR_H__