<<<<<<< HEAD
// © 2016 and later: Unicode, Inc. and others.
// License & terms of use: http://www.unicode.org/copyright.html
/*
******************************************************************************
*
*   Copyright (C) 2008-2015, International Business Machines
*   Corporation and others.  All Rights Reserved.
*
******************************************************************************
*   file name:  uspoof_conf.cpp
*   encoding:   UTF-8
*   tab size:   8 (not used)
*   indentation:4
*
*   created on: 2009Jan05  (refactoring earlier files)
*   created by: Andy Heninger
*
*   Internal classes for compiling confusable data into its binary (runtime) form.
*/

#include "unicode/utypes.h"
#include "unicode/uspoof.h"
#if !UCONFIG_NO_REGULAR_EXPRESSIONS
#if !UCONFIG_NO_NORMALIZATION

#include "unicode/unorm.h"
#include "unicode/uregex.h"
#include "unicode/ustring.h"
#include "cmemory.h"
#include "uspoof_impl.h"
#include "uhash.h"
#include "uvector.h"
#include "uassert.h"
#include "uarrsort.h"
#include "uspoof_conf.h"

U_NAMESPACE_USE


//---------------------------------------------------------------------
//
//  buildConfusableData   Compile the source confusable data, as defined by
//                        the Unicode data file confusables.txt, into the binary
//                        structures used by the confusable detector.
//
//                        The binary structures are described in uspoof_impl.h
//
//     1.  Parse the data, making a hash table mapping from a UChar32 to a String.
//
//     2.  Sort all of the strings encountered by length, since they will need to
//         be stored in that order in the final string table.
//         TODO: Sorting these strings by length is no longer needed since the removal of
//         the string lengths table.  This logic can be removed to save processing time
//         when building confusables data.
//
//     3.  Build a list of keys (UChar32s) from the four mapping tables.  Sort the
//         list because that will be the ordering of our runtime table.
//
//     4.  Generate the run time string table.  This is generated before the key & value
//         tables because we need the string indexes when building those tables.
//
//     5.  Build the run-time key and value tables.  These are parallel tables, and are built
//         at the same time
//

SPUString::SPUString(UnicodeString *s) {
    fStr = s;
    fCharOrStrTableIndex = 0;
}


SPUString::~SPUString() {
    delete fStr;
}


SPUStringPool::SPUStringPool(UErrorCode &status) : fVec(NULL), fHash(NULL) {
    fVec = new UVector(status);
    if (fVec == NULL) {
        status = U_MEMORY_ALLOCATION_ERROR;
        return;
    }
    fHash = uhash_open(uhash_hashUnicodeString,           // key hash function
                       uhash_compareUnicodeString,        // Key Comparator
                       NULL,                              // Value Comparator
                       &status);
}


SPUStringPool::~SPUStringPool() {
    int i;
    for (i=fVec->size()-1; i>=0; i--) {
        SPUString *s = static_cast<SPUString *>(fVec->elementAt(i));
        delete s;
    }
    delete fVec;
    uhash_close(fHash);
}


int32_t SPUStringPool::size() {
    return fVec->size();
}

SPUString *SPUStringPool::getByIndex(int32_t index) {
    SPUString *retString = (SPUString *)fVec->elementAt(index);
    return retString;
}


// Comparison function for ordering strings in the string pool.
// Compare by length first, then, within a group of the same length,
// by code point order.
// Conforms to the type signature for a USortComparator in uvector.h

static int8_t U_CALLCONV SPUStringCompare(UHashTok left, UHashTok right) {
	const SPUString *sL = const_cast<const SPUString *>(
        static_cast<SPUString *>(left.pointer));
	const SPUString *sR = const_cast<const SPUString *>(
	    static_cast<SPUString *>(right.pointer));
    int32_t lenL = sL->fStr->length();
    int32_t lenR = sR->fStr->length();
    if (lenL < lenR) {
        return -1;
    } else if (lenL > lenR) {
        return 1;
    } else {
        return sL->fStr->compare(*(sR->fStr));
    }
}

void SPUStringPool::sort(UErrorCode &status) {
    fVec->sort(SPUStringCompare, status);
}


SPUString *SPUStringPool::addString(UnicodeString *src, UErrorCode &status) {
    SPUString *hashedString = static_cast<SPUString *>(uhash_get(fHash, src));
    if (hashedString != NULL) {
        delete src;
    } else {
        hashedString = new SPUString(src);
        if (hashedString == NULL) {
            status = U_MEMORY_ALLOCATION_ERROR;
            return NULL;
        }
        uhash_put(fHash, src, hashedString, &status);
        fVec->addElement(hashedString, status);
    }
    return hashedString;
}



ConfusabledataBuilder::ConfusabledataBuilder(SpoofImpl *spImpl, UErrorCode &status) :
    fSpoofImpl(spImpl),
    fInput(NULL),
    fTable(NULL),
    fKeySet(NULL),
    fKeyVec(NULL),
    fValueVec(NULL),
    fStringTable(NULL),
    stringPool(NULL),
    fParseLine(NULL),
    fParseHexNum(NULL),
    fLineNum(0)
{
    if (U_FAILURE(status)) {
        return;
    }

    fTable = uhash_open(uhash_hashLong, uhash_compareLong, NULL, &status);

    fKeySet = new UnicodeSet();
    if (fKeySet == NULL) {
        status = U_MEMORY_ALLOCATION_ERROR;
        return;
    }

    fKeyVec = new UVector(status);
    if (fKeyVec == NULL) {
        status = U_MEMORY_ALLOCATION_ERROR;
        return;
    }

    fValueVec = new UVector(status);
    if (fValueVec == NULL) {
        status = U_MEMORY_ALLOCATION_ERROR;
        return;
    }

    stringPool = new SPUStringPool(status);
    if (stringPool == NULL) {
        status = U_MEMORY_ALLOCATION_ERROR;
        return;
    }
}


ConfusabledataBuilder::~ConfusabledataBuilder() {
    uprv_free(fInput);
    uregex_close(fParseLine);
    uregex_close(fParseHexNum);
    uhash_close(fTable);
    delete fKeySet;
    delete fKeyVec;
    delete fStringTable;
    delete fValueVec;
    delete stringPool;
}


void ConfusabledataBuilder::buildConfusableData(SpoofImpl * spImpl, const char * confusables,
    int32_t confusablesLen, int32_t *errorType, UParseError *pe, UErrorCode &status) {

    if (U_FAILURE(status)) {
        return;
    }
    ConfusabledataBuilder builder(spImpl, status);
    builder.build(confusables, confusablesLen, status);
    if (U_FAILURE(status) && errorType != NULL) {
        *errorType = USPOOF_SINGLE_SCRIPT_CONFUSABLE;
        pe->line = builder.fLineNum;
    }
}


void ConfusabledataBuilder::build(const char * confusables, int32_t confusablesLen,
               UErrorCode &status) {

    // Convert the user input data from UTF-8 to UChar (UTF-16)
    int32_t inputLen = 0;
    if (U_FAILURE(status)) {
        return;
    }
    u_strFromUTF8(NULL, 0, &inputLen, confusables, confusablesLen, &status);
    if (status != U_BUFFER_OVERFLOW_ERROR) {
        return;
    }
    status = U_ZERO_ERROR;
    fInput = static_cast<UChar *>(uprv_malloc((inputLen+1) * sizeof(UChar)));
    if (fInput == NULL) {
        status = U_MEMORY_ALLOCATION_ERROR;
        return;
    }
    u_strFromUTF8(fInput, inputLen+1, NULL, confusables, confusablesLen, &status);


    // Regular Expression to parse a line from Confusables.txt.  The expression will match
    // any line.  What was matched is determined by examining which capture groups have a match.
    //   Capture Group 1:  the source char
    //   Capture Group 2:  the replacement chars
    //   Capture Group 3-6  the table type, SL, SA, ML, or MA (deprecated)
    //   Capture Group 7:  A blank or comment only line.
    //   Capture Group 8:  A syntactically invalid line.  Anything that didn't match before.
    // Example Line from the confusables.txt source file:
    //   "1D702 ;	006E 0329 ;	SL	# MATHEMATICAL ITALIC SMALL ETA ... "
    UnicodeString pattern(
        "(?m)^[ \\t]*([0-9A-Fa-f]+)[ \\t]+;"      // Match the source char
        "[ \\t]*([0-9A-Fa-f]+"                    // Match the replacement char(s)
           "(?:[ \\t]+[0-9A-Fa-f]+)*)[ \\t]*;"    //     (continued)
        "\\s*(?:(SL)|(SA)|(ML)|(MA))"             // Match the table type
        "[ \\t]*(?:#.*?)?$"                       // Match any trailing #comment
        "|^([ \\t]*(?:#.*?)?)$"       // OR match empty lines or lines with only a #comment
        "|^(.*?)$", -1, US_INV);      // OR match any line, which catches illegal lines.
    // TODO: Why are we using the regex C API here? C++ would just take UnicodeString...
    fParseLine = uregex_open(pattern.getBuffer(), pattern.length(), 0, NULL, &status);

    // Regular expression for parsing a hex number out of a space-separated list of them.
    //   Capture group 1 gets the number, with spaces removed.
    pattern = UNICODE_STRING_SIMPLE("\\s*([0-9A-F]+)");
    fParseHexNum = uregex_open(pattern.getBuffer(), pattern.length(), 0, NULL, &status);

    // Zap any Byte Order Mark at the start of input.  Changing it to a space is benign
    //   given the syntax of the input.
    if (*fInput == 0xfeff) {
        *fInput = 0x20;
    }

    // Parse the input, one line per iteration of this loop.
    uregex_setText(fParseLine, fInput, inputLen, &status);
    while (uregex_findNext(fParseLine, &status)) {
        fLineNum++;
        if (uregex_start(fParseLine, 7, &status) >= 0) {
            // this was a blank or comment line.
            continue;
        }
        if (uregex_start(fParseLine, 8, &status) >= 0) {
            // input file syntax error.
            status = U_PARSE_ERROR;
            return;
        }

        // We have a good input line.  Extract the key character and mapping string, and
        //    put them into the appropriate mapping table.
        UChar32 keyChar = SpoofImpl::ScanHex(fInput, uregex_start(fParseLine, 1, &status),
                          uregex_end(fParseLine, 1, &status), status);

        int32_t mapStringStart = uregex_start(fParseLine, 2, &status);
        int32_t mapStringLength = uregex_end(fParseLine, 2, &status) - mapStringStart;
        uregex_setText(fParseHexNum, &fInput[mapStringStart], mapStringLength, &status);

        UnicodeString  *mapString = new UnicodeString();
        if (mapString == NULL) {
            status = U_MEMORY_ALLOCATION_ERROR;
            return;
        }
        while (uregex_findNext(fParseHexNum, &status)) {
            UChar32 c = SpoofImpl::ScanHex(&fInput[mapStringStart], uregex_start(fParseHexNum, 1, &status),
                                 uregex_end(fParseHexNum, 1, &status), status);
            mapString->append(c);
        }
        U_ASSERT(mapString->length() >= 1);

        // Put the map (value) string into the string pool
        // This a little like a Java intern() - any duplicates will be eliminated.
        SPUString *smapString = stringPool->addString(mapString, status);

        // Add the UChar32 -> string mapping to the table.
        // For Unicode 8, the SL, SA and ML tables have been discontinued.
        //                All input data from confusables.txt is tagged MA.
        uhash_iput(fTable, keyChar, smapString, &status);
        if (U_FAILURE(status)) { return; }
        fKeySet->add(keyChar);
    }

    // Input data is now all parsed and collected.
    // Now create the run-time binary form of the data.
    //
    // This is done in two steps.  First the data is assembled into vectors and strings,
    //   for ease of construction, then the contents of these collections are dumped
    //   into the actual raw-bytes data storage.

    // Build up the string array, and record the index of each string therein
    //  in the (build time only) string pool.
    // Strings of length one are not entered into the strings array.
    // (Strings in the table are sorted by length)
    stringPool->sort(status);
    fStringTable = new UnicodeString();
    int32_t poolSize = stringPool->size();
    int32_t i;
    for (i=0; i<poolSize; i++) {
        SPUString *s = stringPool->getByIndex(i);
        int32_t strLen = s->fStr->length();
        int32_t strIndex = fStringTable->length();
        if (strLen == 1) {
            // strings of length one do not get an entry in the string table.
            // Keep the single string character itself here, which is the same
            //  convention that is used in the final run-time string table index.
            s->fCharOrStrTableIndex = s->fStr->charAt(0);
        } else {
            s->fCharOrStrTableIndex = strIndex;
            fStringTable->append(*(s->fStr));
        }
    }

    // Construct the compile-time Key and Value tables
    //
    // For each key code point, check which mapping tables it applies to,
    //   and create the final data for the key & value structures.
    //
    //   The four logical mapping tables are conflated into one combined table.
    //   If multiple logical tables have the same mapping for some key, they
    //     share a single entry in the combined table.
    //   If more than one mapping exists for the same key code point, multiple
    //     entries will be created in the table

    for (int32_t range=0; range<fKeySet->getRangeCount(); range++) {
        // It is an oddity of the UnicodeSet API that simply enumerating the contained
        //   code points requires a nested loop.
        for (UChar32 keyChar=fKeySet->getRangeStart(range);
                keyChar <= fKeySet->getRangeEnd(range); keyChar++) {
            SPUString *targetMapping = static_cast<SPUString *>(uhash_iget(fTable, keyChar));
            U_ASSERT(targetMapping != NULL);

            // Set an error code if trying to consume a long string.  Otherwise,
            // codePointAndLengthToKey will abort on a U_ASSERT.
            if (targetMapping->fStr->length() > 256) {
                status = U_ILLEGAL_ARGUMENT_ERROR;
                return;
            }

            int32_t key = ConfusableDataUtils::codePointAndLengthToKey(keyChar,
                targetMapping->fStr->length());
            int32_t value = targetMapping->fCharOrStrTableIndex;

            fKeyVec->addElement(key, status);
            fValueVec->addElement(value, status);
        }
    }

    // Put the assembled data into the flat runtime array
    outputData(status);

    // All of the intermediate allocated data belongs to the ConfusabledataBuilder
    //  object  (this), and is deleted in the destructor.
    return;
}

//
// outputData     The confusable data has been compiled and stored in intermediate
//                collections and strings.  Copy it from there to the final flat
//                binary array.
//
//                Note that as each section is added to the output data, the
//                expand (reserveSpace() function will likely relocate it in memory.
//                Be careful with pointers.
//
void ConfusabledataBuilder::outputData(UErrorCode &status) {

    U_ASSERT(fSpoofImpl->fSpoofData->fDataOwned == TRUE);

    //  The Key Table
    //     While copying the keys to the runtime array,
    //       also sanity check that they are sorted.

    int32_t numKeys = fKeyVec->size();
    int32_t *keys =
        static_cast<int32_t *>(fSpoofImpl->fSpoofData->reserveSpace(numKeys*sizeof(int32_t), status));
    if (U_FAILURE(status)) {
        return;
    }
    int i;
    UChar32 previousCodePoint = 0;
    for (i=0; i<numKeys; i++) {
        int32_t key =  fKeyVec->elementAti(i);
        UChar32 codePoint = ConfusableDataUtils::keyToCodePoint(key);
        (void)previousCodePoint;    // Suppress unused variable warning.
        // strictly greater because there can be only one entry per code point
        U_ASSERT(codePoint > previousCodePoint);
        keys[i] = key;
        previousCodePoint = codePoint;
    }
    SpoofDataHeader *rawData = fSpoofImpl->fSpoofData->fRawData;
    rawData->fCFUKeys = (int32_t)((char *)keys - (char *)rawData);
    rawData->fCFUKeysSize = numKeys;
    fSpoofImpl->fSpoofData->fCFUKeys = keys;


    // The Value Table, parallels the key table
    int32_t numValues = fValueVec->size();
    U_ASSERT(numKeys == numValues);
    uint16_t *values =
        static_cast<uint16_t *>(fSpoofImpl->fSpoofData->reserveSpace(numKeys*sizeof(uint16_t), status));
    if (U_FAILURE(status)) {
        return;
    }
    for (i=0; i<numValues; i++) {
        uint32_t value = static_cast<uint32_t>(fValueVec->elementAti(i));
        U_ASSERT(value < 0xffff);
        values[i] = static_cast<uint16_t>(value);
    }
    rawData = fSpoofImpl->fSpoofData->fRawData;
    rawData->fCFUStringIndex = (int32_t)((char *)values - (char *)rawData);
    rawData->fCFUStringIndexSize = numValues;
    fSpoofImpl->fSpoofData->fCFUValues = values;

    // The Strings Table.

    uint32_t stringsLength = fStringTable->length();
    // Reserve an extra space so the string will be nul-terminated.  This is
    // only a convenience, for when debugging; it is not needed otherwise.
    UChar *strings =
        static_cast<UChar *>(fSpoofImpl->fSpoofData->reserveSpace(stringsLength*sizeof(UChar)+2, status));
    if (U_FAILURE(status)) {
        return;
    }
    fStringTable->extract(strings, stringsLength+1, status);
    rawData = fSpoofImpl->fSpoofData->fRawData;
    U_ASSERT(rawData->fCFUStringTable == 0);
    rawData->fCFUStringTable = (int32_t)((char *)strings - (char *)rawData);
    rawData->fCFUStringTableLen = stringsLength;
    fSpoofImpl->fSpoofData->fCFUStrings = strings;
}

#endif
#endif // !UCONFIG_NO_REGULAR_EXPRESSIONS
=======
// © 2016 and later: Unicode, Inc. and others.
// License & terms of use: http://www.unicode.org/copyright.html
/*
******************************************************************************
*
*   Copyright (C) 2008-2015, International Business Machines
*   Corporation and others.  All Rights Reserved.
*
******************************************************************************
*   file name:  uspoof_conf.cpp
*   encoding:   UTF-8
*   tab size:   8 (not used)
*   indentation:4
*
*   created on: 2009Jan05  (refactoring earlier files)
*   created by: Andy Heninger
*
*   Internal classes for compiling confusable data into its binary (runtime) form.
*/

#include "unicode/utypes.h"
#include "unicode/uspoof.h"
#if !UCONFIG_NO_REGULAR_EXPRESSIONS
#if !UCONFIG_NO_NORMALIZATION

#include "unicode/unorm.h"
#include "unicode/uregex.h"
#include "unicode/ustring.h"
#include "cmemory.h"
#include "uspoof_impl.h"
#include "uhash.h"
#include "uvector.h"
#include "uassert.h"
#include "uarrsort.h"
#include "uspoof_conf.h"

U_NAMESPACE_USE


//---------------------------------------------------------------------
//
//  buildConfusableData   Compile the source confusable data, as defined by
//                        the Unicode data file confusables.txt, into the binary
//                        structures used by the confusable detector.
//
//                        The binary structures are described in uspoof_impl.h
//
//     1.  Parse the data, making a hash table mapping from a UChar32 to a String.
//
//     2.  Sort all of the strings encountered by length, since they will need to
//         be stored in that order in the final string table.
//         TODO: Sorting these strings by length is no longer needed since the removal of
//         the string lengths table.  This logic can be removed to save processing time
//         when building confusables data.
//
//     3.  Build a list of keys (UChar32s) from the four mapping tables.  Sort the
//         list because that will be the ordering of our runtime table.
//
//     4.  Generate the run time string table.  This is generated before the key & value
//         tables because we need the string indexes when building those tables.
//
//     5.  Build the run-time key and value tables.  These are parallel tables, and are built
//         at the same time
//

SPUString::SPUString(LocalPointer<UnicodeString> s) {
    fStr = std::move(s);
    fCharOrStrTableIndex = 0;
}


SPUString::~SPUString() {
}


SPUStringPool::SPUStringPool(UErrorCode &status) : fVec(nullptr), fHash(nullptr) {
    LocalPointer<UVector> vec(new UVector(status), status);
    if (U_FAILURE(status)) {
        return;
    }
    vec->setDeleter(
        [](void *obj) {delete (SPUString *)obj;});
    fVec = vec.orphan();
    fHash = uhash_open(uhash_hashUnicodeString,           // key hash function
                       uhash_compareUnicodeString,        // Key Comparator
                       nullptr,                              // Value Comparator
                       &status);
}


SPUStringPool::~SPUStringPool() {
    delete fVec;
    uhash_close(fHash);
}


int32_t SPUStringPool::size() {
    return fVec->size();
}

SPUString *SPUStringPool::getByIndex(int32_t index) {
    SPUString *retString = (SPUString *)fVec->elementAt(index);
    return retString;
}


// Comparison function for ordering strings in the string pool.
// Compare by length first, then, within a group of the same length,
// by code point order.
// Conforms to the type signature for a USortComparator in uvector.h

static int32_t U_CALLCONV SPUStringCompare(UHashTok left, UHashTok right) {
	const SPUString *sL = const_cast<const SPUString *>(
        static_cast<SPUString *>(left.pointer));
 	const SPUString *sR = const_cast<const SPUString *>(
 	    static_cast<SPUString *>(right.pointer));
    int32_t lenL = sL->fStr->length();
    int32_t lenR = sR->fStr->length();
    if (lenL < lenR) {
        return -1;
    } else if (lenL > lenR) {
        return 1;
    } else {
        return sL->fStr->compare(*(sR->fStr));
    }
}

void SPUStringPool::sort(UErrorCode &status) {
    fVec->sort(SPUStringCompare, status);
}


SPUString *SPUStringPool::addString(UnicodeString *src, UErrorCode &status) {
    LocalPointer<UnicodeString> lpSrc(src);
    if (U_FAILURE(status)) {
        return nullptr;
    }
    SPUString *hashedString = static_cast<SPUString *>(uhash_get(fHash, src));
    if (hashedString != nullptr) {
        return hashedString;
    }
    LocalPointer<SPUString> spuStr(new SPUString(std::move(lpSrc)), status);
    hashedString = spuStr.getAlias();
    fVec->adoptElement(spuStr.orphan(), status);
    if (U_FAILURE(status)) {
        return nullptr;
    }
    uhash_put(fHash, src, hashedString, &status);
    return hashedString;
}



ConfusabledataBuilder::ConfusabledataBuilder(SpoofImpl *spImpl, UErrorCode &status) :
    fSpoofImpl(spImpl),
    fInput(nullptr),
    fTable(nullptr),
    fKeySet(nullptr),
    fKeyVec(nullptr),
    fValueVec(nullptr),
    fStringTable(nullptr),
    stringPool(nullptr),
    fParseLine(nullptr),
    fParseHexNum(nullptr),
    fLineNum(0)
{
    if (U_FAILURE(status)) {
        return;
    }

    fTable = uhash_open(uhash_hashLong, uhash_compareLong, nullptr, &status);

    fKeySet = new UnicodeSet();
    if (fKeySet == nullptr) {
        status = U_MEMORY_ALLOCATION_ERROR;
        return;
    }

    fKeyVec = new UVector(status);
    if (fKeyVec == nullptr) {
        status = U_MEMORY_ALLOCATION_ERROR;
        return;
    }

    fValueVec = new UVector(status);
    if (fValueVec == nullptr) {
        status = U_MEMORY_ALLOCATION_ERROR;
        return;
    }

    stringPool = new SPUStringPool(status);
    if (stringPool == nullptr) {
        status = U_MEMORY_ALLOCATION_ERROR;
        return;
    }
}


ConfusabledataBuilder::~ConfusabledataBuilder() {
    uprv_free(fInput);
    uregex_close(fParseLine);
    uregex_close(fParseHexNum);
    uhash_close(fTable);
    delete fKeySet;
    delete fKeyVec;
    delete fStringTable;
    delete fValueVec;
    delete stringPool;
}


void ConfusabledataBuilder::buildConfusableData(SpoofImpl * spImpl, const char * confusables,
    int32_t confusablesLen, int32_t *errorType, UParseError *pe, UErrorCode &status) {

    if (U_FAILURE(status)) {
        return;
    }
    ConfusabledataBuilder builder(spImpl, status);
    builder.build(confusables, confusablesLen, status);
    if (U_FAILURE(status) && errorType != nullptr) {
        *errorType = USPOOF_SINGLE_SCRIPT_CONFUSABLE;
        pe->line = builder.fLineNum;
    }
}


void ConfusabledataBuilder::build(const char * confusables, int32_t confusablesLen,
               UErrorCode &status) {

    // Convert the user input data from UTF-8 to char16_t (UTF-16)
    int32_t inputLen = 0;
    if (U_FAILURE(status)) {
        return;
    }
    u_strFromUTF8(nullptr, 0, &inputLen, confusables, confusablesLen, &status);
    if (status != U_BUFFER_OVERFLOW_ERROR) {
        return;
    }
    status = U_ZERO_ERROR;
    fInput = static_cast<char16_t *>(uprv_malloc((inputLen+1) * sizeof(char16_t)));
    if (fInput == nullptr) {
        status = U_MEMORY_ALLOCATION_ERROR;
        return;
    }
    u_strFromUTF8(fInput, inputLen+1, nullptr, confusables, confusablesLen, &status);


    // Regular Expression to parse a line from Confusables.txt.  The expression will match
    // any line.  What was matched is determined by examining which capture groups have a match.
    //   Capture Group 1:  the source char
    //   Capture Group 2:  the replacement chars
    //   Capture Group 3-6  the table type, SL, SA, ML, or MA (deprecated)
    //   Capture Group 7:  A blank or comment only line.
    //   Capture Group 8:  A syntactically invalid line.  Anything that didn't match before.
    // Example Line from the confusables.txt source file:
    //   "1D702 ;	006E 0329 ;	SL	# MATHEMATICAL ITALIC SMALL ETA ... "
    UnicodeString pattern(
        "(?m)^[ \\t]*([0-9A-Fa-f]+)[ \\t]+;"      // Match the source char
        "[ \\t]*([0-9A-Fa-f]+"                    // Match the replacement char(s)
           "(?:[ \\t]+[0-9A-Fa-f]+)*)[ \\t]*;"    //     (continued)
        "\\s*(?:(SL)|(SA)|(ML)|(MA))"             // Match the table type
        "[ \\t]*(?:#.*?)?$"                       // Match any trailing #comment
        "|^([ \\t]*(?:#.*?)?)$"       // OR match empty lines or lines with only a #comment
        "|^(.*?)$", -1, US_INV);      // OR match any line, which catches illegal lines.
    // TODO: Why are we using the regex C API here? C++ would just take UnicodeString...
    fParseLine = uregex_open(pattern.getBuffer(), pattern.length(), 0, nullptr, &status);

    // Regular expression for parsing a hex number out of a space-separated list of them.
    //   Capture group 1 gets the number, with spaces removed.
    pattern = UNICODE_STRING_SIMPLE("\\s*([0-9A-F]+)");
    fParseHexNum = uregex_open(pattern.getBuffer(), pattern.length(), 0, nullptr, &status);

    // Zap any Byte Order Mark at the start of input.  Changing it to a space is benign
    //   given the syntax of the input.
    if (*fInput == 0xfeff) {
        *fInput = 0x20;
    }

    // Parse the input, one line per iteration of this loop.
    uregex_setText(fParseLine, fInput, inputLen, &status);
    while (uregex_findNext(fParseLine, &status)) {
        fLineNum++;
        if (uregex_start(fParseLine, 7, &status) >= 0) {
            // this was a blank or comment line.
            continue;
        }
        if (uregex_start(fParseLine, 8, &status) >= 0) {
            // input file syntax error.
            status = U_PARSE_ERROR;
            return;
        }

        // We have a good input line.  Extract the key character and mapping string, and
        //    put them into the appropriate mapping table.
        UChar32 keyChar = SpoofImpl::ScanHex(fInput, uregex_start(fParseLine, 1, &status),
                          uregex_end(fParseLine, 1, &status), status);

        int32_t mapStringStart = uregex_start(fParseLine, 2, &status);
        int32_t mapStringLength = uregex_end(fParseLine, 2, &status) - mapStringStart;
        uregex_setText(fParseHexNum, &fInput[mapStringStart], mapStringLength, &status);

        UnicodeString  *mapString = new UnicodeString();
        if (mapString == nullptr) {
            status = U_MEMORY_ALLOCATION_ERROR;
            return;
        }
        while (uregex_findNext(fParseHexNum, &status)) {
            UChar32 c = SpoofImpl::ScanHex(&fInput[mapStringStart], uregex_start(fParseHexNum, 1, &status),
                                 uregex_end(fParseHexNum, 1, &status), status);
            mapString->append(c);
        }
        U_ASSERT(mapString->length() >= 1);

        // Put the map (value) string into the string pool
        // This a little like a Java intern() - any duplicates will be eliminated.
        SPUString *smapString = stringPool->addString(mapString, status);

        // Add the UChar32 -> string mapping to the table.
        // For Unicode 8, the SL, SA and ML tables have been discontinued.
        //                All input data from confusables.txt is tagged MA.
        uhash_iput(fTable, keyChar, smapString, &status);
        if (U_FAILURE(status)) { return; }
        fKeySet->add(keyChar);
    }

    // Input data is now all parsed and collected.
    // Now create the run-time binary form of the data.
    //
    // This is done in two steps.  First the data is assembled into vectors and strings,
    //   for ease of construction, then the contents of these collections are dumped
    //   into the actual raw-bytes data storage.

    // Build up the string array, and record the index of each string therein
    //  in the (build time only) string pool.
    // Strings of length one are not entered into the strings array.
    // (Strings in the table are sorted by length)
    stringPool->sort(status);
    fStringTable = new UnicodeString();
    int32_t poolSize = stringPool->size();
    int32_t i;
    for (i=0; i<poolSize; i++) {
        SPUString *s = stringPool->getByIndex(i);
        int32_t strLen = s->fStr->length();
        int32_t strIndex = fStringTable->length();
        if (strLen == 1) {
            // strings of length one do not get an entry in the string table.
            // Keep the single string character itself here, which is the same
            //  convention that is used in the final run-time string table index.
            s->fCharOrStrTableIndex = s->fStr->charAt(0);
        } else {
            s->fCharOrStrTableIndex = strIndex;
            fStringTable->append(*(s->fStr));
        }
    }

    // Construct the compile-time Key and Value tables
    //
    // For each key code point, check which mapping tables it applies to,
    //   and create the final data for the key & value structures.
    //
    //   The four logical mapping tables are conflated into one combined table.
    //   If multiple logical tables have the same mapping for some key, they
    //     share a single entry in the combined table.
    //   If more than one mapping exists for the same key code point, multiple
    //     entries will be created in the table

    for (int32_t range=0; range<fKeySet->getRangeCount(); range++) {
        // It is an oddity of the UnicodeSet API that simply enumerating the contained
        //   code points requires a nested loop.
        for (UChar32 keyChar=fKeySet->getRangeStart(range);
                keyChar <= fKeySet->getRangeEnd(range); keyChar++) {
            SPUString *targetMapping = static_cast<SPUString *>(uhash_iget(fTable, keyChar));
            U_ASSERT(targetMapping != nullptr);

            // Set an error code if trying to consume a long string.  Otherwise,
            // codePointAndLengthToKey will abort on a U_ASSERT.
            if (targetMapping->fStr->length() > 256) {
                status = U_ILLEGAL_ARGUMENT_ERROR;
                return;
            }

            int32_t key = ConfusableDataUtils::codePointAndLengthToKey(keyChar,
                targetMapping->fStr->length());
            int32_t value = targetMapping->fCharOrStrTableIndex;

            fKeyVec->addElement(key, status);
            fValueVec->addElement(value, status);
        }
    }

    // Put the assembled data into the flat runtime array
    outputData(status);

    // All of the intermediate allocated data belongs to the ConfusabledataBuilder
    //  object  (this), and is deleted in the destructor.
    return;
}

//
// outputData     The confusable data has been compiled and stored in intermediate
//                collections and strings.  Copy it from there to the final flat
//                binary array.
//
//                Note that as each section is added to the output data, the
//                expand (reserveSpace() function will likely relocate it in memory.
//                Be careful with pointers.
//
void ConfusabledataBuilder::outputData(UErrorCode &status) {

    U_ASSERT(fSpoofImpl->fSpoofData->fDataOwned);

    //  The Key Table
    //     While copying the keys to the runtime array,
    //       also sanity check that they are sorted.

    int32_t numKeys = fKeyVec->size();
    int32_t *keys =
        static_cast<int32_t *>(fSpoofImpl->fSpoofData->reserveSpace(numKeys*sizeof(int32_t), status));
    if (U_FAILURE(status)) {
        return;
    }
    int i;
    UChar32 previousCodePoint = 0;
    for (i=0; i<numKeys; i++) {
        int32_t key =  fKeyVec->elementAti(i);
        UChar32 codePoint = ConfusableDataUtils::keyToCodePoint(key);
        (void)previousCodePoint;    // Suppress unused variable warning.
        // strictly greater because there can be only one entry per code point
        U_ASSERT(codePoint > previousCodePoint);
        keys[i] = key;
        previousCodePoint = codePoint;
    }
    SpoofDataHeader *rawData = fSpoofImpl->fSpoofData->fRawData;
    rawData->fCFUKeys = (int32_t)((char *)keys - (char *)rawData);
    rawData->fCFUKeysSize = numKeys;
    fSpoofImpl->fSpoofData->fCFUKeys = keys;


    // The Value Table, parallels the key table
    int32_t numValues = fValueVec->size();
    U_ASSERT(numKeys == numValues);
    uint16_t *values =
        static_cast<uint16_t *>(fSpoofImpl->fSpoofData->reserveSpace(numKeys*sizeof(uint16_t), status));
    if (U_FAILURE(status)) {
        return;
    }
    for (i=0; i<numValues; i++) {
        uint32_t value = static_cast<uint32_t>(fValueVec->elementAti(i));
        U_ASSERT(value < 0xffff);
        values[i] = static_cast<uint16_t>(value);
    }
    rawData = fSpoofImpl->fSpoofData->fRawData;
    rawData->fCFUStringIndex = (int32_t)((char *)values - (char *)rawData);
    rawData->fCFUStringIndexSize = numValues;
    fSpoofImpl->fSpoofData->fCFUValues = values;

    // The Strings Table.

    uint32_t stringsLength = fStringTable->length();
    // Reserve an extra space so the string will be nul-terminated.  This is
    // only a convenience, for when debugging; it is not needed otherwise.
    char16_t *strings =
        static_cast<char16_t *>(fSpoofImpl->fSpoofData->reserveSpace(stringsLength*sizeof(char16_t)+2, status));
    if (U_FAILURE(status)) {
        return;
    }
    fStringTable->extract(strings, stringsLength+1, status);
    rawData = fSpoofImpl->fSpoofData->fRawData;
    U_ASSERT(rawData->fCFUStringTable == 0);
    rawData->fCFUStringTable = (int32_t)((char *)strings - (char *)rawData);
    rawData->fCFUStringTableLen = stringsLength;
    fSpoofImpl->fSpoofData->fCFUStrings = strings;
}

#endif
#endif // !UCONFIG_NO_REGULAR_EXPRESSIONS

>>>>>>> a8a80be5
<|MERGE_RESOLUTION|>--- conflicted
+++ resolved
@@ -1,957 +1,477 @@
-<<<<<<< HEAD
-// © 2016 and later: Unicode, Inc. and others.
-// License & terms of use: http://www.unicode.org/copyright.html
-/*
-******************************************************************************
-*
-*   Copyright (C) 2008-2015, International Business Machines
-*   Corporation and others.  All Rights Reserved.
-*
-******************************************************************************
-*   file name:  uspoof_conf.cpp
-*   encoding:   UTF-8
-*   tab size:   8 (not used)
-*   indentation:4
-*
-*   created on: 2009Jan05  (refactoring earlier files)
-*   created by: Andy Heninger
-*
-*   Internal classes for compiling confusable data into its binary (runtime) form.
-*/
-
-#include "unicode/utypes.h"
-#include "unicode/uspoof.h"
-#if !UCONFIG_NO_REGULAR_EXPRESSIONS
-#if !UCONFIG_NO_NORMALIZATION
-
-#include "unicode/unorm.h"
-#include "unicode/uregex.h"
-#include "unicode/ustring.h"
-#include "cmemory.h"
-#include "uspoof_impl.h"
-#include "uhash.h"
-#include "uvector.h"
-#include "uassert.h"
-#include "uarrsort.h"
-#include "uspoof_conf.h"
-
-U_NAMESPACE_USE
-
-
-//---------------------------------------------------------------------
-//
-//  buildConfusableData   Compile the source confusable data, as defined by
-//                        the Unicode data file confusables.txt, into the binary
-//                        structures used by the confusable detector.
-//
-//                        The binary structures are described in uspoof_impl.h
-//
-//     1.  Parse the data, making a hash table mapping from a UChar32 to a String.
-//
-//     2.  Sort all of the strings encountered by length, since they will need to
-//         be stored in that order in the final string table.
-//         TODO: Sorting these strings by length is no longer needed since the removal of
-//         the string lengths table.  This logic can be removed to save processing time
-//         when building confusables data.
-//
-//     3.  Build a list of keys (UChar32s) from the four mapping tables.  Sort the
-//         list because that will be the ordering of our runtime table.
-//
-//     4.  Generate the run time string table.  This is generated before the key & value
-//         tables because we need the string indexes when building those tables.
-//
-//     5.  Build the run-time key and value tables.  These are parallel tables, and are built
-//         at the same time
-//
-
-SPUString::SPUString(UnicodeString *s) {
-    fStr = s;
-    fCharOrStrTableIndex = 0;
-}
-
-
-SPUString::~SPUString() {
-    delete fStr;
-}
-
-
-SPUStringPool::SPUStringPool(UErrorCode &status) : fVec(NULL), fHash(NULL) {
-    fVec = new UVector(status);
-    if (fVec == NULL) {
-        status = U_MEMORY_ALLOCATION_ERROR;
-        return;
-    }
-    fHash = uhash_open(uhash_hashUnicodeString,           // key hash function
-                       uhash_compareUnicodeString,        // Key Comparator
-                       NULL,                              // Value Comparator
-                       &status);
-}
-
-
-SPUStringPool::~SPUStringPool() {
-    int i;
-    for (i=fVec->size()-1; i>=0; i--) {
-        SPUString *s = static_cast<SPUString *>(fVec->elementAt(i));
-        delete s;
-    }
-    delete fVec;
-    uhash_close(fHash);
-}
-
-
-int32_t SPUStringPool::size() {
-    return fVec->size();
-}
-
-SPUString *SPUStringPool::getByIndex(int32_t index) {
-    SPUString *retString = (SPUString *)fVec->elementAt(index);
-    return retString;
-}
-
-
-// Comparison function for ordering strings in the string pool.
-// Compare by length first, then, within a group of the same length,
-// by code point order.
-// Conforms to the type signature for a USortComparator in uvector.h
-
-static int8_t U_CALLCONV SPUStringCompare(UHashTok left, UHashTok right) {
-	const SPUString *sL = const_cast<const SPUString *>(
-        static_cast<SPUString *>(left.pointer));
-	const SPUString *sR = const_cast<const SPUString *>(
-	    static_cast<SPUString *>(right.pointer));
-    int32_t lenL = sL->fStr->length();
-    int32_t lenR = sR->fStr->length();
-    if (lenL < lenR) {
-        return -1;
-    } else if (lenL > lenR) {
-        return 1;
-    } else {
-        return sL->fStr->compare(*(sR->fStr));
-    }
-}
-
-void SPUStringPool::sort(UErrorCode &status) {
-    fVec->sort(SPUStringCompare, status);
-}
-
-
-SPUString *SPUStringPool::addString(UnicodeString *src, UErrorCode &status) {
-    SPUString *hashedString = static_cast<SPUString *>(uhash_get(fHash, src));
-    if (hashedString != NULL) {
-        delete src;
-    } else {
-        hashedString = new SPUString(src);
-        if (hashedString == NULL) {
-            status = U_MEMORY_ALLOCATION_ERROR;
-            return NULL;
-        }
-        uhash_put(fHash, src, hashedString, &status);
-        fVec->addElement(hashedString, status);
-    }
-    return hashedString;
-}
-
-
-
-ConfusabledataBuilder::ConfusabledataBuilder(SpoofImpl *spImpl, UErrorCode &status) :
-    fSpoofImpl(spImpl),
-    fInput(NULL),
-    fTable(NULL),
-    fKeySet(NULL),
-    fKeyVec(NULL),
-    fValueVec(NULL),
-    fStringTable(NULL),
-    stringPool(NULL),
-    fParseLine(NULL),
-    fParseHexNum(NULL),
-    fLineNum(0)
-{
-    if (U_FAILURE(status)) {
-        return;
-    }
-
-    fTable = uhash_open(uhash_hashLong, uhash_compareLong, NULL, &status);
-
-    fKeySet = new UnicodeSet();
-    if (fKeySet == NULL) {
-        status = U_MEMORY_ALLOCATION_ERROR;
-        return;
-    }
-
-    fKeyVec = new UVector(status);
-    if (fKeyVec == NULL) {
-        status = U_MEMORY_ALLOCATION_ERROR;
-        return;
-    }
-
-    fValueVec = new UVector(status);
-    if (fValueVec == NULL) {
-        status = U_MEMORY_ALLOCATION_ERROR;
-        return;
-    }
-
-    stringPool = new SPUStringPool(status);
-    if (stringPool == NULL) {
-        status = U_MEMORY_ALLOCATION_ERROR;
-        return;
-    }
-}
-
-
-ConfusabledataBuilder::~ConfusabledataBuilder() {
-    uprv_free(fInput);
-    uregex_close(fParseLine);
-    uregex_close(fParseHexNum);
-    uhash_close(fTable);
-    delete fKeySet;
-    delete fKeyVec;
-    delete fStringTable;
-    delete fValueVec;
-    delete stringPool;
-}
-
-
-void ConfusabledataBuilder::buildConfusableData(SpoofImpl * spImpl, const char * confusables,
-    int32_t confusablesLen, int32_t *errorType, UParseError *pe, UErrorCode &status) {
-
-    if (U_FAILURE(status)) {
-        return;
-    }
-    ConfusabledataBuilder builder(spImpl, status);
-    builder.build(confusables, confusablesLen, status);
-    if (U_FAILURE(status) && errorType != NULL) {
-        *errorType = USPOOF_SINGLE_SCRIPT_CONFUSABLE;
-        pe->line = builder.fLineNum;
-    }
-}
-
-
-void ConfusabledataBuilder::build(const char * confusables, int32_t confusablesLen,
-               UErrorCode &status) {
-
-    // Convert the user input data from UTF-8 to UChar (UTF-16)
-    int32_t inputLen = 0;
-    if (U_FAILURE(status)) {
-        return;
-    }
-    u_strFromUTF8(NULL, 0, &inputLen, confusables, confusablesLen, &status);
-    if (status != U_BUFFER_OVERFLOW_ERROR) {
-        return;
-    }
-    status = U_ZERO_ERROR;
-    fInput = static_cast<UChar *>(uprv_malloc((inputLen+1) * sizeof(UChar)));
-    if (fInput == NULL) {
-        status = U_MEMORY_ALLOCATION_ERROR;
-        return;
-    }
-    u_strFromUTF8(fInput, inputLen+1, NULL, confusables, confusablesLen, &status);
-
-
-    // Regular Expression to parse a line from Confusables.txt.  The expression will match
-    // any line.  What was matched is determined by examining which capture groups have a match.
-    //   Capture Group 1:  the source char
-    //   Capture Group 2:  the replacement chars
-    //   Capture Group 3-6  the table type, SL, SA, ML, or MA (deprecated)
-    //   Capture Group 7:  A blank or comment only line.
-    //   Capture Group 8:  A syntactically invalid line.  Anything that didn't match before.
-    // Example Line from the confusables.txt source file:
-    //   "1D702 ;	006E 0329 ;	SL	# MATHEMATICAL ITALIC SMALL ETA ... "
-    UnicodeString pattern(
-        "(?m)^[ \\t]*([0-9A-Fa-f]+)[ \\t]+;"      // Match the source char
-        "[ \\t]*([0-9A-Fa-f]+"                    // Match the replacement char(s)
-           "(?:[ \\t]+[0-9A-Fa-f]+)*)[ \\t]*;"    //     (continued)
-        "\\s*(?:(SL)|(SA)|(ML)|(MA))"             // Match the table type
-        "[ \\t]*(?:#.*?)?$"                       // Match any trailing #comment
-        "|^([ \\t]*(?:#.*?)?)$"       // OR match empty lines or lines with only a #comment
-        "|^(.*?)$", -1, US_INV);      // OR match any line, which catches illegal lines.
-    // TODO: Why are we using the regex C API here? C++ would just take UnicodeString...
-    fParseLine = uregex_open(pattern.getBuffer(), pattern.length(), 0, NULL, &status);
-
-    // Regular expression for parsing a hex number out of a space-separated list of them.
-    //   Capture group 1 gets the number, with spaces removed.
-    pattern = UNICODE_STRING_SIMPLE("\\s*([0-9A-F]+)");
-    fParseHexNum = uregex_open(pattern.getBuffer(), pattern.length(), 0, NULL, &status);
-
-    // Zap any Byte Order Mark at the start of input.  Changing it to a space is benign
-    //   given the syntax of the input.
-    if (*fInput == 0xfeff) {
-        *fInput = 0x20;
-    }
-
-    // Parse the input, one line per iteration of this loop.
-    uregex_setText(fParseLine, fInput, inputLen, &status);
-    while (uregex_findNext(fParseLine, &status)) {
-        fLineNum++;
-        if (uregex_start(fParseLine, 7, &status) >= 0) {
-            // this was a blank or comment line.
-            continue;
-        }
-        if (uregex_start(fParseLine, 8, &status) >= 0) {
-            // input file syntax error.
-            status = U_PARSE_ERROR;
-            return;
-        }
-
-        // We have a good input line.  Extract the key character and mapping string, and
-        //    put them into the appropriate mapping table.
-        UChar32 keyChar = SpoofImpl::ScanHex(fInput, uregex_start(fParseLine, 1, &status),
-                          uregex_end(fParseLine, 1, &status), status);
-
-        int32_t mapStringStart = uregex_start(fParseLine, 2, &status);
-        int32_t mapStringLength = uregex_end(fParseLine, 2, &status) - mapStringStart;
-        uregex_setText(fParseHexNum, &fInput[mapStringStart], mapStringLength, &status);
-
-        UnicodeString  *mapString = new UnicodeString();
-        if (mapString == NULL) {
-            status = U_MEMORY_ALLOCATION_ERROR;
-            return;
-        }
-        while (uregex_findNext(fParseHexNum, &status)) {
-            UChar32 c = SpoofImpl::ScanHex(&fInput[mapStringStart], uregex_start(fParseHexNum, 1, &status),
-                                 uregex_end(fParseHexNum, 1, &status), status);
-            mapString->append(c);
-        }
-        U_ASSERT(mapString->length() >= 1);
-
-        // Put the map (value) string into the string pool
-        // This a little like a Java intern() - any duplicates will be eliminated.
-        SPUString *smapString = stringPool->addString(mapString, status);
-
-        // Add the UChar32 -> string mapping to the table.
-        // For Unicode 8, the SL, SA and ML tables have been discontinued.
-        //                All input data from confusables.txt is tagged MA.
-        uhash_iput(fTable, keyChar, smapString, &status);
-        if (U_FAILURE(status)) { return; }
-        fKeySet->add(keyChar);
-    }
-
-    // Input data is now all parsed and collected.
-    // Now create the run-time binary form of the data.
-    //
-    // This is done in two steps.  First the data is assembled into vectors and strings,
-    //   for ease of construction, then the contents of these collections are dumped
-    //   into the actual raw-bytes data storage.
-
-    // Build up the string array, and record the index of each string therein
-    //  in the (build time only) string pool.
-    // Strings of length one are not entered into the strings array.
-    // (Strings in the table are sorted by length)
-    stringPool->sort(status);
-    fStringTable = new UnicodeString();
-    int32_t poolSize = stringPool->size();
-    int32_t i;
-    for (i=0; i<poolSize; i++) {
-        SPUString *s = stringPool->getByIndex(i);
-        int32_t strLen = s->fStr->length();
-        int32_t strIndex = fStringTable->length();
-        if (strLen == 1) {
-            // strings of length one do not get an entry in the string table.
-            // Keep the single string character itself here, which is the same
-            //  convention that is used in the final run-time string table index.
-            s->fCharOrStrTableIndex = s->fStr->charAt(0);
-        } else {
-            s->fCharOrStrTableIndex = strIndex;
-            fStringTable->append(*(s->fStr));
-        }
-    }
-
-    // Construct the compile-time Key and Value tables
-    //
-    // For each key code point, check which mapping tables it applies to,
-    //   and create the final data for the key & value structures.
-    //
-    //   The four logical mapping tables are conflated into one combined table.
-    //   If multiple logical tables have the same mapping for some key, they
-    //     share a single entry in the combined table.
-    //   If more than one mapping exists for the same key code point, multiple
-    //     entries will be created in the table
-
-    for (int32_t range=0; range<fKeySet->getRangeCount(); range++) {
-        // It is an oddity of the UnicodeSet API that simply enumerating the contained
-        //   code points requires a nested loop.
-        for (UChar32 keyChar=fKeySet->getRangeStart(range);
-                keyChar <= fKeySet->getRangeEnd(range); keyChar++) {
-            SPUString *targetMapping = static_cast<SPUString *>(uhash_iget(fTable, keyChar));
-            U_ASSERT(targetMapping != NULL);
-
-            // Set an error code if trying to consume a long string.  Otherwise,
-            // codePointAndLengthToKey will abort on a U_ASSERT.
-            if (targetMapping->fStr->length() > 256) {
-                status = U_ILLEGAL_ARGUMENT_ERROR;
-                return;
-            }
-
-            int32_t key = ConfusableDataUtils::codePointAndLengthToKey(keyChar,
-                targetMapping->fStr->length());
-            int32_t value = targetMapping->fCharOrStrTableIndex;
-
-            fKeyVec->addElement(key, status);
-            fValueVec->addElement(value, status);
-        }
-    }
-
-    // Put the assembled data into the flat runtime array
-    outputData(status);
-
-    // All of the intermediate allocated data belongs to the ConfusabledataBuilder
-    //  object  (this), and is deleted in the destructor.
-    return;
-}
-
-//
-// outputData     The confusable data has been compiled and stored in intermediate
-//                collections and strings.  Copy it from there to the final flat
-//                binary array.
-//
-//                Note that as each section is added to the output data, the
-//                expand (reserveSpace() function will likely relocate it in memory.
-//                Be careful with pointers.
-//
-void ConfusabledataBuilder::outputData(UErrorCode &status) {
-
-    U_ASSERT(fSpoofImpl->fSpoofData->fDataOwned == TRUE);
-
-    //  The Key Table
-    //     While copying the keys to the runtime array,
-    //       also sanity check that they are sorted.
-
-    int32_t numKeys = fKeyVec->size();
-    int32_t *keys =
-        static_cast<int32_t *>(fSpoofImpl->fSpoofData->reserveSpace(numKeys*sizeof(int32_t), status));
-    if (U_FAILURE(status)) {
-        return;
-    }
-    int i;
-    UChar32 previousCodePoint = 0;
-    for (i=0; i<numKeys; i++) {
-        int32_t key =  fKeyVec->elementAti(i);
-        UChar32 codePoint = ConfusableDataUtils::keyToCodePoint(key);
-        (void)previousCodePoint;    // Suppress unused variable warning.
-        // strictly greater because there can be only one entry per code point
-        U_ASSERT(codePoint > previousCodePoint);
-        keys[i] = key;
-        previousCodePoint = codePoint;
-    }
-    SpoofDataHeader *rawData = fSpoofImpl->fSpoofData->fRawData;
-    rawData->fCFUKeys = (int32_t)((char *)keys - (char *)rawData);
-    rawData->fCFUKeysSize = numKeys;
-    fSpoofImpl->fSpoofData->fCFUKeys = keys;
-
-
-    // The Value Table, parallels the key table
-    int32_t numValues = fValueVec->size();
-    U_ASSERT(numKeys == numValues);
-    uint16_t *values =
-        static_cast<uint16_t *>(fSpoofImpl->fSpoofData->reserveSpace(numKeys*sizeof(uint16_t), status));
-    if (U_FAILURE(status)) {
-        return;
-    }
-    for (i=0; i<numValues; i++) {
-        uint32_t value = static_cast<uint32_t>(fValueVec->elementAti(i));
-        U_ASSERT(value < 0xffff);
-        values[i] = static_cast<uint16_t>(value);
-    }
-    rawData = fSpoofImpl->fSpoofData->fRawData;
-    rawData->fCFUStringIndex = (int32_t)((char *)values - (char *)rawData);
-    rawData->fCFUStringIndexSize = numValues;
-    fSpoofImpl->fSpoofData->fCFUValues = values;
-
-    // The Strings Table.
-
-    uint32_t stringsLength = fStringTable->length();
-    // Reserve an extra space so the string will be nul-terminated.  This is
-    // only a convenience, for when debugging; it is not needed otherwise.
-    UChar *strings =
-        static_cast<UChar *>(fSpoofImpl->fSpoofData->reserveSpace(stringsLength*sizeof(UChar)+2, status));
-    if (U_FAILURE(status)) {
-        return;
-    }
-    fStringTable->extract(strings, stringsLength+1, status);
-    rawData = fSpoofImpl->fSpoofData->fRawData;
-    U_ASSERT(rawData->fCFUStringTable == 0);
-    rawData->fCFUStringTable = (int32_t)((char *)strings - (char *)rawData);
-    rawData->fCFUStringTableLen = stringsLength;
-    fSpoofImpl->fSpoofData->fCFUStrings = strings;
-}
-
-#endif
-#endif // !UCONFIG_NO_REGULAR_EXPRESSIONS
-=======
-// © 2016 and later: Unicode, Inc. and others.
-// License & terms of use: http://www.unicode.org/copyright.html
-/*
-******************************************************************************
-*
-*   Copyright (C) 2008-2015, International Business Machines
-*   Corporation and others.  All Rights Reserved.
-*
-******************************************************************************
-*   file name:  uspoof_conf.cpp
-*   encoding:   UTF-8
-*   tab size:   8 (not used)
-*   indentation:4
-*
-*   created on: 2009Jan05  (refactoring earlier files)
-*   created by: Andy Heninger
-*
-*   Internal classes for compiling confusable data into its binary (runtime) form.
-*/
-
-#include "unicode/utypes.h"
-#include "unicode/uspoof.h"
-#if !UCONFIG_NO_REGULAR_EXPRESSIONS
-#if !UCONFIG_NO_NORMALIZATION
-
-#include "unicode/unorm.h"
-#include "unicode/uregex.h"
-#include "unicode/ustring.h"
-#include "cmemory.h"
-#include "uspoof_impl.h"
-#include "uhash.h"
-#include "uvector.h"
-#include "uassert.h"
-#include "uarrsort.h"
-#include "uspoof_conf.h"
-
-U_NAMESPACE_USE
-
-
-//---------------------------------------------------------------------
-//
-//  buildConfusableData   Compile the source confusable data, as defined by
-//                        the Unicode data file confusables.txt, into the binary
-//                        structures used by the confusable detector.
-//
-//                        The binary structures are described in uspoof_impl.h
-//
-//     1.  Parse the data, making a hash table mapping from a UChar32 to a String.
-//
-//     2.  Sort all of the strings encountered by length, since they will need to
-//         be stored in that order in the final string table.
-//         TODO: Sorting these strings by length is no longer needed since the removal of
-//         the string lengths table.  This logic can be removed to save processing time
-//         when building confusables data.
-//
-//     3.  Build a list of keys (UChar32s) from the four mapping tables.  Sort the
-//         list because that will be the ordering of our runtime table.
-//
-//     4.  Generate the run time string table.  This is generated before the key & value
-//         tables because we need the string indexes when building those tables.
-//
-//     5.  Build the run-time key and value tables.  These are parallel tables, and are built
-//         at the same time
-//
-
-SPUString::SPUString(LocalPointer<UnicodeString> s) {
-    fStr = std::move(s);
-    fCharOrStrTableIndex = 0;
-}
-
-
-SPUString::~SPUString() {
-}
-
-
-SPUStringPool::SPUStringPool(UErrorCode &status) : fVec(nullptr), fHash(nullptr) {
-    LocalPointer<UVector> vec(new UVector(status), status);
-    if (U_FAILURE(status)) {
-        return;
-    }
-    vec->setDeleter(
-        [](void *obj) {delete (SPUString *)obj;});
-    fVec = vec.orphan();
-    fHash = uhash_open(uhash_hashUnicodeString,           // key hash function
-                       uhash_compareUnicodeString,        // Key Comparator
-                       nullptr,                              // Value Comparator
-                       &status);
-}
-
-
-SPUStringPool::~SPUStringPool() {
-    delete fVec;
-    uhash_close(fHash);
-}
-
-
-int32_t SPUStringPool::size() {
-    return fVec->size();
-}
-
-SPUString *SPUStringPool::getByIndex(int32_t index) {
-    SPUString *retString = (SPUString *)fVec->elementAt(index);
-    return retString;
-}
-
-
-// Comparison function for ordering strings in the string pool.
-// Compare by length first, then, within a group of the same length,
-// by code point order.
-// Conforms to the type signature for a USortComparator in uvector.h
-
-static int32_t U_CALLCONV SPUStringCompare(UHashTok left, UHashTok right) {
-	const SPUString *sL = const_cast<const SPUString *>(
-        static_cast<SPUString *>(left.pointer));
- 	const SPUString *sR = const_cast<const SPUString *>(
- 	    static_cast<SPUString *>(right.pointer));
-    int32_t lenL = sL->fStr->length();
-    int32_t lenR = sR->fStr->length();
-    if (lenL < lenR) {
-        return -1;
-    } else if (lenL > lenR) {
-        return 1;
-    } else {
-        return sL->fStr->compare(*(sR->fStr));
-    }
-}
-
-void SPUStringPool::sort(UErrorCode &status) {
-    fVec->sort(SPUStringCompare, status);
-}
-
-
-SPUString *SPUStringPool::addString(UnicodeString *src, UErrorCode &status) {
-    LocalPointer<UnicodeString> lpSrc(src);
-    if (U_FAILURE(status)) {
-        return nullptr;
-    }
-    SPUString *hashedString = static_cast<SPUString *>(uhash_get(fHash, src));
-    if (hashedString != nullptr) {
-        return hashedString;
-    }
-    LocalPointer<SPUString> spuStr(new SPUString(std::move(lpSrc)), status);
-    hashedString = spuStr.getAlias();
-    fVec->adoptElement(spuStr.orphan(), status);
-    if (U_FAILURE(status)) {
-        return nullptr;
-    }
-    uhash_put(fHash, src, hashedString, &status);
-    return hashedString;
-}
-
-
-
-ConfusabledataBuilder::ConfusabledataBuilder(SpoofImpl *spImpl, UErrorCode &status) :
-    fSpoofImpl(spImpl),
-    fInput(nullptr),
-    fTable(nullptr),
-    fKeySet(nullptr),
-    fKeyVec(nullptr),
-    fValueVec(nullptr),
-    fStringTable(nullptr),
-    stringPool(nullptr),
-    fParseLine(nullptr),
-    fParseHexNum(nullptr),
-    fLineNum(0)
-{
-    if (U_FAILURE(status)) {
-        return;
-    }
-
-    fTable = uhash_open(uhash_hashLong, uhash_compareLong, nullptr, &status);
-
-    fKeySet = new UnicodeSet();
-    if (fKeySet == nullptr) {
-        status = U_MEMORY_ALLOCATION_ERROR;
-        return;
-    }
-
-    fKeyVec = new UVector(status);
-    if (fKeyVec == nullptr) {
-        status = U_MEMORY_ALLOCATION_ERROR;
-        return;
-    }
-
-    fValueVec = new UVector(status);
-    if (fValueVec == nullptr) {
-        status = U_MEMORY_ALLOCATION_ERROR;
-        return;
-    }
-
-    stringPool = new SPUStringPool(status);
-    if (stringPool == nullptr) {
-        status = U_MEMORY_ALLOCATION_ERROR;
-        return;
-    }
-}
-
-
-ConfusabledataBuilder::~ConfusabledataBuilder() {
-    uprv_free(fInput);
-    uregex_close(fParseLine);
-    uregex_close(fParseHexNum);
-    uhash_close(fTable);
-    delete fKeySet;
-    delete fKeyVec;
-    delete fStringTable;
-    delete fValueVec;
-    delete stringPool;
-}
-
-
-void ConfusabledataBuilder::buildConfusableData(SpoofImpl * spImpl, const char * confusables,
-    int32_t confusablesLen, int32_t *errorType, UParseError *pe, UErrorCode &status) {
-
-    if (U_FAILURE(status)) {
-        return;
-    }
-    ConfusabledataBuilder builder(spImpl, status);
-    builder.build(confusables, confusablesLen, status);
-    if (U_FAILURE(status) && errorType != nullptr) {
-        *errorType = USPOOF_SINGLE_SCRIPT_CONFUSABLE;
-        pe->line = builder.fLineNum;
-    }
-}
-
-
-void ConfusabledataBuilder::build(const char * confusables, int32_t confusablesLen,
-               UErrorCode &status) {
-
-    // Convert the user input data from UTF-8 to char16_t (UTF-16)
-    int32_t inputLen = 0;
-    if (U_FAILURE(status)) {
-        return;
-    }
-    u_strFromUTF8(nullptr, 0, &inputLen, confusables, confusablesLen, &status);
-    if (status != U_BUFFER_OVERFLOW_ERROR) {
-        return;
-    }
-    status = U_ZERO_ERROR;
-    fInput = static_cast<char16_t *>(uprv_malloc((inputLen+1) * sizeof(char16_t)));
-    if (fInput == nullptr) {
-        status = U_MEMORY_ALLOCATION_ERROR;
-        return;
-    }
-    u_strFromUTF8(fInput, inputLen+1, nullptr, confusables, confusablesLen, &status);
-
-
-    // Regular Expression to parse a line from Confusables.txt.  The expression will match
-    // any line.  What was matched is determined by examining which capture groups have a match.
-    //   Capture Group 1:  the source char
-    //   Capture Group 2:  the replacement chars
-    //   Capture Group 3-6  the table type, SL, SA, ML, or MA (deprecated)
-    //   Capture Group 7:  A blank or comment only line.
-    //   Capture Group 8:  A syntactically invalid line.  Anything that didn't match before.
-    // Example Line from the confusables.txt source file:
-    //   "1D702 ;	006E 0329 ;	SL	# MATHEMATICAL ITALIC SMALL ETA ... "
-    UnicodeString pattern(
-        "(?m)^[ \\t]*([0-9A-Fa-f]+)[ \\t]+;"      // Match the source char
-        "[ \\t]*([0-9A-Fa-f]+"                    // Match the replacement char(s)
-           "(?:[ \\t]+[0-9A-Fa-f]+)*)[ \\t]*;"    //     (continued)
-        "\\s*(?:(SL)|(SA)|(ML)|(MA))"             // Match the table type
-        "[ \\t]*(?:#.*?)?$"                       // Match any trailing #comment
-        "|^([ \\t]*(?:#.*?)?)$"       // OR match empty lines or lines with only a #comment
-        "|^(.*?)$", -1, US_INV);      // OR match any line, which catches illegal lines.
-    // TODO: Why are we using the regex C API here? C++ would just take UnicodeString...
-    fParseLine = uregex_open(pattern.getBuffer(), pattern.length(), 0, nullptr, &status);
-
-    // Regular expression for parsing a hex number out of a space-separated list of them.
-    //   Capture group 1 gets the number, with spaces removed.
-    pattern = UNICODE_STRING_SIMPLE("\\s*([0-9A-F]+)");
-    fParseHexNum = uregex_open(pattern.getBuffer(), pattern.length(), 0, nullptr, &status);
-
-    // Zap any Byte Order Mark at the start of input.  Changing it to a space is benign
-    //   given the syntax of the input.
-    if (*fInput == 0xfeff) {
-        *fInput = 0x20;
-    }
-
-    // Parse the input, one line per iteration of this loop.
-    uregex_setText(fParseLine, fInput, inputLen, &status);
-    while (uregex_findNext(fParseLine, &status)) {
-        fLineNum++;
-        if (uregex_start(fParseLine, 7, &status) >= 0) {
-            // this was a blank or comment line.
-            continue;
-        }
-        if (uregex_start(fParseLine, 8, &status) >= 0) {
-            // input file syntax error.
-            status = U_PARSE_ERROR;
-            return;
-        }
-
-        // We have a good input line.  Extract the key character and mapping string, and
-        //    put them into the appropriate mapping table.
-        UChar32 keyChar = SpoofImpl::ScanHex(fInput, uregex_start(fParseLine, 1, &status),
-                          uregex_end(fParseLine, 1, &status), status);
-
-        int32_t mapStringStart = uregex_start(fParseLine, 2, &status);
-        int32_t mapStringLength = uregex_end(fParseLine, 2, &status) - mapStringStart;
-        uregex_setText(fParseHexNum, &fInput[mapStringStart], mapStringLength, &status);
-
-        UnicodeString  *mapString = new UnicodeString();
-        if (mapString == nullptr) {
-            status = U_MEMORY_ALLOCATION_ERROR;
-            return;
-        }
-        while (uregex_findNext(fParseHexNum, &status)) {
-            UChar32 c = SpoofImpl::ScanHex(&fInput[mapStringStart], uregex_start(fParseHexNum, 1, &status),
-                                 uregex_end(fParseHexNum, 1, &status), status);
-            mapString->append(c);
-        }
-        U_ASSERT(mapString->length() >= 1);
-
-        // Put the map (value) string into the string pool
-        // This a little like a Java intern() - any duplicates will be eliminated.
-        SPUString *smapString = stringPool->addString(mapString, status);
-
-        // Add the UChar32 -> string mapping to the table.
-        // For Unicode 8, the SL, SA and ML tables have been discontinued.
-        //                All input data from confusables.txt is tagged MA.
-        uhash_iput(fTable, keyChar, smapString, &status);
-        if (U_FAILURE(status)) { return; }
-        fKeySet->add(keyChar);
-    }
-
-    // Input data is now all parsed and collected.
-    // Now create the run-time binary form of the data.
-    //
-    // This is done in two steps.  First the data is assembled into vectors and strings,
-    //   for ease of construction, then the contents of these collections are dumped
-    //   into the actual raw-bytes data storage.
-
-    // Build up the string array, and record the index of each string therein
-    //  in the (build time only) string pool.
-    // Strings of length one are not entered into the strings array.
-    // (Strings in the table are sorted by length)
-    stringPool->sort(status);
-    fStringTable = new UnicodeString();
-    int32_t poolSize = stringPool->size();
-    int32_t i;
-    for (i=0; i<poolSize; i++) {
-        SPUString *s = stringPool->getByIndex(i);
-        int32_t strLen = s->fStr->length();
-        int32_t strIndex = fStringTable->length();
-        if (strLen == 1) {
-            // strings of length one do not get an entry in the string table.
-            // Keep the single string character itself here, which is the same
-            //  convention that is used in the final run-time string table index.
-            s->fCharOrStrTableIndex = s->fStr->charAt(0);
-        } else {
-            s->fCharOrStrTableIndex = strIndex;
-            fStringTable->append(*(s->fStr));
-        }
-    }
-
-    // Construct the compile-time Key and Value tables
-    //
-    // For each key code point, check which mapping tables it applies to,
-    //   and create the final data for the key & value structures.
-    //
-    //   The four logical mapping tables are conflated into one combined table.
-    //   If multiple logical tables have the same mapping for some key, they
-    //     share a single entry in the combined table.
-    //   If more than one mapping exists for the same key code point, multiple
-    //     entries will be created in the table
-
-    for (int32_t range=0; range<fKeySet->getRangeCount(); range++) {
-        // It is an oddity of the UnicodeSet API that simply enumerating the contained
-        //   code points requires a nested loop.
-        for (UChar32 keyChar=fKeySet->getRangeStart(range);
-                keyChar <= fKeySet->getRangeEnd(range); keyChar++) {
-            SPUString *targetMapping = static_cast<SPUString *>(uhash_iget(fTable, keyChar));
-            U_ASSERT(targetMapping != nullptr);
-
-            // Set an error code if trying to consume a long string.  Otherwise,
-            // codePointAndLengthToKey will abort on a U_ASSERT.
-            if (targetMapping->fStr->length() > 256) {
-                status = U_ILLEGAL_ARGUMENT_ERROR;
-                return;
-            }
-
-            int32_t key = ConfusableDataUtils::codePointAndLengthToKey(keyChar,
-                targetMapping->fStr->length());
-            int32_t value = targetMapping->fCharOrStrTableIndex;
-
-            fKeyVec->addElement(key, status);
-            fValueVec->addElement(value, status);
-        }
-    }
-
-    // Put the assembled data into the flat runtime array
-    outputData(status);
-
-    // All of the intermediate allocated data belongs to the ConfusabledataBuilder
-    //  object  (this), and is deleted in the destructor.
-    return;
-}
-
-//
-// outputData     The confusable data has been compiled and stored in intermediate
-//                collections and strings.  Copy it from there to the final flat
-//                binary array.
-//
-//                Note that as each section is added to the output data, the
-//                expand (reserveSpace() function will likely relocate it in memory.
-//                Be careful with pointers.
-//
-void ConfusabledataBuilder::outputData(UErrorCode &status) {
-
-    U_ASSERT(fSpoofImpl->fSpoofData->fDataOwned);
-
-    //  The Key Table
-    //     While copying the keys to the runtime array,
-    //       also sanity check that they are sorted.
-
-    int32_t numKeys = fKeyVec->size();
-    int32_t *keys =
-        static_cast<int32_t *>(fSpoofImpl->fSpoofData->reserveSpace(numKeys*sizeof(int32_t), status));
-    if (U_FAILURE(status)) {
-        return;
-    }
-    int i;
-    UChar32 previousCodePoint = 0;
-    for (i=0; i<numKeys; i++) {
-        int32_t key =  fKeyVec->elementAti(i);
-        UChar32 codePoint = ConfusableDataUtils::keyToCodePoint(key);
-        (void)previousCodePoint;    // Suppress unused variable warning.
-        // strictly greater because there can be only one entry per code point
-        U_ASSERT(codePoint > previousCodePoint);
-        keys[i] = key;
-        previousCodePoint = codePoint;
-    }
-    SpoofDataHeader *rawData = fSpoofImpl->fSpoofData->fRawData;
-    rawData->fCFUKeys = (int32_t)((char *)keys - (char *)rawData);
-    rawData->fCFUKeysSize = numKeys;
-    fSpoofImpl->fSpoofData->fCFUKeys = keys;
-
-
-    // The Value Table, parallels the key table
-    int32_t numValues = fValueVec->size();
-    U_ASSERT(numKeys == numValues);
-    uint16_t *values =
-        static_cast<uint16_t *>(fSpoofImpl->fSpoofData->reserveSpace(numKeys*sizeof(uint16_t), status));
-    if (U_FAILURE(status)) {
-        return;
-    }
-    for (i=0; i<numValues; i++) {
-        uint32_t value = static_cast<uint32_t>(fValueVec->elementAti(i));
-        U_ASSERT(value < 0xffff);
-        values[i] = static_cast<uint16_t>(value);
-    }
-    rawData = fSpoofImpl->fSpoofData->fRawData;
-    rawData->fCFUStringIndex = (int32_t)((char *)values - (char *)rawData);
-    rawData->fCFUStringIndexSize = numValues;
-    fSpoofImpl->fSpoofData->fCFUValues = values;
-
-    // The Strings Table.
-
-    uint32_t stringsLength = fStringTable->length();
-    // Reserve an extra space so the string will be nul-terminated.  This is
-    // only a convenience, for when debugging; it is not needed otherwise.
-    char16_t *strings =
-        static_cast<char16_t *>(fSpoofImpl->fSpoofData->reserveSpace(stringsLength*sizeof(char16_t)+2, status));
-    if (U_FAILURE(status)) {
-        return;
-    }
-    fStringTable->extract(strings, stringsLength+1, status);
-    rawData = fSpoofImpl->fSpoofData->fRawData;
-    U_ASSERT(rawData->fCFUStringTable == 0);
-    rawData->fCFUStringTable = (int32_t)((char *)strings - (char *)rawData);
-    rawData->fCFUStringTableLen = stringsLength;
-    fSpoofImpl->fSpoofData->fCFUStrings = strings;
-}
-
-#endif
-#endif // !UCONFIG_NO_REGULAR_EXPRESSIONS
-
->>>>>>> a8a80be5
+// © 2016 and later: Unicode, Inc. and others.
+// License & terms of use: http://www.unicode.org/copyright.html
+/*
+******************************************************************************
+*
+*   Copyright (C) 2008-2015, International Business Machines
+*   Corporation and others.  All Rights Reserved.
+*
+******************************************************************************
+*   file name:  uspoof_conf.cpp
+*   encoding:   UTF-8
+*   tab size:   8 (not used)
+*   indentation:4
+*
+*   created on: 2009Jan05  (refactoring earlier files)
+*   created by: Andy Heninger
+*
+*   Internal classes for compiling confusable data into its binary (runtime) form.
+*/
+
+#include "unicode/utypes.h"
+#include "unicode/uspoof.h"
+#if !UCONFIG_NO_REGULAR_EXPRESSIONS
+#if !UCONFIG_NO_NORMALIZATION
+
+#include "unicode/unorm.h"
+#include "unicode/uregex.h"
+#include "unicode/ustring.h"
+#include "cmemory.h"
+#include "uspoof_impl.h"
+#include "uhash.h"
+#include "uvector.h"
+#include "uassert.h"
+#include "uarrsort.h"
+#include "uspoof_conf.h"
+
+U_NAMESPACE_USE
+
+
+//---------------------------------------------------------------------
+//
+//  buildConfusableData   Compile the source confusable data, as defined by
+//                        the Unicode data file confusables.txt, into the binary
+//                        structures used by the confusable detector.
+//
+//                        The binary structures are described in uspoof_impl.h
+//
+//     1.  Parse the data, making a hash table mapping from a UChar32 to a String.
+//
+//     2.  Sort all of the strings encountered by length, since they will need to
+//         be stored in that order in the final string table.
+//         TODO: Sorting these strings by length is no longer needed since the removal of
+//         the string lengths table.  This logic can be removed to save processing time
+//         when building confusables data.
+//
+//     3.  Build a list of keys (UChar32s) from the four mapping tables.  Sort the
+//         list because that will be the ordering of our runtime table.
+//
+//     4.  Generate the run time string table.  This is generated before the key & value
+//         tables because we need the string indexes when building those tables.
+//
+//     5.  Build the run-time key and value tables.  These are parallel tables, and are built
+//         at the same time
+//
+
+SPUString::SPUString(LocalPointer<UnicodeString> s) {
+    fStr = std::move(s);
+    fCharOrStrTableIndex = 0;
+}
+
+
+SPUString::~SPUString() {
+}
+
+
+SPUStringPool::SPUStringPool(UErrorCode &status) : fVec(nullptr), fHash(nullptr) {
+    LocalPointer<UVector> vec(new UVector(status), status);
+    if (U_FAILURE(status)) {
+        return;
+    }
+    vec->setDeleter(
+        [](void *obj) {delete (SPUString *)obj;});
+    fVec = vec.orphan();
+    fHash = uhash_open(uhash_hashUnicodeString,           // key hash function
+                       uhash_compareUnicodeString,        // Key Comparator
+                       nullptr,                              // Value Comparator
+                       &status);
+}
+
+
+SPUStringPool::~SPUStringPool() {
+    delete fVec;
+    uhash_close(fHash);
+}
+
+
+int32_t SPUStringPool::size() {
+    return fVec->size();
+}
+
+SPUString *SPUStringPool::getByIndex(int32_t index) {
+    SPUString *retString = (SPUString *)fVec->elementAt(index);
+    return retString;
+}
+
+
+// Comparison function for ordering strings in the string pool.
+// Compare by length first, then, within a group of the same length,
+// by code point order.
+// Conforms to the type signature for a USortComparator in uvector.h
+
+static int32_t U_CALLCONV SPUStringCompare(UHashTok left, UHashTok right) {
+	const SPUString *sL = const_cast<const SPUString *>(
+        static_cast<SPUString *>(left.pointer));
+ 	const SPUString *sR = const_cast<const SPUString *>(
+ 	    static_cast<SPUString *>(right.pointer));
+    int32_t lenL = sL->fStr->length();
+    int32_t lenR = sR->fStr->length();
+    if (lenL < lenR) {
+        return -1;
+    } else if (lenL > lenR) {
+        return 1;
+    } else {
+        return sL->fStr->compare(*(sR->fStr));
+    }
+}
+
+void SPUStringPool::sort(UErrorCode &status) {
+    fVec->sort(SPUStringCompare, status);
+}
+
+
+SPUString *SPUStringPool::addString(UnicodeString *src, UErrorCode &status) {
+    LocalPointer<UnicodeString> lpSrc(src);
+    if (U_FAILURE(status)) {
+        return nullptr;
+    }
+    SPUString *hashedString = static_cast<SPUString *>(uhash_get(fHash, src));
+    if (hashedString != nullptr) {
+        return hashedString;
+    }
+    LocalPointer<SPUString> spuStr(new SPUString(std::move(lpSrc)), status);
+    hashedString = spuStr.getAlias();
+    fVec->adoptElement(spuStr.orphan(), status);
+    if (U_FAILURE(status)) {
+        return nullptr;
+    }
+    uhash_put(fHash, src, hashedString, &status);
+    return hashedString;
+}
+
+
+
+ConfusabledataBuilder::ConfusabledataBuilder(SpoofImpl *spImpl, UErrorCode &status) :
+    fSpoofImpl(spImpl),
+    fInput(nullptr),
+    fTable(nullptr),
+    fKeySet(nullptr),
+    fKeyVec(nullptr),
+    fValueVec(nullptr),
+    fStringTable(nullptr),
+    stringPool(nullptr),
+    fParseLine(nullptr),
+    fParseHexNum(nullptr),
+    fLineNum(0)
+{
+    if (U_FAILURE(status)) {
+        return;
+    }
+
+    fTable = uhash_open(uhash_hashLong, uhash_compareLong, nullptr, &status);
+
+    fKeySet = new UnicodeSet();
+    if (fKeySet == nullptr) {
+        status = U_MEMORY_ALLOCATION_ERROR;
+        return;
+    }
+
+    fKeyVec = new UVector(status);
+    if (fKeyVec == nullptr) {
+        status = U_MEMORY_ALLOCATION_ERROR;
+        return;
+    }
+
+    fValueVec = new UVector(status);
+    if (fValueVec == nullptr) {
+        status = U_MEMORY_ALLOCATION_ERROR;
+        return;
+    }
+
+    stringPool = new SPUStringPool(status);
+    if (stringPool == nullptr) {
+        status = U_MEMORY_ALLOCATION_ERROR;
+        return;
+    }
+}
+
+
+ConfusabledataBuilder::~ConfusabledataBuilder() {
+    uprv_free(fInput);
+    uregex_close(fParseLine);
+    uregex_close(fParseHexNum);
+    uhash_close(fTable);
+    delete fKeySet;
+    delete fKeyVec;
+    delete fStringTable;
+    delete fValueVec;
+    delete stringPool;
+}
+
+
+void ConfusabledataBuilder::buildConfusableData(SpoofImpl * spImpl, const char * confusables,
+    int32_t confusablesLen, int32_t *errorType, UParseError *pe, UErrorCode &status) {
+
+    if (U_FAILURE(status)) {
+        return;
+    }
+    ConfusabledataBuilder builder(spImpl, status);
+    builder.build(confusables, confusablesLen, status);
+    if (U_FAILURE(status) && errorType != nullptr) {
+        *errorType = USPOOF_SINGLE_SCRIPT_CONFUSABLE;
+        pe->line = builder.fLineNum;
+    }
+}
+
+
+void ConfusabledataBuilder::build(const char * confusables, int32_t confusablesLen,
+               UErrorCode &status) {
+
+    // Convert the user input data from UTF-8 to char16_t (UTF-16)
+    int32_t inputLen = 0;
+    if (U_FAILURE(status)) {
+        return;
+    }
+    u_strFromUTF8(nullptr, 0, &inputLen, confusables, confusablesLen, &status);
+    if (status != U_BUFFER_OVERFLOW_ERROR) {
+        return;
+    }
+    status = U_ZERO_ERROR;
+    fInput = static_cast<char16_t *>(uprv_malloc((inputLen+1) * sizeof(char16_t)));
+    if (fInput == nullptr) {
+        status = U_MEMORY_ALLOCATION_ERROR;
+        return;
+    }
+    u_strFromUTF8(fInput, inputLen+1, nullptr, confusables, confusablesLen, &status);
+
+
+    // Regular Expression to parse a line from Confusables.txt.  The expression will match
+    // any line.  What was matched is determined by examining which capture groups have a match.
+    //   Capture Group 1:  the source char
+    //   Capture Group 2:  the replacement chars
+    //   Capture Group 3-6  the table type, SL, SA, ML, or MA (deprecated)
+    //   Capture Group 7:  A blank or comment only line.
+    //   Capture Group 8:  A syntactically invalid line.  Anything that didn't match before.
+    // Example Line from the confusables.txt source file:
+    //   "1D702 ;	006E 0329 ;	SL	# MATHEMATICAL ITALIC SMALL ETA ... "
+    UnicodeString pattern(
+        "(?m)^[ \\t]*([0-9A-Fa-f]+)[ \\t]+;"      // Match the source char
+        "[ \\t]*([0-9A-Fa-f]+"                    // Match the replacement char(s)
+           "(?:[ \\t]+[0-9A-Fa-f]+)*)[ \\t]*;"    //     (continued)
+        "\\s*(?:(SL)|(SA)|(ML)|(MA))"             // Match the table type
+        "[ \\t]*(?:#.*?)?$"                       // Match any trailing #comment
+        "|^([ \\t]*(?:#.*?)?)$"       // OR match empty lines or lines with only a #comment
+        "|^(.*?)$", -1, US_INV);      // OR match any line, which catches illegal lines.
+    // TODO: Why are we using the regex C API here? C++ would just take UnicodeString...
+    fParseLine = uregex_open(pattern.getBuffer(), pattern.length(), 0, nullptr, &status);
+
+    // Regular expression for parsing a hex number out of a space-separated list of them.
+    //   Capture group 1 gets the number, with spaces removed.
+    pattern = UNICODE_STRING_SIMPLE("\\s*([0-9A-F]+)");
+    fParseHexNum = uregex_open(pattern.getBuffer(), pattern.length(), 0, nullptr, &status);
+
+    // Zap any Byte Order Mark at the start of input.  Changing it to a space is benign
+    //   given the syntax of the input.
+    if (*fInput == 0xfeff) {
+        *fInput = 0x20;
+    }
+
+    // Parse the input, one line per iteration of this loop.
+    uregex_setText(fParseLine, fInput, inputLen, &status);
+    while (uregex_findNext(fParseLine, &status)) {
+        fLineNum++;
+        if (uregex_start(fParseLine, 7, &status) >= 0) {
+            // this was a blank or comment line.
+            continue;
+        }
+        if (uregex_start(fParseLine, 8, &status) >= 0) {
+            // input file syntax error.
+            status = U_PARSE_ERROR;
+            return;
+        }
+
+        // We have a good input line.  Extract the key character and mapping string, and
+        //    put them into the appropriate mapping table.
+        UChar32 keyChar = SpoofImpl::ScanHex(fInput, uregex_start(fParseLine, 1, &status),
+                          uregex_end(fParseLine, 1, &status), status);
+
+        int32_t mapStringStart = uregex_start(fParseLine, 2, &status);
+        int32_t mapStringLength = uregex_end(fParseLine, 2, &status) - mapStringStart;
+        uregex_setText(fParseHexNum, &fInput[mapStringStart], mapStringLength, &status);
+
+        UnicodeString  *mapString = new UnicodeString();
+        if (mapString == nullptr) {
+            status = U_MEMORY_ALLOCATION_ERROR;
+            return;
+        }
+        while (uregex_findNext(fParseHexNum, &status)) {
+            UChar32 c = SpoofImpl::ScanHex(&fInput[mapStringStart], uregex_start(fParseHexNum, 1, &status),
+                                 uregex_end(fParseHexNum, 1, &status), status);
+            mapString->append(c);
+        }
+        U_ASSERT(mapString->length() >= 1);
+
+        // Put the map (value) string into the string pool
+        // This a little like a Java intern() - any duplicates will be eliminated.
+        SPUString *smapString = stringPool->addString(mapString, status);
+
+        // Add the UChar32 -> string mapping to the table.
+        // For Unicode 8, the SL, SA and ML tables have been discontinued.
+        //                All input data from confusables.txt is tagged MA.
+        uhash_iput(fTable, keyChar, smapString, &status);
+        if (U_FAILURE(status)) { return; }
+        fKeySet->add(keyChar);
+    }
+
+    // Input data is now all parsed and collected.
+    // Now create the run-time binary form of the data.
+    //
+    // This is done in two steps.  First the data is assembled into vectors and strings,
+    //   for ease of construction, then the contents of these collections are dumped
+    //   into the actual raw-bytes data storage.
+
+    // Build up the string array, and record the index of each string therein
+    //  in the (build time only) string pool.
+    // Strings of length one are not entered into the strings array.
+    // (Strings in the table are sorted by length)
+    stringPool->sort(status);
+    fStringTable = new UnicodeString();
+    int32_t poolSize = stringPool->size();
+    int32_t i;
+    for (i=0; i<poolSize; i++) {
+        SPUString *s = stringPool->getByIndex(i);
+        int32_t strLen = s->fStr->length();
+        int32_t strIndex = fStringTable->length();
+        if (strLen == 1) {
+            // strings of length one do not get an entry in the string table.
+            // Keep the single string character itself here, which is the same
+            //  convention that is used in the final run-time string table index.
+            s->fCharOrStrTableIndex = s->fStr->charAt(0);
+        } else {
+            s->fCharOrStrTableIndex = strIndex;
+            fStringTable->append(*(s->fStr));
+        }
+    }
+
+    // Construct the compile-time Key and Value tables
+    //
+    // For each key code point, check which mapping tables it applies to,
+    //   and create the final data for the key & value structures.
+    //
+    //   The four logical mapping tables are conflated into one combined table.
+    //   If multiple logical tables have the same mapping for some key, they
+    //     share a single entry in the combined table.
+    //   If more than one mapping exists for the same key code point, multiple
+    //     entries will be created in the table
+
+    for (int32_t range=0; range<fKeySet->getRangeCount(); range++) {
+        // It is an oddity of the UnicodeSet API that simply enumerating the contained
+        //   code points requires a nested loop.
+        for (UChar32 keyChar=fKeySet->getRangeStart(range);
+                keyChar <= fKeySet->getRangeEnd(range); keyChar++) {
+            SPUString *targetMapping = static_cast<SPUString *>(uhash_iget(fTable, keyChar));
+            U_ASSERT(targetMapping != nullptr);
+
+            // Set an error code if trying to consume a long string.  Otherwise,
+            // codePointAndLengthToKey will abort on a U_ASSERT.
+            if (targetMapping->fStr->length() > 256) {
+                status = U_ILLEGAL_ARGUMENT_ERROR;
+                return;
+            }
+
+            int32_t key = ConfusableDataUtils::codePointAndLengthToKey(keyChar,
+                targetMapping->fStr->length());
+            int32_t value = targetMapping->fCharOrStrTableIndex;
+
+            fKeyVec->addElement(key, status);
+            fValueVec->addElement(value, status);
+        }
+    }
+
+    // Put the assembled data into the flat runtime array
+    outputData(status);
+
+    // All of the intermediate allocated data belongs to the ConfusabledataBuilder
+    //  object  (this), and is deleted in the destructor.
+    return;
+}
+
+//
+// outputData     The confusable data has been compiled and stored in intermediate
+//                collections and strings.  Copy it from there to the final flat
+//                binary array.
+//
+//                Note that as each section is added to the output data, the
+//                expand (reserveSpace() function will likely relocate it in memory.
+//                Be careful with pointers.
+//
+void ConfusabledataBuilder::outputData(UErrorCode &status) {
+
+    U_ASSERT(fSpoofImpl->fSpoofData->fDataOwned);
+
+    //  The Key Table
+    //     While copying the keys to the runtime array,
+    //       also sanity check that they are sorted.
+
+    int32_t numKeys = fKeyVec->size();
+    int32_t *keys =
+        static_cast<int32_t *>(fSpoofImpl->fSpoofData->reserveSpace(numKeys*sizeof(int32_t), status));
+    if (U_FAILURE(status)) {
+        return;
+    }
+    int i;
+    UChar32 previousCodePoint = 0;
+    for (i=0; i<numKeys; i++) {
+        int32_t key =  fKeyVec->elementAti(i);
+        UChar32 codePoint = ConfusableDataUtils::keyToCodePoint(key);
+        (void)previousCodePoint;    // Suppress unused variable warning.
+        // strictly greater because there can be only one entry per code point
+        U_ASSERT(codePoint > previousCodePoint);
+        keys[i] = key;
+        previousCodePoint = codePoint;
+    }
+    SpoofDataHeader *rawData = fSpoofImpl->fSpoofData->fRawData;
+    rawData->fCFUKeys = (int32_t)((char *)keys - (char *)rawData);
+    rawData->fCFUKeysSize = numKeys;
+    fSpoofImpl->fSpoofData->fCFUKeys = keys;
+
+
+    // The Value Table, parallels the key table
+    int32_t numValues = fValueVec->size();
+    U_ASSERT(numKeys == numValues);
+    uint16_t *values =
+        static_cast<uint16_t *>(fSpoofImpl->fSpoofData->reserveSpace(numKeys*sizeof(uint16_t), status));
+    if (U_FAILURE(status)) {
+        return;
+    }
+    for (i=0; i<numValues; i++) {
+        uint32_t value = static_cast<uint32_t>(fValueVec->elementAti(i));
+        U_ASSERT(value < 0xffff);
+        values[i] = static_cast<uint16_t>(value);
+    }
+    rawData = fSpoofImpl->fSpoofData->fRawData;
+    rawData->fCFUStringIndex = (int32_t)((char *)values - (char *)rawData);
+    rawData->fCFUStringIndexSize = numValues;
+    fSpoofImpl->fSpoofData->fCFUValues = values;
+
+    // The Strings Table.
+
+    uint32_t stringsLength = fStringTable->length();
+    // Reserve an extra space so the string will be nul-terminated.  This is
+    // only a convenience, for when debugging; it is not needed otherwise.
+    char16_t *strings =
+        static_cast<char16_t *>(fSpoofImpl->fSpoofData->reserveSpace(stringsLength*sizeof(char16_t)+2, status));
+    if (U_FAILURE(status)) {
+        return;
+    }
+    fStringTable->extract(strings, stringsLength+1, status);
+    rawData = fSpoofImpl->fSpoofData->fRawData;
+    U_ASSERT(rawData->fCFUStringTable == 0);
+    rawData->fCFUStringTable = (int32_t)((char *)strings - (char *)rawData);
+    rawData->fCFUStringTableLen = stringsLength;
+    fSpoofImpl->fSpoofData->fCFUStrings = strings;
+}
+
+#endif
+#endif // !UCONFIG_NO_REGULAR_EXPRESSIONS
+