<<<<<<< HEAD
// © 2016 and later: Unicode, Inc. and others.
// License & terms of use: http://www.unicode.org/copyright.html
/*
***************************************************************************
* Copyright (C) 2008-2013, International Business Machines Corporation
* and others. All Rights Reserved.
***************************************************************************
*
*  uspoof_impl.h
*
*    Implemenation header for spoof detection
*
*/

#ifndef USPOOFIM_H
#define USPOOFIM_H

#include "uassert.h"
#include "unicode/utypes.h"
#include "unicode/uspoof.h"
#include "unicode/uscript.h"
#include "unicode/udata.h"
#include "udataswp.h"
#include "utrie2.h"

#if !UCONFIG_NO_NORMALIZATION

#ifdef __cplusplus

#include "capi_helper.h"

U_NAMESPACE_BEGIN

// The maximium length (in UTF-16 UChars) of the skeleton replacement string resulting from
//   a single input code point.  This is function of the unicode.org data.
#define USPOOF_MAX_SKELETON_EXPANSION 20

// The default stack buffer size for copies or conversions or normalizations
// of input strings being checked.  (Used in multiple places.)
#define USPOOF_STACK_BUFFER_SIZE 100

// Magic number for sanity checking spoof data.
#define USPOOF_MAGIC 0x3845fdef

// Magic number for sanity checking spoof checkers.
#define USPOOF_CHECK_MAGIC 0x2734ecde

class ScriptSet;
class SpoofData;
struct SpoofDataHeader;
class ConfusableDataUtils;

/**
  *  Class SpoofImpl corresponds directly to the plain C API opaque type
  *  USpoofChecker.  One can be cast to the other.
  */
class SpoofImpl : public UObject,
        public IcuCApiHelper<USpoofChecker, SpoofImpl, USPOOF_MAGIC> {
public:
    SpoofImpl(SpoofData *data, UErrorCode& status);
    SpoofImpl(UErrorCode& status);
    SpoofImpl();
    void construct(UErrorCode& status);
    virtual ~SpoofImpl();

    /** Copy constructor, used by the user level uspoof_clone() function.
     */
    SpoofImpl(const SpoofImpl &src, UErrorCode &status);

    USpoofChecker *asUSpoofChecker();
    static SpoofImpl *validateThis(USpoofChecker *sc, UErrorCode &status);
    static const SpoofImpl *validateThis(const USpoofChecker *sc, UErrorCode &status);

    /** Set and Get AllowedLocales, implementations of the corresponding API */
    void setAllowedLocales(const char *localesList, UErrorCode &status);
    const char * getAllowedLocales(UErrorCode &status);

    // Add (union) to the UnicodeSet all of the characters for the scripts used for
    // the specified locale.  Part of the implementation of setAllowedLocales.
    void addScriptChars(const char *locale, UnicodeSet *allowedChars, UErrorCode &status);

    // Functions implementing the features of UTS 39 section 5.
    static void getAugmentedScriptSet(UChar32 codePoint, ScriptSet& result, UErrorCode& status);
    void getResolvedScriptSet(const UnicodeString& input, ScriptSet& result, UErrorCode& status) const;
    void getResolvedScriptSetWithout(const UnicodeString& input, UScriptCode script, ScriptSet& result, UErrorCode& status) const;
    void getNumerics(const UnicodeString& input, UnicodeSet& result, UErrorCode& status) const;
    URestrictionLevel getRestrictionLevel(const UnicodeString& input, UErrorCode& status) const;

    int32_t findHiddenOverlay(const UnicodeString& input, UErrorCode& status) const;
    bool isIllegalCombiningDotLeadCharacter(UChar32 cp) const;

    /** parse a hex number.  Untility used by the builders.   */
    static UChar32 ScanHex(const UChar *s, int32_t start, int32_t limit, UErrorCode &status);

    static UClassID U_EXPORT2 getStaticClassID(void);
    virtual UClassID getDynamicClassID(void) const;

    //
    // Data Members
    //

    int32_t           fChecks;            // Bit vector of checks to perform.

    SpoofData        *fSpoofData;

    const UnicodeSet *fAllowedCharsSet;   // The UnicodeSet of allowed characters.
                                          //   for this Spoof Checker.  Defaults to all chars.

    const char       *fAllowedLocales;    // The list of allowed locales.
    URestrictionLevel fRestrictionLevel;  // The maximum restriction level for an acceptable identifier.
};

/**
 *  Class CheckResult corresponds directly to the plain C API opaque type
 *  USpoofCheckResult.  One can be cast to the other.
 */
class CheckResult : public UObject,
        public IcuCApiHelper<USpoofCheckResult, CheckResult, USPOOF_CHECK_MAGIC> {
public:
    CheckResult();
    virtual ~CheckResult();

    USpoofCheckResult *asUSpoofCheckResult();
    static CheckResult *validateThis(USpoofCheckResult *ptr, UErrorCode &status);
    static const CheckResult *validateThis(const USpoofCheckResult *ptr, UErrorCode &status);

    void clear();

    // Used to convert this CheckResult to the older int32_t return value API
    int32_t toCombinedBitmask(int32_t expectedChecks);

    // Data Members
    int32_t fChecks;                       // Bit vector of checks that were failed.
    UnicodeSet fNumerics;                  // Set of numerics found in the string.
    URestrictionLevel fRestrictionLevel;   // The restriction level of the string.
};


//
//  Confusable Mappings Data Structures, version 2.0
//
//    For the confusable data, we are essentially implementing a map,
//       key:    a code point
//       value:  a string.  Most commonly one char in length, but can be more.
//
//    The keys are stored as a sorted array of 32 bit ints.
//             bits 0-23    a code point value
//             bits 24-31   length of value string, in UChars (between 1 and 256 UChars).
//        The key table is sorted in ascending code point order.  (not on the
//        32 bit int value, the flag bits do not participate in the sorting.)
//
//        Lookup is done by means of a binary search in the key table.
//
//    The corresponding values are kept in a parallel array of 16 bit ints.
//        If the value string is of length 1, it is literally in the value array.
//        For longer strings, the value array contains an index into the strings table.
//
//    String Table:
//       The strings table contains all of the value strings (those of length two or greater)
//       concatenated together into one long UChar (UTF-16) array.
//
//       There is no nul character or other mark between adjacent strings.
//
//----------------------------------------------------------------------------
//
//  Changes from format version 1 to format version 2:
//      1) Removal of the whole-script confusable data tables.
//      2) Removal of the SL/SA/ML/MA and multi-table flags in the key bitmask.
//      3) Expansion of string length value in the key bitmask from 2 bits to 8 bits.
//      4) Removal of the string lengths table since 8 bits is sufficient for the
//         lengths of all entries in confusables.txt.



// Internal functions for manipulating confusable data table keys
#define USPOOF_CONFUSABLE_DATA_FORMAT_VERSION 2  // version for ICU 58
class ConfusableDataUtils {
public:
    inline static UChar32 keyToCodePoint(int32_t key) {
        return key & 0x00ffffff;
    }
    inline static int32_t keyToLength(int32_t key) {
        return ((key & 0xff000000) >> 24) + 1;
    }
    inline static int32_t codePointAndLengthToKey(UChar32 codePoint, int32_t length) {
        U_ASSERT((codePoint & 0x00ffffff) == codePoint);
        U_ASSERT(length <= 256);
        return codePoint | ((length - 1) << 24);
    }
};


//-------------------------------------------------------------------------------------
//
//  SpoofData
//
//    A small class that wraps the raw (usually memory mapped) spoof data.
//    Serves two primary functions:
//      1.  Convenience.  Contains real pointers to the data, to avoid dealing with
//          the offsets in the raw data.
//      2.  Reference counting.  When a spoof checker is cloned, the raw data is shared
//          and must be retained until all checkers using the data are closed.
//    Nothing in this struct includes state that is specific to any particular
//    USpoofDetector object.
//
//---------------------------------------------------------------------------------------
class SpoofData: public UMemory {
  public:
    static SpoofData* getDefault(UErrorCode &status);   // Get standard ICU spoof data.
    static void releaseDefault();   // Cleanup reference to default spoof data.

    SpoofData(UErrorCode &status);   // Create new spoof data wrapper.
                                     // Only used when building new data from rules.

    // Constructor for use when creating from prebuilt default data.
    //   A UDataMemory is what the ICU internal data loading functions provide.
    //   The udm is adopted by the SpoofData.
    SpoofData(UDataMemory *udm, UErrorCode &status);

    // Constructor for use when creating from serialized data.
    //
    SpoofData(const void *serializedData, int32_t length, UErrorCode &status);

    //  Check raw Spoof Data Version compatibility.
    //  Return true it looks good.
    UBool validateDataVersion(UErrorCode &status) const;

    ~SpoofData();                    // Destructor not normally used.
                                     // Use removeReference() instead.
    // Reference Counting functions.
    //    Clone of a user-level spoof detector increments the ref count on the data.
    //    Close of a user-level spoof detector decrements the ref count.
    //    If the data is owned by us, it will be deleted when count goes to zero.
    SpoofData *addReference();
    void removeReference();

    // Reset all fields to an initial state.
    // Called from the top of all constructors.
    void reset();

    // Copy this instance's raw data buffer to the specified address.
    int32_t serialize(void *buf, int32_t capacity, UErrorCode &status) const;

    // Get the total number of bytes of data backed by this SpoofData.
    // Not to be confused with length, which returns the number of confusable entries.
    int32_t size() const;

    // Get the confusable skeleton transform for a single code point.
    // The result is a string with a length between 1 and 18 as of Unicode 9.
    // This is the main public endpoint for this class.
    // @return   The length in UTF-16 code units of the substition string.
    int32_t confusableLookup(UChar32 inChar, UnicodeString &dest) const;

    // Get the number of confusable entries in this SpoofData.
    int32_t length() const;

    // Get the code point (key) at the specified index.
    UChar32 codePointAt(int32_t index) const;

    // Get the confusable skeleton (value) at the specified index.
    // Append it to the specified UnicodeString&.
    // @return   The length in UTF-16 code units of the skeleton string.
    int32_t appendValueTo(int32_t index, UnicodeString& dest) const;

  private:
    // Reserve space in the raw data.  For use by builder when putting together a
    //   new set of data.  Init the new storage to zero, to prevent inconsistent
    //   results if it is not all otherwise set by the requester.
    //  Return:
    //    pointer to the new space that was added by this function.
    void *reserveSpace(int32_t numBytes, UErrorCode &status);

    // initialize the pointers from this object to the raw data.
    void initPtrs(UErrorCode &status);

    SpoofDataHeader             *fRawData;          // Ptr to the raw memory-mapped data
    UBool                       fDataOwned;         // True if the raw data is owned, and needs
                                                    //  to be deleted when refcount goes to zero.
    UDataMemory                 *fUDM;              // If not NULL, our data came from a
                                                    //   UDataMemory, which we must close when
                                                    //   we are done.

    uint32_t                    fMemLimit;          // Limit of available raw data space
    u_atomic_int32_t            fRefCount;

    // Confusable data
    int32_t                     *fCFUKeys;
    uint16_t                    *fCFUValues;
    UChar                       *fCFUStrings;

    friend class ConfusabledataBuilder;
};

//---------------------------------------------------------------------------------------
//
//  Raw Binary Data Formats, as loaded from the ICU data file,
//    or as built by the builder.
//
//---------------------------------------------------------------------------------------
struct SpoofDataHeader {
    int32_t       fMagic;                // (0x3845fdef)
    uint8_t       fFormatVersion[4];     // Data Format. Same as the value in struct UDataInfo
                                         //   if there is one associated with this data.
    int32_t       fLength;               // Total lenght in bytes of this spoof data,
                                         //   including all sections, not just the header.

    // The following four sections refer to data representing the confusable data
    //   from the Unicode.org data from "confusables.txt"

    int32_t       fCFUKeys;               // byte offset to Keys table (from SpoofDataHeader *)
    int32_t       fCFUKeysSize;           // number of entries in keys table  (32 bits each)

    // TODO: change name to fCFUValues, for consistency.
    int32_t       fCFUStringIndex;        // byte offset to String Indexes table
    int32_t       fCFUStringIndexSize;    // number of entries in String Indexes table (16 bits each)
                                          //     (number of entries must be same as in Keys table

    int32_t       fCFUStringTable;        // byte offset of String table
    int32_t       fCFUStringTableLen;     // length of string table (in 16 bit UChars)

    // The following sections are for data from xidmodifications.txt

    int32_t       unused[15];              // Padding, Room for Expansion
};



U_NAMESPACE_END
#endif /* __cplusplus */

/**
  * Endianness swap function for binary spoof data.
  * @internal
  */
U_CAPI int32_t U_EXPORT2
uspoof_swap(const UDataSwapper *ds, const void *inData, int32_t length, void *outData,
            UErrorCode *status);


#endif

#endif  /* USPOOFIM_H */
=======
// © 2016 and later: Unicode, Inc. and others.
// License & terms of use: http://www.unicode.org/copyright.html
/*
***************************************************************************
* Copyright (C) 2008-2013, International Business Machines Corporation
* and others. All Rights Reserved.
***************************************************************************
*
*  uspoof_impl.h
*
*    Implementation header for spoof detection
*
*/

#ifndef USPOOFIM_H
#define USPOOFIM_H

#include "uassert.h"
#include "unicode/utypes.h"
#include "unicode/uspoof.h"
#include "unicode/uscript.h"
#include "unicode/udata.h"
#include "udataswp.h"
#include "utrie2.h"

#if !UCONFIG_NO_NORMALIZATION

#ifdef __cplusplus

#include "capi_helper.h"
#include "umutex.h"

U_NAMESPACE_BEGIN

// The maximum length (in UTF-16 UChars) of the skeleton replacement string resulting from
//   a single input code point.  This is function of the unicode.org data.
#define USPOOF_MAX_SKELETON_EXPANSION 20

// The default stack buffer size for copies or conversions or normalizations
// of input strings being checked.  (Used in multiple places.)
#define USPOOF_STACK_BUFFER_SIZE 100

// Magic number for sanity checking spoof data.
#define USPOOF_MAGIC 0x3845fdef

// Magic number for sanity checking spoof checkers.
#define USPOOF_CHECK_MAGIC 0x2734ecde

class ScriptSet;
class SpoofData;
struct SpoofDataHeader;
class ConfusableDataUtils;

/**
  *  Class SpoofImpl corresponds directly to the plain C API opaque type
  *  USpoofChecker.  One can be cast to the other.
  */
class SpoofImpl : public UObject,
        public IcuCApiHelper<USpoofChecker, SpoofImpl, USPOOF_MAGIC> {
public:
    SpoofImpl(SpoofData *data, UErrorCode& status);
    SpoofImpl(UErrorCode& status);
    SpoofImpl();
    void construct(UErrorCode& status);
    virtual ~SpoofImpl();

    /** Copy constructor, used by the user level uspoof_clone() function.
     */
    SpoofImpl(const SpoofImpl &src, UErrorCode &status);
    
    USpoofChecker *asUSpoofChecker();
    static SpoofImpl *validateThis(USpoofChecker *sc, UErrorCode &status);
    static const SpoofImpl *validateThis(const USpoofChecker *sc, UErrorCode &status);

    /** Set and Get AllowedLocales, implementations of the corresponding API */
    void setAllowedLocales(const char *localesList, UErrorCode &status);
    const char * getAllowedLocales(UErrorCode &status);

    // Add (union) to the UnicodeSet all of the characters for the scripts used for
    // the specified locale.  Part of the implementation of setAllowedLocales.
    void addScriptChars(const char *locale, UnicodeSet *allowedChars, UErrorCode &status);

    // Functions implementing the features of UTS 39 section 5.
    static void getAugmentedScriptSet(UChar32 codePoint, ScriptSet& result, UErrorCode& status);
    void getResolvedScriptSet(const UnicodeString& input, ScriptSet& result, UErrorCode& status) const;
    void getResolvedScriptSetWithout(const UnicodeString& input, UScriptCode script, ScriptSet& result, UErrorCode& status) const;
    void getNumerics(const UnicodeString& input, UnicodeSet& result, UErrorCode& status) const;
    URestrictionLevel getRestrictionLevel(const UnicodeString& input, UErrorCode& status) const;

    int32_t findHiddenOverlay(const UnicodeString& input, UErrorCode& status) const;
    bool isIllegalCombiningDotLeadCharacter(UChar32 cp) const;

    /** parse a hex number.  Untility used by the builders.   */
    static UChar32 ScanHex(const char16_t *s, int32_t start, int32_t limit, UErrorCode &status);

    static UClassID U_EXPORT2 getStaticClassID();
    virtual UClassID getDynamicClassID() const override;

    //
    // Data Members
    //

    int32_t           fChecks;            // Bit vector of checks to perform.

    SpoofData        *fSpoofData;
    
    const UnicodeSet *fAllowedCharsSet;   // The UnicodeSet of allowed characters.
                                          //   for this Spoof Checker.  Defaults to all chars.

    const char       *fAllowedLocales;    // The list of allowed locales.
    URestrictionLevel fRestrictionLevel;  // The maximum restriction level for an acceptable identifier.
};

/**
 *  Class CheckResult corresponds directly to the plain C API opaque type
 *  USpoofCheckResult.  One can be cast to the other.
 */
class CheckResult : public UObject,
        public IcuCApiHelper<USpoofCheckResult, CheckResult, USPOOF_CHECK_MAGIC> {
public:
    CheckResult();
    virtual ~CheckResult();

    USpoofCheckResult *asUSpoofCheckResult();
    static CheckResult *validateThis(USpoofCheckResult *ptr, UErrorCode &status);
    static const CheckResult *validateThis(const USpoofCheckResult *ptr, UErrorCode &status);

    void clear();

    // Used to convert this CheckResult to the older int32_t return value API
    int32_t toCombinedBitmask(int32_t expectedChecks);

    // Data Members
    int32_t fChecks;                       // Bit vector of checks that were failed.
    UnicodeSet fNumerics;                  // Set of numerics found in the string.
    URestrictionLevel fRestrictionLevel;   // The restriction level of the string.
};


//
//  Confusable Mappings Data Structures, version 2.0
//
//    For the confusable data, we are essentially implementing a map,
//       key:    a code point
//       value:  a string.  Most commonly one char in length, but can be more.
//
//    The keys are stored as a sorted array of 32 bit ints.
//             bits 0-23    a code point value
//             bits 24-31   length of value string, in UChars (between 1 and 256 UChars).
//        The key table is sorted in ascending code point order.  (not on the
//        32 bit int value, the flag bits do not participate in the sorting.)
//
//        Lookup is done by means of a binary search in the key table.
//
//    The corresponding values are kept in a parallel array of 16 bit ints.
//        If the value string is of length 1, it is literally in the value array.
//        For longer strings, the value array contains an index into the strings table.
//
//    String Table:
//       The strings table contains all of the value strings (those of length two or greater)
//       concatenated together into one long char16_t (UTF-16) array.
//
//       There is no nul character or other mark between adjacent strings.
//
//----------------------------------------------------------------------------
//
//  Changes from format version 1 to format version 2:
//      1) Removal of the whole-script confusable data tables.
//      2) Removal of the SL/SA/ML/MA and multi-table flags in the key bitmask.
//      3) Expansion of string length value in the key bitmask from 2 bits to 8 bits.
//      4) Removal of the string lengths table since 8 bits is sufficient for the
//         lengths of all entries in confusables.txt.



// Internal functions for manipulating confusable data table keys
#define USPOOF_CONFUSABLE_DATA_FORMAT_VERSION 2  // version for ICU 58
class ConfusableDataUtils {
public:
    inline static UChar32 keyToCodePoint(int32_t key) {
        return key & 0x00ffffff;
    }
    inline static int32_t keyToLength(int32_t key) {
        return ((key & 0xff000000) >> 24) + 1;
    }
    inline static int32_t codePointAndLengthToKey(UChar32 codePoint, int32_t length) {
        U_ASSERT((codePoint & 0x00ffffff) == codePoint);
        U_ASSERT(length <= 256);
        return codePoint | ((length - 1) << 24);
    }
};


//-------------------------------------------------------------------------------------
//
//  SpoofData
//
//    A small class that wraps the raw (usually memory mapped) spoof data.
//    Serves two primary functions:
//      1.  Convenience.  Contains real pointers to the data, to avoid dealing with
//          the offsets in the raw data.
//      2.  Reference counting.  When a spoof checker is cloned, the raw data is shared
//          and must be retained until all checkers using the data are closed.
//    Nothing in this struct includes state that is specific to any particular
//    USpoofDetector object.
//
//---------------------------------------------------------------------------------------
class SpoofData: public UMemory {
  public:
    static SpoofData* getDefault(UErrorCode &status);   // Get standard ICU spoof data.
    static void releaseDefault();   // Cleanup reference to default spoof data.

    SpoofData(UErrorCode &status);   // Create new spoof data wrapper.
                                     // Only used when building new data from rules.
    
    // Constructor for use when creating from prebuilt default data.
    //   A UDataMemory is what the ICU internal data loading functions provide.
    //   The udm is adopted by the SpoofData.
    SpoofData(UDataMemory *udm, UErrorCode &status);

    // Constructor for use when creating from serialized data.
    //
    SpoofData(const void *serializedData, int32_t length, UErrorCode &status);

    //  Check raw Spoof Data Version compatibility.
    //  Return true it looks good.
    UBool validateDataVersion(UErrorCode &status) const;

    ~SpoofData();                    // Destructor not normally used.
                                     // Use removeReference() instead.
    // Reference Counting functions.
    //    Clone of a user-level spoof detector increments the ref count on the data.
    //    Close of a user-level spoof detector decrements the ref count.
    //    If the data is owned by us, it will be deleted when count goes to zero.
    SpoofData *addReference(); 
    void removeReference();

    // Reset all fields to an initial state.
    // Called from the top of all constructors.
    void reset();

    // Copy this instance's raw data buffer to the specified address.
    int32_t serialize(void *buf, int32_t capacity, UErrorCode &status) const;

    // Get the total number of bytes of data backed by this SpoofData.
    // Not to be confused with length, which returns the number of confusable entries.
    int32_t size() const;

    // Get the confusable skeleton transform for a single code point.
    // The result is a string with a length between 1 and 18 as of Unicode 9.
    // This is the main public endpoint for this class.
    // @return   The length in UTF-16 code units of the substitution string.
    int32_t confusableLookup(UChar32 inChar, UnicodeString &dest) const;

    // Get the number of confusable entries in this SpoofData.
    int32_t length() const;

    // Get the code point (key) at the specified index.
    UChar32 codePointAt(int32_t index) const;

    // Get the confusable skeleton (value) at the specified index.
    // Append it to the specified UnicodeString&.
    // @return   The length in UTF-16 code units of the skeleton string.
    int32_t appendValueTo(int32_t index, UnicodeString& dest) const;

  private:
    // Reserve space in the raw data.  For use by builder when putting together a
    //   new set of data.  Init the new storage to zero, to prevent inconsistent
    //   results if it is not all otherwise set by the requester.
    //  Return:
    //    pointer to the new space that was added by this function.
    void *reserveSpace(int32_t numBytes, UErrorCode &status);

    // initialize the pointers from this object to the raw data.
    void initPtrs(UErrorCode &status);

    SpoofDataHeader             *fRawData;          // Ptr to the raw memory-mapped data
    UBool                       fDataOwned;         // True if the raw data is owned, and needs
                                                    //  to be deleted when refcount goes to zero.
    UDataMemory                 *fUDM;              // If not nullptr, our data came from a
                                                    //   UDataMemory, which we must close when
                                                    //   we are done.

    uint32_t                    fMemLimit;          // Limit of available raw data space
    u_atomic_int32_t            fRefCount;

    // Confusable data
    int32_t                     *fCFUKeys;
    uint16_t                    *fCFUValues;
    char16_t                    *fCFUStrings;

    friend class ConfusabledataBuilder;
};

//---------------------------------------------------------------------------------------
//
//  Raw Binary Data Formats, as loaded from the ICU data file,
//    or as built by the builder.
//
//---------------------------------------------------------------------------------------
struct SpoofDataHeader {
    int32_t       fMagic;                // (0x3845fdef)
    uint8_t       fFormatVersion[4];     // Data Format. Same as the value in struct UDataInfo
                                         //   if there is one associated with this data.
    int32_t       fLength;               // Total length in bytes of this spoof data,
                                         //   including all sections, not just the header.

    // The following four sections refer to data representing the confusable data
    //   from the Unicode.org data from "confusables.txt"

    int32_t       fCFUKeys;               // byte offset to Keys table (from SpoofDataHeader *)
    int32_t       fCFUKeysSize;           // number of entries in keys table  (32 bits each)

    // TODO: change name to fCFUValues, for consistency.
    int32_t       fCFUStringIndex;        // byte offset to String Indexes table
    int32_t       fCFUStringIndexSize;    // number of entries in String Indexes table (16 bits each)
                                          //     (number of entries must be same as in Keys table

    int32_t       fCFUStringTable;        // byte offset of String table
    int32_t       fCFUStringTableLen;     // length of string table (in 16 bit UChars)

    // The following sections are for data from xidmodifications.txt

    int32_t       unused[15];              // Padding, Room for Expansion
};



U_NAMESPACE_END
#endif /* __cplusplus */

/**
  * Endianness swap function for binary spoof data.
  * @internal
  */
U_CAPI int32_t U_EXPORT2
uspoof_swap(const UDataSwapper *ds, const void *inData, int32_t length, void *outData,
            UErrorCode *status);


#endif

#endif  /* USPOOFIM_H */

>>>>>>> a8a80be5
<|MERGE_RESOLUTION|>--- conflicted
+++ resolved
@@ -1,689 +1,344 @@
-<<<<<<< HEAD
-// © 2016 and later: Unicode, Inc. and others.
-// License & terms of use: http://www.unicode.org/copyright.html
-/*
-***************************************************************************
-* Copyright (C) 2008-2013, International Business Machines Corporation
-* and others. All Rights Reserved.
-***************************************************************************
-*
-*  uspoof_impl.h
-*
-*    Implemenation header for spoof detection
-*
-*/
-
-#ifndef USPOOFIM_H
-#define USPOOFIM_H
-
-#include "uassert.h"
-#include "unicode/utypes.h"
-#include "unicode/uspoof.h"
-#include "unicode/uscript.h"
-#include "unicode/udata.h"
-#include "udataswp.h"
-#include "utrie2.h"
-
-#if !UCONFIG_NO_NORMALIZATION
-
-#ifdef __cplusplus
-
-#include "capi_helper.h"
-
-U_NAMESPACE_BEGIN
-
-// The maximium length (in UTF-16 UChars) of the skeleton replacement string resulting from
-//   a single input code point.  This is function of the unicode.org data.
-#define USPOOF_MAX_SKELETON_EXPANSION 20
-
-// The default stack buffer size for copies or conversions or normalizations
-// of input strings being checked.  (Used in multiple places.)
-#define USPOOF_STACK_BUFFER_SIZE 100
-
-// Magic number for sanity checking spoof data.
-#define USPOOF_MAGIC 0x3845fdef
-
-// Magic number for sanity checking spoof checkers.
-#define USPOOF_CHECK_MAGIC 0x2734ecde
-
-class ScriptSet;
-class SpoofData;
-struct SpoofDataHeader;
-class ConfusableDataUtils;
-
-/**
-  *  Class SpoofImpl corresponds directly to the plain C API opaque type
-  *  USpoofChecker.  One can be cast to the other.
-  */
-class SpoofImpl : public UObject,
-        public IcuCApiHelper<USpoofChecker, SpoofImpl, USPOOF_MAGIC> {
-public:
-    SpoofImpl(SpoofData *data, UErrorCode& status);
-    SpoofImpl(UErrorCode& status);
-    SpoofImpl();
-    void construct(UErrorCode& status);
-    virtual ~SpoofImpl();
-
-    /** Copy constructor, used by the user level uspoof_clone() function.
-     */
-    SpoofImpl(const SpoofImpl &src, UErrorCode &status);
-
-    USpoofChecker *asUSpoofChecker();
-    static SpoofImpl *validateThis(USpoofChecker *sc, UErrorCode &status);
-    static const SpoofImpl *validateThis(const USpoofChecker *sc, UErrorCode &status);
-
-    /** Set and Get AllowedLocales, implementations of the corresponding API */
-    void setAllowedLocales(const char *localesList, UErrorCode &status);
-    const char * getAllowedLocales(UErrorCode &status);
-
-    // Add (union) to the UnicodeSet all of the characters for the scripts used for
-    // the specified locale.  Part of the implementation of setAllowedLocales.
-    void addScriptChars(const char *locale, UnicodeSet *allowedChars, UErrorCode &status);
-
-    // Functions implementing the features of UTS 39 section 5.
-    static void getAugmentedScriptSet(UChar32 codePoint, ScriptSet& result, UErrorCode& status);
-    void getResolvedScriptSet(const UnicodeString& input, ScriptSet& result, UErrorCode& status) const;
-    void getResolvedScriptSetWithout(const UnicodeString& input, UScriptCode script, ScriptSet& result, UErrorCode& status) const;
-    void getNumerics(const UnicodeString& input, UnicodeSet& result, UErrorCode& status) const;
-    URestrictionLevel getRestrictionLevel(const UnicodeString& input, UErrorCode& status) const;
-
-    int32_t findHiddenOverlay(const UnicodeString& input, UErrorCode& status) const;
-    bool isIllegalCombiningDotLeadCharacter(UChar32 cp) const;
-
-    /** parse a hex number.  Untility used by the builders.   */
-    static UChar32 ScanHex(const UChar *s, int32_t start, int32_t limit, UErrorCode &status);
-
-    static UClassID U_EXPORT2 getStaticClassID(void);
-    virtual UClassID getDynamicClassID(void) const;
-
-    //
-    // Data Members
-    //
-
-    int32_t           fChecks;            // Bit vector of checks to perform.
-
-    SpoofData        *fSpoofData;
-
-    const UnicodeSet *fAllowedCharsSet;   // The UnicodeSet of allowed characters.
-                                          //   for this Spoof Checker.  Defaults to all chars.
-
-    const char       *fAllowedLocales;    // The list of allowed locales.
-    URestrictionLevel fRestrictionLevel;  // The maximum restriction level for an acceptable identifier.
-};
-
-/**
- *  Class CheckResult corresponds directly to the plain C API opaque type
- *  USpoofCheckResult.  One can be cast to the other.
- */
-class CheckResult : public UObject,
-        public IcuCApiHelper<USpoofCheckResult, CheckResult, USPOOF_CHECK_MAGIC> {
-public:
-    CheckResult();
-    virtual ~CheckResult();
-
-    USpoofCheckResult *asUSpoofCheckResult();
-    static CheckResult *validateThis(USpoofCheckResult *ptr, UErrorCode &status);
-    static const CheckResult *validateThis(const USpoofCheckResult *ptr, UErrorCode &status);
-
-    void clear();
-
-    // Used to convert this CheckResult to the older int32_t return value API
-    int32_t toCombinedBitmask(int32_t expectedChecks);
-
-    // Data Members
-    int32_t fChecks;                       // Bit vector of checks that were failed.
-    UnicodeSet fNumerics;                  // Set of numerics found in the string.
-    URestrictionLevel fRestrictionLevel;   // The restriction level of the string.
-};
-
-
-//
-//  Confusable Mappings Data Structures, version 2.0
-//
-//    For the confusable data, we are essentially implementing a map,
-//       key:    a code point
-//       value:  a string.  Most commonly one char in length, but can be more.
-//
-//    The keys are stored as a sorted array of 32 bit ints.
-//             bits 0-23    a code point value
-//             bits 24-31   length of value string, in UChars (between 1 and 256 UChars).
-//        The key table is sorted in ascending code point order.  (not on the
-//        32 bit int value, the flag bits do not participate in the sorting.)
-//
-//        Lookup is done by means of a binary search in the key table.
-//
-//    The corresponding values are kept in a parallel array of 16 bit ints.
-//        If the value string is of length 1, it is literally in the value array.
-//        For longer strings, the value array contains an index into the strings table.
-//
-//    String Table:
-//       The strings table contains all of the value strings (those of length two or greater)
-//       concatenated together into one long UChar (UTF-16) array.
-//
-//       There is no nul character or other mark between adjacent strings.
-//
-//----------------------------------------------------------------------------
-//
-//  Changes from format version 1 to format version 2:
-//      1) Removal of the whole-script confusable data tables.
-//      2) Removal of the SL/SA/ML/MA and multi-table flags in the key bitmask.
-//      3) Expansion of string length value in the key bitmask from 2 bits to 8 bits.
-//      4) Removal of the string lengths table since 8 bits is sufficient for the
-//         lengths of all entries in confusables.txt.
-
-
-
-// Internal functions for manipulating confusable data table keys
-#define USPOOF_CONFUSABLE_DATA_FORMAT_VERSION 2  // version for ICU 58
-class ConfusableDataUtils {
-public:
-    inline static UChar32 keyToCodePoint(int32_t key) {
-        return key & 0x00ffffff;
-    }
-    inline static int32_t keyToLength(int32_t key) {
-        return ((key & 0xff000000) >> 24) + 1;
-    }
-    inline static int32_t codePointAndLengthToKey(UChar32 codePoint, int32_t length) {
-        U_ASSERT((codePoint & 0x00ffffff) == codePoint);
-        U_ASSERT(length <= 256);
-        return codePoint | ((length - 1) << 24);
-    }
-};
-
-
-//-------------------------------------------------------------------------------------
-//
-//  SpoofData
-//
-//    A small class that wraps the raw (usually memory mapped) spoof data.
-//    Serves two primary functions:
-//      1.  Convenience.  Contains real pointers to the data, to avoid dealing with
-//          the offsets in the raw data.
-//      2.  Reference counting.  When a spoof checker is cloned, the raw data is shared
-//          and must be retained until all checkers using the data are closed.
-//    Nothing in this struct includes state that is specific to any particular
-//    USpoofDetector object.
-//
-//---------------------------------------------------------------------------------------
-class SpoofData: public UMemory {
-  public:
-    static SpoofData* getDefault(UErrorCode &status);   // Get standard ICU spoof data.
-    static void releaseDefault();   // Cleanup reference to default spoof data.
-
-    SpoofData(UErrorCode &status);   // Create new spoof data wrapper.
-                                     // Only used when building new data from rules.
-
-    // Constructor for use when creating from prebuilt default data.
-    //   A UDataMemory is what the ICU internal data loading functions provide.
-    //   The udm is adopted by the SpoofData.
-    SpoofData(UDataMemory *udm, UErrorCode &status);
-
-    // Constructor for use when creating from serialized data.
-    //
-    SpoofData(const void *serializedData, int32_t length, UErrorCode &status);
-
-    //  Check raw Spoof Data Version compatibility.
-    //  Return true it looks good.
-    UBool validateDataVersion(UErrorCode &status) const;
-
-    ~SpoofData();                    // Destructor not normally used.
-                                     // Use removeReference() instead.
-    // Reference Counting functions.
-    //    Clone of a user-level spoof detector increments the ref count on the data.
-    //    Close of a user-level spoof detector decrements the ref count.
-    //    If the data is owned by us, it will be deleted when count goes to zero.
-    SpoofData *addReference();
-    void removeReference();
-
-    // Reset all fields to an initial state.
-    // Called from the top of all constructors.
-    void reset();
-
-    // Copy this instance's raw data buffer to the specified address.
-    int32_t serialize(void *buf, int32_t capacity, UErrorCode &status) const;
-
-    // Get the total number of bytes of data backed by this SpoofData.
-    // Not to be confused with length, which returns the number of confusable entries.
-    int32_t size() const;
-
-    // Get the confusable skeleton transform for a single code point.
-    // The result is a string with a length between 1 and 18 as of Unicode 9.
-    // This is the main public endpoint for this class.
-    // @return   The length in UTF-16 code units of the substition string.
-    int32_t confusableLookup(UChar32 inChar, UnicodeString &dest) const;
-
-    // Get the number of confusable entries in this SpoofData.
-    int32_t length() const;
-
-    // Get the code point (key) at the specified index.
-    UChar32 codePointAt(int32_t index) const;
-
-    // Get the confusable skeleton (value) at the specified index.
-    // Append it to the specified UnicodeString&.
-    // @return   The length in UTF-16 code units of the skeleton string.
-    int32_t appendValueTo(int32_t index, UnicodeString& dest) const;
-
-  private:
-    // Reserve space in the raw data.  For use by builder when putting together a
-    //   new set of data.  Init the new storage to zero, to prevent inconsistent
-    //   results if it is not all otherwise set by the requester.
-    //  Return:
-    //    pointer to the new space that was added by this function.
-    void *reserveSpace(int32_t numBytes, UErrorCode &status);
-
-    // initialize the pointers from this object to the raw data.
-    void initPtrs(UErrorCode &status);
-
-    SpoofDataHeader             *fRawData;          // Ptr to the raw memory-mapped data
-    UBool                       fDataOwned;         // True if the raw data is owned, and needs
-                                                    //  to be deleted when refcount goes to zero.
-    UDataMemory                 *fUDM;              // If not NULL, our data came from a
-                                                    //   UDataMemory, which we must close when
-                                                    //   we are done.
-
-    uint32_t                    fMemLimit;          // Limit of available raw data space
-    u_atomic_int32_t            fRefCount;
-
-    // Confusable data
-    int32_t                     *fCFUKeys;
-    uint16_t                    *fCFUValues;
-    UChar                       *fCFUStrings;
-
-    friend class ConfusabledataBuilder;
-};
-
-//---------------------------------------------------------------------------------------
-//
-//  Raw Binary Data Formats, as loaded from the ICU data file,
-//    or as built by the builder.
-//
-//---------------------------------------------------------------------------------------
-struct SpoofDataHeader {
-    int32_t       fMagic;                // (0x3845fdef)
-    uint8_t       fFormatVersion[4];     // Data Format. Same as the value in struct UDataInfo
-                                         //   if there is one associated with this data.
-    int32_t       fLength;               // Total lenght in bytes of this spoof data,
-                                         //   including all sections, not just the header.
-
-    // The following four sections refer to data representing the confusable data
-    //   from the Unicode.org data from "confusables.txt"
-
-    int32_t       fCFUKeys;               // byte offset to Keys table (from SpoofDataHeader *)
-    int32_t       fCFUKeysSize;           // number of entries in keys table  (32 bits each)
-
-    // TODO: change name to fCFUValues, for consistency.
-    int32_t       fCFUStringIndex;        // byte offset to String Indexes table
-    int32_t       fCFUStringIndexSize;    // number of entries in String Indexes table (16 bits each)
-                                          //     (number of entries must be same as in Keys table
-
-    int32_t       fCFUStringTable;        // byte offset of String table
-    int32_t       fCFUStringTableLen;     // length of string table (in 16 bit UChars)
-
-    // The following sections are for data from xidmodifications.txt
-
-    int32_t       unused[15];              // Padding, Room for Expansion
-};
-
-
-
-U_NAMESPACE_END
-#endif /* __cplusplus */
-
-/**
-  * Endianness swap function for binary spoof data.
-  * @internal
-  */
-U_CAPI int32_t U_EXPORT2
-uspoof_swap(const UDataSwapper *ds, const void *inData, int32_t length, void *outData,
-            UErrorCode *status);
-
-
-#endif
-
-#endif  /* USPOOFIM_H */
-=======
-// © 2016 and later: Unicode, Inc. and others.
-// License & terms of use: http://www.unicode.org/copyright.html
-/*
-***************************************************************************
-* Copyright (C) 2008-2013, International Business Machines Corporation
-* and others. All Rights Reserved.
-***************************************************************************
-*
-*  uspoof_impl.h
-*
-*    Implementation header for spoof detection
-*
-*/
-
-#ifndef USPOOFIM_H
-#define USPOOFIM_H
-
-#include "uassert.h"
-#include "unicode/utypes.h"
-#include "unicode/uspoof.h"
-#include "unicode/uscript.h"
-#include "unicode/udata.h"
-#include "udataswp.h"
-#include "utrie2.h"
-
-#if !UCONFIG_NO_NORMALIZATION
-
-#ifdef __cplusplus
-
-#include "capi_helper.h"
-#include "umutex.h"
-
-U_NAMESPACE_BEGIN
-
-// The maximum length (in UTF-16 UChars) of the skeleton replacement string resulting from
-//   a single input code point.  This is function of the unicode.org data.
-#define USPOOF_MAX_SKELETON_EXPANSION 20
-
-// The default stack buffer size for copies or conversions or normalizations
-// of input strings being checked.  (Used in multiple places.)
-#define USPOOF_STACK_BUFFER_SIZE 100
-
-// Magic number for sanity checking spoof data.
-#define USPOOF_MAGIC 0x3845fdef
-
-// Magic number for sanity checking spoof checkers.
-#define USPOOF_CHECK_MAGIC 0x2734ecde
-
-class ScriptSet;
-class SpoofData;
-struct SpoofDataHeader;
-class ConfusableDataUtils;
-
-/**
-  *  Class SpoofImpl corresponds directly to the plain C API opaque type
-  *  USpoofChecker.  One can be cast to the other.
-  */
-class SpoofImpl : public UObject,
-        public IcuCApiHelper<USpoofChecker, SpoofImpl, USPOOF_MAGIC> {
-public:
-    SpoofImpl(SpoofData *data, UErrorCode& status);
-    SpoofImpl(UErrorCode& status);
-    SpoofImpl();
-    void construct(UErrorCode& status);
-    virtual ~SpoofImpl();
-
-    /** Copy constructor, used by the user level uspoof_clone() function.
-     */
-    SpoofImpl(const SpoofImpl &src, UErrorCode &status);
-    
-    USpoofChecker *asUSpoofChecker();
-    static SpoofImpl *validateThis(USpoofChecker *sc, UErrorCode &status);
-    static const SpoofImpl *validateThis(const USpoofChecker *sc, UErrorCode &status);
-
-    /** Set and Get AllowedLocales, implementations of the corresponding API */
-    void setAllowedLocales(const char *localesList, UErrorCode &status);
-    const char * getAllowedLocales(UErrorCode &status);
-
-    // Add (union) to the UnicodeSet all of the characters for the scripts used for
-    // the specified locale.  Part of the implementation of setAllowedLocales.
-    void addScriptChars(const char *locale, UnicodeSet *allowedChars, UErrorCode &status);
-
-    // Functions implementing the features of UTS 39 section 5.
-    static void getAugmentedScriptSet(UChar32 codePoint, ScriptSet& result, UErrorCode& status);
-    void getResolvedScriptSet(const UnicodeString& input, ScriptSet& result, UErrorCode& status) const;
-    void getResolvedScriptSetWithout(const UnicodeString& input, UScriptCode script, ScriptSet& result, UErrorCode& status) const;
-    void getNumerics(const UnicodeString& input, UnicodeSet& result, UErrorCode& status) const;
-    URestrictionLevel getRestrictionLevel(const UnicodeString& input, UErrorCode& status) const;
-
-    int32_t findHiddenOverlay(const UnicodeString& input, UErrorCode& status) const;
-    bool isIllegalCombiningDotLeadCharacter(UChar32 cp) const;
-
-    /** parse a hex number.  Untility used by the builders.   */
-    static UChar32 ScanHex(const char16_t *s, int32_t start, int32_t limit, UErrorCode &status);
-
-    static UClassID U_EXPORT2 getStaticClassID();
-    virtual UClassID getDynamicClassID() const override;
-
-    //
-    // Data Members
-    //
-
-    int32_t           fChecks;            // Bit vector of checks to perform.
-
-    SpoofData        *fSpoofData;
-    
-    const UnicodeSet *fAllowedCharsSet;   // The UnicodeSet of allowed characters.
-                                          //   for this Spoof Checker.  Defaults to all chars.
-
-    const char       *fAllowedLocales;    // The list of allowed locales.
-    URestrictionLevel fRestrictionLevel;  // The maximum restriction level for an acceptable identifier.
-};
-
-/**
- *  Class CheckResult corresponds directly to the plain C API opaque type
- *  USpoofCheckResult.  One can be cast to the other.
- */
-class CheckResult : public UObject,
-        public IcuCApiHelper<USpoofCheckResult, CheckResult, USPOOF_CHECK_MAGIC> {
-public:
-    CheckResult();
-    virtual ~CheckResult();
-
-    USpoofCheckResult *asUSpoofCheckResult();
-    static CheckResult *validateThis(USpoofCheckResult *ptr, UErrorCode &status);
-    static const CheckResult *validateThis(const USpoofCheckResult *ptr, UErrorCode &status);
-
-    void clear();
-
-    // Used to convert this CheckResult to the older int32_t return value API
-    int32_t toCombinedBitmask(int32_t expectedChecks);
-
-    // Data Members
-    int32_t fChecks;                       // Bit vector of checks that were failed.
-    UnicodeSet fNumerics;                  // Set of numerics found in the string.
-    URestrictionLevel fRestrictionLevel;   // The restriction level of the string.
-};
-
-
-//
-//  Confusable Mappings Data Structures, version 2.0
-//
-//    For the confusable data, we are essentially implementing a map,
-//       key:    a code point
-//       value:  a string.  Most commonly one char in length, but can be more.
-//
-//    The keys are stored as a sorted array of 32 bit ints.
-//             bits 0-23    a code point value
-//             bits 24-31   length of value string, in UChars (between 1 and 256 UChars).
-//        The key table is sorted in ascending code point order.  (not on the
-//        32 bit int value, the flag bits do not participate in the sorting.)
-//
-//        Lookup is done by means of a binary search in the key table.
-//
-//    The corresponding values are kept in a parallel array of 16 bit ints.
-//        If the value string is of length 1, it is literally in the value array.
-//        For longer strings, the value array contains an index into the strings table.
-//
-//    String Table:
-//       The strings table contains all of the value strings (those of length two or greater)
-//       concatenated together into one long char16_t (UTF-16) array.
-//
-//       There is no nul character or other mark between adjacent strings.
-//
-//----------------------------------------------------------------------------
-//
-//  Changes from format version 1 to format version 2:
-//      1) Removal of the whole-script confusable data tables.
-//      2) Removal of the SL/SA/ML/MA and multi-table flags in the key bitmask.
-//      3) Expansion of string length value in the key bitmask from 2 bits to 8 bits.
-//      4) Removal of the string lengths table since 8 bits is sufficient for the
-//         lengths of all entries in confusables.txt.
-
-
-
-// Internal functions for manipulating confusable data table keys
-#define USPOOF_CONFUSABLE_DATA_FORMAT_VERSION 2  // version for ICU 58
-class ConfusableDataUtils {
-public:
-    inline static UChar32 keyToCodePoint(int32_t key) {
-        return key & 0x00ffffff;
-    }
-    inline static int32_t keyToLength(int32_t key) {
-        return ((key & 0xff000000) >> 24) + 1;
-    }
-    inline static int32_t codePointAndLengthToKey(UChar32 codePoint, int32_t length) {
-        U_ASSERT((codePoint & 0x00ffffff) == codePoint);
-        U_ASSERT(length <= 256);
-        return codePoint | ((length - 1) << 24);
-    }
-};
-
-
-//-------------------------------------------------------------------------------------
-//
-//  SpoofData
-//
-//    A small class that wraps the raw (usually memory mapped) spoof data.
-//    Serves two primary functions:
-//      1.  Convenience.  Contains real pointers to the data, to avoid dealing with
-//          the offsets in the raw data.
-//      2.  Reference counting.  When a spoof checker is cloned, the raw data is shared
-//          and must be retained until all checkers using the data are closed.
-//    Nothing in this struct includes state that is specific to any particular
-//    USpoofDetector object.
-//
-//---------------------------------------------------------------------------------------
-class SpoofData: public UMemory {
-  public:
-    static SpoofData* getDefault(UErrorCode &status);   // Get standard ICU spoof data.
-    static void releaseDefault();   // Cleanup reference to default spoof data.
-
-    SpoofData(UErrorCode &status);   // Create new spoof data wrapper.
-                                     // Only used when building new data from rules.
-    
-    // Constructor for use when creating from prebuilt default data.
-    //   A UDataMemory is what the ICU internal data loading functions provide.
-    //   The udm is adopted by the SpoofData.
-    SpoofData(UDataMemory *udm, UErrorCode &status);
-
-    // Constructor for use when creating from serialized data.
-    //
-    SpoofData(const void *serializedData, int32_t length, UErrorCode &status);
-
-    //  Check raw Spoof Data Version compatibility.
-    //  Return true it looks good.
-    UBool validateDataVersion(UErrorCode &status) const;
-
-    ~SpoofData();                    // Destructor not normally used.
-                                     // Use removeReference() instead.
-    // Reference Counting functions.
-    //    Clone of a user-level spoof detector increments the ref count on the data.
-    //    Close of a user-level spoof detector decrements the ref count.
-    //    If the data is owned by us, it will be deleted when count goes to zero.
-    SpoofData *addReference(); 
-    void removeReference();
-
-    // Reset all fields to an initial state.
-    // Called from the top of all constructors.
-    void reset();
-
-    // Copy this instance's raw data buffer to the specified address.
-    int32_t serialize(void *buf, int32_t capacity, UErrorCode &status) const;
-
-    // Get the total number of bytes of data backed by this SpoofData.
-    // Not to be confused with length, which returns the number of confusable entries.
-    int32_t size() const;
-
-    // Get the confusable skeleton transform for a single code point.
-    // The result is a string with a length between 1 and 18 as of Unicode 9.
-    // This is the main public endpoint for this class.
-    // @return   The length in UTF-16 code units of the substitution string.
-    int32_t confusableLookup(UChar32 inChar, UnicodeString &dest) const;
-
-    // Get the number of confusable entries in this SpoofData.
-    int32_t length() const;
-
-    // Get the code point (key) at the specified index.
-    UChar32 codePointAt(int32_t index) const;
-
-    // Get the confusable skeleton (value) at the specified index.
-    // Append it to the specified UnicodeString&.
-    // @return   The length in UTF-16 code units of the skeleton string.
-    int32_t appendValueTo(int32_t index, UnicodeString& dest) const;
-
-  private:
-    // Reserve space in the raw data.  For use by builder when putting together a
-    //   new set of data.  Init the new storage to zero, to prevent inconsistent
-    //   results if it is not all otherwise set by the requester.
-    //  Return:
-    //    pointer to the new space that was added by this function.
-    void *reserveSpace(int32_t numBytes, UErrorCode &status);
-
-    // initialize the pointers from this object to the raw data.
-    void initPtrs(UErrorCode &status);
-
-    SpoofDataHeader             *fRawData;          // Ptr to the raw memory-mapped data
-    UBool                       fDataOwned;         // True if the raw data is owned, and needs
-                                                    //  to be deleted when refcount goes to zero.
-    UDataMemory                 *fUDM;              // If not nullptr, our data came from a
-                                                    //   UDataMemory, which we must close when
-                                                    //   we are done.
-
-    uint32_t                    fMemLimit;          // Limit of available raw data space
-    u_atomic_int32_t            fRefCount;
-
-    // Confusable data
-    int32_t                     *fCFUKeys;
-    uint16_t                    *fCFUValues;
-    char16_t                    *fCFUStrings;
-
-    friend class ConfusabledataBuilder;
-};
-
-//---------------------------------------------------------------------------------------
-//
-//  Raw Binary Data Formats, as loaded from the ICU data file,
-//    or as built by the builder.
-//
-//---------------------------------------------------------------------------------------
-struct SpoofDataHeader {
-    int32_t       fMagic;                // (0x3845fdef)
-    uint8_t       fFormatVersion[4];     // Data Format. Same as the value in struct UDataInfo
-                                         //   if there is one associated with this data.
-    int32_t       fLength;               // Total length in bytes of this spoof data,
-                                         //   including all sections, not just the header.
-
-    // The following four sections refer to data representing the confusable data
-    //   from the Unicode.org data from "confusables.txt"
-
-    int32_t       fCFUKeys;               // byte offset to Keys table (from SpoofDataHeader *)
-    int32_t       fCFUKeysSize;           // number of entries in keys table  (32 bits each)
-
-    // TODO: change name to fCFUValues, for consistency.
-    int32_t       fCFUStringIndex;        // byte offset to String Indexes table
-    int32_t       fCFUStringIndexSize;    // number of entries in String Indexes table (16 bits each)
-                                          //     (number of entries must be same as in Keys table
-
-    int32_t       fCFUStringTable;        // byte offset of String table
-    int32_t       fCFUStringTableLen;     // length of string table (in 16 bit UChars)
-
-    // The following sections are for data from xidmodifications.txt
-
-    int32_t       unused[15];              // Padding, Room for Expansion
-};
-
-
-
-U_NAMESPACE_END
-#endif /* __cplusplus */
-
-/**
-  * Endianness swap function for binary spoof data.
-  * @internal
-  */
-U_CAPI int32_t U_EXPORT2
-uspoof_swap(const UDataSwapper *ds, const void *inData, int32_t length, void *outData,
-            UErrorCode *status);
-
-
-#endif
-
-#endif  /* USPOOFIM_H */
-
->>>>>>> a8a80be5
+// © 2016 and later: Unicode, Inc. and others.
+// License & terms of use: http://www.unicode.org/copyright.html
+/*
+***************************************************************************
+* Copyright (C) 2008-2013, International Business Machines Corporation
+* and others. All Rights Reserved.
+***************************************************************************
+*
+*  uspoof_impl.h
+*
+*    Implementation header for spoof detection
+*
+*/
+
+#ifndef USPOOFIM_H
+#define USPOOFIM_H
+
+#include "uassert.h"
+#include "unicode/utypes.h"
+#include "unicode/uspoof.h"
+#include "unicode/uscript.h"
+#include "unicode/udata.h"
+#include "udataswp.h"
+#include "utrie2.h"
+
+#if !UCONFIG_NO_NORMALIZATION
+
+#ifdef __cplusplus
+
+#include "capi_helper.h"
+#include "umutex.h"
+
+U_NAMESPACE_BEGIN
+
+// The maximum length (in UTF-16 UChars) of the skeleton replacement string resulting from
+//   a single input code point.  This is function of the unicode.org data.
+#define USPOOF_MAX_SKELETON_EXPANSION 20
+
+// The default stack buffer size for copies or conversions or normalizations
+// of input strings being checked.  (Used in multiple places.)
+#define USPOOF_STACK_BUFFER_SIZE 100
+
+// Magic number for sanity checking spoof data.
+#define USPOOF_MAGIC 0x3845fdef
+
+// Magic number for sanity checking spoof checkers.
+#define USPOOF_CHECK_MAGIC 0x2734ecde
+
+class ScriptSet;
+class SpoofData;
+struct SpoofDataHeader;
+class ConfusableDataUtils;
+
+/**
+  *  Class SpoofImpl corresponds directly to the plain C API opaque type
+  *  USpoofChecker.  One can be cast to the other.
+  */
+class SpoofImpl : public UObject,
+        public IcuCApiHelper<USpoofChecker, SpoofImpl, USPOOF_MAGIC> {
+public:
+    SpoofImpl(SpoofData *data, UErrorCode& status);
+    SpoofImpl(UErrorCode& status);
+    SpoofImpl();
+    void construct(UErrorCode& status);
+    virtual ~SpoofImpl();
+
+    /** Copy constructor, used by the user level uspoof_clone() function.
+     */
+    SpoofImpl(const SpoofImpl &src, UErrorCode &status);
+    
+    USpoofChecker *asUSpoofChecker();
+    static SpoofImpl *validateThis(USpoofChecker *sc, UErrorCode &status);
+    static const SpoofImpl *validateThis(const USpoofChecker *sc, UErrorCode &status);
+
+    /** Set and Get AllowedLocales, implementations of the corresponding API */
+    void setAllowedLocales(const char *localesList, UErrorCode &status);
+    const char * getAllowedLocales(UErrorCode &status);
+
+    // Add (union) to the UnicodeSet all of the characters for the scripts used for
+    // the specified locale.  Part of the implementation of setAllowedLocales.
+    void addScriptChars(const char *locale, UnicodeSet *allowedChars, UErrorCode &status);
+
+    // Functions implementing the features of UTS 39 section 5.
+    static void getAugmentedScriptSet(UChar32 codePoint, ScriptSet& result, UErrorCode& status);
+    void getResolvedScriptSet(const UnicodeString& input, ScriptSet& result, UErrorCode& status) const;
+    void getResolvedScriptSetWithout(const UnicodeString& input, UScriptCode script, ScriptSet& result, UErrorCode& status) const;
+    void getNumerics(const UnicodeString& input, UnicodeSet& result, UErrorCode& status) const;
+    URestrictionLevel getRestrictionLevel(const UnicodeString& input, UErrorCode& status) const;
+
+    int32_t findHiddenOverlay(const UnicodeString& input, UErrorCode& status) const;
+    bool isIllegalCombiningDotLeadCharacter(UChar32 cp) const;
+
+    /** parse a hex number.  Untility used by the builders.   */
+    static UChar32 ScanHex(const char16_t *s, int32_t start, int32_t limit, UErrorCode &status);
+
+    static UClassID U_EXPORT2 getStaticClassID();
+    virtual UClassID getDynamicClassID() const override;
+
+    //
+    // Data Members
+    //
+
+    int32_t           fChecks;            // Bit vector of checks to perform.
+
+    SpoofData        *fSpoofData;
+    
+    const UnicodeSet *fAllowedCharsSet;   // The UnicodeSet of allowed characters.
+                                          //   for this Spoof Checker.  Defaults to all chars.
+
+    const char       *fAllowedLocales;    // The list of allowed locales.
+    URestrictionLevel fRestrictionLevel;  // The maximum restriction level for an acceptable identifier.
+};
+
+/**
+ *  Class CheckResult corresponds directly to the plain C API opaque type
+ *  USpoofCheckResult.  One can be cast to the other.
+ */
+class CheckResult : public UObject,
+        public IcuCApiHelper<USpoofCheckResult, CheckResult, USPOOF_CHECK_MAGIC> {
+public:
+    CheckResult();
+    virtual ~CheckResult();
+
+    USpoofCheckResult *asUSpoofCheckResult();
+    static CheckResult *validateThis(USpoofCheckResult *ptr, UErrorCode &status);
+    static const CheckResult *validateThis(const USpoofCheckResult *ptr, UErrorCode &status);
+
+    void clear();
+
+    // Used to convert this CheckResult to the older int32_t return value API
+    int32_t toCombinedBitmask(int32_t expectedChecks);
+
+    // Data Members
+    int32_t fChecks;                       // Bit vector of checks that were failed.
+    UnicodeSet fNumerics;                  // Set of numerics found in the string.
+    URestrictionLevel fRestrictionLevel;   // The restriction level of the string.
+};
+
+
+//
+//  Confusable Mappings Data Structures, version 2.0
+//
+//    For the confusable data, we are essentially implementing a map,
+//       key:    a code point
+//       value:  a string.  Most commonly one char in length, but can be more.
+//
+//    The keys are stored as a sorted array of 32 bit ints.
+//             bits 0-23    a code point value
+//             bits 24-31   length of value string, in UChars (between 1 and 256 UChars).
+//        The key table is sorted in ascending code point order.  (not on the
+//        32 bit int value, the flag bits do not participate in the sorting.)
+//
+//        Lookup is done by means of a binary search in the key table.
+//
+//    The corresponding values are kept in a parallel array of 16 bit ints.
+//        If the value string is of length 1, it is literally in the value array.
+//        For longer strings, the value array contains an index into the strings table.
+//
+//    String Table:
+//       The strings table contains all of the value strings (those of length two or greater)
+//       concatenated together into one long char16_t (UTF-16) array.
+//
+//       There is no nul character or other mark between adjacent strings.
+//
+//----------------------------------------------------------------------------
+//
+//  Changes from format version 1 to format version 2:
+//      1) Removal of the whole-script confusable data tables.
+//      2) Removal of the SL/SA/ML/MA and multi-table flags in the key bitmask.
+//      3) Expansion of string length value in the key bitmask from 2 bits to 8 bits.
+//      4) Removal of the string lengths table since 8 bits is sufficient for the
+//         lengths of all entries in confusables.txt.
+
+
+
+// Internal functions for manipulating confusable data table keys
+#define USPOOF_CONFUSABLE_DATA_FORMAT_VERSION 2  // version for ICU 58
+class ConfusableDataUtils {
+public:
+    inline static UChar32 keyToCodePoint(int32_t key) {
+        return key & 0x00ffffff;
+    }
+    inline static int32_t keyToLength(int32_t key) {
+        return ((key & 0xff000000) >> 24) + 1;
+    }
+    inline static int32_t codePointAndLengthToKey(UChar32 codePoint, int32_t length) {
+        U_ASSERT((codePoint & 0x00ffffff) == codePoint);
+        U_ASSERT(length <= 256);
+        return codePoint | ((length - 1) << 24);
+    }
+};
+
+
+//-------------------------------------------------------------------------------------
+//
+//  SpoofData
+//
+//    A small class that wraps the raw (usually memory mapped) spoof data.
+//    Serves two primary functions:
+//      1.  Convenience.  Contains real pointers to the data, to avoid dealing with
+//          the offsets in the raw data.
+//      2.  Reference counting.  When a spoof checker is cloned, the raw data is shared
+//          and must be retained until all checkers using the data are closed.
+//    Nothing in this struct includes state that is specific to any particular
+//    USpoofDetector object.
+//
+//---------------------------------------------------------------------------------------
+class SpoofData: public UMemory {
+  public:
+    static SpoofData* getDefault(UErrorCode &status);   // Get standard ICU spoof data.
+    static void releaseDefault();   // Cleanup reference to default spoof data.
+
+    SpoofData(UErrorCode &status);   // Create new spoof data wrapper.
+                                     // Only used when building new data from rules.
+    
+    // Constructor for use when creating from prebuilt default data.
+    //   A UDataMemory is what the ICU internal data loading functions provide.
+    //   The udm is adopted by the SpoofData.
+    SpoofData(UDataMemory *udm, UErrorCode &status);
+
+    // Constructor for use when creating from serialized data.
+    //
+    SpoofData(const void *serializedData, int32_t length, UErrorCode &status);
+
+    //  Check raw Spoof Data Version compatibility.
+    //  Return true it looks good.
+    UBool validateDataVersion(UErrorCode &status) const;
+
+    ~SpoofData();                    // Destructor not normally used.
+                                     // Use removeReference() instead.
+    // Reference Counting functions.
+    //    Clone of a user-level spoof detector increments the ref count on the data.
+    //    Close of a user-level spoof detector decrements the ref count.
+    //    If the data is owned by us, it will be deleted when count goes to zero.
+    SpoofData *addReference(); 
+    void removeReference();
+
+    // Reset all fields to an initial state.
+    // Called from the top of all constructors.
+    void reset();
+
+    // Copy this instance's raw data buffer to the specified address.
+    int32_t serialize(void *buf, int32_t capacity, UErrorCode &status) const;
+
+    // Get the total number of bytes of data backed by this SpoofData.
+    // Not to be confused with length, which returns the number of confusable entries.
+    int32_t size() const;
+
+    // Get the confusable skeleton transform for a single code point.
+    // The result is a string with a length between 1 and 18 as of Unicode 9.
+    // This is the main public endpoint for this class.
+    // @return   The length in UTF-16 code units of the substitution string.
+    int32_t confusableLookup(UChar32 inChar, UnicodeString &dest) const;
+
+    // Get the number of confusable entries in this SpoofData.
+    int32_t length() const;
+
+    // Get the code point (key) at the specified index.
+    UChar32 codePointAt(int32_t index) const;
+
+    // Get the confusable skeleton (value) at the specified index.
+    // Append it to the specified UnicodeString&.
+    // @return   The length in UTF-16 code units of the skeleton string.
+    int32_t appendValueTo(int32_t index, UnicodeString& dest) const;
+
+  private:
+    // Reserve space in the raw data.  For use by builder when putting together a
+    //   new set of data.  Init the new storage to zero, to prevent inconsistent
+    //   results if it is not all otherwise set by the requester.
+    //  Return:
+    //    pointer to the new space that was added by this function.
+    void *reserveSpace(int32_t numBytes, UErrorCode &status);
+
+    // initialize the pointers from this object to the raw data.
+    void initPtrs(UErrorCode &status);
+
+    SpoofDataHeader             *fRawData;          // Ptr to the raw memory-mapped data
+    UBool                       fDataOwned;         // True if the raw data is owned, and needs
+                                                    //  to be deleted when refcount goes to zero.
+    UDataMemory                 *fUDM;              // If not nullptr, our data came from a
+                                                    //   UDataMemory, which we must close when
+                                                    //   we are done.
+
+    uint32_t                    fMemLimit;          // Limit of available raw data space
+    u_atomic_int32_t            fRefCount;
+
+    // Confusable data
+    int32_t                     *fCFUKeys;
+    uint16_t                    *fCFUValues;
+    char16_t                    *fCFUStrings;
+
+    friend class ConfusabledataBuilder;
+};
+
+//---------------------------------------------------------------------------------------
+//
+//  Raw Binary Data Formats, as loaded from the ICU data file,
+//    or as built by the builder.
+//
+//---------------------------------------------------------------------------------------
+struct SpoofDataHeader {
+    int32_t       fMagic;                // (0x3845fdef)
+    uint8_t       fFormatVersion[4];     // Data Format. Same as the value in struct UDataInfo
+                                         //   if there is one associated with this data.
+    int32_t       fLength;               // Total length in bytes of this spoof data,
+                                         //   including all sections, not just the header.
+
+    // The following four sections refer to data representing the confusable data
+    //   from the Unicode.org data from "confusables.txt"
+
+    int32_t       fCFUKeys;               // byte offset to Keys table (from SpoofDataHeader *)
+    int32_t       fCFUKeysSize;           // number of entries in keys table  (32 bits each)
+
+    // TODO: change name to fCFUValues, for consistency.
+    int32_t       fCFUStringIndex;        // byte offset to String Indexes table
+    int32_t       fCFUStringIndexSize;    // number of entries in String Indexes table (16 bits each)
+                                          //     (number of entries must be same as in Keys table
+
+    int32_t       fCFUStringTable;        // byte offset of String table
+    int32_t       fCFUStringTableLen;     // length of string table (in 16 bit UChars)
+
+    // The following sections are for data from xidmodifications.txt
+
+    int32_t       unused[15];              // Padding, Room for Expansion
+};
+
+
+
+U_NAMESPACE_END
+#endif /* __cplusplus */
+
+/**
+  * Endianness swap function for binary spoof data.
+  * @internal
+  */
+U_CAPI int32_t U_EXPORT2
+uspoof_swap(const UDataSwapper *ds, const void *inData, int32_t length, void *outData,
+            UErrorCode *status);
+
+
+#endif
+
+#endif  /* USPOOFIM_H */
+