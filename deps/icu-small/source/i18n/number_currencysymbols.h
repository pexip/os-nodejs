--- conflicted
+++ resolved
@@ -1,143 +1,71 @@
-<<<<<<< HEAD
-// © 2018 and later: Unicode, Inc. and others.
-// License & terms of use: http://www.unicode.org/copyright.html
-
-#include "unicode/utypes.h"
-
-#if !UCONFIG_NO_FORMATTING
-#ifndef __SOURCE_NUMBER_CURRENCYSYMBOLS_H__
-#define __SOURCE_NUMBER_CURRENCYSYMBOLS_H__
-
-#include "numparse_types.h"
-#include "charstr.h"
-#include "number_decimfmtprops.h"
-
-U_NAMESPACE_BEGIN namespace number {
-namespace impl {
-
-
-// Exported as U_I18N_API for tests
-class U_I18N_API CurrencySymbols : public UMemory {
-  public:
-    CurrencySymbols() = default; // default constructor: leaves class in valid but undefined state
-
-    /** Creates an instance in which all symbols are loaded from data. */
-    CurrencySymbols(CurrencyUnit currency, const Locale& locale, UErrorCode& status);
-
-    /** Creates an instance in which some symbols might be pre-populated. */
-    CurrencySymbols(CurrencyUnit currency, const Locale& locale, const DecimalFormatSymbols& symbols,
-                    UErrorCode& status);
-
-    const char16_t* getIsoCode() const;
-
-    UnicodeString getNarrowCurrencySymbol(UErrorCode& status) const;
-
-    UnicodeString getFormalCurrencySymbol(UErrorCode& status) const;
-
-    UnicodeString getVariantCurrencySymbol(UErrorCode& status) const;
-
-    UnicodeString getCurrencySymbol(UErrorCode& status) const;
-
-    UnicodeString getIntlCurrencySymbol(UErrorCode& status) const;
-
-    UnicodeString getPluralName(StandardPlural::Form plural, UErrorCode& status) const;
-
-  protected:
-    // Required fields:
-    CurrencyUnit fCurrency;
-    CharString fLocaleName;
-
-    // Optional fields:
-    UnicodeString fCurrencySymbol;
-    UnicodeString fIntlCurrencySymbol;
-
-    UnicodeString loadSymbol(UCurrNameStyle selector, UErrorCode& status) const;
-};
-
-
-/**
- * Resolves the effective currency from the property bag.
- */
-CurrencyUnit
-resolveCurrency(const DecimalFormatProperties& properties, const Locale& locale, UErrorCode& status);
-
-
-} // namespace impl
-} // namespace numparse
-U_NAMESPACE_END
-
-#endif //__SOURCE_NUMBER_CURRENCYSYMBOLS_H__
-#endif /* #if !UCONFIG_NO_FORMATTING */
-=======
-// © 2018 and later: Unicode, Inc. and others.
-// License & terms of use: http://www.unicode.org/copyright.html
-
-#include "unicode/utypes.h"
-
-#if !UCONFIG_NO_FORMATTING
-#ifndef __SOURCE_NUMBER_CURRENCYSYMBOLS_H__
-#define __SOURCE_NUMBER_CURRENCYSYMBOLS_H__
-
-#include "numparse_types.h"
-#include "charstr.h"
-#include "number_decimfmtprops.h"
-
-U_NAMESPACE_BEGIN namespace number {
-namespace impl {
-
-
-// Exported as U_I18N_API for tests
-class U_I18N_API CurrencySymbols : public UMemory {
-  public:
-    CurrencySymbols() = default; // default constructor: leaves class in valid but undefined state
-
-    /** Creates an instance in which all symbols are loaded from data. */
-    CurrencySymbols(CurrencyUnit currency, const Locale& locale, UErrorCode& status);
-
-    /** Creates an instance in which some symbols might be pre-populated. */
-    CurrencySymbols(CurrencyUnit currency, const Locale& locale, const DecimalFormatSymbols& symbols,
-                    UErrorCode& status);
-
-    const char16_t* getIsoCode() const;
-
-    UnicodeString getNarrowCurrencySymbol(UErrorCode& status) const;
-
-    UnicodeString getFormalCurrencySymbol(UErrorCode& status) const;
-
-    UnicodeString getVariantCurrencySymbol(UErrorCode& status) const;
-
-    UnicodeString getCurrencySymbol(UErrorCode& status) const;
-
-    UnicodeString getIntlCurrencySymbol(UErrorCode& status) const;
-
-    UnicodeString getPluralName(StandardPlural::Form plural, UErrorCode& status) const;
-
-    bool hasEmptyCurrencySymbol() const;
-
-  protected:
-    // Required fields:
-    CurrencyUnit fCurrency;
-    CharString fLocaleName;
-
-    // Optional fields:
-    UnicodeString fCurrencySymbol;
-    UnicodeString fIntlCurrencySymbol;
-
-    UnicodeString loadSymbol(UCurrNameStyle selector, UErrorCode& status) const;
-};
-
-
-/**
- * Resolves the effective currency from the property bag.
- */
-CurrencyUnit
-resolveCurrency(const DecimalFormatProperties& properties, const Locale& locale, UErrorCode& status);
-
-
-} // namespace impl
-} // namespace numparse
-U_NAMESPACE_END
-
-#endif //__SOURCE_NUMBER_CURRENCYSYMBOLS_H__
-#endif /* #if !UCONFIG_NO_FORMATTING */
->>>>>>> a8a80be5
+// © 2018 and later: Unicode, Inc. and others.
+// License & terms of use: http://www.unicode.org/copyright.html
+
+#include "unicode/utypes.h"
+
+#if !UCONFIG_NO_FORMATTING
+#ifndef __SOURCE_NUMBER_CURRENCYSYMBOLS_H__
+#define __SOURCE_NUMBER_CURRENCYSYMBOLS_H__
+
+#include "numparse_types.h"
+#include "charstr.h"
+#include "number_decimfmtprops.h"
+
+U_NAMESPACE_BEGIN namespace number {
+namespace impl {
+
+
+// Exported as U_I18N_API for tests
+class U_I18N_API CurrencySymbols : public UMemory {
+  public:
+    CurrencySymbols() = default; // default constructor: leaves class in valid but undefined state
+
+    /** Creates an instance in which all symbols are loaded from data. */
+    CurrencySymbols(CurrencyUnit currency, const Locale& locale, UErrorCode& status);
+
+    /** Creates an instance in which some symbols might be pre-populated. */
+    CurrencySymbols(CurrencyUnit currency, const Locale& locale, const DecimalFormatSymbols& symbols,
+                    UErrorCode& status);
+
+    const char16_t* getIsoCode() const;
+
+    UnicodeString getNarrowCurrencySymbol(UErrorCode& status) const;
+
+    UnicodeString getFormalCurrencySymbol(UErrorCode& status) const;
+
+    UnicodeString getVariantCurrencySymbol(UErrorCode& status) const;
+
+    UnicodeString getCurrencySymbol(UErrorCode& status) const;
+
+    UnicodeString getIntlCurrencySymbol(UErrorCode& status) const;
+
+    UnicodeString getPluralName(StandardPlural::Form plural, UErrorCode& status) const;
+
+    bool hasEmptyCurrencySymbol() const;
+
+  protected:
+    // Required fields:
+    CurrencyUnit fCurrency;
+    CharString fLocaleName;
+
+    // Optional fields:
+    UnicodeString fCurrencySymbol;
+    UnicodeString fIntlCurrencySymbol;
+
+    UnicodeString loadSymbol(UCurrNameStyle selector, UErrorCode& status) const;
+};
+
+
+/**
+ * Resolves the effective currency from the property bag.
+ */
+CurrencyUnit
+resolveCurrency(const DecimalFormatProperties& properties, const Locale& locale, UErrorCode& status);
+
+
+} // namespace impl
+} // namespace numparse
+U_NAMESPACE_END
+
+#endif //__SOURCE_NUMBER_CURRENCYSYMBOLS_H__
+#endif /* #if !UCONFIG_NO_FORMATTING */