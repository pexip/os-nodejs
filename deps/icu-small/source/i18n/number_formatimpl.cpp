<<<<<<< HEAD
// © 2017 and later: Unicode, Inc. and others.
// License & terms of use: http://www.unicode.org/copyright.html

#include "unicode/utypes.h"

#if !UCONFIG_NO_FORMATTING

#include "cstring.h"
#include "unicode/ures.h"
#include "uresimp.h"
#include "charstr.h"
#include "number_formatimpl.h"
#include "unicode/numfmt.h"
#include "number_patternstring.h"
#include "number_utils.h"
#include "unicode/numberformatter.h"
#include "unicode/dcfmtsym.h"
#include "number_scientific.h"
#include "number_compact.h"
#include "uresimp.h"
#include "ureslocs.h"

using namespace icu;
using namespace icu::number;
using namespace icu::number::impl;


NumberFormatterImpl::NumberFormatterImpl(const MacroProps& macros, UErrorCode& status)
    : NumberFormatterImpl(macros, true, status) {
}

int32_t NumberFormatterImpl::formatStatic(const MacroProps &macros, UFormattedNumberData *results,
                                          UErrorCode &status) {
    DecimalQuantity &inValue = results->quantity;
    FormattedStringBuilder &outString = results->getStringRef();
    NumberFormatterImpl impl(macros, false, status);
    MicroProps& micros = impl.preProcessUnsafe(inValue, status);
    if (U_FAILURE(status)) { return 0; }
    int32_t length = writeNumber(micros, inValue, outString, 0, status);
    length += writeAffixes(micros, outString, 0, length, status);
    results->outputUnit = std::move(micros.outputUnit);
    results->gender = micros.gender;
    return length;
}

int32_t NumberFormatterImpl::getPrefixSuffixStatic(const MacroProps& macros, Signum signum,
                                                   StandardPlural::Form plural,
                                                   FormattedStringBuilder& outString, UErrorCode& status) {
    NumberFormatterImpl impl(macros, false, status);
    return impl.getPrefixSuffixUnsafe(signum, plural, outString, status);
}

// NOTE: C++ SPECIFIC DIFFERENCE FROM JAVA:
// The "safe" apply method uses a new MicroProps. In the MicroPropsGenerator, fMicros is copied into the new instance.
// The "unsafe" method simply re-uses fMicros, eliminating the extra copy operation.
// See MicroProps::processQuantity() for details.

int32_t NumberFormatterImpl::format(UFormattedNumberData *results, UErrorCode &status) const {
    DecimalQuantity &inValue = results->quantity;
    FormattedStringBuilder &outString = results->getStringRef();
    MicroProps micros;
    preProcess(inValue, micros, status);
    if (U_FAILURE(status)) { return 0; }
    int32_t length = writeNumber(micros, inValue, outString, 0, status);
    length += writeAffixes(micros, outString, 0, length, status);
    results->outputUnit = std::move(micros.outputUnit);
    results->gender = micros.gender;
    return length;
}

void NumberFormatterImpl::preProcess(DecimalQuantity& inValue, MicroProps& microsOut,
                                     UErrorCode& status) const {
    if (U_FAILURE(status)) { return; }
    if (fMicroPropsGenerator == nullptr) {
        status = U_INTERNAL_PROGRAM_ERROR;
        return;
    }
    fMicroPropsGenerator->processQuantity(inValue, microsOut, status);
    microsOut.integerWidth.apply(inValue, status);
}

MicroProps& NumberFormatterImpl::preProcessUnsafe(DecimalQuantity& inValue, UErrorCode& status) {
    if (U_FAILURE(status)) {
        return fMicros; // must always return a value
    }
    if (fMicroPropsGenerator == nullptr) {
        status = U_INTERNAL_PROGRAM_ERROR;
        return fMicros; // must always return a value
    }
    fMicroPropsGenerator->processQuantity(inValue, fMicros, status);
    fMicros.integerWidth.apply(inValue, status);
    return fMicros;
}

int32_t NumberFormatterImpl::getPrefixSuffix(Signum signum, StandardPlural::Form plural,
                                             FormattedStringBuilder& outString, UErrorCode& status) const {
    if (U_FAILURE(status)) { return 0; }
    // #13453: DecimalFormat wants the affixes from the pattern only (modMiddle, aka pattern modifier).
    // Safe path: use fImmutablePatternModifier.
    const Modifier* modifier = fImmutablePatternModifier->getModifier(signum, plural);
    modifier->apply(outString, 0, 0, status);
    if (U_FAILURE(status)) { return 0; }
    return modifier->getPrefixLength();
}

int32_t NumberFormatterImpl::getPrefixSuffixUnsafe(Signum signum, StandardPlural::Form plural,
                                                   FormattedStringBuilder& outString, UErrorCode& status) {
    if (U_FAILURE(status)) { return 0; }
    // #13453: DecimalFormat wants the affixes from the pattern only (modMiddle, aka pattern modifier).
    // Unsafe path: use fPatternModifier.
    fPatternModifier->setNumberProperties(signum, plural);
    fPatternModifier->apply(outString, 0, 0, status);
    if (U_FAILURE(status)) { return 0; }
    return fPatternModifier->getPrefixLength();
}

NumberFormatterImpl::NumberFormatterImpl(const MacroProps& macros, bool safe, UErrorCode& status) {
    fMicroPropsGenerator = macrosToMicroGenerator(macros, safe, status);
}

//////////

const MicroPropsGenerator*
NumberFormatterImpl::macrosToMicroGenerator(const MacroProps& macros, bool safe, UErrorCode& status) {
    if (U_FAILURE(status)) { return nullptr; }
    const MicroPropsGenerator* chain = &fMicros;

    // Check that macros is error-free before continuing.
    if (macros.copyErrorTo(status)) {
        return nullptr;
    }

    // TODO: Accept currency symbols from DecimalFormatSymbols?

    // Pre-compute a few values for efficiency.
    bool isCurrency = utils::unitIsCurrency(macros.unit);
    bool isBaseUnit = utils::unitIsBaseUnit(macros.unit);
    bool isPercent = utils::unitIsPercent(macros.unit);
    bool isPermille = utils::unitIsPermille(macros.unit);
    bool isCompactNotation = macros.notation.fType == Notation::NTN_COMPACT;
    bool isAccounting =
            macros.sign == UNUM_SIGN_ACCOUNTING ||
            macros.sign == UNUM_SIGN_ACCOUNTING_ALWAYS ||
            macros.sign == UNUM_SIGN_ACCOUNTING_EXCEPT_ZERO ||
            macros.sign == UNUM_SIGN_ACCOUNTING_NEGATIVE;
    CurrencyUnit currency(u"", status);
    if (isCurrency) {
        currency = CurrencyUnit(macros.unit, status); // Restore CurrencyUnit from MeasureUnit
    }
    UNumberUnitWidth unitWidth = UNUM_UNIT_WIDTH_SHORT;
    if (macros.unitWidth != UNUM_UNIT_WIDTH_COUNT) {
        unitWidth = macros.unitWidth;
    }
    // Use CLDR unit data for all MeasureUnits (not currency and not
    // no-unit), except use the dedicated percent pattern for percent and
    // permille. However, use the CLDR unit data for percent/permille if a
    // long name was requested OR if compact notation is being used, since
    // compact notation overrides the middle modifier (micros.modMiddle)
    // normally used for the percent pattern.
    bool isCldrUnit = !isCurrency
        && !isBaseUnit
        && (unitWidth == UNUM_UNIT_WIDTH_FULL_NAME
            || !(isPercent || isPermille)
            || isCompactNotation
        );
    bool isMixedUnit = isCldrUnit && (uprv_strcmp(macros.unit.getType(), "") == 0) &&
                       macros.unit.getComplexity(status) == UMEASURE_UNIT_MIXED;

    // Select the numbering system.
    LocalPointer<const NumberingSystem> nsLocal;
    const NumberingSystem* ns;
    if (macros.symbols.isNumberingSystem()) {
        ns = macros.symbols.getNumberingSystem();
    } else {
        // TODO: Is there a way to avoid creating the NumberingSystem object?
        ns = NumberingSystem::createInstance(macros.locale, status);
        // Give ownership to the function scope.
        nsLocal.adoptInstead(ns);
    }
    const char* nsName = U_SUCCESS(status) ? ns->getName() : "latn";
    uprv_strncpy(fMicros.nsName, nsName, 8);
    fMicros.nsName[8] = 0; // guarantee NUL-terminated

    // Default gender: none.
    fMicros.gender = "";

    // Resolve the symbols. Do this here because currency may need to customize them.
    if (macros.symbols.isDecimalFormatSymbols()) {
        fMicros.symbols = macros.symbols.getDecimalFormatSymbols();
    } else {
        LocalPointer<DecimalFormatSymbols> newSymbols(
            new DecimalFormatSymbols(macros.locale, *ns, status), status);
        if (U_FAILURE(status)) {
            return nullptr;
        }
        if (isCurrency) {
            newSymbols->setCurrency(currency.getISOCurrency(), status);
            if (U_FAILURE(status)) {
                return nullptr;
            }
        }
        fMicros.symbols = newSymbols.getAlias();
        fSymbols.adoptInstead(newSymbols.orphan());
    }

    // Load and parse the pattern string. It is used for grouping sizes and affixes only.
    // If we are formatting currency, check for a currency-specific pattern.
    const char16_t* pattern = nullptr;
    if (isCurrency && fMicros.symbols->getCurrencyPattern() != nullptr) {
        pattern = fMicros.symbols->getCurrencyPattern();
    }
    if (pattern == nullptr) {
        CldrPatternStyle patternStyle;
        if (isCldrUnit) {
            patternStyle = CLDR_PATTERN_STYLE_DECIMAL;
        } else if (isPercent || isPermille) {
            patternStyle = CLDR_PATTERN_STYLE_PERCENT;
        } else if (!isCurrency || unitWidth == UNUM_UNIT_WIDTH_FULL_NAME) {
            patternStyle = CLDR_PATTERN_STYLE_DECIMAL;
        } else if (isAccounting) {
            // NOTE: Although ACCOUNTING and ACCOUNTING_ALWAYS are only supported in currencies right now,
            // the API contract allows us to add support to other units in the future.
            patternStyle = CLDR_PATTERN_STYLE_ACCOUNTING;
        } else {
            patternStyle = CLDR_PATTERN_STYLE_CURRENCY;
        }
        pattern = utils::getPatternForStyle(macros.locale, nsName, patternStyle, status);
        if (U_FAILURE(status)) {
            return nullptr;
        }
    }
    auto patternInfo = new ParsedPatternInfo();
    if (patternInfo == nullptr) {
        status = U_MEMORY_ALLOCATION_ERROR;
        return nullptr;
    }
    fPatternInfo.adoptInstead(patternInfo);
    PatternParser::parseToPatternInfo(UnicodeString(pattern), *patternInfo, status);
    if (U_FAILURE(status)) {
        return nullptr;
    }

    /////////////////////////////////////////////////////////////////////////////////////
    /// START POPULATING THE DEFAULT MICROPROPS AND BUILDING THE MICROPROPS GENERATOR ///
    /////////////////////////////////////////////////////////////////////////////////////

    // Unit Preferences and Conversions as our first step
    if (macros.usage.isSet()) {
        if (!isCldrUnit) {
            // We only support "usage" when the input unit is specified, and is
            // a CLDR Unit.
            status = U_ILLEGAL_ARGUMENT_ERROR;
            return nullptr;
        }
        auto usagePrefsHandler =
            new UsagePrefsHandler(macros.locale, macros.unit, macros.usage.fValue, chain, status);
        fUsagePrefsHandler.adoptInsteadAndCheckErrorCode(usagePrefsHandler, status);
        chain = fUsagePrefsHandler.getAlias();
    } else if (isMixedUnit) {
        auto unitConversionHandler = new UnitConversionHandler(macros.unit, chain, status);
        fUnitConversionHandler.adoptInsteadAndCheckErrorCode(unitConversionHandler, status);
        chain = fUnitConversionHandler.getAlias();
    }

    // Multiplier
    if (macros.scale.isValid()) {
        fMicros.helpers.multiplier.setAndChain(macros.scale, chain);
        chain = &fMicros.helpers.multiplier;
    }

    // Rounding strategy
    Precision precision;
    if (!macros.precision.isBogus()) {
        precision = macros.precision;
    } else if (isCompactNotation) {
        precision = Precision::integer().withMinDigits(2);
    } else if (isCurrency) {
        precision = Precision::currency(UCURR_USAGE_STANDARD);
    } else if (macros.usage.isSet()) {
        // Bogus Precision - it will get set in the UsagePrefsHandler instead
        precision = Precision();
    } else {
        precision = Precision::maxFraction(6);
    }
    UNumberFormatRoundingMode roundingMode;
    roundingMode = macros.roundingMode;
    fMicros.rounder = {precision, roundingMode, currency, status};
    if (U_FAILURE(status)) {
        return nullptr;
    }

    // Grouping strategy
    if (!macros.grouper.isBogus()) {
        fMicros.grouping = macros.grouper;
    } else if (isCompactNotation) {
        // Compact notation uses minGrouping by default since ICU 59
        fMicros.grouping = Grouper::forStrategy(UNUM_GROUPING_MIN2);
    } else {
        fMicros.grouping = Grouper::forStrategy(UNUM_GROUPING_AUTO);
    }
    fMicros.grouping.setLocaleData(*fPatternInfo, macros.locale);

    // Padding strategy
    if (!macros.padder.isBogus()) {
        fMicros.padding = macros.padder;
    } else {
        fMicros.padding = Padder::none();
    }

    // Integer width
    if (!macros.integerWidth.isBogus()) {
        fMicros.integerWidth = macros.integerWidth;
    } else {
        fMicros.integerWidth = IntegerWidth::standard();
    }

    // Sign display
    if (macros.sign != UNUM_SIGN_COUNT) {
        fMicros.sign = macros.sign;
    } else {
        fMicros.sign = UNUM_SIGN_AUTO;
    }

    // Decimal mark display
    if (macros.decimal != UNUM_DECIMAL_SEPARATOR_COUNT) {
        fMicros.decimal = macros.decimal;
    } else {
        fMicros.decimal = UNUM_DECIMAL_SEPARATOR_AUTO;
    }

    // Use monetary separator symbols
    fMicros.useCurrency = isCurrency;

    // Inner modifier (scientific notation)
    if (macros.notation.fType == Notation::NTN_SCIENTIFIC) {
        auto newScientificHandler = new ScientificHandler(&macros.notation, fMicros.symbols, chain);
        if (newScientificHandler == nullptr) {
            status = U_MEMORY_ALLOCATION_ERROR;
            return nullptr;
        }
        fScientificHandler.adoptInstead(newScientificHandler);
        chain = fScientificHandler.getAlias();
    } else {
        // No inner modifier required
        fMicros.modInner = &fMicros.helpers.emptyStrongModifier;
    }

    // Middle modifier (patterns, positive/negative, currency symbols, percent)
    auto patternModifier = new MutablePatternModifier(false);
    if (patternModifier == nullptr) {
        status = U_MEMORY_ALLOCATION_ERROR;
        return nullptr;
    }
    fPatternModifier.adoptInstead(patternModifier);
    patternModifier->setPatternInfo(
            macros.affixProvider != nullptr ? macros.affixProvider
                                            : static_cast<const AffixPatternProvider*>(fPatternInfo.getAlias()),
            kUndefinedField);
    patternModifier->setPatternAttributes(fMicros.sign, isPermille);
    if (patternModifier->needsPlurals()) {
        patternModifier->setSymbols(
                fMicros.symbols,
                currency,
                unitWidth,
                resolvePluralRules(macros.rules, macros.locale, status),
                status);
    } else {
        patternModifier->setSymbols(fMicros.symbols, currency, unitWidth, nullptr, status);
    }
    if (safe) {
        fImmutablePatternModifier.adoptInsteadAndCheckErrorCode(patternModifier->createImmutable(status),
                                                                status);
    }
    if (U_FAILURE(status)) {
        return nullptr;
    }

    // Outer modifier (CLDR units and currency long names)
    if (isCldrUnit) {
        const char *unitDisplayCase = "";
        if (macros.unitDisplayCase.isSet()) {
            unitDisplayCase = macros.unitDisplayCase.fValue;
        }
        if (macros.usage.isSet()) {
            fLongNameMultiplexer.adoptInsteadAndCheckErrorCode(
                LongNameMultiplexer::forMeasureUnits(
                    macros.locale, *fUsagePrefsHandler->getOutputUnits(), unitWidth, unitDisplayCase,
                    resolvePluralRules(macros.rules, macros.locale, status), chain, status),
                status);
            chain = fLongNameMultiplexer.getAlias();
        } else if (isMixedUnit) {
            fMixedUnitLongNameHandler.adoptInsteadAndCheckErrorCode(new MixedUnitLongNameHandler(),
                                                                    status);
            MixedUnitLongNameHandler::forMeasureUnit(
                macros.locale, macros.unit, unitWidth, unitDisplayCase,
                resolvePluralRules(macros.rules, macros.locale, status), chain,
                fMixedUnitLongNameHandler.getAlias(), status);
            chain = fMixedUnitLongNameHandler.getAlias();
        } else {
            MeasureUnit unit = macros.unit;
            if (!utils::unitIsBaseUnit(macros.perUnit)) {
                unit = unit.product(macros.perUnit.reciprocal(status), status);
                // This isn't strictly necessary, but was what we specced out
                // when perUnit became a backward-compatibility thing:
                // unit/perUnit use case is only valid if both units are
                // built-ins, or the product is a built-in.
                if (uprv_strcmp(unit.getType(), "") == 0 &&
                    (uprv_strcmp(macros.unit.getType(), "") == 0 ||
                     uprv_strcmp(macros.perUnit.getType(), "") == 0)) {
                    status = U_UNSUPPORTED_ERROR;
                    return nullptr;
                }
            }
            fLongNameHandler.adoptInsteadAndCheckErrorCode(new LongNameHandler(), status);
            LongNameHandler::forMeasureUnit(macros.locale, unit, unitWidth, unitDisplayCase,
                                            resolvePluralRules(macros.rules, macros.locale, status),
                                            chain, fLongNameHandler.getAlias(), status);
            chain = fLongNameHandler.getAlias();
        }
    } else if (isCurrency && unitWidth == UNUM_UNIT_WIDTH_FULL_NAME) {
        fLongNameHandler.adoptInsteadAndCheckErrorCode(
            LongNameHandler::forCurrencyLongNames(
                macros.locale, currency, resolvePluralRules(macros.rules, macros.locale, status), chain,
                status),
            status);
        chain = fLongNameHandler.getAlias();
    } else {
        // No outer modifier required
        fMicros.modOuter = &fMicros.helpers.emptyWeakModifier;
    }
    if (U_FAILURE(status)) {
        return nullptr;
    }

    // Compact notation
    if (isCompactNotation) {
        CompactType compactType = (isCurrency && unitWidth != UNUM_UNIT_WIDTH_FULL_NAME)
                                  ? CompactType::TYPE_CURRENCY : CompactType::TYPE_DECIMAL;
        auto newCompactHandler = new CompactHandler(
            macros.notation.fUnion.compactStyle,
            macros.locale,
            nsName,
            compactType,
            resolvePluralRules(macros.rules, macros.locale, status),
            patternModifier,
            safe,
            chain,
            status);
        if (U_FAILURE(status)) {
            return nullptr;
        }
        if (newCompactHandler == nullptr) {
            status = U_MEMORY_ALLOCATION_ERROR;
            return nullptr;
        }
        fCompactHandler.adoptInstead(newCompactHandler);
        chain = fCompactHandler.getAlias();
    }
    if (U_FAILURE(status)) {
        return nullptr;
    }

    // Always add the pattern modifier as the last element of the chain.
    if (safe) {
        fImmutablePatternModifier->addToChain(chain);
        chain = fImmutablePatternModifier.getAlias();
    } else {
        patternModifier->addToChain(chain);
        chain = patternModifier;
    }

    return chain;
}

const PluralRules*
NumberFormatterImpl::resolvePluralRules(const PluralRules* rulesPtr, const Locale& locale,
                                        UErrorCode& status) {
    if (rulesPtr != nullptr) {
        return rulesPtr;
    }
    // Lazily create PluralRules
    if (fRules.isNull()) {
        fRules.adoptInstead(PluralRules::forLocale(locale, status));
    }
    return fRules.getAlias();
}

int32_t NumberFormatterImpl::writeAffixes(const MicroProps& micros, FormattedStringBuilder& string,
                                          int32_t start, int32_t end, UErrorCode& status) {
    U_ASSERT(micros.modOuter != nullptr);
    // Always apply the inner modifier (which is "strong").
    int32_t length = micros.modInner->apply(string, start, end, status);
    if (micros.padding.isValid()) {
        length += micros.padding
                .padAndApply(*micros.modMiddle, *micros.modOuter, string, start, length + end, status);
    } else {
        length += micros.modMiddle->apply(string, start, length + end, status);
        length += micros.modOuter->apply(string, start, length + end, status);
    }
    return length;
}

int32_t NumberFormatterImpl::writeNumber(const MicroProps& micros, DecimalQuantity& quantity,
                                         FormattedStringBuilder& string, int32_t index,
                                         UErrorCode& status) {
    int32_t length = 0;
    if (quantity.isInfinite()) {
        length += string.insert(
                length + index,
                micros.symbols->getSymbol(DecimalFormatSymbols::ENumberFormatSymbol::kInfinitySymbol),
                {UFIELD_CATEGORY_NUMBER, UNUM_INTEGER_FIELD},
                status);

    } else if (quantity.isNaN()) {
        length += string.insert(
                length + index,
                micros.symbols->getSymbol(DecimalFormatSymbols::ENumberFormatSymbol::kNaNSymbol),
                {UFIELD_CATEGORY_NUMBER, UNUM_INTEGER_FIELD},
                status);

    } else {
        // Add the integer digits
        length += writeIntegerDigits(micros, quantity, string, length + index, status);

        // Add the decimal point
        if (quantity.getLowerDisplayMagnitude() < 0 || micros.decimal == UNUM_DECIMAL_SEPARATOR_ALWAYS) {
            length += string.insert(
                    length + index,
                    micros.useCurrency ? micros.symbols->getSymbol(
                            DecimalFormatSymbols::ENumberFormatSymbol::kMonetarySeparatorSymbol) : micros
                            .symbols
                            ->getSymbol(
                                    DecimalFormatSymbols::ENumberFormatSymbol::kDecimalSeparatorSymbol),
                    {UFIELD_CATEGORY_NUMBER, UNUM_DECIMAL_SEPARATOR_FIELD},
                    status);
        }

        // Add the fraction digits
        length += writeFractionDigits(micros, quantity, string, length + index, status);

        if (length == 0) {
            // Force output of the digit for value 0
            length += utils::insertDigitFromSymbols(
                    string,
                    index,
                    0,
                    *micros.symbols,
                    {UFIELD_CATEGORY_NUMBER, UNUM_INTEGER_FIELD},
                    status);
        }
    }

    return length;
}

int32_t NumberFormatterImpl::writeIntegerDigits(const MicroProps& micros, DecimalQuantity& quantity,
                                                FormattedStringBuilder& string, int32_t index,
                                                UErrorCode& status) {
    int length = 0;
    int integerCount = quantity.getUpperDisplayMagnitude() + 1;
    for (int i = 0; i < integerCount; i++) {
        // Add grouping separator
        if (micros.grouping.groupAtPosition(i, quantity)) {
            length += string.insert(
                    index,
                    micros.useCurrency ? micros.symbols->getSymbol(
                            DecimalFormatSymbols::ENumberFormatSymbol::kMonetaryGroupingSeparatorSymbol)
                                       : micros.symbols->getSymbol(
                            DecimalFormatSymbols::ENumberFormatSymbol::kGroupingSeparatorSymbol),
                    {UFIELD_CATEGORY_NUMBER, UNUM_GROUPING_SEPARATOR_FIELD},
                    status);
        }

        // Get and append the next digit value
        int8_t nextDigit = quantity.getDigit(i);
        length += utils::insertDigitFromSymbols(
                string,
                index,
                nextDigit,
                *micros.symbols,
                {UFIELD_CATEGORY_NUMBER,
                UNUM_INTEGER_FIELD},
                status);
    }
    return length;
}

int32_t NumberFormatterImpl::writeFractionDigits(const MicroProps& micros, DecimalQuantity& quantity,
                                                 FormattedStringBuilder& string, int32_t index,
                                                 UErrorCode& status) {
    int length = 0;
    int fractionCount = -quantity.getLowerDisplayMagnitude();
    for (int i = 0; i < fractionCount; i++) {
        // Get and append the next digit value
        int8_t nextDigit = quantity.getDigit(-i - 1);
        length += utils::insertDigitFromSymbols(
                string,
                length + index,
                nextDigit,
                *micros.symbols,
                {UFIELD_CATEGORY_NUMBER, UNUM_FRACTION_FIELD},
                status);
    }
    return length;
}

#endif /* #if !UCONFIG_NO_FORMATTING */
=======
// © 2017 and later: Unicode, Inc. and others.
// License & terms of use: http://www.unicode.org/copyright.html

#include "unicode/utypes.h"

#if !UCONFIG_NO_FORMATTING

#include "cstring.h"
#include "unicode/ures.h"
#include "uresimp.h"
#include "charstr.h"
#include "number_formatimpl.h"
#include "unicode/numfmt.h"
#include "number_patternstring.h"
#include "number_utils.h"
#include "unicode/numberformatter.h"
#include "unicode/dcfmtsym.h"
#include "number_scientific.h"
#include "number_compact.h"
#include "uresimp.h"
#include "ureslocs.h"

using namespace icu;
using namespace icu::number;
using namespace icu::number::impl;


NumberFormatterImpl::NumberFormatterImpl(const MacroProps& macros, UErrorCode& status)
    : NumberFormatterImpl(macros, true, status) {
}

int32_t NumberFormatterImpl::formatStatic(const MacroProps &macros, UFormattedNumberData *results,
                                          UErrorCode &status) {
    DecimalQuantity &inValue = results->quantity;
    FormattedStringBuilder &outString = results->getStringRef();
    NumberFormatterImpl impl(macros, false, status);
    MicroProps& micros = impl.preProcessUnsafe(inValue, status);
    if (U_FAILURE(status)) { return 0; }
    int32_t length = writeNumber(micros.simple, inValue, outString, 0, status);
    length += writeAffixes(micros, outString, 0, length, status);
    results->outputUnit = std::move(micros.outputUnit);
    results->gender = micros.gender;
    return length;
}

int32_t NumberFormatterImpl::getPrefixSuffixStatic(const MacroProps& macros, Signum signum,
                                                   StandardPlural::Form plural,
                                                   FormattedStringBuilder& outString, UErrorCode& status) {
    NumberFormatterImpl impl(macros, false, status);
    return impl.getPrefixSuffixUnsafe(signum, plural, outString, status);
}

// NOTE: C++ SPECIFIC DIFFERENCE FROM JAVA:
// The "safe" apply method uses a new MicroProps. In the MicroPropsGenerator, fMicros is copied into the new instance.
// The "unsafe" method simply re-uses fMicros, eliminating the extra copy operation.
// See MicroProps::processQuantity() for details.

int32_t NumberFormatterImpl::format(UFormattedNumberData *results, UErrorCode &status) const {
    DecimalQuantity &inValue = results->quantity;
    FormattedStringBuilder &outString = results->getStringRef();
    MicroProps micros;
    preProcess(inValue, micros, status);
    if (U_FAILURE(status)) { return 0; }
    int32_t length = writeNumber(micros.simple, inValue, outString, 0, status);
    length += writeAffixes(micros, outString, 0, length, status);
    results->outputUnit = std::move(micros.outputUnit);
    results->gender = micros.gender;
    return length;
}

void NumberFormatterImpl::preProcess(DecimalQuantity& inValue, MicroProps& microsOut,
                                     UErrorCode& status) const {
    if (U_FAILURE(status)) { return; }
    if (fMicroPropsGenerator == nullptr) {
        status = U_INTERNAL_PROGRAM_ERROR;
        return;
    }
    fMicroPropsGenerator->processQuantity(inValue, microsOut, status);
    microsOut.integerWidth.apply(inValue, status);
}

MicroProps& NumberFormatterImpl::preProcessUnsafe(DecimalQuantity& inValue, UErrorCode& status) {
    if (U_FAILURE(status)) {
        return fMicros; // must always return a value
    }
    if (fMicroPropsGenerator == nullptr) {
        status = U_INTERNAL_PROGRAM_ERROR;
        return fMicros; // must always return a value
    }
    fMicroPropsGenerator->processQuantity(inValue, fMicros, status);
    fMicros.integerWidth.apply(inValue, status);
    return fMicros;
}

int32_t NumberFormatterImpl::getPrefixSuffix(Signum signum, StandardPlural::Form plural,
                                             FormattedStringBuilder& outString, UErrorCode& status) const {
    if (U_FAILURE(status)) { return 0; }
    // #13453: DecimalFormat wants the affixes from the pattern only (modMiddle, aka pattern modifier).
    // Safe path: use fImmutablePatternModifier.
    const Modifier* modifier = fImmutablePatternModifier->getModifier(signum, plural);
    modifier->apply(outString, 0, 0, status);
    if (U_FAILURE(status)) { return 0; }
    return modifier->getPrefixLength();
}

int32_t NumberFormatterImpl::getPrefixSuffixUnsafe(Signum signum, StandardPlural::Form plural,
                                                   FormattedStringBuilder& outString, UErrorCode& status) {
    if (U_FAILURE(status)) { return 0; }
    // #13453: DecimalFormat wants the affixes from the pattern only (modMiddle, aka pattern modifier).
    // Unsafe path: use fPatternModifier.
    fPatternModifier->setNumberProperties(signum, plural);
    fPatternModifier->apply(outString, 0, 0, status);
    if (U_FAILURE(status)) { return 0; }
    return fPatternModifier->getPrefixLength();
}

NumberFormatterImpl::NumberFormatterImpl(const MacroProps& macros, bool safe, UErrorCode& status) {
    fMicroPropsGenerator = macrosToMicroGenerator(macros, safe, status);
}

//////////

const MicroPropsGenerator*
NumberFormatterImpl::macrosToMicroGenerator(const MacroProps& macros, bool safe, UErrorCode& status) {
    if (U_FAILURE(status)) { return nullptr; }
    const MicroPropsGenerator* chain = &fMicros;

    // Check that macros is error-free before continuing.
    if (macros.copyErrorTo(status)) {
        return nullptr;
    }

    // TODO: Accept currency symbols from DecimalFormatSymbols?

    // Pre-compute a few values for efficiency.
    bool isCurrency = utils::unitIsCurrency(macros.unit);
    bool isBaseUnit = utils::unitIsBaseUnit(macros.unit);
    bool isPercent = utils::unitIsPercent(macros.unit);
    bool isPermille = utils::unitIsPermille(macros.unit);
    bool isCompactNotation = macros.notation.fType == Notation::NTN_COMPACT;
    bool isAccounting =
            macros.sign == UNUM_SIGN_ACCOUNTING ||
            macros.sign == UNUM_SIGN_ACCOUNTING_ALWAYS ||
            macros.sign == UNUM_SIGN_ACCOUNTING_EXCEPT_ZERO ||
            macros.sign == UNUM_SIGN_ACCOUNTING_NEGATIVE;
    CurrencyUnit currency(u"", status);
    if (isCurrency) {
        currency = CurrencyUnit(macros.unit, status); // Restore CurrencyUnit from MeasureUnit
    }
    UNumberUnitWidth unitWidth = UNUM_UNIT_WIDTH_SHORT;
    if (macros.unitWidth != UNUM_UNIT_WIDTH_COUNT) {
        unitWidth = macros.unitWidth;
    }
    // Use CLDR unit data for all MeasureUnits (not currency and not
    // no-unit), except use the dedicated percent pattern for percent and
    // permille. However, use the CLDR unit data for percent/permille if a
    // long name was requested OR if compact notation is being used, since
    // compact notation overrides the middle modifier (micros.modMiddle)
    // normally used for the percent pattern.
    bool isCldrUnit = !isCurrency
        && !isBaseUnit
        && (unitWidth == UNUM_UNIT_WIDTH_FULL_NAME
            || !(isPercent || isPermille)
            || isCompactNotation
        );
    bool isMixedUnit = isCldrUnit && (uprv_strcmp(macros.unit.getType(), "") == 0) &&
                       macros.unit.getComplexity(status) == UMEASURE_UNIT_MIXED;

    // Select the numbering system.
    LocalPointer<const NumberingSystem> nsLocal;
    const NumberingSystem* ns;
    if (macros.symbols.isNumberingSystem()) {
        ns = macros.symbols.getNumberingSystem();
    } else {
        // TODO: Is there a way to avoid creating the NumberingSystem object?
        ns = NumberingSystem::createInstance(macros.locale, status);
        // Give ownership to the function scope.
        nsLocal.adoptInstead(ns);
    }
    const char* nsName = U_SUCCESS(status) ? ns->getName() : "latn";
    uprv_strncpy(fMicros.nsName, nsName, 8);
    fMicros.nsName[8] = 0; // guarantee NUL-terminated

    // Default gender: none.
    fMicros.gender = "";

    // Resolve the symbols. Do this here because currency may need to customize them.
    if (macros.symbols.isDecimalFormatSymbols()) {
        fMicros.simple.symbols = macros.symbols.getDecimalFormatSymbols();
    } else {
        LocalPointer<DecimalFormatSymbols> newSymbols(
            new DecimalFormatSymbols(macros.locale, *ns, status), status);
        if (U_FAILURE(status)) {
            return nullptr;
        }
        if (isCurrency) {
            newSymbols->setCurrency(currency.getISOCurrency(), status);
            if (U_FAILURE(status)) {
                return nullptr;
            }
        }
        fMicros.simple.symbols = newSymbols.getAlias();
        fSymbols.adoptInstead(newSymbols.orphan());
    }

    // Load and parse the pattern string. It is used for grouping sizes and affixes only.
    // If we are formatting currency, check for a currency-specific pattern.
    const char16_t* pattern = nullptr;
    if (isCurrency && fMicros.simple.symbols->getCurrencyPattern() != nullptr) {
        pattern = fMicros.simple.symbols->getCurrencyPattern();
    }
    if (pattern == nullptr) {
        CldrPatternStyle patternStyle;
        if (isCldrUnit) {
            patternStyle = CLDR_PATTERN_STYLE_DECIMAL;
        } else if (isPercent || isPermille) {
            patternStyle = CLDR_PATTERN_STYLE_PERCENT;
        } else if (!isCurrency || unitWidth == UNUM_UNIT_WIDTH_FULL_NAME) {
            patternStyle = CLDR_PATTERN_STYLE_DECIMAL;
        } else if (isAccounting) {
            // NOTE: Although ACCOUNTING and ACCOUNTING_ALWAYS are only supported in currencies right now,
            // the API contract allows us to add support to other units in the future.
            patternStyle = CLDR_PATTERN_STYLE_ACCOUNTING;
        } else {
            patternStyle = CLDR_PATTERN_STYLE_CURRENCY;
        }
        pattern = utils::getPatternForStyle(macros.locale, nsName, patternStyle, status);
        if (U_FAILURE(status)) {
            return nullptr;
        }
    }
    auto patternInfo = new ParsedPatternInfo();
    if (patternInfo == nullptr) {
        status = U_MEMORY_ALLOCATION_ERROR;
        return nullptr;
    }
    fPatternInfo.adoptInstead(patternInfo);
    PatternParser::parseToPatternInfo(UnicodeString(pattern), *patternInfo, status);
    if (U_FAILURE(status)) {
        return nullptr;
    }

    /////////////////////////////////////////////////////////////////////////////////////
    /// START POPULATING THE DEFAULT MICROPROPS AND BUILDING THE MICROPROPS GENERATOR ///
    /////////////////////////////////////////////////////////////////////////////////////

    // Unit Preferences and Conversions as our first step
    if (macros.usage.isSet()) {
        if (!isCldrUnit) {
            // We only support "usage" when the input unit is specified, and is
            // a CLDR Unit.
            status = U_ILLEGAL_ARGUMENT_ERROR;
            return nullptr;
        }
        auto usagePrefsHandler =
            new UsagePrefsHandler(macros.locale, macros.unit, macros.usage.fValue, chain, status);
        fUsagePrefsHandler.adoptInsteadAndCheckErrorCode(usagePrefsHandler, status);
        chain = fUsagePrefsHandler.getAlias();
    } else if (isMixedUnit) {
        auto unitConversionHandler = new UnitConversionHandler(macros.unit, chain, status);
        fUnitConversionHandler.adoptInsteadAndCheckErrorCode(unitConversionHandler, status);
        chain = fUnitConversionHandler.getAlias();
    }

    // Multiplier
    if (macros.scale.isValid()) {
        fMicros.helpers.multiplier.setAndChain(macros.scale, chain);
        chain = &fMicros.helpers.multiplier;
    }

    // Rounding strategy
    Precision precision;
    if (!macros.precision.isBogus()) {
        precision = macros.precision;
    } else if (isCompactNotation) {
        precision = Precision::integer().withMinDigits(2);
    } else if (isCurrency) {
        precision = Precision::currency(UCURR_USAGE_STANDARD);
    } else if (macros.usage.isSet()) {
        // Bogus Precision - it will get set in the UsagePrefsHandler instead
        precision = Precision();
    } else {
        precision = Precision::maxFraction(6);
    }
    UNumberFormatRoundingMode roundingMode;
    roundingMode = macros.roundingMode;
    fMicros.rounder = {precision, roundingMode, currency, status};
    if (U_FAILURE(status)) {
        return nullptr;
    }

    // Grouping strategy
    if (!macros.grouper.isBogus()) {
        fMicros.simple.grouping = macros.grouper;
    } else if (isCompactNotation) {
        // Compact notation uses minGrouping by default since ICU 59
        fMicros.simple.grouping = Grouper::forStrategy(UNUM_GROUPING_MIN2);
    } else {
        fMicros.simple.grouping = Grouper::forStrategy(UNUM_GROUPING_AUTO);
    }
    fMicros.simple.grouping.setLocaleData(*fPatternInfo, macros.locale);

    // Padding strategy
    if (!macros.padder.isBogus()) {
        fMicros.padding = macros.padder;
    } else {
        fMicros.padding = Padder::none();
    }

    // Integer width
    if (!macros.integerWidth.isBogus()) {
        fMicros.integerWidth = macros.integerWidth;
    } else {
        fMicros.integerWidth = IntegerWidth::standard();
    }

    // Sign display
    if (macros.sign != UNUM_SIGN_COUNT) {
        fMicros.sign = macros.sign;
    } else {
        fMicros.sign = UNUM_SIGN_AUTO;
    }

    // Decimal mark display
    if (macros.decimal != UNUM_DECIMAL_SEPARATOR_COUNT) {
        fMicros.simple.decimal = macros.decimal;
    } else {
        fMicros.simple.decimal = UNUM_DECIMAL_SEPARATOR_AUTO;
    }

    // Use monetary separator symbols
    fMicros.simple.useCurrency = isCurrency;

    // Inner modifier (scientific notation)
    if (macros.notation.fType == Notation::NTN_SCIENTIFIC) {
        auto newScientificHandler = new ScientificHandler(&macros.notation, fMicros.simple.symbols, chain);
        if (newScientificHandler == nullptr) {
            status = U_MEMORY_ALLOCATION_ERROR;
            return nullptr;
        }
        fScientificHandler.adoptInstead(newScientificHandler);
        chain = fScientificHandler.getAlias();
    } else {
        // No inner modifier required
        fMicros.modInner = &fMicros.helpers.emptyStrongModifier;
    }

    // Middle modifier (patterns, positive/negative, currency symbols, percent)
    auto patternModifier = new MutablePatternModifier(false);
    if (patternModifier == nullptr) {
        status = U_MEMORY_ALLOCATION_ERROR;
        return nullptr;
    }
    fPatternModifier.adoptInstead(patternModifier);
    const AffixPatternProvider* affixProvider =
        macros.affixProvider != nullptr && (
                // For more information on this condition, see ICU-22073
                !isCompactNotation || isCurrency == macros.affixProvider->hasCurrencySign())
            ? macros.affixProvider
            : static_cast<const AffixPatternProvider*>(fPatternInfo.getAlias());
    patternModifier->setPatternInfo(affixProvider, kUndefinedField);
    patternModifier->setPatternAttributes(fMicros.sign, isPermille, macros.approximately);
    if (patternModifier->needsPlurals()) {
        patternModifier->setSymbols(
                fMicros.simple.symbols,
                currency,
                unitWidth,
                resolvePluralRules(macros.rules, macros.locale, status),
                status);
    } else {
        patternModifier->setSymbols(fMicros.simple.symbols, currency, unitWidth, nullptr, status);
    }
    if (safe) {
        fImmutablePatternModifier.adoptInsteadAndCheckErrorCode(patternModifier->createImmutable(status),
                                                                status);
    }
    if (U_FAILURE(status)) {
        return nullptr;
    }

    // currencyAsDecimal
    if (affixProvider->currencyAsDecimal()) {
        fMicros.simple.currencyAsDecimal = patternModifier->getCurrencySymbolForUnitWidth(status);
    }

    // Outer modifier (CLDR units and currency long names)
    if (isCldrUnit) {
        const char *unitDisplayCase = "";
        if (macros.unitDisplayCase.isSet()) {
            unitDisplayCase = macros.unitDisplayCase.fValue;
        }
        if (macros.usage.isSet()) {
            fLongNameMultiplexer.adoptInsteadAndCheckErrorCode(
                LongNameMultiplexer::forMeasureUnits(
                    macros.locale, *fUsagePrefsHandler->getOutputUnits(), unitWidth, unitDisplayCase,
                    resolvePluralRules(macros.rules, macros.locale, status), chain, status),
                status);
            chain = fLongNameMultiplexer.getAlias();
        } else if (isMixedUnit) {
            fMixedUnitLongNameHandler.adoptInsteadAndCheckErrorCode(new MixedUnitLongNameHandler(),
                                                                    status);
            MixedUnitLongNameHandler::forMeasureUnit(
                macros.locale, macros.unit, unitWidth, unitDisplayCase,
                resolvePluralRules(macros.rules, macros.locale, status), chain,
                fMixedUnitLongNameHandler.getAlias(), status);
            chain = fMixedUnitLongNameHandler.getAlias();
        } else {
            MeasureUnit unit = macros.unit;
            if (!utils::unitIsBaseUnit(macros.perUnit)) {
                unit = unit.product(macros.perUnit.reciprocal(status), status);
                // This isn't strictly necessary, but was what we specced out
                // when perUnit became a backward-compatibility thing:
                // unit/perUnit use case is only valid if both units are
                // built-ins, or the product is a built-in.
                if (uprv_strcmp(unit.getType(), "") == 0 &&
                    (uprv_strcmp(macros.unit.getType(), "") == 0 ||
                     uprv_strcmp(macros.perUnit.getType(), "") == 0)) {
                    status = U_UNSUPPORTED_ERROR;
                    return nullptr;
                }
            }
            fLongNameHandler.adoptInsteadAndCheckErrorCode(new LongNameHandler(), status);
            LongNameHandler::forMeasureUnit(macros.locale, unit, unitWidth, unitDisplayCase,
                                            resolvePluralRules(macros.rules, macros.locale, status),
                                            chain, fLongNameHandler.getAlias(), status);
            chain = fLongNameHandler.getAlias();
        }
    } else if (isCurrency && unitWidth == UNUM_UNIT_WIDTH_FULL_NAME) {
        fLongNameHandler.adoptInsteadAndCheckErrorCode(
            LongNameHandler::forCurrencyLongNames(
                macros.locale, currency, resolvePluralRules(macros.rules, macros.locale, status), chain,
                status),
            status);
        chain = fLongNameHandler.getAlias();
    } else {
        // No outer modifier required
        fMicros.modOuter = &fMicros.helpers.emptyWeakModifier;
    }
    if (U_FAILURE(status)) {
        return nullptr;
    }

    // Compact notation
    if (isCompactNotation) {
        CompactType compactType = (isCurrency && unitWidth != UNUM_UNIT_WIDTH_FULL_NAME)
                                  ? CompactType::TYPE_CURRENCY : CompactType::TYPE_DECIMAL;
        auto newCompactHandler = new CompactHandler(
            macros.notation.fUnion.compactStyle,
            macros.locale,
            nsName,
            compactType,
            resolvePluralRules(macros.rules, macros.locale, status),
            patternModifier,
            safe,
            chain,
            status);
        if (U_FAILURE(status)) {
            return nullptr;
        }
        if (newCompactHandler == nullptr) {
            status = U_MEMORY_ALLOCATION_ERROR;
            return nullptr;
        }
        fCompactHandler.adoptInstead(newCompactHandler);
        chain = fCompactHandler.getAlias();
    }
    if (U_FAILURE(status)) {
        return nullptr;
    }

    // Always add the pattern modifier as the last element of the chain.
    if (safe) {
        fImmutablePatternModifier->addToChain(chain);
        chain = fImmutablePatternModifier.getAlias();
    } else {
        patternModifier->addToChain(chain);
        chain = patternModifier;
    }

    return chain;
}

const PluralRules*
NumberFormatterImpl::resolvePluralRules(
        const PluralRules* rulesPtr,
        const Locale& locale,
        UErrorCode& status) {
    if (rulesPtr != nullptr) {
        return rulesPtr;
    }
    // Lazily create PluralRules
    if (fRules.isNull()) {
        fRules.adoptInstead(PluralRules::forLocale(locale, status));
    }
    return fRules.getAlias();
}

int32_t NumberFormatterImpl::writeAffixes(
        const MicroProps& micros,
        FormattedStringBuilder& string,
        int32_t start,
        int32_t end,
        UErrorCode& status) {
    U_ASSERT(micros.modOuter != nullptr);
    // Always apply the inner modifier (which is "strong").
    int32_t length = micros.modInner->apply(string, start, end, status);
    if (micros.padding.isValid()) {
        length += micros.padding
                .padAndApply(*micros.modMiddle, *micros.modOuter, string, start, length + end, status);
    } else {
        length += micros.modMiddle->apply(string, start, length + end, status);
        length += micros.modOuter->apply(string, start, length + end, status);
    }
    return length;
}

int32_t NumberFormatterImpl::writeNumber(
        const SimpleMicroProps& micros,
        DecimalQuantity& quantity,
        FormattedStringBuilder& string,
        int32_t index,
        UErrorCode& status) {
    int32_t length = 0;
    if (quantity.isInfinite()) {
        length += string.insert(
                length + index,
                micros.symbols->getSymbol(DecimalFormatSymbols::ENumberFormatSymbol::kInfinitySymbol),
                {UFIELD_CATEGORY_NUMBER, UNUM_INTEGER_FIELD},
                status);

    } else if (quantity.isNaN()) {
        length += string.insert(
                length + index,
                micros.symbols->getSymbol(DecimalFormatSymbols::ENumberFormatSymbol::kNaNSymbol),
                {UFIELD_CATEGORY_NUMBER, UNUM_INTEGER_FIELD},
                status);

    } else {
        // Add the integer digits
        length += writeIntegerDigits(
            micros,
            quantity,
            string,
            length + index,
            status);

        // Add the decimal point
        if (quantity.getLowerDisplayMagnitude() < 0 || micros.decimal == UNUM_DECIMAL_SEPARATOR_ALWAYS) {
            if (!micros.currencyAsDecimal.isBogus()) {
                length += string.insert(
                    length + index,
                    micros.currencyAsDecimal,
                    {UFIELD_CATEGORY_NUMBER, UNUM_CURRENCY_FIELD},
                    status);
            } else if (micros.useCurrency) {
                length += string.insert(
                    length + index,
                    micros.symbols->getSymbol(
                        DecimalFormatSymbols::ENumberFormatSymbol::kMonetarySeparatorSymbol),
                    {UFIELD_CATEGORY_NUMBER, UNUM_DECIMAL_SEPARATOR_FIELD},
                    status);
            } else {
                length += string.insert(
                    length + index,
                    micros.symbols->getSymbol(
                        DecimalFormatSymbols::ENumberFormatSymbol::kDecimalSeparatorSymbol),
                    {UFIELD_CATEGORY_NUMBER, UNUM_DECIMAL_SEPARATOR_FIELD},
                    status);
            }
        }

        // Add the fraction digits
        length += writeFractionDigits(micros, quantity, string, length + index, status);

        if (length == 0) {
            // Force output of the digit for value 0
            length += utils::insertDigitFromSymbols(
                    string,
                    index,
                    0,
                    *micros.symbols,
                    {UFIELD_CATEGORY_NUMBER, UNUM_INTEGER_FIELD},
                    status);
        }
    }

    return length;
}

int32_t NumberFormatterImpl::writeIntegerDigits(
        const SimpleMicroProps& micros,
        DecimalQuantity& quantity,
        FormattedStringBuilder& string,
        int32_t index,
        UErrorCode& status) {
    int length = 0;
    int integerCount = quantity.getUpperDisplayMagnitude() + 1;
    for (int i = 0; i < integerCount; i++) {
        // Add grouping separator
        if (micros.grouping.groupAtPosition(i, quantity)) {
            length += string.insert(
                    index,
                    micros.useCurrency ? micros.symbols->getSymbol(
                            DecimalFormatSymbols::ENumberFormatSymbol::kMonetaryGroupingSeparatorSymbol)
                                       : micros.symbols->getSymbol(
                            DecimalFormatSymbols::ENumberFormatSymbol::kGroupingSeparatorSymbol),
                    {UFIELD_CATEGORY_NUMBER, UNUM_GROUPING_SEPARATOR_FIELD},
                    status);
        }

        // Get and append the next digit value
        int8_t nextDigit = quantity.getDigit(i);
        length += utils::insertDigitFromSymbols(
                string,
                index,
                nextDigit,
                *micros.symbols,
                {UFIELD_CATEGORY_NUMBER,
                UNUM_INTEGER_FIELD},
                status);
    }
    return length;
}

int32_t NumberFormatterImpl::writeFractionDigits(
        const SimpleMicroProps& micros,
        DecimalQuantity& quantity,
        FormattedStringBuilder& string,
        int32_t index,
        UErrorCode& status) {
    int length = 0;
    int fractionCount = -quantity.getLowerDisplayMagnitude();
    for (int i = 0; i < fractionCount; i++) {
        // Get and append the next digit value
        int8_t nextDigit = quantity.getDigit(-i - 1);
        length += utils::insertDigitFromSymbols(
                string,
                length + index,
                nextDigit,
                *micros.symbols,
                {UFIELD_CATEGORY_NUMBER, UNUM_FRACTION_FIELD},
                status);
    }
    return length;
}

#endif /* #if !UCONFIG_NO_FORMATTING */
>>>>>>> a8a80be5
<|MERGE_RESOLUTION|>--- conflicted
+++ resolved
@@ -1,1257 +1,647 @@
-<<<<<<< HEAD
-// © 2017 and later: Unicode, Inc. and others.
-// License & terms of use: http://www.unicode.org/copyright.html
-
-#include "unicode/utypes.h"
-
-#if !UCONFIG_NO_FORMATTING
-
-#include "cstring.h"
-#include "unicode/ures.h"
-#include "uresimp.h"
-#include "charstr.h"
-#include "number_formatimpl.h"
-#include "unicode/numfmt.h"
-#include "number_patternstring.h"
-#include "number_utils.h"
-#include "unicode/numberformatter.h"
-#include "unicode/dcfmtsym.h"
-#include "number_scientific.h"
-#include "number_compact.h"
-#include "uresimp.h"
-#include "ureslocs.h"
-
-using namespace icu;
-using namespace icu::number;
-using namespace icu::number::impl;
-
-
-NumberFormatterImpl::NumberFormatterImpl(const MacroProps& macros, UErrorCode& status)
-    : NumberFormatterImpl(macros, true, status) {
-}
-
-int32_t NumberFormatterImpl::formatStatic(const MacroProps &macros, UFormattedNumberData *results,
-                                          UErrorCode &status) {
-    DecimalQuantity &inValue = results->quantity;
-    FormattedStringBuilder &outString = results->getStringRef();
-    NumberFormatterImpl impl(macros, false, status);
-    MicroProps& micros = impl.preProcessUnsafe(inValue, status);
-    if (U_FAILURE(status)) { return 0; }
-    int32_t length = writeNumber(micros, inValue, outString, 0, status);
-    length += writeAffixes(micros, outString, 0, length, status);
-    results->outputUnit = std::move(micros.outputUnit);
-    results->gender = micros.gender;
-    return length;
-}
-
-int32_t NumberFormatterImpl::getPrefixSuffixStatic(const MacroProps& macros, Signum signum,
-                                                   StandardPlural::Form plural,
-                                                   FormattedStringBuilder& outString, UErrorCode& status) {
-    NumberFormatterImpl impl(macros, false, status);
-    return impl.getPrefixSuffixUnsafe(signum, plural, outString, status);
-}
-
-// NOTE: C++ SPECIFIC DIFFERENCE FROM JAVA:
-// The "safe" apply method uses a new MicroProps. In the MicroPropsGenerator, fMicros is copied into the new instance.
-// The "unsafe" method simply re-uses fMicros, eliminating the extra copy operation.
-// See MicroProps::processQuantity() for details.
-
-int32_t NumberFormatterImpl::format(UFormattedNumberData *results, UErrorCode &status) const {
-    DecimalQuantity &inValue = results->quantity;
-    FormattedStringBuilder &outString = results->getStringRef();
-    MicroProps micros;
-    preProcess(inValue, micros, status);
-    if (U_FAILURE(status)) { return 0; }
-    int32_t length = writeNumber(micros, inValue, outString, 0, status);
-    length += writeAffixes(micros, outString, 0, length, status);
-    results->outputUnit = std::move(micros.outputUnit);
-    results->gender = micros.gender;
-    return length;
-}
-
-void NumberFormatterImpl::preProcess(DecimalQuantity& inValue, MicroProps& microsOut,
-                                     UErrorCode& status) const {
-    if (U_FAILURE(status)) { return; }
-    if (fMicroPropsGenerator == nullptr) {
-        status = U_INTERNAL_PROGRAM_ERROR;
-        return;
-    }
-    fMicroPropsGenerator->processQuantity(inValue, microsOut, status);
-    microsOut.integerWidth.apply(inValue, status);
-}
-
-MicroProps& NumberFormatterImpl::preProcessUnsafe(DecimalQuantity& inValue, UErrorCode& status) {
-    if (U_FAILURE(status)) {
-        return fMicros; // must always return a value
-    }
-    if (fMicroPropsGenerator == nullptr) {
-        status = U_INTERNAL_PROGRAM_ERROR;
-        return fMicros; // must always return a value
-    }
-    fMicroPropsGenerator->processQuantity(inValue, fMicros, status);
-    fMicros.integerWidth.apply(inValue, status);
-    return fMicros;
-}
-
-int32_t NumberFormatterImpl::getPrefixSuffix(Signum signum, StandardPlural::Form plural,
-                                             FormattedStringBuilder& outString, UErrorCode& status) const {
-    if (U_FAILURE(status)) { return 0; }
-    // #13453: DecimalFormat wants the affixes from the pattern only (modMiddle, aka pattern modifier).
-    // Safe path: use fImmutablePatternModifier.
-    const Modifier* modifier = fImmutablePatternModifier->getModifier(signum, plural);
-    modifier->apply(outString, 0, 0, status);
-    if (U_FAILURE(status)) { return 0; }
-    return modifier->getPrefixLength();
-}
-
-int32_t NumberFormatterImpl::getPrefixSuffixUnsafe(Signum signum, StandardPlural::Form plural,
-                                                   FormattedStringBuilder& outString, UErrorCode& status) {
-    if (U_FAILURE(status)) { return 0; }
-    // #13453: DecimalFormat wants the affixes from the pattern only (modMiddle, aka pattern modifier).
-    // Unsafe path: use fPatternModifier.
-    fPatternModifier->setNumberProperties(signum, plural);
-    fPatternModifier->apply(outString, 0, 0, status);
-    if (U_FAILURE(status)) { return 0; }
-    return fPatternModifier->getPrefixLength();
-}
-
-NumberFormatterImpl::NumberFormatterImpl(const MacroProps& macros, bool safe, UErrorCode& status) {
-    fMicroPropsGenerator = macrosToMicroGenerator(macros, safe, status);
-}
-
-//////////
-
-const MicroPropsGenerator*
-NumberFormatterImpl::macrosToMicroGenerator(const MacroProps& macros, bool safe, UErrorCode& status) {
-    if (U_FAILURE(status)) { return nullptr; }
-    const MicroPropsGenerator* chain = &fMicros;
-
-    // Check that macros is error-free before continuing.
-    if (macros.copyErrorTo(status)) {
-        return nullptr;
-    }
-
-    // TODO: Accept currency symbols from DecimalFormatSymbols?
-
-    // Pre-compute a few values for efficiency.
-    bool isCurrency = utils::unitIsCurrency(macros.unit);
-    bool isBaseUnit = utils::unitIsBaseUnit(macros.unit);
-    bool isPercent = utils::unitIsPercent(macros.unit);
-    bool isPermille = utils::unitIsPermille(macros.unit);
-    bool isCompactNotation = macros.notation.fType == Notation::NTN_COMPACT;
-    bool isAccounting =
-            macros.sign == UNUM_SIGN_ACCOUNTING ||
-            macros.sign == UNUM_SIGN_ACCOUNTING_ALWAYS ||
-            macros.sign == UNUM_SIGN_ACCOUNTING_EXCEPT_ZERO ||
-            macros.sign == UNUM_SIGN_ACCOUNTING_NEGATIVE;
-    CurrencyUnit currency(u"", status);
-    if (isCurrency) {
-        currency = CurrencyUnit(macros.unit, status); // Restore CurrencyUnit from MeasureUnit
-    }
-    UNumberUnitWidth unitWidth = UNUM_UNIT_WIDTH_SHORT;
-    if (macros.unitWidth != UNUM_UNIT_WIDTH_COUNT) {
-        unitWidth = macros.unitWidth;
-    }
-    // Use CLDR unit data for all MeasureUnits (not currency and not
-    // no-unit), except use the dedicated percent pattern for percent and
-    // permille. However, use the CLDR unit data for percent/permille if a
-    // long name was requested OR if compact notation is being used, since
-    // compact notation overrides the middle modifier (micros.modMiddle)
-    // normally used for the percent pattern.
-    bool isCldrUnit = !isCurrency
-        && !isBaseUnit
-        && (unitWidth == UNUM_UNIT_WIDTH_FULL_NAME
-            || !(isPercent || isPermille)
-            || isCompactNotation
-        );
-    bool isMixedUnit = isCldrUnit && (uprv_strcmp(macros.unit.getType(), "") == 0) &&
-                       macros.unit.getComplexity(status) == UMEASURE_UNIT_MIXED;
-
-    // Select the numbering system.
-    LocalPointer<const NumberingSystem> nsLocal;
-    const NumberingSystem* ns;
-    if (macros.symbols.isNumberingSystem()) {
-        ns = macros.symbols.getNumberingSystem();
-    } else {
-        // TODO: Is there a way to avoid creating the NumberingSystem object?
-        ns = NumberingSystem::createInstance(macros.locale, status);
-        // Give ownership to the function scope.
-        nsLocal.adoptInstead(ns);
-    }
-    const char* nsName = U_SUCCESS(status) ? ns->getName() : "latn";
-    uprv_strncpy(fMicros.nsName, nsName, 8);
-    fMicros.nsName[8] = 0; // guarantee NUL-terminated
-
-    // Default gender: none.
-    fMicros.gender = "";
-
-    // Resolve the symbols. Do this here because currency may need to customize them.
-    if (macros.symbols.isDecimalFormatSymbols()) {
-        fMicros.symbols = macros.symbols.getDecimalFormatSymbols();
-    } else {
-        LocalPointer<DecimalFormatSymbols> newSymbols(
-            new DecimalFormatSymbols(macros.locale, *ns, status), status);
-        if (U_FAILURE(status)) {
-            return nullptr;
-        }
-        if (isCurrency) {
-            newSymbols->setCurrency(currency.getISOCurrency(), status);
-            if (U_FAILURE(status)) {
-                return nullptr;
-            }
-        }
-        fMicros.symbols = newSymbols.getAlias();
-        fSymbols.adoptInstead(newSymbols.orphan());
-    }
-
-    // Load and parse the pattern string. It is used for grouping sizes and affixes only.
-    // If we are formatting currency, check for a currency-specific pattern.
-    const char16_t* pattern = nullptr;
-    if (isCurrency && fMicros.symbols->getCurrencyPattern() != nullptr) {
-        pattern = fMicros.symbols->getCurrencyPattern();
-    }
-    if (pattern == nullptr) {
-        CldrPatternStyle patternStyle;
-        if (isCldrUnit) {
-            patternStyle = CLDR_PATTERN_STYLE_DECIMAL;
-        } else if (isPercent || isPermille) {
-            patternStyle = CLDR_PATTERN_STYLE_PERCENT;
-        } else if (!isCurrency || unitWidth == UNUM_UNIT_WIDTH_FULL_NAME) {
-            patternStyle = CLDR_PATTERN_STYLE_DECIMAL;
-        } else if (isAccounting) {
-            // NOTE: Although ACCOUNTING and ACCOUNTING_ALWAYS are only supported in currencies right now,
-            // the API contract allows us to add support to other units in the future.
-            patternStyle = CLDR_PATTERN_STYLE_ACCOUNTING;
-        } else {
-            patternStyle = CLDR_PATTERN_STYLE_CURRENCY;
-        }
-        pattern = utils::getPatternForStyle(macros.locale, nsName, patternStyle, status);
-        if (U_FAILURE(status)) {
-            return nullptr;
-        }
-    }
-    auto patternInfo = new ParsedPatternInfo();
-    if (patternInfo == nullptr) {
-        status = U_MEMORY_ALLOCATION_ERROR;
-        return nullptr;
-    }
-    fPatternInfo.adoptInstead(patternInfo);
-    PatternParser::parseToPatternInfo(UnicodeString(pattern), *patternInfo, status);
-    if (U_FAILURE(status)) {
-        return nullptr;
-    }
-
-    /////////////////////////////////////////////////////////////////////////////////////
-    /// START POPULATING THE DEFAULT MICROPROPS AND BUILDING THE MICROPROPS GENERATOR ///
-    /////////////////////////////////////////////////////////////////////////////////////
-
-    // Unit Preferences and Conversions as our first step
-    if (macros.usage.isSet()) {
-        if (!isCldrUnit) {
-            // We only support "usage" when the input unit is specified, and is
-            // a CLDR Unit.
-            status = U_ILLEGAL_ARGUMENT_ERROR;
-            return nullptr;
-        }
-        auto usagePrefsHandler =
-            new UsagePrefsHandler(macros.locale, macros.unit, macros.usage.fValue, chain, status);
-        fUsagePrefsHandler.adoptInsteadAndCheckErrorCode(usagePrefsHandler, status);
-        chain = fUsagePrefsHandler.getAlias();
-    } else if (isMixedUnit) {
-        auto unitConversionHandler = new UnitConversionHandler(macros.unit, chain, status);
-        fUnitConversionHandler.adoptInsteadAndCheckErrorCode(unitConversionHandler, status);
-        chain = fUnitConversionHandler.getAlias();
-    }
-
-    // Multiplier
-    if (macros.scale.isValid()) {
-        fMicros.helpers.multiplier.setAndChain(macros.scale, chain);
-        chain = &fMicros.helpers.multiplier;
-    }
-
-    // Rounding strategy
-    Precision precision;
-    if (!macros.precision.isBogus()) {
-        precision = macros.precision;
-    } else if (isCompactNotation) {
-        precision = Precision::integer().withMinDigits(2);
-    } else if (isCurrency) {
-        precision = Precision::currency(UCURR_USAGE_STANDARD);
-    } else if (macros.usage.isSet()) {
-        // Bogus Precision - it will get set in the UsagePrefsHandler instead
-        precision = Precision();
-    } else {
-        precision = Precision::maxFraction(6);
-    }
-    UNumberFormatRoundingMode roundingMode;
-    roundingMode = macros.roundingMode;
-    fMicros.rounder = {precision, roundingMode, currency, status};
-    if (U_FAILURE(status)) {
-        return nullptr;
-    }
-
-    // Grouping strategy
-    if (!macros.grouper.isBogus()) {
-        fMicros.grouping = macros.grouper;
-    } else if (isCompactNotation) {
-        // Compact notation uses minGrouping by default since ICU 59
-        fMicros.grouping = Grouper::forStrategy(UNUM_GROUPING_MIN2);
-    } else {
-        fMicros.grouping = Grouper::forStrategy(UNUM_GROUPING_AUTO);
-    }
-    fMicros.grouping.setLocaleData(*fPatternInfo, macros.locale);
-
-    // Padding strategy
-    if (!macros.padder.isBogus()) {
-        fMicros.padding = macros.padder;
-    } else {
-        fMicros.padding = Padder::none();
-    }
-
-    // Integer width
-    if (!macros.integerWidth.isBogus()) {
-        fMicros.integerWidth = macros.integerWidth;
-    } else {
-        fMicros.integerWidth = IntegerWidth::standard();
-    }
-
-    // Sign display
-    if (macros.sign != UNUM_SIGN_COUNT) {
-        fMicros.sign = macros.sign;
-    } else {
-        fMicros.sign = UNUM_SIGN_AUTO;
-    }
-
-    // Decimal mark display
-    if (macros.decimal != UNUM_DECIMAL_SEPARATOR_COUNT) {
-        fMicros.decimal = macros.decimal;
-    } else {
-        fMicros.decimal = UNUM_DECIMAL_SEPARATOR_AUTO;
-    }
-
-    // Use monetary separator symbols
-    fMicros.useCurrency = isCurrency;
-
-    // Inner modifier (scientific notation)
-    if (macros.notation.fType == Notation::NTN_SCIENTIFIC) {
-        auto newScientificHandler = new ScientificHandler(&macros.notation, fMicros.symbols, chain);
-        if (newScientificHandler == nullptr) {
-            status = U_MEMORY_ALLOCATION_ERROR;
-            return nullptr;
-        }
-        fScientificHandler.adoptInstead(newScientificHandler);
-        chain = fScientificHandler.getAlias();
-    } else {
-        // No inner modifier required
-        fMicros.modInner = &fMicros.helpers.emptyStrongModifier;
-    }
-
-    // Middle modifier (patterns, positive/negative, currency symbols, percent)
-    auto patternModifier = new MutablePatternModifier(false);
-    if (patternModifier == nullptr) {
-        status = U_MEMORY_ALLOCATION_ERROR;
-        return nullptr;
-    }
-    fPatternModifier.adoptInstead(patternModifier);
-    patternModifier->setPatternInfo(
-            macros.affixProvider != nullptr ? macros.affixProvider
-                                            : static_cast<const AffixPatternProvider*>(fPatternInfo.getAlias()),
-            kUndefinedField);
-    patternModifier->setPatternAttributes(fMicros.sign, isPermille);
-    if (patternModifier->needsPlurals()) {
-        patternModifier->setSymbols(
-                fMicros.symbols,
-                currency,
-                unitWidth,
-                resolvePluralRules(macros.rules, macros.locale, status),
-                status);
-    } else {
-        patternModifier->setSymbols(fMicros.symbols, currency, unitWidth, nullptr, status);
-    }
-    if (safe) {
-        fImmutablePatternModifier.adoptInsteadAndCheckErrorCode(patternModifier->createImmutable(status),
-                                                                status);
-    }
-    if (U_FAILURE(status)) {
-        return nullptr;
-    }
-
-    // Outer modifier (CLDR units and currency long names)
-    if (isCldrUnit) {
-        const char *unitDisplayCase = "";
-        if (macros.unitDisplayCase.isSet()) {
-            unitDisplayCase = macros.unitDisplayCase.fValue;
-        }
-        if (macros.usage.isSet()) {
-            fLongNameMultiplexer.adoptInsteadAndCheckErrorCode(
-                LongNameMultiplexer::forMeasureUnits(
-                    macros.locale, *fUsagePrefsHandler->getOutputUnits(), unitWidth, unitDisplayCase,
-                    resolvePluralRules(macros.rules, macros.locale, status), chain, status),
-                status);
-            chain = fLongNameMultiplexer.getAlias();
-        } else if (isMixedUnit) {
-            fMixedUnitLongNameHandler.adoptInsteadAndCheckErrorCode(new MixedUnitLongNameHandler(),
-                                                                    status);
-            MixedUnitLongNameHandler::forMeasureUnit(
-                macros.locale, macros.unit, unitWidth, unitDisplayCase,
-                resolvePluralRules(macros.rules, macros.locale, status), chain,
-                fMixedUnitLongNameHandler.getAlias(), status);
-            chain = fMixedUnitLongNameHandler.getAlias();
-        } else {
-            MeasureUnit unit = macros.unit;
-            if (!utils::unitIsBaseUnit(macros.perUnit)) {
-                unit = unit.product(macros.perUnit.reciprocal(status), status);
-                // This isn't strictly necessary, but was what we specced out
-                // when perUnit became a backward-compatibility thing:
-                // unit/perUnit use case is only valid if both units are
-                // built-ins, or the product is a built-in.
-                if (uprv_strcmp(unit.getType(), "") == 0 &&
-                    (uprv_strcmp(macros.unit.getType(), "") == 0 ||
-                     uprv_strcmp(macros.perUnit.getType(), "") == 0)) {
-                    status = U_UNSUPPORTED_ERROR;
-                    return nullptr;
-                }
-            }
-            fLongNameHandler.adoptInsteadAndCheckErrorCode(new LongNameHandler(), status);
-            LongNameHandler::forMeasureUnit(macros.locale, unit, unitWidth, unitDisplayCase,
-                                            resolvePluralRules(macros.rules, macros.locale, status),
-                                            chain, fLongNameHandler.getAlias(), status);
-            chain = fLongNameHandler.getAlias();
-        }
-    } else if (isCurrency && unitWidth == UNUM_UNIT_WIDTH_FULL_NAME) {
-        fLongNameHandler.adoptInsteadAndCheckErrorCode(
-            LongNameHandler::forCurrencyLongNames(
-                macros.locale, currency, resolvePluralRules(macros.rules, macros.locale, status), chain,
-                status),
-            status);
-        chain = fLongNameHandler.getAlias();
-    } else {
-        // No outer modifier required
-        fMicros.modOuter = &fMicros.helpers.emptyWeakModifier;
-    }
-    if (U_FAILURE(status)) {
-        return nullptr;
-    }
-
-    // Compact notation
-    if (isCompactNotation) {
-        CompactType compactType = (isCurrency && unitWidth != UNUM_UNIT_WIDTH_FULL_NAME)
-                                  ? CompactType::TYPE_CURRENCY : CompactType::TYPE_DECIMAL;
-        auto newCompactHandler = new CompactHandler(
-            macros.notation.fUnion.compactStyle,
-            macros.locale,
-            nsName,
-            compactType,
-            resolvePluralRules(macros.rules, macros.locale, status),
-            patternModifier,
-            safe,
-            chain,
-            status);
-        if (U_FAILURE(status)) {
-            return nullptr;
-        }
-        if (newCompactHandler == nullptr) {
-            status = U_MEMORY_ALLOCATION_ERROR;
-            return nullptr;
-        }
-        fCompactHandler.adoptInstead(newCompactHandler);
-        chain = fCompactHandler.getAlias();
-    }
-    if (U_FAILURE(status)) {
-        return nullptr;
-    }
-
-    // Always add the pattern modifier as the last element of the chain.
-    if (safe) {
-        fImmutablePatternModifier->addToChain(chain);
-        chain = fImmutablePatternModifier.getAlias();
-    } else {
-        patternModifier->addToChain(chain);
-        chain = patternModifier;
-    }
-
-    return chain;
-}
-
-const PluralRules*
-NumberFormatterImpl::resolvePluralRules(const PluralRules* rulesPtr, const Locale& locale,
-                                        UErrorCode& status) {
-    if (rulesPtr != nullptr) {
-        return rulesPtr;
-    }
-    // Lazily create PluralRules
-    if (fRules.isNull()) {
-        fRules.adoptInstead(PluralRules::forLocale(locale, status));
-    }
-    return fRules.getAlias();
-}
-
-int32_t NumberFormatterImpl::writeAffixes(const MicroProps& micros, FormattedStringBuilder& string,
-                                          int32_t start, int32_t end, UErrorCode& status) {
-    U_ASSERT(micros.modOuter != nullptr);
-    // Always apply the inner modifier (which is "strong").
-    int32_t length = micros.modInner->apply(string, start, end, status);
-    if (micros.padding.isValid()) {
-        length += micros.padding
-                .padAndApply(*micros.modMiddle, *micros.modOuter, string, start, length + end, status);
-    } else {
-        length += micros.modMiddle->apply(string, start, length + end, status);
-        length += micros.modOuter->apply(string, start, length + end, status);
-    }
-    return length;
-}
-
-int32_t NumberFormatterImpl::writeNumber(const MicroProps& micros, DecimalQuantity& quantity,
-                                         FormattedStringBuilder& string, int32_t index,
-                                         UErrorCode& status) {
-    int32_t length = 0;
-    if (quantity.isInfinite()) {
-        length += string.insert(
-                length + index,
-                micros.symbols->getSymbol(DecimalFormatSymbols::ENumberFormatSymbol::kInfinitySymbol),
-                {UFIELD_CATEGORY_NUMBER, UNUM_INTEGER_FIELD},
-                status);
-
-    } else if (quantity.isNaN()) {
-        length += string.insert(
-                length + index,
-                micros.symbols->getSymbol(DecimalFormatSymbols::ENumberFormatSymbol::kNaNSymbol),
-                {UFIELD_CATEGORY_NUMBER, UNUM_INTEGER_FIELD},
-                status);
-
-    } else {
-        // Add the integer digits
-        length += writeIntegerDigits(micros, quantity, string, length + index, status);
-
-        // Add the decimal point
-        if (quantity.getLowerDisplayMagnitude() < 0 || micros.decimal == UNUM_DECIMAL_SEPARATOR_ALWAYS) {
-            length += string.insert(
-                    length + index,
-                    micros.useCurrency ? micros.symbols->getSymbol(
-                            DecimalFormatSymbols::ENumberFormatSymbol::kMonetarySeparatorSymbol) : micros
-                            .symbols
-                            ->getSymbol(
-                                    DecimalFormatSymbols::ENumberFormatSymbol::kDecimalSeparatorSymbol),
-                    {UFIELD_CATEGORY_NUMBER, UNUM_DECIMAL_SEPARATOR_FIELD},
-                    status);
-        }
-
-        // Add the fraction digits
-        length += writeFractionDigits(micros, quantity, string, length + index, status);
-
-        if (length == 0) {
-            // Force output of the digit for value 0
-            length += utils::insertDigitFromSymbols(
-                    string,
-                    index,
-                    0,
-                    *micros.symbols,
-                    {UFIELD_CATEGORY_NUMBER, UNUM_INTEGER_FIELD},
-                    status);
-        }
-    }
-
-    return length;
-}
-
-int32_t NumberFormatterImpl::writeIntegerDigits(const MicroProps& micros, DecimalQuantity& quantity,
-                                                FormattedStringBuilder& string, int32_t index,
-                                                UErrorCode& status) {
-    int length = 0;
-    int integerCount = quantity.getUpperDisplayMagnitude() + 1;
-    for (int i = 0; i < integerCount; i++) {
-        // Add grouping separator
-        if (micros.grouping.groupAtPosition(i, quantity)) {
-            length += string.insert(
-                    index,
-                    micros.useCurrency ? micros.symbols->getSymbol(
-                            DecimalFormatSymbols::ENumberFormatSymbol::kMonetaryGroupingSeparatorSymbol)
-                                       : micros.symbols->getSymbol(
-                            DecimalFormatSymbols::ENumberFormatSymbol::kGroupingSeparatorSymbol),
-                    {UFIELD_CATEGORY_NUMBER, UNUM_GROUPING_SEPARATOR_FIELD},
-                    status);
-        }
-
-        // Get and append the next digit value
-        int8_t nextDigit = quantity.getDigit(i);
-        length += utils::insertDigitFromSymbols(
-                string,
-                index,
-                nextDigit,
-                *micros.symbols,
-                {UFIELD_CATEGORY_NUMBER,
-                UNUM_INTEGER_FIELD},
-                status);
-    }
-    return length;
-}
-
-int32_t NumberFormatterImpl::writeFractionDigits(const MicroProps& micros, DecimalQuantity& quantity,
-                                                 FormattedStringBuilder& string, int32_t index,
-                                                 UErrorCode& status) {
-    int length = 0;
-    int fractionCount = -quantity.getLowerDisplayMagnitude();
-    for (int i = 0; i < fractionCount; i++) {
-        // Get and append the next digit value
-        int8_t nextDigit = quantity.getDigit(-i - 1);
-        length += utils::insertDigitFromSymbols(
-                string,
-                length + index,
-                nextDigit,
-                *micros.symbols,
-                {UFIELD_CATEGORY_NUMBER, UNUM_FRACTION_FIELD},
-                status);
-    }
-    return length;
-}
-
-#endif /* #if !UCONFIG_NO_FORMATTING */
-=======
-// © 2017 and later: Unicode, Inc. and others.
-// License & terms of use: http://www.unicode.org/copyright.html
-
-#include "unicode/utypes.h"
-
-#if !UCONFIG_NO_FORMATTING
-
-#include "cstring.h"
-#include "unicode/ures.h"
-#include "uresimp.h"
-#include "charstr.h"
-#include "number_formatimpl.h"
-#include "unicode/numfmt.h"
-#include "number_patternstring.h"
-#include "number_utils.h"
-#include "unicode/numberformatter.h"
-#include "unicode/dcfmtsym.h"
-#include "number_scientific.h"
-#include "number_compact.h"
-#include "uresimp.h"
-#include "ureslocs.h"
-
-using namespace icu;
-using namespace icu::number;
-using namespace icu::number::impl;
-
-
-NumberFormatterImpl::NumberFormatterImpl(const MacroProps& macros, UErrorCode& status)
-    : NumberFormatterImpl(macros, true, status) {
-}
-
-int32_t NumberFormatterImpl::formatStatic(const MacroProps &macros, UFormattedNumberData *results,
-                                          UErrorCode &status) {
-    DecimalQuantity &inValue = results->quantity;
-    FormattedStringBuilder &outString = results->getStringRef();
-    NumberFormatterImpl impl(macros, false, status);
-    MicroProps& micros = impl.preProcessUnsafe(inValue, status);
-    if (U_FAILURE(status)) { return 0; }
-    int32_t length = writeNumber(micros.simple, inValue, outString, 0, status);
-    length += writeAffixes(micros, outString, 0, length, status);
-    results->outputUnit = std::move(micros.outputUnit);
-    results->gender = micros.gender;
-    return length;
-}
-
-int32_t NumberFormatterImpl::getPrefixSuffixStatic(const MacroProps& macros, Signum signum,
-                                                   StandardPlural::Form plural,
-                                                   FormattedStringBuilder& outString, UErrorCode& status) {
-    NumberFormatterImpl impl(macros, false, status);
-    return impl.getPrefixSuffixUnsafe(signum, plural, outString, status);
-}
-
-// NOTE: C++ SPECIFIC DIFFERENCE FROM JAVA:
-// The "safe" apply method uses a new MicroProps. In the MicroPropsGenerator, fMicros is copied into the new instance.
-// The "unsafe" method simply re-uses fMicros, eliminating the extra copy operation.
-// See MicroProps::processQuantity() for details.
-
-int32_t NumberFormatterImpl::format(UFormattedNumberData *results, UErrorCode &status) const {
-    DecimalQuantity &inValue = results->quantity;
-    FormattedStringBuilder &outString = results->getStringRef();
-    MicroProps micros;
-    preProcess(inValue, micros, status);
-    if (U_FAILURE(status)) { return 0; }
-    int32_t length = writeNumber(micros.simple, inValue, outString, 0, status);
-    length += writeAffixes(micros, outString, 0, length, status);
-    results->outputUnit = std::move(micros.outputUnit);
-    results->gender = micros.gender;
-    return length;
-}
-
-void NumberFormatterImpl::preProcess(DecimalQuantity& inValue, MicroProps& microsOut,
-                                     UErrorCode& status) const {
-    if (U_FAILURE(status)) { return; }
-    if (fMicroPropsGenerator == nullptr) {
-        status = U_INTERNAL_PROGRAM_ERROR;
-        return;
-    }
-    fMicroPropsGenerator->processQuantity(inValue, microsOut, status);
-    microsOut.integerWidth.apply(inValue, status);
-}
-
-MicroProps& NumberFormatterImpl::preProcessUnsafe(DecimalQuantity& inValue, UErrorCode& status) {
-    if (U_FAILURE(status)) {
-        return fMicros; // must always return a value
-    }
-    if (fMicroPropsGenerator == nullptr) {
-        status = U_INTERNAL_PROGRAM_ERROR;
-        return fMicros; // must always return a value
-    }
-    fMicroPropsGenerator->processQuantity(inValue, fMicros, status);
-    fMicros.integerWidth.apply(inValue, status);
-    return fMicros;
-}
-
-int32_t NumberFormatterImpl::getPrefixSuffix(Signum signum, StandardPlural::Form plural,
-                                             FormattedStringBuilder& outString, UErrorCode& status) const {
-    if (U_FAILURE(status)) { return 0; }
-    // #13453: DecimalFormat wants the affixes from the pattern only (modMiddle, aka pattern modifier).
-    // Safe path: use fImmutablePatternModifier.
-    const Modifier* modifier = fImmutablePatternModifier->getModifier(signum, plural);
-    modifier->apply(outString, 0, 0, status);
-    if (U_FAILURE(status)) { return 0; }
-    return modifier->getPrefixLength();
-}
-
-int32_t NumberFormatterImpl::getPrefixSuffixUnsafe(Signum signum, StandardPlural::Form plural,
-                                                   FormattedStringBuilder& outString, UErrorCode& status) {
-    if (U_FAILURE(status)) { return 0; }
-    // #13453: DecimalFormat wants the affixes from the pattern only (modMiddle, aka pattern modifier).
-    // Unsafe path: use fPatternModifier.
-    fPatternModifier->setNumberProperties(signum, plural);
-    fPatternModifier->apply(outString, 0, 0, status);
-    if (U_FAILURE(status)) { return 0; }
-    return fPatternModifier->getPrefixLength();
-}
-
-NumberFormatterImpl::NumberFormatterImpl(const MacroProps& macros, bool safe, UErrorCode& status) {
-    fMicroPropsGenerator = macrosToMicroGenerator(macros, safe, status);
-}
-
-//////////
-
-const MicroPropsGenerator*
-NumberFormatterImpl::macrosToMicroGenerator(const MacroProps& macros, bool safe, UErrorCode& status) {
-    if (U_FAILURE(status)) { return nullptr; }
-    const MicroPropsGenerator* chain = &fMicros;
-
-    // Check that macros is error-free before continuing.
-    if (macros.copyErrorTo(status)) {
-        return nullptr;
-    }
-
-    // TODO: Accept currency symbols from DecimalFormatSymbols?
-
-    // Pre-compute a few values for efficiency.
-    bool isCurrency = utils::unitIsCurrency(macros.unit);
-    bool isBaseUnit = utils::unitIsBaseUnit(macros.unit);
-    bool isPercent = utils::unitIsPercent(macros.unit);
-    bool isPermille = utils::unitIsPermille(macros.unit);
-    bool isCompactNotation = macros.notation.fType == Notation::NTN_COMPACT;
-    bool isAccounting =
-            macros.sign == UNUM_SIGN_ACCOUNTING ||
-            macros.sign == UNUM_SIGN_ACCOUNTING_ALWAYS ||
-            macros.sign == UNUM_SIGN_ACCOUNTING_EXCEPT_ZERO ||
-            macros.sign == UNUM_SIGN_ACCOUNTING_NEGATIVE;
-    CurrencyUnit currency(u"", status);
-    if (isCurrency) {
-        currency = CurrencyUnit(macros.unit, status); // Restore CurrencyUnit from MeasureUnit
-    }
-    UNumberUnitWidth unitWidth = UNUM_UNIT_WIDTH_SHORT;
-    if (macros.unitWidth != UNUM_UNIT_WIDTH_COUNT) {
-        unitWidth = macros.unitWidth;
-    }
-    // Use CLDR unit data for all MeasureUnits (not currency and not
-    // no-unit), except use the dedicated percent pattern for percent and
-    // permille. However, use the CLDR unit data for percent/permille if a
-    // long name was requested OR if compact notation is being used, since
-    // compact notation overrides the middle modifier (micros.modMiddle)
-    // normally used for the percent pattern.
-    bool isCldrUnit = !isCurrency
-        && !isBaseUnit
-        && (unitWidth == UNUM_UNIT_WIDTH_FULL_NAME
-            || !(isPercent || isPermille)
-            || isCompactNotation
-        );
-    bool isMixedUnit = isCldrUnit && (uprv_strcmp(macros.unit.getType(), "") == 0) &&
-                       macros.unit.getComplexity(status) == UMEASURE_UNIT_MIXED;
-
-    // Select the numbering system.
-    LocalPointer<const NumberingSystem> nsLocal;
-    const NumberingSystem* ns;
-    if (macros.symbols.isNumberingSystem()) {
-        ns = macros.symbols.getNumberingSystem();
-    } else {
-        // TODO: Is there a way to avoid creating the NumberingSystem object?
-        ns = NumberingSystem::createInstance(macros.locale, status);
-        // Give ownership to the function scope.
-        nsLocal.adoptInstead(ns);
-    }
-    const char* nsName = U_SUCCESS(status) ? ns->getName() : "latn";
-    uprv_strncpy(fMicros.nsName, nsName, 8);
-    fMicros.nsName[8] = 0; // guarantee NUL-terminated
-
-    // Default gender: none.
-    fMicros.gender = "";
-
-    // Resolve the symbols. Do this here because currency may need to customize them.
-    if (macros.symbols.isDecimalFormatSymbols()) {
-        fMicros.simple.symbols = macros.symbols.getDecimalFormatSymbols();
-    } else {
-        LocalPointer<DecimalFormatSymbols> newSymbols(
-            new DecimalFormatSymbols(macros.locale, *ns, status), status);
-        if (U_FAILURE(status)) {
-            return nullptr;
-        }
-        if (isCurrency) {
-            newSymbols->setCurrency(currency.getISOCurrency(), status);
-            if (U_FAILURE(status)) {
-                return nullptr;
-            }
-        }
-        fMicros.simple.symbols = newSymbols.getAlias();
-        fSymbols.adoptInstead(newSymbols.orphan());
-    }
-
-    // Load and parse the pattern string. It is used for grouping sizes and affixes only.
-    // If we are formatting currency, check for a currency-specific pattern.
-    const char16_t* pattern = nullptr;
-    if (isCurrency && fMicros.simple.symbols->getCurrencyPattern() != nullptr) {
-        pattern = fMicros.simple.symbols->getCurrencyPattern();
-    }
-    if (pattern == nullptr) {
-        CldrPatternStyle patternStyle;
-        if (isCldrUnit) {
-            patternStyle = CLDR_PATTERN_STYLE_DECIMAL;
-        } else if (isPercent || isPermille) {
-            patternStyle = CLDR_PATTERN_STYLE_PERCENT;
-        } else if (!isCurrency || unitWidth == UNUM_UNIT_WIDTH_FULL_NAME) {
-            patternStyle = CLDR_PATTERN_STYLE_DECIMAL;
-        } else if (isAccounting) {
-            // NOTE: Although ACCOUNTING and ACCOUNTING_ALWAYS are only supported in currencies right now,
-            // the API contract allows us to add support to other units in the future.
-            patternStyle = CLDR_PATTERN_STYLE_ACCOUNTING;
-        } else {
-            patternStyle = CLDR_PATTERN_STYLE_CURRENCY;
-        }
-        pattern = utils::getPatternForStyle(macros.locale, nsName, patternStyle, status);
-        if (U_FAILURE(status)) {
-            return nullptr;
-        }
-    }
-    auto patternInfo = new ParsedPatternInfo();
-    if (patternInfo == nullptr) {
-        status = U_MEMORY_ALLOCATION_ERROR;
-        return nullptr;
-    }
-    fPatternInfo.adoptInstead(patternInfo);
-    PatternParser::parseToPatternInfo(UnicodeString(pattern), *patternInfo, status);
-    if (U_FAILURE(status)) {
-        return nullptr;
-    }
-
-    /////////////////////////////////////////////////////////////////////////////////////
-    /// START POPULATING THE DEFAULT MICROPROPS AND BUILDING THE MICROPROPS GENERATOR ///
-    /////////////////////////////////////////////////////////////////////////////////////
-
-    // Unit Preferences and Conversions as our first step
-    if (macros.usage.isSet()) {
-        if (!isCldrUnit) {
-            // We only support "usage" when the input unit is specified, and is
-            // a CLDR Unit.
-            status = U_ILLEGAL_ARGUMENT_ERROR;
-            return nullptr;
-        }
-        auto usagePrefsHandler =
-            new UsagePrefsHandler(macros.locale, macros.unit, macros.usage.fValue, chain, status);
-        fUsagePrefsHandler.adoptInsteadAndCheckErrorCode(usagePrefsHandler, status);
-        chain = fUsagePrefsHandler.getAlias();
-    } else if (isMixedUnit) {
-        auto unitConversionHandler = new UnitConversionHandler(macros.unit, chain, status);
-        fUnitConversionHandler.adoptInsteadAndCheckErrorCode(unitConversionHandler, status);
-        chain = fUnitConversionHandler.getAlias();
-    }
-
-    // Multiplier
-    if (macros.scale.isValid()) {
-        fMicros.helpers.multiplier.setAndChain(macros.scale, chain);
-        chain = &fMicros.helpers.multiplier;
-    }
-
-    // Rounding strategy
-    Precision precision;
-    if (!macros.precision.isBogus()) {
-        precision = macros.precision;
-    } else if (isCompactNotation) {
-        precision = Precision::integer().withMinDigits(2);
-    } else if (isCurrency) {
-        precision = Precision::currency(UCURR_USAGE_STANDARD);
-    } else if (macros.usage.isSet()) {
-        // Bogus Precision - it will get set in the UsagePrefsHandler instead
-        precision = Precision();
-    } else {
-        precision = Precision::maxFraction(6);
-    }
-    UNumberFormatRoundingMode roundingMode;
-    roundingMode = macros.roundingMode;
-    fMicros.rounder = {precision, roundingMode, currency, status};
-    if (U_FAILURE(status)) {
-        return nullptr;
-    }
-
-    // Grouping strategy
-    if (!macros.grouper.isBogus()) {
-        fMicros.simple.grouping = macros.grouper;
-    } else if (isCompactNotation) {
-        // Compact notation uses minGrouping by default since ICU 59
-        fMicros.simple.grouping = Grouper::forStrategy(UNUM_GROUPING_MIN2);
-    } else {
-        fMicros.simple.grouping = Grouper::forStrategy(UNUM_GROUPING_AUTO);
-    }
-    fMicros.simple.grouping.setLocaleData(*fPatternInfo, macros.locale);
-
-    // Padding strategy
-    if (!macros.padder.isBogus()) {
-        fMicros.padding = macros.padder;
-    } else {
-        fMicros.padding = Padder::none();
-    }
-
-    // Integer width
-    if (!macros.integerWidth.isBogus()) {
-        fMicros.integerWidth = macros.integerWidth;
-    } else {
-        fMicros.integerWidth = IntegerWidth::standard();
-    }
-
-    // Sign display
-    if (macros.sign != UNUM_SIGN_COUNT) {
-        fMicros.sign = macros.sign;
-    } else {
-        fMicros.sign = UNUM_SIGN_AUTO;
-    }
-
-    // Decimal mark display
-    if (macros.decimal != UNUM_DECIMAL_SEPARATOR_COUNT) {
-        fMicros.simple.decimal = macros.decimal;
-    } else {
-        fMicros.simple.decimal = UNUM_DECIMAL_SEPARATOR_AUTO;
-    }
-
-    // Use monetary separator symbols
-    fMicros.simple.useCurrency = isCurrency;
-
-    // Inner modifier (scientific notation)
-    if (macros.notation.fType == Notation::NTN_SCIENTIFIC) {
-        auto newScientificHandler = new ScientificHandler(&macros.notation, fMicros.simple.symbols, chain);
-        if (newScientificHandler == nullptr) {
-            status = U_MEMORY_ALLOCATION_ERROR;
-            return nullptr;
-        }
-        fScientificHandler.adoptInstead(newScientificHandler);
-        chain = fScientificHandler.getAlias();
-    } else {
-        // No inner modifier required
-        fMicros.modInner = &fMicros.helpers.emptyStrongModifier;
-    }
-
-    // Middle modifier (patterns, positive/negative, currency symbols, percent)
-    auto patternModifier = new MutablePatternModifier(false);
-    if (patternModifier == nullptr) {
-        status = U_MEMORY_ALLOCATION_ERROR;
-        return nullptr;
-    }
-    fPatternModifier.adoptInstead(patternModifier);
-    const AffixPatternProvider* affixProvider =
-        macros.affixProvider != nullptr && (
-                // For more information on this condition, see ICU-22073
-                !isCompactNotation || isCurrency == macros.affixProvider->hasCurrencySign())
-            ? macros.affixProvider
-            : static_cast<const AffixPatternProvider*>(fPatternInfo.getAlias());
-    patternModifier->setPatternInfo(affixProvider, kUndefinedField);
-    patternModifier->setPatternAttributes(fMicros.sign, isPermille, macros.approximately);
-    if (patternModifier->needsPlurals()) {
-        patternModifier->setSymbols(
-                fMicros.simple.symbols,
-                currency,
-                unitWidth,
-                resolvePluralRules(macros.rules, macros.locale, status),
-                status);
-    } else {
-        patternModifier->setSymbols(fMicros.simple.symbols, currency, unitWidth, nullptr, status);
-    }
-    if (safe) {
-        fImmutablePatternModifier.adoptInsteadAndCheckErrorCode(patternModifier->createImmutable(status),
-                                                                status);
-    }
-    if (U_FAILURE(status)) {
-        return nullptr;
-    }
-
-    // currencyAsDecimal
-    if (affixProvider->currencyAsDecimal()) {
-        fMicros.simple.currencyAsDecimal = patternModifier->getCurrencySymbolForUnitWidth(status);
-    }
-
-    // Outer modifier (CLDR units and currency long names)
-    if (isCldrUnit) {
-        const char *unitDisplayCase = "";
-        if (macros.unitDisplayCase.isSet()) {
-            unitDisplayCase = macros.unitDisplayCase.fValue;
-        }
-        if (macros.usage.isSet()) {
-            fLongNameMultiplexer.adoptInsteadAndCheckErrorCode(
-                LongNameMultiplexer::forMeasureUnits(
-                    macros.locale, *fUsagePrefsHandler->getOutputUnits(), unitWidth, unitDisplayCase,
-                    resolvePluralRules(macros.rules, macros.locale, status), chain, status),
-                status);
-            chain = fLongNameMultiplexer.getAlias();
-        } else if (isMixedUnit) {
-            fMixedUnitLongNameHandler.adoptInsteadAndCheckErrorCode(new MixedUnitLongNameHandler(),
-                                                                    status);
-            MixedUnitLongNameHandler::forMeasureUnit(
-                macros.locale, macros.unit, unitWidth, unitDisplayCase,
-                resolvePluralRules(macros.rules, macros.locale, status), chain,
-                fMixedUnitLongNameHandler.getAlias(), status);
-            chain = fMixedUnitLongNameHandler.getAlias();
-        } else {
-            MeasureUnit unit = macros.unit;
-            if (!utils::unitIsBaseUnit(macros.perUnit)) {
-                unit = unit.product(macros.perUnit.reciprocal(status), status);
-                // This isn't strictly necessary, but was what we specced out
-                // when perUnit became a backward-compatibility thing:
-                // unit/perUnit use case is only valid if both units are
-                // built-ins, or the product is a built-in.
-                if (uprv_strcmp(unit.getType(), "") == 0 &&
-                    (uprv_strcmp(macros.unit.getType(), "") == 0 ||
-                     uprv_strcmp(macros.perUnit.getType(), "") == 0)) {
-                    status = U_UNSUPPORTED_ERROR;
-                    return nullptr;
-                }
-            }
-            fLongNameHandler.adoptInsteadAndCheckErrorCode(new LongNameHandler(), status);
-            LongNameHandler::forMeasureUnit(macros.locale, unit, unitWidth, unitDisplayCase,
-                                            resolvePluralRules(macros.rules, macros.locale, status),
-                                            chain, fLongNameHandler.getAlias(), status);
-            chain = fLongNameHandler.getAlias();
-        }
-    } else if (isCurrency && unitWidth == UNUM_UNIT_WIDTH_FULL_NAME) {
-        fLongNameHandler.adoptInsteadAndCheckErrorCode(
-            LongNameHandler::forCurrencyLongNames(
-                macros.locale, currency, resolvePluralRules(macros.rules, macros.locale, status), chain,
-                status),
-            status);
-        chain = fLongNameHandler.getAlias();
-    } else {
-        // No outer modifier required
-        fMicros.modOuter = &fMicros.helpers.emptyWeakModifier;
-    }
-    if (U_FAILURE(status)) {
-        return nullptr;
-    }
-
-    // Compact notation
-    if (isCompactNotation) {
-        CompactType compactType = (isCurrency && unitWidth != UNUM_UNIT_WIDTH_FULL_NAME)
-                                  ? CompactType::TYPE_CURRENCY : CompactType::TYPE_DECIMAL;
-        auto newCompactHandler = new CompactHandler(
-            macros.notation.fUnion.compactStyle,
-            macros.locale,
-            nsName,
-            compactType,
-            resolvePluralRules(macros.rules, macros.locale, status),
-            patternModifier,
-            safe,
-            chain,
-            status);
-        if (U_FAILURE(status)) {
-            return nullptr;
-        }
-        if (newCompactHandler == nullptr) {
-            status = U_MEMORY_ALLOCATION_ERROR;
-            return nullptr;
-        }
-        fCompactHandler.adoptInstead(newCompactHandler);
-        chain = fCompactHandler.getAlias();
-    }
-    if (U_FAILURE(status)) {
-        return nullptr;
-    }
-
-    // Always add the pattern modifier as the last element of the chain.
-    if (safe) {
-        fImmutablePatternModifier->addToChain(chain);
-        chain = fImmutablePatternModifier.getAlias();
-    } else {
-        patternModifier->addToChain(chain);
-        chain = patternModifier;
-    }
-
-    return chain;
-}
-
-const PluralRules*
-NumberFormatterImpl::resolvePluralRules(
-        const PluralRules* rulesPtr,
-        const Locale& locale,
-        UErrorCode& status) {
-    if (rulesPtr != nullptr) {
-        return rulesPtr;
-    }
-    // Lazily create PluralRules
-    if (fRules.isNull()) {
-        fRules.adoptInstead(PluralRules::forLocale(locale, status));
-    }
-    return fRules.getAlias();
-}
-
-int32_t NumberFormatterImpl::writeAffixes(
-        const MicroProps& micros,
-        FormattedStringBuilder& string,
-        int32_t start,
-        int32_t end,
-        UErrorCode& status) {
-    U_ASSERT(micros.modOuter != nullptr);
-    // Always apply the inner modifier (which is "strong").
-    int32_t length = micros.modInner->apply(string, start, end, status);
-    if (micros.padding.isValid()) {
-        length += micros.padding
-                .padAndApply(*micros.modMiddle, *micros.modOuter, string, start, length + end, status);
-    } else {
-        length += micros.modMiddle->apply(string, start, length + end, status);
-        length += micros.modOuter->apply(string, start, length + end, status);
-    }
-    return length;
-}
-
-int32_t NumberFormatterImpl::writeNumber(
-        const SimpleMicroProps& micros,
-        DecimalQuantity& quantity,
-        FormattedStringBuilder& string,
-        int32_t index,
-        UErrorCode& status) {
-    int32_t length = 0;
-    if (quantity.isInfinite()) {
-        length += string.insert(
-                length + index,
-                micros.symbols->getSymbol(DecimalFormatSymbols::ENumberFormatSymbol::kInfinitySymbol),
-                {UFIELD_CATEGORY_NUMBER, UNUM_INTEGER_FIELD},
-                status);
-
-    } else if (quantity.isNaN()) {
-        length += string.insert(
-                length + index,
-                micros.symbols->getSymbol(DecimalFormatSymbols::ENumberFormatSymbol::kNaNSymbol),
-                {UFIELD_CATEGORY_NUMBER, UNUM_INTEGER_FIELD},
-                status);
-
-    } else {
-        // Add the integer digits
-        length += writeIntegerDigits(
-            micros,
-            quantity,
-            string,
-            length + index,
-            status);
-
-        // Add the decimal point
-        if (quantity.getLowerDisplayMagnitude() < 0 || micros.decimal == UNUM_DECIMAL_SEPARATOR_ALWAYS) {
-            if (!micros.currencyAsDecimal.isBogus()) {
-                length += string.insert(
-                    length + index,
-                    micros.currencyAsDecimal,
-                    {UFIELD_CATEGORY_NUMBER, UNUM_CURRENCY_FIELD},
-                    status);
-            } else if (micros.useCurrency) {
-                length += string.insert(
-                    length + index,
-                    micros.symbols->getSymbol(
-                        DecimalFormatSymbols::ENumberFormatSymbol::kMonetarySeparatorSymbol),
-                    {UFIELD_CATEGORY_NUMBER, UNUM_DECIMAL_SEPARATOR_FIELD},
-                    status);
-            } else {
-                length += string.insert(
-                    length + index,
-                    micros.symbols->getSymbol(
-                        DecimalFormatSymbols::ENumberFormatSymbol::kDecimalSeparatorSymbol),
-                    {UFIELD_CATEGORY_NUMBER, UNUM_DECIMAL_SEPARATOR_FIELD},
-                    status);
-            }
-        }
-
-        // Add the fraction digits
-        length += writeFractionDigits(micros, quantity, string, length + index, status);
-
-        if (length == 0) {
-            // Force output of the digit for value 0
-            length += utils::insertDigitFromSymbols(
-                    string,
-                    index,
-                    0,
-                    *micros.symbols,
-                    {UFIELD_CATEGORY_NUMBER, UNUM_INTEGER_FIELD},
-                    status);
-        }
-    }
-
-    return length;
-}
-
-int32_t NumberFormatterImpl::writeIntegerDigits(
-        const SimpleMicroProps& micros,
-        DecimalQuantity& quantity,
-        FormattedStringBuilder& string,
-        int32_t index,
-        UErrorCode& status) {
-    int length = 0;
-    int integerCount = quantity.getUpperDisplayMagnitude() + 1;
-    for (int i = 0; i < integerCount; i++) {
-        // Add grouping separator
-        if (micros.grouping.groupAtPosition(i, quantity)) {
-            length += string.insert(
-                    index,
-                    micros.useCurrency ? micros.symbols->getSymbol(
-                            DecimalFormatSymbols::ENumberFormatSymbol::kMonetaryGroupingSeparatorSymbol)
-                                       : micros.symbols->getSymbol(
-                            DecimalFormatSymbols::ENumberFormatSymbol::kGroupingSeparatorSymbol),
-                    {UFIELD_CATEGORY_NUMBER, UNUM_GROUPING_SEPARATOR_FIELD},
-                    status);
-        }
-
-        // Get and append the next digit value
-        int8_t nextDigit = quantity.getDigit(i);
-        length += utils::insertDigitFromSymbols(
-                string,
-                index,
-                nextDigit,
-                *micros.symbols,
-                {UFIELD_CATEGORY_NUMBER,
-                UNUM_INTEGER_FIELD},
-                status);
-    }
-    return length;
-}
-
-int32_t NumberFormatterImpl::writeFractionDigits(
-        const SimpleMicroProps& micros,
-        DecimalQuantity& quantity,
-        FormattedStringBuilder& string,
-        int32_t index,
-        UErrorCode& status) {
-    int length = 0;
-    int fractionCount = -quantity.getLowerDisplayMagnitude();
-    for (int i = 0; i < fractionCount; i++) {
-        // Get and append the next digit value
-        int8_t nextDigit = quantity.getDigit(-i - 1);
-        length += utils::insertDigitFromSymbols(
-                string,
-                length + index,
-                nextDigit,
-                *micros.symbols,
-                {UFIELD_CATEGORY_NUMBER, UNUM_FRACTION_FIELD},
-                status);
-    }
-    return length;
-}
-
-#endif /* #if !UCONFIG_NO_FORMATTING */
->>>>>>> a8a80be5
+// © 2017 and later: Unicode, Inc. and others.
+// License & terms of use: http://www.unicode.org/copyright.html
+
+#include "unicode/utypes.h"
+
+#if !UCONFIG_NO_FORMATTING
+
+#include "cstring.h"
+#include "unicode/ures.h"
+#include "uresimp.h"
+#include "charstr.h"
+#include "number_formatimpl.h"
+#include "unicode/numfmt.h"
+#include "number_patternstring.h"
+#include "number_utils.h"
+#include "unicode/numberformatter.h"
+#include "unicode/dcfmtsym.h"
+#include "number_scientific.h"
+#include "number_compact.h"
+#include "uresimp.h"
+#include "ureslocs.h"
+
+using namespace icu;
+using namespace icu::number;
+using namespace icu::number::impl;
+
+
+NumberFormatterImpl::NumberFormatterImpl(const MacroProps& macros, UErrorCode& status)
+    : NumberFormatterImpl(macros, true, status) {
+}
+
+int32_t NumberFormatterImpl::formatStatic(const MacroProps &macros, UFormattedNumberData *results,
+                                          UErrorCode &status) {
+    DecimalQuantity &inValue = results->quantity;
+    FormattedStringBuilder &outString = results->getStringRef();
+    NumberFormatterImpl impl(macros, false, status);
+    MicroProps& micros = impl.preProcessUnsafe(inValue, status);
+    if (U_FAILURE(status)) { return 0; }
+    int32_t length = writeNumber(micros.simple, inValue, outString, 0, status);
+    length += writeAffixes(micros, outString, 0, length, status);
+    results->outputUnit = std::move(micros.outputUnit);
+    results->gender = micros.gender;
+    return length;
+}
+
+int32_t NumberFormatterImpl::getPrefixSuffixStatic(const MacroProps& macros, Signum signum,
+                                                   StandardPlural::Form plural,
+                                                   FormattedStringBuilder& outString, UErrorCode& status) {
+    NumberFormatterImpl impl(macros, false, status);
+    return impl.getPrefixSuffixUnsafe(signum, plural, outString, status);
+}
+
+// NOTE: C++ SPECIFIC DIFFERENCE FROM JAVA:
+// The "safe" apply method uses a new MicroProps. In the MicroPropsGenerator, fMicros is copied into the new instance.
+// The "unsafe" method simply re-uses fMicros, eliminating the extra copy operation.
+// See MicroProps::processQuantity() for details.
+
+int32_t NumberFormatterImpl::format(UFormattedNumberData *results, UErrorCode &status) const {
+    DecimalQuantity &inValue = results->quantity;
+    FormattedStringBuilder &outString = results->getStringRef();
+    MicroProps micros;
+    preProcess(inValue, micros, status);
+    if (U_FAILURE(status)) { return 0; }
+    int32_t length = writeNumber(micros.simple, inValue, outString, 0, status);
+    length += writeAffixes(micros, outString, 0, length, status);
+    results->outputUnit = std::move(micros.outputUnit);
+    results->gender = micros.gender;
+    return length;
+}
+
+void NumberFormatterImpl::preProcess(DecimalQuantity& inValue, MicroProps& microsOut,
+                                     UErrorCode& status) const {
+    if (U_FAILURE(status)) { return; }
+    if (fMicroPropsGenerator == nullptr) {
+        status = U_INTERNAL_PROGRAM_ERROR;
+        return;
+    }
+    fMicroPropsGenerator->processQuantity(inValue, microsOut, status);
+    microsOut.integerWidth.apply(inValue, status);
+}
+
+MicroProps& NumberFormatterImpl::preProcessUnsafe(DecimalQuantity& inValue, UErrorCode& status) {
+    if (U_FAILURE(status)) {
+        return fMicros; // must always return a value
+    }
+    if (fMicroPropsGenerator == nullptr) {
+        status = U_INTERNAL_PROGRAM_ERROR;
+        return fMicros; // must always return a value
+    }
+    fMicroPropsGenerator->processQuantity(inValue, fMicros, status);
+    fMicros.integerWidth.apply(inValue, status);
+    return fMicros;
+}
+
+int32_t NumberFormatterImpl::getPrefixSuffix(Signum signum, StandardPlural::Form plural,
+                                             FormattedStringBuilder& outString, UErrorCode& status) const {
+    if (U_FAILURE(status)) { return 0; }
+    // #13453: DecimalFormat wants the affixes from the pattern only (modMiddle, aka pattern modifier).
+    // Safe path: use fImmutablePatternModifier.
+    const Modifier* modifier = fImmutablePatternModifier->getModifier(signum, plural);
+    modifier->apply(outString, 0, 0, status);
+    if (U_FAILURE(status)) { return 0; }
+    return modifier->getPrefixLength();
+}
+
+int32_t NumberFormatterImpl::getPrefixSuffixUnsafe(Signum signum, StandardPlural::Form plural,
+                                                   FormattedStringBuilder& outString, UErrorCode& status) {
+    if (U_FAILURE(status)) { return 0; }
+    // #13453: DecimalFormat wants the affixes from the pattern only (modMiddle, aka pattern modifier).
+    // Unsafe path: use fPatternModifier.
+    fPatternModifier->setNumberProperties(signum, plural);
+    fPatternModifier->apply(outString, 0, 0, status);
+    if (U_FAILURE(status)) { return 0; }
+    return fPatternModifier->getPrefixLength();
+}
+
+NumberFormatterImpl::NumberFormatterImpl(const MacroProps& macros, bool safe, UErrorCode& status) {
+    fMicroPropsGenerator = macrosToMicroGenerator(macros, safe, status);
+}
+
+//////////
+
+const MicroPropsGenerator*
+NumberFormatterImpl::macrosToMicroGenerator(const MacroProps& macros, bool safe, UErrorCode& status) {
+    if (U_FAILURE(status)) { return nullptr; }
+    const MicroPropsGenerator* chain = &fMicros;
+
+    // Check that macros is error-free before continuing.
+    if (macros.copyErrorTo(status)) {
+        return nullptr;
+    }
+
+    // TODO: Accept currency symbols from DecimalFormatSymbols?
+
+    // Pre-compute a few values for efficiency.
+    bool isCurrency = utils::unitIsCurrency(macros.unit);
+    bool isBaseUnit = utils::unitIsBaseUnit(macros.unit);
+    bool isPercent = utils::unitIsPercent(macros.unit);
+    bool isPermille = utils::unitIsPermille(macros.unit);
+    bool isCompactNotation = macros.notation.fType == Notation::NTN_COMPACT;
+    bool isAccounting =
+            macros.sign == UNUM_SIGN_ACCOUNTING ||
+            macros.sign == UNUM_SIGN_ACCOUNTING_ALWAYS ||
+            macros.sign == UNUM_SIGN_ACCOUNTING_EXCEPT_ZERO ||
+            macros.sign == UNUM_SIGN_ACCOUNTING_NEGATIVE;
+    CurrencyUnit currency(u"", status);
+    if (isCurrency) {
+        currency = CurrencyUnit(macros.unit, status); // Restore CurrencyUnit from MeasureUnit
+    }
+    UNumberUnitWidth unitWidth = UNUM_UNIT_WIDTH_SHORT;
+    if (macros.unitWidth != UNUM_UNIT_WIDTH_COUNT) {
+        unitWidth = macros.unitWidth;
+    }
+    // Use CLDR unit data for all MeasureUnits (not currency and not
+    // no-unit), except use the dedicated percent pattern for percent and
+    // permille. However, use the CLDR unit data for percent/permille if a
+    // long name was requested OR if compact notation is being used, since
+    // compact notation overrides the middle modifier (micros.modMiddle)
+    // normally used for the percent pattern.
+    bool isCldrUnit = !isCurrency
+        && !isBaseUnit
+        && (unitWidth == UNUM_UNIT_WIDTH_FULL_NAME
+            || !(isPercent || isPermille)
+            || isCompactNotation
+        );
+    bool isMixedUnit = isCldrUnit && (uprv_strcmp(macros.unit.getType(), "") == 0) &&
+                       macros.unit.getComplexity(status) == UMEASURE_UNIT_MIXED;
+
+    // Select the numbering system.
+    LocalPointer<const NumberingSystem> nsLocal;
+    const NumberingSystem* ns;
+    if (macros.symbols.isNumberingSystem()) {
+        ns = macros.symbols.getNumberingSystem();
+    } else {
+        // TODO: Is there a way to avoid creating the NumberingSystem object?
+        ns = NumberingSystem::createInstance(macros.locale, status);
+        // Give ownership to the function scope.
+        nsLocal.adoptInstead(ns);
+    }
+    const char* nsName = U_SUCCESS(status) ? ns->getName() : "latn";
+    uprv_strncpy(fMicros.nsName, nsName, 8);
+    fMicros.nsName[8] = 0; // guarantee NUL-terminated
+
+    // Default gender: none.
+    fMicros.gender = "";
+
+    // Resolve the symbols. Do this here because currency may need to customize them.
+    if (macros.symbols.isDecimalFormatSymbols()) {
+        fMicros.simple.symbols = macros.symbols.getDecimalFormatSymbols();
+    } else {
+        LocalPointer<DecimalFormatSymbols> newSymbols(
+            new DecimalFormatSymbols(macros.locale, *ns, status), status);
+        if (U_FAILURE(status)) {
+            return nullptr;
+        }
+        if (isCurrency) {
+            newSymbols->setCurrency(currency.getISOCurrency(), status);
+            if (U_FAILURE(status)) {
+                return nullptr;
+            }
+        }
+        fMicros.simple.symbols = newSymbols.getAlias();
+        fSymbols.adoptInstead(newSymbols.orphan());
+    }
+
+    // Load and parse the pattern string. It is used for grouping sizes and affixes only.
+    // If we are formatting currency, check for a currency-specific pattern.
+    const char16_t* pattern = nullptr;
+    if (isCurrency && fMicros.simple.symbols->getCurrencyPattern() != nullptr) {
+        pattern = fMicros.simple.symbols->getCurrencyPattern();
+    }
+    if (pattern == nullptr) {
+        CldrPatternStyle patternStyle;
+        if (isCldrUnit) {
+            patternStyle = CLDR_PATTERN_STYLE_DECIMAL;
+        } else if (isPercent || isPermille) {
+            patternStyle = CLDR_PATTERN_STYLE_PERCENT;
+        } else if (!isCurrency || unitWidth == UNUM_UNIT_WIDTH_FULL_NAME) {
+            patternStyle = CLDR_PATTERN_STYLE_DECIMAL;
+        } else if (isAccounting) {
+            // NOTE: Although ACCOUNTING and ACCOUNTING_ALWAYS are only supported in currencies right now,
+            // the API contract allows us to add support to other units in the future.
+            patternStyle = CLDR_PATTERN_STYLE_ACCOUNTING;
+        } else {
+            patternStyle = CLDR_PATTERN_STYLE_CURRENCY;
+        }
+        pattern = utils::getPatternForStyle(macros.locale, nsName, patternStyle, status);
+        if (U_FAILURE(status)) {
+            return nullptr;
+        }
+    }
+    auto patternInfo = new ParsedPatternInfo();
+    if (patternInfo == nullptr) {
+        status = U_MEMORY_ALLOCATION_ERROR;
+        return nullptr;
+    }
+    fPatternInfo.adoptInstead(patternInfo);
+    PatternParser::parseToPatternInfo(UnicodeString(pattern), *patternInfo, status);
+    if (U_FAILURE(status)) {
+        return nullptr;
+    }
+
+    /////////////////////////////////////////////////////////////////////////////////////
+    /// START POPULATING THE DEFAULT MICROPROPS AND BUILDING THE MICROPROPS GENERATOR ///
+    /////////////////////////////////////////////////////////////////////////////////////
+
+    // Unit Preferences and Conversions as our first step
+    if (macros.usage.isSet()) {
+        if (!isCldrUnit) {
+            // We only support "usage" when the input unit is specified, and is
+            // a CLDR Unit.
+            status = U_ILLEGAL_ARGUMENT_ERROR;
+            return nullptr;
+        }
+        auto usagePrefsHandler =
+            new UsagePrefsHandler(macros.locale, macros.unit, macros.usage.fValue, chain, status);
+        fUsagePrefsHandler.adoptInsteadAndCheckErrorCode(usagePrefsHandler, status);
+        chain = fUsagePrefsHandler.getAlias();
+    } else if (isMixedUnit) {
+        auto unitConversionHandler = new UnitConversionHandler(macros.unit, chain, status);
+        fUnitConversionHandler.adoptInsteadAndCheckErrorCode(unitConversionHandler, status);
+        chain = fUnitConversionHandler.getAlias();
+    }
+
+    // Multiplier
+    if (macros.scale.isValid()) {
+        fMicros.helpers.multiplier.setAndChain(macros.scale, chain);
+        chain = &fMicros.helpers.multiplier;
+    }
+
+    // Rounding strategy
+    Precision precision;
+    if (!macros.precision.isBogus()) {
+        precision = macros.precision;
+    } else if (isCompactNotation) {
+        precision = Precision::integer().withMinDigits(2);
+    } else if (isCurrency) {
+        precision = Precision::currency(UCURR_USAGE_STANDARD);
+    } else if (macros.usage.isSet()) {
+        // Bogus Precision - it will get set in the UsagePrefsHandler instead
+        precision = Precision();
+    } else {
+        precision = Precision::maxFraction(6);
+    }
+    UNumberFormatRoundingMode roundingMode;
+    roundingMode = macros.roundingMode;
+    fMicros.rounder = {precision, roundingMode, currency, status};
+    if (U_FAILURE(status)) {
+        return nullptr;
+    }
+
+    // Grouping strategy
+    if (!macros.grouper.isBogus()) {
+        fMicros.simple.grouping = macros.grouper;
+    } else if (isCompactNotation) {
+        // Compact notation uses minGrouping by default since ICU 59
+        fMicros.simple.grouping = Grouper::forStrategy(UNUM_GROUPING_MIN2);
+    } else {
+        fMicros.simple.grouping = Grouper::forStrategy(UNUM_GROUPING_AUTO);
+    }
+    fMicros.simple.grouping.setLocaleData(*fPatternInfo, macros.locale);
+
+    // Padding strategy
+    if (!macros.padder.isBogus()) {
+        fMicros.padding = macros.padder;
+    } else {
+        fMicros.padding = Padder::none();
+    }
+
+    // Integer width
+    if (!macros.integerWidth.isBogus()) {
+        fMicros.integerWidth = macros.integerWidth;
+    } else {
+        fMicros.integerWidth = IntegerWidth::standard();
+    }
+
+    // Sign display
+    if (macros.sign != UNUM_SIGN_COUNT) {
+        fMicros.sign = macros.sign;
+    } else {
+        fMicros.sign = UNUM_SIGN_AUTO;
+    }
+
+    // Decimal mark display
+    if (macros.decimal != UNUM_DECIMAL_SEPARATOR_COUNT) {
+        fMicros.simple.decimal = macros.decimal;
+    } else {
+        fMicros.simple.decimal = UNUM_DECIMAL_SEPARATOR_AUTO;
+    }
+
+    // Use monetary separator symbols
+    fMicros.simple.useCurrency = isCurrency;
+
+    // Inner modifier (scientific notation)
+    if (macros.notation.fType == Notation::NTN_SCIENTIFIC) {
+        auto newScientificHandler = new ScientificHandler(&macros.notation, fMicros.simple.symbols, chain);
+        if (newScientificHandler == nullptr) {
+            status = U_MEMORY_ALLOCATION_ERROR;
+            return nullptr;
+        }
+        fScientificHandler.adoptInstead(newScientificHandler);
+        chain = fScientificHandler.getAlias();
+    } else {
+        // No inner modifier required
+        fMicros.modInner = &fMicros.helpers.emptyStrongModifier;
+    }
+
+    // Middle modifier (patterns, positive/negative, currency symbols, percent)
+    auto patternModifier = new MutablePatternModifier(false);
+    if (patternModifier == nullptr) {
+        status = U_MEMORY_ALLOCATION_ERROR;
+        return nullptr;
+    }
+    fPatternModifier.adoptInstead(patternModifier);
+    const AffixPatternProvider* affixProvider =
+        macros.affixProvider != nullptr && (
+                // For more information on this condition, see ICU-22073
+                !isCompactNotation || isCurrency == macros.affixProvider->hasCurrencySign())
+            ? macros.affixProvider
+            : static_cast<const AffixPatternProvider*>(fPatternInfo.getAlias());
+    patternModifier->setPatternInfo(affixProvider, kUndefinedField);
+    patternModifier->setPatternAttributes(fMicros.sign, isPermille, macros.approximately);
+    if (patternModifier->needsPlurals()) {
+        patternModifier->setSymbols(
+                fMicros.simple.symbols,
+                currency,
+                unitWidth,
+                resolvePluralRules(macros.rules, macros.locale, status),
+                status);
+    } else {
+        patternModifier->setSymbols(fMicros.simple.symbols, currency, unitWidth, nullptr, status);
+    }
+    if (safe) {
+        fImmutablePatternModifier.adoptInsteadAndCheckErrorCode(patternModifier->createImmutable(status),
+                                                                status);
+    }
+    if (U_FAILURE(status)) {
+        return nullptr;
+    }
+
+    // currencyAsDecimal
+    if (affixProvider->currencyAsDecimal()) {
+        fMicros.simple.currencyAsDecimal = patternModifier->getCurrencySymbolForUnitWidth(status);
+    }
+
+    // Outer modifier (CLDR units and currency long names)
+    if (isCldrUnit) {
+        const char *unitDisplayCase = "";
+        if (macros.unitDisplayCase.isSet()) {
+            unitDisplayCase = macros.unitDisplayCase.fValue;
+        }
+        if (macros.usage.isSet()) {
+            fLongNameMultiplexer.adoptInsteadAndCheckErrorCode(
+                LongNameMultiplexer::forMeasureUnits(
+                    macros.locale, *fUsagePrefsHandler->getOutputUnits(), unitWidth, unitDisplayCase,
+                    resolvePluralRules(macros.rules, macros.locale, status), chain, status),
+                status);
+            chain = fLongNameMultiplexer.getAlias();
+        } else if (isMixedUnit) {
+            fMixedUnitLongNameHandler.adoptInsteadAndCheckErrorCode(new MixedUnitLongNameHandler(),
+                                                                    status);
+            MixedUnitLongNameHandler::forMeasureUnit(
+                macros.locale, macros.unit, unitWidth, unitDisplayCase,
+                resolvePluralRules(macros.rules, macros.locale, status), chain,
+                fMixedUnitLongNameHandler.getAlias(), status);
+            chain = fMixedUnitLongNameHandler.getAlias();
+        } else {
+            MeasureUnit unit = macros.unit;
+            if (!utils::unitIsBaseUnit(macros.perUnit)) {
+                unit = unit.product(macros.perUnit.reciprocal(status), status);
+                // This isn't strictly necessary, but was what we specced out
+                // when perUnit became a backward-compatibility thing:
+                // unit/perUnit use case is only valid if both units are
+                // built-ins, or the product is a built-in.
+                if (uprv_strcmp(unit.getType(), "") == 0 &&
+                    (uprv_strcmp(macros.unit.getType(), "") == 0 ||
+                     uprv_strcmp(macros.perUnit.getType(), "") == 0)) {
+                    status = U_UNSUPPORTED_ERROR;
+                    return nullptr;
+                }
+            }
+            fLongNameHandler.adoptInsteadAndCheckErrorCode(new LongNameHandler(), status);
+            LongNameHandler::forMeasureUnit(macros.locale, unit, unitWidth, unitDisplayCase,
+                                            resolvePluralRules(macros.rules, macros.locale, status),
+                                            chain, fLongNameHandler.getAlias(), status);
+            chain = fLongNameHandler.getAlias();
+        }
+    } else if (isCurrency && unitWidth == UNUM_UNIT_WIDTH_FULL_NAME) {
+        fLongNameHandler.adoptInsteadAndCheckErrorCode(
+            LongNameHandler::forCurrencyLongNames(
+                macros.locale, currency, resolvePluralRules(macros.rules, macros.locale, status), chain,
+                status),
+            status);
+        chain = fLongNameHandler.getAlias();
+    } else {
+        // No outer modifier required
+        fMicros.modOuter = &fMicros.helpers.emptyWeakModifier;
+    }
+    if (U_FAILURE(status)) {
+        return nullptr;
+    }
+
+    // Compact notation
+    if (isCompactNotation) {
+        CompactType compactType = (isCurrency && unitWidth != UNUM_UNIT_WIDTH_FULL_NAME)
+                                  ? CompactType::TYPE_CURRENCY : CompactType::TYPE_DECIMAL;
+        auto newCompactHandler = new CompactHandler(
+            macros.notation.fUnion.compactStyle,
+            macros.locale,
+            nsName,
+            compactType,
+            resolvePluralRules(macros.rules, macros.locale, status),
+            patternModifier,
+            safe,
+            chain,
+            status);
+        if (U_FAILURE(status)) {
+            return nullptr;
+        }
+        if (newCompactHandler == nullptr) {
+            status = U_MEMORY_ALLOCATION_ERROR;
+            return nullptr;
+        }
+        fCompactHandler.adoptInstead(newCompactHandler);
+        chain = fCompactHandler.getAlias();
+    }
+    if (U_FAILURE(status)) {
+        return nullptr;
+    }
+
+    // Always add the pattern modifier as the last element of the chain.
+    if (safe) {
+        fImmutablePatternModifier->addToChain(chain);
+        chain = fImmutablePatternModifier.getAlias();
+    } else {
+        patternModifier->addToChain(chain);
+        chain = patternModifier;
+    }
+
+    return chain;
+}
+
+const PluralRules*
+NumberFormatterImpl::resolvePluralRules(
+        const PluralRules* rulesPtr,
+        const Locale& locale,
+        UErrorCode& status) {
+    if (rulesPtr != nullptr) {
+        return rulesPtr;
+    }
+    // Lazily create PluralRules
+    if (fRules.isNull()) {
+        fRules.adoptInstead(PluralRules::forLocale(locale, status));
+    }
+    return fRules.getAlias();
+}
+
+int32_t NumberFormatterImpl::writeAffixes(
+        const MicroProps& micros,
+        FormattedStringBuilder& string,
+        int32_t start,
+        int32_t end,
+        UErrorCode& status) {
+    U_ASSERT(micros.modOuter != nullptr);
+    // Always apply the inner modifier (which is "strong").
+    int32_t length = micros.modInner->apply(string, start, end, status);
+    if (micros.padding.isValid()) {
+        length += micros.padding
+                .padAndApply(*micros.modMiddle, *micros.modOuter, string, start, length + end, status);
+    } else {
+        length += micros.modMiddle->apply(string, start, length + end, status);
+        length += micros.modOuter->apply(string, start, length + end, status);
+    }
+    return length;
+}
+
+int32_t NumberFormatterImpl::writeNumber(
+        const SimpleMicroProps& micros,
+        DecimalQuantity& quantity,
+        FormattedStringBuilder& string,
+        int32_t index,
+        UErrorCode& status) {
+    int32_t length = 0;
+    if (quantity.isInfinite()) {
+        length += string.insert(
+                length + index,
+                micros.symbols->getSymbol(DecimalFormatSymbols::ENumberFormatSymbol::kInfinitySymbol),
+                {UFIELD_CATEGORY_NUMBER, UNUM_INTEGER_FIELD},
+                status);
+
+    } else if (quantity.isNaN()) {
+        length += string.insert(
+                length + index,
+                micros.symbols->getSymbol(DecimalFormatSymbols::ENumberFormatSymbol::kNaNSymbol),
+                {UFIELD_CATEGORY_NUMBER, UNUM_INTEGER_FIELD},
+                status);
+
+    } else {
+        // Add the integer digits
+        length += writeIntegerDigits(
+            micros,
+            quantity,
+            string,
+            length + index,
+            status);
+
+        // Add the decimal point
+        if (quantity.getLowerDisplayMagnitude() < 0 || micros.decimal == UNUM_DECIMAL_SEPARATOR_ALWAYS) {
+            if (!micros.currencyAsDecimal.isBogus()) {
+                length += string.insert(
+                    length + index,
+                    micros.currencyAsDecimal,
+                    {UFIELD_CATEGORY_NUMBER, UNUM_CURRENCY_FIELD},
+                    status);
+            } else if (micros.useCurrency) {
+                length += string.insert(
+                    length + index,
+                    micros.symbols->getSymbol(
+                        DecimalFormatSymbols::ENumberFormatSymbol::kMonetarySeparatorSymbol),
+                    {UFIELD_CATEGORY_NUMBER, UNUM_DECIMAL_SEPARATOR_FIELD},
+                    status);
+            } else {
+                length += string.insert(
+                    length + index,
+                    micros.symbols->getSymbol(
+                        DecimalFormatSymbols::ENumberFormatSymbol::kDecimalSeparatorSymbol),
+                    {UFIELD_CATEGORY_NUMBER, UNUM_DECIMAL_SEPARATOR_FIELD},
+                    status);
+            }
+        }
+
+        // Add the fraction digits
+        length += writeFractionDigits(micros, quantity, string, length + index, status);
+
+        if (length == 0) {
+            // Force output of the digit for value 0
+            length += utils::insertDigitFromSymbols(
+                    string,
+                    index,
+                    0,
+                    *micros.symbols,
+                    {UFIELD_CATEGORY_NUMBER, UNUM_INTEGER_FIELD},
+                    status);
+        }
+    }
+
+    return length;
+}
+
+int32_t NumberFormatterImpl::writeIntegerDigits(
+        const SimpleMicroProps& micros,
+        DecimalQuantity& quantity,
+        FormattedStringBuilder& string,
+        int32_t index,
+        UErrorCode& status) {
+    int length = 0;
+    int integerCount = quantity.getUpperDisplayMagnitude() + 1;
+    for (int i = 0; i < integerCount; i++) {
+        // Add grouping separator
+        if (micros.grouping.groupAtPosition(i, quantity)) {
+            length += string.insert(
+                    index,
+                    micros.useCurrency ? micros.symbols->getSymbol(
+                            DecimalFormatSymbols::ENumberFormatSymbol::kMonetaryGroupingSeparatorSymbol)
+                                       : micros.symbols->getSymbol(
+                            DecimalFormatSymbols::ENumberFormatSymbol::kGroupingSeparatorSymbol),
+                    {UFIELD_CATEGORY_NUMBER, UNUM_GROUPING_SEPARATOR_FIELD},
+                    status);
+        }
+
+        // Get and append the next digit value
+        int8_t nextDigit = quantity.getDigit(i);
+        length += utils::insertDigitFromSymbols(
+                string,
+                index,
+                nextDigit,
+                *micros.symbols,
+                {UFIELD_CATEGORY_NUMBER,
+                UNUM_INTEGER_FIELD},
+                status);
+    }
+    return length;
+}
+
+int32_t NumberFormatterImpl::writeFractionDigits(
+        const SimpleMicroProps& micros,
+        DecimalQuantity& quantity,
+        FormattedStringBuilder& string,
+        int32_t index,
+        UErrorCode& status) {
+    int length = 0;
+    int fractionCount = -quantity.getLowerDisplayMagnitude();
+    for (int i = 0; i < fractionCount; i++) {
+        // Get and append the next digit value
+        int8_t nextDigit = quantity.getDigit(-i - 1);
+        length += utils::insertDigitFromSymbols(
+                string,
+                length + index,
+                nextDigit,
+                *micros.symbols,
+                {UFIELD_CATEGORY_NUMBER, UNUM_FRACTION_FIELD},
+                status);
+    }
+    return length;
+}
+
+#endif /* #if !UCONFIG_NO_FORMATTING */