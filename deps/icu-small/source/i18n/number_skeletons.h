<<<<<<< HEAD
// © 2018 and later: Unicode, Inc. and others.
// License & terms of use: http://www.unicode.org/copyright.html

#include "unicode/utypes.h"

#if !UCONFIG_NO_FORMATTING
#ifndef __SOURCE_NUMBER_SKELETONS_H__
#define __SOURCE_NUMBER_SKELETONS_H__

#include "number_types.h"
#include "numparse_types.h"
#include "unicode/ucharstrie.h"
#include "string_segment.h"

U_NAMESPACE_BEGIN
namespace number {
namespace impl {

// Forward-declaration
struct SeenMacroProps;

// namespace for enums and entrypoint functions
namespace skeleton {

////////////////////////////////////////////////////////////////////////////////////////
// NOTE: For examples of how to add a new stem to the number skeleton parser, see:    //
// https://github.com/unicode-org/icu/commit/a2a7982216b2348070dc71093775ac7195793d73 //
// and                                                                                //
// https://github.com/unicode-org/icu/commit/6fe86f3934a8a5701034f648a8f7c5087e84aa28 //
////////////////////////////////////////////////////////////////////////////////////////

/**
 * While parsing a skeleton, this enum records what type of option we expect to find next.
 */
enum ParseState {

    // Section 0: We expect whitespace or a stem, but not an option:

    STATE_NULL,

    // Section 1: We might accept an option, but it is not required:

    STATE_SCIENTIFIC,
    STATE_FRACTION_PRECISION,
    STATE_PRECISION,

    // Section 2: An option is required:

    STATE_INCREMENT_PRECISION,
    STATE_MEASURE_UNIT,
    STATE_PER_MEASURE_UNIT,
    STATE_IDENTIFIER_UNIT,
    STATE_UNIT_USAGE,
    STATE_CURRENCY_UNIT,
    STATE_INTEGER_WIDTH,
    STATE_NUMBERING_SYSTEM,
    STATE_SCALE,
};

/**
 * All possible stem literals have an entry in the StemEnum. The enum name is the kebab case stem
 * string literal written in upper snake case.
 *
 * @see StemToObject
 * @see #SERIALIZED_STEM_TRIE
 */
enum StemEnum {

    // Section 1: Stems that do not require an option:

    STEM_COMPACT_SHORT,
    STEM_COMPACT_LONG,
    STEM_SCIENTIFIC,
    STEM_ENGINEERING,
    STEM_NOTATION_SIMPLE,
    STEM_BASE_UNIT,
    STEM_PERCENT,
    STEM_PERMILLE,
    STEM_PERCENT_100, // concise-only
    STEM_PRECISION_INTEGER,
    STEM_PRECISION_UNLIMITED,
    STEM_PRECISION_CURRENCY_STANDARD,
    STEM_PRECISION_CURRENCY_CASH,
    STEM_ROUNDING_MODE_CEILING,
    STEM_ROUNDING_MODE_FLOOR,
    STEM_ROUNDING_MODE_DOWN,
    STEM_ROUNDING_MODE_UP,
    STEM_ROUNDING_MODE_HALF_EVEN,
    STEM_ROUNDING_MODE_HALF_ODD,
    STEM_ROUNDING_MODE_HALF_CEILING,
    STEM_ROUNDING_MODE_HALF_FLOOR,
    STEM_ROUNDING_MODE_HALF_DOWN,
    STEM_ROUNDING_MODE_HALF_UP,
    STEM_ROUNDING_MODE_UNNECESSARY,
    STEM_GROUP_OFF,
    STEM_GROUP_MIN2,
    STEM_GROUP_AUTO,
    STEM_GROUP_ON_ALIGNED,
    STEM_GROUP_THOUSANDS,
    STEM_LATIN,
    STEM_UNIT_WIDTH_NARROW,
    STEM_UNIT_WIDTH_SHORT,
    STEM_UNIT_WIDTH_FULL_NAME,
    STEM_UNIT_WIDTH_ISO_CODE,
    STEM_UNIT_WIDTH_FORMAL,
    STEM_UNIT_WIDTH_VARIANT,
    STEM_UNIT_WIDTH_HIDDEN,
    STEM_SIGN_AUTO,
    STEM_SIGN_ALWAYS,
    STEM_SIGN_NEVER,
    STEM_SIGN_ACCOUNTING,
    STEM_SIGN_ACCOUNTING_ALWAYS,
    STEM_SIGN_EXCEPT_ZERO,
    STEM_SIGN_ACCOUNTING_EXCEPT_ZERO,
    STEM_SIGN_NEGATIVE,
    STEM_SIGN_ACCOUNTING_NEGATIVE,
    STEM_DECIMAL_AUTO,
    STEM_DECIMAL_ALWAYS,

    // Section 2: Stems that DO require an option:

    STEM_PRECISION_INCREMENT,
    STEM_MEASURE_UNIT,
    STEM_PER_MEASURE_UNIT,
    STEM_UNIT,
    STEM_UNIT_USAGE,
    STEM_CURRENCY,
    STEM_INTEGER_WIDTH,
    STEM_NUMBERING_SYSTEM,
    STEM_SCALE,
};

/** Default wildcard char, accepted on input and printed in output */
constexpr char16_t kWildcardChar = u'*';

/** Alternative wildcard char, accept on input but not printed in output */
constexpr char16_t kAltWildcardChar = u'+';

/** Checks whether the char is a wildcard on input */
inline bool isWildcardChar(char16_t c) {
    return c == kWildcardChar || c == kAltWildcardChar;
}

/**
 * Creates a NumberFormatter corresponding to the given skeleton string.
 *
 * @param skeletonString
 *            A number skeleton string, possibly not in its shortest form.
 * @return An UnlocalizedNumberFormatter with behavior defined by the given skeleton string.
 */
UnlocalizedNumberFormatter create(
    const UnicodeString& skeletonString, UParseError* perror, UErrorCode& status);

/**
 * Create a skeleton string corresponding to the given NumberFormatter.
 *
 * @param macros
 *            The NumberFormatter options object.
 * @return A skeleton string in normalized form.
 */
UnicodeString generate(const MacroProps& macros, UErrorCode& status);

/**
 * Converts from a skeleton string to a MacroProps. This method contains the primary parse loop.
 *
 * Internal: use the create() endpoint instead of this function.
 */
MacroProps parseSkeleton(const UnicodeString& skeletonString, int32_t& errOffset, UErrorCode& status);

/**
 * Given that the current segment represents a stem, parse it and save the result.
 *
 * @return The next state after parsing this stem, corresponding to what subset of options to expect.
 */
ParseState parseStem(const StringSegment& segment, const UCharsTrie& stemTrie, SeenMacroProps& seen,
                     MacroProps& macros, UErrorCode& status);

/**
 * Given that the current segment represents an option, parse it and save the result.
 *
 * @return The next state after parsing this option, corresponding to what subset of options to
 *         expect next.
 */
ParseState
parseOption(ParseState stem, const StringSegment& segment, MacroProps& macros, UErrorCode& status);

} // namespace skeleton


/**
 * Namespace for utility methods that convert from StemEnum to corresponding objects or enums. This
 * applies to only the "Section 1" stems, those that are well-defined without an option.
 */
namespace stem_to_object {

Notation notation(skeleton::StemEnum stem);

MeasureUnit unit(skeleton::StemEnum stem);

Precision precision(skeleton::StemEnum stem);

UNumberFormatRoundingMode roundingMode(skeleton::StemEnum stem);

UNumberGroupingStrategy groupingStrategy(skeleton::StemEnum stem);

UNumberUnitWidth unitWidth(skeleton::StemEnum stem);

UNumberSignDisplay signDisplay(skeleton::StemEnum stem);

UNumberDecimalSeparatorDisplay decimalSeparatorDisplay(skeleton::StemEnum stem);

} // namespace stem_to_object

/**
 * Namespace for utility methods that convert from enums to stem strings. More complex object conversions
 * take place in the object_to_stem_string namespace.
 */
namespace enum_to_stem_string {

void roundingMode(UNumberFormatRoundingMode value, UnicodeString& sb);

void groupingStrategy(UNumberGroupingStrategy value, UnicodeString& sb);

void unitWidth(UNumberUnitWidth value, UnicodeString& sb);

void signDisplay(UNumberSignDisplay value, UnicodeString& sb);

void decimalSeparatorDisplay(UNumberDecimalSeparatorDisplay value, UnicodeString& sb);

} // namespace enum_to_stem_string

/**
 * Namespace for utility methods for processing stems and options that cannot be interpreted literally.
 */
namespace blueprint_helpers {

/** @return Whether we successfully found and parsed an exponent width option. */
bool parseExponentWidthOption(const StringSegment& segment, MacroProps& macros, UErrorCode& status);

void generateExponentWidthOption(int32_t minExponentDigits, UnicodeString& sb, UErrorCode& status);

/** @return Whether we successfully found and parsed an exponent sign option. */
bool parseExponentSignOption(const StringSegment& segment, MacroProps& macros, UErrorCode& status);

void parseCurrencyOption(const StringSegment& segment, MacroProps& macros, UErrorCode& status);

void generateCurrencyOption(const CurrencyUnit& currency, UnicodeString& sb, UErrorCode& status);

// "measure-unit/" is deprecated in favour of "unit/".
void parseMeasureUnitOption(const StringSegment& segment, MacroProps& macros, UErrorCode& status);

// "per-measure-unit/" is deprecated in favour of "unit/".
void parseMeasurePerUnitOption(const StringSegment& segment, MacroProps& macros, UErrorCode& status);

/**
 * Parses unit identifiers like "meter-per-second" and "foot-and-inch", as
 * specified via a "unit/" concise skeleton.
 */
void parseIdentifierUnitOption(const StringSegment& segment, MacroProps& macros, UErrorCode& status);

void parseUnitUsageOption(const StringSegment& segment, MacroProps& macros, UErrorCode& status);

void parseFractionStem(const StringSegment& segment, MacroProps& macros, UErrorCode& status);

void generateFractionStem(int32_t minFrac, int32_t maxFrac, UnicodeString& sb, UErrorCode& status);

void parseDigitsStem(const StringSegment& segment, MacroProps& macros, UErrorCode& status);

void generateDigitsStem(int32_t minSig, int32_t maxSig, UnicodeString& sb, UErrorCode& status);

void parseScientificStem(const StringSegment& segment, MacroProps& macros, UErrorCode& status);

// Note: no generateScientificStem since this syntax was added later in ICU 67

void parseIntegerStem(const StringSegment& segment, MacroProps& macros, UErrorCode& status);

// Note: no generateIntegerStem since this syntax was added later in ICU 67

/** @return Whether we successfully found and parsed a frac-sig option. */
bool parseFracSigOption(const StringSegment& segment, MacroProps& macros, UErrorCode& status);

/** @return Whether we successfully found and parsed a trailing zero option. */
bool parseTrailingZeroOption(const StringSegment& segment, MacroProps& macros, UErrorCode& status);

void parseIncrementOption(const StringSegment& segment, MacroProps& macros, UErrorCode& status);

void
generateIncrementOption(double increment, int32_t trailingZeros, UnicodeString& sb, UErrorCode& status);

void parseIntegerWidthOption(const StringSegment& segment, MacroProps& macros, UErrorCode& status);

void generateIntegerWidthOption(int32_t minInt, int32_t maxInt, UnicodeString& sb, UErrorCode& status);

void parseNumberingSystemOption(const StringSegment& segment, MacroProps& macros, UErrorCode& status);

void generateNumberingSystemOption(const NumberingSystem& ns, UnicodeString& sb, UErrorCode& status);

void parseScaleOption(const StringSegment& segment, MacroProps& macros, UErrorCode& status);

void generateScaleOption(int32_t magnitude, const DecNum* arbitrary, UnicodeString& sb,
                              UErrorCode& status);

} // namespace blueprint_helpers

/**
 * Class for utility methods for generating a token corresponding to each macro-prop. Each method
 * returns whether or not a token was written to the string builder.
 *
 * This needs to be a class, not a namespace, so it can be friended.
 */
class GeneratorHelpers {
  public:
    /**
     * Main skeleton generator function. Appends the normalized skeleton for the MacroProps to the given
     * StringBuilder.
     *
     * Internal: use the create() endpoint instead of this function.
     */
    static void generateSkeleton(const MacroProps& macros, UnicodeString& sb, UErrorCode& status);

  private:
    static bool notation(const MacroProps& macros, UnicodeString& sb, UErrorCode& status);

    static bool unit(const MacroProps& macros, UnicodeString& sb, UErrorCode& status);

    static bool usage(const MacroProps& macros, UnicodeString& sb, UErrorCode& status);

    static bool precision(const MacroProps& macros, UnicodeString& sb, UErrorCode& status);

    static bool roundingMode(const MacroProps& macros, UnicodeString& sb, UErrorCode& status);

    static bool grouping(const MacroProps& macros, UnicodeString& sb, UErrorCode& status);

    static bool integerWidth(const MacroProps& macros, UnicodeString& sb, UErrorCode& status);

    static bool symbols(const MacroProps& macros, UnicodeString& sb, UErrorCode& status);

    static bool unitWidth(const MacroProps& macros, UnicodeString& sb, UErrorCode& status);

    static bool sign(const MacroProps& macros, UnicodeString& sb, UErrorCode& status);

    static bool decimal(const MacroProps& macros, UnicodeString& sb, UErrorCode& status);

    static bool scale(const MacroProps& macros, UnicodeString& sb, UErrorCode& status);

};

/**
 * Struct for null-checking.
 * In Java, we can just check the object reference. In C++, we need a different method.
 */
struct SeenMacroProps {
    bool notation = false;
    bool unit = false;
    bool perUnit = false;
    bool usage = false;
    bool precision = false;
    bool roundingMode = false;
    bool grouper = false;
    bool padder = false;
    bool integerWidth = false;
    bool symbols = false;
    bool unitWidth = false;
    bool sign = false;
    bool decimal = false;
    bool scale = false;
};

namespace {

#define SKELETON_UCHAR_TO_CHAR(dest, src, start, end, status) (void)(dest); \
UPRV_BLOCK_MACRO_BEGIN { \
    UErrorCode conversionStatus = U_ZERO_ERROR; \
    (dest).appendInvariantChars({false, (src).getBuffer() + (start), (end) - (start)}, conversionStatus); \
    if (conversionStatus == U_INVARIANT_CONVERSION_ERROR) { \
        /* Don't propagate the invariant conversion error; it is a skeleton syntax error */ \
        (status) = U_NUMBER_SKELETON_SYNTAX_ERROR; \
        return; \
    } else if (U_FAILURE(conversionStatus)) { \
        (status) = conversionStatus; \
        return; \
    } \
} UPRV_BLOCK_MACRO_END

} // namespace

} // namespace impl
} // namespace number
U_NAMESPACE_END

#endif //__SOURCE_NUMBER_SKELETONS_H__
#endif /* #if !UCONFIG_NO_FORMATTING */
=======
// © 2018 and later: Unicode, Inc. and others.
// License & terms of use: http://www.unicode.org/copyright.html

#include "unicode/utypes.h"

#if !UCONFIG_NO_FORMATTING
#ifndef __SOURCE_NUMBER_SKELETONS_H__
#define __SOURCE_NUMBER_SKELETONS_H__

#include "number_types.h"
#include "numparse_types.h"
#include "unicode/ucharstrie.h"
#include "string_segment.h"

U_NAMESPACE_BEGIN
namespace number {
namespace impl {

// Forward-declaration
struct SeenMacroProps;

// namespace for enums and entrypoint functions
namespace skeleton {

////////////////////////////////////////////////////////////////////////////////////////
// NOTE: For examples of how to add a new stem to the number skeleton parser, see:    //
// https://github.com/unicode-org/icu/commit/a2a7982216b2348070dc71093775ac7195793d73 //
// and                                                                                //
// https://github.com/unicode-org/icu/commit/6fe86f3934a8a5701034f648a8f7c5087e84aa28 //
////////////////////////////////////////////////////////////////////////////////////////

/**
 * While parsing a skeleton, this enum records what type of option we expect to find next.
 */
enum ParseState {

    // Section 0: We expect whitespace or a stem, but not an option:

    STATE_NULL,

    // Section 1: We might accept an option, but it is not required:

    STATE_SCIENTIFIC,
    STATE_FRACTION_PRECISION,
    STATE_PRECISION,

    // Section 2: An option is required:

    STATE_INCREMENT_PRECISION,
    STATE_MEASURE_UNIT,
    STATE_PER_MEASURE_UNIT,
    STATE_IDENTIFIER_UNIT,
    STATE_UNIT_USAGE,
    STATE_CURRENCY_UNIT,
    STATE_INTEGER_WIDTH,
    STATE_NUMBERING_SYSTEM,
    STATE_SCALE,
};

/**
 * All possible stem literals have an entry in the StemEnum. The enum name is the kebab case stem
 * string literal written in upper snake case.
 *
 * @see StemToObject
 * @see #SERIALIZED_STEM_TRIE
 */
enum StemEnum {

    // Section 1: Stems that do not require an option:

    STEM_COMPACT_SHORT,
    STEM_COMPACT_LONG,
    STEM_SCIENTIFIC,
    STEM_ENGINEERING,
    STEM_NOTATION_SIMPLE,
    STEM_BASE_UNIT,
    STEM_PERCENT,
    STEM_PERMILLE,
    STEM_PERCENT_100, // concise-only
    STEM_PRECISION_INTEGER,
    STEM_PRECISION_UNLIMITED,
    STEM_PRECISION_CURRENCY_STANDARD,
    STEM_PRECISION_CURRENCY_CASH,
    STEM_ROUNDING_MODE_CEILING,
    STEM_ROUNDING_MODE_FLOOR,
    STEM_ROUNDING_MODE_DOWN,
    STEM_ROUNDING_MODE_UP,
    STEM_ROUNDING_MODE_HALF_EVEN,
    STEM_ROUNDING_MODE_HALF_ODD,
    STEM_ROUNDING_MODE_HALF_CEILING,
    STEM_ROUNDING_MODE_HALF_FLOOR,
    STEM_ROUNDING_MODE_HALF_DOWN,
    STEM_ROUNDING_MODE_HALF_UP,
    STEM_ROUNDING_MODE_UNNECESSARY,
    STEM_INTEGER_WIDTH_TRUNC,
    STEM_GROUP_OFF,
    STEM_GROUP_MIN2,
    STEM_GROUP_AUTO,
    STEM_GROUP_ON_ALIGNED,
    STEM_GROUP_THOUSANDS,
    STEM_LATIN,
    STEM_UNIT_WIDTH_NARROW,
    STEM_UNIT_WIDTH_SHORT,
    STEM_UNIT_WIDTH_FULL_NAME,
    STEM_UNIT_WIDTH_ISO_CODE,
    STEM_UNIT_WIDTH_FORMAL,
    STEM_UNIT_WIDTH_VARIANT,
    STEM_UNIT_WIDTH_HIDDEN,
    STEM_SIGN_AUTO,
    STEM_SIGN_ALWAYS,
    STEM_SIGN_NEVER,
    STEM_SIGN_ACCOUNTING,
    STEM_SIGN_ACCOUNTING_ALWAYS,
    STEM_SIGN_EXCEPT_ZERO,
    STEM_SIGN_ACCOUNTING_EXCEPT_ZERO,
    STEM_SIGN_NEGATIVE,
    STEM_SIGN_ACCOUNTING_NEGATIVE,
    STEM_DECIMAL_AUTO,
    STEM_DECIMAL_ALWAYS,

    // Section 2: Stems that DO require an option:

    STEM_PRECISION_INCREMENT,
    STEM_MEASURE_UNIT,
    STEM_PER_MEASURE_UNIT,
    STEM_UNIT,
    STEM_UNIT_USAGE,
    STEM_CURRENCY,
    STEM_INTEGER_WIDTH,
    STEM_NUMBERING_SYSTEM,
    STEM_SCALE,
};

/** Default wildcard char, accepted on input and printed in output */
constexpr char16_t kWildcardChar = u'*';

/** Alternative wildcard char, accept on input but not printed in output */
constexpr char16_t kAltWildcardChar = u'+';

/** Checks whether the char is a wildcard on input */
inline bool isWildcardChar(char16_t c) {
    return c == kWildcardChar || c == kAltWildcardChar;
}

/**
 * Creates a NumberFormatter corresponding to the given skeleton string.
 *
 * @param skeletonString
 *            A number skeleton string, possibly not in its shortest form.
 * @return An UnlocalizedNumberFormatter with behavior defined by the given skeleton string.
 */
UnlocalizedNumberFormatter create(
    const UnicodeString& skeletonString, UParseError* perror, UErrorCode& status);

/**
 * Create a skeleton string corresponding to the given NumberFormatter.
 *
 * @param macros
 *            The NumberFormatter options object.
 * @return A skeleton string in normalized form.
 */
UnicodeString generate(const MacroProps& macros, UErrorCode& status);

/**
 * Converts from a skeleton string to a MacroProps. This method contains the primary parse loop.
 *
 * Internal: use the create() endpoint instead of this function.
 */
MacroProps parseSkeleton(const UnicodeString& skeletonString, int32_t& errOffset, UErrorCode& status);

/**
 * Given that the current segment represents a stem, parse it and save the result.
 *
 * @return The next state after parsing this stem, corresponding to what subset of options to expect.
 */
ParseState parseStem(const StringSegment& segment, const UCharsTrie& stemTrie, SeenMacroProps& seen,
                     MacroProps& macros, UErrorCode& status);

/**
 * Given that the current segment represents an option, parse it and save the result.
 *
 * @return The next state after parsing this option, corresponding to what subset of options to
 *         expect next.
 */
ParseState
parseOption(ParseState stem, const StringSegment& segment, MacroProps& macros, UErrorCode& status);

} // namespace skeleton


/**
 * Namespace for utility methods that convert from StemEnum to corresponding objects or enums. This
 * applies to only the "Section 1" stems, those that are well-defined without an option.
 */
namespace stem_to_object {

Notation notation(skeleton::StemEnum stem);

MeasureUnit unit(skeleton::StemEnum stem);

Precision precision(skeleton::StemEnum stem);

UNumberFormatRoundingMode roundingMode(skeleton::StemEnum stem);

UNumberGroupingStrategy groupingStrategy(skeleton::StemEnum stem);

UNumberUnitWidth unitWidth(skeleton::StemEnum stem);

UNumberSignDisplay signDisplay(skeleton::StemEnum stem);

UNumberDecimalSeparatorDisplay decimalSeparatorDisplay(skeleton::StemEnum stem);

} // namespace stem_to_object

/**
 * Namespace for utility methods that convert from enums to stem strings. More complex object conversions
 * take place in the object_to_stem_string namespace.
 */
namespace enum_to_stem_string {

void roundingMode(UNumberFormatRoundingMode value, UnicodeString& sb);

void groupingStrategy(UNumberGroupingStrategy value, UnicodeString& sb);

void unitWidth(UNumberUnitWidth value, UnicodeString& sb);

void signDisplay(UNumberSignDisplay value, UnicodeString& sb);

void decimalSeparatorDisplay(UNumberDecimalSeparatorDisplay value, UnicodeString& sb);

} // namespace enum_to_stem_string

/**
 * Namespace for utility methods for processing stems and options that cannot be interpreted literally.
 */
namespace blueprint_helpers {

/** @return Whether we successfully found and parsed an exponent width option. */
bool parseExponentWidthOption(const StringSegment& segment, MacroProps& macros, UErrorCode& status);

void generateExponentWidthOption(int32_t minExponentDigits, UnicodeString& sb, UErrorCode& status);

/** @return Whether we successfully found and parsed an exponent sign option. */
bool parseExponentSignOption(const StringSegment& segment, MacroProps& macros, UErrorCode& status);

void parseCurrencyOption(const StringSegment& segment, MacroProps& macros, UErrorCode& status);

void generateCurrencyOption(const CurrencyUnit& currency, UnicodeString& sb, UErrorCode& status);

// "measure-unit/" is deprecated in favour of "unit/".
void parseMeasureUnitOption(const StringSegment& segment, MacroProps& macros, UErrorCode& status);

// "per-measure-unit/" is deprecated in favour of "unit/".
void parseMeasurePerUnitOption(const StringSegment& segment, MacroProps& macros, UErrorCode& status);

/**
 * Parses unit identifiers like "meter-per-second" and "foot-and-inch", as
 * specified via a "unit/" concise skeleton.
 */
void parseIdentifierUnitOption(const StringSegment& segment, MacroProps& macros, UErrorCode& status);

void parseUnitUsageOption(const StringSegment& segment, MacroProps& macros, UErrorCode& status);

void parseFractionStem(const StringSegment& segment, MacroProps& macros, UErrorCode& status);

void generateFractionStem(int32_t minFrac, int32_t maxFrac, UnicodeString& sb, UErrorCode& status);

void parseDigitsStem(const StringSegment& segment, MacroProps& macros, UErrorCode& status);

void generateDigitsStem(int32_t minSig, int32_t maxSig, UnicodeString& sb, UErrorCode& status);

void parseScientificStem(const StringSegment& segment, MacroProps& macros, UErrorCode& status);

// Note: no generateScientificStem since this syntax was added later in ICU 67

void parseIntegerStem(const StringSegment& segment, MacroProps& macros, UErrorCode& status);

// Note: no generateIntegerStem since this syntax was added later in ICU 67

/** @return Whether we successfully found and parsed a frac-sig option. */
bool parseFracSigOption(const StringSegment& segment, MacroProps& macros, UErrorCode& status);

/** @return Whether we successfully found and parsed a trailing zero option. */
bool parseTrailingZeroOption(const StringSegment& segment, MacroProps& macros, UErrorCode& status);

void parseIncrementOption(const StringSegment& segment, MacroProps& macros, UErrorCode& status);

void
generateIncrementOption(uint32_t increment, digits_t incrementMagnitude, int32_t minFrac, UnicodeString& sb, UErrorCode& status);

void parseIntegerWidthOption(const StringSegment& segment, MacroProps& macros, UErrorCode& status);

void generateIntegerWidthOption(int32_t minInt, int32_t maxInt, UnicodeString& sb, UErrorCode& status);

void parseNumberingSystemOption(const StringSegment& segment, MacroProps& macros, UErrorCode& status);

void generateNumberingSystemOption(const NumberingSystem& ns, UnicodeString& sb, UErrorCode& status);

void parseScaleOption(const StringSegment& segment, MacroProps& macros, UErrorCode& status);

void generateScaleOption(int32_t magnitude, const DecNum* arbitrary, UnicodeString& sb,
                              UErrorCode& status);

} // namespace blueprint_helpers

/**
 * Class for utility methods for generating a token corresponding to each macro-prop. Each method
 * returns whether or not a token was written to the string builder.
 *
 * This needs to be a class, not a namespace, so it can be friended.
 */
class GeneratorHelpers {
  public:
    /**
     * Main skeleton generator function. Appends the normalized skeleton for the MacroProps to the given
     * StringBuilder.
     *
     * Internal: use the create() endpoint instead of this function.
     */
    static void generateSkeleton(const MacroProps& macros, UnicodeString& sb, UErrorCode& status);

  private:
    static bool notation(const MacroProps& macros, UnicodeString& sb, UErrorCode& status);

    static bool unit(const MacroProps& macros, UnicodeString& sb, UErrorCode& status);

    static bool usage(const MacroProps& macros, UnicodeString& sb, UErrorCode& status);

    static bool precision(const MacroProps& macros, UnicodeString& sb, UErrorCode& status);

    static bool roundingMode(const MacroProps& macros, UnicodeString& sb, UErrorCode& status);

    static bool grouping(const MacroProps& macros, UnicodeString& sb, UErrorCode& status);

    static bool integerWidth(const MacroProps& macros, UnicodeString& sb, UErrorCode& status);

    static bool symbols(const MacroProps& macros, UnicodeString& sb, UErrorCode& status);

    static bool unitWidth(const MacroProps& macros, UnicodeString& sb, UErrorCode& status);

    static bool sign(const MacroProps& macros, UnicodeString& sb, UErrorCode& status);

    static bool decimal(const MacroProps& macros, UnicodeString& sb, UErrorCode& status);

    static bool scale(const MacroProps& macros, UnicodeString& sb, UErrorCode& status);

};

/**
 * Struct for null-checking.
 * In Java, we can just check the object reference. In C++, we need a different method.
 */
struct SeenMacroProps {
    bool notation = false;
    bool unit = false;
    bool perUnit = false;
    bool usage = false;
    bool precision = false;
    bool roundingMode = false;
    bool grouper = false;
    bool padder = false;
    bool integerWidth = false;
    bool symbols = false;
    bool unitWidth = false;
    bool sign = false;
    bool decimal = false;
    bool scale = false;
};

namespace {

#define SKELETON_UCHAR_TO_CHAR(dest, src, start, end, status) (void)(dest); \
UPRV_BLOCK_MACRO_BEGIN { \
    UErrorCode conversionStatus = U_ZERO_ERROR; \
    (dest).appendInvariantChars({false, (src).getBuffer() + (start), (end) - (start)}, conversionStatus); \
    if (conversionStatus == U_INVARIANT_CONVERSION_ERROR) { \
        /* Don't propagate the invariant conversion error; it is a skeleton syntax error */ \
        (status) = U_NUMBER_SKELETON_SYNTAX_ERROR; \
        return; \
    } else if (U_FAILURE(conversionStatus)) { \
        (status) = conversionStatus; \
        return; \
    } \
} UPRV_BLOCK_MACRO_END

} // namespace

} // namespace impl
} // namespace number
U_NAMESPACE_END

#endif //__SOURCE_NUMBER_SKELETONS_H__
#endif /* #if !UCONFIG_NO_FORMATTING */
>>>>>>> a8a80be5
<|MERGE_RESOLUTION|>--- conflicted
+++ resolved
@@ -1,788 +1,393 @@
-<<<<<<< HEAD
-// © 2018 and later: Unicode, Inc. and others.
-// License & terms of use: http://www.unicode.org/copyright.html
-
-#include "unicode/utypes.h"
-
-#if !UCONFIG_NO_FORMATTING
-#ifndef __SOURCE_NUMBER_SKELETONS_H__
-#define __SOURCE_NUMBER_SKELETONS_H__
-
-#include "number_types.h"
-#include "numparse_types.h"
-#include "unicode/ucharstrie.h"
-#include "string_segment.h"
-
-U_NAMESPACE_BEGIN
-namespace number {
-namespace impl {
-
-// Forward-declaration
-struct SeenMacroProps;
-
-// namespace for enums and entrypoint functions
-namespace skeleton {
-
-////////////////////////////////////////////////////////////////////////////////////////
-// NOTE: For examples of how to add a new stem to the number skeleton parser, see:    //
-// https://github.com/unicode-org/icu/commit/a2a7982216b2348070dc71093775ac7195793d73 //
-// and                                                                                //
-// https://github.com/unicode-org/icu/commit/6fe86f3934a8a5701034f648a8f7c5087e84aa28 //
-////////////////////////////////////////////////////////////////////////////////////////
-
-/**
- * While parsing a skeleton, this enum records what type of option we expect to find next.
- */
-enum ParseState {
-
-    // Section 0: We expect whitespace or a stem, but not an option:
-
-    STATE_NULL,
-
-    // Section 1: We might accept an option, but it is not required:
-
-    STATE_SCIENTIFIC,
-    STATE_FRACTION_PRECISION,
-    STATE_PRECISION,
-
-    // Section 2: An option is required:
-
-    STATE_INCREMENT_PRECISION,
-    STATE_MEASURE_UNIT,
-    STATE_PER_MEASURE_UNIT,
-    STATE_IDENTIFIER_UNIT,
-    STATE_UNIT_USAGE,
-    STATE_CURRENCY_UNIT,
-    STATE_INTEGER_WIDTH,
-    STATE_NUMBERING_SYSTEM,
-    STATE_SCALE,
-};
-
-/**
- * All possible stem literals have an entry in the StemEnum. The enum name is the kebab case stem
- * string literal written in upper snake case.
- *
- * @see StemToObject
- * @see #SERIALIZED_STEM_TRIE
- */
-enum StemEnum {
-
-    // Section 1: Stems that do not require an option:
-
-    STEM_COMPACT_SHORT,
-    STEM_COMPACT_LONG,
-    STEM_SCIENTIFIC,
-    STEM_ENGINEERING,
-    STEM_NOTATION_SIMPLE,
-    STEM_BASE_UNIT,
-    STEM_PERCENT,
-    STEM_PERMILLE,
-    STEM_PERCENT_100, // concise-only
-    STEM_PRECISION_INTEGER,
-    STEM_PRECISION_UNLIMITED,
-    STEM_PRECISION_CURRENCY_STANDARD,
-    STEM_PRECISION_CURRENCY_CASH,
-    STEM_ROUNDING_MODE_CEILING,
-    STEM_ROUNDING_MODE_FLOOR,
-    STEM_ROUNDING_MODE_DOWN,
-    STEM_ROUNDING_MODE_UP,
-    STEM_ROUNDING_MODE_HALF_EVEN,
-    STEM_ROUNDING_MODE_HALF_ODD,
-    STEM_ROUNDING_MODE_HALF_CEILING,
-    STEM_ROUNDING_MODE_HALF_FLOOR,
-    STEM_ROUNDING_MODE_HALF_DOWN,
-    STEM_ROUNDING_MODE_HALF_UP,
-    STEM_ROUNDING_MODE_UNNECESSARY,
-    STEM_GROUP_OFF,
-    STEM_GROUP_MIN2,
-    STEM_GROUP_AUTO,
-    STEM_GROUP_ON_ALIGNED,
-    STEM_GROUP_THOUSANDS,
-    STEM_LATIN,
-    STEM_UNIT_WIDTH_NARROW,
-    STEM_UNIT_WIDTH_SHORT,
-    STEM_UNIT_WIDTH_FULL_NAME,
-    STEM_UNIT_WIDTH_ISO_CODE,
-    STEM_UNIT_WIDTH_FORMAL,
-    STEM_UNIT_WIDTH_VARIANT,
-    STEM_UNIT_WIDTH_HIDDEN,
-    STEM_SIGN_AUTO,
-    STEM_SIGN_ALWAYS,
-    STEM_SIGN_NEVER,
-    STEM_SIGN_ACCOUNTING,
-    STEM_SIGN_ACCOUNTING_ALWAYS,
-    STEM_SIGN_EXCEPT_ZERO,
-    STEM_SIGN_ACCOUNTING_EXCEPT_ZERO,
-    STEM_SIGN_NEGATIVE,
-    STEM_SIGN_ACCOUNTING_NEGATIVE,
-    STEM_DECIMAL_AUTO,
-    STEM_DECIMAL_ALWAYS,
-
-    // Section 2: Stems that DO require an option:
-
-    STEM_PRECISION_INCREMENT,
-    STEM_MEASURE_UNIT,
-    STEM_PER_MEASURE_UNIT,
-    STEM_UNIT,
-    STEM_UNIT_USAGE,
-    STEM_CURRENCY,
-    STEM_INTEGER_WIDTH,
-    STEM_NUMBERING_SYSTEM,
-    STEM_SCALE,
-};
-
-/** Default wildcard char, accepted on input and printed in output */
-constexpr char16_t kWildcardChar = u'*';
-
-/** Alternative wildcard char, accept on input but not printed in output */
-constexpr char16_t kAltWildcardChar = u'+';
-
-/** Checks whether the char is a wildcard on input */
-inline bool isWildcardChar(char16_t c) {
-    return c == kWildcardChar || c == kAltWildcardChar;
-}
-
-/**
- * Creates a NumberFormatter corresponding to the given skeleton string.
- *
- * @param skeletonString
- *            A number skeleton string, possibly not in its shortest form.
- * @return An UnlocalizedNumberFormatter with behavior defined by the given skeleton string.
- */
-UnlocalizedNumberFormatter create(
-    const UnicodeString& skeletonString, UParseError* perror, UErrorCode& status);
-
-/**
- * Create a skeleton string corresponding to the given NumberFormatter.
- *
- * @param macros
- *            The NumberFormatter options object.
- * @return A skeleton string in normalized form.
- */
-UnicodeString generate(const MacroProps& macros, UErrorCode& status);
-
-/**
- * Converts from a skeleton string to a MacroProps. This method contains the primary parse loop.
- *
- * Internal: use the create() endpoint instead of this function.
- */
-MacroProps parseSkeleton(const UnicodeString& skeletonString, int32_t& errOffset, UErrorCode& status);
-
-/**
- * Given that the current segment represents a stem, parse it and save the result.
- *
- * @return The next state after parsing this stem, corresponding to what subset of options to expect.
- */
-ParseState parseStem(const StringSegment& segment, const UCharsTrie& stemTrie, SeenMacroProps& seen,
-                     MacroProps& macros, UErrorCode& status);
-
-/**
- * Given that the current segment represents an option, parse it and save the result.
- *
- * @return The next state after parsing this option, corresponding to what subset of options to
- *         expect next.
- */
-ParseState
-parseOption(ParseState stem, const StringSegment& segment, MacroProps& macros, UErrorCode& status);
-
-} // namespace skeleton
-
-
-/**
- * Namespace for utility methods that convert from StemEnum to corresponding objects or enums. This
- * applies to only the "Section 1" stems, those that are well-defined without an option.
- */
-namespace stem_to_object {
-
-Notation notation(skeleton::StemEnum stem);
-
-MeasureUnit unit(skeleton::StemEnum stem);
-
-Precision precision(skeleton::StemEnum stem);
-
-UNumberFormatRoundingMode roundingMode(skeleton::StemEnum stem);
-
-UNumberGroupingStrategy groupingStrategy(skeleton::StemEnum stem);
-
-UNumberUnitWidth unitWidth(skeleton::StemEnum stem);
-
-UNumberSignDisplay signDisplay(skeleton::StemEnum stem);
-
-UNumberDecimalSeparatorDisplay decimalSeparatorDisplay(skeleton::StemEnum stem);
-
-} // namespace stem_to_object
-
-/**
- * Namespace for utility methods that convert from enums to stem strings. More complex object conversions
- * take place in the object_to_stem_string namespace.
- */
-namespace enum_to_stem_string {
-
-void roundingMode(UNumberFormatRoundingMode value, UnicodeString& sb);
-
-void groupingStrategy(UNumberGroupingStrategy value, UnicodeString& sb);
-
-void unitWidth(UNumberUnitWidth value, UnicodeString& sb);
-
-void signDisplay(UNumberSignDisplay value, UnicodeString& sb);
-
-void decimalSeparatorDisplay(UNumberDecimalSeparatorDisplay value, UnicodeString& sb);
-
-} // namespace enum_to_stem_string
-
-/**
- * Namespace for utility methods for processing stems and options that cannot be interpreted literally.
- */
-namespace blueprint_helpers {
-
-/** @return Whether we successfully found and parsed an exponent width option. */
-bool parseExponentWidthOption(const StringSegment& segment, MacroProps& macros, UErrorCode& status);
-
-void generateExponentWidthOption(int32_t minExponentDigits, UnicodeString& sb, UErrorCode& status);
-
-/** @return Whether we successfully found and parsed an exponent sign option. */
-bool parseExponentSignOption(const StringSegment& segment, MacroProps& macros, UErrorCode& status);
-
-void parseCurrencyOption(const StringSegment& segment, MacroProps& macros, UErrorCode& status);
-
-void generateCurrencyOption(const CurrencyUnit& currency, UnicodeString& sb, UErrorCode& status);
-
-// "measure-unit/" is deprecated in favour of "unit/".
-void parseMeasureUnitOption(const StringSegment& segment, MacroProps& macros, UErrorCode& status);
-
-// "per-measure-unit/" is deprecated in favour of "unit/".
-void parseMeasurePerUnitOption(const StringSegment& segment, MacroProps& macros, UErrorCode& status);
-
-/**
- * Parses unit identifiers like "meter-per-second" and "foot-and-inch", as
- * specified via a "unit/" concise skeleton.
- */
-void parseIdentifierUnitOption(const StringSegment& segment, MacroProps& macros, UErrorCode& status);
-
-void parseUnitUsageOption(const StringSegment& segment, MacroProps& macros, UErrorCode& status);
-
-void parseFractionStem(const StringSegment& segment, MacroProps& macros, UErrorCode& status);
-
-void generateFractionStem(int32_t minFrac, int32_t maxFrac, UnicodeString& sb, UErrorCode& status);
-
-void parseDigitsStem(const StringSegment& segment, MacroProps& macros, UErrorCode& status);
-
-void generateDigitsStem(int32_t minSig, int32_t maxSig, UnicodeString& sb, UErrorCode& status);
-
-void parseScientificStem(const StringSegment& segment, MacroProps& macros, UErrorCode& status);
-
-// Note: no generateScientificStem since this syntax was added later in ICU 67
-
-void parseIntegerStem(const StringSegment& segment, MacroProps& macros, UErrorCode& status);
-
-// Note: no generateIntegerStem since this syntax was added later in ICU 67
-
-/** @return Whether we successfully found and parsed a frac-sig option. */
-bool parseFracSigOption(const StringSegment& segment, MacroProps& macros, UErrorCode& status);
-
-/** @return Whether we successfully found and parsed a trailing zero option. */
-bool parseTrailingZeroOption(const StringSegment& segment, MacroProps& macros, UErrorCode& status);
-
-void parseIncrementOption(const StringSegment& segment, MacroProps& macros, UErrorCode& status);
-
-void
-generateIncrementOption(double increment, int32_t trailingZeros, UnicodeString& sb, UErrorCode& status);
-
-void parseIntegerWidthOption(const StringSegment& segment, MacroProps& macros, UErrorCode& status);
-
-void generateIntegerWidthOption(int32_t minInt, int32_t maxInt, UnicodeString& sb, UErrorCode& status);
-
-void parseNumberingSystemOption(const StringSegment& segment, MacroProps& macros, UErrorCode& status);
-
-void generateNumberingSystemOption(const NumberingSystem& ns, UnicodeString& sb, UErrorCode& status);
-
-void parseScaleOption(const StringSegment& segment, MacroProps& macros, UErrorCode& status);
-
-void generateScaleOption(int32_t magnitude, const DecNum* arbitrary, UnicodeString& sb,
-                              UErrorCode& status);
-
-} // namespace blueprint_helpers
-
-/**
- * Class for utility methods for generating a token corresponding to each macro-prop. Each method
- * returns whether or not a token was written to the string builder.
- *
- * This needs to be a class, not a namespace, so it can be friended.
- */
-class GeneratorHelpers {
-  public:
-    /**
-     * Main skeleton generator function. Appends the normalized skeleton for the MacroProps to the given
-     * StringBuilder.
-     *
-     * Internal: use the create() endpoint instead of this function.
-     */
-    static void generateSkeleton(const MacroProps& macros, UnicodeString& sb, UErrorCode& status);
-
-  private:
-    static bool notation(const MacroProps& macros, UnicodeString& sb, UErrorCode& status);
-
-    static bool unit(const MacroProps& macros, UnicodeString& sb, UErrorCode& status);
-
-    static bool usage(const MacroProps& macros, UnicodeString& sb, UErrorCode& status);
-
-    static bool precision(const MacroProps& macros, UnicodeString& sb, UErrorCode& status);
-
-    static bool roundingMode(const MacroProps& macros, UnicodeString& sb, UErrorCode& status);
-
-    static bool grouping(const MacroProps& macros, UnicodeString& sb, UErrorCode& status);
-
-    static bool integerWidth(const MacroProps& macros, UnicodeString& sb, UErrorCode& status);
-
-    static bool symbols(const MacroProps& macros, UnicodeString& sb, UErrorCode& status);
-
-    static bool unitWidth(const MacroProps& macros, UnicodeString& sb, UErrorCode& status);
-
-    static bool sign(const MacroProps& macros, UnicodeString& sb, UErrorCode& status);
-
-    static bool decimal(const MacroProps& macros, UnicodeString& sb, UErrorCode& status);
-
-    static bool scale(const MacroProps& macros, UnicodeString& sb, UErrorCode& status);
-
-};
-
-/**
- * Struct for null-checking.
- * In Java, we can just check the object reference. In C++, we need a different method.
- */
-struct SeenMacroProps {
-    bool notation = false;
-    bool unit = false;
-    bool perUnit = false;
-    bool usage = false;
-    bool precision = false;
-    bool roundingMode = false;
-    bool grouper = false;
-    bool padder = false;
-    bool integerWidth = false;
-    bool symbols = false;
-    bool unitWidth = false;
-    bool sign = false;
-    bool decimal = false;
-    bool scale = false;
-};
-
-namespace {
-
-#define SKELETON_UCHAR_TO_CHAR(dest, src, start, end, status) (void)(dest); \
-UPRV_BLOCK_MACRO_BEGIN { \
-    UErrorCode conversionStatus = U_ZERO_ERROR; \
-    (dest).appendInvariantChars({false, (src).getBuffer() + (start), (end) - (start)}, conversionStatus); \
-    if (conversionStatus == U_INVARIANT_CONVERSION_ERROR) { \
-        /* Don't propagate the invariant conversion error; it is a skeleton syntax error */ \
-        (status) = U_NUMBER_SKELETON_SYNTAX_ERROR; \
-        return; \
-    } else if (U_FAILURE(conversionStatus)) { \
-        (status) = conversionStatus; \
-        return; \
-    } \
-} UPRV_BLOCK_MACRO_END
-
-} // namespace
-
-} // namespace impl
-} // namespace number
-U_NAMESPACE_END
-
-#endif //__SOURCE_NUMBER_SKELETONS_H__
-#endif /* #if !UCONFIG_NO_FORMATTING */
-=======
-// © 2018 and later: Unicode, Inc. and others.
-// License & terms of use: http://www.unicode.org/copyright.html
-
-#include "unicode/utypes.h"
-
-#if !UCONFIG_NO_FORMATTING
-#ifndef __SOURCE_NUMBER_SKELETONS_H__
-#define __SOURCE_NUMBER_SKELETONS_H__
-
-#include "number_types.h"
-#include "numparse_types.h"
-#include "unicode/ucharstrie.h"
-#include "string_segment.h"
-
-U_NAMESPACE_BEGIN
-namespace number {
-namespace impl {
-
-// Forward-declaration
-struct SeenMacroProps;
-
-// namespace for enums and entrypoint functions
-namespace skeleton {
-
-////////////////////////////////////////////////////////////////////////////////////////
-// NOTE: For examples of how to add a new stem to the number skeleton parser, see:    //
-// https://github.com/unicode-org/icu/commit/a2a7982216b2348070dc71093775ac7195793d73 //
-// and                                                                                //
-// https://github.com/unicode-org/icu/commit/6fe86f3934a8a5701034f648a8f7c5087e84aa28 //
-////////////////////////////////////////////////////////////////////////////////////////
-
-/**
- * While parsing a skeleton, this enum records what type of option we expect to find next.
- */
-enum ParseState {
-
-    // Section 0: We expect whitespace or a stem, but not an option:
-
-    STATE_NULL,
-
-    // Section 1: We might accept an option, but it is not required:
-
-    STATE_SCIENTIFIC,
-    STATE_FRACTION_PRECISION,
-    STATE_PRECISION,
-
-    // Section 2: An option is required:
-
-    STATE_INCREMENT_PRECISION,
-    STATE_MEASURE_UNIT,
-    STATE_PER_MEASURE_UNIT,
-    STATE_IDENTIFIER_UNIT,
-    STATE_UNIT_USAGE,
-    STATE_CURRENCY_UNIT,
-    STATE_INTEGER_WIDTH,
-    STATE_NUMBERING_SYSTEM,
-    STATE_SCALE,
-};
-
-/**
- * All possible stem literals have an entry in the StemEnum. The enum name is the kebab case stem
- * string literal written in upper snake case.
- *
- * @see StemToObject
- * @see #SERIALIZED_STEM_TRIE
- */
-enum StemEnum {
-
-    // Section 1: Stems that do not require an option:
-
-    STEM_COMPACT_SHORT,
-    STEM_COMPACT_LONG,
-    STEM_SCIENTIFIC,
-    STEM_ENGINEERING,
-    STEM_NOTATION_SIMPLE,
-    STEM_BASE_UNIT,
-    STEM_PERCENT,
-    STEM_PERMILLE,
-    STEM_PERCENT_100, // concise-only
-    STEM_PRECISION_INTEGER,
-    STEM_PRECISION_UNLIMITED,
-    STEM_PRECISION_CURRENCY_STANDARD,
-    STEM_PRECISION_CURRENCY_CASH,
-    STEM_ROUNDING_MODE_CEILING,
-    STEM_ROUNDING_MODE_FLOOR,
-    STEM_ROUNDING_MODE_DOWN,
-    STEM_ROUNDING_MODE_UP,
-    STEM_ROUNDING_MODE_HALF_EVEN,
-    STEM_ROUNDING_MODE_HALF_ODD,
-    STEM_ROUNDING_MODE_HALF_CEILING,
-    STEM_ROUNDING_MODE_HALF_FLOOR,
-    STEM_ROUNDING_MODE_HALF_DOWN,
-    STEM_ROUNDING_MODE_HALF_UP,
-    STEM_ROUNDING_MODE_UNNECESSARY,
-    STEM_INTEGER_WIDTH_TRUNC,
-    STEM_GROUP_OFF,
-    STEM_GROUP_MIN2,
-    STEM_GROUP_AUTO,
-    STEM_GROUP_ON_ALIGNED,
-    STEM_GROUP_THOUSANDS,
-    STEM_LATIN,
-    STEM_UNIT_WIDTH_NARROW,
-    STEM_UNIT_WIDTH_SHORT,
-    STEM_UNIT_WIDTH_FULL_NAME,
-    STEM_UNIT_WIDTH_ISO_CODE,
-    STEM_UNIT_WIDTH_FORMAL,
-    STEM_UNIT_WIDTH_VARIANT,
-    STEM_UNIT_WIDTH_HIDDEN,
-    STEM_SIGN_AUTO,
-    STEM_SIGN_ALWAYS,
-    STEM_SIGN_NEVER,
-    STEM_SIGN_ACCOUNTING,
-    STEM_SIGN_ACCOUNTING_ALWAYS,
-    STEM_SIGN_EXCEPT_ZERO,
-    STEM_SIGN_ACCOUNTING_EXCEPT_ZERO,
-    STEM_SIGN_NEGATIVE,
-    STEM_SIGN_ACCOUNTING_NEGATIVE,
-    STEM_DECIMAL_AUTO,
-    STEM_DECIMAL_ALWAYS,
-
-    // Section 2: Stems that DO require an option:
-
-    STEM_PRECISION_INCREMENT,
-    STEM_MEASURE_UNIT,
-    STEM_PER_MEASURE_UNIT,
-    STEM_UNIT,
-    STEM_UNIT_USAGE,
-    STEM_CURRENCY,
-    STEM_INTEGER_WIDTH,
-    STEM_NUMBERING_SYSTEM,
-    STEM_SCALE,
-};
-
-/** Default wildcard char, accepted on input and printed in output */
-constexpr char16_t kWildcardChar = u'*';
-
-/** Alternative wildcard char, accept on input but not printed in output */
-constexpr char16_t kAltWildcardChar = u'+';
-
-/** Checks whether the char is a wildcard on input */
-inline bool isWildcardChar(char16_t c) {
-    return c == kWildcardChar || c == kAltWildcardChar;
-}
-
-/**
- * Creates a NumberFormatter corresponding to the given skeleton string.
- *
- * @param skeletonString
- *            A number skeleton string, possibly not in its shortest form.
- * @return An UnlocalizedNumberFormatter with behavior defined by the given skeleton string.
- */
-UnlocalizedNumberFormatter create(
-    const UnicodeString& skeletonString, UParseError* perror, UErrorCode& status);
-
-/**
- * Create a skeleton string corresponding to the given NumberFormatter.
- *
- * @param macros
- *            The NumberFormatter options object.
- * @return A skeleton string in normalized form.
- */
-UnicodeString generate(const MacroProps& macros, UErrorCode& status);
-
-/**
- * Converts from a skeleton string to a MacroProps. This method contains the primary parse loop.
- *
- * Internal: use the create() endpoint instead of this function.
- */
-MacroProps parseSkeleton(const UnicodeString& skeletonString, int32_t& errOffset, UErrorCode& status);
-
-/**
- * Given that the current segment represents a stem, parse it and save the result.
- *
- * @return The next state after parsing this stem, corresponding to what subset of options to expect.
- */
-ParseState parseStem(const StringSegment& segment, const UCharsTrie& stemTrie, SeenMacroProps& seen,
-                     MacroProps& macros, UErrorCode& status);
-
-/**
- * Given that the current segment represents an option, parse it and save the result.
- *
- * @return The next state after parsing this option, corresponding to what subset of options to
- *         expect next.
- */
-ParseState
-parseOption(ParseState stem, const StringSegment& segment, MacroProps& macros, UErrorCode& status);
-
-} // namespace skeleton
-
-
-/**
- * Namespace for utility methods that convert from StemEnum to corresponding objects or enums. This
- * applies to only the "Section 1" stems, those that are well-defined without an option.
- */
-namespace stem_to_object {
-
-Notation notation(skeleton::StemEnum stem);
-
-MeasureUnit unit(skeleton::StemEnum stem);
-
-Precision precision(skeleton::StemEnum stem);
-
-UNumberFormatRoundingMode roundingMode(skeleton::StemEnum stem);
-
-UNumberGroupingStrategy groupingStrategy(skeleton::StemEnum stem);
-
-UNumberUnitWidth unitWidth(skeleton::StemEnum stem);
-
-UNumberSignDisplay signDisplay(skeleton::StemEnum stem);
-
-UNumberDecimalSeparatorDisplay decimalSeparatorDisplay(skeleton::StemEnum stem);
-
-} // namespace stem_to_object
-
-/**
- * Namespace for utility methods that convert from enums to stem strings. More complex object conversions
- * take place in the object_to_stem_string namespace.
- */
-namespace enum_to_stem_string {
-
-void roundingMode(UNumberFormatRoundingMode value, UnicodeString& sb);
-
-void groupingStrategy(UNumberGroupingStrategy value, UnicodeString& sb);
-
-void unitWidth(UNumberUnitWidth value, UnicodeString& sb);
-
-void signDisplay(UNumberSignDisplay value, UnicodeString& sb);
-
-void decimalSeparatorDisplay(UNumberDecimalSeparatorDisplay value, UnicodeString& sb);
-
-} // namespace enum_to_stem_string
-
-/**
- * Namespace for utility methods for processing stems and options that cannot be interpreted literally.
- */
-namespace blueprint_helpers {
-
-/** @return Whether we successfully found and parsed an exponent width option. */
-bool parseExponentWidthOption(const StringSegment& segment, MacroProps& macros, UErrorCode& status);
-
-void generateExponentWidthOption(int32_t minExponentDigits, UnicodeString& sb, UErrorCode& status);
-
-/** @return Whether we successfully found and parsed an exponent sign option. */
-bool parseExponentSignOption(const StringSegment& segment, MacroProps& macros, UErrorCode& status);
-
-void parseCurrencyOption(const StringSegment& segment, MacroProps& macros, UErrorCode& status);
-
-void generateCurrencyOption(const CurrencyUnit& currency, UnicodeString& sb, UErrorCode& status);
-
-// "measure-unit/" is deprecated in favour of "unit/".
-void parseMeasureUnitOption(const StringSegment& segment, MacroProps& macros, UErrorCode& status);
-
-// "per-measure-unit/" is deprecated in favour of "unit/".
-void parseMeasurePerUnitOption(const StringSegment& segment, MacroProps& macros, UErrorCode& status);
-
-/**
- * Parses unit identifiers like "meter-per-second" and "foot-and-inch", as
- * specified via a "unit/" concise skeleton.
- */
-void parseIdentifierUnitOption(const StringSegment& segment, MacroProps& macros, UErrorCode& status);
-
-void parseUnitUsageOption(const StringSegment& segment, MacroProps& macros, UErrorCode& status);
-
-void parseFractionStem(const StringSegment& segment, MacroProps& macros, UErrorCode& status);
-
-void generateFractionStem(int32_t minFrac, int32_t maxFrac, UnicodeString& sb, UErrorCode& status);
-
-void parseDigitsStem(const StringSegment& segment, MacroProps& macros, UErrorCode& status);
-
-void generateDigitsStem(int32_t minSig, int32_t maxSig, UnicodeString& sb, UErrorCode& status);
-
-void parseScientificStem(const StringSegment& segment, MacroProps& macros, UErrorCode& status);
-
-// Note: no generateScientificStem since this syntax was added later in ICU 67
-
-void parseIntegerStem(const StringSegment& segment, MacroProps& macros, UErrorCode& status);
-
-// Note: no generateIntegerStem since this syntax was added later in ICU 67
-
-/** @return Whether we successfully found and parsed a frac-sig option. */
-bool parseFracSigOption(const StringSegment& segment, MacroProps& macros, UErrorCode& status);
-
-/** @return Whether we successfully found and parsed a trailing zero option. */
-bool parseTrailingZeroOption(const StringSegment& segment, MacroProps& macros, UErrorCode& status);
-
-void parseIncrementOption(const StringSegment& segment, MacroProps& macros, UErrorCode& status);
-
-void
-generateIncrementOption(uint32_t increment, digits_t incrementMagnitude, int32_t minFrac, UnicodeString& sb, UErrorCode& status);
-
-void parseIntegerWidthOption(const StringSegment& segment, MacroProps& macros, UErrorCode& status);
-
-void generateIntegerWidthOption(int32_t minInt, int32_t maxInt, UnicodeString& sb, UErrorCode& status);
-
-void parseNumberingSystemOption(const StringSegment& segment, MacroProps& macros, UErrorCode& status);
-
-void generateNumberingSystemOption(const NumberingSystem& ns, UnicodeString& sb, UErrorCode& status);
-
-void parseScaleOption(const StringSegment& segment, MacroProps& macros, UErrorCode& status);
-
-void generateScaleOption(int32_t magnitude, const DecNum* arbitrary, UnicodeString& sb,
-                              UErrorCode& status);
-
-} // namespace blueprint_helpers
-
-/**
- * Class for utility methods for generating a token corresponding to each macro-prop. Each method
- * returns whether or not a token was written to the string builder.
- *
- * This needs to be a class, not a namespace, so it can be friended.
- */
-class GeneratorHelpers {
-  public:
-    /**
-     * Main skeleton generator function. Appends the normalized skeleton for the MacroProps to the given
-     * StringBuilder.
-     *
-     * Internal: use the create() endpoint instead of this function.
-     */
-    static void generateSkeleton(const MacroProps& macros, UnicodeString& sb, UErrorCode& status);
-
-  private:
-    static bool notation(const MacroProps& macros, UnicodeString& sb, UErrorCode& status);
-
-    static bool unit(const MacroProps& macros, UnicodeString& sb, UErrorCode& status);
-
-    static bool usage(const MacroProps& macros, UnicodeString& sb, UErrorCode& status);
-
-    static bool precision(const MacroProps& macros, UnicodeString& sb, UErrorCode& status);
-
-    static bool roundingMode(const MacroProps& macros, UnicodeString& sb, UErrorCode& status);
-
-    static bool grouping(const MacroProps& macros, UnicodeString& sb, UErrorCode& status);
-
-    static bool integerWidth(const MacroProps& macros, UnicodeString& sb, UErrorCode& status);
-
-    static bool symbols(const MacroProps& macros, UnicodeString& sb, UErrorCode& status);
-
-    static bool unitWidth(const MacroProps& macros, UnicodeString& sb, UErrorCode& status);
-
-    static bool sign(const MacroProps& macros, UnicodeString& sb, UErrorCode& status);
-
-    static bool decimal(const MacroProps& macros, UnicodeString& sb, UErrorCode& status);
-
-    static bool scale(const MacroProps& macros, UnicodeString& sb, UErrorCode& status);
-
-};
-
-/**
- * Struct for null-checking.
- * In Java, we can just check the object reference. In C++, we need a different method.
- */
-struct SeenMacroProps {
-    bool notation = false;
-    bool unit = false;
-    bool perUnit = false;
-    bool usage = false;
-    bool precision = false;
-    bool roundingMode = false;
-    bool grouper = false;
-    bool padder = false;
-    bool integerWidth = false;
-    bool symbols = false;
-    bool unitWidth = false;
-    bool sign = false;
-    bool decimal = false;
-    bool scale = false;
-};
-
-namespace {
-
-#define SKELETON_UCHAR_TO_CHAR(dest, src, start, end, status) (void)(dest); \
-UPRV_BLOCK_MACRO_BEGIN { \
-    UErrorCode conversionStatus = U_ZERO_ERROR; \
-    (dest).appendInvariantChars({false, (src).getBuffer() + (start), (end) - (start)}, conversionStatus); \
-    if (conversionStatus == U_INVARIANT_CONVERSION_ERROR) { \
-        /* Don't propagate the invariant conversion error; it is a skeleton syntax error */ \
-        (status) = U_NUMBER_SKELETON_SYNTAX_ERROR; \
-        return; \
-    } else if (U_FAILURE(conversionStatus)) { \
-        (status) = conversionStatus; \
-        return; \
-    } \
-} UPRV_BLOCK_MACRO_END
-
-} // namespace
-
-} // namespace impl
-} // namespace number
-U_NAMESPACE_END
-
-#endif //__SOURCE_NUMBER_SKELETONS_H__
-#endif /* #if !UCONFIG_NO_FORMATTING */
->>>>>>> a8a80be5
+// © 2018 and later: Unicode, Inc. and others.
+// License & terms of use: http://www.unicode.org/copyright.html
+
+#include "unicode/utypes.h"
+
+#if !UCONFIG_NO_FORMATTING
+#ifndef __SOURCE_NUMBER_SKELETONS_H__
+#define __SOURCE_NUMBER_SKELETONS_H__
+
+#include "number_types.h"
+#include "numparse_types.h"
+#include "unicode/ucharstrie.h"
+#include "string_segment.h"
+
+U_NAMESPACE_BEGIN
+namespace number {
+namespace impl {
+
+// Forward-declaration
+struct SeenMacroProps;
+
+// namespace for enums and entrypoint functions
+namespace skeleton {
+
+////////////////////////////////////////////////////////////////////////////////////////
+// NOTE: For examples of how to add a new stem to the number skeleton parser, see:    //
+// https://github.com/unicode-org/icu/commit/a2a7982216b2348070dc71093775ac7195793d73 //
+// and                                                                                //
+// https://github.com/unicode-org/icu/commit/6fe86f3934a8a5701034f648a8f7c5087e84aa28 //
+////////////////////////////////////////////////////////////////////////////////////////
+
+/**
+ * While parsing a skeleton, this enum records what type of option we expect to find next.
+ */
+enum ParseState {
+
+    // Section 0: We expect whitespace or a stem, but not an option:
+
+    STATE_NULL,
+
+    // Section 1: We might accept an option, but it is not required:
+
+    STATE_SCIENTIFIC,
+    STATE_FRACTION_PRECISION,
+    STATE_PRECISION,
+
+    // Section 2: An option is required:
+
+    STATE_INCREMENT_PRECISION,
+    STATE_MEASURE_UNIT,
+    STATE_PER_MEASURE_UNIT,
+    STATE_IDENTIFIER_UNIT,
+    STATE_UNIT_USAGE,
+    STATE_CURRENCY_UNIT,
+    STATE_INTEGER_WIDTH,
+    STATE_NUMBERING_SYSTEM,
+    STATE_SCALE,
+};
+
+/**
+ * All possible stem literals have an entry in the StemEnum. The enum name is the kebab case stem
+ * string literal written in upper snake case.
+ *
+ * @see StemToObject
+ * @see #SERIALIZED_STEM_TRIE
+ */
+enum StemEnum {
+
+    // Section 1: Stems that do not require an option:
+
+    STEM_COMPACT_SHORT,
+    STEM_COMPACT_LONG,
+    STEM_SCIENTIFIC,
+    STEM_ENGINEERING,
+    STEM_NOTATION_SIMPLE,
+    STEM_BASE_UNIT,
+    STEM_PERCENT,
+    STEM_PERMILLE,
+    STEM_PERCENT_100, // concise-only
+    STEM_PRECISION_INTEGER,
+    STEM_PRECISION_UNLIMITED,
+    STEM_PRECISION_CURRENCY_STANDARD,
+    STEM_PRECISION_CURRENCY_CASH,
+    STEM_ROUNDING_MODE_CEILING,
+    STEM_ROUNDING_MODE_FLOOR,
+    STEM_ROUNDING_MODE_DOWN,
+    STEM_ROUNDING_MODE_UP,
+    STEM_ROUNDING_MODE_HALF_EVEN,
+    STEM_ROUNDING_MODE_HALF_ODD,
+    STEM_ROUNDING_MODE_HALF_CEILING,
+    STEM_ROUNDING_MODE_HALF_FLOOR,
+    STEM_ROUNDING_MODE_HALF_DOWN,
+    STEM_ROUNDING_MODE_HALF_UP,
+    STEM_ROUNDING_MODE_UNNECESSARY,
+    STEM_INTEGER_WIDTH_TRUNC,
+    STEM_GROUP_OFF,
+    STEM_GROUP_MIN2,
+    STEM_GROUP_AUTO,
+    STEM_GROUP_ON_ALIGNED,
+    STEM_GROUP_THOUSANDS,
+    STEM_LATIN,
+    STEM_UNIT_WIDTH_NARROW,
+    STEM_UNIT_WIDTH_SHORT,
+    STEM_UNIT_WIDTH_FULL_NAME,
+    STEM_UNIT_WIDTH_ISO_CODE,
+    STEM_UNIT_WIDTH_FORMAL,
+    STEM_UNIT_WIDTH_VARIANT,
+    STEM_UNIT_WIDTH_HIDDEN,
+    STEM_SIGN_AUTO,
+    STEM_SIGN_ALWAYS,
+    STEM_SIGN_NEVER,
+    STEM_SIGN_ACCOUNTING,
+    STEM_SIGN_ACCOUNTING_ALWAYS,
+    STEM_SIGN_EXCEPT_ZERO,
+    STEM_SIGN_ACCOUNTING_EXCEPT_ZERO,
+    STEM_SIGN_NEGATIVE,
+    STEM_SIGN_ACCOUNTING_NEGATIVE,
+    STEM_DECIMAL_AUTO,
+    STEM_DECIMAL_ALWAYS,
+
+    // Section 2: Stems that DO require an option:
+
+    STEM_PRECISION_INCREMENT,
+    STEM_MEASURE_UNIT,
+    STEM_PER_MEASURE_UNIT,
+    STEM_UNIT,
+    STEM_UNIT_USAGE,
+    STEM_CURRENCY,
+    STEM_INTEGER_WIDTH,
+    STEM_NUMBERING_SYSTEM,
+    STEM_SCALE,
+};
+
+/** Default wildcard char, accepted on input and printed in output */
+constexpr char16_t kWildcardChar = u'*';
+
+/** Alternative wildcard char, accept on input but not printed in output */
+constexpr char16_t kAltWildcardChar = u'+';
+
+/** Checks whether the char is a wildcard on input */
+inline bool isWildcardChar(char16_t c) {
+    return c == kWildcardChar || c == kAltWildcardChar;
+}
+
+/**
+ * Creates a NumberFormatter corresponding to the given skeleton string.
+ *
+ * @param skeletonString
+ *            A number skeleton string, possibly not in its shortest form.
+ * @return An UnlocalizedNumberFormatter with behavior defined by the given skeleton string.
+ */
+UnlocalizedNumberFormatter create(
+    const UnicodeString& skeletonString, UParseError* perror, UErrorCode& status);
+
+/**
+ * Create a skeleton string corresponding to the given NumberFormatter.
+ *
+ * @param macros
+ *            The NumberFormatter options object.
+ * @return A skeleton string in normalized form.
+ */
+UnicodeString generate(const MacroProps& macros, UErrorCode& status);
+
+/**
+ * Converts from a skeleton string to a MacroProps. This method contains the primary parse loop.
+ *
+ * Internal: use the create() endpoint instead of this function.
+ */
+MacroProps parseSkeleton(const UnicodeString& skeletonString, int32_t& errOffset, UErrorCode& status);
+
+/**
+ * Given that the current segment represents a stem, parse it and save the result.
+ *
+ * @return The next state after parsing this stem, corresponding to what subset of options to expect.
+ */
+ParseState parseStem(const StringSegment& segment, const UCharsTrie& stemTrie, SeenMacroProps& seen,
+                     MacroProps& macros, UErrorCode& status);
+
+/**
+ * Given that the current segment represents an option, parse it and save the result.
+ *
+ * @return The next state after parsing this option, corresponding to what subset of options to
+ *         expect next.
+ */
+ParseState
+parseOption(ParseState stem, const StringSegment& segment, MacroProps& macros, UErrorCode& status);
+
+} // namespace skeleton
+
+
+/**
+ * Namespace for utility methods that convert from StemEnum to corresponding objects or enums. This
+ * applies to only the "Section 1" stems, those that are well-defined without an option.
+ */
+namespace stem_to_object {
+
+Notation notation(skeleton::StemEnum stem);
+
+MeasureUnit unit(skeleton::StemEnum stem);
+
+Precision precision(skeleton::StemEnum stem);
+
+UNumberFormatRoundingMode roundingMode(skeleton::StemEnum stem);
+
+UNumberGroupingStrategy groupingStrategy(skeleton::StemEnum stem);
+
+UNumberUnitWidth unitWidth(skeleton::StemEnum stem);
+
+UNumberSignDisplay signDisplay(skeleton::StemEnum stem);
+
+UNumberDecimalSeparatorDisplay decimalSeparatorDisplay(skeleton::StemEnum stem);
+
+} // namespace stem_to_object
+
+/**
+ * Namespace for utility methods that convert from enums to stem strings. More complex object conversions
+ * take place in the object_to_stem_string namespace.
+ */
+namespace enum_to_stem_string {
+
+void roundingMode(UNumberFormatRoundingMode value, UnicodeString& sb);
+
+void groupingStrategy(UNumberGroupingStrategy value, UnicodeString& sb);
+
+void unitWidth(UNumberUnitWidth value, UnicodeString& sb);
+
+void signDisplay(UNumberSignDisplay value, UnicodeString& sb);
+
+void decimalSeparatorDisplay(UNumberDecimalSeparatorDisplay value, UnicodeString& sb);
+
+} // namespace enum_to_stem_string
+
+/**
+ * Namespace for utility methods for processing stems and options that cannot be interpreted literally.
+ */
+namespace blueprint_helpers {
+
+/** @return Whether we successfully found and parsed an exponent width option. */
+bool parseExponentWidthOption(const StringSegment& segment, MacroProps& macros, UErrorCode& status);
+
+void generateExponentWidthOption(int32_t minExponentDigits, UnicodeString& sb, UErrorCode& status);
+
+/** @return Whether we successfully found and parsed an exponent sign option. */
+bool parseExponentSignOption(const StringSegment& segment, MacroProps& macros, UErrorCode& status);
+
+void parseCurrencyOption(const StringSegment& segment, MacroProps& macros, UErrorCode& status);
+
+void generateCurrencyOption(const CurrencyUnit& currency, UnicodeString& sb, UErrorCode& status);
+
+// "measure-unit/" is deprecated in favour of "unit/".
+void parseMeasureUnitOption(const StringSegment& segment, MacroProps& macros, UErrorCode& status);
+
+// "per-measure-unit/" is deprecated in favour of "unit/".
+void parseMeasurePerUnitOption(const StringSegment& segment, MacroProps& macros, UErrorCode& status);
+
+/**
+ * Parses unit identifiers like "meter-per-second" and "foot-and-inch", as
+ * specified via a "unit/" concise skeleton.
+ */
+void parseIdentifierUnitOption(const StringSegment& segment, MacroProps& macros, UErrorCode& status);
+
+void parseUnitUsageOption(const StringSegment& segment, MacroProps& macros, UErrorCode& status);
+
+void parseFractionStem(const StringSegment& segment, MacroProps& macros, UErrorCode& status);
+
+void generateFractionStem(int32_t minFrac, int32_t maxFrac, UnicodeString& sb, UErrorCode& status);
+
+void parseDigitsStem(const StringSegment& segment, MacroProps& macros, UErrorCode& status);
+
+void generateDigitsStem(int32_t minSig, int32_t maxSig, UnicodeString& sb, UErrorCode& status);
+
+void parseScientificStem(const StringSegment& segment, MacroProps& macros, UErrorCode& status);
+
+// Note: no generateScientificStem since this syntax was added later in ICU 67
+
+void parseIntegerStem(const StringSegment& segment, MacroProps& macros, UErrorCode& status);
+
+// Note: no generateIntegerStem since this syntax was added later in ICU 67
+
+/** @return Whether we successfully found and parsed a frac-sig option. */
+bool parseFracSigOption(const StringSegment& segment, MacroProps& macros, UErrorCode& status);
+
+/** @return Whether we successfully found and parsed a trailing zero option. */
+bool parseTrailingZeroOption(const StringSegment& segment, MacroProps& macros, UErrorCode& status);
+
+void parseIncrementOption(const StringSegment& segment, MacroProps& macros, UErrorCode& status);
+
+void
+generateIncrementOption(uint32_t increment, digits_t incrementMagnitude, int32_t minFrac, UnicodeString& sb, UErrorCode& status);
+
+void parseIntegerWidthOption(const StringSegment& segment, MacroProps& macros, UErrorCode& status);
+
+void generateIntegerWidthOption(int32_t minInt, int32_t maxInt, UnicodeString& sb, UErrorCode& status);
+
+void parseNumberingSystemOption(const StringSegment& segment, MacroProps& macros, UErrorCode& status);
+
+void generateNumberingSystemOption(const NumberingSystem& ns, UnicodeString& sb, UErrorCode& status);
+
+void parseScaleOption(const StringSegment& segment, MacroProps& macros, UErrorCode& status);
+
+void generateScaleOption(int32_t magnitude, const DecNum* arbitrary, UnicodeString& sb,
+                              UErrorCode& status);
+
+} // namespace blueprint_helpers
+
+/**
+ * Class for utility methods for generating a token corresponding to each macro-prop. Each method
+ * returns whether or not a token was written to the string builder.
+ *
+ * This needs to be a class, not a namespace, so it can be friended.
+ */
+class GeneratorHelpers {
+  public:
+    /**
+     * Main skeleton generator function. Appends the normalized skeleton for the MacroProps to the given
+     * StringBuilder.
+     *
+     * Internal: use the create() endpoint instead of this function.
+     */
+    static void generateSkeleton(const MacroProps& macros, UnicodeString& sb, UErrorCode& status);
+
+  private:
+    static bool notation(const MacroProps& macros, UnicodeString& sb, UErrorCode& status);
+
+    static bool unit(const MacroProps& macros, UnicodeString& sb, UErrorCode& status);
+
+    static bool usage(const MacroProps& macros, UnicodeString& sb, UErrorCode& status);
+
+    static bool precision(const MacroProps& macros, UnicodeString& sb, UErrorCode& status);
+
+    static bool roundingMode(const MacroProps& macros, UnicodeString& sb, UErrorCode& status);
+
+    static bool grouping(const MacroProps& macros, UnicodeString& sb, UErrorCode& status);
+
+    static bool integerWidth(const MacroProps& macros, UnicodeString& sb, UErrorCode& status);
+
+    static bool symbols(const MacroProps& macros, UnicodeString& sb, UErrorCode& status);
+
+    static bool unitWidth(const MacroProps& macros, UnicodeString& sb, UErrorCode& status);
+
+    static bool sign(const MacroProps& macros, UnicodeString& sb, UErrorCode& status);
+
+    static bool decimal(const MacroProps& macros, UnicodeString& sb, UErrorCode& status);
+
+    static bool scale(const MacroProps& macros, UnicodeString& sb, UErrorCode& status);
+
+};
+
+/**
+ * Struct for null-checking.
+ * In Java, we can just check the object reference. In C++, we need a different method.
+ */
+struct SeenMacroProps {
+    bool notation = false;
+    bool unit = false;
+    bool perUnit = false;
+    bool usage = false;
+    bool precision = false;
+    bool roundingMode = false;
+    bool grouper = false;
+    bool padder = false;
+    bool integerWidth = false;
+    bool symbols = false;
+    bool unitWidth = false;
+    bool sign = false;
+    bool decimal = false;
+    bool scale = false;
+};
+
+namespace {
+
+#define SKELETON_UCHAR_TO_CHAR(dest, src, start, end, status) (void)(dest); \
+UPRV_BLOCK_MACRO_BEGIN { \
+    UErrorCode conversionStatus = U_ZERO_ERROR; \
+    (dest).appendInvariantChars({false, (src).getBuffer() + (start), (end) - (start)}, conversionStatus); \
+    if (conversionStatus == U_INVARIANT_CONVERSION_ERROR) { \
+        /* Don't propagate the invariant conversion error; it is a skeleton syntax error */ \
+        (status) = U_NUMBER_SKELETON_SYNTAX_ERROR; \
+        return; \
+    } else if (U_FAILURE(conversionStatus)) { \
+        (status) = conversionStatus; \
+        return; \
+    } \
+} UPRV_BLOCK_MACRO_END
+
+} // namespace
+
+} // namespace impl
+} // namespace number
+U_NAMESPACE_END
+
+#endif //__SOURCE_NUMBER_SKELETONS_H__
+#endif /* #if !UCONFIG_NO_FORMATTING */