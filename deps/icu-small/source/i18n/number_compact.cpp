--- conflicted
+++ resolved
@@ -1,705 +1,353 @@
-<<<<<<< HEAD
-// © 2017 and later: Unicode, Inc. and others.
-// License & terms of use: http://www.unicode.org/copyright.html
-
-#include "unicode/utypes.h"
-
-#if !UCONFIG_NO_FORMATTING
-
-#include "unicode/ustring.h"
-#include "unicode/ures.h"
-#include "cstring.h"
-#include "charstr.h"
-#include "resource.h"
-#include "number_compact.h"
-#include "number_microprops.h"
-#include "uresimp.h"
-
-using namespace icu;
-using namespace icu::number;
-using namespace icu::number::impl;
-
-namespace {
-
-// A dummy object used when a "0" compact decimal entry is encountered. This is necessary
-// in order to prevent falling back to root. Object equality ("==") is intended.
-const UChar *USE_FALLBACK = u"<USE FALLBACK>";
-
-/** Produces a string like "NumberElements/latn/patternsShort/decimalFormat". */
-void getResourceBundleKey(const char *nsName, CompactStyle compactStyle, CompactType compactType,
-                                 CharString &sb, UErrorCode &status) {
-    sb.clear();
-    sb.append("NumberElements/", status);
-    sb.append(nsName, status);
-    sb.append(compactStyle == CompactStyle::UNUM_SHORT ? "/patternsShort" : "/patternsLong", status);
-    sb.append(compactType == CompactType::TYPE_DECIMAL ? "/decimalFormat" : "/currencyFormat", status);
-}
-
-int32_t getIndex(int32_t magnitude, StandardPlural::Form plural) {
-    return magnitude * StandardPlural::COUNT + plural;
-}
-
-int32_t countZeros(const UChar *patternString, int32_t patternLength) {
-    // NOTE: This strategy for computing the number of zeros is a hack for efficiency.
-    // It could break if there are any 0s that aren't part of the main pattern.
-    int32_t numZeros = 0;
-    for (int32_t i = 0; i < patternLength; i++) {
-        if (patternString[i] == u'0') {
-            numZeros++;
-        } else if (numZeros > 0) {
-            break; // zeros should always be contiguous
-        }
-    }
-    return numZeros;
-}
-
-} // namespace
-
-// NOTE: patterns and multipliers both get zero-initialized.
-CompactData::CompactData() : patterns(), multipliers(), largestMagnitude(0), isEmpty(true) {
-}
-
-void CompactData::populate(const Locale &locale, const char *nsName, CompactStyle compactStyle,
-                           CompactType compactType, UErrorCode &status) {
-    CompactDataSink sink(*this);
-    LocalUResourceBundlePointer rb(ures_open(nullptr, locale.getName(), &status));
-    if (U_FAILURE(status)) { return; }
-
-    bool nsIsLatn = strcmp(nsName, "latn") == 0;
-    bool compactIsShort = compactStyle == CompactStyle::UNUM_SHORT;
-
-    // Fall back to latn numbering system and/or short compact style.
-    CharString resourceKey;
-    getResourceBundleKey(nsName, compactStyle, compactType, resourceKey, status);
-    UErrorCode localStatus = U_ZERO_ERROR;
-    ures_getAllItemsWithFallback(rb.getAlias(), resourceKey.data(), sink, localStatus);
-    if (isEmpty && !nsIsLatn) {
-        getResourceBundleKey("latn", compactStyle, compactType, resourceKey, status);
-        localStatus = U_ZERO_ERROR;
-        ures_getAllItemsWithFallback(rb.getAlias(), resourceKey.data(), sink, localStatus);
-    }
-    if (isEmpty && !compactIsShort) {
-        getResourceBundleKey(nsName, CompactStyle::UNUM_SHORT, compactType, resourceKey, status);
-        localStatus = U_ZERO_ERROR;
-        ures_getAllItemsWithFallback(rb.getAlias(), resourceKey.data(), sink, localStatus);
-    }
-    if (isEmpty && !nsIsLatn && !compactIsShort) {
-        getResourceBundleKey("latn", CompactStyle::UNUM_SHORT, compactType, resourceKey, status);
-        localStatus = U_ZERO_ERROR;
-        ures_getAllItemsWithFallback(rb.getAlias(), resourceKey.data(), sink, localStatus);
-    }
-
-    // The last fallback should be guaranteed to return data.
-    if (isEmpty) {
-        status = U_INTERNAL_PROGRAM_ERROR;
-    }
-}
-
-int32_t CompactData::getMultiplier(int32_t magnitude) const {
-    if (magnitude < 0) {
-        return 0;
-    }
-    if (magnitude > largestMagnitude) {
-        magnitude = largestMagnitude;
-    }
-    return multipliers[magnitude];
-}
-
-const UChar *CompactData::getPattern(
-        int32_t magnitude,
-        const PluralRules *rules,
-        const DecimalQuantity &dq) const {
-    if (magnitude < 0) {
-        return nullptr;
-    }
-    if (magnitude > largestMagnitude) {
-        magnitude = largestMagnitude;
-    }
-    const UChar *patternString = nullptr;
-    if (dq.hasIntegerValue()) {
-        int64_t i = dq.toLong(true);
-        if (i == 0) {
-            patternString = patterns[getIndex(magnitude, StandardPlural::Form::EQ_0)];
-        } else if (i == 1) {
-            patternString = patterns[getIndex(magnitude, StandardPlural::Form::EQ_1)];
-        }
-        if (patternString != nullptr) {
-            return patternString;
-        }
-    }
-    StandardPlural::Form plural = utils::getStandardPlural(rules, dq);
-    patternString = patterns[getIndex(magnitude, plural)];
-    if (patternString == nullptr && plural != StandardPlural::OTHER) {
-        // Fall back to "other" plural variant
-        patternString = patterns[getIndex(magnitude, StandardPlural::OTHER)];
-    }
-    if (patternString == USE_FALLBACK) { // == is intended
-        // Return null if USE_FALLBACK is present
-        patternString = nullptr;
-    }
-    return patternString;
-}
-
-void CompactData::getUniquePatterns(UVector &output, UErrorCode &status) const {
-    U_ASSERT(output.isEmpty());
-    // NOTE: In C++, this is done more manually with a UVector.
-    // In Java, we can take advantage of JDK HashSet.
-    for (auto pattern : patterns) {
-        if (pattern == nullptr || pattern == USE_FALLBACK) {
-            continue;
-        }
-
-        // Insert pattern into the UVector if the UVector does not already contain the pattern.
-        // Search the UVector from the end since identical patterns are likely to be adjacent.
-        for (int32_t i = output.size() - 1; i >= 0; i--) {
-            if (u_strcmp(pattern, static_cast<const UChar *>(output[i])) == 0) {
-                goto continue_outer;
-            }
-        }
-
-        // The string was not found; add it to the UVector.
-        // ANDY: This requires a const_cast.  Why?
-        output.addElement(const_cast<UChar *>(pattern), status);
-
-        continue_outer:
-        continue;
-    }
-}
-
-void CompactData::CompactDataSink::put(const char *key, ResourceValue &value, UBool /*noFallback*/,
-                                       UErrorCode &status) {
-    // traverse into the table of powers of ten
-    ResourceTable powersOfTenTable = value.getTable(status);
-    if (U_FAILURE(status)) { return; }
-    for (int i3 = 0; powersOfTenTable.getKeyAndValue(i3, key, value); ++i3) {
-
-        // Assumes that the keys are always of the form "10000" where the magnitude is the
-        // length of the key minus one.  We expect magnitudes to be less than MAX_DIGITS.
-        auto magnitude = static_cast<int8_t> (strlen(key) - 1);
-        int8_t multiplier = data.multipliers[magnitude];
-        U_ASSERT(magnitude < COMPACT_MAX_DIGITS);
-
-        // Iterate over the plural variants ("one", "other", etc)
-        ResourceTable pluralVariantsTable = value.getTable(status);
-        if (U_FAILURE(status)) { return; }
-        for (int i4 = 0; pluralVariantsTable.getKeyAndValue(i4, key, value); ++i4) {
-            // Skip this magnitude/plural if we already have it from a child locale.
-            // Note: This also skips USE_FALLBACK entries.
-            StandardPlural::Form plural = StandardPlural::fromString(key, status);
-            if (U_FAILURE(status)) { return; }
-            if (data.patterns[getIndex(magnitude, plural)] != nullptr) {
-                continue;
-            }
-
-            // The value "0" means that we need to use the default pattern and not fall back
-            // to parent locales. Example locale where this is relevant: 'it'.
-            int32_t patternLength;
-            const UChar *patternString = value.getString(patternLength, status);
-            if (U_FAILURE(status)) { return; }
-            if (u_strcmp(patternString, u"0") == 0) {
-                patternString = USE_FALLBACK;
-                patternLength = 0;
-            }
-
-            // Save the pattern string. We will parse it lazily.
-            data.patterns[getIndex(magnitude, plural)] = patternString;
-
-            // If necessary, compute the multiplier: the difference between the magnitude
-            // and the number of zeros in the pattern.
-            if (multiplier == 0) {
-                int32_t numZeros = countZeros(patternString, patternLength);
-                if (numZeros > 0) { // numZeros==0 in certain cases, like Somali "Kun"
-                    multiplier = static_cast<int8_t> (numZeros - magnitude - 1);
-                }
-            }
-        }
-
-        // Save the multiplier.
-        if (data.multipliers[magnitude] == 0) {
-            data.multipliers[magnitude] = multiplier;
-            if (magnitude > data.largestMagnitude) {
-                data.largestMagnitude = magnitude;
-            }
-            data.isEmpty = false;
-        } else {
-            U_ASSERT(data.multipliers[magnitude] == multiplier);
-        }
-    }
-}
-
-///////////////////////////////////////////////////////////
-/// END OF CompactData.java; BEGIN CompactNotation.java ///
-///////////////////////////////////////////////////////////
-
-CompactHandler::CompactHandler(
-        CompactStyle compactStyle,
-        const Locale &locale,
-        const char *nsName,
-        CompactType compactType,
-        const PluralRules *rules,
-        MutablePatternModifier *buildReference,
-        bool safe,
-        const MicroPropsGenerator *parent,
-        UErrorCode &status)
-        : rules(rules), parent(parent), safe(safe) {
-    data.populate(locale, nsName, compactStyle, compactType, status);
-    if (safe) {
-        // Safe code path
-        precomputeAllModifiers(*buildReference, status);
-    } else {
-        // Unsafe code path
-        // Store the MutablePatternModifier reference.
-        unsafePatternModifier = buildReference;
-    }
-}
-
-CompactHandler::~CompactHandler() {
-    for (int32_t i = 0; i < precomputedModsLength; i++) {
-        delete precomputedMods[i].mod;
-    }
-}
-
-void CompactHandler::precomputeAllModifiers(MutablePatternModifier &buildReference, UErrorCode &status) {
-    if (U_FAILURE(status)) { return; }
-
-    // Initial capacity of 12 for 0K, 00K, 000K, ...M, ...B, and ...T
-    UVector allPatterns(12, status);
-    if (U_FAILURE(status)) { return; }
-    data.getUniquePatterns(allPatterns, status);
-    if (U_FAILURE(status)) { return; }
-
-    // C++ only: ensure that precomputedMods has room.
-    precomputedModsLength = allPatterns.size();
-    if (precomputedMods.getCapacity() < precomputedModsLength) {
-        precomputedMods.resize(allPatterns.size(), status);
-        if (U_FAILURE(status)) { return; }
-    }
-
-    for (int32_t i = 0; i < precomputedModsLength; i++) {
-        auto patternString = static_cast<const UChar *>(allPatterns[i]);
-        UnicodeString hello(patternString);
-        CompactModInfo &info = precomputedMods[i];
-        ParsedPatternInfo patternInfo;
-        PatternParser::parseToPatternInfo(UnicodeString(patternString), patternInfo, status);
-        if (U_FAILURE(status)) { return; }
-        buildReference.setPatternInfo(&patternInfo, {UFIELD_CATEGORY_NUMBER, UNUM_COMPACT_FIELD});
-        info.mod = buildReference.createImmutable(status);
-        if (U_FAILURE(status)) { return; }
-        info.patternString = patternString;
-    }
-}
-
-void CompactHandler::processQuantity(DecimalQuantity &quantity, MicroProps &micros,
-                                     UErrorCode &status) const {
-    parent->processQuantity(quantity, micros, status);
-    if (U_FAILURE(status)) { return; }
-
-    // Treat zero, NaN, and infinity as if they had magnitude 0
-    int32_t magnitude;
-    int32_t multiplier = 0;
-    if (quantity.isZeroish()) {
-        magnitude = 0;
-        micros.rounder.apply(quantity, status);
-    } else {
-        // TODO: Revisit chooseMultiplierAndApply
-        multiplier = micros.rounder.chooseMultiplierAndApply(quantity, data, status);
-        magnitude = quantity.isZeroish() ? 0 : quantity.getMagnitude();
-        magnitude -= multiplier;
-    }
-
-    const UChar *patternString = data.getPattern(magnitude, rules, quantity);
-    if (patternString == nullptr) {
-        // Use the default (non-compact) modifier.
-        // No need to take any action.
-    } else if (safe) {
-        // Safe code path.
-        // Java uses a hash set here for O(1) lookup.  C++ uses a linear search.
-        // TODO: Benchmark this and maybe change to a binary search or hash table.
-        int32_t i = 0;
-        for (; i < precomputedModsLength; i++) {
-            const CompactModInfo &info = precomputedMods[i];
-            if (u_strcmp(patternString, info.patternString) == 0) {
-                info.mod->applyToMicros(micros, quantity, status);
-                break;
-            }
-        }
-        // It should be guaranteed that we found the entry.
-        U_ASSERT(i < precomputedModsLength);
-    } else {
-        // Unsafe code path.
-        // Overwrite the PatternInfo in the existing modMiddle.
-        // C++ Note: Use unsafePatternInfo for proper lifecycle.
-        ParsedPatternInfo &patternInfo = const_cast<CompactHandler *>(this)->unsafePatternInfo;
-        PatternParser::parseToPatternInfo(UnicodeString(patternString), patternInfo, status);
-        unsafePatternModifier->setPatternInfo(
-            &unsafePatternInfo,
-            {UFIELD_CATEGORY_NUMBER, UNUM_COMPACT_FIELD});
-        unsafePatternModifier->setNumberProperties(quantity.signum(), StandardPlural::Form::COUNT);
-        micros.modMiddle = unsafePatternModifier;
-    }
-
-    // Change the exponent only after we select appropriate plural form
-    // for formatting purposes so that we preserve expected formatted
-    // string behavior.
-    quantity.adjustExponent(-1 * multiplier);
-
-    // We already performed rounding. Do not perform it again.
-    micros.rounder = RoundingImpl::passThrough();
-}
-
-#endif /* #if !UCONFIG_NO_FORMATTING */
-=======
-// © 2017 and later: Unicode, Inc. and others.
-// License & terms of use: http://www.unicode.org/copyright.html
-
-#include "unicode/utypes.h"
-
-#if !UCONFIG_NO_FORMATTING
-
-#include "unicode/ustring.h"
-#include "unicode/ures.h"
-#include "cstring.h"
-#include "charstr.h"
-#include "resource.h"
-#include "number_compact.h"
-#include "number_microprops.h"
-#include "uresimp.h"
-
-using namespace icu;
-using namespace icu::number;
-using namespace icu::number::impl;
-
-namespace {
-
-// A dummy object used when a "0" compact decimal entry is encountered. This is necessary
-// in order to prevent falling back to root. Object equality ("==") is intended.
-const char16_t *USE_FALLBACK = u"<USE FALLBACK>";
-
-/** Produces a string like "NumberElements/latn/patternsShort/decimalFormat". */
-void getResourceBundleKey(const char *nsName, CompactStyle compactStyle, CompactType compactType,
-                                 CharString &sb, UErrorCode &status) {
-    sb.clear();
-    sb.append("NumberElements/", status);
-    sb.append(nsName, status);
-    sb.append(compactStyle == CompactStyle::UNUM_SHORT ? "/patternsShort" : "/patternsLong", status);
-    sb.append(compactType == CompactType::TYPE_DECIMAL ? "/decimalFormat" : "/currencyFormat", status);
-}
-
-int32_t getIndex(int32_t magnitude, StandardPlural::Form plural) {
-    return magnitude * StandardPlural::COUNT + plural;
-}
-
-int32_t countZeros(const char16_t *patternString, int32_t patternLength) {
-    // NOTE: This strategy for computing the number of zeros is a hack for efficiency.
-    // It could break if there are any 0s that aren't part of the main pattern.
-    int32_t numZeros = 0;
-    for (int32_t i = 0; i < patternLength; i++) {
-        if (patternString[i] == u'0') {
-            numZeros++;
-        } else if (numZeros > 0) {
-            break; // zeros should always be contiguous
-        }
-    }
-    return numZeros;
-}
-
-} // namespace
-
-// NOTE: patterns and multipliers both get zero-initialized.
-CompactData::CompactData() : patterns(), multipliers(), largestMagnitude(0), isEmpty(true) {
-}
-
-void CompactData::populate(const Locale &locale, const char *nsName, CompactStyle compactStyle,
-                           CompactType compactType, UErrorCode &status) {
-    CompactDataSink sink(*this);
-    LocalUResourceBundlePointer rb(ures_open(nullptr, locale.getName(), &status));
-    if (U_FAILURE(status)) { return; }
-
-    bool nsIsLatn = strcmp(nsName, "latn") == 0;
-    bool compactIsShort = compactStyle == CompactStyle::UNUM_SHORT;
-
-    // Fall back to latn numbering system and/or short compact style.
-    CharString resourceKey;
-    getResourceBundleKey(nsName, compactStyle, compactType, resourceKey, status);
-    UErrorCode localStatus = U_ZERO_ERROR;
-    ures_getAllItemsWithFallback(rb.getAlias(), resourceKey.data(), sink, localStatus);
-    if (isEmpty && !nsIsLatn) {
-        getResourceBundleKey("latn", compactStyle, compactType, resourceKey, status);
-        localStatus = U_ZERO_ERROR;
-        ures_getAllItemsWithFallback(rb.getAlias(), resourceKey.data(), sink, localStatus);
-    }
-    if (isEmpty && !compactIsShort) {
-        getResourceBundleKey(nsName, CompactStyle::UNUM_SHORT, compactType, resourceKey, status);
-        localStatus = U_ZERO_ERROR;
-        ures_getAllItemsWithFallback(rb.getAlias(), resourceKey.data(), sink, localStatus);
-    }
-    if (isEmpty && !nsIsLatn && !compactIsShort) {
-        getResourceBundleKey("latn", CompactStyle::UNUM_SHORT, compactType, resourceKey, status);
-        localStatus = U_ZERO_ERROR;
-        ures_getAllItemsWithFallback(rb.getAlias(), resourceKey.data(), sink, localStatus);
-    }
-
-    // The last fallback should be guaranteed to return data.
-    if (isEmpty) {
-        status = U_INTERNAL_PROGRAM_ERROR;
-    }
-}
-
-int32_t CompactData::getMultiplier(int32_t magnitude) const {
-    if (magnitude < 0) {
-        return 0;
-    }
-    if (magnitude > largestMagnitude) {
-        magnitude = largestMagnitude;
-    }
-    return multipliers[magnitude];
-}
-
-const char16_t *CompactData::getPattern(
-        int32_t magnitude,
-        const PluralRules *rules,
-        const DecimalQuantity &dq) const {
-    if (magnitude < 0) {
-        return nullptr;
-    }
-    if (magnitude > largestMagnitude) {
-        magnitude = largestMagnitude;
-    }
-    const char16_t *patternString = nullptr;
-    if (dq.hasIntegerValue()) {
-        int64_t i = dq.toLong(true);
-        if (i == 0) {
-            patternString = patterns[getIndex(magnitude, StandardPlural::Form::EQ_0)];
-        } else if (i == 1) {
-            patternString = patterns[getIndex(magnitude, StandardPlural::Form::EQ_1)];
-        }
-        if (patternString != nullptr) {
-            return patternString;
-        }
-    }
-    StandardPlural::Form plural = utils::getStandardPlural(rules, dq);
-    patternString = patterns[getIndex(magnitude, plural)];
-    if (patternString == nullptr && plural != StandardPlural::OTHER) {
-        // Fall back to "other" plural variant
-        patternString = patterns[getIndex(magnitude, StandardPlural::OTHER)];
-    }
-    if (patternString == USE_FALLBACK) { // == is intended
-        // Return null if USE_FALLBACK is present
-        patternString = nullptr;
-    }
-    return patternString;
-}
-
-void CompactData::getUniquePatterns(UVector &output, UErrorCode &status) const {
-    U_ASSERT(output.isEmpty());
-    // NOTE: In C++, this is done more manually with a UVector.
-    // In Java, we can take advantage of JDK HashSet.
-    for (auto pattern : patterns) {
-        if (pattern == nullptr || pattern == USE_FALLBACK) {
-            continue;
-        }
-
-        // Insert pattern into the UVector if the UVector does not already contain the pattern.
-        // Search the UVector from the end since identical patterns are likely to be adjacent.
-        for (int32_t i = output.size() - 1; i >= 0; i--) {
-            if (u_strcmp(pattern, static_cast<const char16_t *>(output[i])) == 0) {
-                goto continue_outer;
-            }
-        }
-
-        // The string was not found; add it to the UVector.
-        // Note: must cast off const from pattern to store it in a UVector, which expects (void *)
-        output.addElement(const_cast<char16_t *>(pattern), status);
-
-        continue_outer:
-        continue;
-    }
-}
-
-void CompactData::CompactDataSink::put(const char *key, ResourceValue &value, UBool /*noFallback*/,
-                                       UErrorCode &status) {
-    // traverse into the table of powers of ten
-    ResourceTable powersOfTenTable = value.getTable(status);
-    if (U_FAILURE(status)) { return; }
-    for (int i3 = 0; powersOfTenTable.getKeyAndValue(i3, key, value); ++i3) {
-
-        // Assumes that the keys are always of the form "10000" where the magnitude is the
-        // length of the key minus one.  We only support magnitudes less than COMPACT_MAX_DIGITS;
-        // ignore entries that have greater magnitude.
-        auto magnitude = static_cast<int8_t> (strlen(key) - 1);
-        U_ASSERT(magnitude < COMPACT_MAX_DIGITS); // debug assert
-        if (magnitude >= COMPACT_MAX_DIGITS) { // skip in production
-            continue;
-        }
-        int8_t multiplier = data.multipliers[magnitude];
-
-        // Iterate over the plural variants ("one", "other", etc)
-        ResourceTable pluralVariantsTable = value.getTable(status);
-        if (U_FAILURE(status)) { return; }
-        for (int i4 = 0; pluralVariantsTable.getKeyAndValue(i4, key, value); ++i4) {
-            // Skip this magnitude/plural if we already have it from a child locale.
-            // Note: This also skips USE_FALLBACK entries.
-            StandardPlural::Form plural = StandardPlural::fromString(key, status);
-            if (U_FAILURE(status)) { return; }
-            if (data.patterns[getIndex(magnitude, plural)] != nullptr) {
-                continue;
-            }
-
-            // The value "0" means that we need to use the default pattern and not fall back
-            // to parent locales. Example locale where this is relevant: 'it'.
-            int32_t patternLength;
-            const char16_t *patternString = value.getString(patternLength, status);
-            if (U_FAILURE(status)) { return; }
-            if (u_strcmp(patternString, u"0") == 0) {
-                patternString = USE_FALLBACK;
-                patternLength = 0;
-            }
-
-            // Save the pattern string. We will parse it lazily.
-            data.patterns[getIndex(magnitude, plural)] = patternString;
-
-            // If necessary, compute the multiplier: the difference between the magnitude
-            // and the number of zeros in the pattern.
-            if (multiplier == 0) {
-                int32_t numZeros = countZeros(patternString, patternLength);
-                if (numZeros > 0) { // numZeros==0 in certain cases, like Somali "Kun"
-                    multiplier = static_cast<int8_t> (numZeros - magnitude - 1);
-                }
-            }
-        }
-
-        // Save the multiplier.
-        if (data.multipliers[magnitude] == 0) {
-            data.multipliers[magnitude] = multiplier;
-            if (magnitude > data.largestMagnitude) {
-                data.largestMagnitude = magnitude;
-            }
-            data.isEmpty = false;
-        } else {
-            U_ASSERT(data.multipliers[magnitude] == multiplier);
-        }
-    }
-}
-
-///////////////////////////////////////////////////////////
-/// END OF CompactData.java; BEGIN CompactNotation.java ///
-///////////////////////////////////////////////////////////
-
-CompactHandler::CompactHandler(
-        CompactStyle compactStyle,
-        const Locale &locale,
-        const char *nsName,
-        CompactType compactType,
-        const PluralRules *rules,
-        MutablePatternModifier *buildReference,
-        bool safe,
-        const MicroPropsGenerator *parent,
-        UErrorCode &status)
-        : rules(rules), parent(parent), safe(safe) {
-    data.populate(locale, nsName, compactStyle, compactType, status);
-    if (safe) {
-        // Safe code path
-        precomputeAllModifiers(*buildReference, status);
-    } else {
-        // Unsafe code path
-        // Store the MutablePatternModifier reference.
-        unsafePatternModifier = buildReference;
-    }
-}
-
-CompactHandler::~CompactHandler() {
-    for (int32_t i = 0; i < precomputedModsLength; i++) {
-        delete precomputedMods[i].mod;
-    }
-}
-
-void CompactHandler::precomputeAllModifiers(MutablePatternModifier &buildReference, UErrorCode &status) {
-    if (U_FAILURE(status)) { return; }
-
-    // Initial capacity of 12 for 0K, 00K, 000K, ...M, ...B, and ...T
-    UVector allPatterns(12, status);
-    if (U_FAILURE(status)) { return; }
-    data.getUniquePatterns(allPatterns, status);
-    if (U_FAILURE(status)) { return; }
-
-    // C++ only: ensure that precomputedMods has room.
-    precomputedModsLength = allPatterns.size();
-    if (precomputedMods.getCapacity() < precomputedModsLength) {
-        precomputedMods.resize(allPatterns.size(), status);
-        if (U_FAILURE(status)) { return; }
-    }
-
-    for (int32_t i = 0; i < precomputedModsLength; i++) {
-        auto patternString = static_cast<const char16_t *>(allPatterns[i]);
-        UnicodeString hello(patternString);
-        CompactModInfo &info = precomputedMods[i];
-        ParsedPatternInfo patternInfo;
-        PatternParser::parseToPatternInfo(UnicodeString(patternString), patternInfo, status);
-        if (U_FAILURE(status)) { return; }
-        buildReference.setPatternInfo(&patternInfo, {UFIELD_CATEGORY_NUMBER, UNUM_COMPACT_FIELD});
-        info.mod = buildReference.createImmutable(status);
-        if (U_FAILURE(status)) { return; }
-        info.patternString = patternString;
-    }
-}
-
-void CompactHandler::processQuantity(DecimalQuantity &quantity, MicroProps &micros,
-                                     UErrorCode &status) const {
-    parent->processQuantity(quantity, micros, status);
-    if (U_FAILURE(status)) { return; }
-
-    // Treat zero, NaN, and infinity as if they had magnitude 0
-    int32_t magnitude;
-    int32_t multiplier = 0;
-    if (quantity.isZeroish()) {
-        magnitude = 0;
-        micros.rounder.apply(quantity, status);
-    } else {
-        // TODO: Revisit chooseMultiplierAndApply
-        multiplier = micros.rounder.chooseMultiplierAndApply(quantity, data, status);
-        magnitude = quantity.isZeroish() ? 0 : quantity.getMagnitude();
-        magnitude -= multiplier;
-    }
-
-    const char16_t *patternString = data.getPattern(magnitude, rules, quantity);
-    if (patternString == nullptr) {
-        // Use the default (non-compact) modifier.
-        // No need to take any action.
-    } else if (safe) {
-        // Safe code path.
-        // Java uses a hash set here for O(1) lookup.  C++ uses a linear search.
-        // TODO: Benchmark this and maybe change to a binary search or hash table.
-        int32_t i = 0;
-        for (; i < precomputedModsLength; i++) {
-            const CompactModInfo &info = precomputedMods[i];
-            if (u_strcmp(patternString, info.patternString) == 0) {
-                info.mod->applyToMicros(micros, quantity, status);
-                break;
-            }
-        }
-        // It should be guaranteed that we found the entry.
-        U_ASSERT(i < precomputedModsLength);
-    } else {
-        // Unsafe code path.
-        // Overwrite the PatternInfo in the existing modMiddle.
-        // C++ Note: Use unsafePatternInfo for proper lifecycle.
-        ParsedPatternInfo &patternInfo = const_cast<CompactHandler *>(this)->unsafePatternInfo;
-        PatternParser::parseToPatternInfo(UnicodeString(patternString), patternInfo, status);
-        unsafePatternModifier->setPatternInfo(
-            &unsafePatternInfo,
-            {UFIELD_CATEGORY_NUMBER, UNUM_COMPACT_FIELD});
-        unsafePatternModifier->setNumberProperties(quantity.signum(), StandardPlural::Form::COUNT);
-        micros.modMiddle = unsafePatternModifier;
-    }
-
-    // Change the exponent only after we select appropriate plural form
-    // for formatting purposes so that we preserve expected formatted
-    // string behavior.
-    quantity.adjustExponent(-1 * multiplier);
-
-    // We already performed rounding. Do not perform it again.
-    micros.rounder = RoundingImpl::passThrough();
-}
-
-#endif /* #if !UCONFIG_NO_FORMATTING */
->>>>>>> a8a80be5
+// © 2017 and later: Unicode, Inc. and others.
+// License & terms of use: http://www.unicode.org/copyright.html
+
+#include "unicode/utypes.h"
+
+#if !UCONFIG_NO_FORMATTING
+
+#include "unicode/ustring.h"
+#include "unicode/ures.h"
+#include "cstring.h"
+#include "charstr.h"
+#include "resource.h"
+#include "number_compact.h"
+#include "number_microprops.h"
+#include "uresimp.h"
+
+using namespace icu;
+using namespace icu::number;
+using namespace icu::number::impl;
+
+namespace {
+
+// A dummy object used when a "0" compact decimal entry is encountered. This is necessary
+// in order to prevent falling back to root. Object equality ("==") is intended.
+const char16_t *USE_FALLBACK = u"<USE FALLBACK>";
+
+/** Produces a string like "NumberElements/latn/patternsShort/decimalFormat". */
+void getResourceBundleKey(const char *nsName, CompactStyle compactStyle, CompactType compactType,
+                                 CharString &sb, UErrorCode &status) {
+    sb.clear();
+    sb.append("NumberElements/", status);
+    sb.append(nsName, status);
+    sb.append(compactStyle == CompactStyle::UNUM_SHORT ? "/patternsShort" : "/patternsLong", status);
+    sb.append(compactType == CompactType::TYPE_DECIMAL ? "/decimalFormat" : "/currencyFormat", status);
+}
+
+int32_t getIndex(int32_t magnitude, StandardPlural::Form plural) {
+    return magnitude * StandardPlural::COUNT + plural;
+}
+
+int32_t countZeros(const char16_t *patternString, int32_t patternLength) {
+    // NOTE: This strategy for computing the number of zeros is a hack for efficiency.
+    // It could break if there are any 0s that aren't part of the main pattern.
+    int32_t numZeros = 0;
+    for (int32_t i = 0; i < patternLength; i++) {
+        if (patternString[i] == u'0') {
+            numZeros++;
+        } else if (numZeros > 0) {
+            break; // zeros should always be contiguous
+        }
+    }
+    return numZeros;
+}
+
+} // namespace
+
+// NOTE: patterns and multipliers both get zero-initialized.
+CompactData::CompactData() : patterns(), multipliers(), largestMagnitude(0), isEmpty(true) {
+}
+
+void CompactData::populate(const Locale &locale, const char *nsName, CompactStyle compactStyle,
+                           CompactType compactType, UErrorCode &status) {
+    CompactDataSink sink(*this);
+    LocalUResourceBundlePointer rb(ures_open(nullptr, locale.getName(), &status));
+    if (U_FAILURE(status)) { return; }
+
+    bool nsIsLatn = strcmp(nsName, "latn") == 0;
+    bool compactIsShort = compactStyle == CompactStyle::UNUM_SHORT;
+
+    // Fall back to latn numbering system and/or short compact style.
+    CharString resourceKey;
+    getResourceBundleKey(nsName, compactStyle, compactType, resourceKey, status);
+    UErrorCode localStatus = U_ZERO_ERROR;
+    ures_getAllItemsWithFallback(rb.getAlias(), resourceKey.data(), sink, localStatus);
+    if (isEmpty && !nsIsLatn) {
+        getResourceBundleKey("latn", compactStyle, compactType, resourceKey, status);
+        localStatus = U_ZERO_ERROR;
+        ures_getAllItemsWithFallback(rb.getAlias(), resourceKey.data(), sink, localStatus);
+    }
+    if (isEmpty && !compactIsShort) {
+        getResourceBundleKey(nsName, CompactStyle::UNUM_SHORT, compactType, resourceKey, status);
+        localStatus = U_ZERO_ERROR;
+        ures_getAllItemsWithFallback(rb.getAlias(), resourceKey.data(), sink, localStatus);
+    }
+    if (isEmpty && !nsIsLatn && !compactIsShort) {
+        getResourceBundleKey("latn", CompactStyle::UNUM_SHORT, compactType, resourceKey, status);
+        localStatus = U_ZERO_ERROR;
+        ures_getAllItemsWithFallback(rb.getAlias(), resourceKey.data(), sink, localStatus);
+    }
+
+    // The last fallback should be guaranteed to return data.
+    if (isEmpty) {
+        status = U_INTERNAL_PROGRAM_ERROR;
+    }
+}
+
+int32_t CompactData::getMultiplier(int32_t magnitude) const {
+    if (magnitude < 0) {
+        return 0;
+    }
+    if (magnitude > largestMagnitude) {
+        magnitude = largestMagnitude;
+    }
+    return multipliers[magnitude];
+}
+
+const char16_t *CompactData::getPattern(
+        int32_t magnitude,
+        const PluralRules *rules,
+        const DecimalQuantity &dq) const {
+    if (magnitude < 0) {
+        return nullptr;
+    }
+    if (magnitude > largestMagnitude) {
+        magnitude = largestMagnitude;
+    }
+    const char16_t *patternString = nullptr;
+    if (dq.hasIntegerValue()) {
+        int64_t i = dq.toLong(true);
+        if (i == 0) {
+            patternString = patterns[getIndex(magnitude, StandardPlural::Form::EQ_0)];
+        } else if (i == 1) {
+            patternString = patterns[getIndex(magnitude, StandardPlural::Form::EQ_1)];
+        }
+        if (patternString != nullptr) {
+            return patternString;
+        }
+    }
+    StandardPlural::Form plural = utils::getStandardPlural(rules, dq);
+    patternString = patterns[getIndex(magnitude, plural)];
+    if (patternString == nullptr && plural != StandardPlural::OTHER) {
+        // Fall back to "other" plural variant
+        patternString = patterns[getIndex(magnitude, StandardPlural::OTHER)];
+    }
+    if (patternString == USE_FALLBACK) { // == is intended
+        // Return null if USE_FALLBACK is present
+        patternString = nullptr;
+    }
+    return patternString;
+}
+
+void CompactData::getUniquePatterns(UVector &output, UErrorCode &status) const {
+    U_ASSERT(output.isEmpty());
+    // NOTE: In C++, this is done more manually with a UVector.
+    // In Java, we can take advantage of JDK HashSet.
+    for (auto pattern : patterns) {
+        if (pattern == nullptr || pattern == USE_FALLBACK) {
+            continue;
+        }
+
+        // Insert pattern into the UVector if the UVector does not already contain the pattern.
+        // Search the UVector from the end since identical patterns are likely to be adjacent.
+        for (int32_t i = output.size() - 1; i >= 0; i--) {
+            if (u_strcmp(pattern, static_cast<const char16_t *>(output[i])) == 0) {
+                goto continue_outer;
+            }
+        }
+
+        // The string was not found; add it to the UVector.
+        // Note: must cast off const from pattern to store it in a UVector, which expects (void *)
+        output.addElement(const_cast<char16_t *>(pattern), status);
+
+        continue_outer:
+        continue;
+    }
+}
+
+void CompactData::CompactDataSink::put(const char *key, ResourceValue &value, UBool /*noFallback*/,
+                                       UErrorCode &status) {
+    // traverse into the table of powers of ten
+    ResourceTable powersOfTenTable = value.getTable(status);
+    if (U_FAILURE(status)) { return; }
+    for (int i3 = 0; powersOfTenTable.getKeyAndValue(i3, key, value); ++i3) {
+
+        // Assumes that the keys are always of the form "10000" where the magnitude is the
+        // length of the key minus one.  We only support magnitudes less than COMPACT_MAX_DIGITS;
+        // ignore entries that have greater magnitude.
+        auto magnitude = static_cast<int8_t> (strlen(key) - 1);
+        U_ASSERT(magnitude < COMPACT_MAX_DIGITS); // debug assert
+        if (magnitude >= COMPACT_MAX_DIGITS) { // skip in production
+            continue;
+        }
+        int8_t multiplier = data.multipliers[magnitude];
+
+        // Iterate over the plural variants ("one", "other", etc)
+        ResourceTable pluralVariantsTable = value.getTable(status);
+        if (U_FAILURE(status)) { return; }
+        for (int i4 = 0; pluralVariantsTable.getKeyAndValue(i4, key, value); ++i4) {
+            // Skip this magnitude/plural if we already have it from a child locale.
+            // Note: This also skips USE_FALLBACK entries.
+            StandardPlural::Form plural = StandardPlural::fromString(key, status);
+            if (U_FAILURE(status)) { return; }
+            if (data.patterns[getIndex(magnitude, plural)] != nullptr) {
+                continue;
+            }
+
+            // The value "0" means that we need to use the default pattern and not fall back
+            // to parent locales. Example locale where this is relevant: 'it'.
+            int32_t patternLength;
+            const char16_t *patternString = value.getString(patternLength, status);
+            if (U_FAILURE(status)) { return; }
+            if (u_strcmp(patternString, u"0") == 0) {
+                patternString = USE_FALLBACK;
+                patternLength = 0;
+            }
+
+            // Save the pattern string. We will parse it lazily.
+            data.patterns[getIndex(magnitude, plural)] = patternString;
+
+            // If necessary, compute the multiplier: the difference between the magnitude
+            // and the number of zeros in the pattern.
+            if (multiplier == 0) {
+                int32_t numZeros = countZeros(patternString, patternLength);
+                if (numZeros > 0) { // numZeros==0 in certain cases, like Somali "Kun"
+                    multiplier = static_cast<int8_t> (numZeros - magnitude - 1);
+                }
+            }
+        }
+
+        // Save the multiplier.
+        if (data.multipliers[magnitude] == 0) {
+            data.multipliers[magnitude] = multiplier;
+            if (magnitude > data.largestMagnitude) {
+                data.largestMagnitude = magnitude;
+            }
+            data.isEmpty = false;
+        } else {
+            U_ASSERT(data.multipliers[magnitude] == multiplier);
+        }
+    }
+}
+
+///////////////////////////////////////////////////////////
+/// END OF CompactData.java; BEGIN CompactNotation.java ///
+///////////////////////////////////////////////////////////
+
+CompactHandler::CompactHandler(
+        CompactStyle compactStyle,
+        const Locale &locale,
+        const char *nsName,
+        CompactType compactType,
+        const PluralRules *rules,
+        MutablePatternModifier *buildReference,
+        bool safe,
+        const MicroPropsGenerator *parent,
+        UErrorCode &status)
+        : rules(rules), parent(parent), safe(safe) {
+    data.populate(locale, nsName, compactStyle, compactType, status);
+    if (safe) {
+        // Safe code path
+        precomputeAllModifiers(*buildReference, status);
+    } else {
+        // Unsafe code path
+        // Store the MutablePatternModifier reference.
+        unsafePatternModifier = buildReference;
+    }
+}
+
+CompactHandler::~CompactHandler() {
+    for (int32_t i = 0; i < precomputedModsLength; i++) {
+        delete precomputedMods[i].mod;
+    }
+}
+
+void CompactHandler::precomputeAllModifiers(MutablePatternModifier &buildReference, UErrorCode &status) {
+    if (U_FAILURE(status)) { return; }
+
+    // Initial capacity of 12 for 0K, 00K, 000K, ...M, ...B, and ...T
+    UVector allPatterns(12, status);
+    if (U_FAILURE(status)) { return; }
+    data.getUniquePatterns(allPatterns, status);
+    if (U_FAILURE(status)) { return; }
+
+    // C++ only: ensure that precomputedMods has room.
+    precomputedModsLength = allPatterns.size();
+    if (precomputedMods.getCapacity() < precomputedModsLength) {
+        precomputedMods.resize(allPatterns.size(), status);
+        if (U_FAILURE(status)) { return; }
+    }
+
+    for (int32_t i = 0; i < precomputedModsLength; i++) {
+        auto patternString = static_cast<const char16_t *>(allPatterns[i]);
+        UnicodeString hello(patternString);
+        CompactModInfo &info = precomputedMods[i];
+        ParsedPatternInfo patternInfo;
+        PatternParser::parseToPatternInfo(UnicodeString(patternString), patternInfo, status);
+        if (U_FAILURE(status)) { return; }
+        buildReference.setPatternInfo(&patternInfo, {UFIELD_CATEGORY_NUMBER, UNUM_COMPACT_FIELD});
+        info.mod = buildReference.createImmutable(status);
+        if (U_FAILURE(status)) { return; }
+        info.patternString = patternString;
+    }
+}
+
+void CompactHandler::processQuantity(DecimalQuantity &quantity, MicroProps &micros,
+                                     UErrorCode &status) const {
+    parent->processQuantity(quantity, micros, status);
+    if (U_FAILURE(status)) { return; }
+
+    // Treat zero, NaN, and infinity as if they had magnitude 0
+    int32_t magnitude;
+    int32_t multiplier = 0;
+    if (quantity.isZeroish()) {
+        magnitude = 0;
+        micros.rounder.apply(quantity, status);
+    } else {
+        // TODO: Revisit chooseMultiplierAndApply
+        multiplier = micros.rounder.chooseMultiplierAndApply(quantity, data, status);
+        magnitude = quantity.isZeroish() ? 0 : quantity.getMagnitude();
+        magnitude -= multiplier;
+    }
+
+    const char16_t *patternString = data.getPattern(magnitude, rules, quantity);
+    if (patternString == nullptr) {
+        // Use the default (non-compact) modifier.
+        // No need to take any action.
+    } else if (safe) {
+        // Safe code path.
+        // Java uses a hash set here for O(1) lookup.  C++ uses a linear search.
+        // TODO: Benchmark this and maybe change to a binary search or hash table.
+        int32_t i = 0;
+        for (; i < precomputedModsLength; i++) {
+            const CompactModInfo &info = precomputedMods[i];
+            if (u_strcmp(patternString, info.patternString) == 0) {
+                info.mod->applyToMicros(micros, quantity, status);
+                break;
+            }
+        }
+        // It should be guaranteed that we found the entry.
+        U_ASSERT(i < precomputedModsLength);
+    } else {
+        // Unsafe code path.
+        // Overwrite the PatternInfo in the existing modMiddle.
+        // C++ Note: Use unsafePatternInfo for proper lifecycle.
+        ParsedPatternInfo &patternInfo = const_cast<CompactHandler *>(this)->unsafePatternInfo;
+        PatternParser::parseToPatternInfo(UnicodeString(patternString), patternInfo, status);
+        unsafePatternModifier->setPatternInfo(
+            &unsafePatternInfo,
+            {UFIELD_CATEGORY_NUMBER, UNUM_COMPACT_FIELD});
+        unsafePatternModifier->setNumberProperties(quantity.signum(), StandardPlural::Form::COUNT);
+        micros.modMiddle = unsafePatternModifier;
+    }
+
+    // Change the exponent only after we select appropriate plural form
+    // for formatting purposes so that we preserve expected formatted
+    // string behavior.
+    quantity.adjustExponent(-1 * multiplier);
+
+    // We already performed rounding. Do not perform it again.
+    micros.rounder = RoundingImpl::passThrough();
+}
+
+#endif /* #if !UCONFIG_NO_FORMATTING */