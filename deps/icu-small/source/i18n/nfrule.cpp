<<<<<<< HEAD
// © 2016 and later: Unicode, Inc. and others.
// License & terms of use: http://www.unicode.org/copyright.html
/*
******************************************************************************
*   Copyright (C) 1997-2015, International Business Machines
*   Corporation and others.  All Rights Reserved.
******************************************************************************
*   file name:  nfrule.cpp
*   encoding:   UTF-8
*   tab size:   8 (not used)
*   indentation:4
*
* Modification history
* Date        Name      Comments
* 10/11/2001  Doug      Ported from ICU4J
*/

#include "nfrule.h"

#if U_HAVE_RBNF

#include "unicode/localpointer.h"
#include "unicode/rbnf.h"
#include "unicode/tblcoll.h"
#include "unicode/plurfmt.h"
#include "unicode/upluralrules.h"
#include "unicode/coleitr.h"
#include "unicode/uchar.h"
#include "nfrs.h"
#include "nfrlist.h"
#include "nfsubs.h"
#include "patternprops.h"
#include "putilimp.h"

U_NAMESPACE_BEGIN

NFRule::NFRule(const RuleBasedNumberFormat* _rbnf, const UnicodeString &_ruleText, UErrorCode &status)
  : baseValue((int32_t)0)
  , radix(10)
  , exponent(0)
  , decimalPoint(0)
  , fRuleText(_ruleText)
  , sub1(NULL)
  , sub2(NULL)
  , formatter(_rbnf)
  , rulePatternFormat(NULL)
{
    if (!fRuleText.isEmpty()) {
        parseRuleDescriptor(fRuleText, status);
    }
}

NFRule::~NFRule()
{
    if (sub1 != sub2) {
        delete sub2;
        sub2 = NULL;
    }
    delete sub1;
    sub1 = NULL;
    delete rulePatternFormat;
    rulePatternFormat = NULL;
}

static const UChar gLeftBracket = 0x005b;
static const UChar gRightBracket = 0x005d;
static const UChar gColon = 0x003a;
static const UChar gZero = 0x0030;
static const UChar gNine = 0x0039;
static const UChar gSpace = 0x0020;
static const UChar gSlash = 0x002f;
static const UChar gGreaterThan = 0x003e;
static const UChar gLessThan = 0x003c;
static const UChar gComma = 0x002c;
static const UChar gDot = 0x002e;
static const UChar gTick = 0x0027;
//static const UChar gMinus = 0x002d;
static const UChar gSemicolon = 0x003b;
static const UChar gX = 0x0078;

static const UChar gMinusX[] =                  {0x2D, 0x78, 0};    /* "-x" */
static const UChar gInf[] =                     {0x49, 0x6E, 0x66, 0}; /* "Inf" */
static const UChar gNaN[] =                     {0x4E, 0x61, 0x4E, 0}; /* "NaN" */

static const UChar gDollarOpenParenthesis[] =   {0x24, 0x28, 0}; /* "$(" */
static const UChar gClosedParenthesisDollar[] = {0x29, 0x24, 0}; /* ")$" */

static const UChar gLessLess[] =                {0x3C, 0x3C, 0};    /* "<<" */
static const UChar gLessPercent[] =             {0x3C, 0x25, 0};    /* "<%" */
static const UChar gLessHash[] =                {0x3C, 0x23, 0};    /* "<#" */
static const UChar gLessZero[] =                {0x3C, 0x30, 0};    /* "<0" */
static const UChar gGreaterGreater[] =          {0x3E, 0x3E, 0};    /* ">>" */
static const UChar gGreaterPercent[] =          {0x3E, 0x25, 0};    /* ">%" */
static const UChar gGreaterHash[] =             {0x3E, 0x23, 0};    /* ">#" */
static const UChar gGreaterZero[] =             {0x3E, 0x30, 0};    /* ">0" */
static const UChar gEqualPercent[] =            {0x3D, 0x25, 0};    /* "=%" */
static const UChar gEqualHash[] =               {0x3D, 0x23, 0};    /* "=#" */
static const UChar gEqualZero[] =               {0x3D, 0x30, 0};    /* "=0" */
static const UChar gGreaterGreaterGreater[] =   {0x3E, 0x3E, 0x3E, 0}; /* ">>>" */

static const UChar * const RULE_PREFIXES[] = {
    gLessLess, gLessPercent, gLessHash, gLessZero,
    gGreaterGreater, gGreaterPercent,gGreaterHash, gGreaterZero,
    gEqualPercent, gEqualHash, gEqualZero, NULL
};

void
NFRule::makeRules(UnicodeString& description,
                  NFRuleSet *owner,
                  const NFRule *predecessor,
                  const RuleBasedNumberFormat *rbnf,
                  NFRuleList& rules,
                  UErrorCode& status)
{
    // we know we're making at least one rule, so go ahead and
    // new it up and initialize its basevalue and divisor
    // (this also strips the rule descriptor, if any, off the
    // descripton string)
    NFRule* rule1 = new NFRule(rbnf, description, status);
    /* test for NULL */
    if (rule1 == 0) {
        status = U_MEMORY_ALLOCATION_ERROR;
        return;
    }
    description = rule1->fRuleText;

    // check the description to see whether there's text enclosed
    // in brackets
    int32_t brack1 = description.indexOf(gLeftBracket);
    int32_t brack2 = brack1 < 0 ? -1 : description.indexOf(gRightBracket);

    // if the description doesn't contain a matched pair of brackets,
    // or if it's of a type that doesn't recognize bracketed text,
    // then leave the description alone, initialize the rule's
    // rule text and substitutions, and return that rule
    if (brack2 < 0 || brack1 > brack2
        || rule1->getType() == kProperFractionRule
        || rule1->getType() == kNegativeNumberRule
        || rule1->getType() == kInfinityRule
        || rule1->getType() == kNaNRule)
    {
        rule1->extractSubstitutions(owner, description, predecessor, status);
    }
    else {
        // if the description does contain a matched pair of brackets,
        // then it's really shorthand for two rules (with one exception)
        NFRule* rule2 = NULL;
        UnicodeString sbuf;

        // we'll actually only split the rule into two rules if its
        // base value is an even multiple of its divisor (or it's one
        // of the special rules)
        if ((rule1->baseValue > 0
            && (rule1->baseValue % util64_pow(rule1->radix, rule1->exponent)) == 0)
            || rule1->getType() == kImproperFractionRule
            || rule1->getType() == kDefaultRule) {

            // if it passes that test, new up the second rule.  If the
            // rule set both rules will belong to is a fraction rule
            // set, they both have the same base value; otherwise,
            // increment the original rule's base value ("rule1" actually
            // goes SECOND in the rule set's rule list)
            rule2 = new NFRule(rbnf, UnicodeString(), status);
            /* test for NULL */
            if (rule2 == 0) {
                status = U_MEMORY_ALLOCATION_ERROR;
                return;
            }
            if (rule1->baseValue >= 0) {
                rule2->baseValue = rule1->baseValue;
                if (!owner->isFractionRuleSet()) {
                    ++rule1->baseValue;
                }
            }

            // if the description began with "x.x" and contains bracketed
            // text, it describes both the improper fraction rule and
            // the proper fraction rule
            else if (rule1->getType() == kImproperFractionRule) {
                rule2->setType(kProperFractionRule);
            }

            // if the description began with "x.0" and contains bracketed
            // text, it describes both the default rule and the
            // improper fraction rule
            else if (rule1->getType() == kDefaultRule) {
                rule2->baseValue = rule1->baseValue;
                rule1->setType(kImproperFractionRule);
            }

            // both rules have the same radix and exponent (i.e., the
            // same divisor)
            rule2->radix = rule1->radix;
            rule2->exponent = rule1->exponent;

            // rule2's rule text omits the stuff in brackets: initalize
            // its rule text and substitutions accordingly
            sbuf.append(description, 0, brack1);
            if (brack2 + 1 < description.length()) {
                sbuf.append(description, brack2 + 1, description.length() - brack2 - 1);
            }
            rule2->extractSubstitutions(owner, sbuf, predecessor, status);
        }

        // rule1's text includes the text in the brackets but omits
        // the brackets themselves: initialize _its_ rule text and
        // substitutions accordingly
        sbuf.setTo(description, 0, brack1);
        sbuf.append(description, brack1 + 1, brack2 - brack1 - 1);
        if (brack2 + 1 < description.length()) {
            sbuf.append(description, brack2 + 1, description.length() - brack2 - 1);
        }
        rule1->extractSubstitutions(owner, sbuf, predecessor, status);

        // if we only have one rule, return it; if we have two, return
        // a two-element array containing them (notice that rule2 goes
        // BEFORE rule1 in the list: in all cases, rule2 OMITS the
        // material in the brackets and rule1 INCLUDES the material
        // in the brackets)
        if (rule2 != NULL) {
            if (rule2->baseValue >= kNoBase) {
                rules.add(rule2);
            }
            else {
                owner->setNonNumericalRule(rule2);
            }
        }
    }
    if (rule1->baseValue >= kNoBase) {
        rules.add(rule1);
    }
    else {
        owner->setNonNumericalRule(rule1);
    }
}

/**
 * This function parses the rule's rule descriptor (i.e., the base
 * value and/or other tokens that precede the rule's rule text
 * in the description) and sets the rule's base value, radix, and
 * exponent according to the descriptor.  (If the description doesn't
 * include a rule descriptor, then this function sets everything to
 * default values and the rule set sets the rule's real base value).
 * @param description The rule's description
 * @return If "description" included a rule descriptor, this is
 * "description" with the descriptor and any trailing whitespace
 * stripped off.  Otherwise; it's "descriptor" unchangd.
 */
void
NFRule::parseRuleDescriptor(UnicodeString& description, UErrorCode& status)
{
    // the description consists of a rule descriptor and a rule body,
    // separated by a colon.  The rule descriptor is optional.  If
    // it's omitted, just set the base value to 0.
    int32_t p = description.indexOf(gColon);
    if (p != -1) {
        // copy the descriptor out into its own string and strip it,
        // along with any trailing whitespace, out of the original
        // description
        UnicodeString descriptor;
        descriptor.setTo(description, 0, p);

        ++p;
        while (p < description.length() && PatternProps::isWhiteSpace(description.charAt(p))) {
            ++p;
        }
        description.removeBetween(0, p);

        // check first to see if the rule descriptor matches the token
        // for one of the special rules.  If it does, set the base
        // value to the correct identifier value
        int descriptorLength = descriptor.length();
        UChar firstChar = descriptor.charAt(0);
        UChar lastChar = descriptor.charAt(descriptorLength - 1);
        if (firstChar >= gZero && firstChar <= gNine && lastChar != gX) {
            // if the rule descriptor begins with a digit, it's a descriptor
            // for a normal rule
            // since we don't have Long.parseLong, and this isn't much work anyway,
            // just build up the value as we encounter the digits.
            int64_t val = 0;
            p = 0;
            UChar c = gSpace;

            // begin parsing the descriptor: copy digits
            // into "tempValue", skip periods, commas, and spaces,
            // stop on a slash or > sign (or at the end of the string),
            // and throw an exception on any other character
            int64_t ll_10 = 10;
            while (p < descriptorLength) {
                c = descriptor.charAt(p);
                if (c >= gZero && c <= gNine) {
                    val = val * ll_10 + (int32_t)(c - gZero);
                }
                else if (c == gSlash || c == gGreaterThan) {
                    break;
                }
                else if (PatternProps::isWhiteSpace(c) || c == gComma || c == gDot) {
                }
                else {
                    // throw new IllegalArgumentException("Illegal character in rule descriptor");
                    status = U_PARSE_ERROR;
                    return;
                }
                ++p;
            }

            // we have the base value, so set it
            setBaseValue(val, status);

            // if we stopped the previous loop on a slash, we're
            // now parsing the rule's radix.  Again, accumulate digits
            // in tempValue, skip punctuation, stop on a > mark, and
            // throw an exception on anything else
            if (c == gSlash) {
                val = 0;
                ++p;
                ll_10 = 10;
                while (p < descriptorLength) {
                    c = descriptor.charAt(p);
                    if (c >= gZero && c <= gNine) {
                        val = val * ll_10 + (int32_t)(c - gZero);
                    }
                    else if (c == gGreaterThan) {
                        break;
                    }
                    else if (PatternProps::isWhiteSpace(c) || c == gComma || c == gDot) {
                    }
                    else {
                        // throw new IllegalArgumentException("Illegal character is rule descriptor");
                        status = U_PARSE_ERROR;
                        return;
                    }
                    ++p;
                }

                // tempValue now contain's the rule's radix.  Set it
                // accordingly, and recalculate the rule's exponent
                radix = (int32_t)val;
                if (radix == 0) {
                    // throw new IllegalArgumentException("Rule can't have radix of 0");
                    status = U_PARSE_ERROR;
                }

                exponent = expectedExponent();
            }

            // if we stopped the previous loop on a > sign, then continue
            // for as long as we still see > signs.  For each one,
            // decrement the exponent (unless the exponent is already 0).
            // If we see another character before reaching the end of
            // the descriptor, that's also a syntax error.
            if (c == gGreaterThan) {
                while (p < descriptor.length()) {
                    c = descriptor.charAt(p);
                    if (c == gGreaterThan && exponent > 0) {
                        --exponent;
                    } else {
                        // throw new IllegalArgumentException("Illegal character in rule descriptor");
                        status = U_PARSE_ERROR;
                        return;
                    }
                    ++p;
                }
            }
        }
        else if (0 == descriptor.compare(gMinusX, 2)) {
            setType(kNegativeNumberRule);
        }
        else if (descriptorLength == 3) {
            if (firstChar == gZero && lastChar == gX) {
                setBaseValue(kProperFractionRule, status);
                decimalPoint = descriptor.charAt(1);
            }
            else if (firstChar == gX && lastChar == gX) {
                setBaseValue(kImproperFractionRule, status);
                decimalPoint = descriptor.charAt(1);
            }
            else if (firstChar == gX && lastChar == gZero) {
                setBaseValue(kDefaultRule, status);
                decimalPoint = descriptor.charAt(1);
            }
            else if (descriptor.compare(gNaN, 3) == 0) {
                setBaseValue(kNaNRule, status);
            }
            else if (descriptor.compare(gInf, 3) == 0) {
                setBaseValue(kInfinityRule, status);
            }
        }
    }
    // else use the default base value for now.

    // finally, if the rule body begins with an apostrophe, strip it off
    // (this is generally used to put whitespace at the beginning of
    // a rule's rule text)
    if (description.length() > 0 && description.charAt(0) == gTick) {
        description.removeBetween(0, 1);
    }

    // return the description with all the stuff we've just waded through
    // stripped off the front.  It now contains just the rule body.
    // return description;
}

/**
* Searches the rule's rule text for the substitution tokens,
* creates the substitutions, and removes the substitution tokens
* from the rule's rule text.
* @param owner The rule set containing this rule
* @param predecessor The rule preseding this one in "owners" rule list
* @param ownersOwner The RuleBasedFormat that owns this rule
*/
void
NFRule::extractSubstitutions(const NFRuleSet* ruleSet,
                             const UnicodeString &ruleText,
                             const NFRule* predecessor,
                             UErrorCode& status)
{
    if (U_FAILURE(status)) {
        return;
    }
    fRuleText = ruleText;
    sub1 = extractSubstitution(ruleSet, predecessor, status);
    if (sub1 == NULL) {
        // Small optimization. There is no need to create a redundant NullSubstitution.
        sub2 = NULL;
    }
    else {
        sub2 = extractSubstitution(ruleSet, predecessor, status);
    }
    int32_t pluralRuleStart = fRuleText.indexOf(gDollarOpenParenthesis, -1, 0);
    int32_t pluralRuleEnd = (pluralRuleStart >= 0 ? fRuleText.indexOf(gClosedParenthesisDollar, -1, pluralRuleStart) : -1);
    if (pluralRuleEnd >= 0) {
        int32_t endType = fRuleText.indexOf(gComma, pluralRuleStart);
        if (endType < 0) {
            status = U_PARSE_ERROR;
            return;
        }
        UnicodeString type(fRuleText.tempSubString(pluralRuleStart + 2, endType - pluralRuleStart - 2));
        UPluralType pluralType;
        if (type.startsWith(UNICODE_STRING_SIMPLE("cardinal"))) {
            pluralType = UPLURAL_TYPE_CARDINAL;
        }
        else if (type.startsWith(UNICODE_STRING_SIMPLE("ordinal"))) {
            pluralType = UPLURAL_TYPE_ORDINAL;
        }
        else {
            status = U_ILLEGAL_ARGUMENT_ERROR;
            return;
        }
        rulePatternFormat = formatter->createPluralFormat(pluralType,
                fRuleText.tempSubString(endType + 1, pluralRuleEnd - endType - 1), status);
    }
}

/**
* Searches the rule's rule text for the first substitution token,
* creates a substitution based on it, and removes the token from
* the rule's rule text.
* @param owner The rule set containing this rule
* @param predecessor The rule preceding this one in the rule set's
* rule list
* @param ownersOwner The RuleBasedNumberFormat that owns this rule
* @return The newly-created substitution.  This is never null; if
* the rule text doesn't contain any substitution tokens, this will
* be a NullSubstitution.
*/
NFSubstitution *
NFRule::extractSubstitution(const NFRuleSet* ruleSet,
                            const NFRule* predecessor,
                            UErrorCode& status)
{
    NFSubstitution* result = NULL;

    // search the rule's rule text for the first two characters of
    // a substitution token
    int32_t subStart = indexOfAnyRulePrefix();
    int32_t subEnd = subStart;

    // if we didn't find one, create a null substitution positioned
    // at the end of the rule text
    if (subStart == -1) {
        return NULL;
    }

    // special-case the ">>>" token, since searching for the > at the
    // end will actually find the > in the middle
    if (fRuleText.indexOf(gGreaterGreaterGreater, 3, 0) == subStart) {
        subEnd = subStart + 2;

        // otherwise the substitution token ends with the same character
        // it began with
    } else {
        UChar c = fRuleText.charAt(subStart);
        subEnd = fRuleText.indexOf(c, subStart + 1);
        // special case for '<%foo<<'
        if (c == gLessThan && subEnd != -1 && subEnd < fRuleText.length() - 1 && fRuleText.charAt(subEnd+1) == c) {
            // ordinals use "=#,##0==%abbrev=" as their rule.  Notice that the '==' in the middle
            // occurs because of the juxtaposition of two different rules.  The check for '<' is a hack
            // to get around this.  Having the duplicate at the front would cause problems with
            // rules like "<<%" to format, say, percents...
            ++subEnd;
        }
   }

    // if we don't find the end of the token (i.e., if we're on a single,
    // unmatched token character), create a null substitution positioned
    // at the end of the rule
    if (subEnd == -1) {
        return NULL;
    }

    // if we get here, we have a real substitution token (or at least
    // some text bounded by substitution token characters).  Use
    // makeSubstitution() to create the right kind of substitution
    UnicodeString subToken;
    subToken.setTo(fRuleText, subStart, subEnd + 1 - subStart);
    result = NFSubstitution::makeSubstitution(subStart, this, predecessor, ruleSet,
        this->formatter, subToken, status);

    // remove the substitution from the rule text
    fRuleText.removeBetween(subStart, subEnd+1);

    return result;
}

/**
 * Sets the rule's base value, and causes the radix and exponent
 * to be recalculated.  This is used during construction when we
 * don't know the rule's base value until after it's been
 * constructed.  It should be used at any other time.
 * @param The new base value for the rule.
 */
void
NFRule::setBaseValue(int64_t newBaseValue, UErrorCode& status)
{
    // set the base value
    baseValue = newBaseValue;
    radix = 10;

    // if this isn't a special rule, recalculate the radix and exponent
    // (the radix always defaults to 10; if it's supposed to be something
    // else, it's cleaned up by the caller and the exponent is
    // recalculated again-- the only function that does this is
    // NFRule.parseRuleDescriptor() )
    if (baseValue >= 1) {
        exponent = expectedExponent();

        // this function gets called on a fully-constructed rule whose
        // description didn't specify a base value.  This means it
        // has substitutions, and some substitutions hold on to copies
        // of the rule's divisor.  Fix their copies of the divisor.
        if (sub1 != NULL) {
            sub1->setDivisor(radix, exponent, status);
        }
        if (sub2 != NULL) {
            sub2->setDivisor(radix, exponent, status);
        }

        // if this is a special rule, its radix and exponent are basically
        // ignored.  Set them to "safe" default values
    } else {
        exponent = 0;
    }
}

/**
* This calculates the rule's exponent based on its radix and base
* value.  This will be the highest power the radix can be raised to
* and still produce a result less than or equal to the base value.
*/
int16_t
NFRule::expectedExponent() const
{
    // since the log of 0, or the log base 0 of something, causes an
    // error, declare the exponent in these cases to be 0 (we also
    // deal with the special-rule identifiers here)
    if (radix == 0 || baseValue < 1) {
        return 0;
    }

    // we get rounding error in some cases-- for example, log 1000 / log 10
    // gives us 1.9999999996 instead of 2.  The extra logic here is to take
    // that into account
    int16_t tempResult = (int16_t)(uprv_log((double)baseValue) / uprv_log((double)radix));
    int64_t temp = util64_pow(radix, tempResult + 1);
    if (temp <= baseValue) {
        tempResult += 1;
    }
    return tempResult;
}

/**
 * Searches the rule's rule text for any of the specified strings.
 * @return The index of the first match in the rule's rule text
 * (i.e., the first substring in the rule's rule text that matches
 * _any_ of the strings in "strings").  If none of the strings in
 * "strings" is found in the rule's rule text, returns -1.
 */
int32_t
NFRule::indexOfAnyRulePrefix() const
{
    int result = -1;
    for (int i = 0; RULE_PREFIXES[i]; i++) {
        int32_t pos = fRuleText.indexOf(*RULE_PREFIXES[i]);
        if (pos != -1 && (result == -1 || pos < result)) {
            result = pos;
        }
    }
    return result;
}

//-----------------------------------------------------------------------
// boilerplate
//-----------------------------------------------------------------------

static UBool
util_equalSubstitutions(const NFSubstitution* sub1, const NFSubstitution* sub2)
{
    if (sub1) {
        if (sub2) {
            return *sub1 == *sub2;
        }
    } else if (!sub2) {
        return TRUE;
    }
    return FALSE;
}

/**
* Tests two rules for equality.
* @param that The rule to compare this one against
* @return True is the two rules are functionally equivalent
*/
UBool
NFRule::operator==(const NFRule& rhs) const
{
    return baseValue == rhs.baseValue
        && radix == rhs.radix
        && exponent == rhs.exponent
        && fRuleText == rhs.fRuleText
        && util_equalSubstitutions(sub1, rhs.sub1)
        && util_equalSubstitutions(sub2, rhs.sub2);
}

/**
* Returns a textual representation of the rule.  This won't
* necessarily be the same as the description that this rule
* was created with, but it will produce the same result.
* @return A textual description of the rule
*/
static void util_append64(UnicodeString& result, int64_t n)
{
    UChar buffer[256];
    int32_t len = util64_tou(n, buffer, sizeof(buffer));
    UnicodeString temp(buffer, len);
    result.append(temp);
}

void
NFRule::_appendRuleText(UnicodeString& result) const
{
    switch (getType()) {
    case kNegativeNumberRule: result.append(gMinusX, 2); break;
    case kImproperFractionRule: result.append(gX).append(decimalPoint == 0 ? gDot : decimalPoint).append(gX); break;
    case kProperFractionRule: result.append(gZero).append(decimalPoint == 0 ? gDot : decimalPoint).append(gX); break;
    case kDefaultRule: result.append(gX).append(decimalPoint == 0 ? gDot : decimalPoint).append(gZero); break;
    case kInfinityRule: result.append(gInf, 3); break;
    case kNaNRule: result.append(gNaN, 3); break;
    default:
        // for a normal rule, write out its base value, and if the radix is
        // something other than 10, write out the radix (with the preceding
        // slash, of course).  Then calculate the expected exponent and if
        // if isn't the same as the actual exponent, write an appropriate
        // number of > signs.  Finally, terminate the whole thing with
        // a colon.
        util_append64(result, baseValue);
        if (radix != 10) {
            result.append(gSlash);
            util_append64(result, radix);
        }
        int numCarets = expectedExponent() - exponent;
        for (int i = 0; i < numCarets; i++) {
            result.append(gGreaterThan);
        }
        break;
    }
    result.append(gColon);
    result.append(gSpace);

    // if the rule text begins with a space, write an apostrophe
    // (whitespace after the rule descriptor is ignored; the
    // apostrophe is used to make the whitespace significant)
    if (fRuleText.charAt(0) == gSpace && (sub1 == NULL || sub1->getPos() != 0)) {
        result.append(gTick);
    }

    // now, write the rule's rule text, inserting appropriate
    // substitution tokens in the appropriate places
    UnicodeString ruleTextCopy;
    ruleTextCopy.setTo(fRuleText);

    UnicodeString temp;
    if (sub2 != NULL) {
        sub2->toString(temp);
        ruleTextCopy.insert(sub2->getPos(), temp);
    }
    if (sub1 != NULL) {
        sub1->toString(temp);
        ruleTextCopy.insert(sub1->getPos(), temp);
    }

    result.append(ruleTextCopy);

    // and finally, top the whole thing off with a semicolon and
    // return the result
    result.append(gSemicolon);
}

int64_t NFRule::getDivisor() const
{
    return util64_pow(radix, exponent);
}


//-----------------------------------------------------------------------
// formatting
//-----------------------------------------------------------------------

/**
* Formats the number, and inserts the resulting text into
* toInsertInto.
* @param number The number being formatted
* @param toInsertInto The string where the resultant text should
* be inserted
* @param pos The position in toInsertInto where the resultant text
* should be inserted
*/
void
NFRule::doFormat(int64_t number, UnicodeString& toInsertInto, int32_t pos, int32_t recursionCount, UErrorCode& status) const
{
    // first, insert the rule's rule text into toInsertInto at the
    // specified position, then insert the results of the substitutions
    // into the right places in toInsertInto (notice we do the
    // substitutions in reverse order so that the offsets don't get
    // messed up)
    int32_t pluralRuleStart = fRuleText.length();
    int32_t lengthOffset = 0;
    if (!rulePatternFormat) {
        toInsertInto.insert(pos, fRuleText);
    }
    else {
        pluralRuleStart = fRuleText.indexOf(gDollarOpenParenthesis, -1, 0);
        int pluralRuleEnd = fRuleText.indexOf(gClosedParenthesisDollar, -1, pluralRuleStart);
        int initialLength = toInsertInto.length();
        if (pluralRuleEnd < fRuleText.length() - 1) {
            toInsertInto.insert(pos, fRuleText.tempSubString(pluralRuleEnd + 2));
        }
        toInsertInto.insert(pos,
            rulePatternFormat->format((int32_t)(number/util64_pow(radix, exponent)), status));
        if (pluralRuleStart > 0) {
            toInsertInto.insert(pos, fRuleText.tempSubString(0, pluralRuleStart));
        }
        lengthOffset = fRuleText.length() - (toInsertInto.length() - initialLength);
    }

    if (sub2 != NULL) {
        sub2->doSubstitution(number, toInsertInto, pos - (sub2->getPos() > pluralRuleStart ? lengthOffset : 0), recursionCount, status);
    }
    if (sub1 != NULL) {
        sub1->doSubstitution(number, toInsertInto, pos - (sub1->getPos() > pluralRuleStart ? lengthOffset : 0), recursionCount, status);
    }
}

/**
* Formats the number, and inserts the resulting text into
* toInsertInto.
* @param number The number being formatted
* @param toInsertInto The string where the resultant text should
* be inserted
* @param pos The position in toInsertInto where the resultant text
* should be inserted
*/
void
NFRule::doFormat(double number, UnicodeString& toInsertInto, int32_t pos, int32_t recursionCount, UErrorCode& status) const
{
    // first, insert the rule's rule text into toInsertInto at the
    // specified position, then insert the results of the substitutions
    // into the right places in toInsertInto
    // [again, we have two copies of this routine that do the same thing
    // so that we don't sacrifice precision in a long by casting it
    // to a double]
    int32_t pluralRuleStart = fRuleText.length();
    int32_t lengthOffset = 0;
    if (!rulePatternFormat) {
        toInsertInto.insert(pos, fRuleText);
    }
    else {
        pluralRuleStart = fRuleText.indexOf(gDollarOpenParenthesis, -1, 0);
        int pluralRuleEnd = fRuleText.indexOf(gClosedParenthesisDollar, -1, pluralRuleStart);
        int initialLength = toInsertInto.length();
        if (pluralRuleEnd < fRuleText.length() - 1) {
            toInsertInto.insert(pos, fRuleText.tempSubString(pluralRuleEnd + 2));
        }
        double pluralVal = number;
        if (0 <= pluralVal && pluralVal < 1) {
            // We're in a fractional rule, and we have to match the NumeratorSubstitution behavior.
            // 2.3 can become 0.2999999999999998 for the fraction due to rounding errors.
            pluralVal = uprv_round(pluralVal * util64_pow(radix, exponent));
        }
        else {
            pluralVal = pluralVal / util64_pow(radix, exponent);
        }
        toInsertInto.insert(pos, rulePatternFormat->format((int32_t)(pluralVal), status));
        if (pluralRuleStart > 0) {
            toInsertInto.insert(pos, fRuleText.tempSubString(0, pluralRuleStart));
        }
        lengthOffset = fRuleText.length() - (toInsertInto.length() - initialLength);
    }

    if (sub2 != NULL) {
        sub2->doSubstitution(number, toInsertInto, pos - (sub2->getPos() > pluralRuleStart ? lengthOffset : 0), recursionCount, status);
    }
    if (sub1 != NULL) {
        sub1->doSubstitution(number, toInsertInto, pos - (sub1->getPos() > pluralRuleStart ? lengthOffset : 0), recursionCount, status);
    }
}

/**
* Used by the owning rule set to determine whether to invoke the
* rollback rule (i.e., whether this rule or the one that precedes
* it in the rule set's list should be used to format the number)
* @param The number being formatted
* @return True if the rule set should use the rule that precedes
* this one in its list; false if it should use this rule
*/
UBool
NFRule::shouldRollBack(int64_t number) const
{
    // we roll back if the rule contains a modulus substitution,
    // the number being formatted is an even multiple of the rule's
    // divisor, and the rule's base value is NOT an even multiple
    // of its divisor
    // In other words, if the original description had
    //    100: << hundred[ >>];
    // that expands into
    //    100: << hundred;
    //    101: << hundred >>;
    // internally.  But when we're formatting 200, if we use the rule
    // at 101, which would normally apply, we get "two hundred zero".
    // To prevent this, we roll back and use the rule at 100 instead.
    // This is the logic that makes this happen: the rule at 101 has
    // a modulus substitution, its base value isn't an even multiple
    // of 100, and the value we're trying to format _is_ an even
    // multiple of 100.  This is called the "rollback rule."
    if ((sub1 != NULL && sub1->isModulusSubstitution()) || (sub2 != NULL && sub2->isModulusSubstitution())) {
        int64_t re = util64_pow(radix, exponent);
        return (number % re) == 0 && (baseValue % re) != 0;
    }
    return FALSE;
}

//-----------------------------------------------------------------------
// parsing
//-----------------------------------------------------------------------

/**
* Attempts to parse the string with this rule.
* @param text The string being parsed
* @param parsePosition On entry, the value is ignored and assumed to
* be 0. On exit, this has been updated with the position of the first
* character not consumed by matching the text against this rule
* (if this rule doesn't match the text at all, the parse position
* if left unchanged (presumably at 0) and the function returns
* new Long(0)).
* @param isFractionRule True if this rule is contained within a
* fraction rule set.  This is only used if the rule has no
* substitutions.
* @return If this rule matched the text, this is the rule's base value
* combined appropriately with the results of parsing the substitutions.
* If nothing matched, this is new Long(0) and the parse position is
* left unchanged.  The result will be an instance of Long if the
* result is an integer and Double otherwise.  The result is never null.
*/
#ifdef RBNF_DEBUG
#include <stdio.h>

static void dumpUS(FILE* f, const UnicodeString& us) {
  int len = us.length();
  char* buf = (char *)uprv_malloc((len+1)*sizeof(char)); //new char[len+1];
  if (buf != NULL) {
	  us.extract(0, len, buf);
	  buf[len] = 0;
	  fprintf(f, "%s", buf);
	  uprv_free(buf); //delete[] buf;
  }
}
#endif
UBool
NFRule::doParse(const UnicodeString& text,
                ParsePosition& parsePosition,
                UBool isFractionRule,
                double upperBound,
                uint32_t nonNumericalExecutedRuleMask,
                Formattable& resVal) const
{
    // internally we operate on a copy of the string being parsed
    // (because we're going to change it) and use our own ParsePosition
    ParsePosition pp;
    UnicodeString workText(text);

    int32_t sub1Pos = sub1 != NULL ? sub1->getPos() : fRuleText.length();
    int32_t sub2Pos = sub2 != NULL ? sub2->getPos() : fRuleText.length();

    // check to see whether the text before the first substitution
    // matches the text at the beginning of the string being
    // parsed.  If it does, strip that off the front of workText;
    // otherwise, dump out with a mismatch
    UnicodeString prefix;
    prefix.setTo(fRuleText, 0, sub1Pos);

#ifdef RBNF_DEBUG
    fprintf(stderr, "doParse %p ", this);
    {
        UnicodeString rt;
        _appendRuleText(rt);
        dumpUS(stderr, rt);
    }

    fprintf(stderr, " text: '");
    dumpUS(stderr, text);
    fprintf(stderr, "' prefix: '");
    dumpUS(stderr, prefix);
#endif
    stripPrefix(workText, prefix, pp);
    int32_t prefixLength = text.length() - workText.length();

#ifdef RBNF_DEBUG
    fprintf(stderr, "' pl: %d ppi: %d s1p: %d\n", prefixLength, pp.getIndex(), sub1Pos);
#endif

    if (pp.getIndex() == 0 && sub1Pos != 0) {
        // commented out because ParsePosition doesn't have error index in 1.1.x
        // restored for ICU4C port
        parsePosition.setErrorIndex(pp.getErrorIndex());
        resVal.setLong(0);
        return TRUE;
    }
    if (baseValue == kInfinityRule) {
        // If you match this, don't try to perform any calculations on it.
        parsePosition.setIndex(pp.getIndex());
        resVal.setDouble(uprv_getInfinity());
        return TRUE;
    }
    if (baseValue == kNaNRule) {
        // If you match this, don't try to perform any calculations on it.
        parsePosition.setIndex(pp.getIndex());
        resVal.setDouble(uprv_getNaN());
        return TRUE;
    }

    // this is the fun part.  The basic guts of the rule-matching
    // logic is matchToDelimiter(), which is called twice.  The first
    // time it searches the input string for the rule text BETWEEN
    // the substitutions and tries to match the intervening text
    // in the input string with the first substitution.  If that
    // succeeds, it then calls it again, this time to look for the
    // rule text after the second substitution and to match the
    // intervening input text against the second substitution.
    //
    // For example, say we have a rule that looks like this:
    //    first << middle >> last;
    // and input text that looks like this:
    //    first one middle two last
    // First we use stripPrefix() to match "first " in both places and
    // strip it off the front, leaving
    //    one middle two last
    // Then we use matchToDelimiter() to match " middle " and try to
    // match "one" against a substitution.  If it's successful, we now
    // have
    //    two last
    // We use matchToDelimiter() a second time to match " last" and
    // try to match "two" against a substitution.  If "two" matches
    // the substitution, we have a successful parse.
    //
    // Since it's possible in many cases to find multiple instances
    // of each of these pieces of rule text in the input string,
    // we need to try all the possible combinations of these
    // locations.  This prevents us from prematurely declaring a mismatch,
    // and makes sure we match as much input text as we can.
    int highWaterMark = 0;
    double result = 0;
    int start = 0;
    double tempBaseValue = (double)(baseValue <= 0 ? 0 : baseValue);

    UnicodeString temp;
    do {
        // our partial parse result starts out as this rule's base
        // value.  If it finds a successful match, matchToDelimiter()
        // will compose this in some way with what it gets back from
        // the substitution, giving us a new partial parse result
        pp.setIndex(0);

        temp.setTo(fRuleText, sub1Pos, sub2Pos - sub1Pos);
        double partialResult = matchToDelimiter(workText, start, tempBaseValue,
            temp, pp, sub1,
            nonNumericalExecutedRuleMask,
            upperBound);

        // if we got a successful match (or were trying to match a
        // null substitution), pp is now pointing at the first unmatched
        // character.  Take note of that, and try matchToDelimiter()
        // on the input text again
        if (pp.getIndex() != 0 || sub1 == NULL) {
            start = pp.getIndex();

            UnicodeString workText2;
            workText2.setTo(workText, pp.getIndex(), workText.length() - pp.getIndex());
            ParsePosition pp2;

            // the second matchToDelimiter() will compose our previous
            // partial result with whatever it gets back from its
            // substitution if there's a successful match, giving us
            // a real result
            temp.setTo(fRuleText, sub2Pos, fRuleText.length() - sub2Pos);
            partialResult = matchToDelimiter(workText2, 0, partialResult,
                temp, pp2, sub2,
                nonNumericalExecutedRuleMask,
                upperBound);

            // if we got a successful match on this second
            // matchToDelimiter() call, update the high-water mark
            // and result (if necessary)
            if (pp2.getIndex() != 0 || sub2 == NULL) {
                if (prefixLength + pp.getIndex() + pp2.getIndex() > highWaterMark) {
                    highWaterMark = prefixLength + pp.getIndex() + pp2.getIndex();
                    result = partialResult;
                }
            }
            else {
                // commented out because ParsePosition doesn't have error index in 1.1.x
                // restored for ICU4C port
                int32_t i_temp = pp2.getErrorIndex() + sub1Pos + pp.getIndex();
                if (i_temp> parsePosition.getErrorIndex()) {
                    parsePosition.setErrorIndex(i_temp);
                }
            }
        }
        else {
            // commented out because ParsePosition doesn't have error index in 1.1.x
            // restored for ICU4C port
            int32_t i_temp = sub1Pos + pp.getErrorIndex();
            if (i_temp > parsePosition.getErrorIndex()) {
                parsePosition.setErrorIndex(i_temp);
            }
        }
        // keep trying to match things until the outer matchToDelimiter()
        // call fails to make a match (each time, it picks up where it
        // left off the previous time)
    } while (sub1Pos != sub2Pos
        && pp.getIndex() > 0
        && pp.getIndex() < workText.length()
        && pp.getIndex() != start);

    // update the caller's ParsePosition with our high-water mark
    // (i.e., it now points at the first character this function
    // didn't match-- the ParsePosition is therefore unchanged if
    // we didn't match anything)
    parsePosition.setIndex(highWaterMark);
    // commented out because ParsePosition doesn't have error index in 1.1.x
    // restored for ICU4C port
    if (highWaterMark > 0) {
        parsePosition.setErrorIndex(0);
    }

    // this is a hack for one unusual condition: Normally, whether this
    // rule belong to a fraction rule set or not is handled by its
    // substitutions.  But if that rule HAS NO substitutions, then
    // we have to account for it here.  By definition, if the matching
    // rule in a fraction rule set has no substitutions, its numerator
    // is 1, and so the result is the reciprocal of its base value.
    if (isFractionRule && highWaterMark > 0 && sub1 == NULL) {
        result = 1 / result;
    }

    resVal.setDouble(result);
    return TRUE; // ??? do we need to worry if it is a long or a double?
}

/**
* This function is used by parse() to match the text being parsed
* against a possible prefix string.  This function
* matches characters from the beginning of the string being parsed
* to characters from the prospective prefix.  If they match, pp is
* updated to the first character not matched, and the result is
* the unparsed part of the string.  If they don't match, the whole
* string is returned, and pp is left unchanged.
* @param text The string being parsed
* @param prefix The text to match against
* @param pp On entry, ignored and assumed to be 0.  On exit, points
* to the first unmatched character (assuming the whole prefix matched),
* or is unchanged (if the whole prefix didn't match).
* @return If things match, this is the unparsed part of "text";
* if they didn't match, this is "text".
*/
void
NFRule::stripPrefix(UnicodeString& text, const UnicodeString& prefix, ParsePosition& pp) const
{
    // if the prefix text is empty, dump out without doing anything
    if (prefix.length() != 0) {
	UErrorCode status = U_ZERO_ERROR;
        // use prefixLength() to match the beginning of
        // "text" against "prefix".  This function returns the
        // number of characters from "text" that matched (or 0 if
        // we didn't match the whole prefix)
        int32_t pfl = prefixLength(text, prefix, status);
        if (U_FAILURE(status)) { // Memory allocation error.
		return;
        }
        if (pfl != 0) {
            // if we got a successful match, update the parse position
            // and strip the prefix off of "text"
            pp.setIndex(pp.getIndex() + pfl);
            text.remove(0, pfl);
        }
    }
}

/**
* Used by parse() to match a substitution and any following text.
* "text" is searched for instances of "delimiter".  For each instance
* of delimiter, the intervening text is tested to see whether it
* matches the substitution.  The longest match wins.
* @param text The string being parsed
* @param startPos The position in "text" where we should start looking
* for "delimiter".
* @param baseValue A partial parse result (often the rule's base value),
* which is combined with the result from matching the substitution
* @param delimiter The string to search "text" for.
* @param pp Ignored and presumed to be 0 on entry.  If there's a match,
* on exit this will point to the first unmatched character.
* @param sub If we find "delimiter" in "text", this substitution is used
* to match the text between the beginning of the string and the
* position of "delimiter."  (If "delimiter" is the empty string, then
* this function just matches against this substitution and updates
* everything accordingly.)
* @param upperBound When matching the substitution, it will only
* consider rules with base values lower than this value.
* @return If there's a match, this is the result of composing
* baseValue with the result of matching the substitution.  Otherwise,
* this is new Long(0).  It's never null.  If the result is an integer,
* this will be an instance of Long; otherwise, it's an instance of
* Double.
*
* !!! note {dlf} in point of fact, in the java code the caller always converts
* the result to a double, so we might as well return one.
*/
double
NFRule::matchToDelimiter(const UnicodeString& text,
                         int32_t startPos,
                         double _baseValue,
                         const UnicodeString& delimiter,
                         ParsePosition& pp,
                         const NFSubstitution* sub,
                         uint32_t nonNumericalExecutedRuleMask,
                         double upperBound) const
{
	UErrorCode status = U_ZERO_ERROR;
    // if "delimiter" contains real (i.e., non-ignorable) text, search
    // it for "delimiter" beginning at "start".  If that succeeds, then
    // use "sub"'s doParse() method to match the text before the
    // instance of "delimiter" we just found.
    if (!allIgnorable(delimiter, status)) {
	if (U_FAILURE(status)) { //Memory allocation error.
		return 0;
	}
        ParsePosition tempPP;
        Formattable result;

        // use findText() to search for "delimiter".  It returns a two-
        // element array: element 0 is the position of the match, and
        // element 1 is the number of characters that matched
        // "delimiter".
        int32_t dLen;
        int32_t dPos = findText(text, delimiter, startPos, &dLen);

        // if findText() succeeded, isolate the text preceding the
        // match, and use "sub" to match that text
        while (dPos >= 0) {
            UnicodeString subText;
            subText.setTo(text, 0, dPos);
            if (subText.length() > 0) {
                UBool success = sub->doParse(subText, tempPP, _baseValue, upperBound,
#if UCONFIG_NO_COLLATION
                    FALSE,
#else
                    formatter->isLenient(),
#endif
                    nonNumericalExecutedRuleMask,
                    result);

                // if the substitution could match all the text up to
                // where we found "delimiter", then this function has
                // a successful match.  Bump the caller's parse position
                // to point to the first character after the text
                // that matches "delimiter", and return the result
                // we got from parsing the substitution.
                if (success && tempPP.getIndex() == dPos) {
                    pp.setIndex(dPos + dLen);
                    return result.getDouble();
                }
                else {
                    // commented out because ParsePosition doesn't have error index in 1.1.x
                    // restored for ICU4C port
                    if (tempPP.getErrorIndex() > 0) {
                        pp.setErrorIndex(tempPP.getErrorIndex());
                    } else {
                        pp.setErrorIndex(tempPP.getIndex());
                    }
                }
            }

            // if we didn't match the substitution, search for another
            // copy of "delimiter" in "text" and repeat the loop if
            // we find it
            tempPP.setIndex(0);
            dPos = findText(text, delimiter, dPos + dLen, &dLen);
        }
        // if we make it here, this was an unsuccessful match, and we
        // leave pp unchanged and return 0
        pp.setIndex(0);
        return 0;

        // if "delimiter" is empty, or consists only of ignorable characters
        // (i.e., is semantically empty), thwe we obviously can't search
        // for "delimiter".  Instead, just use "sub" to parse as much of
        // "text" as possible.
    }
    else if (sub == NULL) {
        return _baseValue;
    }
    else {
        ParsePosition tempPP;
        Formattable result;

        // try to match the whole string against the substitution
        UBool success = sub->doParse(text, tempPP, _baseValue, upperBound,
#if UCONFIG_NO_COLLATION
            FALSE,
#else
            formatter->isLenient(),
#endif
            nonNumericalExecutedRuleMask,
            result);
        if (success && (tempPP.getIndex() != 0)) {
            // if there's a successful match (or it's a null
            // substitution), update pp to point to the first
            // character we didn't match, and pass the result from
            // sub.doParse() on through to the caller
            pp.setIndex(tempPP.getIndex());
            return result.getDouble();
        }
        else {
            // commented out because ParsePosition doesn't have error index in 1.1.x
            // restored for ICU4C port
            pp.setErrorIndex(tempPP.getErrorIndex());
        }

        // and if we get to here, then nothing matched, so we return
        // 0 and leave pp alone
        return 0;
    }
}

/**
* Used by stripPrefix() to match characters.  If lenient parse mode
* is off, this just calls startsWith().  If lenient parse mode is on,
* this function uses CollationElementIterators to match characters in
* the strings (only primary-order differences are significant in
* determining whether there's a match).
* @param str The string being tested
* @param prefix The text we're hoping to see at the beginning
* of "str"
* @return If "prefix" is found at the beginning of "str", this
* is the number of characters in "str" that were matched (this
* isn't necessarily the same as the length of "prefix" when matching
* text with a collator).  If there's no match, this is 0.
*/
int32_t
NFRule::prefixLength(const UnicodeString& str, const UnicodeString& prefix, UErrorCode& status) const
{
    // if we're looking for an empty prefix, it obviously matches
    // zero characters.  Just go ahead and return 0.
    if (prefix.length() == 0) {
        return 0;
    }

#if !UCONFIG_NO_COLLATION
    // go through all this grief if we're in lenient-parse mode
    if (formatter->isLenient()) {
        // Check if non-lenient rule finds the text before call lenient parsing
        if (str.startsWith(prefix)) {
            return prefix.length();
        }
        // get the formatter's collator and use it to create two
        // collation element iterators, one over the target string
        // and another over the prefix (right now, we'll throw an
        // exception if the collator we get back from the formatter
        // isn't a RuleBasedCollator, because RuleBasedCollator defines
        // the CollationElementIterator protocol.  Hopefully, this
        // will change someday.)
        const RuleBasedCollator* collator = formatter->getCollator();
        if (collator == NULL) {
            status = U_MEMORY_ALLOCATION_ERROR;
            return 0;
        }
        LocalPointer<CollationElementIterator> strIter(collator->createCollationElementIterator(str));
        LocalPointer<CollationElementIterator> prefixIter(collator->createCollationElementIterator(prefix));
        // Check for memory allocation error.
        if (strIter.isNull() || prefixIter.isNull()) {
            status = U_MEMORY_ALLOCATION_ERROR;
            return 0;
        }

        UErrorCode err = U_ZERO_ERROR;

        // The original code was problematic.  Consider this match:
        // prefix = "fifty-"
        // string = " fifty-7"
        // The intent is to match string up to the '7', by matching 'fifty-' at position 1
        // in the string.  Unfortunately, we were getting a match, and then computing where
        // the match terminated by rematching the string.  The rematch code was using as an
        // initial guess the substring of string between 0 and prefix.length.  Because of
        // the leading space and trailing hyphen (both ignorable) this was succeeding, leaving
        // the position before the hyphen in the string.  Recursing down, we then parsed the
        // remaining string '-7' as numeric.  The resulting number turned out as 43 (50 - 7).
        // This was not pretty, especially since the string "fifty-7" parsed just fine.
        //
        // We have newer APIs now, so we can use calls on the iterator to determine what we
        // matched up to.  If we terminate because we hit the last element in the string,
        // our match terminates at this length.  If we terminate because we hit the last element
        // in the target, our match terminates at one before the element iterator position.

        // match collation elements between the strings
        int32_t oStr = strIter->next(err);
        int32_t oPrefix = prefixIter->next(err);

        while (oPrefix != CollationElementIterator::NULLORDER) {
            // skip over ignorable characters in the target string
            while (CollationElementIterator::primaryOrder(oStr) == 0
                && oStr != CollationElementIterator::NULLORDER) {
                oStr = strIter->next(err);
            }

            // skip over ignorable characters in the prefix
            while (CollationElementIterator::primaryOrder(oPrefix) == 0
                && oPrefix != CollationElementIterator::NULLORDER) {
                oPrefix = prefixIter->next(err);
            }

            // dlf: move this above following test, if we consume the
            // entire target, aren't we ok even if the source was also
            // entirely consumed?

            // if skipping over ignorables brought to the end of
            // the prefix, we DID match: drop out of the loop
            if (oPrefix == CollationElementIterator::NULLORDER) {
                break;
            }

            // if skipping over ignorables brought us to the end
            // of the target string, we didn't match and return 0
            if (oStr == CollationElementIterator::NULLORDER) {
                return 0;
            }

            // match collation elements from the two strings
            // (considering only primary differences).  If we
            // get a mismatch, dump out and return 0
            if (CollationElementIterator::primaryOrder(oStr)
                != CollationElementIterator::primaryOrder(oPrefix)) {
                return 0;

                // otherwise, advance to the next character in each string
                // and loop (we drop out of the loop when we exhaust
                // collation elements in the prefix)
            } else {
                oStr = strIter->next(err);
                oPrefix = prefixIter->next(err);
            }
        }

        int32_t result = strIter->getOffset();
        if (oStr != CollationElementIterator::NULLORDER) {
            --result; // back over character that we don't want to consume;
        }

#ifdef RBNF_DEBUG
        fprintf(stderr, "prefix length: %d\n", result);
#endif
        return result;
#if 0
        //----------------------------------------------------------------
        // JDK 1.2-specific API call
        // return strIter.getOffset();
        //----------------------------------------------------------------
        // JDK 1.1 HACK (take out for 1.2-specific code)

        // if we make it to here, we have a successful match.  Now we
        // have to find out HOW MANY characters from the target string
        // matched the prefix (there isn't necessarily a one-to-one
        // mapping between collation elements and characters).
        // In JDK 1.2, there's a simple getOffset() call we can use.
        // In JDK 1.1, on the other hand, we have to go through some
        // ugly contortions.  First, use the collator to compare the
        // same number of characters from the prefix and target string.
        // If they're equal, we're done.
        collator->setStrength(Collator::PRIMARY);
        if (str.length() >= prefix.length()) {
            UnicodeString temp;
            temp.setTo(str, 0, prefix.length());
            if (collator->equals(temp, prefix)) {
#ifdef RBNF_DEBUG
                fprintf(stderr, "returning: %d\n", prefix.length());
#endif
                return prefix.length();
            }
        }

        // if they're not equal, then we have to compare successively
        // larger and larger substrings of the target string until we
        // get to one that matches the prefix.  At that point, we know
        // how many characters matched the prefix, and we can return.
        int32_t p = 1;
        while (p <= str.length()) {
            UnicodeString temp;
            temp.setTo(str, 0, p);
            if (collator->equals(temp, prefix)) {
                return p;
            } else {
                ++p;
            }
        }

        // SHOULD NEVER GET HERE!!!
        return 0;
        //----------------------------------------------------------------
#endif

        // If lenient parsing is turned off, forget all that crap above.
        // Just use String.startsWith() and be done with it.
  } else
#endif
  {
      if (str.startsWith(prefix)) {
          return prefix.length();
      } else {
          return 0;
      }
  }
}

/**
* Searches a string for another string.  If lenient parsing is off,
* this just calls indexOf().  If lenient parsing is on, this function
* uses CollationElementIterator to match characters, and only
* primary-order differences are significant in determining whether
* there's a match.
* @param str The string to search
* @param key The string to search "str" for
* @param startingAt The index into "str" where the search is to
* begin
* @return A two-element array of ints.  Element 0 is the position
* of the match, or -1 if there was no match.  Element 1 is the
* number of characters in "str" that matched (which isn't necessarily
* the same as the length of "key")
*/
int32_t
NFRule::findText(const UnicodeString& str,
                 const UnicodeString& key,
                 int32_t startingAt,
                 int32_t* length) const
{
    if (rulePatternFormat) {
        Formattable result;
        FieldPosition position(UNUM_INTEGER_FIELD);
        position.setBeginIndex(startingAt);
        rulePatternFormat->parseType(str, this, result, position);
        int start = position.getBeginIndex();
        if (start >= 0) {
            int32_t pluralRuleStart = fRuleText.indexOf(gDollarOpenParenthesis, -1, 0);
            int32_t pluralRuleSuffix = fRuleText.indexOf(gClosedParenthesisDollar, -1, pluralRuleStart) + 2;
            int32_t matchLen = position.getEndIndex() - start;
            UnicodeString prefix(fRuleText.tempSubString(0, pluralRuleStart));
            UnicodeString suffix(fRuleText.tempSubString(pluralRuleSuffix));
            if (str.compare(start - prefix.length(), prefix.length(), prefix, 0, prefix.length()) == 0
                    && str.compare(start + matchLen, suffix.length(), suffix, 0, suffix.length()) == 0)
            {
                *length = matchLen + prefix.length() + suffix.length();
                return start - prefix.length();
            }
        }
        *length = 0;
        return -1;
    }
    if (!formatter->isLenient()) {
        // if lenient parsing is turned off, this is easy: just call
        // String.indexOf() and we're done
        *length = key.length();
        return str.indexOf(key, startingAt);
    }
    else {
        // Check if non-lenient rule finds the text before call lenient parsing
        *length = key.length();
        int32_t pos = str.indexOf(key, startingAt);
        if(pos >= 0) {
            return pos;
        } else {
            // but if lenient parsing is turned ON, we've got some work ahead of us
            return findTextLenient(str, key, startingAt, length);
        }
    }
}

int32_t
NFRule::findTextLenient(const UnicodeString& str,
                 const UnicodeString& key,
                 int32_t startingAt,
                 int32_t* length) const
{
    //----------------------------------------------------------------
    // JDK 1.1 HACK (take out of 1.2-specific code)

    // in JDK 1.2, CollationElementIterator provides us with an
    // API to map between character offsets and collation elements
    // and we can do this by marching through the string comparing
    // collation elements.  We can't do that in JDK 1.1.  Insted,
    // we have to go through this horrible slow mess:
    int32_t p = startingAt;
    int32_t keyLen = 0;

    // basically just isolate smaller and smaller substrings of
    // the target string (each running to the end of the string,
    // and with the first one running from startingAt to the end)
    // and then use prefixLength() to see if the search key is at
    // the beginning of each substring.  This is excruciatingly
    // slow, but it will locate the key and tell use how long the
    // matching text was.
    UnicodeString temp;
    UErrorCode status = U_ZERO_ERROR;
    while (p < str.length() && keyLen == 0) {
        temp.setTo(str, p, str.length() - p);
        keyLen = prefixLength(temp, key, status);
        if (U_FAILURE(status)) {
            break;
        }
        if (keyLen != 0) {
            *length = keyLen;
            return p;
        }
        ++p;
    }
    // if we make it to here, we didn't find it.  Return -1 for the
    // location.  The length should be ignored, but set it to 0,
    // which should be "safe"
    *length = 0;
    return -1;
}

/**
* Checks to see whether a string consists entirely of ignorable
* characters.
* @param str The string to test.
* @return true if the string is empty of consists entirely of
* characters that the number formatter's collator says are
* ignorable at the primary-order level.  false otherwise.
*/
UBool
NFRule::allIgnorable(const UnicodeString& str, UErrorCode& status) const
{
    // if the string is empty, we can just return true
    if (str.length() == 0) {
        return TRUE;
    }

#if !UCONFIG_NO_COLLATION
    // if lenient parsing is turned on, walk through the string with
    // a collation element iterator and make sure each collation
    // element is 0 (ignorable) at the primary level
    if (formatter->isLenient()) {
        const RuleBasedCollator* collator = formatter->getCollator();
        if (collator == NULL) {
            status = U_MEMORY_ALLOCATION_ERROR;
            return FALSE;
        }
        LocalPointer<CollationElementIterator> iter(collator->createCollationElementIterator(str));

        // Memory allocation error check.
        if (iter.isNull()) {
            status = U_MEMORY_ALLOCATION_ERROR;
            return FALSE;
        }

        UErrorCode err = U_ZERO_ERROR;
        int32_t o = iter->next(err);
        while (o != CollationElementIterator::NULLORDER
            && CollationElementIterator::primaryOrder(o) == 0) {
            o = iter->next(err);
        }

        return o == CollationElementIterator::NULLORDER;
    }
#endif

    // if lenient parsing is turned off, there is no such thing as
    // an ignorable character: return true only if the string is empty
    return FALSE;
}

void
NFRule::setDecimalFormatSymbols(const DecimalFormatSymbols& newSymbols, UErrorCode& status) {
    if (sub1 != NULL) {
        sub1->setDecimalFormatSymbols(newSymbols, status);
    }
    if (sub2 != NULL) {
        sub2->setDecimalFormatSymbols(newSymbols, status);
    }
}

U_NAMESPACE_END

/* U_HAVE_RBNF */
#endif
=======
// © 2016 and later: Unicode, Inc. and others.
// License & terms of use: http://www.unicode.org/copyright.html
/*
******************************************************************************
*   Copyright (C) 1997-2015, International Business Machines
*   Corporation and others.  All Rights Reserved.
******************************************************************************
*   file name:  nfrule.cpp
*   encoding:   UTF-8
*   tab size:   8 (not used)
*   indentation:4
*
* Modification history
* Date        Name      Comments
* 10/11/2001  Doug      Ported from ICU4J
*/

#include "nfrule.h"

#if U_HAVE_RBNF

#include "unicode/localpointer.h"
#include "unicode/rbnf.h"
#include "unicode/tblcoll.h"
#include "unicode/plurfmt.h"
#include "unicode/upluralrules.h"
#include "unicode/coleitr.h"
#include "unicode/uchar.h"
#include "nfrs.h"
#include "nfrlist.h"
#include "nfsubs.h"
#include "patternprops.h"
#include "putilimp.h"

U_NAMESPACE_BEGIN

NFRule::NFRule(const RuleBasedNumberFormat* _rbnf, const UnicodeString &_ruleText, UErrorCode &status)
  : baseValue((int32_t)0)
  , radix(10)
  , exponent(0)
  , decimalPoint(0)
  , fRuleText(_ruleText)
  , sub1(nullptr)
  , sub2(nullptr)
  , formatter(_rbnf)
  , rulePatternFormat(nullptr)
{
    if (!fRuleText.isEmpty()) {
        parseRuleDescriptor(fRuleText, status);
    }
}

NFRule::~NFRule()
{
    if (sub1 != sub2) {
        delete sub2;
        sub2 = nullptr;
    }
    delete sub1;
    sub1 = nullptr;
    delete rulePatternFormat;
    rulePatternFormat = nullptr;
}

static const char16_t gLeftBracket = 0x005b;
static const char16_t gRightBracket = 0x005d;
static const char16_t gColon = 0x003a;
static const char16_t gZero = 0x0030;
static const char16_t gNine = 0x0039;
static const char16_t gSpace = 0x0020;
static const char16_t gSlash = 0x002f;
static const char16_t gGreaterThan = 0x003e;
static const char16_t gLessThan = 0x003c;
static const char16_t gComma = 0x002c;
static const char16_t gDot = 0x002e;
static const char16_t gTick = 0x0027;
//static const char16_t gMinus = 0x002d;
static const char16_t gSemicolon = 0x003b;
static const char16_t gX = 0x0078;

static const char16_t gMinusX[] =                  {0x2D, 0x78, 0};    /* "-x" */
static const char16_t gInf[] =                     {0x49, 0x6E, 0x66, 0}; /* "Inf" */
static const char16_t gNaN[] =                     {0x4E, 0x61, 0x4E, 0}; /* "NaN" */

static const char16_t gDollarOpenParenthesis[] =   {0x24, 0x28, 0}; /* "$(" */
static const char16_t gClosedParenthesisDollar[] = {0x29, 0x24, 0}; /* ")$" */

static const char16_t gLessLess[] =                {0x3C, 0x3C, 0};    /* "<<" */
static const char16_t gLessPercent[] =             {0x3C, 0x25, 0};    /* "<%" */
static const char16_t gLessHash[] =                {0x3C, 0x23, 0};    /* "<#" */
static const char16_t gLessZero[] =                {0x3C, 0x30, 0};    /* "<0" */
static const char16_t gGreaterGreater[] =          {0x3E, 0x3E, 0};    /* ">>" */
static const char16_t gGreaterPercent[] =          {0x3E, 0x25, 0};    /* ">%" */
static const char16_t gGreaterHash[] =             {0x3E, 0x23, 0};    /* ">#" */
static const char16_t gGreaterZero[] =             {0x3E, 0x30, 0};    /* ">0" */
static const char16_t gEqualPercent[] =            {0x3D, 0x25, 0};    /* "=%" */
static const char16_t gEqualHash[] =               {0x3D, 0x23, 0};    /* "=#" */
static const char16_t gEqualZero[] =               {0x3D, 0x30, 0};    /* "=0" */
static const char16_t gGreaterGreaterGreater[] =   {0x3E, 0x3E, 0x3E, 0}; /* ">>>" */

static const char16_t * const RULE_PREFIXES[] = {
    gLessLess, gLessPercent, gLessHash, gLessZero,
    gGreaterGreater, gGreaterPercent,gGreaterHash, gGreaterZero,
    gEqualPercent, gEqualHash, gEqualZero, nullptr
};

void
NFRule::makeRules(UnicodeString& description,
                  NFRuleSet *owner,
                  const NFRule *predecessor,
                  const RuleBasedNumberFormat *rbnf,
                  NFRuleList& rules,
                  UErrorCode& status)
{
    // we know we're making at least one rule, so go ahead and
    // new it up and initialize its basevalue and divisor
    // (this also strips the rule descriptor, if any, off the
    // description string)
    NFRule* rule1 = new NFRule(rbnf, description, status);
    /* test for nullptr */
    if (rule1 == 0) {
        status = U_MEMORY_ALLOCATION_ERROR;
        return;
    }
    description = rule1->fRuleText;

    // check the description to see whether there's text enclosed
    // in brackets
    int32_t brack1 = description.indexOf(gLeftBracket);
    int32_t brack2 = brack1 < 0 ? -1 : description.indexOf(gRightBracket);

    // if the description doesn't contain a matched pair of brackets,
    // or if it's of a type that doesn't recognize bracketed text,
    // then leave the description alone, initialize the rule's
    // rule text and substitutions, and return that rule
    if (brack2 < 0 || brack1 > brack2
        || rule1->getType() == kProperFractionRule
        || rule1->getType() == kNegativeNumberRule
        || rule1->getType() == kInfinityRule
        || rule1->getType() == kNaNRule)
    {
        rule1->extractSubstitutions(owner, description, predecessor, status);
    }
    else {
        // if the description does contain a matched pair of brackets,
        // then it's really shorthand for two rules (with one exception)
        NFRule* rule2 = nullptr;
        UnicodeString sbuf;

        // we'll actually only split the rule into two rules if its
        // base value is an even multiple of its divisor (or it's one
        // of the special rules)
        if ((rule1->baseValue > 0
            && (rule1->baseValue % util64_pow(rule1->radix, rule1->exponent)) == 0)
            || rule1->getType() == kImproperFractionRule
            || rule1->getType() == kDefaultRule) {

            // if it passes that test, new up the second rule.  If the
            // rule set both rules will belong to is a fraction rule
            // set, they both have the same base value; otherwise,
            // increment the original rule's base value ("rule1" actually
            // goes SECOND in the rule set's rule list)
            rule2 = new NFRule(rbnf, UnicodeString(), status);
            /* test for nullptr */
            if (rule2 == 0) {
                status = U_MEMORY_ALLOCATION_ERROR;
                return;
            }
            if (rule1->baseValue >= 0) {
                rule2->baseValue = rule1->baseValue;
                if (!owner->isFractionRuleSet()) {
                    ++rule1->baseValue;
                }
            }

            // if the description began with "x.x" and contains bracketed
            // text, it describes both the improper fraction rule and
            // the proper fraction rule
            else if (rule1->getType() == kImproperFractionRule) {
                rule2->setType(kProperFractionRule);
            }

            // if the description began with "x.0" and contains bracketed
            // text, it describes both the default rule and the
            // improper fraction rule
            else if (rule1->getType() == kDefaultRule) {
                rule2->baseValue = rule1->baseValue;
                rule1->setType(kImproperFractionRule);
            }

            // both rules have the same radix and exponent (i.e., the
            // same divisor)
            rule2->radix = rule1->radix;
            rule2->exponent = rule1->exponent;

            // rule2's rule text omits the stuff in brackets: initialize
            // its rule text and substitutions accordingly
            sbuf.append(description, 0, brack1);
            if (brack2 + 1 < description.length()) {
                sbuf.append(description, brack2 + 1, description.length() - brack2 - 1);
            }
            rule2->extractSubstitutions(owner, sbuf, predecessor, status);
        }

        // rule1's text includes the text in the brackets but omits
        // the brackets themselves: initialize _its_ rule text and
        // substitutions accordingly
        sbuf.setTo(description, 0, brack1);
        sbuf.append(description, brack1 + 1, brack2 - brack1 - 1);
        if (brack2 + 1 < description.length()) {
            sbuf.append(description, brack2 + 1, description.length() - brack2 - 1);
        }
        rule1->extractSubstitutions(owner, sbuf, predecessor, status);

        // if we only have one rule, return it; if we have two, return
        // a two-element array containing them (notice that rule2 goes
        // BEFORE rule1 in the list: in all cases, rule2 OMITS the
        // material in the brackets and rule1 INCLUDES the material
        // in the brackets)
        if (rule2 != nullptr) {
            if (rule2->baseValue >= kNoBase) {
                rules.add(rule2);
            }
            else {
                owner->setNonNumericalRule(rule2);
            }
        }
    }
    if (rule1->baseValue >= kNoBase) {
        rules.add(rule1);
    }
    else {
        owner->setNonNumericalRule(rule1);
    }
}

/**
 * This function parses the rule's rule descriptor (i.e., the base
 * value and/or other tokens that precede the rule's rule text
 * in the description) and sets the rule's base value, radix, and
 * exponent according to the descriptor.  (If the description doesn't
 * include a rule descriptor, then this function sets everything to
 * default values and the rule set sets the rule's real base value).
 * @param description The rule's description
 * @return If "description" included a rule descriptor, this is
 * "description" with the descriptor and any trailing whitespace
 * stripped off.  Otherwise; it's "descriptor" unchangd.
 */
void
NFRule::parseRuleDescriptor(UnicodeString& description, UErrorCode& status)
{
    // the description consists of a rule descriptor and a rule body,
    // separated by a colon.  The rule descriptor is optional.  If
    // it's omitted, just set the base value to 0.
    int32_t p = description.indexOf(gColon);
    if (p != -1) {
        // copy the descriptor out into its own string and strip it,
        // along with any trailing whitespace, out of the original
        // description
        UnicodeString descriptor;
        descriptor.setTo(description, 0, p);

        ++p;
        while (p < description.length() && PatternProps::isWhiteSpace(description.charAt(p))) {
            ++p;
        }
        description.removeBetween(0, p);

        // check first to see if the rule descriptor matches the token
        // for one of the special rules.  If it does, set the base
        // value to the correct identifier value
        int descriptorLength = descriptor.length();
        char16_t firstChar = descriptor.charAt(0);
        char16_t lastChar = descriptor.charAt(descriptorLength - 1);
        if (firstChar >= gZero && firstChar <= gNine && lastChar != gX) {
            // if the rule descriptor begins with a digit, it's a descriptor
            // for a normal rule
            // since we don't have Long.parseLong, and this isn't much work anyway,
            // just build up the value as we encounter the digits.
            int64_t val = 0;
            p = 0;
            char16_t c = gSpace;

            // begin parsing the descriptor: copy digits
            // into "tempValue", skip periods, commas, and spaces,
            // stop on a slash or > sign (or at the end of the string),
            // and throw an exception on any other character
            int64_t ll_10 = 10;
            while (p < descriptorLength) {
                c = descriptor.charAt(p);
                if (c >= gZero && c <= gNine) {
                    val = val * ll_10 + (int32_t)(c - gZero);
                }
                else if (c == gSlash || c == gGreaterThan) {
                    break;
                }
                else if (PatternProps::isWhiteSpace(c) || c == gComma || c == gDot) {
                }
                else {
                    // throw new IllegalArgumentException("Illegal character in rule descriptor");
                    status = U_PARSE_ERROR;
                    return;
                }
                ++p;
            }

            // we have the base value, so set it
            setBaseValue(val, status);

            // if we stopped the previous loop on a slash, we're
            // now parsing the rule's radix.  Again, accumulate digits
            // in tempValue, skip punctuation, stop on a > mark, and
            // throw an exception on anything else
            if (c == gSlash) {
                val = 0;
                ++p;
                ll_10 = 10;
                while (p < descriptorLength) {
                    c = descriptor.charAt(p);
                    if (c >= gZero && c <= gNine) {
                        val = val * ll_10 + (int32_t)(c - gZero);
                    }
                    else if (c == gGreaterThan) {
                        break;
                    }
                    else if (PatternProps::isWhiteSpace(c) || c == gComma || c == gDot) {
                    }
                    else {
                        // throw new IllegalArgumentException("Illegal character is rule descriptor");
                        status = U_PARSE_ERROR;
                        return;
                    }
                    ++p;
                }

                // tempValue now contain's the rule's radix.  Set it
                // accordingly, and recalculate the rule's exponent
                radix = (int32_t)val;
                if (radix == 0) {
                    // throw new IllegalArgumentException("Rule can't have radix of 0");
                    status = U_PARSE_ERROR;
                }

                exponent = expectedExponent();
            }

            // if we stopped the previous loop on a > sign, then continue
            // for as long as we still see > signs.  For each one,
            // decrement the exponent (unless the exponent is already 0).
            // If we see another character before reaching the end of
            // the descriptor, that's also a syntax error.
            if (c == gGreaterThan) {
                while (p < descriptor.length()) {
                    c = descriptor.charAt(p);
                    if (c == gGreaterThan && exponent > 0) {
                        --exponent;
                    } else {
                        // throw new IllegalArgumentException("Illegal character in rule descriptor");
                        status = U_PARSE_ERROR;
                        return;
                    }
                    ++p;
                }
            }
        }
        else if (0 == descriptor.compare(gMinusX, 2)) {
            setType(kNegativeNumberRule);
        }
        else if (descriptorLength == 3) {
            if (firstChar == gZero && lastChar == gX) {
                setBaseValue(kProperFractionRule, status);
                decimalPoint = descriptor.charAt(1);
            }
            else if (firstChar == gX && lastChar == gX) {
                setBaseValue(kImproperFractionRule, status);
                decimalPoint = descriptor.charAt(1);
            }
            else if (firstChar == gX && lastChar == gZero) {
                setBaseValue(kDefaultRule, status);
                decimalPoint = descriptor.charAt(1);
            }
            else if (descriptor.compare(gNaN, 3) == 0) {
                setBaseValue(kNaNRule, status);
            }
            else if (descriptor.compare(gInf, 3) == 0) {
                setBaseValue(kInfinityRule, status);
            }
        }
    }
    // else use the default base value for now.

    // finally, if the rule body begins with an apostrophe, strip it off
    // (this is generally used to put whitespace at the beginning of
    // a rule's rule text)
    if (description.length() > 0 && description.charAt(0) == gTick) {
        description.removeBetween(0, 1);
    }

    // return the description with all the stuff we've just waded through
    // stripped off the front.  It now contains just the rule body.
    // return description;
}

/**
* Searches the rule's rule text for the substitution tokens,
* creates the substitutions, and removes the substitution tokens
* from the rule's rule text.
* @param owner The rule set containing this rule
* @param predecessor The rule preseding this one in "owners" rule list
* @param ownersOwner The RuleBasedFormat that owns this rule
*/
void
NFRule::extractSubstitutions(const NFRuleSet* ruleSet,
                             const UnicodeString &ruleText,
                             const NFRule* predecessor,
                             UErrorCode& status)
{
    if (U_FAILURE(status)) {
        return;
    }
    fRuleText = ruleText;
    sub1 = extractSubstitution(ruleSet, predecessor, status);
    if (sub1 == nullptr) {
        // Small optimization. There is no need to create a redundant NullSubstitution.
        sub2 = nullptr;
    }
    else {
        sub2 = extractSubstitution(ruleSet, predecessor, status);
    }
    int32_t pluralRuleStart = fRuleText.indexOf(gDollarOpenParenthesis, -1, 0);
    int32_t pluralRuleEnd = (pluralRuleStart >= 0 ? fRuleText.indexOf(gClosedParenthesisDollar, -1, pluralRuleStart) : -1);
    if (pluralRuleEnd >= 0) {
        int32_t endType = fRuleText.indexOf(gComma, pluralRuleStart);
        if (endType < 0) {
            status = U_PARSE_ERROR;
            return;
        }
        UnicodeString type(fRuleText.tempSubString(pluralRuleStart + 2, endType - pluralRuleStart - 2));
        UPluralType pluralType;
        if (type.startsWith(UNICODE_STRING_SIMPLE("cardinal"))) {
            pluralType = UPLURAL_TYPE_CARDINAL;
        }
        else if (type.startsWith(UNICODE_STRING_SIMPLE("ordinal"))) {
            pluralType = UPLURAL_TYPE_ORDINAL;
        }
        else {
            status = U_ILLEGAL_ARGUMENT_ERROR;
            return;
        }
        rulePatternFormat = formatter->createPluralFormat(pluralType,
                fRuleText.tempSubString(endType + 1, pluralRuleEnd - endType - 1), status);
    }
}

/**
* Searches the rule's rule text for the first substitution token,
* creates a substitution based on it, and removes the token from
* the rule's rule text.
* @param owner The rule set containing this rule
* @param predecessor The rule preceding this one in the rule set's
* rule list
* @param ownersOwner The RuleBasedNumberFormat that owns this rule
* @return The newly-created substitution.  This is never null; if
* the rule text doesn't contain any substitution tokens, this will
* be a NullSubstitution.
*/
NFSubstitution *
NFRule::extractSubstitution(const NFRuleSet* ruleSet,
                            const NFRule* predecessor,
                            UErrorCode& status)
{
    NFSubstitution* result = nullptr;

    // search the rule's rule text for the first two characters of
    // a substitution token
    int32_t subStart = indexOfAnyRulePrefix();
    int32_t subEnd = subStart;

    // if we didn't find one, create a null substitution positioned
    // at the end of the rule text
    if (subStart == -1) {
        return nullptr;
    }

    // special-case the ">>>" token, since searching for the > at the
    // end will actually find the > in the middle
    if (fRuleText.indexOf(gGreaterGreaterGreater, 3, 0) == subStart) {
        subEnd = subStart + 2;

        // otherwise the substitution token ends with the same character
        // it began with
    } else {
        char16_t c = fRuleText.charAt(subStart);
        subEnd = fRuleText.indexOf(c, subStart + 1);
        // special case for '<%foo<<'
        if (c == gLessThan && subEnd != -1 && subEnd < fRuleText.length() - 1 && fRuleText.charAt(subEnd+1) == c) {
            // ordinals use "=#,##0==%abbrev=" as their rule.  Notice that the '==' in the middle
            // occurs because of the juxtaposition of two different rules.  The check for '<' is a hack
            // to get around this.  Having the duplicate at the front would cause problems with
            // rules like "<<%" to format, say, percents...
            ++subEnd;
        }
   }

    // if we don't find the end of the token (i.e., if we're on a single,
    // unmatched token character), create a null substitution positioned
    // at the end of the rule
    if (subEnd == -1) {
        return nullptr;
    }

    // if we get here, we have a real substitution token (or at least
    // some text bounded by substitution token characters).  Use
    // makeSubstitution() to create the right kind of substitution
    UnicodeString subToken;
    subToken.setTo(fRuleText, subStart, subEnd + 1 - subStart);
    result = NFSubstitution::makeSubstitution(subStart, this, predecessor, ruleSet,
        this->formatter, subToken, status);

    // remove the substitution from the rule text
    fRuleText.removeBetween(subStart, subEnd+1);

    return result;
}

/**
 * Sets the rule's base value, and causes the radix and exponent
 * to be recalculated.  This is used during construction when we
 * don't know the rule's base value until after it's been
 * constructed.  It should be used at any other time.
 * @param The new base value for the rule.
 */
void
NFRule::setBaseValue(int64_t newBaseValue, UErrorCode& status)
{
    // set the base value
    baseValue = newBaseValue;
    radix = 10;

    // if this isn't a special rule, recalculate the radix and exponent
    // (the radix always defaults to 10; if it's supposed to be something
    // else, it's cleaned up by the caller and the exponent is
    // recalculated again-- the only function that does this is
    // NFRule.parseRuleDescriptor() )
    if (baseValue >= 1) {
        exponent = expectedExponent();

        // this function gets called on a fully-constructed rule whose
        // description didn't specify a base value.  This means it
        // has substitutions, and some substitutions hold on to copies
        // of the rule's divisor.  Fix their copies of the divisor.
        if (sub1 != nullptr) {
            sub1->setDivisor(radix, exponent, status);
        }
        if (sub2 != nullptr) {
            sub2->setDivisor(radix, exponent, status);
        }

        // if this is a special rule, its radix and exponent are basically
        // ignored.  Set them to "safe" default values
    } else {
        exponent = 0;
    }
}

/**
* This calculates the rule's exponent based on its radix and base
* value.  This will be the highest power the radix can be raised to
* and still produce a result less than or equal to the base value.
*/
int16_t
NFRule::expectedExponent() const
{
    // since the log of 0, or the log base 0 of something, causes an
    // error, declare the exponent in these cases to be 0 (we also
    // deal with the special-rule identifiers here)
    if (radix == 0 || baseValue < 1) {
        return 0;
    }

    // we get rounding error in some cases-- for example, log 1000 / log 10
    // gives us 1.9999999996 instead of 2.  The extra logic here is to take
    // that into account
    int16_t tempResult = (int16_t)(uprv_log((double)baseValue) / uprv_log((double)radix));
    int64_t temp = util64_pow(radix, tempResult + 1);
    if (temp <= baseValue) {
        tempResult += 1;
    }
    return tempResult;
}

/**
 * Searches the rule's rule text for any of the specified strings.
 * @return The index of the first match in the rule's rule text
 * (i.e., the first substring in the rule's rule text that matches
 * _any_ of the strings in "strings").  If none of the strings in
 * "strings" is found in the rule's rule text, returns -1.
 */
int32_t
NFRule::indexOfAnyRulePrefix() const
{
    int result = -1;
    for (int i = 0; RULE_PREFIXES[i]; i++) {
        int32_t pos = fRuleText.indexOf(*RULE_PREFIXES[i]);
        if (pos != -1 && (result == -1 || pos < result)) {
            result = pos;
        }
    }
    return result;
}

//-----------------------------------------------------------------------
// boilerplate
//-----------------------------------------------------------------------

static UBool
util_equalSubstitutions(const NFSubstitution* sub1, const NFSubstitution* sub2)
{
    if (sub1) {
        if (sub2) {
            return *sub1 == *sub2;
        }
    } else if (!sub2) {
        return true;
    }
    return false;
}

/**
* Tests two rules for equality.
* @param that The rule to compare this one against
* @return True is the two rules are functionally equivalent
*/
bool
NFRule::operator==(const NFRule& rhs) const
{
    return baseValue == rhs.baseValue
        && radix == rhs.radix
        && exponent == rhs.exponent
        && fRuleText == rhs.fRuleText
        && util_equalSubstitutions(sub1, rhs.sub1)
        && util_equalSubstitutions(sub2, rhs.sub2);
}

/**
* Returns a textual representation of the rule.  This won't
* necessarily be the same as the description that this rule
* was created with, but it will produce the same result.
* @return A textual description of the rule
*/
static void util_append64(UnicodeString& result, int64_t n)
{
    char16_t buffer[256];
    int32_t len = util64_tou(n, buffer, sizeof(buffer));
    UnicodeString temp(buffer, len);
    result.append(temp);
}

void
NFRule::_appendRuleText(UnicodeString& result) const
{
    switch (getType()) {
    case kNegativeNumberRule: result.append(gMinusX, 2); break;
    case kImproperFractionRule: result.append(gX).append(decimalPoint == 0 ? gDot : decimalPoint).append(gX); break;
    case kProperFractionRule: result.append(gZero).append(decimalPoint == 0 ? gDot : decimalPoint).append(gX); break;
    case kDefaultRule: result.append(gX).append(decimalPoint == 0 ? gDot : decimalPoint).append(gZero); break;
    case kInfinityRule: result.append(gInf, 3); break;
    case kNaNRule: result.append(gNaN, 3); break;
    default:
        // for a normal rule, write out its base value, and if the radix is
        // something other than 10, write out the radix (with the preceding
        // slash, of course).  Then calculate the expected exponent and if
        // if isn't the same as the actual exponent, write an appropriate
        // number of > signs.  Finally, terminate the whole thing with
        // a colon.
        util_append64(result, baseValue);
        if (radix != 10) {
            result.append(gSlash);
            util_append64(result, radix);
        }
        int numCarets = expectedExponent() - exponent;
        for (int i = 0; i < numCarets; i++) {
            result.append(gGreaterThan);
        }
        break;
    }
    result.append(gColon);
    result.append(gSpace);

    // if the rule text begins with a space, write an apostrophe
    // (whitespace after the rule descriptor is ignored; the
    // apostrophe is used to make the whitespace significant)
    if (fRuleText.charAt(0) == gSpace && (sub1 == nullptr || sub1->getPos() != 0)) {
        result.append(gTick);
    }

    // now, write the rule's rule text, inserting appropriate
    // substitution tokens in the appropriate places
    UnicodeString ruleTextCopy;
    ruleTextCopy.setTo(fRuleText);

    UnicodeString temp;
    if (sub2 != nullptr) {
        sub2->toString(temp);
        ruleTextCopy.insert(sub2->getPos(), temp);
    }
    if (sub1 != nullptr) {
        sub1->toString(temp);
        ruleTextCopy.insert(sub1->getPos(), temp);
    }

    result.append(ruleTextCopy);

    // and finally, top the whole thing off with a semicolon and
    // return the result
    result.append(gSemicolon);
}

int64_t NFRule::getDivisor() const
{
    return util64_pow(radix, exponent);
}


//-----------------------------------------------------------------------
// formatting
//-----------------------------------------------------------------------

/**
* Formats the number, and inserts the resulting text into
* toInsertInto.
* @param number The number being formatted
* @param toInsertInto The string where the resultant text should
* be inserted
* @param pos The position in toInsertInto where the resultant text
* should be inserted
*/
void
NFRule::doFormat(int64_t number, UnicodeString& toInsertInto, int32_t pos, int32_t recursionCount, UErrorCode& status) const
{
    // first, insert the rule's rule text into toInsertInto at the
    // specified position, then insert the results of the substitutions
    // into the right places in toInsertInto (notice we do the
    // substitutions in reverse order so that the offsets don't get
    // messed up)
    int32_t pluralRuleStart = fRuleText.length();
    int32_t lengthOffset = 0;
    if (!rulePatternFormat) {
        toInsertInto.insert(pos, fRuleText);
    }
    else {
        pluralRuleStart = fRuleText.indexOf(gDollarOpenParenthesis, -1, 0);
        int pluralRuleEnd = fRuleText.indexOf(gClosedParenthesisDollar, -1, pluralRuleStart);
        int initialLength = toInsertInto.length();
        if (pluralRuleEnd < fRuleText.length() - 1) {
            toInsertInto.insert(pos, fRuleText.tempSubString(pluralRuleEnd + 2));
        }
        toInsertInto.insert(pos,
            rulePatternFormat->format((int32_t)(number/util64_pow(radix, exponent)), status));
        if (pluralRuleStart > 0) {
            toInsertInto.insert(pos, fRuleText.tempSubString(0, pluralRuleStart));
        }
        lengthOffset = fRuleText.length() - (toInsertInto.length() - initialLength);
    }

    if (sub2 != nullptr) {
        sub2->doSubstitution(number, toInsertInto, pos - (sub2->getPos() > pluralRuleStart ? lengthOffset : 0), recursionCount, status);
    }
    if (sub1 != nullptr) {
        sub1->doSubstitution(number, toInsertInto, pos - (sub1->getPos() > pluralRuleStart ? lengthOffset : 0), recursionCount, status);
    }
}

/**
* Formats the number, and inserts the resulting text into
* toInsertInto.
* @param number The number being formatted
* @param toInsertInto The string where the resultant text should
* be inserted
* @param pos The position in toInsertInto where the resultant text
* should be inserted
*/
void
NFRule::doFormat(double number, UnicodeString& toInsertInto, int32_t pos, int32_t recursionCount, UErrorCode& status) const
{
    // first, insert the rule's rule text into toInsertInto at the
    // specified position, then insert the results of the substitutions
    // into the right places in toInsertInto
    // [again, we have two copies of this routine that do the same thing
    // so that we don't sacrifice precision in a long by casting it
    // to a double]
    int32_t pluralRuleStart = fRuleText.length();
    int32_t lengthOffset = 0;
    if (!rulePatternFormat) {
        toInsertInto.insert(pos, fRuleText);
    }
    else {
        pluralRuleStart = fRuleText.indexOf(gDollarOpenParenthesis, -1, 0);
        int pluralRuleEnd = fRuleText.indexOf(gClosedParenthesisDollar, -1, pluralRuleStart);
        int initialLength = toInsertInto.length();
        if (pluralRuleEnd < fRuleText.length() - 1) {
            toInsertInto.insert(pos, fRuleText.tempSubString(pluralRuleEnd + 2));
        }
        double pluralVal = number;
        if (0 <= pluralVal && pluralVal < 1) {
            // We're in a fractional rule, and we have to match the NumeratorSubstitution behavior.
            // 2.3 can become 0.2999999999999998 for the fraction due to rounding errors.
            pluralVal = uprv_round(pluralVal * util64_pow(radix, exponent));
        }
        else {
            pluralVal = pluralVal / util64_pow(radix, exponent);
        }
        toInsertInto.insert(pos, rulePatternFormat->format((int32_t)(pluralVal), status));
        if (pluralRuleStart > 0) {
            toInsertInto.insert(pos, fRuleText.tempSubString(0, pluralRuleStart));
        }
        lengthOffset = fRuleText.length() - (toInsertInto.length() - initialLength);
    }

    if (sub2 != nullptr) {
        sub2->doSubstitution(number, toInsertInto, pos - (sub2->getPos() > pluralRuleStart ? lengthOffset : 0), recursionCount, status);
    }
    if (sub1 != nullptr) {
        sub1->doSubstitution(number, toInsertInto, pos - (sub1->getPos() > pluralRuleStart ? lengthOffset : 0), recursionCount, status);
    }
}

/**
* Used by the owning rule set to determine whether to invoke the
* rollback rule (i.e., whether this rule or the one that precedes
* it in the rule set's list should be used to format the number)
* @param The number being formatted
* @return True if the rule set should use the rule that precedes
* this one in its list; false if it should use this rule
*/
UBool
NFRule::shouldRollBack(int64_t number) const
{
    // we roll back if the rule contains a modulus substitution,
    // the number being formatted is an even multiple of the rule's
    // divisor, and the rule's base value is NOT an even multiple
    // of its divisor
    // In other words, if the original description had
    //    100: << hundred[ >>];
    // that expands into
    //    100: << hundred;
    //    101: << hundred >>;
    // internally.  But when we're formatting 200, if we use the rule
    // at 101, which would normally apply, we get "two hundred zero".
    // To prevent this, we roll back and use the rule at 100 instead.
    // This is the logic that makes this happen: the rule at 101 has
    // a modulus substitution, its base value isn't an even multiple
    // of 100, and the value we're trying to format _is_ an even
    // multiple of 100.  This is called the "rollback rule."
    if ((sub1 != nullptr && sub1->isModulusSubstitution()) || (sub2 != nullptr && sub2->isModulusSubstitution())) {
        int64_t re = util64_pow(radix, exponent);
        return (number % re) == 0 && (baseValue % re) != 0;
    }
    return false;
}

//-----------------------------------------------------------------------
// parsing
//-----------------------------------------------------------------------

/**
* Attempts to parse the string with this rule.
* @param text The string being parsed
* @param parsePosition On entry, the value is ignored and assumed to
* be 0. On exit, this has been updated with the position of the first
* character not consumed by matching the text against this rule
* (if this rule doesn't match the text at all, the parse position
* if left unchanged (presumably at 0) and the function returns
* new Long(0)).
* @param isFractionRule True if this rule is contained within a
* fraction rule set.  This is only used if the rule has no
* substitutions.
* @return If this rule matched the text, this is the rule's base value
* combined appropriately with the results of parsing the substitutions.
* If nothing matched, this is new Long(0) and the parse position is
* left unchanged.  The result will be an instance of Long if the
* result is an integer and Double otherwise.  The result is never null.
*/
#ifdef RBNF_DEBUG
#include <stdio.h>

static void dumpUS(FILE* f, const UnicodeString& us) {
  int len = us.length();
  char* buf = (char *)uprv_malloc((len+1)*sizeof(char)); //new char[len+1];
  if (buf != nullptr) {
	  us.extract(0, len, buf);
	  buf[len] = 0;
	  fprintf(f, "%s", buf);
	  uprv_free(buf); //delete[] buf;
  }
}
#endif
UBool
NFRule::doParse(const UnicodeString& text,
                ParsePosition& parsePosition,
                UBool isFractionRule,
                double upperBound,
                uint32_t nonNumericalExecutedRuleMask,
                Formattable& resVal) const
{
    // internally we operate on a copy of the string being parsed
    // (because we're going to change it) and use our own ParsePosition
    ParsePosition pp;
    UnicodeString workText(text);

    int32_t sub1Pos = sub1 != nullptr ? sub1->getPos() : fRuleText.length();
    int32_t sub2Pos = sub2 != nullptr ? sub2->getPos() : fRuleText.length();

    // check to see whether the text before the first substitution
    // matches the text at the beginning of the string being
    // parsed.  If it does, strip that off the front of workText;
    // otherwise, dump out with a mismatch
    UnicodeString prefix;
    prefix.setTo(fRuleText, 0, sub1Pos);

#ifdef RBNF_DEBUG
    fprintf(stderr, "doParse %p ", this);
    {
        UnicodeString rt;
        _appendRuleText(rt);
        dumpUS(stderr, rt);
    }

    fprintf(stderr, " text: '");
    dumpUS(stderr, text);
    fprintf(stderr, "' prefix: '");
    dumpUS(stderr, prefix);
#endif
    stripPrefix(workText, prefix, pp);
    int32_t prefixLength = text.length() - workText.length();

#ifdef RBNF_DEBUG
    fprintf(stderr, "' pl: %d ppi: %d s1p: %d\n", prefixLength, pp.getIndex(), sub1Pos);
#endif

    if (pp.getIndex() == 0 && sub1Pos != 0) {
        // commented out because ParsePosition doesn't have error index in 1.1.x
        // restored for ICU4C port
        parsePosition.setErrorIndex(pp.getErrorIndex());
        resVal.setLong(0);
        return true;
    }
    if (baseValue == kInfinityRule) {
        // If you match this, don't try to perform any calculations on it.
        parsePosition.setIndex(pp.getIndex());
        resVal.setDouble(uprv_getInfinity());
        return true;
    }
    if (baseValue == kNaNRule) {
        // If you match this, don't try to perform any calculations on it.
        parsePosition.setIndex(pp.getIndex());
        resVal.setDouble(uprv_getNaN());
        return true;
    }

    // this is the fun part.  The basic guts of the rule-matching
    // logic is matchToDelimiter(), which is called twice.  The first
    // time it searches the input string for the rule text BETWEEN
    // the substitutions and tries to match the intervening text
    // in the input string with the first substitution.  If that
    // succeeds, it then calls it again, this time to look for the
    // rule text after the second substitution and to match the
    // intervening input text against the second substitution.
    //
    // For example, say we have a rule that looks like this:
    //    first << middle >> last;
    // and input text that looks like this:
    //    first one middle two last
    // First we use stripPrefix() to match "first " in both places and
    // strip it off the front, leaving
    //    one middle two last
    // Then we use matchToDelimiter() to match " middle " and try to
    // match "one" against a substitution.  If it's successful, we now
    // have
    //    two last
    // We use matchToDelimiter() a second time to match " last" and
    // try to match "two" against a substitution.  If "two" matches
    // the substitution, we have a successful parse.
    //
    // Since it's possible in many cases to find multiple instances
    // of each of these pieces of rule text in the input string,
    // we need to try all the possible combinations of these
    // locations.  This prevents us from prematurely declaring a mismatch,
    // and makes sure we match as much input text as we can.
    int highWaterMark = 0;
    double result = 0;
    int start = 0;
    double tempBaseValue = (double)(baseValue <= 0 ? 0 : baseValue);

    UnicodeString temp;
    do {
        // our partial parse result starts out as this rule's base
        // value.  If it finds a successful match, matchToDelimiter()
        // will compose this in some way with what it gets back from
        // the substitution, giving us a new partial parse result
        pp.setIndex(0);

        temp.setTo(fRuleText, sub1Pos, sub2Pos - sub1Pos);
        double partialResult = matchToDelimiter(workText, start, tempBaseValue,
            temp, pp, sub1,
            nonNumericalExecutedRuleMask,
            upperBound);

        // if we got a successful match (or were trying to match a
        // null substitution), pp is now pointing at the first unmatched
        // character.  Take note of that, and try matchToDelimiter()
        // on the input text again
        if (pp.getIndex() != 0 || sub1 == nullptr) {
            start = pp.getIndex();

            UnicodeString workText2;
            workText2.setTo(workText, pp.getIndex(), workText.length() - pp.getIndex());
            ParsePosition pp2;

            // the second matchToDelimiter() will compose our previous
            // partial result with whatever it gets back from its
            // substitution if there's a successful match, giving us
            // a real result
            temp.setTo(fRuleText, sub2Pos, fRuleText.length() - sub2Pos);
            partialResult = matchToDelimiter(workText2, 0, partialResult,
                temp, pp2, sub2,
                nonNumericalExecutedRuleMask,
                upperBound);

            // if we got a successful match on this second
            // matchToDelimiter() call, update the high-water mark
            // and result (if necessary)
            if (pp2.getIndex() != 0 || sub2 == nullptr) {
                if (prefixLength + pp.getIndex() + pp2.getIndex() > highWaterMark) {
                    highWaterMark = prefixLength + pp.getIndex() + pp2.getIndex();
                    result = partialResult;
                }
            }
            else {
                // commented out because ParsePosition doesn't have error index in 1.1.x
                // restored for ICU4C port
                int32_t i_temp = pp2.getErrorIndex() + sub1Pos + pp.getIndex();
                if (i_temp> parsePosition.getErrorIndex()) {
                    parsePosition.setErrorIndex(i_temp);
                }
            }
        }
        else {
            // commented out because ParsePosition doesn't have error index in 1.1.x
            // restored for ICU4C port
            int32_t i_temp = sub1Pos + pp.getErrorIndex();
            if (i_temp > parsePosition.getErrorIndex()) {
                parsePosition.setErrorIndex(i_temp);
            }
        }
        // keep trying to match things until the outer matchToDelimiter()
        // call fails to make a match (each time, it picks up where it
        // left off the previous time)
    } while (sub1Pos != sub2Pos
        && pp.getIndex() > 0
        && pp.getIndex() < workText.length()
        && pp.getIndex() != start);

    // update the caller's ParsePosition with our high-water mark
    // (i.e., it now points at the first character this function
    // didn't match-- the ParsePosition is therefore unchanged if
    // we didn't match anything)
    parsePosition.setIndex(highWaterMark);
    // commented out because ParsePosition doesn't have error index in 1.1.x
    // restored for ICU4C port
    if (highWaterMark > 0) {
        parsePosition.setErrorIndex(0);
    }

    // this is a hack for one unusual condition: Normally, whether this
    // rule belong to a fraction rule set or not is handled by its
    // substitutions.  But if that rule HAS NO substitutions, then
    // we have to account for it here.  By definition, if the matching
    // rule in a fraction rule set has no substitutions, its numerator
    // is 1, and so the result is the reciprocal of its base value.
    if (isFractionRule && highWaterMark > 0 && sub1 == nullptr) {
        result = 1 / result;
    }

    resVal.setDouble(result);
    return true; // ??? do we need to worry if it is a long or a double?
}

/**
* This function is used by parse() to match the text being parsed
* against a possible prefix string.  This function
* matches characters from the beginning of the string being parsed
* to characters from the prospective prefix.  If they match, pp is
* updated to the first character not matched, and the result is
* the unparsed part of the string.  If they don't match, the whole
* string is returned, and pp is left unchanged.
* @param text The string being parsed
* @param prefix The text to match against
* @param pp On entry, ignored and assumed to be 0.  On exit, points
* to the first unmatched character (assuming the whole prefix matched),
* or is unchanged (if the whole prefix didn't match).
* @return If things match, this is the unparsed part of "text";
* if they didn't match, this is "text".
*/
void
NFRule::stripPrefix(UnicodeString& text, const UnicodeString& prefix, ParsePosition& pp) const
{
    // if the prefix text is empty, dump out without doing anything
    if (prefix.length() != 0) {
    	UErrorCode status = U_ZERO_ERROR;
        // use prefixLength() to match the beginning of
        // "text" against "prefix".  This function returns the
        // number of characters from "text" that matched (or 0 if
        // we didn't match the whole prefix)
        int32_t pfl = prefixLength(text, prefix, status);
        if (U_FAILURE(status)) { // Memory allocation error.
        	return;
        }
        if (pfl != 0) {
            // if we got a successful match, update the parse position
            // and strip the prefix off of "text"
            pp.setIndex(pp.getIndex() + pfl);
            text.remove(0, pfl);
        }
    }
}

/**
* Used by parse() to match a substitution and any following text.
* "text" is searched for instances of "delimiter".  For each instance
* of delimiter, the intervening text is tested to see whether it
* matches the substitution.  The longest match wins.
* @param text The string being parsed
* @param startPos The position in "text" where we should start looking
* for "delimiter".
* @param baseValue A partial parse result (often the rule's base value),
* which is combined with the result from matching the substitution
* @param delimiter The string to search "text" for.
* @param pp Ignored and presumed to be 0 on entry.  If there's a match,
* on exit this will point to the first unmatched character.
* @param sub If we find "delimiter" in "text", this substitution is used
* to match the text between the beginning of the string and the
* position of "delimiter."  (If "delimiter" is the empty string, then
* this function just matches against this substitution and updates
* everything accordingly.)
* @param upperBound When matching the substitution, it will only
* consider rules with base values lower than this value.
* @return If there's a match, this is the result of composing
* baseValue with the result of matching the substitution.  Otherwise,
* this is new Long(0).  It's never null.  If the result is an integer,
* this will be an instance of Long; otherwise, it's an instance of
* Double.
*
* !!! note {dlf} in point of fact, in the java code the caller always converts
* the result to a double, so we might as well return one.
*/
double
NFRule::matchToDelimiter(const UnicodeString& text,
                         int32_t startPos,
                         double _baseValue,
                         const UnicodeString& delimiter,
                         ParsePosition& pp,
                         const NFSubstitution* sub,
                         uint32_t nonNumericalExecutedRuleMask,
                         double upperBound) const
{
	UErrorCode status = U_ZERO_ERROR;
    // if "delimiter" contains real (i.e., non-ignorable) text, search
    // it for "delimiter" beginning at "start".  If that succeeds, then
    // use "sub"'s doParse() method to match the text before the
    // instance of "delimiter" we just found.
    if (!allIgnorable(delimiter, status)) {
    	if (U_FAILURE(status)) { //Memory allocation error.
    		return 0;
    	}
        ParsePosition tempPP;
        Formattable result;

        // use findText() to search for "delimiter".  It returns a two-
        // element array: element 0 is the position of the match, and
        // element 1 is the number of characters that matched
        // "delimiter".
        int32_t dLen;
        int32_t dPos = findText(text, delimiter, startPos, &dLen);

        // if findText() succeeded, isolate the text preceding the
        // match, and use "sub" to match that text
        while (dPos >= 0) {
            UnicodeString subText;
            subText.setTo(text, 0, dPos);
            if (subText.length() > 0) {
                UBool success = sub->doParse(subText, tempPP, _baseValue, upperBound,
#if UCONFIG_NO_COLLATION
                    false,
#else
                    formatter->isLenient(),
#endif
                    nonNumericalExecutedRuleMask,
                    result);

                // if the substitution could match all the text up to
                // where we found "delimiter", then this function has
                // a successful match.  Bump the caller's parse position
                // to point to the first character after the text
                // that matches "delimiter", and return the result
                // we got from parsing the substitution.
                if (success && tempPP.getIndex() == dPos) {
                    pp.setIndex(dPos + dLen);
                    return result.getDouble();
                }
                else {
                    // commented out because ParsePosition doesn't have error index in 1.1.x
                    // restored for ICU4C port
                    if (tempPP.getErrorIndex() > 0) {
                        pp.setErrorIndex(tempPP.getErrorIndex());
                    } else {
                        pp.setErrorIndex(tempPP.getIndex());
                    }
                }
            }

            // if we didn't match the substitution, search for another
            // copy of "delimiter" in "text" and repeat the loop if
            // we find it
            tempPP.setIndex(0);
            dPos = findText(text, delimiter, dPos + dLen, &dLen);
        }
        // if we make it here, this was an unsuccessful match, and we
        // leave pp unchanged and return 0
        pp.setIndex(0);
        return 0;

        // if "delimiter" is empty, or consists only of ignorable characters
        // (i.e., is semantically empty), thwe we obviously can't search
        // for "delimiter".  Instead, just use "sub" to parse as much of
        // "text" as possible.
    }
    else if (sub == nullptr) {
        return _baseValue;
    }
    else {
        ParsePosition tempPP;
        Formattable result;

        // try to match the whole string against the substitution
        UBool success = sub->doParse(text, tempPP, _baseValue, upperBound,
#if UCONFIG_NO_COLLATION
            false,
#else
            formatter->isLenient(),
#endif
            nonNumericalExecutedRuleMask,
            result);
        if (success && (tempPP.getIndex() != 0)) {
            // if there's a successful match (or it's a null
            // substitution), update pp to point to the first
            // character we didn't match, and pass the result from
            // sub.doParse() on through to the caller
            pp.setIndex(tempPP.getIndex());
            return result.getDouble();
        }
        else {
            // commented out because ParsePosition doesn't have error index in 1.1.x
            // restored for ICU4C port
            pp.setErrorIndex(tempPP.getErrorIndex());
        }

        // and if we get to here, then nothing matched, so we return
        // 0 and leave pp alone
        return 0;
    }
}

/**
* Used by stripPrefix() to match characters.  If lenient parse mode
* is off, this just calls startsWith().  If lenient parse mode is on,
* this function uses CollationElementIterators to match characters in
* the strings (only primary-order differences are significant in
* determining whether there's a match).
* @param str The string being tested
* @param prefix The text we're hoping to see at the beginning
* of "str"
* @return If "prefix" is found at the beginning of "str", this
* is the number of characters in "str" that were matched (this
* isn't necessarily the same as the length of "prefix" when matching
* text with a collator).  If there's no match, this is 0.
*/
int32_t
NFRule::prefixLength(const UnicodeString& str, const UnicodeString& prefix, UErrorCode& status) const
{
    // if we're looking for an empty prefix, it obviously matches
    // zero characters.  Just go ahead and return 0.
    if (prefix.length() == 0) {
        return 0;
    }

#if !UCONFIG_NO_COLLATION
    // go through all this grief if we're in lenient-parse mode
    if (formatter->isLenient()) {
        // Check if non-lenient rule finds the text before call lenient parsing
        if (str.startsWith(prefix)) {
            return prefix.length();
        }
        // get the formatter's collator and use it to create two
        // collation element iterators, one over the target string
        // and another over the prefix (right now, we'll throw an
        // exception if the collator we get back from the formatter
        // isn't a RuleBasedCollator, because RuleBasedCollator defines
        // the CollationElementIterator protocol.  Hopefully, this
        // will change someday.)
        const RuleBasedCollator* collator = formatter->getCollator();
        if (collator == nullptr) {
            status = U_MEMORY_ALLOCATION_ERROR;
            return 0;
        }
        LocalPointer<CollationElementIterator> strIter(collator->createCollationElementIterator(str));
        LocalPointer<CollationElementIterator> prefixIter(collator->createCollationElementIterator(prefix));
        // Check for memory allocation error.
        if (strIter.isNull() || prefixIter.isNull()) {
            status = U_MEMORY_ALLOCATION_ERROR;
            return 0;
        }

        UErrorCode err = U_ZERO_ERROR;

        // The original code was problematic.  Consider this match:
        // prefix = "fifty-"
        // string = " fifty-7"
        // The intent is to match string up to the '7', by matching 'fifty-' at position 1
        // in the string.  Unfortunately, we were getting a match, and then computing where
        // the match terminated by rematching the string.  The rematch code was using as an
        // initial guess the substring of string between 0 and prefix.length.  Because of
        // the leading space and trailing hyphen (both ignorable) this was succeeding, leaving
        // the position before the hyphen in the string.  Recursing down, we then parsed the
        // remaining string '-7' as numeric.  The resulting number turned out as 43 (50 - 7).
        // This was not pretty, especially since the string "fifty-7" parsed just fine.
        //
        // We have newer APIs now, so we can use calls on the iterator to determine what we
        // matched up to.  If we terminate because we hit the last element in the string,
        // our match terminates at this length.  If we terminate because we hit the last element
        // in the target, our match terminates at one before the element iterator position.

        // match collation elements between the strings
        int32_t oStr = strIter->next(err);
        int32_t oPrefix = prefixIter->next(err);

        while (oPrefix != CollationElementIterator::NULLORDER) {
            // skip over ignorable characters in the target string
            while (CollationElementIterator::primaryOrder(oStr) == 0
                && oStr != CollationElementIterator::NULLORDER) {
                oStr = strIter->next(err);
            }

            // skip over ignorable characters in the prefix
            while (CollationElementIterator::primaryOrder(oPrefix) == 0
                && oPrefix != CollationElementIterator::NULLORDER) {
                oPrefix = prefixIter->next(err);
            }

            // dlf: move this above following test, if we consume the
            // entire target, aren't we ok even if the source was also
            // entirely consumed?

            // if skipping over ignorables brought to the end of
            // the prefix, we DID match: drop out of the loop
            if (oPrefix == CollationElementIterator::NULLORDER) {
                break;
            }

            // if skipping over ignorables brought us to the end
            // of the target string, we didn't match and return 0
            if (oStr == CollationElementIterator::NULLORDER) {
                return 0;
            }

            // match collation elements from the two strings
            // (considering only primary differences).  If we
            // get a mismatch, dump out and return 0
            if (CollationElementIterator::primaryOrder(oStr)
                != CollationElementIterator::primaryOrder(oPrefix)) {
                return 0;

                // otherwise, advance to the next character in each string
                // and loop (we drop out of the loop when we exhaust
                // collation elements in the prefix)
            } else {
                oStr = strIter->next(err);
                oPrefix = prefixIter->next(err);
            }
        }

        int32_t result = strIter->getOffset();
        if (oStr != CollationElementIterator::NULLORDER) {
            --result; // back over character that we don't want to consume;
        }

#ifdef RBNF_DEBUG
        fprintf(stderr, "prefix length: %d\n", result);
#endif
        return result;
#if 0
        //----------------------------------------------------------------
        // JDK 1.2-specific API call
        // return strIter.getOffset();
        //----------------------------------------------------------------
        // JDK 1.1 HACK (take out for 1.2-specific code)

        // if we make it to here, we have a successful match.  Now we
        // have to find out HOW MANY characters from the target string
        // matched the prefix (there isn't necessarily a one-to-one
        // mapping between collation elements and characters).
        // In JDK 1.2, there's a simple getOffset() call we can use.
        // In JDK 1.1, on the other hand, we have to go through some
        // ugly contortions.  First, use the collator to compare the
        // same number of characters from the prefix and target string.
        // If they're equal, we're done.
        collator->setStrength(Collator::PRIMARY);
        if (str.length() >= prefix.length()) {
            UnicodeString temp;
            temp.setTo(str, 0, prefix.length());
            if (collator->equals(temp, prefix)) {
#ifdef RBNF_DEBUG
                fprintf(stderr, "returning: %d\n", prefix.length());
#endif
                return prefix.length();
            }
        }

        // if they're not equal, then we have to compare successively
        // larger and larger substrings of the target string until we
        // get to one that matches the prefix.  At that point, we know
        // how many characters matched the prefix, and we can return.
        int32_t p = 1;
        while (p <= str.length()) {
            UnicodeString temp;
            temp.setTo(str, 0, p);
            if (collator->equals(temp, prefix)) {
                return p;
            } else {
                ++p;
            }
        }

        // SHOULD NEVER GET HERE!!!
        return 0;
        //----------------------------------------------------------------
#endif

        // If lenient parsing is turned off, forget all that crap above.
        // Just use String.startsWith() and be done with it.
  } else
#endif
  {
      if (str.startsWith(prefix)) {
          return prefix.length();
      } else {
          return 0;
      }
  }
}

/**
* Searches a string for another string.  If lenient parsing is off,
* this just calls indexOf().  If lenient parsing is on, this function
* uses CollationElementIterator to match characters, and only
* primary-order differences are significant in determining whether
* there's a match.
* @param str The string to search
* @param key The string to search "str" for
* @param startingAt The index into "str" where the search is to
* begin
* @return A two-element array of ints.  Element 0 is the position
* of the match, or -1 if there was no match.  Element 1 is the
* number of characters in "str" that matched (which isn't necessarily
* the same as the length of "key")
*/
int32_t
NFRule::findText(const UnicodeString& str,
                 const UnicodeString& key,
                 int32_t startingAt,
                 int32_t* length) const
{
    if (rulePatternFormat) {
        Formattable result;
        FieldPosition position(UNUM_INTEGER_FIELD);
        position.setBeginIndex(startingAt);
        rulePatternFormat->parseType(str, this, result, position);
        int start = position.getBeginIndex();
        if (start >= 0) {
            int32_t pluralRuleStart = fRuleText.indexOf(gDollarOpenParenthesis, -1, 0);
            int32_t pluralRuleSuffix = fRuleText.indexOf(gClosedParenthesisDollar, -1, pluralRuleStart) + 2;
            int32_t matchLen = position.getEndIndex() - start;
            UnicodeString prefix(fRuleText.tempSubString(0, pluralRuleStart));
            UnicodeString suffix(fRuleText.tempSubString(pluralRuleSuffix));
            if (str.compare(start - prefix.length(), prefix.length(), prefix, 0, prefix.length()) == 0
                    && str.compare(start + matchLen, suffix.length(), suffix, 0, suffix.length()) == 0)
            {
                *length = matchLen + prefix.length() + suffix.length();
                return start - prefix.length();
            }
        }
        *length = 0;
        return -1;
    }
    if (!formatter->isLenient()) {
        // if lenient parsing is turned off, this is easy: just call
        // String.indexOf() and we're done
        *length = key.length();
        return str.indexOf(key, startingAt);
    }
    else {
        // Check if non-lenient rule finds the text before call lenient parsing
        *length = key.length();
        int32_t pos = str.indexOf(key, startingAt);
        if(pos >= 0) {
            return pos;
        } else {
            // but if lenient parsing is turned ON, we've got some work ahead of us
            return findTextLenient(str, key, startingAt, length);
        }
    }
}

int32_t
NFRule::findTextLenient(const UnicodeString& str,
                 const UnicodeString& key,
                 int32_t startingAt,
                 int32_t* length) const
{
    //----------------------------------------------------------------
    // JDK 1.1 HACK (take out of 1.2-specific code)

    // in JDK 1.2, CollationElementIterator provides us with an
    // API to map between character offsets and collation elements
    // and we can do this by marching through the string comparing
    // collation elements.  We can't do that in JDK 1.1.  Instead,
    // we have to go through this horrible slow mess:
    int32_t p = startingAt;
    int32_t keyLen = 0;

    // basically just isolate smaller and smaller substrings of
    // the target string (each running to the end of the string,
    // and with the first one running from startingAt to the end)
    // and then use prefixLength() to see if the search key is at
    // the beginning of each substring.  This is excruciatingly
    // slow, but it will locate the key and tell use how long the
    // matching text was.
    UnicodeString temp;
    UErrorCode status = U_ZERO_ERROR;
    while (p < str.length() && keyLen == 0) {
        temp.setTo(str, p, str.length() - p);
        keyLen = prefixLength(temp, key, status);
        if (U_FAILURE(status)) {
            break;
        }
        if (keyLen != 0) {
            *length = keyLen;
            return p;
        }
        ++p;
    }
    // if we make it to here, we didn't find it.  Return -1 for the
    // location.  The length should be ignored, but set it to 0,
    // which should be "safe"
    *length = 0;
    return -1;
}

/**
* Checks to see whether a string consists entirely of ignorable
* characters.
* @param str The string to test.
* @return true if the string is empty of consists entirely of
* characters that the number formatter's collator says are
* ignorable at the primary-order level.  false otherwise.
*/
UBool
NFRule::allIgnorable(const UnicodeString& str, UErrorCode& status) const
{
    // if the string is empty, we can just return true
    if (str.length() == 0) {
        return true;
    }

#if !UCONFIG_NO_COLLATION
    // if lenient parsing is turned on, walk through the string with
    // a collation element iterator and make sure each collation
    // element is 0 (ignorable) at the primary level
    if (formatter->isLenient()) {
        const RuleBasedCollator* collator = formatter->getCollator();
        if (collator == nullptr) {
            status = U_MEMORY_ALLOCATION_ERROR;
            return false;
        }
        LocalPointer<CollationElementIterator> iter(collator->createCollationElementIterator(str));

        // Memory allocation error check.
        if (iter.isNull()) {
            status = U_MEMORY_ALLOCATION_ERROR;
            return false;
        }

        UErrorCode err = U_ZERO_ERROR;
        int32_t o = iter->next(err);
        while (o != CollationElementIterator::NULLORDER
            && CollationElementIterator::primaryOrder(o) == 0) {
            o = iter->next(err);
        }

        return o == CollationElementIterator::NULLORDER;
    }
#endif

    // if lenient parsing is turned off, there is no such thing as
    // an ignorable character: return true only if the string is empty
    return false;
}

void
NFRule::setDecimalFormatSymbols(const DecimalFormatSymbols& newSymbols, UErrorCode& status) {
    if (sub1 != nullptr) {
        sub1->setDecimalFormatSymbols(newSymbols, status);
    }
    if (sub2 != nullptr) {
        sub2->setDecimalFormatSymbols(newSymbols, status);
    }
}

U_NAMESPACE_END

/* U_HAVE_RBNF */
#endif
>>>>>>> a8a80be5
<|MERGE_RESOLUTION|>--- conflicted
+++ resolved
@@ -1,3267 +1,1632 @@
-<<<<<<< HEAD
-// © 2016 and later: Unicode, Inc. and others.
-// License & terms of use: http://www.unicode.org/copyright.html
-/*
-******************************************************************************
-*   Copyright (C) 1997-2015, International Business Machines
-*   Corporation and others.  All Rights Reserved.
-******************************************************************************
-*   file name:  nfrule.cpp
-*   encoding:   UTF-8
-*   tab size:   8 (not used)
-*   indentation:4
-*
-* Modification history
-* Date        Name      Comments
-* 10/11/2001  Doug      Ported from ICU4J
-*/
-
-#include "nfrule.h"
-
-#if U_HAVE_RBNF
-
-#include "unicode/localpointer.h"
-#include "unicode/rbnf.h"
-#include "unicode/tblcoll.h"
-#include "unicode/plurfmt.h"
-#include "unicode/upluralrules.h"
-#include "unicode/coleitr.h"
-#include "unicode/uchar.h"
-#include "nfrs.h"
-#include "nfrlist.h"
-#include "nfsubs.h"
-#include "patternprops.h"
-#include "putilimp.h"
-
-U_NAMESPACE_BEGIN
-
-NFRule::NFRule(const RuleBasedNumberFormat* _rbnf, const UnicodeString &_ruleText, UErrorCode &status)
-  : baseValue((int32_t)0)
-  , radix(10)
-  , exponent(0)
-  , decimalPoint(0)
-  , fRuleText(_ruleText)
-  , sub1(NULL)
-  , sub2(NULL)
-  , formatter(_rbnf)
-  , rulePatternFormat(NULL)
-{
-    if (!fRuleText.isEmpty()) {
-        parseRuleDescriptor(fRuleText, status);
-    }
-}
-
-NFRule::~NFRule()
-{
-    if (sub1 != sub2) {
-        delete sub2;
-        sub2 = NULL;
-    }
-    delete sub1;
-    sub1 = NULL;
-    delete rulePatternFormat;
-    rulePatternFormat = NULL;
-}
-
-static const UChar gLeftBracket = 0x005b;
-static const UChar gRightBracket = 0x005d;
-static const UChar gColon = 0x003a;
-static const UChar gZero = 0x0030;
-static const UChar gNine = 0x0039;
-static const UChar gSpace = 0x0020;
-static const UChar gSlash = 0x002f;
-static const UChar gGreaterThan = 0x003e;
-static const UChar gLessThan = 0x003c;
-static const UChar gComma = 0x002c;
-static const UChar gDot = 0x002e;
-static const UChar gTick = 0x0027;
-//static const UChar gMinus = 0x002d;
-static const UChar gSemicolon = 0x003b;
-static const UChar gX = 0x0078;
-
-static const UChar gMinusX[] =                  {0x2D, 0x78, 0};    /* "-x" */
-static const UChar gInf[] =                     {0x49, 0x6E, 0x66, 0}; /* "Inf" */
-static const UChar gNaN[] =                     {0x4E, 0x61, 0x4E, 0}; /* "NaN" */
-
-static const UChar gDollarOpenParenthesis[] =   {0x24, 0x28, 0}; /* "$(" */
-static const UChar gClosedParenthesisDollar[] = {0x29, 0x24, 0}; /* ")$" */
-
-static const UChar gLessLess[] =                {0x3C, 0x3C, 0};    /* "<<" */
-static const UChar gLessPercent[] =             {0x3C, 0x25, 0};    /* "<%" */
-static const UChar gLessHash[] =                {0x3C, 0x23, 0};    /* "<#" */
-static const UChar gLessZero[] =                {0x3C, 0x30, 0};    /* "<0" */
-static const UChar gGreaterGreater[] =          {0x3E, 0x3E, 0};    /* ">>" */
-static const UChar gGreaterPercent[] =          {0x3E, 0x25, 0};    /* ">%" */
-static const UChar gGreaterHash[] =             {0x3E, 0x23, 0};    /* ">#" */
-static const UChar gGreaterZero[] =             {0x3E, 0x30, 0};    /* ">0" */
-static const UChar gEqualPercent[] =            {0x3D, 0x25, 0};    /* "=%" */
-static const UChar gEqualHash[] =               {0x3D, 0x23, 0};    /* "=#" */
-static const UChar gEqualZero[] =               {0x3D, 0x30, 0};    /* "=0" */
-static const UChar gGreaterGreaterGreater[] =   {0x3E, 0x3E, 0x3E, 0}; /* ">>>" */
-
-static const UChar * const RULE_PREFIXES[] = {
-    gLessLess, gLessPercent, gLessHash, gLessZero,
-    gGreaterGreater, gGreaterPercent,gGreaterHash, gGreaterZero,
-    gEqualPercent, gEqualHash, gEqualZero, NULL
-};
-
-void
-NFRule::makeRules(UnicodeString& description,
-                  NFRuleSet *owner,
-                  const NFRule *predecessor,
-                  const RuleBasedNumberFormat *rbnf,
-                  NFRuleList& rules,
-                  UErrorCode& status)
-{
-    // we know we're making at least one rule, so go ahead and
-    // new it up and initialize its basevalue and divisor
-    // (this also strips the rule descriptor, if any, off the
-    // descripton string)
-    NFRule* rule1 = new NFRule(rbnf, description, status);
-    /* test for NULL */
-    if (rule1 == 0) {
-        status = U_MEMORY_ALLOCATION_ERROR;
-        return;
-    }
-    description = rule1->fRuleText;
-
-    // check the description to see whether there's text enclosed
-    // in brackets
-    int32_t brack1 = description.indexOf(gLeftBracket);
-    int32_t brack2 = brack1 < 0 ? -1 : description.indexOf(gRightBracket);
-
-    // if the description doesn't contain a matched pair of brackets,
-    // or if it's of a type that doesn't recognize bracketed text,
-    // then leave the description alone, initialize the rule's
-    // rule text and substitutions, and return that rule
-    if (brack2 < 0 || brack1 > brack2
-        || rule1->getType() == kProperFractionRule
-        || rule1->getType() == kNegativeNumberRule
-        || rule1->getType() == kInfinityRule
-        || rule1->getType() == kNaNRule)
-    {
-        rule1->extractSubstitutions(owner, description, predecessor, status);
-    }
-    else {
-        // if the description does contain a matched pair of brackets,
-        // then it's really shorthand for two rules (with one exception)
-        NFRule* rule2 = NULL;
-        UnicodeString sbuf;
-
-        // we'll actually only split the rule into two rules if its
-        // base value is an even multiple of its divisor (or it's one
-        // of the special rules)
-        if ((rule1->baseValue > 0
-            && (rule1->baseValue % util64_pow(rule1->radix, rule1->exponent)) == 0)
-            || rule1->getType() == kImproperFractionRule
-            || rule1->getType() == kDefaultRule) {
-
-            // if it passes that test, new up the second rule.  If the
-            // rule set both rules will belong to is a fraction rule
-            // set, they both have the same base value; otherwise,
-            // increment the original rule's base value ("rule1" actually
-            // goes SECOND in the rule set's rule list)
-            rule2 = new NFRule(rbnf, UnicodeString(), status);
-            /* test for NULL */
-            if (rule2 == 0) {
-                status = U_MEMORY_ALLOCATION_ERROR;
-                return;
-            }
-            if (rule1->baseValue >= 0) {
-                rule2->baseValue = rule1->baseValue;
-                if (!owner->isFractionRuleSet()) {
-                    ++rule1->baseValue;
-                }
-            }
-
-            // if the description began with "x.x" and contains bracketed
-            // text, it describes both the improper fraction rule and
-            // the proper fraction rule
-            else if (rule1->getType() == kImproperFractionRule) {
-                rule2->setType(kProperFractionRule);
-            }
-
-            // if the description began with "x.0" and contains bracketed
-            // text, it describes both the default rule and the
-            // improper fraction rule
-            else if (rule1->getType() == kDefaultRule) {
-                rule2->baseValue = rule1->baseValue;
-                rule1->setType(kImproperFractionRule);
-            }
-
-            // both rules have the same radix and exponent (i.e., the
-            // same divisor)
-            rule2->radix = rule1->radix;
-            rule2->exponent = rule1->exponent;
-
-            // rule2's rule text omits the stuff in brackets: initalize
-            // its rule text and substitutions accordingly
-            sbuf.append(description, 0, brack1);
-            if (brack2 + 1 < description.length()) {
-                sbuf.append(description, brack2 + 1, description.length() - brack2 - 1);
-            }
-            rule2->extractSubstitutions(owner, sbuf, predecessor, status);
-        }
-
-        // rule1's text includes the text in the brackets but omits
-        // the brackets themselves: initialize _its_ rule text and
-        // substitutions accordingly
-        sbuf.setTo(description, 0, brack1);
-        sbuf.append(description, brack1 + 1, brack2 - brack1 - 1);
-        if (brack2 + 1 < description.length()) {
-            sbuf.append(description, brack2 + 1, description.length() - brack2 - 1);
-        }
-        rule1->extractSubstitutions(owner, sbuf, predecessor, status);
-
-        // if we only have one rule, return it; if we have two, return
-        // a two-element array containing them (notice that rule2 goes
-        // BEFORE rule1 in the list: in all cases, rule2 OMITS the
-        // material in the brackets and rule1 INCLUDES the material
-        // in the brackets)
-        if (rule2 != NULL) {
-            if (rule2->baseValue >= kNoBase) {
-                rules.add(rule2);
-            }
-            else {
-                owner->setNonNumericalRule(rule2);
-            }
-        }
-    }
-    if (rule1->baseValue >= kNoBase) {
-        rules.add(rule1);
-    }
-    else {
-        owner->setNonNumericalRule(rule1);
-    }
-}
-
-/**
- * This function parses the rule's rule descriptor (i.e., the base
- * value and/or other tokens that precede the rule's rule text
- * in the description) and sets the rule's base value, radix, and
- * exponent according to the descriptor.  (If the description doesn't
- * include a rule descriptor, then this function sets everything to
- * default values and the rule set sets the rule's real base value).
- * @param description The rule's description
- * @return If "description" included a rule descriptor, this is
- * "description" with the descriptor and any trailing whitespace
- * stripped off.  Otherwise; it's "descriptor" unchangd.
- */
-void
-NFRule::parseRuleDescriptor(UnicodeString& description, UErrorCode& status)
-{
-    // the description consists of a rule descriptor and a rule body,
-    // separated by a colon.  The rule descriptor is optional.  If
-    // it's omitted, just set the base value to 0.
-    int32_t p = description.indexOf(gColon);
-    if (p != -1) {
-        // copy the descriptor out into its own string and strip it,
-        // along with any trailing whitespace, out of the original
-        // description
-        UnicodeString descriptor;
-        descriptor.setTo(description, 0, p);
-
-        ++p;
-        while (p < description.length() && PatternProps::isWhiteSpace(description.charAt(p))) {
-            ++p;
-        }
-        description.removeBetween(0, p);
-
-        // check first to see if the rule descriptor matches the token
-        // for one of the special rules.  If it does, set the base
-        // value to the correct identifier value
-        int descriptorLength = descriptor.length();
-        UChar firstChar = descriptor.charAt(0);
-        UChar lastChar = descriptor.charAt(descriptorLength - 1);
-        if (firstChar >= gZero && firstChar <= gNine && lastChar != gX) {
-            // if the rule descriptor begins with a digit, it's a descriptor
-            // for a normal rule
-            // since we don't have Long.parseLong, and this isn't much work anyway,
-            // just build up the value as we encounter the digits.
-            int64_t val = 0;
-            p = 0;
-            UChar c = gSpace;
-
-            // begin parsing the descriptor: copy digits
-            // into "tempValue", skip periods, commas, and spaces,
-            // stop on a slash or > sign (or at the end of the string),
-            // and throw an exception on any other character
-            int64_t ll_10 = 10;
-            while (p < descriptorLength) {
-                c = descriptor.charAt(p);
-                if (c >= gZero && c <= gNine) {
-                    val = val * ll_10 + (int32_t)(c - gZero);
-                }
-                else if (c == gSlash || c == gGreaterThan) {
-                    break;
-                }
-                else if (PatternProps::isWhiteSpace(c) || c == gComma || c == gDot) {
-                }
-                else {
-                    // throw new IllegalArgumentException("Illegal character in rule descriptor");
-                    status = U_PARSE_ERROR;
-                    return;
-                }
-                ++p;
-            }
-
-            // we have the base value, so set it
-            setBaseValue(val, status);
-
-            // if we stopped the previous loop on a slash, we're
-            // now parsing the rule's radix.  Again, accumulate digits
-            // in tempValue, skip punctuation, stop on a > mark, and
-            // throw an exception on anything else
-            if (c == gSlash) {
-                val = 0;
-                ++p;
-                ll_10 = 10;
-                while (p < descriptorLength) {
-                    c = descriptor.charAt(p);
-                    if (c >= gZero && c <= gNine) {
-                        val = val * ll_10 + (int32_t)(c - gZero);
-                    }
-                    else if (c == gGreaterThan) {
-                        break;
-                    }
-                    else if (PatternProps::isWhiteSpace(c) || c == gComma || c == gDot) {
-                    }
-                    else {
-                        // throw new IllegalArgumentException("Illegal character is rule descriptor");
-                        status = U_PARSE_ERROR;
-                        return;
-                    }
-                    ++p;
-                }
-
-                // tempValue now contain's the rule's radix.  Set it
-                // accordingly, and recalculate the rule's exponent
-                radix = (int32_t)val;
-                if (radix == 0) {
-                    // throw new IllegalArgumentException("Rule can't have radix of 0");
-                    status = U_PARSE_ERROR;
-                }
-
-                exponent = expectedExponent();
-            }
-
-            // if we stopped the previous loop on a > sign, then continue
-            // for as long as we still see > signs.  For each one,
-            // decrement the exponent (unless the exponent is already 0).
-            // If we see another character before reaching the end of
-            // the descriptor, that's also a syntax error.
-            if (c == gGreaterThan) {
-                while (p < descriptor.length()) {
-                    c = descriptor.charAt(p);
-                    if (c == gGreaterThan && exponent > 0) {
-                        --exponent;
-                    } else {
-                        // throw new IllegalArgumentException("Illegal character in rule descriptor");
-                        status = U_PARSE_ERROR;
-                        return;
-                    }
-                    ++p;
-                }
-            }
-        }
-        else if (0 == descriptor.compare(gMinusX, 2)) {
-            setType(kNegativeNumberRule);
-        }
-        else if (descriptorLength == 3) {
-            if (firstChar == gZero && lastChar == gX) {
-                setBaseValue(kProperFractionRule, status);
-                decimalPoint = descriptor.charAt(1);
-            }
-            else if (firstChar == gX && lastChar == gX) {
-                setBaseValue(kImproperFractionRule, status);
-                decimalPoint = descriptor.charAt(1);
-            }
-            else if (firstChar == gX && lastChar == gZero) {
-                setBaseValue(kDefaultRule, status);
-                decimalPoint = descriptor.charAt(1);
-            }
-            else if (descriptor.compare(gNaN, 3) == 0) {
-                setBaseValue(kNaNRule, status);
-            }
-            else if (descriptor.compare(gInf, 3) == 0) {
-                setBaseValue(kInfinityRule, status);
-            }
-        }
-    }
-    // else use the default base value for now.
-
-    // finally, if the rule body begins with an apostrophe, strip it off
-    // (this is generally used to put whitespace at the beginning of
-    // a rule's rule text)
-    if (description.length() > 0 && description.charAt(0) == gTick) {
-        description.removeBetween(0, 1);
-    }
-
-    // return the description with all the stuff we've just waded through
-    // stripped off the front.  It now contains just the rule body.
-    // return description;
-}
-
-/**
-* Searches the rule's rule text for the substitution tokens,
-* creates the substitutions, and removes the substitution tokens
-* from the rule's rule text.
-* @param owner The rule set containing this rule
-* @param predecessor The rule preseding this one in "owners" rule list
-* @param ownersOwner The RuleBasedFormat that owns this rule
-*/
-void
-NFRule::extractSubstitutions(const NFRuleSet* ruleSet,
-                             const UnicodeString &ruleText,
-                             const NFRule* predecessor,
-                             UErrorCode& status)
-{
-    if (U_FAILURE(status)) {
-        return;
-    }
-    fRuleText = ruleText;
-    sub1 = extractSubstitution(ruleSet, predecessor, status);
-    if (sub1 == NULL) {
-        // Small optimization. There is no need to create a redundant NullSubstitution.
-        sub2 = NULL;
-    }
-    else {
-        sub2 = extractSubstitution(ruleSet, predecessor, status);
-    }
-    int32_t pluralRuleStart = fRuleText.indexOf(gDollarOpenParenthesis, -1, 0);
-    int32_t pluralRuleEnd = (pluralRuleStart >= 0 ? fRuleText.indexOf(gClosedParenthesisDollar, -1, pluralRuleStart) : -1);
-    if (pluralRuleEnd >= 0) {
-        int32_t endType = fRuleText.indexOf(gComma, pluralRuleStart);
-        if (endType < 0) {
-            status = U_PARSE_ERROR;
-            return;
-        }
-        UnicodeString type(fRuleText.tempSubString(pluralRuleStart + 2, endType - pluralRuleStart - 2));
-        UPluralType pluralType;
-        if (type.startsWith(UNICODE_STRING_SIMPLE("cardinal"))) {
-            pluralType = UPLURAL_TYPE_CARDINAL;
-        }
-        else if (type.startsWith(UNICODE_STRING_SIMPLE("ordinal"))) {
-            pluralType = UPLURAL_TYPE_ORDINAL;
-        }
-        else {
-            status = U_ILLEGAL_ARGUMENT_ERROR;
-            return;
-        }
-        rulePatternFormat = formatter->createPluralFormat(pluralType,
-                fRuleText.tempSubString(endType + 1, pluralRuleEnd - endType - 1), status);
-    }
-}
-
-/**
-* Searches the rule's rule text for the first substitution token,
-* creates a substitution based on it, and removes the token from
-* the rule's rule text.
-* @param owner The rule set containing this rule
-* @param predecessor The rule preceding this one in the rule set's
-* rule list
-* @param ownersOwner The RuleBasedNumberFormat that owns this rule
-* @return The newly-created substitution.  This is never null; if
-* the rule text doesn't contain any substitution tokens, this will
-* be a NullSubstitution.
-*/
-NFSubstitution *
-NFRule::extractSubstitution(const NFRuleSet* ruleSet,
-                            const NFRule* predecessor,
-                            UErrorCode& status)
-{
-    NFSubstitution* result = NULL;
-
-    // search the rule's rule text for the first two characters of
-    // a substitution token
-    int32_t subStart = indexOfAnyRulePrefix();
-    int32_t subEnd = subStart;
-
-    // if we didn't find one, create a null substitution positioned
-    // at the end of the rule text
-    if (subStart == -1) {
-        return NULL;
-    }
-
-    // special-case the ">>>" token, since searching for the > at the
-    // end will actually find the > in the middle
-    if (fRuleText.indexOf(gGreaterGreaterGreater, 3, 0) == subStart) {
-        subEnd = subStart + 2;
-
-        // otherwise the substitution token ends with the same character
-        // it began with
-    } else {
-        UChar c = fRuleText.charAt(subStart);
-        subEnd = fRuleText.indexOf(c, subStart + 1);
-        // special case for '<%foo<<'
-        if (c == gLessThan && subEnd != -1 && subEnd < fRuleText.length() - 1 && fRuleText.charAt(subEnd+1) == c) {
-            // ordinals use "=#,##0==%abbrev=" as their rule.  Notice that the '==' in the middle
-            // occurs because of the juxtaposition of two different rules.  The check for '<' is a hack
-            // to get around this.  Having the duplicate at the front would cause problems with
-            // rules like "<<%" to format, say, percents...
-            ++subEnd;
-        }
-   }
-
-    // if we don't find the end of the token (i.e., if we're on a single,
-    // unmatched token character), create a null substitution positioned
-    // at the end of the rule
-    if (subEnd == -1) {
-        return NULL;
-    }
-
-    // if we get here, we have a real substitution token (or at least
-    // some text bounded by substitution token characters).  Use
-    // makeSubstitution() to create the right kind of substitution
-    UnicodeString subToken;
-    subToken.setTo(fRuleText, subStart, subEnd + 1 - subStart);
-    result = NFSubstitution::makeSubstitution(subStart, this, predecessor, ruleSet,
-        this->formatter, subToken, status);
-
-    // remove the substitution from the rule text
-    fRuleText.removeBetween(subStart, subEnd+1);
-
-    return result;
-}
-
-/**
- * Sets the rule's base value, and causes the radix and exponent
- * to be recalculated.  This is used during construction when we
- * don't know the rule's base value until after it's been
- * constructed.  It should be used at any other time.
- * @param The new base value for the rule.
- */
-void
-NFRule::setBaseValue(int64_t newBaseValue, UErrorCode& status)
-{
-    // set the base value
-    baseValue = newBaseValue;
-    radix = 10;
-
-    // if this isn't a special rule, recalculate the radix and exponent
-    // (the radix always defaults to 10; if it's supposed to be something
-    // else, it's cleaned up by the caller and the exponent is
-    // recalculated again-- the only function that does this is
-    // NFRule.parseRuleDescriptor() )
-    if (baseValue >= 1) {
-        exponent = expectedExponent();
-
-        // this function gets called on a fully-constructed rule whose
-        // description didn't specify a base value.  This means it
-        // has substitutions, and some substitutions hold on to copies
-        // of the rule's divisor.  Fix their copies of the divisor.
-        if (sub1 != NULL) {
-            sub1->setDivisor(radix, exponent, status);
-        }
-        if (sub2 != NULL) {
-            sub2->setDivisor(radix, exponent, status);
-        }
-
-        // if this is a special rule, its radix and exponent are basically
-        // ignored.  Set them to "safe" default values
-    } else {
-        exponent = 0;
-    }
-}
-
-/**
-* This calculates the rule's exponent based on its radix and base
-* value.  This will be the highest power the radix can be raised to
-* and still produce a result less than or equal to the base value.
-*/
-int16_t
-NFRule::expectedExponent() const
-{
-    // since the log of 0, or the log base 0 of something, causes an
-    // error, declare the exponent in these cases to be 0 (we also
-    // deal with the special-rule identifiers here)
-    if (radix == 0 || baseValue < 1) {
-        return 0;
-    }
-
-    // we get rounding error in some cases-- for example, log 1000 / log 10
-    // gives us 1.9999999996 instead of 2.  The extra logic here is to take
-    // that into account
-    int16_t tempResult = (int16_t)(uprv_log((double)baseValue) / uprv_log((double)radix));
-    int64_t temp = util64_pow(radix, tempResult + 1);
-    if (temp <= baseValue) {
-        tempResult += 1;
-    }
-    return tempResult;
-}
-
-/**
- * Searches the rule's rule text for any of the specified strings.
- * @return The index of the first match in the rule's rule text
- * (i.e., the first substring in the rule's rule text that matches
- * _any_ of the strings in "strings").  If none of the strings in
- * "strings" is found in the rule's rule text, returns -1.
- */
-int32_t
-NFRule::indexOfAnyRulePrefix() const
-{
-    int result = -1;
-    for (int i = 0; RULE_PREFIXES[i]; i++) {
-        int32_t pos = fRuleText.indexOf(*RULE_PREFIXES[i]);
-        if (pos != -1 && (result == -1 || pos < result)) {
-            result = pos;
-        }
-    }
-    return result;
-}
-
-//-----------------------------------------------------------------------
-// boilerplate
-//-----------------------------------------------------------------------
-
-static UBool
-util_equalSubstitutions(const NFSubstitution* sub1, const NFSubstitution* sub2)
-{
-    if (sub1) {
-        if (sub2) {
-            return *sub1 == *sub2;
-        }
-    } else if (!sub2) {
-        return TRUE;
-    }
-    return FALSE;
-}
-
-/**
-* Tests two rules for equality.
-* @param that The rule to compare this one against
-* @return True is the two rules are functionally equivalent
-*/
-UBool
-NFRule::operator==(const NFRule& rhs) const
-{
-    return baseValue == rhs.baseValue
-        && radix == rhs.radix
-        && exponent == rhs.exponent
-        && fRuleText == rhs.fRuleText
-        && util_equalSubstitutions(sub1, rhs.sub1)
-        && util_equalSubstitutions(sub2, rhs.sub2);
-}
-
-/**
-* Returns a textual representation of the rule.  This won't
-* necessarily be the same as the description that this rule
-* was created with, but it will produce the same result.
-* @return A textual description of the rule
-*/
-static void util_append64(UnicodeString& result, int64_t n)
-{
-    UChar buffer[256];
-    int32_t len = util64_tou(n, buffer, sizeof(buffer));
-    UnicodeString temp(buffer, len);
-    result.append(temp);
-}
-
-void
-NFRule::_appendRuleText(UnicodeString& result) const
-{
-    switch (getType()) {
-    case kNegativeNumberRule: result.append(gMinusX, 2); break;
-    case kImproperFractionRule: result.append(gX).append(decimalPoint == 0 ? gDot : decimalPoint).append(gX); break;
-    case kProperFractionRule: result.append(gZero).append(decimalPoint == 0 ? gDot : decimalPoint).append(gX); break;
-    case kDefaultRule: result.append(gX).append(decimalPoint == 0 ? gDot : decimalPoint).append(gZero); break;
-    case kInfinityRule: result.append(gInf, 3); break;
-    case kNaNRule: result.append(gNaN, 3); break;
-    default:
-        // for a normal rule, write out its base value, and if the radix is
-        // something other than 10, write out the radix (with the preceding
-        // slash, of course).  Then calculate the expected exponent and if
-        // if isn't the same as the actual exponent, write an appropriate
-        // number of > signs.  Finally, terminate the whole thing with
-        // a colon.
-        util_append64(result, baseValue);
-        if (radix != 10) {
-            result.append(gSlash);
-            util_append64(result, radix);
-        }
-        int numCarets = expectedExponent() - exponent;
-        for (int i = 0; i < numCarets; i++) {
-            result.append(gGreaterThan);
-        }
-        break;
-    }
-    result.append(gColon);
-    result.append(gSpace);
-
-    // if the rule text begins with a space, write an apostrophe
-    // (whitespace after the rule descriptor is ignored; the
-    // apostrophe is used to make the whitespace significant)
-    if (fRuleText.charAt(0) == gSpace && (sub1 == NULL || sub1->getPos() != 0)) {
-        result.append(gTick);
-    }
-
-    // now, write the rule's rule text, inserting appropriate
-    // substitution tokens in the appropriate places
-    UnicodeString ruleTextCopy;
-    ruleTextCopy.setTo(fRuleText);
-
-    UnicodeString temp;
-    if (sub2 != NULL) {
-        sub2->toString(temp);
-        ruleTextCopy.insert(sub2->getPos(), temp);
-    }
-    if (sub1 != NULL) {
-        sub1->toString(temp);
-        ruleTextCopy.insert(sub1->getPos(), temp);
-    }
-
-    result.append(ruleTextCopy);
-
-    // and finally, top the whole thing off with a semicolon and
-    // return the result
-    result.append(gSemicolon);
-}
-
-int64_t NFRule::getDivisor() const
-{
-    return util64_pow(radix, exponent);
-}
-
-
-//-----------------------------------------------------------------------
-// formatting
-//-----------------------------------------------------------------------
-
-/**
-* Formats the number, and inserts the resulting text into
-* toInsertInto.
-* @param number The number being formatted
-* @param toInsertInto The string where the resultant text should
-* be inserted
-* @param pos The position in toInsertInto where the resultant text
-* should be inserted
-*/
-void
-NFRule::doFormat(int64_t number, UnicodeString& toInsertInto, int32_t pos, int32_t recursionCount, UErrorCode& status) const
-{
-    // first, insert the rule's rule text into toInsertInto at the
-    // specified position, then insert the results of the substitutions
-    // into the right places in toInsertInto (notice we do the
-    // substitutions in reverse order so that the offsets don't get
-    // messed up)
-    int32_t pluralRuleStart = fRuleText.length();
-    int32_t lengthOffset = 0;
-    if (!rulePatternFormat) {
-        toInsertInto.insert(pos, fRuleText);
-    }
-    else {
-        pluralRuleStart = fRuleText.indexOf(gDollarOpenParenthesis, -1, 0);
-        int pluralRuleEnd = fRuleText.indexOf(gClosedParenthesisDollar, -1, pluralRuleStart);
-        int initialLength = toInsertInto.length();
-        if (pluralRuleEnd < fRuleText.length() - 1) {
-            toInsertInto.insert(pos, fRuleText.tempSubString(pluralRuleEnd + 2));
-        }
-        toInsertInto.insert(pos,
-            rulePatternFormat->format((int32_t)(number/util64_pow(radix, exponent)), status));
-        if (pluralRuleStart > 0) {
-            toInsertInto.insert(pos, fRuleText.tempSubString(0, pluralRuleStart));
-        }
-        lengthOffset = fRuleText.length() - (toInsertInto.length() - initialLength);
-    }
-
-    if (sub2 != NULL) {
-        sub2->doSubstitution(number, toInsertInto, pos - (sub2->getPos() > pluralRuleStart ? lengthOffset : 0), recursionCount, status);
-    }
-    if (sub1 != NULL) {
-        sub1->doSubstitution(number, toInsertInto, pos - (sub1->getPos() > pluralRuleStart ? lengthOffset : 0), recursionCount, status);
-    }
-}
-
-/**
-* Formats the number, and inserts the resulting text into
-* toInsertInto.
-* @param number The number being formatted
-* @param toInsertInto The string where the resultant text should
-* be inserted
-* @param pos The position in toInsertInto where the resultant text
-* should be inserted
-*/
-void
-NFRule::doFormat(double number, UnicodeString& toInsertInto, int32_t pos, int32_t recursionCount, UErrorCode& status) const
-{
-    // first, insert the rule's rule text into toInsertInto at the
-    // specified position, then insert the results of the substitutions
-    // into the right places in toInsertInto
-    // [again, we have two copies of this routine that do the same thing
-    // so that we don't sacrifice precision in a long by casting it
-    // to a double]
-    int32_t pluralRuleStart = fRuleText.length();
-    int32_t lengthOffset = 0;
-    if (!rulePatternFormat) {
-        toInsertInto.insert(pos, fRuleText);
-    }
-    else {
-        pluralRuleStart = fRuleText.indexOf(gDollarOpenParenthesis, -1, 0);
-        int pluralRuleEnd = fRuleText.indexOf(gClosedParenthesisDollar, -1, pluralRuleStart);
-        int initialLength = toInsertInto.length();
-        if (pluralRuleEnd < fRuleText.length() - 1) {
-            toInsertInto.insert(pos, fRuleText.tempSubString(pluralRuleEnd + 2));
-        }
-        double pluralVal = number;
-        if (0 <= pluralVal && pluralVal < 1) {
-            // We're in a fractional rule, and we have to match the NumeratorSubstitution behavior.
-            // 2.3 can become 0.2999999999999998 for the fraction due to rounding errors.
-            pluralVal = uprv_round(pluralVal * util64_pow(radix, exponent));
-        }
-        else {
-            pluralVal = pluralVal / util64_pow(radix, exponent);
-        }
-        toInsertInto.insert(pos, rulePatternFormat->format((int32_t)(pluralVal), status));
-        if (pluralRuleStart > 0) {
-            toInsertInto.insert(pos, fRuleText.tempSubString(0, pluralRuleStart));
-        }
-        lengthOffset = fRuleText.length() - (toInsertInto.length() - initialLength);
-    }
-
-    if (sub2 != NULL) {
-        sub2->doSubstitution(number, toInsertInto, pos - (sub2->getPos() > pluralRuleStart ? lengthOffset : 0), recursionCount, status);
-    }
-    if (sub1 != NULL) {
-        sub1->doSubstitution(number, toInsertInto, pos - (sub1->getPos() > pluralRuleStart ? lengthOffset : 0), recursionCount, status);
-    }
-}
-
-/**
-* Used by the owning rule set to determine whether to invoke the
-* rollback rule (i.e., whether this rule or the one that precedes
-* it in the rule set's list should be used to format the number)
-* @param The number being formatted
-* @return True if the rule set should use the rule that precedes
-* this one in its list; false if it should use this rule
-*/
-UBool
-NFRule::shouldRollBack(int64_t number) const
-{
-    // we roll back if the rule contains a modulus substitution,
-    // the number being formatted is an even multiple of the rule's
-    // divisor, and the rule's base value is NOT an even multiple
-    // of its divisor
-    // In other words, if the original description had
-    //    100: << hundred[ >>];
-    // that expands into
-    //    100: << hundred;
-    //    101: << hundred >>;
-    // internally.  But when we're formatting 200, if we use the rule
-    // at 101, which would normally apply, we get "two hundred zero".
-    // To prevent this, we roll back and use the rule at 100 instead.
-    // This is the logic that makes this happen: the rule at 101 has
-    // a modulus substitution, its base value isn't an even multiple
-    // of 100, and the value we're trying to format _is_ an even
-    // multiple of 100.  This is called the "rollback rule."
-    if ((sub1 != NULL && sub1->isModulusSubstitution()) || (sub2 != NULL && sub2->isModulusSubstitution())) {
-        int64_t re = util64_pow(radix, exponent);
-        return (number % re) == 0 && (baseValue % re) != 0;
-    }
-    return FALSE;
-}
-
-//-----------------------------------------------------------------------
-// parsing
-//-----------------------------------------------------------------------
-
-/**
-* Attempts to parse the string with this rule.
-* @param text The string being parsed
-* @param parsePosition On entry, the value is ignored and assumed to
-* be 0. On exit, this has been updated with the position of the first
-* character not consumed by matching the text against this rule
-* (if this rule doesn't match the text at all, the parse position
-* if left unchanged (presumably at 0) and the function returns
-* new Long(0)).
-* @param isFractionRule True if this rule is contained within a
-* fraction rule set.  This is only used if the rule has no
-* substitutions.
-* @return If this rule matched the text, this is the rule's base value
-* combined appropriately with the results of parsing the substitutions.
-* If nothing matched, this is new Long(0) and the parse position is
-* left unchanged.  The result will be an instance of Long if the
-* result is an integer and Double otherwise.  The result is never null.
-*/
-#ifdef RBNF_DEBUG
-#include <stdio.h>
-
-static void dumpUS(FILE* f, const UnicodeString& us) {
-  int len = us.length();
-  char* buf = (char *)uprv_malloc((len+1)*sizeof(char)); //new char[len+1];
-  if (buf != NULL) {
-	  us.extract(0, len, buf);
-	  buf[len] = 0;
-	  fprintf(f, "%s", buf);
-	  uprv_free(buf); //delete[] buf;
-  }
-}
-#endif
-UBool
-NFRule::doParse(const UnicodeString& text,
-                ParsePosition& parsePosition,
-                UBool isFractionRule,
-                double upperBound,
-                uint32_t nonNumericalExecutedRuleMask,
-                Formattable& resVal) const
-{
-    // internally we operate on a copy of the string being parsed
-    // (because we're going to change it) and use our own ParsePosition
-    ParsePosition pp;
-    UnicodeString workText(text);
-
-    int32_t sub1Pos = sub1 != NULL ? sub1->getPos() : fRuleText.length();
-    int32_t sub2Pos = sub2 != NULL ? sub2->getPos() : fRuleText.length();
-
-    // check to see whether the text before the first substitution
-    // matches the text at the beginning of the string being
-    // parsed.  If it does, strip that off the front of workText;
-    // otherwise, dump out with a mismatch
-    UnicodeString prefix;
-    prefix.setTo(fRuleText, 0, sub1Pos);
-
-#ifdef RBNF_DEBUG
-    fprintf(stderr, "doParse %p ", this);
-    {
-        UnicodeString rt;
-        _appendRuleText(rt);
-        dumpUS(stderr, rt);
-    }
-
-    fprintf(stderr, " text: '");
-    dumpUS(stderr, text);
-    fprintf(stderr, "' prefix: '");
-    dumpUS(stderr, prefix);
-#endif
-    stripPrefix(workText, prefix, pp);
-    int32_t prefixLength = text.length() - workText.length();
-
-#ifdef RBNF_DEBUG
-    fprintf(stderr, "' pl: %d ppi: %d s1p: %d\n", prefixLength, pp.getIndex(), sub1Pos);
-#endif
-
-    if (pp.getIndex() == 0 && sub1Pos != 0) {
-        // commented out because ParsePosition doesn't have error index in 1.1.x
-        // restored for ICU4C port
-        parsePosition.setErrorIndex(pp.getErrorIndex());
-        resVal.setLong(0);
-        return TRUE;
-    }
-    if (baseValue == kInfinityRule) {
-        // If you match this, don't try to perform any calculations on it.
-        parsePosition.setIndex(pp.getIndex());
-        resVal.setDouble(uprv_getInfinity());
-        return TRUE;
-    }
-    if (baseValue == kNaNRule) {
-        // If you match this, don't try to perform any calculations on it.
-        parsePosition.setIndex(pp.getIndex());
-        resVal.setDouble(uprv_getNaN());
-        return TRUE;
-    }
-
-    // this is the fun part.  The basic guts of the rule-matching
-    // logic is matchToDelimiter(), which is called twice.  The first
-    // time it searches the input string for the rule text BETWEEN
-    // the substitutions and tries to match the intervening text
-    // in the input string with the first substitution.  If that
-    // succeeds, it then calls it again, this time to look for the
-    // rule text after the second substitution and to match the
-    // intervening input text against the second substitution.
-    //
-    // For example, say we have a rule that looks like this:
-    //    first << middle >> last;
-    // and input text that looks like this:
-    //    first one middle two last
-    // First we use stripPrefix() to match "first " in both places and
-    // strip it off the front, leaving
-    //    one middle two last
-    // Then we use matchToDelimiter() to match " middle " and try to
-    // match "one" against a substitution.  If it's successful, we now
-    // have
-    //    two last
-    // We use matchToDelimiter() a second time to match " last" and
-    // try to match "two" against a substitution.  If "two" matches
-    // the substitution, we have a successful parse.
-    //
-    // Since it's possible in many cases to find multiple instances
-    // of each of these pieces of rule text in the input string,
-    // we need to try all the possible combinations of these
-    // locations.  This prevents us from prematurely declaring a mismatch,
-    // and makes sure we match as much input text as we can.
-    int highWaterMark = 0;
-    double result = 0;
-    int start = 0;
-    double tempBaseValue = (double)(baseValue <= 0 ? 0 : baseValue);
-
-    UnicodeString temp;
-    do {
-        // our partial parse result starts out as this rule's base
-        // value.  If it finds a successful match, matchToDelimiter()
-        // will compose this in some way with what it gets back from
-        // the substitution, giving us a new partial parse result
-        pp.setIndex(0);
-
-        temp.setTo(fRuleText, sub1Pos, sub2Pos - sub1Pos);
-        double partialResult = matchToDelimiter(workText, start, tempBaseValue,
-            temp, pp, sub1,
-            nonNumericalExecutedRuleMask,
-            upperBound);
-
-        // if we got a successful match (or were trying to match a
-        // null substitution), pp is now pointing at the first unmatched
-        // character.  Take note of that, and try matchToDelimiter()
-        // on the input text again
-        if (pp.getIndex() != 0 || sub1 == NULL) {
-            start = pp.getIndex();
-
-            UnicodeString workText2;
-            workText2.setTo(workText, pp.getIndex(), workText.length() - pp.getIndex());
-            ParsePosition pp2;
-
-            // the second matchToDelimiter() will compose our previous
-            // partial result with whatever it gets back from its
-            // substitution if there's a successful match, giving us
-            // a real result
-            temp.setTo(fRuleText, sub2Pos, fRuleText.length() - sub2Pos);
-            partialResult = matchToDelimiter(workText2, 0, partialResult,
-                temp, pp2, sub2,
-                nonNumericalExecutedRuleMask,
-                upperBound);
-
-            // if we got a successful match on this second
-            // matchToDelimiter() call, update the high-water mark
-            // and result (if necessary)
-            if (pp2.getIndex() != 0 || sub2 == NULL) {
-                if (prefixLength + pp.getIndex() + pp2.getIndex() > highWaterMark) {
-                    highWaterMark = prefixLength + pp.getIndex() + pp2.getIndex();
-                    result = partialResult;
-                }
-            }
-            else {
-                // commented out because ParsePosition doesn't have error index in 1.1.x
-                // restored for ICU4C port
-                int32_t i_temp = pp2.getErrorIndex() + sub1Pos + pp.getIndex();
-                if (i_temp> parsePosition.getErrorIndex()) {
-                    parsePosition.setErrorIndex(i_temp);
-                }
-            }
-        }
-        else {
-            // commented out because ParsePosition doesn't have error index in 1.1.x
-            // restored for ICU4C port
-            int32_t i_temp = sub1Pos + pp.getErrorIndex();
-            if (i_temp > parsePosition.getErrorIndex()) {
-                parsePosition.setErrorIndex(i_temp);
-            }
-        }
-        // keep trying to match things until the outer matchToDelimiter()
-        // call fails to make a match (each time, it picks up where it
-        // left off the previous time)
-    } while (sub1Pos != sub2Pos
-        && pp.getIndex() > 0
-        && pp.getIndex() < workText.length()
-        && pp.getIndex() != start);
-
-    // update the caller's ParsePosition with our high-water mark
-    // (i.e., it now points at the first character this function
-    // didn't match-- the ParsePosition is therefore unchanged if
-    // we didn't match anything)
-    parsePosition.setIndex(highWaterMark);
-    // commented out because ParsePosition doesn't have error index in 1.1.x
-    // restored for ICU4C port
-    if (highWaterMark > 0) {
-        parsePosition.setErrorIndex(0);
-    }
-
-    // this is a hack for one unusual condition: Normally, whether this
-    // rule belong to a fraction rule set or not is handled by its
-    // substitutions.  But if that rule HAS NO substitutions, then
-    // we have to account for it here.  By definition, if the matching
-    // rule in a fraction rule set has no substitutions, its numerator
-    // is 1, and so the result is the reciprocal of its base value.
-    if (isFractionRule && highWaterMark > 0 && sub1 == NULL) {
-        result = 1 / result;
-    }
-
-    resVal.setDouble(result);
-    return TRUE; // ??? do we need to worry if it is a long or a double?
-}
-
-/**
-* This function is used by parse() to match the text being parsed
-* against a possible prefix string.  This function
-* matches characters from the beginning of the string being parsed
-* to characters from the prospective prefix.  If they match, pp is
-* updated to the first character not matched, and the result is
-* the unparsed part of the string.  If they don't match, the whole
-* string is returned, and pp is left unchanged.
-* @param text The string being parsed
-* @param prefix The text to match against
-* @param pp On entry, ignored and assumed to be 0.  On exit, points
-* to the first unmatched character (assuming the whole prefix matched),
-* or is unchanged (if the whole prefix didn't match).
-* @return If things match, this is the unparsed part of "text";
-* if they didn't match, this is "text".
-*/
-void
-NFRule::stripPrefix(UnicodeString& text, const UnicodeString& prefix, ParsePosition& pp) const
-{
-    // if the prefix text is empty, dump out without doing anything
-    if (prefix.length() != 0) {
-	UErrorCode status = U_ZERO_ERROR;
-        // use prefixLength() to match the beginning of
-        // "text" against "prefix".  This function returns the
-        // number of characters from "text" that matched (or 0 if
-        // we didn't match the whole prefix)
-        int32_t pfl = prefixLength(text, prefix, status);
-        if (U_FAILURE(status)) { // Memory allocation error.
-		return;
-        }
-        if (pfl != 0) {
-            // if we got a successful match, update the parse position
-            // and strip the prefix off of "text"
-            pp.setIndex(pp.getIndex() + pfl);
-            text.remove(0, pfl);
-        }
-    }
-}
-
-/**
-* Used by parse() to match a substitution and any following text.
-* "text" is searched for instances of "delimiter".  For each instance
-* of delimiter, the intervening text is tested to see whether it
-* matches the substitution.  The longest match wins.
-* @param text The string being parsed
-* @param startPos The position in "text" where we should start looking
-* for "delimiter".
-* @param baseValue A partial parse result (often the rule's base value),
-* which is combined with the result from matching the substitution
-* @param delimiter The string to search "text" for.
-* @param pp Ignored and presumed to be 0 on entry.  If there's a match,
-* on exit this will point to the first unmatched character.
-* @param sub If we find "delimiter" in "text", this substitution is used
-* to match the text between the beginning of the string and the
-* position of "delimiter."  (If "delimiter" is the empty string, then
-* this function just matches against this substitution and updates
-* everything accordingly.)
-* @param upperBound When matching the substitution, it will only
-* consider rules with base values lower than this value.
-* @return If there's a match, this is the result of composing
-* baseValue with the result of matching the substitution.  Otherwise,
-* this is new Long(0).  It's never null.  If the result is an integer,
-* this will be an instance of Long; otherwise, it's an instance of
-* Double.
-*
-* !!! note {dlf} in point of fact, in the java code the caller always converts
-* the result to a double, so we might as well return one.
-*/
-double
-NFRule::matchToDelimiter(const UnicodeString& text,
-                         int32_t startPos,
-                         double _baseValue,
-                         const UnicodeString& delimiter,
-                         ParsePosition& pp,
-                         const NFSubstitution* sub,
-                         uint32_t nonNumericalExecutedRuleMask,
-                         double upperBound) const
-{
-	UErrorCode status = U_ZERO_ERROR;
-    // if "delimiter" contains real (i.e., non-ignorable) text, search
-    // it for "delimiter" beginning at "start".  If that succeeds, then
-    // use "sub"'s doParse() method to match the text before the
-    // instance of "delimiter" we just found.
-    if (!allIgnorable(delimiter, status)) {
-	if (U_FAILURE(status)) { //Memory allocation error.
-		return 0;
-	}
-        ParsePosition tempPP;
-        Formattable result;
-
-        // use findText() to search for "delimiter".  It returns a two-
-        // element array: element 0 is the position of the match, and
-        // element 1 is the number of characters that matched
-        // "delimiter".
-        int32_t dLen;
-        int32_t dPos = findText(text, delimiter, startPos, &dLen);
-
-        // if findText() succeeded, isolate the text preceding the
-        // match, and use "sub" to match that text
-        while (dPos >= 0) {
-            UnicodeString subText;
-            subText.setTo(text, 0, dPos);
-            if (subText.length() > 0) {
-                UBool success = sub->doParse(subText, tempPP, _baseValue, upperBound,
-#if UCONFIG_NO_COLLATION
-                    FALSE,
-#else
-                    formatter->isLenient(),
-#endif
-                    nonNumericalExecutedRuleMask,
-                    result);
-
-                // if the substitution could match all the text up to
-                // where we found "delimiter", then this function has
-                // a successful match.  Bump the caller's parse position
-                // to point to the first character after the text
-                // that matches "delimiter", and return the result
-                // we got from parsing the substitution.
-                if (success && tempPP.getIndex() == dPos) {
-                    pp.setIndex(dPos + dLen);
-                    return result.getDouble();
-                }
-                else {
-                    // commented out because ParsePosition doesn't have error index in 1.1.x
-                    // restored for ICU4C port
-                    if (tempPP.getErrorIndex() > 0) {
-                        pp.setErrorIndex(tempPP.getErrorIndex());
-                    } else {
-                        pp.setErrorIndex(tempPP.getIndex());
-                    }
-                }
-            }
-
-            // if we didn't match the substitution, search for another
-            // copy of "delimiter" in "text" and repeat the loop if
-            // we find it
-            tempPP.setIndex(0);
-            dPos = findText(text, delimiter, dPos + dLen, &dLen);
-        }
-        // if we make it here, this was an unsuccessful match, and we
-        // leave pp unchanged and return 0
-        pp.setIndex(0);
-        return 0;
-
-        // if "delimiter" is empty, or consists only of ignorable characters
-        // (i.e., is semantically empty), thwe we obviously can't search
-        // for "delimiter".  Instead, just use "sub" to parse as much of
-        // "text" as possible.
-    }
-    else if (sub == NULL) {
-        return _baseValue;
-    }
-    else {
-        ParsePosition tempPP;
-        Formattable result;
-
-        // try to match the whole string against the substitution
-        UBool success = sub->doParse(text, tempPP, _baseValue, upperBound,
-#if UCONFIG_NO_COLLATION
-            FALSE,
-#else
-            formatter->isLenient(),
-#endif
-            nonNumericalExecutedRuleMask,
-            result);
-        if (success && (tempPP.getIndex() != 0)) {
-            // if there's a successful match (or it's a null
-            // substitution), update pp to point to the first
-            // character we didn't match, and pass the result from
-            // sub.doParse() on through to the caller
-            pp.setIndex(tempPP.getIndex());
-            return result.getDouble();
-        }
-        else {
-            // commented out because ParsePosition doesn't have error index in 1.1.x
-            // restored for ICU4C port
-            pp.setErrorIndex(tempPP.getErrorIndex());
-        }
-
-        // and if we get to here, then nothing matched, so we return
-        // 0 and leave pp alone
-        return 0;
-    }
-}
-
-/**
-* Used by stripPrefix() to match characters.  If lenient parse mode
-* is off, this just calls startsWith().  If lenient parse mode is on,
-* this function uses CollationElementIterators to match characters in
-* the strings (only primary-order differences are significant in
-* determining whether there's a match).
-* @param str The string being tested
-* @param prefix The text we're hoping to see at the beginning
-* of "str"
-* @return If "prefix" is found at the beginning of "str", this
-* is the number of characters in "str" that were matched (this
-* isn't necessarily the same as the length of "prefix" when matching
-* text with a collator).  If there's no match, this is 0.
-*/
-int32_t
-NFRule::prefixLength(const UnicodeString& str, const UnicodeString& prefix, UErrorCode& status) const
-{
-    // if we're looking for an empty prefix, it obviously matches
-    // zero characters.  Just go ahead and return 0.
-    if (prefix.length() == 0) {
-        return 0;
-    }
-
-#if !UCONFIG_NO_COLLATION
-    // go through all this grief if we're in lenient-parse mode
-    if (formatter->isLenient()) {
-        // Check if non-lenient rule finds the text before call lenient parsing
-        if (str.startsWith(prefix)) {
-            return prefix.length();
-        }
-        // get the formatter's collator and use it to create two
-        // collation element iterators, one over the target string
-        // and another over the prefix (right now, we'll throw an
-        // exception if the collator we get back from the formatter
-        // isn't a RuleBasedCollator, because RuleBasedCollator defines
-        // the CollationElementIterator protocol.  Hopefully, this
-        // will change someday.)
-        const RuleBasedCollator* collator = formatter->getCollator();
-        if (collator == NULL) {
-            status = U_MEMORY_ALLOCATION_ERROR;
-            return 0;
-        }
-        LocalPointer<CollationElementIterator> strIter(collator->createCollationElementIterator(str));
-        LocalPointer<CollationElementIterator> prefixIter(collator->createCollationElementIterator(prefix));
-        // Check for memory allocation error.
-        if (strIter.isNull() || prefixIter.isNull()) {
-            status = U_MEMORY_ALLOCATION_ERROR;
-            return 0;
-        }
-
-        UErrorCode err = U_ZERO_ERROR;
-
-        // The original code was problematic.  Consider this match:
-        // prefix = "fifty-"
-        // string = " fifty-7"
-        // The intent is to match string up to the '7', by matching 'fifty-' at position 1
-        // in the string.  Unfortunately, we were getting a match, and then computing where
-        // the match terminated by rematching the string.  The rematch code was using as an
-        // initial guess the substring of string between 0 and prefix.length.  Because of
-        // the leading space and trailing hyphen (both ignorable) this was succeeding, leaving
-        // the position before the hyphen in the string.  Recursing down, we then parsed the
-        // remaining string '-7' as numeric.  The resulting number turned out as 43 (50 - 7).
-        // This was not pretty, especially since the string "fifty-7" parsed just fine.
-        //
-        // We have newer APIs now, so we can use calls on the iterator to determine what we
-        // matched up to.  If we terminate because we hit the last element in the string,
-        // our match terminates at this length.  If we terminate because we hit the last element
-        // in the target, our match terminates at one before the element iterator position.
-
-        // match collation elements between the strings
-        int32_t oStr = strIter->next(err);
-        int32_t oPrefix = prefixIter->next(err);
-
-        while (oPrefix != CollationElementIterator::NULLORDER) {
-            // skip over ignorable characters in the target string
-            while (CollationElementIterator::primaryOrder(oStr) == 0
-                && oStr != CollationElementIterator::NULLORDER) {
-                oStr = strIter->next(err);
-            }
-
-            // skip over ignorable characters in the prefix
-            while (CollationElementIterator::primaryOrder(oPrefix) == 0
-                && oPrefix != CollationElementIterator::NULLORDER) {
-                oPrefix = prefixIter->next(err);
-            }
-
-            // dlf: move this above following test, if we consume the
-            // entire target, aren't we ok even if the source was also
-            // entirely consumed?
-
-            // if skipping over ignorables brought to the end of
-            // the prefix, we DID match: drop out of the loop
-            if (oPrefix == CollationElementIterator::NULLORDER) {
-                break;
-            }
-
-            // if skipping over ignorables brought us to the end
-            // of the target string, we didn't match and return 0
-            if (oStr == CollationElementIterator::NULLORDER) {
-                return 0;
-            }
-
-            // match collation elements from the two strings
-            // (considering only primary differences).  If we
-            // get a mismatch, dump out and return 0
-            if (CollationElementIterator::primaryOrder(oStr)
-                != CollationElementIterator::primaryOrder(oPrefix)) {
-                return 0;
-
-                // otherwise, advance to the next character in each string
-                // and loop (we drop out of the loop when we exhaust
-                // collation elements in the prefix)
-            } else {
-                oStr = strIter->next(err);
-                oPrefix = prefixIter->next(err);
-            }
-        }
-
-        int32_t result = strIter->getOffset();
-        if (oStr != CollationElementIterator::NULLORDER) {
-            --result; // back over character that we don't want to consume;
-        }
-
-#ifdef RBNF_DEBUG
-        fprintf(stderr, "prefix length: %d\n", result);
-#endif
-        return result;
-#if 0
-        //----------------------------------------------------------------
-        // JDK 1.2-specific API call
-        // return strIter.getOffset();
-        //----------------------------------------------------------------
-        // JDK 1.1 HACK (take out for 1.2-specific code)
-
-        // if we make it to here, we have a successful match.  Now we
-        // have to find out HOW MANY characters from the target string
-        // matched the prefix (there isn't necessarily a one-to-one
-        // mapping between collation elements and characters).
-        // In JDK 1.2, there's a simple getOffset() call we can use.
-        // In JDK 1.1, on the other hand, we have to go through some
-        // ugly contortions.  First, use the collator to compare the
-        // same number of characters from the prefix and target string.
-        // If they're equal, we're done.
-        collator->setStrength(Collator::PRIMARY);
-        if (str.length() >= prefix.length()) {
-            UnicodeString temp;
-            temp.setTo(str, 0, prefix.length());
-            if (collator->equals(temp, prefix)) {
-#ifdef RBNF_DEBUG
-                fprintf(stderr, "returning: %d\n", prefix.length());
-#endif
-                return prefix.length();
-            }
-        }
-
-        // if they're not equal, then we have to compare successively
-        // larger and larger substrings of the target string until we
-        // get to one that matches the prefix.  At that point, we know
-        // how many characters matched the prefix, and we can return.
-        int32_t p = 1;
-        while (p <= str.length()) {
-            UnicodeString temp;
-            temp.setTo(str, 0, p);
-            if (collator->equals(temp, prefix)) {
-                return p;
-            } else {
-                ++p;
-            }
-        }
-
-        // SHOULD NEVER GET HERE!!!
-        return 0;
-        //----------------------------------------------------------------
-#endif
-
-        // If lenient parsing is turned off, forget all that crap above.
-        // Just use String.startsWith() and be done with it.
-  } else
-#endif
-  {
-      if (str.startsWith(prefix)) {
-          return prefix.length();
-      } else {
-          return 0;
-      }
-  }
-}
-
-/**
-* Searches a string for another string.  If lenient parsing is off,
-* this just calls indexOf().  If lenient parsing is on, this function
-* uses CollationElementIterator to match characters, and only
-* primary-order differences are significant in determining whether
-* there's a match.
-* @param str The string to search
-* @param key The string to search "str" for
-* @param startingAt The index into "str" where the search is to
-* begin
-* @return A two-element array of ints.  Element 0 is the position
-* of the match, or -1 if there was no match.  Element 1 is the
-* number of characters in "str" that matched (which isn't necessarily
-* the same as the length of "key")
-*/
-int32_t
-NFRule::findText(const UnicodeString& str,
-                 const UnicodeString& key,
-                 int32_t startingAt,
-                 int32_t* length) const
-{
-    if (rulePatternFormat) {
-        Formattable result;
-        FieldPosition position(UNUM_INTEGER_FIELD);
-        position.setBeginIndex(startingAt);
-        rulePatternFormat->parseType(str, this, result, position);
-        int start = position.getBeginIndex();
-        if (start >= 0) {
-            int32_t pluralRuleStart = fRuleText.indexOf(gDollarOpenParenthesis, -1, 0);
-            int32_t pluralRuleSuffix = fRuleText.indexOf(gClosedParenthesisDollar, -1, pluralRuleStart) + 2;
-            int32_t matchLen = position.getEndIndex() - start;
-            UnicodeString prefix(fRuleText.tempSubString(0, pluralRuleStart));
-            UnicodeString suffix(fRuleText.tempSubString(pluralRuleSuffix));
-            if (str.compare(start - prefix.length(), prefix.length(), prefix, 0, prefix.length()) == 0
-                    && str.compare(start + matchLen, suffix.length(), suffix, 0, suffix.length()) == 0)
-            {
-                *length = matchLen + prefix.length() + suffix.length();
-                return start - prefix.length();
-            }
-        }
-        *length = 0;
-        return -1;
-    }
-    if (!formatter->isLenient()) {
-        // if lenient parsing is turned off, this is easy: just call
-        // String.indexOf() and we're done
-        *length = key.length();
-        return str.indexOf(key, startingAt);
-    }
-    else {
-        // Check if non-lenient rule finds the text before call lenient parsing
-        *length = key.length();
-        int32_t pos = str.indexOf(key, startingAt);
-        if(pos >= 0) {
-            return pos;
-        } else {
-            // but if lenient parsing is turned ON, we've got some work ahead of us
-            return findTextLenient(str, key, startingAt, length);
-        }
-    }
-}
-
-int32_t
-NFRule::findTextLenient(const UnicodeString& str,
-                 const UnicodeString& key,
-                 int32_t startingAt,
-                 int32_t* length) const
-{
-    //----------------------------------------------------------------
-    // JDK 1.1 HACK (take out of 1.2-specific code)
-
-    // in JDK 1.2, CollationElementIterator provides us with an
-    // API to map between character offsets and collation elements
-    // and we can do this by marching through the string comparing
-    // collation elements.  We can't do that in JDK 1.1.  Insted,
-    // we have to go through this horrible slow mess:
-    int32_t p = startingAt;
-    int32_t keyLen = 0;
-
-    // basically just isolate smaller and smaller substrings of
-    // the target string (each running to the end of the string,
-    // and with the first one running from startingAt to the end)
-    // and then use prefixLength() to see if the search key is at
-    // the beginning of each substring.  This is excruciatingly
-    // slow, but it will locate the key and tell use how long the
-    // matching text was.
-    UnicodeString temp;
-    UErrorCode status = U_ZERO_ERROR;
-    while (p < str.length() && keyLen == 0) {
-        temp.setTo(str, p, str.length() - p);
-        keyLen = prefixLength(temp, key, status);
-        if (U_FAILURE(status)) {
-            break;
-        }
-        if (keyLen != 0) {
-            *length = keyLen;
-            return p;
-        }
-        ++p;
-    }
-    // if we make it to here, we didn't find it.  Return -1 for the
-    // location.  The length should be ignored, but set it to 0,
-    // which should be "safe"
-    *length = 0;
-    return -1;
-}
-
-/**
-* Checks to see whether a string consists entirely of ignorable
-* characters.
-* @param str The string to test.
-* @return true if the string is empty of consists entirely of
-* characters that the number formatter's collator says are
-* ignorable at the primary-order level.  false otherwise.
-*/
-UBool
-NFRule::allIgnorable(const UnicodeString& str, UErrorCode& status) const
-{
-    // if the string is empty, we can just return true
-    if (str.length() == 0) {
-        return TRUE;
-    }
-
-#if !UCONFIG_NO_COLLATION
-    // if lenient parsing is turned on, walk through the string with
-    // a collation element iterator and make sure each collation
-    // element is 0 (ignorable) at the primary level
-    if (formatter->isLenient()) {
-        const RuleBasedCollator* collator = formatter->getCollator();
-        if (collator == NULL) {
-            status = U_MEMORY_ALLOCATION_ERROR;
-            return FALSE;
-        }
-        LocalPointer<CollationElementIterator> iter(collator->createCollationElementIterator(str));
-
-        // Memory allocation error check.
-        if (iter.isNull()) {
-            status = U_MEMORY_ALLOCATION_ERROR;
-            return FALSE;
-        }
-
-        UErrorCode err = U_ZERO_ERROR;
-        int32_t o = iter->next(err);
-        while (o != CollationElementIterator::NULLORDER
-            && CollationElementIterator::primaryOrder(o) == 0) {
-            o = iter->next(err);
-        }
-
-        return o == CollationElementIterator::NULLORDER;
-    }
-#endif
-
-    // if lenient parsing is turned off, there is no such thing as
-    // an ignorable character: return true only if the string is empty
-    return FALSE;
-}
-
-void
-NFRule::setDecimalFormatSymbols(const DecimalFormatSymbols& newSymbols, UErrorCode& status) {
-    if (sub1 != NULL) {
-        sub1->setDecimalFormatSymbols(newSymbols, status);
-    }
-    if (sub2 != NULL) {
-        sub2->setDecimalFormatSymbols(newSymbols, status);
-    }
-}
-
-U_NAMESPACE_END
-
-/* U_HAVE_RBNF */
-#endif
-=======
-// © 2016 and later: Unicode, Inc. and others.
-// License & terms of use: http://www.unicode.org/copyright.html
-/*
-******************************************************************************
-*   Copyright (C) 1997-2015, International Business Machines
-*   Corporation and others.  All Rights Reserved.
-******************************************************************************
-*   file name:  nfrule.cpp
-*   encoding:   UTF-8
-*   tab size:   8 (not used)
-*   indentation:4
-*
-* Modification history
-* Date        Name      Comments
-* 10/11/2001  Doug      Ported from ICU4J
-*/
-
-#include "nfrule.h"
-
-#if U_HAVE_RBNF
-
-#include "unicode/localpointer.h"
-#include "unicode/rbnf.h"
-#include "unicode/tblcoll.h"
-#include "unicode/plurfmt.h"
-#include "unicode/upluralrules.h"
-#include "unicode/coleitr.h"
-#include "unicode/uchar.h"
-#include "nfrs.h"
-#include "nfrlist.h"
-#include "nfsubs.h"
-#include "patternprops.h"
-#include "putilimp.h"
-
-U_NAMESPACE_BEGIN
-
-NFRule::NFRule(const RuleBasedNumberFormat* _rbnf, const UnicodeString &_ruleText, UErrorCode &status)
-  : baseValue((int32_t)0)
-  , radix(10)
-  , exponent(0)
-  , decimalPoint(0)
-  , fRuleText(_ruleText)
-  , sub1(nullptr)
-  , sub2(nullptr)
-  , formatter(_rbnf)
-  , rulePatternFormat(nullptr)
-{
-    if (!fRuleText.isEmpty()) {
-        parseRuleDescriptor(fRuleText, status);
-    }
-}
-
-NFRule::~NFRule()
-{
-    if (sub1 != sub2) {
-        delete sub2;
-        sub2 = nullptr;
-    }
-    delete sub1;
-    sub1 = nullptr;
-    delete rulePatternFormat;
-    rulePatternFormat = nullptr;
-}
-
-static const char16_t gLeftBracket = 0x005b;
-static const char16_t gRightBracket = 0x005d;
-static const char16_t gColon = 0x003a;
-static const char16_t gZero = 0x0030;
-static const char16_t gNine = 0x0039;
-static const char16_t gSpace = 0x0020;
-static const char16_t gSlash = 0x002f;
-static const char16_t gGreaterThan = 0x003e;
-static const char16_t gLessThan = 0x003c;
-static const char16_t gComma = 0x002c;
-static const char16_t gDot = 0x002e;
-static const char16_t gTick = 0x0027;
-//static const char16_t gMinus = 0x002d;
-static const char16_t gSemicolon = 0x003b;
-static const char16_t gX = 0x0078;
-
-static const char16_t gMinusX[] =                  {0x2D, 0x78, 0};    /* "-x" */
-static const char16_t gInf[] =                     {0x49, 0x6E, 0x66, 0}; /* "Inf" */
-static const char16_t gNaN[] =                     {0x4E, 0x61, 0x4E, 0}; /* "NaN" */
-
-static const char16_t gDollarOpenParenthesis[] =   {0x24, 0x28, 0}; /* "$(" */
-static const char16_t gClosedParenthesisDollar[] = {0x29, 0x24, 0}; /* ")$" */
-
-static const char16_t gLessLess[] =                {0x3C, 0x3C, 0};    /* "<<" */
-static const char16_t gLessPercent[] =             {0x3C, 0x25, 0};    /* "<%" */
-static const char16_t gLessHash[] =                {0x3C, 0x23, 0};    /* "<#" */
-static const char16_t gLessZero[] =                {0x3C, 0x30, 0};    /* "<0" */
-static const char16_t gGreaterGreater[] =          {0x3E, 0x3E, 0};    /* ">>" */
-static const char16_t gGreaterPercent[] =          {0x3E, 0x25, 0};    /* ">%" */
-static const char16_t gGreaterHash[] =             {0x3E, 0x23, 0};    /* ">#" */
-static const char16_t gGreaterZero[] =             {0x3E, 0x30, 0};    /* ">0" */
-static const char16_t gEqualPercent[] =            {0x3D, 0x25, 0};    /* "=%" */
-static const char16_t gEqualHash[] =               {0x3D, 0x23, 0};    /* "=#" */
-static const char16_t gEqualZero[] =               {0x3D, 0x30, 0};    /* "=0" */
-static const char16_t gGreaterGreaterGreater[] =   {0x3E, 0x3E, 0x3E, 0}; /* ">>>" */
-
-static const char16_t * const RULE_PREFIXES[] = {
-    gLessLess, gLessPercent, gLessHash, gLessZero,
-    gGreaterGreater, gGreaterPercent,gGreaterHash, gGreaterZero,
-    gEqualPercent, gEqualHash, gEqualZero, nullptr
-};
-
-void
-NFRule::makeRules(UnicodeString& description,
-                  NFRuleSet *owner,
-                  const NFRule *predecessor,
-                  const RuleBasedNumberFormat *rbnf,
-                  NFRuleList& rules,
-                  UErrorCode& status)
-{
-    // we know we're making at least one rule, so go ahead and
-    // new it up and initialize its basevalue and divisor
-    // (this also strips the rule descriptor, if any, off the
-    // description string)
-    NFRule* rule1 = new NFRule(rbnf, description, status);
-    /* test for nullptr */
-    if (rule1 == 0) {
-        status = U_MEMORY_ALLOCATION_ERROR;
-        return;
-    }
-    description = rule1->fRuleText;
-
-    // check the description to see whether there's text enclosed
-    // in brackets
-    int32_t brack1 = description.indexOf(gLeftBracket);
-    int32_t brack2 = brack1 < 0 ? -1 : description.indexOf(gRightBracket);
-
-    // if the description doesn't contain a matched pair of brackets,
-    // or if it's of a type that doesn't recognize bracketed text,
-    // then leave the description alone, initialize the rule's
-    // rule text and substitutions, and return that rule
-    if (brack2 < 0 || brack1 > brack2
-        || rule1->getType() == kProperFractionRule
-        || rule1->getType() == kNegativeNumberRule
-        || rule1->getType() == kInfinityRule
-        || rule1->getType() == kNaNRule)
-    {
-        rule1->extractSubstitutions(owner, description, predecessor, status);
-    }
-    else {
-        // if the description does contain a matched pair of brackets,
-        // then it's really shorthand for two rules (with one exception)
-        NFRule* rule2 = nullptr;
-        UnicodeString sbuf;
-
-        // we'll actually only split the rule into two rules if its
-        // base value is an even multiple of its divisor (or it's one
-        // of the special rules)
-        if ((rule1->baseValue > 0
-            && (rule1->baseValue % util64_pow(rule1->radix, rule1->exponent)) == 0)
-            || rule1->getType() == kImproperFractionRule
-            || rule1->getType() == kDefaultRule) {
-
-            // if it passes that test, new up the second rule.  If the
-            // rule set both rules will belong to is a fraction rule
-            // set, they both have the same base value; otherwise,
-            // increment the original rule's base value ("rule1" actually
-            // goes SECOND in the rule set's rule list)
-            rule2 = new NFRule(rbnf, UnicodeString(), status);
-            /* test for nullptr */
-            if (rule2 == 0) {
-                status = U_MEMORY_ALLOCATION_ERROR;
-                return;
-            }
-            if (rule1->baseValue >= 0) {
-                rule2->baseValue = rule1->baseValue;
-                if (!owner->isFractionRuleSet()) {
-                    ++rule1->baseValue;
-                }
-            }
-
-            // if the description began with "x.x" and contains bracketed
-            // text, it describes both the improper fraction rule and
-            // the proper fraction rule
-            else if (rule1->getType() == kImproperFractionRule) {
-                rule2->setType(kProperFractionRule);
-            }
-
-            // if the description began with "x.0" and contains bracketed
-            // text, it describes both the default rule and the
-            // improper fraction rule
-            else if (rule1->getType() == kDefaultRule) {
-                rule2->baseValue = rule1->baseValue;
-                rule1->setType(kImproperFractionRule);
-            }
-
-            // both rules have the same radix and exponent (i.e., the
-            // same divisor)
-            rule2->radix = rule1->radix;
-            rule2->exponent = rule1->exponent;
-
-            // rule2's rule text omits the stuff in brackets: initialize
-            // its rule text and substitutions accordingly
-            sbuf.append(description, 0, brack1);
-            if (brack2 + 1 < description.length()) {
-                sbuf.append(description, brack2 + 1, description.length() - brack2 - 1);
-            }
-            rule2->extractSubstitutions(owner, sbuf, predecessor, status);
-        }
-
-        // rule1's text includes the text in the brackets but omits
-        // the brackets themselves: initialize _its_ rule text and
-        // substitutions accordingly
-        sbuf.setTo(description, 0, brack1);
-        sbuf.append(description, brack1 + 1, brack2 - brack1 - 1);
-        if (brack2 + 1 < description.length()) {
-            sbuf.append(description, brack2 + 1, description.length() - brack2 - 1);
-        }
-        rule1->extractSubstitutions(owner, sbuf, predecessor, status);
-
-        // if we only have one rule, return it; if we have two, return
-        // a two-element array containing them (notice that rule2 goes
-        // BEFORE rule1 in the list: in all cases, rule2 OMITS the
-        // material in the brackets and rule1 INCLUDES the material
-        // in the brackets)
-        if (rule2 != nullptr) {
-            if (rule2->baseValue >= kNoBase) {
-                rules.add(rule2);
-            }
-            else {
-                owner->setNonNumericalRule(rule2);
-            }
-        }
-    }
-    if (rule1->baseValue >= kNoBase) {
-        rules.add(rule1);
-    }
-    else {
-        owner->setNonNumericalRule(rule1);
-    }
-}
-
-/**
- * This function parses the rule's rule descriptor (i.e., the base
- * value and/or other tokens that precede the rule's rule text
- * in the description) and sets the rule's base value, radix, and
- * exponent according to the descriptor.  (If the description doesn't
- * include a rule descriptor, then this function sets everything to
- * default values and the rule set sets the rule's real base value).
- * @param description The rule's description
- * @return If "description" included a rule descriptor, this is
- * "description" with the descriptor and any trailing whitespace
- * stripped off.  Otherwise; it's "descriptor" unchangd.
- */
-void
-NFRule::parseRuleDescriptor(UnicodeString& description, UErrorCode& status)
-{
-    // the description consists of a rule descriptor and a rule body,
-    // separated by a colon.  The rule descriptor is optional.  If
-    // it's omitted, just set the base value to 0.
-    int32_t p = description.indexOf(gColon);
-    if (p != -1) {
-        // copy the descriptor out into its own string and strip it,
-        // along with any trailing whitespace, out of the original
-        // description
-        UnicodeString descriptor;
-        descriptor.setTo(description, 0, p);
-
-        ++p;
-        while (p < description.length() && PatternProps::isWhiteSpace(description.charAt(p))) {
-            ++p;
-        }
-        description.removeBetween(0, p);
-
-        // check first to see if the rule descriptor matches the token
-        // for one of the special rules.  If it does, set the base
-        // value to the correct identifier value
-        int descriptorLength = descriptor.length();
-        char16_t firstChar = descriptor.charAt(0);
-        char16_t lastChar = descriptor.charAt(descriptorLength - 1);
-        if (firstChar >= gZero && firstChar <= gNine && lastChar != gX) {
-            // if the rule descriptor begins with a digit, it's a descriptor
-            // for a normal rule
-            // since we don't have Long.parseLong, and this isn't much work anyway,
-            // just build up the value as we encounter the digits.
-            int64_t val = 0;
-            p = 0;
-            char16_t c = gSpace;
-
-            // begin parsing the descriptor: copy digits
-            // into "tempValue", skip periods, commas, and spaces,
-            // stop on a slash or > sign (or at the end of the string),
-            // and throw an exception on any other character
-            int64_t ll_10 = 10;
-            while (p < descriptorLength) {
-                c = descriptor.charAt(p);
-                if (c >= gZero && c <= gNine) {
-                    val = val * ll_10 + (int32_t)(c - gZero);
-                }
-                else if (c == gSlash || c == gGreaterThan) {
-                    break;
-                }
-                else if (PatternProps::isWhiteSpace(c) || c == gComma || c == gDot) {
-                }
-                else {
-                    // throw new IllegalArgumentException("Illegal character in rule descriptor");
-                    status = U_PARSE_ERROR;
-                    return;
-                }
-                ++p;
-            }
-
-            // we have the base value, so set it
-            setBaseValue(val, status);
-
-            // if we stopped the previous loop on a slash, we're
-            // now parsing the rule's radix.  Again, accumulate digits
-            // in tempValue, skip punctuation, stop on a > mark, and
-            // throw an exception on anything else
-            if (c == gSlash) {
-                val = 0;
-                ++p;
-                ll_10 = 10;
-                while (p < descriptorLength) {
-                    c = descriptor.charAt(p);
-                    if (c >= gZero && c <= gNine) {
-                        val = val * ll_10 + (int32_t)(c - gZero);
-                    }
-                    else if (c == gGreaterThan) {
-                        break;
-                    }
-                    else if (PatternProps::isWhiteSpace(c) || c == gComma || c == gDot) {
-                    }
-                    else {
-                        // throw new IllegalArgumentException("Illegal character is rule descriptor");
-                        status = U_PARSE_ERROR;
-                        return;
-                    }
-                    ++p;
-                }
-
-                // tempValue now contain's the rule's radix.  Set it
-                // accordingly, and recalculate the rule's exponent
-                radix = (int32_t)val;
-                if (radix == 0) {
-                    // throw new IllegalArgumentException("Rule can't have radix of 0");
-                    status = U_PARSE_ERROR;
-                }
-
-                exponent = expectedExponent();
-            }
-
-            // if we stopped the previous loop on a > sign, then continue
-            // for as long as we still see > signs.  For each one,
-            // decrement the exponent (unless the exponent is already 0).
-            // If we see another character before reaching the end of
-            // the descriptor, that's also a syntax error.
-            if (c == gGreaterThan) {
-                while (p < descriptor.length()) {
-                    c = descriptor.charAt(p);
-                    if (c == gGreaterThan && exponent > 0) {
-                        --exponent;
-                    } else {
-                        // throw new IllegalArgumentException("Illegal character in rule descriptor");
-                        status = U_PARSE_ERROR;
-                        return;
-                    }
-                    ++p;
-                }
-            }
-        }
-        else if (0 == descriptor.compare(gMinusX, 2)) {
-            setType(kNegativeNumberRule);
-        }
-        else if (descriptorLength == 3) {
-            if (firstChar == gZero && lastChar == gX) {
-                setBaseValue(kProperFractionRule, status);
-                decimalPoint = descriptor.charAt(1);
-            }
-            else if (firstChar == gX && lastChar == gX) {
-                setBaseValue(kImproperFractionRule, status);
-                decimalPoint = descriptor.charAt(1);
-            }
-            else if (firstChar == gX && lastChar == gZero) {
-                setBaseValue(kDefaultRule, status);
-                decimalPoint = descriptor.charAt(1);
-            }
-            else if (descriptor.compare(gNaN, 3) == 0) {
-                setBaseValue(kNaNRule, status);
-            }
-            else if (descriptor.compare(gInf, 3) == 0) {
-                setBaseValue(kInfinityRule, status);
-            }
-        }
-    }
-    // else use the default base value for now.
-
-    // finally, if the rule body begins with an apostrophe, strip it off
-    // (this is generally used to put whitespace at the beginning of
-    // a rule's rule text)
-    if (description.length() > 0 && description.charAt(0) == gTick) {
-        description.removeBetween(0, 1);
-    }
-
-    // return the description with all the stuff we've just waded through
-    // stripped off the front.  It now contains just the rule body.
-    // return description;
-}
-
-/**
-* Searches the rule's rule text for the substitution tokens,
-* creates the substitutions, and removes the substitution tokens
-* from the rule's rule text.
-* @param owner The rule set containing this rule
-* @param predecessor The rule preseding this one in "owners" rule list
-* @param ownersOwner The RuleBasedFormat that owns this rule
-*/
-void
-NFRule::extractSubstitutions(const NFRuleSet* ruleSet,
-                             const UnicodeString &ruleText,
-                             const NFRule* predecessor,
-                             UErrorCode& status)
-{
-    if (U_FAILURE(status)) {
-        return;
-    }
-    fRuleText = ruleText;
-    sub1 = extractSubstitution(ruleSet, predecessor, status);
-    if (sub1 == nullptr) {
-        // Small optimization. There is no need to create a redundant NullSubstitution.
-        sub2 = nullptr;
-    }
-    else {
-        sub2 = extractSubstitution(ruleSet, predecessor, status);
-    }
-    int32_t pluralRuleStart = fRuleText.indexOf(gDollarOpenParenthesis, -1, 0);
-    int32_t pluralRuleEnd = (pluralRuleStart >= 0 ? fRuleText.indexOf(gClosedParenthesisDollar, -1, pluralRuleStart) : -1);
-    if (pluralRuleEnd >= 0) {
-        int32_t endType = fRuleText.indexOf(gComma, pluralRuleStart);
-        if (endType < 0) {
-            status = U_PARSE_ERROR;
-            return;
-        }
-        UnicodeString type(fRuleText.tempSubString(pluralRuleStart + 2, endType - pluralRuleStart - 2));
-        UPluralType pluralType;
-        if (type.startsWith(UNICODE_STRING_SIMPLE("cardinal"))) {
-            pluralType = UPLURAL_TYPE_CARDINAL;
-        }
-        else if (type.startsWith(UNICODE_STRING_SIMPLE("ordinal"))) {
-            pluralType = UPLURAL_TYPE_ORDINAL;
-        }
-        else {
-            status = U_ILLEGAL_ARGUMENT_ERROR;
-            return;
-        }
-        rulePatternFormat = formatter->createPluralFormat(pluralType,
-                fRuleText.tempSubString(endType + 1, pluralRuleEnd - endType - 1), status);
-    }
-}
-
-/**
-* Searches the rule's rule text for the first substitution token,
-* creates a substitution based on it, and removes the token from
-* the rule's rule text.
-* @param owner The rule set containing this rule
-* @param predecessor The rule preceding this one in the rule set's
-* rule list
-* @param ownersOwner The RuleBasedNumberFormat that owns this rule
-* @return The newly-created substitution.  This is never null; if
-* the rule text doesn't contain any substitution tokens, this will
-* be a NullSubstitution.
-*/
-NFSubstitution *
-NFRule::extractSubstitution(const NFRuleSet* ruleSet,
-                            const NFRule* predecessor,
-                            UErrorCode& status)
-{
-    NFSubstitution* result = nullptr;
-
-    // search the rule's rule text for the first two characters of
-    // a substitution token
-    int32_t subStart = indexOfAnyRulePrefix();
-    int32_t subEnd = subStart;
-
-    // if we didn't find one, create a null substitution positioned
-    // at the end of the rule text
-    if (subStart == -1) {
-        return nullptr;
-    }
-
-    // special-case the ">>>" token, since searching for the > at the
-    // end will actually find the > in the middle
-    if (fRuleText.indexOf(gGreaterGreaterGreater, 3, 0) == subStart) {
-        subEnd = subStart + 2;
-
-        // otherwise the substitution token ends with the same character
-        // it began with
-    } else {
-        char16_t c = fRuleText.charAt(subStart);
-        subEnd = fRuleText.indexOf(c, subStart + 1);
-        // special case for '<%foo<<'
-        if (c == gLessThan && subEnd != -1 && subEnd < fRuleText.length() - 1 && fRuleText.charAt(subEnd+1) == c) {
-            // ordinals use "=#,##0==%abbrev=" as their rule.  Notice that the '==' in the middle
-            // occurs because of the juxtaposition of two different rules.  The check for '<' is a hack
-            // to get around this.  Having the duplicate at the front would cause problems with
-            // rules like "<<%" to format, say, percents...
-            ++subEnd;
-        }
-   }
-
-    // if we don't find the end of the token (i.e., if we're on a single,
-    // unmatched token character), create a null substitution positioned
-    // at the end of the rule
-    if (subEnd == -1) {
-        return nullptr;
-    }
-
-    // if we get here, we have a real substitution token (or at least
-    // some text bounded by substitution token characters).  Use
-    // makeSubstitution() to create the right kind of substitution
-    UnicodeString subToken;
-    subToken.setTo(fRuleText, subStart, subEnd + 1 - subStart);
-    result = NFSubstitution::makeSubstitution(subStart, this, predecessor, ruleSet,
-        this->formatter, subToken, status);
-
-    // remove the substitution from the rule text
-    fRuleText.removeBetween(subStart, subEnd+1);
-
-    return result;
-}
-
-/**
- * Sets the rule's base value, and causes the radix and exponent
- * to be recalculated.  This is used during construction when we
- * don't know the rule's base value until after it's been
- * constructed.  It should be used at any other time.
- * @param The new base value for the rule.
- */
-void
-NFRule::setBaseValue(int64_t newBaseValue, UErrorCode& status)
-{
-    // set the base value
-    baseValue = newBaseValue;
-    radix = 10;
-
-    // if this isn't a special rule, recalculate the radix and exponent
-    // (the radix always defaults to 10; if it's supposed to be something
-    // else, it's cleaned up by the caller and the exponent is
-    // recalculated again-- the only function that does this is
-    // NFRule.parseRuleDescriptor() )
-    if (baseValue >= 1) {
-        exponent = expectedExponent();
-
-        // this function gets called on a fully-constructed rule whose
-        // description didn't specify a base value.  This means it
-        // has substitutions, and some substitutions hold on to copies
-        // of the rule's divisor.  Fix their copies of the divisor.
-        if (sub1 != nullptr) {
-            sub1->setDivisor(radix, exponent, status);
-        }
-        if (sub2 != nullptr) {
-            sub2->setDivisor(radix, exponent, status);
-        }
-
-        // if this is a special rule, its radix and exponent are basically
-        // ignored.  Set them to "safe" default values
-    } else {
-        exponent = 0;
-    }
-}
-
-/**
-* This calculates the rule's exponent based on its radix and base
-* value.  This will be the highest power the radix can be raised to
-* and still produce a result less than or equal to the base value.
-*/
-int16_t
-NFRule::expectedExponent() const
-{
-    // since the log of 0, or the log base 0 of something, causes an
-    // error, declare the exponent in these cases to be 0 (we also
-    // deal with the special-rule identifiers here)
-    if (radix == 0 || baseValue < 1) {
-        return 0;
-    }
-
-    // we get rounding error in some cases-- for example, log 1000 / log 10
-    // gives us 1.9999999996 instead of 2.  The extra logic here is to take
-    // that into account
-    int16_t tempResult = (int16_t)(uprv_log((double)baseValue) / uprv_log((double)radix));
-    int64_t temp = util64_pow(radix, tempResult + 1);
-    if (temp <= baseValue) {
-        tempResult += 1;
-    }
-    return tempResult;
-}
-
-/**
- * Searches the rule's rule text for any of the specified strings.
- * @return The index of the first match in the rule's rule text
- * (i.e., the first substring in the rule's rule text that matches
- * _any_ of the strings in "strings").  If none of the strings in
- * "strings" is found in the rule's rule text, returns -1.
- */
-int32_t
-NFRule::indexOfAnyRulePrefix() const
-{
-    int result = -1;
-    for (int i = 0; RULE_PREFIXES[i]; i++) {
-        int32_t pos = fRuleText.indexOf(*RULE_PREFIXES[i]);
-        if (pos != -1 && (result == -1 || pos < result)) {
-            result = pos;
-        }
-    }
-    return result;
-}
-
-//-----------------------------------------------------------------------
-// boilerplate
-//-----------------------------------------------------------------------
-
-static UBool
-util_equalSubstitutions(const NFSubstitution* sub1, const NFSubstitution* sub2)
-{
-    if (sub1) {
-        if (sub2) {
-            return *sub1 == *sub2;
-        }
-    } else if (!sub2) {
-        return true;
-    }
-    return false;
-}
-
-/**
-* Tests two rules for equality.
-* @param that The rule to compare this one against
-* @return True is the two rules are functionally equivalent
-*/
-bool
-NFRule::operator==(const NFRule& rhs) const
-{
-    return baseValue == rhs.baseValue
-        && radix == rhs.radix
-        && exponent == rhs.exponent
-        && fRuleText == rhs.fRuleText
-        && util_equalSubstitutions(sub1, rhs.sub1)
-        && util_equalSubstitutions(sub2, rhs.sub2);
-}
-
-/**
-* Returns a textual representation of the rule.  This won't
-* necessarily be the same as the description that this rule
-* was created with, but it will produce the same result.
-* @return A textual description of the rule
-*/
-static void util_append64(UnicodeString& result, int64_t n)
-{
-    char16_t buffer[256];
-    int32_t len = util64_tou(n, buffer, sizeof(buffer));
-    UnicodeString temp(buffer, len);
-    result.append(temp);
-}
-
-void
-NFRule::_appendRuleText(UnicodeString& result) const
-{
-    switch (getType()) {
-    case kNegativeNumberRule: result.append(gMinusX, 2); break;
-    case kImproperFractionRule: result.append(gX).append(decimalPoint == 0 ? gDot : decimalPoint).append(gX); break;
-    case kProperFractionRule: result.append(gZero).append(decimalPoint == 0 ? gDot : decimalPoint).append(gX); break;
-    case kDefaultRule: result.append(gX).append(decimalPoint == 0 ? gDot : decimalPoint).append(gZero); break;
-    case kInfinityRule: result.append(gInf, 3); break;
-    case kNaNRule: result.append(gNaN, 3); break;
-    default:
-        // for a normal rule, write out its base value, and if the radix is
-        // something other than 10, write out the radix (with the preceding
-        // slash, of course).  Then calculate the expected exponent and if
-        // if isn't the same as the actual exponent, write an appropriate
-        // number of > signs.  Finally, terminate the whole thing with
-        // a colon.
-        util_append64(result, baseValue);
-        if (radix != 10) {
-            result.append(gSlash);
-            util_append64(result, radix);
-        }
-        int numCarets = expectedExponent() - exponent;
-        for (int i = 0; i < numCarets; i++) {
-            result.append(gGreaterThan);
-        }
-        break;
-    }
-    result.append(gColon);
-    result.append(gSpace);
-
-    // if the rule text begins with a space, write an apostrophe
-    // (whitespace after the rule descriptor is ignored; the
-    // apostrophe is used to make the whitespace significant)
-    if (fRuleText.charAt(0) == gSpace && (sub1 == nullptr || sub1->getPos() != 0)) {
-        result.append(gTick);
-    }
-
-    // now, write the rule's rule text, inserting appropriate
-    // substitution tokens in the appropriate places
-    UnicodeString ruleTextCopy;
-    ruleTextCopy.setTo(fRuleText);
-
-    UnicodeString temp;
-    if (sub2 != nullptr) {
-        sub2->toString(temp);
-        ruleTextCopy.insert(sub2->getPos(), temp);
-    }
-    if (sub1 != nullptr) {
-        sub1->toString(temp);
-        ruleTextCopy.insert(sub1->getPos(), temp);
-    }
-
-    result.append(ruleTextCopy);
-
-    // and finally, top the whole thing off with a semicolon and
-    // return the result
-    result.append(gSemicolon);
-}
-
-int64_t NFRule::getDivisor() const
-{
-    return util64_pow(radix, exponent);
-}
-
-
-//-----------------------------------------------------------------------
-// formatting
-//-----------------------------------------------------------------------
-
-/**
-* Formats the number, and inserts the resulting text into
-* toInsertInto.
-* @param number The number being formatted
-* @param toInsertInto The string where the resultant text should
-* be inserted
-* @param pos The position in toInsertInto where the resultant text
-* should be inserted
-*/
-void
-NFRule::doFormat(int64_t number, UnicodeString& toInsertInto, int32_t pos, int32_t recursionCount, UErrorCode& status) const
-{
-    // first, insert the rule's rule text into toInsertInto at the
-    // specified position, then insert the results of the substitutions
-    // into the right places in toInsertInto (notice we do the
-    // substitutions in reverse order so that the offsets don't get
-    // messed up)
-    int32_t pluralRuleStart = fRuleText.length();
-    int32_t lengthOffset = 0;
-    if (!rulePatternFormat) {
-        toInsertInto.insert(pos, fRuleText);
-    }
-    else {
-        pluralRuleStart = fRuleText.indexOf(gDollarOpenParenthesis, -1, 0);
-        int pluralRuleEnd = fRuleText.indexOf(gClosedParenthesisDollar, -1, pluralRuleStart);
-        int initialLength = toInsertInto.length();
-        if (pluralRuleEnd < fRuleText.length() - 1) {
-            toInsertInto.insert(pos, fRuleText.tempSubString(pluralRuleEnd + 2));
-        }
-        toInsertInto.insert(pos,
-            rulePatternFormat->format((int32_t)(number/util64_pow(radix, exponent)), status));
-        if (pluralRuleStart > 0) {
-            toInsertInto.insert(pos, fRuleText.tempSubString(0, pluralRuleStart));
-        }
-        lengthOffset = fRuleText.length() - (toInsertInto.length() - initialLength);
-    }
-
-    if (sub2 != nullptr) {
-        sub2->doSubstitution(number, toInsertInto, pos - (sub2->getPos() > pluralRuleStart ? lengthOffset : 0), recursionCount, status);
-    }
-    if (sub1 != nullptr) {
-        sub1->doSubstitution(number, toInsertInto, pos - (sub1->getPos() > pluralRuleStart ? lengthOffset : 0), recursionCount, status);
-    }
-}
-
-/**
-* Formats the number, and inserts the resulting text into
-* toInsertInto.
-* @param number The number being formatted
-* @param toInsertInto The string where the resultant text should
-* be inserted
-* @param pos The position in toInsertInto where the resultant text
-* should be inserted
-*/
-void
-NFRule::doFormat(double number, UnicodeString& toInsertInto, int32_t pos, int32_t recursionCount, UErrorCode& status) const
-{
-    // first, insert the rule's rule text into toInsertInto at the
-    // specified position, then insert the results of the substitutions
-    // into the right places in toInsertInto
-    // [again, we have two copies of this routine that do the same thing
-    // so that we don't sacrifice precision in a long by casting it
-    // to a double]
-    int32_t pluralRuleStart = fRuleText.length();
-    int32_t lengthOffset = 0;
-    if (!rulePatternFormat) {
-        toInsertInto.insert(pos, fRuleText);
-    }
-    else {
-        pluralRuleStart = fRuleText.indexOf(gDollarOpenParenthesis, -1, 0);
-        int pluralRuleEnd = fRuleText.indexOf(gClosedParenthesisDollar, -1, pluralRuleStart);
-        int initialLength = toInsertInto.length();
-        if (pluralRuleEnd < fRuleText.length() - 1) {
-            toInsertInto.insert(pos, fRuleText.tempSubString(pluralRuleEnd + 2));
-        }
-        double pluralVal = number;
-        if (0 <= pluralVal && pluralVal < 1) {
-            // We're in a fractional rule, and we have to match the NumeratorSubstitution behavior.
-            // 2.3 can become 0.2999999999999998 for the fraction due to rounding errors.
-            pluralVal = uprv_round(pluralVal * util64_pow(radix, exponent));
-        }
-        else {
-            pluralVal = pluralVal / util64_pow(radix, exponent);
-        }
-        toInsertInto.insert(pos, rulePatternFormat->format((int32_t)(pluralVal), status));
-        if (pluralRuleStart > 0) {
-            toInsertInto.insert(pos, fRuleText.tempSubString(0, pluralRuleStart));
-        }
-        lengthOffset = fRuleText.length() - (toInsertInto.length() - initialLength);
-    }
-
-    if (sub2 != nullptr) {
-        sub2->doSubstitution(number, toInsertInto, pos - (sub2->getPos() > pluralRuleStart ? lengthOffset : 0), recursionCount, status);
-    }
-    if (sub1 != nullptr) {
-        sub1->doSubstitution(number, toInsertInto, pos - (sub1->getPos() > pluralRuleStart ? lengthOffset : 0), recursionCount, status);
-    }
-}
-
-/**
-* Used by the owning rule set to determine whether to invoke the
-* rollback rule (i.e., whether this rule or the one that precedes
-* it in the rule set's list should be used to format the number)
-* @param The number being formatted
-* @return True if the rule set should use the rule that precedes
-* this one in its list; false if it should use this rule
-*/
-UBool
-NFRule::shouldRollBack(int64_t number) const
-{
-    // we roll back if the rule contains a modulus substitution,
-    // the number being formatted is an even multiple of the rule's
-    // divisor, and the rule's base value is NOT an even multiple
-    // of its divisor
-    // In other words, if the original description had
-    //    100: << hundred[ >>];
-    // that expands into
-    //    100: << hundred;
-    //    101: << hundred >>;
-    // internally.  But when we're formatting 200, if we use the rule
-    // at 101, which would normally apply, we get "two hundred zero".
-    // To prevent this, we roll back and use the rule at 100 instead.
-    // This is the logic that makes this happen: the rule at 101 has
-    // a modulus substitution, its base value isn't an even multiple
-    // of 100, and the value we're trying to format _is_ an even
-    // multiple of 100.  This is called the "rollback rule."
-    if ((sub1 != nullptr && sub1->isModulusSubstitution()) || (sub2 != nullptr && sub2->isModulusSubstitution())) {
-        int64_t re = util64_pow(radix, exponent);
-        return (number % re) == 0 && (baseValue % re) != 0;
-    }
-    return false;
-}
-
-//-----------------------------------------------------------------------
-// parsing
-//-----------------------------------------------------------------------
-
-/**
-* Attempts to parse the string with this rule.
-* @param text The string being parsed
-* @param parsePosition On entry, the value is ignored and assumed to
-* be 0. On exit, this has been updated with the position of the first
-* character not consumed by matching the text against this rule
-* (if this rule doesn't match the text at all, the parse position
-* if left unchanged (presumably at 0) and the function returns
-* new Long(0)).
-* @param isFractionRule True if this rule is contained within a
-* fraction rule set.  This is only used if the rule has no
-* substitutions.
-* @return If this rule matched the text, this is the rule's base value
-* combined appropriately with the results of parsing the substitutions.
-* If nothing matched, this is new Long(0) and the parse position is
-* left unchanged.  The result will be an instance of Long if the
-* result is an integer and Double otherwise.  The result is never null.
-*/
-#ifdef RBNF_DEBUG
-#include <stdio.h>
-
-static void dumpUS(FILE* f, const UnicodeString& us) {
-  int len = us.length();
-  char* buf = (char *)uprv_malloc((len+1)*sizeof(char)); //new char[len+1];
-  if (buf != nullptr) {
-	  us.extract(0, len, buf);
-	  buf[len] = 0;
-	  fprintf(f, "%s", buf);
-	  uprv_free(buf); //delete[] buf;
-  }
-}
-#endif
-UBool
-NFRule::doParse(const UnicodeString& text,
-                ParsePosition& parsePosition,
-                UBool isFractionRule,
-                double upperBound,
-                uint32_t nonNumericalExecutedRuleMask,
-                Formattable& resVal) const
-{
-    // internally we operate on a copy of the string being parsed
-    // (because we're going to change it) and use our own ParsePosition
-    ParsePosition pp;
-    UnicodeString workText(text);
-
-    int32_t sub1Pos = sub1 != nullptr ? sub1->getPos() : fRuleText.length();
-    int32_t sub2Pos = sub2 != nullptr ? sub2->getPos() : fRuleText.length();
-
-    // check to see whether the text before the first substitution
-    // matches the text at the beginning of the string being
-    // parsed.  If it does, strip that off the front of workText;
-    // otherwise, dump out with a mismatch
-    UnicodeString prefix;
-    prefix.setTo(fRuleText, 0, sub1Pos);
-
-#ifdef RBNF_DEBUG
-    fprintf(stderr, "doParse %p ", this);
-    {
-        UnicodeString rt;
-        _appendRuleText(rt);
-        dumpUS(stderr, rt);
-    }
-
-    fprintf(stderr, " text: '");
-    dumpUS(stderr, text);
-    fprintf(stderr, "' prefix: '");
-    dumpUS(stderr, prefix);
-#endif
-    stripPrefix(workText, prefix, pp);
-    int32_t prefixLength = text.length() - workText.length();
-
-#ifdef RBNF_DEBUG
-    fprintf(stderr, "' pl: %d ppi: %d s1p: %d\n", prefixLength, pp.getIndex(), sub1Pos);
-#endif
-
-    if (pp.getIndex() == 0 && sub1Pos != 0) {
-        // commented out because ParsePosition doesn't have error index in 1.1.x
-        // restored for ICU4C port
-        parsePosition.setErrorIndex(pp.getErrorIndex());
-        resVal.setLong(0);
-        return true;
-    }
-    if (baseValue == kInfinityRule) {
-        // If you match this, don't try to perform any calculations on it.
-        parsePosition.setIndex(pp.getIndex());
-        resVal.setDouble(uprv_getInfinity());
-        return true;
-    }
-    if (baseValue == kNaNRule) {
-        // If you match this, don't try to perform any calculations on it.
-        parsePosition.setIndex(pp.getIndex());
-        resVal.setDouble(uprv_getNaN());
-        return true;
-    }
-
-    // this is the fun part.  The basic guts of the rule-matching
-    // logic is matchToDelimiter(), which is called twice.  The first
-    // time it searches the input string for the rule text BETWEEN
-    // the substitutions and tries to match the intervening text
-    // in the input string with the first substitution.  If that
-    // succeeds, it then calls it again, this time to look for the
-    // rule text after the second substitution and to match the
-    // intervening input text against the second substitution.
-    //
-    // For example, say we have a rule that looks like this:
-    //    first << middle >> last;
-    // and input text that looks like this:
-    //    first one middle two last
-    // First we use stripPrefix() to match "first " in both places and
-    // strip it off the front, leaving
-    //    one middle two last
-    // Then we use matchToDelimiter() to match " middle " and try to
-    // match "one" against a substitution.  If it's successful, we now
-    // have
-    //    two last
-    // We use matchToDelimiter() a second time to match " last" and
-    // try to match "two" against a substitution.  If "two" matches
-    // the substitution, we have a successful parse.
-    //
-    // Since it's possible in many cases to find multiple instances
-    // of each of these pieces of rule text in the input string,
-    // we need to try all the possible combinations of these
-    // locations.  This prevents us from prematurely declaring a mismatch,
-    // and makes sure we match as much input text as we can.
-    int highWaterMark = 0;
-    double result = 0;
-    int start = 0;
-    double tempBaseValue = (double)(baseValue <= 0 ? 0 : baseValue);
-
-    UnicodeString temp;
-    do {
-        // our partial parse result starts out as this rule's base
-        // value.  If it finds a successful match, matchToDelimiter()
-        // will compose this in some way with what it gets back from
-        // the substitution, giving us a new partial parse result
-        pp.setIndex(0);
-
-        temp.setTo(fRuleText, sub1Pos, sub2Pos - sub1Pos);
-        double partialResult = matchToDelimiter(workText, start, tempBaseValue,
-            temp, pp, sub1,
-            nonNumericalExecutedRuleMask,
-            upperBound);
-
-        // if we got a successful match (or were trying to match a
-        // null substitution), pp is now pointing at the first unmatched
-        // character.  Take note of that, and try matchToDelimiter()
-        // on the input text again
-        if (pp.getIndex() != 0 || sub1 == nullptr) {
-            start = pp.getIndex();
-
-            UnicodeString workText2;
-            workText2.setTo(workText, pp.getIndex(), workText.length() - pp.getIndex());
-            ParsePosition pp2;
-
-            // the second matchToDelimiter() will compose our previous
-            // partial result with whatever it gets back from its
-            // substitution if there's a successful match, giving us
-            // a real result
-            temp.setTo(fRuleText, sub2Pos, fRuleText.length() - sub2Pos);
-            partialResult = matchToDelimiter(workText2, 0, partialResult,
-                temp, pp2, sub2,
-                nonNumericalExecutedRuleMask,
-                upperBound);
-
-            // if we got a successful match on this second
-            // matchToDelimiter() call, update the high-water mark
-            // and result (if necessary)
-            if (pp2.getIndex() != 0 || sub2 == nullptr) {
-                if (prefixLength + pp.getIndex() + pp2.getIndex() > highWaterMark) {
-                    highWaterMark = prefixLength + pp.getIndex() + pp2.getIndex();
-                    result = partialResult;
-                }
-            }
-            else {
-                // commented out because ParsePosition doesn't have error index in 1.1.x
-                // restored for ICU4C port
-                int32_t i_temp = pp2.getErrorIndex() + sub1Pos + pp.getIndex();
-                if (i_temp> parsePosition.getErrorIndex()) {
-                    parsePosition.setErrorIndex(i_temp);
-                }
-            }
-        }
-        else {
-            // commented out because ParsePosition doesn't have error index in 1.1.x
-            // restored for ICU4C port
-            int32_t i_temp = sub1Pos + pp.getErrorIndex();
-            if (i_temp > parsePosition.getErrorIndex()) {
-                parsePosition.setErrorIndex(i_temp);
-            }
-        }
-        // keep trying to match things until the outer matchToDelimiter()
-        // call fails to make a match (each time, it picks up where it
-        // left off the previous time)
-    } while (sub1Pos != sub2Pos
-        && pp.getIndex() > 0
-        && pp.getIndex() < workText.length()
-        && pp.getIndex() != start);
-
-    // update the caller's ParsePosition with our high-water mark
-    // (i.e., it now points at the first character this function
-    // didn't match-- the ParsePosition is therefore unchanged if
-    // we didn't match anything)
-    parsePosition.setIndex(highWaterMark);
-    // commented out because ParsePosition doesn't have error index in 1.1.x
-    // restored for ICU4C port
-    if (highWaterMark > 0) {
-        parsePosition.setErrorIndex(0);
-    }
-
-    // this is a hack for one unusual condition: Normally, whether this
-    // rule belong to a fraction rule set or not is handled by its
-    // substitutions.  But if that rule HAS NO substitutions, then
-    // we have to account for it here.  By definition, if the matching
-    // rule in a fraction rule set has no substitutions, its numerator
-    // is 1, and so the result is the reciprocal of its base value.
-    if (isFractionRule && highWaterMark > 0 && sub1 == nullptr) {
-        result = 1 / result;
-    }
-
-    resVal.setDouble(result);
-    return true; // ??? do we need to worry if it is a long or a double?
-}
-
-/**
-* This function is used by parse() to match the text being parsed
-* against a possible prefix string.  This function
-* matches characters from the beginning of the string being parsed
-* to characters from the prospective prefix.  If they match, pp is
-* updated to the first character not matched, and the result is
-* the unparsed part of the string.  If they don't match, the whole
-* string is returned, and pp is left unchanged.
-* @param text The string being parsed
-* @param prefix The text to match against
-* @param pp On entry, ignored and assumed to be 0.  On exit, points
-* to the first unmatched character (assuming the whole prefix matched),
-* or is unchanged (if the whole prefix didn't match).
-* @return If things match, this is the unparsed part of "text";
-* if they didn't match, this is "text".
-*/
-void
-NFRule::stripPrefix(UnicodeString& text, const UnicodeString& prefix, ParsePosition& pp) const
-{
-    // if the prefix text is empty, dump out without doing anything
-    if (prefix.length() != 0) {
-    	UErrorCode status = U_ZERO_ERROR;
-        // use prefixLength() to match the beginning of
-        // "text" against "prefix".  This function returns the
-        // number of characters from "text" that matched (or 0 if
-        // we didn't match the whole prefix)
-        int32_t pfl = prefixLength(text, prefix, status);
-        if (U_FAILURE(status)) { // Memory allocation error.
-        	return;
-        }
-        if (pfl != 0) {
-            // if we got a successful match, update the parse position
-            // and strip the prefix off of "text"
-            pp.setIndex(pp.getIndex() + pfl);
-            text.remove(0, pfl);
-        }
-    }
-}
-
-/**
-* Used by parse() to match a substitution and any following text.
-* "text" is searched for instances of "delimiter".  For each instance
-* of delimiter, the intervening text is tested to see whether it
-* matches the substitution.  The longest match wins.
-* @param text The string being parsed
-* @param startPos The position in "text" where we should start looking
-* for "delimiter".
-* @param baseValue A partial parse result (often the rule's base value),
-* which is combined with the result from matching the substitution
-* @param delimiter The string to search "text" for.
-* @param pp Ignored and presumed to be 0 on entry.  If there's a match,
-* on exit this will point to the first unmatched character.
-* @param sub If we find "delimiter" in "text", this substitution is used
-* to match the text between the beginning of the string and the
-* position of "delimiter."  (If "delimiter" is the empty string, then
-* this function just matches against this substitution and updates
-* everything accordingly.)
-* @param upperBound When matching the substitution, it will only
-* consider rules with base values lower than this value.
-* @return If there's a match, this is the result of composing
-* baseValue with the result of matching the substitution.  Otherwise,
-* this is new Long(0).  It's never null.  If the result is an integer,
-* this will be an instance of Long; otherwise, it's an instance of
-* Double.
-*
-* !!! note {dlf} in point of fact, in the java code the caller always converts
-* the result to a double, so we might as well return one.
-*/
-double
-NFRule::matchToDelimiter(const UnicodeString& text,
-                         int32_t startPos,
-                         double _baseValue,
-                         const UnicodeString& delimiter,
-                         ParsePosition& pp,
-                         const NFSubstitution* sub,
-                         uint32_t nonNumericalExecutedRuleMask,
-                         double upperBound) const
-{
-	UErrorCode status = U_ZERO_ERROR;
-    // if "delimiter" contains real (i.e., non-ignorable) text, search
-    // it for "delimiter" beginning at "start".  If that succeeds, then
-    // use "sub"'s doParse() method to match the text before the
-    // instance of "delimiter" we just found.
-    if (!allIgnorable(delimiter, status)) {
-    	if (U_FAILURE(status)) { //Memory allocation error.
-    		return 0;
-    	}
-        ParsePosition tempPP;
-        Formattable result;
-
-        // use findText() to search for "delimiter".  It returns a two-
-        // element array: element 0 is the position of the match, and
-        // element 1 is the number of characters that matched
-        // "delimiter".
-        int32_t dLen;
-        int32_t dPos = findText(text, delimiter, startPos, &dLen);
-
-        // if findText() succeeded, isolate the text preceding the
-        // match, and use "sub" to match that text
-        while (dPos >= 0) {
-            UnicodeString subText;
-            subText.setTo(text, 0, dPos);
-            if (subText.length() > 0) {
-                UBool success = sub->doParse(subText, tempPP, _baseValue, upperBound,
-#if UCONFIG_NO_COLLATION
-                    false,
-#else
-                    formatter->isLenient(),
-#endif
-                    nonNumericalExecutedRuleMask,
-                    result);
-
-                // if the substitution could match all the text up to
-                // where we found "delimiter", then this function has
-                // a successful match.  Bump the caller's parse position
-                // to point to the first character after the text
-                // that matches "delimiter", and return the result
-                // we got from parsing the substitution.
-                if (success && tempPP.getIndex() == dPos) {
-                    pp.setIndex(dPos + dLen);
-                    return result.getDouble();
-                }
-                else {
-                    // commented out because ParsePosition doesn't have error index in 1.1.x
-                    // restored for ICU4C port
-                    if (tempPP.getErrorIndex() > 0) {
-                        pp.setErrorIndex(tempPP.getErrorIndex());
-                    } else {
-                        pp.setErrorIndex(tempPP.getIndex());
-                    }
-                }
-            }
-
-            // if we didn't match the substitution, search for another
-            // copy of "delimiter" in "text" and repeat the loop if
-            // we find it
-            tempPP.setIndex(0);
-            dPos = findText(text, delimiter, dPos + dLen, &dLen);
-        }
-        // if we make it here, this was an unsuccessful match, and we
-        // leave pp unchanged and return 0
-        pp.setIndex(0);
-        return 0;
-
-        // if "delimiter" is empty, or consists only of ignorable characters
-        // (i.e., is semantically empty), thwe we obviously can't search
-        // for "delimiter".  Instead, just use "sub" to parse as much of
-        // "text" as possible.
-    }
-    else if (sub == nullptr) {
-        return _baseValue;
-    }
-    else {
-        ParsePosition tempPP;
-        Formattable result;
-
-        // try to match the whole string against the substitution
-        UBool success = sub->doParse(text, tempPP, _baseValue, upperBound,
-#if UCONFIG_NO_COLLATION
-            false,
-#else
-            formatter->isLenient(),
-#endif
-            nonNumericalExecutedRuleMask,
-            result);
-        if (success && (tempPP.getIndex() != 0)) {
-            // if there's a successful match (or it's a null
-            // substitution), update pp to point to the first
-            // character we didn't match, and pass the result from
-            // sub.doParse() on through to the caller
-            pp.setIndex(tempPP.getIndex());
-            return result.getDouble();
-        }
-        else {
-            // commented out because ParsePosition doesn't have error index in 1.1.x
-            // restored for ICU4C port
-            pp.setErrorIndex(tempPP.getErrorIndex());
-        }
-
-        // and if we get to here, then nothing matched, so we return
-        // 0 and leave pp alone
-        return 0;
-    }
-}
-
-/**
-* Used by stripPrefix() to match characters.  If lenient parse mode
-* is off, this just calls startsWith().  If lenient parse mode is on,
-* this function uses CollationElementIterators to match characters in
-* the strings (only primary-order differences are significant in
-* determining whether there's a match).
-* @param str The string being tested
-* @param prefix The text we're hoping to see at the beginning
-* of "str"
-* @return If "prefix" is found at the beginning of "str", this
-* is the number of characters in "str" that were matched (this
-* isn't necessarily the same as the length of "prefix" when matching
-* text with a collator).  If there's no match, this is 0.
-*/
-int32_t
-NFRule::prefixLength(const UnicodeString& str, const UnicodeString& prefix, UErrorCode& status) const
-{
-    // if we're looking for an empty prefix, it obviously matches
-    // zero characters.  Just go ahead and return 0.
-    if (prefix.length() == 0) {
-        return 0;
-    }
-
-#if !UCONFIG_NO_COLLATION
-    // go through all this grief if we're in lenient-parse mode
-    if (formatter->isLenient()) {
-        // Check if non-lenient rule finds the text before call lenient parsing
-        if (str.startsWith(prefix)) {
-            return prefix.length();
-        }
-        // get the formatter's collator and use it to create two
-        // collation element iterators, one over the target string
-        // and another over the prefix (right now, we'll throw an
-        // exception if the collator we get back from the formatter
-        // isn't a RuleBasedCollator, because RuleBasedCollator defines
-        // the CollationElementIterator protocol.  Hopefully, this
-        // will change someday.)
-        const RuleBasedCollator* collator = formatter->getCollator();
-        if (collator == nullptr) {
-            status = U_MEMORY_ALLOCATION_ERROR;
-            return 0;
-        }
-        LocalPointer<CollationElementIterator> strIter(collator->createCollationElementIterator(str));
-        LocalPointer<CollationElementIterator> prefixIter(collator->createCollationElementIterator(prefix));
-        // Check for memory allocation error.
-        if (strIter.isNull() || prefixIter.isNull()) {
-            status = U_MEMORY_ALLOCATION_ERROR;
-            return 0;
-        }
-
-        UErrorCode err = U_ZERO_ERROR;
-
-        // The original code was problematic.  Consider this match:
-        // prefix = "fifty-"
-        // string = " fifty-7"
-        // The intent is to match string up to the '7', by matching 'fifty-' at position 1
-        // in the string.  Unfortunately, we were getting a match, and then computing where
-        // the match terminated by rematching the string.  The rematch code was using as an
-        // initial guess the substring of string between 0 and prefix.length.  Because of
-        // the leading space and trailing hyphen (both ignorable) this was succeeding, leaving
-        // the position before the hyphen in the string.  Recursing down, we then parsed the
-        // remaining string '-7' as numeric.  The resulting number turned out as 43 (50 - 7).
-        // This was not pretty, especially since the string "fifty-7" parsed just fine.
-        //
-        // We have newer APIs now, so we can use calls on the iterator to determine what we
-        // matched up to.  If we terminate because we hit the last element in the string,
-        // our match terminates at this length.  If we terminate because we hit the last element
-        // in the target, our match terminates at one before the element iterator position.
-
-        // match collation elements between the strings
-        int32_t oStr = strIter->next(err);
-        int32_t oPrefix = prefixIter->next(err);
-
-        while (oPrefix != CollationElementIterator::NULLORDER) {
-            // skip over ignorable characters in the target string
-            while (CollationElementIterator::primaryOrder(oStr) == 0
-                && oStr != CollationElementIterator::NULLORDER) {
-                oStr = strIter->next(err);
-            }
-
-            // skip over ignorable characters in the prefix
-            while (CollationElementIterator::primaryOrder(oPrefix) == 0
-                && oPrefix != CollationElementIterator::NULLORDER) {
-                oPrefix = prefixIter->next(err);
-            }
-
-            // dlf: move this above following test, if we consume the
-            // entire target, aren't we ok even if the source was also
-            // entirely consumed?
-
-            // if skipping over ignorables brought to the end of
-            // the prefix, we DID match: drop out of the loop
-            if (oPrefix == CollationElementIterator::NULLORDER) {
-                break;
-            }
-
-            // if skipping over ignorables brought us to the end
-            // of the target string, we didn't match and return 0
-            if (oStr == CollationElementIterator::NULLORDER) {
-                return 0;
-            }
-
-            // match collation elements from the two strings
-            // (considering only primary differences).  If we
-            // get a mismatch, dump out and return 0
-            if (CollationElementIterator::primaryOrder(oStr)
-                != CollationElementIterator::primaryOrder(oPrefix)) {
-                return 0;
-
-                // otherwise, advance to the next character in each string
-                // and loop (we drop out of the loop when we exhaust
-                // collation elements in the prefix)
-            } else {
-                oStr = strIter->next(err);
-                oPrefix = prefixIter->next(err);
-            }
-        }
-
-        int32_t result = strIter->getOffset();
-        if (oStr != CollationElementIterator::NULLORDER) {
-            --result; // back over character that we don't want to consume;
-        }
-
-#ifdef RBNF_DEBUG
-        fprintf(stderr, "prefix length: %d\n", result);
-#endif
-        return result;
-#if 0
-        //----------------------------------------------------------------
-        // JDK 1.2-specific API call
-        // return strIter.getOffset();
-        //----------------------------------------------------------------
-        // JDK 1.1 HACK (take out for 1.2-specific code)
-
-        // if we make it to here, we have a successful match.  Now we
-        // have to find out HOW MANY characters from the target string
-        // matched the prefix (there isn't necessarily a one-to-one
-        // mapping between collation elements and characters).
-        // In JDK 1.2, there's a simple getOffset() call we can use.
-        // In JDK 1.1, on the other hand, we have to go through some
-        // ugly contortions.  First, use the collator to compare the
-        // same number of characters from the prefix and target string.
-        // If they're equal, we're done.
-        collator->setStrength(Collator::PRIMARY);
-        if (str.length() >= prefix.length()) {
-            UnicodeString temp;
-            temp.setTo(str, 0, prefix.length());
-            if (collator->equals(temp, prefix)) {
-#ifdef RBNF_DEBUG
-                fprintf(stderr, "returning: %d\n", prefix.length());
-#endif
-                return prefix.length();
-            }
-        }
-
-        // if they're not equal, then we have to compare successively
-        // larger and larger substrings of the target string until we
-        // get to one that matches the prefix.  At that point, we know
-        // how many characters matched the prefix, and we can return.
-        int32_t p = 1;
-        while (p <= str.length()) {
-            UnicodeString temp;
-            temp.setTo(str, 0, p);
-            if (collator->equals(temp, prefix)) {
-                return p;
-            } else {
-                ++p;
-            }
-        }
-
-        // SHOULD NEVER GET HERE!!!
-        return 0;
-        //----------------------------------------------------------------
-#endif
-
-        // If lenient parsing is turned off, forget all that crap above.
-        // Just use String.startsWith() and be done with it.
-  } else
-#endif
-  {
-      if (str.startsWith(prefix)) {
-          return prefix.length();
-      } else {
-          return 0;
-      }
-  }
-}
-
-/**
-* Searches a string for another string.  If lenient parsing is off,
-* this just calls indexOf().  If lenient parsing is on, this function
-* uses CollationElementIterator to match characters, and only
-* primary-order differences are significant in determining whether
-* there's a match.
-* @param str The string to search
-* @param key The string to search "str" for
-* @param startingAt The index into "str" where the search is to
-* begin
-* @return A two-element array of ints.  Element 0 is the position
-* of the match, or -1 if there was no match.  Element 1 is the
-* number of characters in "str" that matched (which isn't necessarily
-* the same as the length of "key")
-*/
-int32_t
-NFRule::findText(const UnicodeString& str,
-                 const UnicodeString& key,
-                 int32_t startingAt,
-                 int32_t* length) const
-{
-    if (rulePatternFormat) {
-        Formattable result;
-        FieldPosition position(UNUM_INTEGER_FIELD);
-        position.setBeginIndex(startingAt);
-        rulePatternFormat->parseType(str, this, result, position);
-        int start = position.getBeginIndex();
-        if (start >= 0) {
-            int32_t pluralRuleStart = fRuleText.indexOf(gDollarOpenParenthesis, -1, 0);
-            int32_t pluralRuleSuffix = fRuleText.indexOf(gClosedParenthesisDollar, -1, pluralRuleStart) + 2;
-            int32_t matchLen = position.getEndIndex() - start;
-            UnicodeString prefix(fRuleText.tempSubString(0, pluralRuleStart));
-            UnicodeString suffix(fRuleText.tempSubString(pluralRuleSuffix));
-            if (str.compare(start - prefix.length(), prefix.length(), prefix, 0, prefix.length()) == 0
-                    && str.compare(start + matchLen, suffix.length(), suffix, 0, suffix.length()) == 0)
-            {
-                *length = matchLen + prefix.length() + suffix.length();
-                return start - prefix.length();
-            }
-        }
-        *length = 0;
-        return -1;
-    }
-    if (!formatter->isLenient()) {
-        // if lenient parsing is turned off, this is easy: just call
-        // String.indexOf() and we're done
-        *length = key.length();
-        return str.indexOf(key, startingAt);
-    }
-    else {
-        // Check if non-lenient rule finds the text before call lenient parsing
-        *length = key.length();
-        int32_t pos = str.indexOf(key, startingAt);
-        if(pos >= 0) {
-            return pos;
-        } else {
-            // but if lenient parsing is turned ON, we've got some work ahead of us
-            return findTextLenient(str, key, startingAt, length);
-        }
-    }
-}
-
-int32_t
-NFRule::findTextLenient(const UnicodeString& str,
-                 const UnicodeString& key,
-                 int32_t startingAt,
-                 int32_t* length) const
-{
-    //----------------------------------------------------------------
-    // JDK 1.1 HACK (take out of 1.2-specific code)
-
-    // in JDK 1.2, CollationElementIterator provides us with an
-    // API to map between character offsets and collation elements
-    // and we can do this by marching through the string comparing
-    // collation elements.  We can't do that in JDK 1.1.  Instead,
-    // we have to go through this horrible slow mess:
-    int32_t p = startingAt;
-    int32_t keyLen = 0;
-
-    // basically just isolate smaller and smaller substrings of
-    // the target string (each running to the end of the string,
-    // and with the first one running from startingAt to the end)
-    // and then use prefixLength() to see if the search key is at
-    // the beginning of each substring.  This is excruciatingly
-    // slow, but it will locate the key and tell use how long the
-    // matching text was.
-    UnicodeString temp;
-    UErrorCode status = U_ZERO_ERROR;
-    while (p < str.length() && keyLen == 0) {
-        temp.setTo(str, p, str.length() - p);
-        keyLen = prefixLength(temp, key, status);
-        if (U_FAILURE(status)) {
-            break;
-        }
-        if (keyLen != 0) {
-            *length = keyLen;
-            return p;
-        }
-        ++p;
-    }
-    // if we make it to here, we didn't find it.  Return -1 for the
-    // location.  The length should be ignored, but set it to 0,
-    // which should be "safe"
-    *length = 0;
-    return -1;
-}
-
-/**
-* Checks to see whether a string consists entirely of ignorable
-* characters.
-* @param str The string to test.
-* @return true if the string is empty of consists entirely of
-* characters that the number formatter's collator says are
-* ignorable at the primary-order level.  false otherwise.
-*/
-UBool
-NFRule::allIgnorable(const UnicodeString& str, UErrorCode& status) const
-{
-    // if the string is empty, we can just return true
-    if (str.length() == 0) {
-        return true;
-    }
-
-#if !UCONFIG_NO_COLLATION
-    // if lenient parsing is turned on, walk through the string with
-    // a collation element iterator and make sure each collation
-    // element is 0 (ignorable) at the primary level
-    if (formatter->isLenient()) {
-        const RuleBasedCollator* collator = formatter->getCollator();
-        if (collator == nullptr) {
-            status = U_MEMORY_ALLOCATION_ERROR;
-            return false;
-        }
-        LocalPointer<CollationElementIterator> iter(collator->createCollationElementIterator(str));
-
-        // Memory allocation error check.
-        if (iter.isNull()) {
-            status = U_MEMORY_ALLOCATION_ERROR;
-            return false;
-        }
-
-        UErrorCode err = U_ZERO_ERROR;
-        int32_t o = iter->next(err);
-        while (o != CollationElementIterator::NULLORDER
-            && CollationElementIterator::primaryOrder(o) == 0) {
-            o = iter->next(err);
-        }
-
-        return o == CollationElementIterator::NULLORDER;
-    }
-#endif
-
-    // if lenient parsing is turned off, there is no such thing as
-    // an ignorable character: return true only if the string is empty
-    return false;
-}
-
-void
-NFRule::setDecimalFormatSymbols(const DecimalFormatSymbols& newSymbols, UErrorCode& status) {
-    if (sub1 != nullptr) {
-        sub1->setDecimalFormatSymbols(newSymbols, status);
-    }
-    if (sub2 != nullptr) {
-        sub2->setDecimalFormatSymbols(newSymbols, status);
-    }
-}
-
-U_NAMESPACE_END
-
-/* U_HAVE_RBNF */
-#endif
->>>>>>> a8a80be5
+// © 2016 and later: Unicode, Inc. and others.
+// License & terms of use: http://www.unicode.org/copyright.html
+/*
+******************************************************************************
+*   Copyright (C) 1997-2015, International Business Machines
+*   Corporation and others.  All Rights Reserved.
+******************************************************************************
+*   file name:  nfrule.cpp
+*   encoding:   UTF-8
+*   tab size:   8 (not used)
+*   indentation:4
+*
+* Modification history
+* Date        Name      Comments
+* 10/11/2001  Doug      Ported from ICU4J
+*/
+
+#include "nfrule.h"
+
+#if U_HAVE_RBNF
+
+#include "unicode/localpointer.h"
+#include "unicode/rbnf.h"
+#include "unicode/tblcoll.h"
+#include "unicode/plurfmt.h"
+#include "unicode/upluralrules.h"
+#include "unicode/coleitr.h"
+#include "unicode/uchar.h"
+#include "nfrs.h"
+#include "nfrlist.h"
+#include "nfsubs.h"
+#include "patternprops.h"
+#include "putilimp.h"
+
+U_NAMESPACE_BEGIN
+
+NFRule::NFRule(const RuleBasedNumberFormat* _rbnf, const UnicodeString &_ruleText, UErrorCode &status)
+  : baseValue((int32_t)0)
+  , radix(10)
+  , exponent(0)
+  , decimalPoint(0)
+  , fRuleText(_ruleText)
+  , sub1(nullptr)
+  , sub2(nullptr)
+  , formatter(_rbnf)
+  , rulePatternFormat(nullptr)
+{
+    if (!fRuleText.isEmpty()) {
+        parseRuleDescriptor(fRuleText, status);
+    }
+}
+
+NFRule::~NFRule()
+{
+    if (sub1 != sub2) {
+        delete sub2;
+        sub2 = nullptr;
+    }
+    delete sub1;
+    sub1 = nullptr;
+    delete rulePatternFormat;
+    rulePatternFormat = nullptr;
+}
+
+static const char16_t gLeftBracket = 0x005b;
+static const char16_t gRightBracket = 0x005d;
+static const char16_t gColon = 0x003a;
+static const char16_t gZero = 0x0030;
+static const char16_t gNine = 0x0039;
+static const char16_t gSpace = 0x0020;
+static const char16_t gSlash = 0x002f;
+static const char16_t gGreaterThan = 0x003e;
+static const char16_t gLessThan = 0x003c;
+static const char16_t gComma = 0x002c;
+static const char16_t gDot = 0x002e;
+static const char16_t gTick = 0x0027;
+//static const char16_t gMinus = 0x002d;
+static const char16_t gSemicolon = 0x003b;
+static const char16_t gX = 0x0078;
+
+static const char16_t gMinusX[] =                  {0x2D, 0x78, 0};    /* "-x" */
+static const char16_t gInf[] =                     {0x49, 0x6E, 0x66, 0}; /* "Inf" */
+static const char16_t gNaN[] =                     {0x4E, 0x61, 0x4E, 0}; /* "NaN" */
+
+static const char16_t gDollarOpenParenthesis[] =   {0x24, 0x28, 0}; /* "$(" */
+static const char16_t gClosedParenthesisDollar[] = {0x29, 0x24, 0}; /* ")$" */
+
+static const char16_t gLessLess[] =                {0x3C, 0x3C, 0};    /* "<<" */
+static const char16_t gLessPercent[] =             {0x3C, 0x25, 0};    /* "<%" */
+static const char16_t gLessHash[] =                {0x3C, 0x23, 0};    /* "<#" */
+static const char16_t gLessZero[] =                {0x3C, 0x30, 0};    /* "<0" */
+static const char16_t gGreaterGreater[] =          {0x3E, 0x3E, 0};    /* ">>" */
+static const char16_t gGreaterPercent[] =          {0x3E, 0x25, 0};    /* ">%" */
+static const char16_t gGreaterHash[] =             {0x3E, 0x23, 0};    /* ">#" */
+static const char16_t gGreaterZero[] =             {0x3E, 0x30, 0};    /* ">0" */
+static const char16_t gEqualPercent[] =            {0x3D, 0x25, 0};    /* "=%" */
+static const char16_t gEqualHash[] =               {0x3D, 0x23, 0};    /* "=#" */
+static const char16_t gEqualZero[] =               {0x3D, 0x30, 0};    /* "=0" */
+static const char16_t gGreaterGreaterGreater[] =   {0x3E, 0x3E, 0x3E, 0}; /* ">>>" */
+
+static const char16_t * const RULE_PREFIXES[] = {
+    gLessLess, gLessPercent, gLessHash, gLessZero,
+    gGreaterGreater, gGreaterPercent,gGreaterHash, gGreaterZero,
+    gEqualPercent, gEqualHash, gEqualZero, nullptr
+};
+
+void
+NFRule::makeRules(UnicodeString& description,
+                  NFRuleSet *owner,
+                  const NFRule *predecessor,
+                  const RuleBasedNumberFormat *rbnf,
+                  NFRuleList& rules,
+                  UErrorCode& status)
+{
+    // we know we're making at least one rule, so go ahead and
+    // new it up and initialize its basevalue and divisor
+    // (this also strips the rule descriptor, if any, off the
+    // description string)
+    NFRule* rule1 = new NFRule(rbnf, description, status);
+    /* test for nullptr */
+    if (rule1 == 0) {
+        status = U_MEMORY_ALLOCATION_ERROR;
+        return;
+    }
+    description = rule1->fRuleText;
+
+    // check the description to see whether there's text enclosed
+    // in brackets
+    int32_t brack1 = description.indexOf(gLeftBracket);
+    int32_t brack2 = brack1 < 0 ? -1 : description.indexOf(gRightBracket);
+
+    // if the description doesn't contain a matched pair of brackets,
+    // or if it's of a type that doesn't recognize bracketed text,
+    // then leave the description alone, initialize the rule's
+    // rule text and substitutions, and return that rule
+    if (brack2 < 0 || brack1 > brack2
+        || rule1->getType() == kProperFractionRule
+        || rule1->getType() == kNegativeNumberRule
+        || rule1->getType() == kInfinityRule
+        || rule1->getType() == kNaNRule)
+    {
+        rule1->extractSubstitutions(owner, description, predecessor, status);
+    }
+    else {
+        // if the description does contain a matched pair of brackets,
+        // then it's really shorthand for two rules (with one exception)
+        NFRule* rule2 = nullptr;
+        UnicodeString sbuf;
+
+        // we'll actually only split the rule into two rules if its
+        // base value is an even multiple of its divisor (or it's one
+        // of the special rules)
+        if ((rule1->baseValue > 0
+            && (rule1->baseValue % util64_pow(rule1->radix, rule1->exponent)) == 0)
+            || rule1->getType() == kImproperFractionRule
+            || rule1->getType() == kDefaultRule) {
+
+            // if it passes that test, new up the second rule.  If the
+            // rule set both rules will belong to is a fraction rule
+            // set, they both have the same base value; otherwise,
+            // increment the original rule's base value ("rule1" actually
+            // goes SECOND in the rule set's rule list)
+            rule2 = new NFRule(rbnf, UnicodeString(), status);
+            /* test for nullptr */
+            if (rule2 == 0) {
+                status = U_MEMORY_ALLOCATION_ERROR;
+                return;
+            }
+            if (rule1->baseValue >= 0) {
+                rule2->baseValue = rule1->baseValue;
+                if (!owner->isFractionRuleSet()) {
+                    ++rule1->baseValue;
+                }
+            }
+
+            // if the description began with "x.x" and contains bracketed
+            // text, it describes both the improper fraction rule and
+            // the proper fraction rule
+            else if (rule1->getType() == kImproperFractionRule) {
+                rule2->setType(kProperFractionRule);
+            }
+
+            // if the description began with "x.0" and contains bracketed
+            // text, it describes both the default rule and the
+            // improper fraction rule
+            else if (rule1->getType() == kDefaultRule) {
+                rule2->baseValue = rule1->baseValue;
+                rule1->setType(kImproperFractionRule);
+            }
+
+            // both rules have the same radix and exponent (i.e., the
+            // same divisor)
+            rule2->radix = rule1->radix;
+            rule2->exponent = rule1->exponent;
+
+            // rule2's rule text omits the stuff in brackets: initialize
+            // its rule text and substitutions accordingly
+            sbuf.append(description, 0, brack1);
+            if (brack2 + 1 < description.length()) {
+                sbuf.append(description, brack2 + 1, description.length() - brack2 - 1);
+            }
+            rule2->extractSubstitutions(owner, sbuf, predecessor, status);
+        }
+
+        // rule1's text includes the text in the brackets but omits
+        // the brackets themselves: initialize _its_ rule text and
+        // substitutions accordingly
+        sbuf.setTo(description, 0, brack1);
+        sbuf.append(description, brack1 + 1, brack2 - brack1 - 1);
+        if (brack2 + 1 < description.length()) {
+            sbuf.append(description, brack2 + 1, description.length() - brack2 - 1);
+        }
+        rule1->extractSubstitutions(owner, sbuf, predecessor, status);
+
+        // if we only have one rule, return it; if we have two, return
+        // a two-element array containing them (notice that rule2 goes
+        // BEFORE rule1 in the list: in all cases, rule2 OMITS the
+        // material in the brackets and rule1 INCLUDES the material
+        // in the brackets)
+        if (rule2 != nullptr) {
+            if (rule2->baseValue >= kNoBase) {
+                rules.add(rule2);
+            }
+            else {
+                owner->setNonNumericalRule(rule2);
+            }
+        }
+    }
+    if (rule1->baseValue >= kNoBase) {
+        rules.add(rule1);
+    }
+    else {
+        owner->setNonNumericalRule(rule1);
+    }
+}
+
+/**
+ * This function parses the rule's rule descriptor (i.e., the base
+ * value and/or other tokens that precede the rule's rule text
+ * in the description) and sets the rule's base value, radix, and
+ * exponent according to the descriptor.  (If the description doesn't
+ * include a rule descriptor, then this function sets everything to
+ * default values and the rule set sets the rule's real base value).
+ * @param description The rule's description
+ * @return If "description" included a rule descriptor, this is
+ * "description" with the descriptor and any trailing whitespace
+ * stripped off.  Otherwise; it's "descriptor" unchangd.
+ */
+void
+NFRule::parseRuleDescriptor(UnicodeString& description, UErrorCode& status)
+{
+    // the description consists of a rule descriptor and a rule body,
+    // separated by a colon.  The rule descriptor is optional.  If
+    // it's omitted, just set the base value to 0.
+    int32_t p = description.indexOf(gColon);
+    if (p != -1) {
+        // copy the descriptor out into its own string and strip it,
+        // along with any trailing whitespace, out of the original
+        // description
+        UnicodeString descriptor;
+        descriptor.setTo(description, 0, p);
+
+        ++p;
+        while (p < description.length() && PatternProps::isWhiteSpace(description.charAt(p))) {
+            ++p;
+        }
+        description.removeBetween(0, p);
+
+        // check first to see if the rule descriptor matches the token
+        // for one of the special rules.  If it does, set the base
+        // value to the correct identifier value
+        int descriptorLength = descriptor.length();
+        char16_t firstChar = descriptor.charAt(0);
+        char16_t lastChar = descriptor.charAt(descriptorLength - 1);
+        if (firstChar >= gZero && firstChar <= gNine && lastChar != gX) {
+            // if the rule descriptor begins with a digit, it's a descriptor
+            // for a normal rule
+            // since we don't have Long.parseLong, and this isn't much work anyway,
+            // just build up the value as we encounter the digits.
+            int64_t val = 0;
+            p = 0;
+            char16_t c = gSpace;
+
+            // begin parsing the descriptor: copy digits
+            // into "tempValue", skip periods, commas, and spaces,
+            // stop on a slash or > sign (or at the end of the string),
+            // and throw an exception on any other character
+            int64_t ll_10 = 10;
+            while (p < descriptorLength) {
+                c = descriptor.charAt(p);
+                if (c >= gZero && c <= gNine) {
+                    val = val * ll_10 + (int32_t)(c - gZero);
+                }
+                else if (c == gSlash || c == gGreaterThan) {
+                    break;
+                }
+                else if (PatternProps::isWhiteSpace(c) || c == gComma || c == gDot) {
+                }
+                else {
+                    // throw new IllegalArgumentException("Illegal character in rule descriptor");
+                    status = U_PARSE_ERROR;
+                    return;
+                }
+                ++p;
+            }
+
+            // we have the base value, so set it
+            setBaseValue(val, status);
+
+            // if we stopped the previous loop on a slash, we're
+            // now parsing the rule's radix.  Again, accumulate digits
+            // in tempValue, skip punctuation, stop on a > mark, and
+            // throw an exception on anything else
+            if (c == gSlash) {
+                val = 0;
+                ++p;
+                ll_10 = 10;
+                while (p < descriptorLength) {
+                    c = descriptor.charAt(p);
+                    if (c >= gZero && c <= gNine) {
+                        val = val * ll_10 + (int32_t)(c - gZero);
+                    }
+                    else if (c == gGreaterThan) {
+                        break;
+                    }
+                    else if (PatternProps::isWhiteSpace(c) || c == gComma || c == gDot) {
+                    }
+                    else {
+                        // throw new IllegalArgumentException("Illegal character is rule descriptor");
+                        status = U_PARSE_ERROR;
+                        return;
+                    }
+                    ++p;
+                }
+
+                // tempValue now contain's the rule's radix.  Set it
+                // accordingly, and recalculate the rule's exponent
+                radix = (int32_t)val;
+                if (radix == 0) {
+                    // throw new IllegalArgumentException("Rule can't have radix of 0");
+                    status = U_PARSE_ERROR;
+                }
+
+                exponent = expectedExponent();
+            }
+
+            // if we stopped the previous loop on a > sign, then continue
+            // for as long as we still see > signs.  For each one,
+            // decrement the exponent (unless the exponent is already 0).
+            // If we see another character before reaching the end of
+            // the descriptor, that's also a syntax error.
+            if (c == gGreaterThan) {
+                while (p < descriptor.length()) {
+                    c = descriptor.charAt(p);
+                    if (c == gGreaterThan && exponent > 0) {
+                        --exponent;
+                    } else {
+                        // throw new IllegalArgumentException("Illegal character in rule descriptor");
+                        status = U_PARSE_ERROR;
+                        return;
+                    }
+                    ++p;
+                }
+            }
+        }
+        else if (0 == descriptor.compare(gMinusX, 2)) {
+            setType(kNegativeNumberRule);
+        }
+        else if (descriptorLength == 3) {
+            if (firstChar == gZero && lastChar == gX) {
+                setBaseValue(kProperFractionRule, status);
+                decimalPoint = descriptor.charAt(1);
+            }
+            else if (firstChar == gX && lastChar == gX) {
+                setBaseValue(kImproperFractionRule, status);
+                decimalPoint = descriptor.charAt(1);
+            }
+            else if (firstChar == gX && lastChar == gZero) {
+                setBaseValue(kDefaultRule, status);
+                decimalPoint = descriptor.charAt(1);
+            }
+            else if (descriptor.compare(gNaN, 3) == 0) {
+                setBaseValue(kNaNRule, status);
+            }
+            else if (descriptor.compare(gInf, 3) == 0) {
+                setBaseValue(kInfinityRule, status);
+            }
+        }
+    }
+    // else use the default base value for now.
+
+    // finally, if the rule body begins with an apostrophe, strip it off
+    // (this is generally used to put whitespace at the beginning of
+    // a rule's rule text)
+    if (description.length() > 0 && description.charAt(0) == gTick) {
+        description.removeBetween(0, 1);
+    }
+
+    // return the description with all the stuff we've just waded through
+    // stripped off the front.  It now contains just the rule body.
+    // return description;
+}
+
+/**
+* Searches the rule's rule text for the substitution tokens,
+* creates the substitutions, and removes the substitution tokens
+* from the rule's rule text.
+* @param owner The rule set containing this rule
+* @param predecessor The rule preseding this one in "owners" rule list
+* @param ownersOwner The RuleBasedFormat that owns this rule
+*/
+void
+NFRule::extractSubstitutions(const NFRuleSet* ruleSet,
+                             const UnicodeString &ruleText,
+                             const NFRule* predecessor,
+                             UErrorCode& status)
+{
+    if (U_FAILURE(status)) {
+        return;
+    }
+    fRuleText = ruleText;
+    sub1 = extractSubstitution(ruleSet, predecessor, status);
+    if (sub1 == nullptr) {
+        // Small optimization. There is no need to create a redundant NullSubstitution.
+        sub2 = nullptr;
+    }
+    else {
+        sub2 = extractSubstitution(ruleSet, predecessor, status);
+    }
+    int32_t pluralRuleStart = fRuleText.indexOf(gDollarOpenParenthesis, -1, 0);
+    int32_t pluralRuleEnd = (pluralRuleStart >= 0 ? fRuleText.indexOf(gClosedParenthesisDollar, -1, pluralRuleStart) : -1);
+    if (pluralRuleEnd >= 0) {
+        int32_t endType = fRuleText.indexOf(gComma, pluralRuleStart);
+        if (endType < 0) {
+            status = U_PARSE_ERROR;
+            return;
+        }
+        UnicodeString type(fRuleText.tempSubString(pluralRuleStart + 2, endType - pluralRuleStart - 2));
+        UPluralType pluralType;
+        if (type.startsWith(UNICODE_STRING_SIMPLE("cardinal"))) {
+            pluralType = UPLURAL_TYPE_CARDINAL;
+        }
+        else if (type.startsWith(UNICODE_STRING_SIMPLE("ordinal"))) {
+            pluralType = UPLURAL_TYPE_ORDINAL;
+        }
+        else {
+            status = U_ILLEGAL_ARGUMENT_ERROR;
+            return;
+        }
+        rulePatternFormat = formatter->createPluralFormat(pluralType,
+                fRuleText.tempSubString(endType + 1, pluralRuleEnd - endType - 1), status);
+    }
+}
+
+/**
+* Searches the rule's rule text for the first substitution token,
+* creates a substitution based on it, and removes the token from
+* the rule's rule text.
+* @param owner The rule set containing this rule
+* @param predecessor The rule preceding this one in the rule set's
+* rule list
+* @param ownersOwner The RuleBasedNumberFormat that owns this rule
+* @return The newly-created substitution.  This is never null; if
+* the rule text doesn't contain any substitution tokens, this will
+* be a NullSubstitution.
+*/
+NFSubstitution *
+NFRule::extractSubstitution(const NFRuleSet* ruleSet,
+                            const NFRule* predecessor,
+                            UErrorCode& status)
+{
+    NFSubstitution* result = nullptr;
+
+    // search the rule's rule text for the first two characters of
+    // a substitution token
+    int32_t subStart = indexOfAnyRulePrefix();
+    int32_t subEnd = subStart;
+
+    // if we didn't find one, create a null substitution positioned
+    // at the end of the rule text
+    if (subStart == -1) {
+        return nullptr;
+    }
+
+    // special-case the ">>>" token, since searching for the > at the
+    // end will actually find the > in the middle
+    if (fRuleText.indexOf(gGreaterGreaterGreater, 3, 0) == subStart) {
+        subEnd = subStart + 2;
+
+        // otherwise the substitution token ends with the same character
+        // it began with
+    } else {
+        char16_t c = fRuleText.charAt(subStart);
+        subEnd = fRuleText.indexOf(c, subStart + 1);
+        // special case for '<%foo<<'
+        if (c == gLessThan && subEnd != -1 && subEnd < fRuleText.length() - 1 && fRuleText.charAt(subEnd+1) == c) {
+            // ordinals use "=#,##0==%abbrev=" as their rule.  Notice that the '==' in the middle
+            // occurs because of the juxtaposition of two different rules.  The check for '<' is a hack
+            // to get around this.  Having the duplicate at the front would cause problems with
+            // rules like "<<%" to format, say, percents...
+            ++subEnd;
+        }
+   }
+
+    // if we don't find the end of the token (i.e., if we're on a single,
+    // unmatched token character), create a null substitution positioned
+    // at the end of the rule
+    if (subEnd == -1) {
+        return nullptr;
+    }
+
+    // if we get here, we have a real substitution token (or at least
+    // some text bounded by substitution token characters).  Use
+    // makeSubstitution() to create the right kind of substitution
+    UnicodeString subToken;
+    subToken.setTo(fRuleText, subStart, subEnd + 1 - subStart);
+    result = NFSubstitution::makeSubstitution(subStart, this, predecessor, ruleSet,
+        this->formatter, subToken, status);
+
+    // remove the substitution from the rule text
+    fRuleText.removeBetween(subStart, subEnd+1);
+
+    return result;
+}
+
+/**
+ * Sets the rule's base value, and causes the radix and exponent
+ * to be recalculated.  This is used during construction when we
+ * don't know the rule's base value until after it's been
+ * constructed.  It should be used at any other time.
+ * @param The new base value for the rule.
+ */
+void
+NFRule::setBaseValue(int64_t newBaseValue, UErrorCode& status)
+{
+    // set the base value
+    baseValue = newBaseValue;
+    radix = 10;
+
+    // if this isn't a special rule, recalculate the radix and exponent
+    // (the radix always defaults to 10; if it's supposed to be something
+    // else, it's cleaned up by the caller and the exponent is
+    // recalculated again-- the only function that does this is
+    // NFRule.parseRuleDescriptor() )
+    if (baseValue >= 1) {
+        exponent = expectedExponent();
+
+        // this function gets called on a fully-constructed rule whose
+        // description didn't specify a base value.  This means it
+        // has substitutions, and some substitutions hold on to copies
+        // of the rule's divisor.  Fix their copies of the divisor.
+        if (sub1 != nullptr) {
+            sub1->setDivisor(radix, exponent, status);
+        }
+        if (sub2 != nullptr) {
+            sub2->setDivisor(radix, exponent, status);
+        }
+
+        // if this is a special rule, its radix and exponent are basically
+        // ignored.  Set them to "safe" default values
+    } else {
+        exponent = 0;
+    }
+}
+
+/**
+* This calculates the rule's exponent based on its radix and base
+* value.  This will be the highest power the radix can be raised to
+* and still produce a result less than or equal to the base value.
+*/
+int16_t
+NFRule::expectedExponent() const
+{
+    // since the log of 0, or the log base 0 of something, causes an
+    // error, declare the exponent in these cases to be 0 (we also
+    // deal with the special-rule identifiers here)
+    if (radix == 0 || baseValue < 1) {
+        return 0;
+    }
+
+    // we get rounding error in some cases-- for example, log 1000 / log 10
+    // gives us 1.9999999996 instead of 2.  The extra logic here is to take
+    // that into account
+    int16_t tempResult = (int16_t)(uprv_log((double)baseValue) / uprv_log((double)radix));
+    int64_t temp = util64_pow(radix, tempResult + 1);
+    if (temp <= baseValue) {
+        tempResult += 1;
+    }
+    return tempResult;
+}
+
+/**
+ * Searches the rule's rule text for any of the specified strings.
+ * @return The index of the first match in the rule's rule text
+ * (i.e., the first substring in the rule's rule text that matches
+ * _any_ of the strings in "strings").  If none of the strings in
+ * "strings" is found in the rule's rule text, returns -1.
+ */
+int32_t
+NFRule::indexOfAnyRulePrefix() const
+{
+    int result = -1;
+    for (int i = 0; RULE_PREFIXES[i]; i++) {
+        int32_t pos = fRuleText.indexOf(*RULE_PREFIXES[i]);
+        if (pos != -1 && (result == -1 || pos < result)) {
+            result = pos;
+        }
+    }
+    return result;
+}
+
+//-----------------------------------------------------------------------
+// boilerplate
+//-----------------------------------------------------------------------
+
+static UBool
+util_equalSubstitutions(const NFSubstitution* sub1, const NFSubstitution* sub2)
+{
+    if (sub1) {
+        if (sub2) {
+            return *sub1 == *sub2;
+        }
+    } else if (!sub2) {
+        return true;
+    }
+    return false;
+}
+
+/**
+* Tests two rules for equality.
+* @param that The rule to compare this one against
+* @return True is the two rules are functionally equivalent
+*/
+bool
+NFRule::operator==(const NFRule& rhs) const
+{
+    return baseValue == rhs.baseValue
+        && radix == rhs.radix
+        && exponent == rhs.exponent
+        && fRuleText == rhs.fRuleText
+        && util_equalSubstitutions(sub1, rhs.sub1)
+        && util_equalSubstitutions(sub2, rhs.sub2);
+}
+
+/**
+* Returns a textual representation of the rule.  This won't
+* necessarily be the same as the description that this rule
+* was created with, but it will produce the same result.
+* @return A textual description of the rule
+*/
+static void util_append64(UnicodeString& result, int64_t n)
+{
+    char16_t buffer[256];
+    int32_t len = util64_tou(n, buffer, sizeof(buffer));
+    UnicodeString temp(buffer, len);
+    result.append(temp);
+}
+
+void
+NFRule::_appendRuleText(UnicodeString& result) const
+{
+    switch (getType()) {
+    case kNegativeNumberRule: result.append(gMinusX, 2); break;
+    case kImproperFractionRule: result.append(gX).append(decimalPoint == 0 ? gDot : decimalPoint).append(gX); break;
+    case kProperFractionRule: result.append(gZero).append(decimalPoint == 0 ? gDot : decimalPoint).append(gX); break;
+    case kDefaultRule: result.append(gX).append(decimalPoint == 0 ? gDot : decimalPoint).append(gZero); break;
+    case kInfinityRule: result.append(gInf, 3); break;
+    case kNaNRule: result.append(gNaN, 3); break;
+    default:
+        // for a normal rule, write out its base value, and if the radix is
+        // something other than 10, write out the radix (with the preceding
+        // slash, of course).  Then calculate the expected exponent and if
+        // if isn't the same as the actual exponent, write an appropriate
+        // number of > signs.  Finally, terminate the whole thing with
+        // a colon.
+        util_append64(result, baseValue);
+        if (radix != 10) {
+            result.append(gSlash);
+            util_append64(result, radix);
+        }
+        int numCarets = expectedExponent() - exponent;
+        for (int i = 0; i < numCarets; i++) {
+            result.append(gGreaterThan);
+        }
+        break;
+    }
+    result.append(gColon);
+    result.append(gSpace);
+
+    // if the rule text begins with a space, write an apostrophe
+    // (whitespace after the rule descriptor is ignored; the
+    // apostrophe is used to make the whitespace significant)
+    if (fRuleText.charAt(0) == gSpace && (sub1 == nullptr || sub1->getPos() != 0)) {
+        result.append(gTick);
+    }
+
+    // now, write the rule's rule text, inserting appropriate
+    // substitution tokens in the appropriate places
+    UnicodeString ruleTextCopy;
+    ruleTextCopy.setTo(fRuleText);
+
+    UnicodeString temp;
+    if (sub2 != nullptr) {
+        sub2->toString(temp);
+        ruleTextCopy.insert(sub2->getPos(), temp);
+    }
+    if (sub1 != nullptr) {
+        sub1->toString(temp);
+        ruleTextCopy.insert(sub1->getPos(), temp);
+    }
+
+    result.append(ruleTextCopy);
+
+    // and finally, top the whole thing off with a semicolon and
+    // return the result
+    result.append(gSemicolon);
+}
+
+int64_t NFRule::getDivisor() const
+{
+    return util64_pow(radix, exponent);
+}
+
+
+//-----------------------------------------------------------------------
+// formatting
+//-----------------------------------------------------------------------
+
+/**
+* Formats the number, and inserts the resulting text into
+* toInsertInto.
+* @param number The number being formatted
+* @param toInsertInto The string where the resultant text should
+* be inserted
+* @param pos The position in toInsertInto where the resultant text
+* should be inserted
+*/
+void
+NFRule::doFormat(int64_t number, UnicodeString& toInsertInto, int32_t pos, int32_t recursionCount, UErrorCode& status) const
+{
+    // first, insert the rule's rule text into toInsertInto at the
+    // specified position, then insert the results of the substitutions
+    // into the right places in toInsertInto (notice we do the
+    // substitutions in reverse order so that the offsets don't get
+    // messed up)
+    int32_t pluralRuleStart = fRuleText.length();
+    int32_t lengthOffset = 0;
+    if (!rulePatternFormat) {
+        toInsertInto.insert(pos, fRuleText);
+    }
+    else {
+        pluralRuleStart = fRuleText.indexOf(gDollarOpenParenthesis, -1, 0);
+        int pluralRuleEnd = fRuleText.indexOf(gClosedParenthesisDollar, -1, pluralRuleStart);
+        int initialLength = toInsertInto.length();
+        if (pluralRuleEnd < fRuleText.length() - 1) {
+            toInsertInto.insert(pos, fRuleText.tempSubString(pluralRuleEnd + 2));
+        }
+        toInsertInto.insert(pos,
+            rulePatternFormat->format((int32_t)(number/util64_pow(radix, exponent)), status));
+        if (pluralRuleStart > 0) {
+            toInsertInto.insert(pos, fRuleText.tempSubString(0, pluralRuleStart));
+        }
+        lengthOffset = fRuleText.length() - (toInsertInto.length() - initialLength);
+    }
+
+    if (sub2 != nullptr) {
+        sub2->doSubstitution(number, toInsertInto, pos - (sub2->getPos() > pluralRuleStart ? lengthOffset : 0), recursionCount, status);
+    }
+    if (sub1 != nullptr) {
+        sub1->doSubstitution(number, toInsertInto, pos - (sub1->getPos() > pluralRuleStart ? lengthOffset : 0), recursionCount, status);
+    }
+}
+
+/**
+* Formats the number, and inserts the resulting text into
+* toInsertInto.
+* @param number The number being formatted
+* @param toInsertInto The string where the resultant text should
+* be inserted
+* @param pos The position in toInsertInto where the resultant text
+* should be inserted
+*/
+void
+NFRule::doFormat(double number, UnicodeString& toInsertInto, int32_t pos, int32_t recursionCount, UErrorCode& status) const
+{
+    // first, insert the rule's rule text into toInsertInto at the
+    // specified position, then insert the results of the substitutions
+    // into the right places in toInsertInto
+    // [again, we have two copies of this routine that do the same thing
+    // so that we don't sacrifice precision in a long by casting it
+    // to a double]
+    int32_t pluralRuleStart = fRuleText.length();
+    int32_t lengthOffset = 0;
+    if (!rulePatternFormat) {
+        toInsertInto.insert(pos, fRuleText);
+    }
+    else {
+        pluralRuleStart = fRuleText.indexOf(gDollarOpenParenthesis, -1, 0);
+        int pluralRuleEnd = fRuleText.indexOf(gClosedParenthesisDollar, -1, pluralRuleStart);
+        int initialLength = toInsertInto.length();
+        if (pluralRuleEnd < fRuleText.length() - 1) {
+            toInsertInto.insert(pos, fRuleText.tempSubString(pluralRuleEnd + 2));
+        }
+        double pluralVal = number;
+        if (0 <= pluralVal && pluralVal < 1) {
+            // We're in a fractional rule, and we have to match the NumeratorSubstitution behavior.
+            // 2.3 can become 0.2999999999999998 for the fraction due to rounding errors.
+            pluralVal = uprv_round(pluralVal * util64_pow(radix, exponent));
+        }
+        else {
+            pluralVal = pluralVal / util64_pow(radix, exponent);
+        }
+        toInsertInto.insert(pos, rulePatternFormat->format((int32_t)(pluralVal), status));
+        if (pluralRuleStart > 0) {
+            toInsertInto.insert(pos, fRuleText.tempSubString(0, pluralRuleStart));
+        }
+        lengthOffset = fRuleText.length() - (toInsertInto.length() - initialLength);
+    }
+
+    if (sub2 != nullptr) {
+        sub2->doSubstitution(number, toInsertInto, pos - (sub2->getPos() > pluralRuleStart ? lengthOffset : 0), recursionCount, status);
+    }
+    if (sub1 != nullptr) {
+        sub1->doSubstitution(number, toInsertInto, pos - (sub1->getPos() > pluralRuleStart ? lengthOffset : 0), recursionCount, status);
+    }
+}
+
+/**
+* Used by the owning rule set to determine whether to invoke the
+* rollback rule (i.e., whether this rule or the one that precedes
+* it in the rule set's list should be used to format the number)
+* @param The number being formatted
+* @return True if the rule set should use the rule that precedes
+* this one in its list; false if it should use this rule
+*/
+UBool
+NFRule::shouldRollBack(int64_t number) const
+{
+    // we roll back if the rule contains a modulus substitution,
+    // the number being formatted is an even multiple of the rule's
+    // divisor, and the rule's base value is NOT an even multiple
+    // of its divisor
+    // In other words, if the original description had
+    //    100: << hundred[ >>];
+    // that expands into
+    //    100: << hundred;
+    //    101: << hundred >>;
+    // internally.  But when we're formatting 200, if we use the rule
+    // at 101, which would normally apply, we get "two hundred zero".
+    // To prevent this, we roll back and use the rule at 100 instead.
+    // This is the logic that makes this happen: the rule at 101 has
+    // a modulus substitution, its base value isn't an even multiple
+    // of 100, and the value we're trying to format _is_ an even
+    // multiple of 100.  This is called the "rollback rule."
+    if ((sub1 != nullptr && sub1->isModulusSubstitution()) || (sub2 != nullptr && sub2->isModulusSubstitution())) {
+        int64_t re = util64_pow(radix, exponent);
+        return (number % re) == 0 && (baseValue % re) != 0;
+    }
+    return false;
+}
+
+//-----------------------------------------------------------------------
+// parsing
+//-----------------------------------------------------------------------
+
+/**
+* Attempts to parse the string with this rule.
+* @param text The string being parsed
+* @param parsePosition On entry, the value is ignored and assumed to
+* be 0. On exit, this has been updated with the position of the first
+* character not consumed by matching the text against this rule
+* (if this rule doesn't match the text at all, the parse position
+* if left unchanged (presumably at 0) and the function returns
+* new Long(0)).
+* @param isFractionRule True if this rule is contained within a
+* fraction rule set.  This is only used if the rule has no
+* substitutions.
+* @return If this rule matched the text, this is the rule's base value
+* combined appropriately with the results of parsing the substitutions.
+* If nothing matched, this is new Long(0) and the parse position is
+* left unchanged.  The result will be an instance of Long if the
+* result is an integer and Double otherwise.  The result is never null.
+*/
+#ifdef RBNF_DEBUG
+#include <stdio.h>
+
+static void dumpUS(FILE* f, const UnicodeString& us) {
+  int len = us.length();
+  char* buf = (char *)uprv_malloc((len+1)*sizeof(char)); //new char[len+1];
+  if (buf != nullptr) {
+	  us.extract(0, len, buf);
+	  buf[len] = 0;
+	  fprintf(f, "%s", buf);
+	  uprv_free(buf); //delete[] buf;
+  }
+}
+#endif
+UBool
+NFRule::doParse(const UnicodeString& text,
+                ParsePosition& parsePosition,
+                UBool isFractionRule,
+                double upperBound,
+                uint32_t nonNumericalExecutedRuleMask,
+                Formattable& resVal) const
+{
+    // internally we operate on a copy of the string being parsed
+    // (because we're going to change it) and use our own ParsePosition
+    ParsePosition pp;
+    UnicodeString workText(text);
+
+    int32_t sub1Pos = sub1 != nullptr ? sub1->getPos() : fRuleText.length();
+    int32_t sub2Pos = sub2 != nullptr ? sub2->getPos() : fRuleText.length();
+
+    // check to see whether the text before the first substitution
+    // matches the text at the beginning of the string being
+    // parsed.  If it does, strip that off the front of workText;
+    // otherwise, dump out with a mismatch
+    UnicodeString prefix;
+    prefix.setTo(fRuleText, 0, sub1Pos);
+
+#ifdef RBNF_DEBUG
+    fprintf(stderr, "doParse %p ", this);
+    {
+        UnicodeString rt;
+        _appendRuleText(rt);
+        dumpUS(stderr, rt);
+    }
+
+    fprintf(stderr, " text: '");
+    dumpUS(stderr, text);
+    fprintf(stderr, "' prefix: '");
+    dumpUS(stderr, prefix);
+#endif
+    stripPrefix(workText, prefix, pp);
+    int32_t prefixLength = text.length() - workText.length();
+
+#ifdef RBNF_DEBUG
+    fprintf(stderr, "' pl: %d ppi: %d s1p: %d\n", prefixLength, pp.getIndex(), sub1Pos);
+#endif
+
+    if (pp.getIndex() == 0 && sub1Pos != 0) {
+        // commented out because ParsePosition doesn't have error index in 1.1.x
+        // restored for ICU4C port
+        parsePosition.setErrorIndex(pp.getErrorIndex());
+        resVal.setLong(0);
+        return true;
+    }
+    if (baseValue == kInfinityRule) {
+        // If you match this, don't try to perform any calculations on it.
+        parsePosition.setIndex(pp.getIndex());
+        resVal.setDouble(uprv_getInfinity());
+        return true;
+    }
+    if (baseValue == kNaNRule) {
+        // If you match this, don't try to perform any calculations on it.
+        parsePosition.setIndex(pp.getIndex());
+        resVal.setDouble(uprv_getNaN());
+        return true;
+    }
+
+    // this is the fun part.  The basic guts of the rule-matching
+    // logic is matchToDelimiter(), which is called twice.  The first
+    // time it searches the input string for the rule text BETWEEN
+    // the substitutions and tries to match the intervening text
+    // in the input string with the first substitution.  If that
+    // succeeds, it then calls it again, this time to look for the
+    // rule text after the second substitution and to match the
+    // intervening input text against the second substitution.
+    //
+    // For example, say we have a rule that looks like this:
+    //    first << middle >> last;
+    // and input text that looks like this:
+    //    first one middle two last
+    // First we use stripPrefix() to match "first " in both places and
+    // strip it off the front, leaving
+    //    one middle two last
+    // Then we use matchToDelimiter() to match " middle " and try to
+    // match "one" against a substitution.  If it's successful, we now
+    // have
+    //    two last
+    // We use matchToDelimiter() a second time to match " last" and
+    // try to match "two" against a substitution.  If "two" matches
+    // the substitution, we have a successful parse.
+    //
+    // Since it's possible in many cases to find multiple instances
+    // of each of these pieces of rule text in the input string,
+    // we need to try all the possible combinations of these
+    // locations.  This prevents us from prematurely declaring a mismatch,
+    // and makes sure we match as much input text as we can.
+    int highWaterMark = 0;
+    double result = 0;
+    int start = 0;
+    double tempBaseValue = (double)(baseValue <= 0 ? 0 : baseValue);
+
+    UnicodeString temp;
+    do {
+        // our partial parse result starts out as this rule's base
+        // value.  If it finds a successful match, matchToDelimiter()
+        // will compose this in some way with what it gets back from
+        // the substitution, giving us a new partial parse result
+        pp.setIndex(0);
+
+        temp.setTo(fRuleText, sub1Pos, sub2Pos - sub1Pos);
+        double partialResult = matchToDelimiter(workText, start, tempBaseValue,
+            temp, pp, sub1,
+            nonNumericalExecutedRuleMask,
+            upperBound);
+
+        // if we got a successful match (or were trying to match a
+        // null substitution), pp is now pointing at the first unmatched
+        // character.  Take note of that, and try matchToDelimiter()
+        // on the input text again
+        if (pp.getIndex() != 0 || sub1 == nullptr) {
+            start = pp.getIndex();
+
+            UnicodeString workText2;
+            workText2.setTo(workText, pp.getIndex(), workText.length() - pp.getIndex());
+            ParsePosition pp2;
+
+            // the second matchToDelimiter() will compose our previous
+            // partial result with whatever it gets back from its
+            // substitution if there's a successful match, giving us
+            // a real result
+            temp.setTo(fRuleText, sub2Pos, fRuleText.length() - sub2Pos);
+            partialResult = matchToDelimiter(workText2, 0, partialResult,
+                temp, pp2, sub2,
+                nonNumericalExecutedRuleMask,
+                upperBound);
+
+            // if we got a successful match on this second
+            // matchToDelimiter() call, update the high-water mark
+            // and result (if necessary)
+            if (pp2.getIndex() != 0 || sub2 == nullptr) {
+                if (prefixLength + pp.getIndex() + pp2.getIndex() > highWaterMark) {
+                    highWaterMark = prefixLength + pp.getIndex() + pp2.getIndex();
+                    result = partialResult;
+                }
+            }
+            else {
+                // commented out because ParsePosition doesn't have error index in 1.1.x
+                // restored for ICU4C port
+                int32_t i_temp = pp2.getErrorIndex() + sub1Pos + pp.getIndex();
+                if (i_temp> parsePosition.getErrorIndex()) {
+                    parsePosition.setErrorIndex(i_temp);
+                }
+            }
+        }
+        else {
+            // commented out because ParsePosition doesn't have error index in 1.1.x
+            // restored for ICU4C port
+            int32_t i_temp = sub1Pos + pp.getErrorIndex();
+            if (i_temp > parsePosition.getErrorIndex()) {
+                parsePosition.setErrorIndex(i_temp);
+            }
+        }
+        // keep trying to match things until the outer matchToDelimiter()
+        // call fails to make a match (each time, it picks up where it
+        // left off the previous time)
+    } while (sub1Pos != sub2Pos
+        && pp.getIndex() > 0
+        && pp.getIndex() < workText.length()
+        && pp.getIndex() != start);
+
+    // update the caller's ParsePosition with our high-water mark
+    // (i.e., it now points at the first character this function
+    // didn't match-- the ParsePosition is therefore unchanged if
+    // we didn't match anything)
+    parsePosition.setIndex(highWaterMark);
+    // commented out because ParsePosition doesn't have error index in 1.1.x
+    // restored for ICU4C port
+    if (highWaterMark > 0) {
+        parsePosition.setErrorIndex(0);
+    }
+
+    // this is a hack for one unusual condition: Normally, whether this
+    // rule belong to a fraction rule set or not is handled by its
+    // substitutions.  But if that rule HAS NO substitutions, then
+    // we have to account for it here.  By definition, if the matching
+    // rule in a fraction rule set has no substitutions, its numerator
+    // is 1, and so the result is the reciprocal of its base value.
+    if (isFractionRule && highWaterMark > 0 && sub1 == nullptr) {
+        result = 1 / result;
+    }
+
+    resVal.setDouble(result);
+    return true; // ??? do we need to worry if it is a long or a double?
+}
+
+/**
+* This function is used by parse() to match the text being parsed
+* against a possible prefix string.  This function
+* matches characters from the beginning of the string being parsed
+* to characters from the prospective prefix.  If they match, pp is
+* updated to the first character not matched, and the result is
+* the unparsed part of the string.  If they don't match, the whole
+* string is returned, and pp is left unchanged.
+* @param text The string being parsed
+* @param prefix The text to match against
+* @param pp On entry, ignored and assumed to be 0.  On exit, points
+* to the first unmatched character (assuming the whole prefix matched),
+* or is unchanged (if the whole prefix didn't match).
+* @return If things match, this is the unparsed part of "text";
+* if they didn't match, this is "text".
+*/
+void
+NFRule::stripPrefix(UnicodeString& text, const UnicodeString& prefix, ParsePosition& pp) const
+{
+    // if the prefix text is empty, dump out without doing anything
+    if (prefix.length() != 0) {
+    	UErrorCode status = U_ZERO_ERROR;
+        // use prefixLength() to match the beginning of
+        // "text" against "prefix".  This function returns the
+        // number of characters from "text" that matched (or 0 if
+        // we didn't match the whole prefix)
+        int32_t pfl = prefixLength(text, prefix, status);
+        if (U_FAILURE(status)) { // Memory allocation error.
+        	return;
+        }
+        if (pfl != 0) {
+            // if we got a successful match, update the parse position
+            // and strip the prefix off of "text"
+            pp.setIndex(pp.getIndex() + pfl);
+            text.remove(0, pfl);
+        }
+    }
+}
+
+/**
+* Used by parse() to match a substitution and any following text.
+* "text" is searched for instances of "delimiter".  For each instance
+* of delimiter, the intervening text is tested to see whether it
+* matches the substitution.  The longest match wins.
+* @param text The string being parsed
+* @param startPos The position in "text" where we should start looking
+* for "delimiter".
+* @param baseValue A partial parse result (often the rule's base value),
+* which is combined with the result from matching the substitution
+* @param delimiter The string to search "text" for.
+* @param pp Ignored and presumed to be 0 on entry.  If there's a match,
+* on exit this will point to the first unmatched character.
+* @param sub If we find "delimiter" in "text", this substitution is used
+* to match the text between the beginning of the string and the
+* position of "delimiter."  (If "delimiter" is the empty string, then
+* this function just matches against this substitution and updates
+* everything accordingly.)
+* @param upperBound When matching the substitution, it will only
+* consider rules with base values lower than this value.
+* @return If there's a match, this is the result of composing
+* baseValue with the result of matching the substitution.  Otherwise,
+* this is new Long(0).  It's never null.  If the result is an integer,
+* this will be an instance of Long; otherwise, it's an instance of
+* Double.
+*
+* !!! note {dlf} in point of fact, in the java code the caller always converts
+* the result to a double, so we might as well return one.
+*/
+double
+NFRule::matchToDelimiter(const UnicodeString& text,
+                         int32_t startPos,
+                         double _baseValue,
+                         const UnicodeString& delimiter,
+                         ParsePosition& pp,
+                         const NFSubstitution* sub,
+                         uint32_t nonNumericalExecutedRuleMask,
+                         double upperBound) const
+{
+	UErrorCode status = U_ZERO_ERROR;
+    // if "delimiter" contains real (i.e., non-ignorable) text, search
+    // it for "delimiter" beginning at "start".  If that succeeds, then
+    // use "sub"'s doParse() method to match the text before the
+    // instance of "delimiter" we just found.
+    if (!allIgnorable(delimiter, status)) {
+    	if (U_FAILURE(status)) { //Memory allocation error.
+    		return 0;
+    	}
+        ParsePosition tempPP;
+        Formattable result;
+
+        // use findText() to search for "delimiter".  It returns a two-
+        // element array: element 0 is the position of the match, and
+        // element 1 is the number of characters that matched
+        // "delimiter".
+        int32_t dLen;
+        int32_t dPos = findText(text, delimiter, startPos, &dLen);
+
+        // if findText() succeeded, isolate the text preceding the
+        // match, and use "sub" to match that text
+        while (dPos >= 0) {
+            UnicodeString subText;
+            subText.setTo(text, 0, dPos);
+            if (subText.length() > 0) {
+                UBool success = sub->doParse(subText, tempPP, _baseValue, upperBound,
+#if UCONFIG_NO_COLLATION
+                    false,
+#else
+                    formatter->isLenient(),
+#endif
+                    nonNumericalExecutedRuleMask,
+                    result);
+
+                // if the substitution could match all the text up to
+                // where we found "delimiter", then this function has
+                // a successful match.  Bump the caller's parse position
+                // to point to the first character after the text
+                // that matches "delimiter", and return the result
+                // we got from parsing the substitution.
+                if (success && tempPP.getIndex() == dPos) {
+                    pp.setIndex(dPos + dLen);
+                    return result.getDouble();
+                }
+                else {
+                    // commented out because ParsePosition doesn't have error index in 1.1.x
+                    // restored for ICU4C port
+                    if (tempPP.getErrorIndex() > 0) {
+                        pp.setErrorIndex(tempPP.getErrorIndex());
+                    } else {
+                        pp.setErrorIndex(tempPP.getIndex());
+                    }
+                }
+            }
+
+            // if we didn't match the substitution, search for another
+            // copy of "delimiter" in "text" and repeat the loop if
+            // we find it
+            tempPP.setIndex(0);
+            dPos = findText(text, delimiter, dPos + dLen, &dLen);
+        }
+        // if we make it here, this was an unsuccessful match, and we
+        // leave pp unchanged and return 0
+        pp.setIndex(0);
+        return 0;
+
+        // if "delimiter" is empty, or consists only of ignorable characters
+        // (i.e., is semantically empty), thwe we obviously can't search
+        // for "delimiter".  Instead, just use "sub" to parse as much of
+        // "text" as possible.
+    }
+    else if (sub == nullptr) {
+        return _baseValue;
+    }
+    else {
+        ParsePosition tempPP;
+        Formattable result;
+
+        // try to match the whole string against the substitution
+        UBool success = sub->doParse(text, tempPP, _baseValue, upperBound,
+#if UCONFIG_NO_COLLATION
+            false,
+#else
+            formatter->isLenient(),
+#endif
+            nonNumericalExecutedRuleMask,
+            result);
+        if (success && (tempPP.getIndex() != 0)) {
+            // if there's a successful match (or it's a null
+            // substitution), update pp to point to the first
+            // character we didn't match, and pass the result from
+            // sub.doParse() on through to the caller
+            pp.setIndex(tempPP.getIndex());
+            return result.getDouble();
+        }
+        else {
+            // commented out because ParsePosition doesn't have error index in 1.1.x
+            // restored for ICU4C port
+            pp.setErrorIndex(tempPP.getErrorIndex());
+        }
+
+        // and if we get to here, then nothing matched, so we return
+        // 0 and leave pp alone
+        return 0;
+    }
+}
+
+/**
+* Used by stripPrefix() to match characters.  If lenient parse mode
+* is off, this just calls startsWith().  If lenient parse mode is on,
+* this function uses CollationElementIterators to match characters in
+* the strings (only primary-order differences are significant in
+* determining whether there's a match).
+* @param str The string being tested
+* @param prefix The text we're hoping to see at the beginning
+* of "str"
+* @return If "prefix" is found at the beginning of "str", this
+* is the number of characters in "str" that were matched (this
+* isn't necessarily the same as the length of "prefix" when matching
+* text with a collator).  If there's no match, this is 0.
+*/
+int32_t
+NFRule::prefixLength(const UnicodeString& str, const UnicodeString& prefix, UErrorCode& status) const
+{
+    // if we're looking for an empty prefix, it obviously matches
+    // zero characters.  Just go ahead and return 0.
+    if (prefix.length() == 0) {
+        return 0;
+    }
+
+#if !UCONFIG_NO_COLLATION
+    // go through all this grief if we're in lenient-parse mode
+    if (formatter->isLenient()) {
+        // Check if non-lenient rule finds the text before call lenient parsing
+        if (str.startsWith(prefix)) {
+            return prefix.length();
+        }
+        // get the formatter's collator and use it to create two
+        // collation element iterators, one over the target string
+        // and another over the prefix (right now, we'll throw an
+        // exception if the collator we get back from the formatter
+        // isn't a RuleBasedCollator, because RuleBasedCollator defines
+        // the CollationElementIterator protocol.  Hopefully, this
+        // will change someday.)
+        const RuleBasedCollator* collator = formatter->getCollator();
+        if (collator == nullptr) {
+            status = U_MEMORY_ALLOCATION_ERROR;
+            return 0;
+        }
+        LocalPointer<CollationElementIterator> strIter(collator->createCollationElementIterator(str));
+        LocalPointer<CollationElementIterator> prefixIter(collator->createCollationElementIterator(prefix));
+        // Check for memory allocation error.
+        if (strIter.isNull() || prefixIter.isNull()) {
+            status = U_MEMORY_ALLOCATION_ERROR;
+            return 0;
+        }
+
+        UErrorCode err = U_ZERO_ERROR;
+
+        // The original code was problematic.  Consider this match:
+        // prefix = "fifty-"
+        // string = " fifty-7"
+        // The intent is to match string up to the '7', by matching 'fifty-' at position 1
+        // in the string.  Unfortunately, we were getting a match, and then computing where
+        // the match terminated by rematching the string.  The rematch code was using as an
+        // initial guess the substring of string between 0 and prefix.length.  Because of
+        // the leading space and trailing hyphen (both ignorable) this was succeeding, leaving
+        // the position before the hyphen in the string.  Recursing down, we then parsed the
+        // remaining string '-7' as numeric.  The resulting number turned out as 43 (50 - 7).
+        // This was not pretty, especially since the string "fifty-7" parsed just fine.
+        //
+        // We have newer APIs now, so we can use calls on the iterator to determine what we
+        // matched up to.  If we terminate because we hit the last element in the string,
+        // our match terminates at this length.  If we terminate because we hit the last element
+        // in the target, our match terminates at one before the element iterator position.
+
+        // match collation elements between the strings
+        int32_t oStr = strIter->next(err);
+        int32_t oPrefix = prefixIter->next(err);
+
+        while (oPrefix != CollationElementIterator::NULLORDER) {
+            // skip over ignorable characters in the target string
+            while (CollationElementIterator::primaryOrder(oStr) == 0
+                && oStr != CollationElementIterator::NULLORDER) {
+                oStr = strIter->next(err);
+            }
+
+            // skip over ignorable characters in the prefix
+            while (CollationElementIterator::primaryOrder(oPrefix) == 0
+                && oPrefix != CollationElementIterator::NULLORDER) {
+                oPrefix = prefixIter->next(err);
+            }
+
+            // dlf: move this above following test, if we consume the
+            // entire target, aren't we ok even if the source was also
+            // entirely consumed?
+
+            // if skipping over ignorables brought to the end of
+            // the prefix, we DID match: drop out of the loop
+            if (oPrefix == CollationElementIterator::NULLORDER) {
+                break;
+            }
+
+            // if skipping over ignorables brought us to the end
+            // of the target string, we didn't match and return 0
+            if (oStr == CollationElementIterator::NULLORDER) {
+                return 0;
+            }
+
+            // match collation elements from the two strings
+            // (considering only primary differences).  If we
+            // get a mismatch, dump out and return 0
+            if (CollationElementIterator::primaryOrder(oStr)
+                != CollationElementIterator::primaryOrder(oPrefix)) {
+                return 0;
+
+                // otherwise, advance to the next character in each string
+                // and loop (we drop out of the loop when we exhaust
+                // collation elements in the prefix)
+            } else {
+                oStr = strIter->next(err);
+                oPrefix = prefixIter->next(err);
+            }
+        }
+
+        int32_t result = strIter->getOffset();
+        if (oStr != CollationElementIterator::NULLORDER) {
+            --result; // back over character that we don't want to consume;
+        }
+
+#ifdef RBNF_DEBUG
+        fprintf(stderr, "prefix length: %d\n", result);
+#endif
+        return result;
+#if 0
+        //----------------------------------------------------------------
+        // JDK 1.2-specific API call
+        // return strIter.getOffset();
+        //----------------------------------------------------------------
+        // JDK 1.1 HACK (take out for 1.2-specific code)
+
+        // if we make it to here, we have a successful match.  Now we
+        // have to find out HOW MANY characters from the target string
+        // matched the prefix (there isn't necessarily a one-to-one
+        // mapping between collation elements and characters).
+        // In JDK 1.2, there's a simple getOffset() call we can use.
+        // In JDK 1.1, on the other hand, we have to go through some
+        // ugly contortions.  First, use the collator to compare the
+        // same number of characters from the prefix and target string.
+        // If they're equal, we're done.
+        collator->setStrength(Collator::PRIMARY);
+        if (str.length() >= prefix.length()) {
+            UnicodeString temp;
+            temp.setTo(str, 0, prefix.length());
+            if (collator->equals(temp, prefix)) {
+#ifdef RBNF_DEBUG
+                fprintf(stderr, "returning: %d\n", prefix.length());
+#endif
+                return prefix.length();
+            }
+        }
+
+        // if they're not equal, then we have to compare successively
+        // larger and larger substrings of the target string until we
+        // get to one that matches the prefix.  At that point, we know
+        // how many characters matched the prefix, and we can return.
+        int32_t p = 1;
+        while (p <= str.length()) {
+            UnicodeString temp;
+            temp.setTo(str, 0, p);
+            if (collator->equals(temp, prefix)) {
+                return p;
+            } else {
+                ++p;
+            }
+        }
+
+        // SHOULD NEVER GET HERE!!!
+        return 0;
+        //----------------------------------------------------------------
+#endif
+
+        // If lenient parsing is turned off, forget all that crap above.
+        // Just use String.startsWith() and be done with it.
+  } else
+#endif
+  {
+      if (str.startsWith(prefix)) {
+          return prefix.length();
+      } else {
+          return 0;
+      }
+  }
+}
+
+/**
+* Searches a string for another string.  If lenient parsing is off,
+* this just calls indexOf().  If lenient parsing is on, this function
+* uses CollationElementIterator to match characters, and only
+* primary-order differences are significant in determining whether
+* there's a match.
+* @param str The string to search
+* @param key The string to search "str" for
+* @param startingAt The index into "str" where the search is to
+* begin
+* @return A two-element array of ints.  Element 0 is the position
+* of the match, or -1 if there was no match.  Element 1 is the
+* number of characters in "str" that matched (which isn't necessarily
+* the same as the length of "key")
+*/
+int32_t
+NFRule::findText(const UnicodeString& str,
+                 const UnicodeString& key,
+                 int32_t startingAt,
+                 int32_t* length) const
+{
+    if (rulePatternFormat) {
+        Formattable result;
+        FieldPosition position(UNUM_INTEGER_FIELD);
+        position.setBeginIndex(startingAt);
+        rulePatternFormat->parseType(str, this, result, position);
+        int start = position.getBeginIndex();
+        if (start >= 0) {
+            int32_t pluralRuleStart = fRuleText.indexOf(gDollarOpenParenthesis, -1, 0);
+            int32_t pluralRuleSuffix = fRuleText.indexOf(gClosedParenthesisDollar, -1, pluralRuleStart) + 2;
+            int32_t matchLen = position.getEndIndex() - start;
+            UnicodeString prefix(fRuleText.tempSubString(0, pluralRuleStart));
+            UnicodeString suffix(fRuleText.tempSubString(pluralRuleSuffix));
+            if (str.compare(start - prefix.length(), prefix.length(), prefix, 0, prefix.length()) == 0
+                    && str.compare(start + matchLen, suffix.length(), suffix, 0, suffix.length()) == 0)
+            {
+                *length = matchLen + prefix.length() + suffix.length();
+                return start - prefix.length();
+            }
+        }
+        *length = 0;
+        return -1;
+    }
+    if (!formatter->isLenient()) {
+        // if lenient parsing is turned off, this is easy: just call
+        // String.indexOf() and we're done
+        *length = key.length();
+        return str.indexOf(key, startingAt);
+    }
+    else {
+        // Check if non-lenient rule finds the text before call lenient parsing
+        *length = key.length();
+        int32_t pos = str.indexOf(key, startingAt);
+        if(pos >= 0) {
+            return pos;
+        } else {
+            // but if lenient parsing is turned ON, we've got some work ahead of us
+            return findTextLenient(str, key, startingAt, length);
+        }
+    }
+}
+
+int32_t
+NFRule::findTextLenient(const UnicodeString& str,
+                 const UnicodeString& key,
+                 int32_t startingAt,
+                 int32_t* length) const
+{
+    //----------------------------------------------------------------
+    // JDK 1.1 HACK (take out of 1.2-specific code)
+
+    // in JDK 1.2, CollationElementIterator provides us with an
+    // API to map between character offsets and collation elements
+    // and we can do this by marching through the string comparing
+    // collation elements.  We can't do that in JDK 1.1.  Instead,
+    // we have to go through this horrible slow mess:
+    int32_t p = startingAt;
+    int32_t keyLen = 0;
+
+    // basically just isolate smaller and smaller substrings of
+    // the target string (each running to the end of the string,
+    // and with the first one running from startingAt to the end)
+    // and then use prefixLength() to see if the search key is at
+    // the beginning of each substring.  This is excruciatingly
+    // slow, but it will locate the key and tell use how long the
+    // matching text was.
+    UnicodeString temp;
+    UErrorCode status = U_ZERO_ERROR;
+    while (p < str.length() && keyLen == 0) {
+        temp.setTo(str, p, str.length() - p);
+        keyLen = prefixLength(temp, key, status);
+        if (U_FAILURE(status)) {
+            break;
+        }
+        if (keyLen != 0) {
+            *length = keyLen;
+            return p;
+        }
+        ++p;
+    }
+    // if we make it to here, we didn't find it.  Return -1 for the
+    // location.  The length should be ignored, but set it to 0,
+    // which should be "safe"
+    *length = 0;
+    return -1;
+}
+
+/**
+* Checks to see whether a string consists entirely of ignorable
+* characters.
+* @param str The string to test.
+* @return true if the string is empty of consists entirely of
+* characters that the number formatter's collator says are
+* ignorable at the primary-order level.  false otherwise.
+*/
+UBool
+NFRule::allIgnorable(const UnicodeString& str, UErrorCode& status) const
+{
+    // if the string is empty, we can just return true
+    if (str.length() == 0) {
+        return true;
+    }
+
+#if !UCONFIG_NO_COLLATION
+    // if lenient parsing is turned on, walk through the string with
+    // a collation element iterator and make sure each collation
+    // element is 0 (ignorable) at the primary level
+    if (formatter->isLenient()) {
+        const RuleBasedCollator* collator = formatter->getCollator();
+        if (collator == nullptr) {
+            status = U_MEMORY_ALLOCATION_ERROR;
+            return false;
+        }
+        LocalPointer<CollationElementIterator> iter(collator->createCollationElementIterator(str));
+
+        // Memory allocation error check.
+        if (iter.isNull()) {
+            status = U_MEMORY_ALLOCATION_ERROR;
+            return false;
+        }
+
+        UErrorCode err = U_ZERO_ERROR;
+        int32_t o = iter->next(err);
+        while (o != CollationElementIterator::NULLORDER
+            && CollationElementIterator::primaryOrder(o) == 0) {
+            o = iter->next(err);
+        }
+
+        return o == CollationElementIterator::NULLORDER;
+    }
+#endif
+
+    // if lenient parsing is turned off, there is no such thing as
+    // an ignorable character: return true only if the string is empty
+    return false;
+}
+
+void
+NFRule::setDecimalFormatSymbols(const DecimalFormatSymbols& newSymbols, UErrorCode& status) {
+    if (sub1 != nullptr) {
+        sub1->setDecimalFormatSymbols(newSymbols, status);
+    }
+    if (sub2 != nullptr) {
+        sub2->setDecimalFormatSymbols(newSymbols, status);
+    }
+}
+
+U_NAMESPACE_END
+
+/* U_HAVE_RBNF */
+#endif