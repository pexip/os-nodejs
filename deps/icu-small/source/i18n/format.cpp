<<<<<<< HEAD
// © 2016 and later: Unicode, Inc. and others.
// License & terms of use: http://www.unicode.org/copyright.html
/*
*******************************************************************************
* Copyright (C) 1997-2012, International Business Machines Corporation and    *
* others. All Rights Reserved.                                                *
*******************************************************************************
*
* File FORMAT.CPP
*
* Modification History:
*
*   Date        Name        Description
*   02/19/97    aliu        Converted from java.
*   03/17/97    clhuang     Implemented with new APIs.
*   03/27/97    helena      Updated to pass the simple test after code review.
*   07/20/98    stephen        Added explicit init values for Field/ParsePosition
********************************************************************************
*/
// *****************************************************************************
// This file was generated from the java source file Format.java
// *****************************************************************************

#include "utypeinfo.h"  // for 'typeid' to work

#include "unicode/utypes.h"

#ifndef U_I18N_IMPLEMENTATION
#error U_I18N_IMPLEMENTATION not set - must be set for all ICU source files in i18n/ - see https://unicode-org.github.io/icu/userguide/howtouseicu
#endif

/*
 * Dummy code:
 * If all modules in the I18N library are switched off, then there are no
 * library exports and MSVC 6 writes a .dll but not a .lib file.
 * Unless we export _something_ in that case...
 */
#if UCONFIG_NO_COLLATION && UCONFIG_NO_FORMATTING && UCONFIG_NO_TRANSLITERATION
U_CAPI int32_t U_EXPORT2
uprv_icuin_lib_dummy(int32_t i) {
    return -i;
}
#endif

/* Format class implementation ---------------------------------------------- */

#if !UCONFIG_NO_FORMATTING

#include "unicode/format.h"
#include "unicode/ures.h"
#include "cstring.h"
#include "locbased.h"

// *****************************************************************************
// class Format
// *****************************************************************************

U_NAMESPACE_BEGIN

UOBJECT_DEFINE_RTTI_IMPLEMENTATION(FieldPosition)

FieldPosition::~FieldPosition() {}

FieldPosition *
FieldPosition::clone() const {
    return new FieldPosition(*this);
}

// -------------------------------------
// default constructor

Format::Format()
    : UObject()
{
    *validLocale = *actualLocale = 0;
}

// -------------------------------------

Format::~Format()
{
}

// -------------------------------------
// copy constructor

Format::Format(const Format &that)
    : UObject(that)
{
    *this = that;
}

// -------------------------------------
// assignment operator

Format&
Format::operator=(const Format& that)
{
    if (this != &that) {
        uprv_strcpy(validLocale, that.validLocale);
        uprv_strcpy(actualLocale, that.actualLocale);
    }
    return *this;
}

// -------------------------------------
// Formats the obj and append the result in the buffer, toAppendTo.
// This calls the actual implementation in the concrete subclasses.

UnicodeString&
Format::format(const Formattable& obj,
               UnicodeString& toAppendTo,
               UErrorCode& status) const
{
    if (U_FAILURE(status)) return toAppendTo;

    FieldPosition pos(FieldPosition::DONT_CARE);

    return format(obj, toAppendTo, pos, status);
}

// -------------------------------------
// Default implementation sets unsupported error; subclasses should
// override.

UnicodeString&
Format::format(const Formattable& /* unused obj */,
               UnicodeString& toAppendTo,
               FieldPositionIterator* /* unused posIter */,
               UErrorCode& status) const
{
    if (!U_FAILURE(status)) {
      status = U_UNSUPPORTED_ERROR;
    }
    return toAppendTo;
}

// -------------------------------------
// Parses the source string and create the corresponding
// result object.  Checks the parse position for errors.

void
Format::parseObject(const UnicodeString& source,
                    Formattable& result,
                    UErrorCode& status) const
{
    if (U_FAILURE(status)) return;

    ParsePosition parsePosition(0);
    parseObject(source, result, parsePosition);
    if (parsePosition.getIndex() == 0) {
        status = U_INVALID_FORMAT_ERROR;
    }
}

// -------------------------------------

UBool
Format::operator==(const Format& that) const
{
    // Subclasses: Call this method and then add more specific checks.
    return typeid(*this) == typeid(that);
}
//---------------------------------------

/**
 * Simple function for initializing a UParseError from a UnicodeString.
 *
 * @param pattern The pattern to copy into the parseError
 * @param pos The position in pattern where the error occured
 * @param parseError The UParseError object to fill in
 * @draft ICU 2.4
 */
void Format::syntaxError(const UnicodeString& pattern,
                         int32_t pos,
                         UParseError& parseError) {
    parseError.offset = pos;
    parseError.line=0;  // we are not using line number

    // for pre-context
    int32_t start = (pos < U_PARSE_CONTEXT_LEN)? 0 : (pos - (U_PARSE_CONTEXT_LEN-1
                                                             /* subtract 1 so that we have room for null*/));
    int32_t stop  = pos;
    pattern.extract(start,stop-start,parseError.preContext,0);
    //null terminate the buffer
    parseError.preContext[stop-start] = 0;

    //for post-context
    start = pos+1;
    stop  = ((pos+U_PARSE_CONTEXT_LEN)<=pattern.length()) ? (pos+(U_PARSE_CONTEXT_LEN-1)) :
        pattern.length();
    pattern.extract(start,stop-start,parseError.postContext,0);
    //null terminate the buffer
    parseError.postContext[stop-start]= 0;
}

Locale
Format::getLocale(ULocDataLocaleType type, UErrorCode& status) const {
    U_LOCALE_BASED(locBased, *this);
    return locBased.getLocale(type, status);
}

const char *
Format::getLocaleID(ULocDataLocaleType type, UErrorCode& status) const {
    U_LOCALE_BASED(locBased, *this);
    return locBased.getLocaleID(type, status);
}

void
Format::setLocaleIDs(const char* valid, const char* actual) {
    U_LOCALE_BASED(locBased, *this);
    locBased.setLocaleIDs(valid, actual);
}

U_NAMESPACE_END

#endif /* #if !UCONFIG_NO_FORMATTING */

//eof
=======
// © 2016 and later: Unicode, Inc. and others.
// License & terms of use: http://www.unicode.org/copyright.html
/*
*******************************************************************************
* Copyright (C) 1997-2012, International Business Machines Corporation and    *
* others. All Rights Reserved.                                                *
*******************************************************************************
*
* File FORMAT.CPP
*
* Modification History:
*
*   Date        Name        Description
*   02/19/97    aliu        Converted from java.
*   03/17/97    clhuang     Implemented with new APIs.
*   03/27/97    helena      Updated to pass the simple test after code review.
*   07/20/98    stephen        Added explicit init values for Field/ParsePosition
********************************************************************************
*/
// *****************************************************************************
// This file was generated from the java source file Format.java
// *****************************************************************************

#include "utypeinfo.h"  // for 'typeid' to work

#include "unicode/utypes.h"

#ifndef U_I18N_IMPLEMENTATION
#error U_I18N_IMPLEMENTATION not set - must be set for all ICU source files in i18n/ - see https://unicode-org.github.io/icu/userguide/howtouseicu
#endif

/*
 * Dummy code:
 * If all modules in the I18N library are switched off, then there are no
 * library exports and MSVC 6 writes a .dll but not a .lib file.
 * Unless we export _something_ in that case...
 */
#if UCONFIG_NO_COLLATION && UCONFIG_NO_FORMATTING && UCONFIG_NO_TRANSLITERATION
U_CAPI int32_t U_EXPORT2
uprv_icuin_lib_dummy(int32_t i) {
    return -i;
}
#endif

/* Format class implementation ---------------------------------------------- */

#if !UCONFIG_NO_FORMATTING

#include "unicode/format.h"
#include "unicode/ures.h"
#include "cstring.h"
#include "locbased.h"

// *****************************************************************************
// class Format
// *****************************************************************************

U_NAMESPACE_BEGIN

UOBJECT_DEFINE_RTTI_IMPLEMENTATION(FieldPosition)

FieldPosition::~FieldPosition() {}

FieldPosition *
FieldPosition::clone() const {
    return new FieldPosition(*this);
}

// -------------------------------------
// default constructor

Format::Format()
    : UObject()
{
    *validLocale = *actualLocale = 0;
}

// -------------------------------------

Format::~Format()
{
}

// -------------------------------------
// copy constructor

Format::Format(const Format &that)
    : UObject(that)
{
    *this = that;
}

// -------------------------------------
// assignment operator

Format&
Format::operator=(const Format& that)
{
    if (this != &that) {
        uprv_strcpy(validLocale, that.validLocale);
        uprv_strcpy(actualLocale, that.actualLocale);
    }
    return *this;
}

// -------------------------------------
// Formats the obj and append the result in the buffer, toAppendTo.
// This calls the actual implementation in the concrete subclasses.

UnicodeString&
Format::format(const Formattable& obj,
               UnicodeString& toAppendTo,
               UErrorCode& status) const
{
    if (U_FAILURE(status)) return toAppendTo;

    FieldPosition pos(FieldPosition::DONT_CARE);

    return format(obj, toAppendTo, pos, status);
}

// -------------------------------------
// Default implementation sets unsupported error; subclasses should
// override.

UnicodeString&
Format::format(const Formattable& /* unused obj */,
               UnicodeString& toAppendTo,
               FieldPositionIterator* /* unused posIter */,
               UErrorCode& status) const
{
    if (!U_FAILURE(status)) {
      status = U_UNSUPPORTED_ERROR;
    }
    return toAppendTo;
}

// -------------------------------------
// Parses the source string and create the corresponding
// result object.  Checks the parse position for errors.

void
Format::parseObject(const UnicodeString& source,
                    Formattable& result,
                    UErrorCode& status) const
{
    if (U_FAILURE(status)) return;

    ParsePosition parsePosition(0);
    parseObject(source, result, parsePosition);
    if (parsePosition.getIndex() == 0) {
        status = U_INVALID_FORMAT_ERROR;
    }
}

// -------------------------------------

bool
Format::operator==(const Format& that) const
{
    // Subclasses: Call this method and then add more specific checks.
    return typeid(*this) == typeid(that);
}
//---------------------------------------

/**
 * Simple function for initializing a UParseError from a UnicodeString.
 *
 * @param pattern The pattern to copy into the parseError
 * @param pos The position in pattern where the error occurred
 * @param parseError The UParseError object to fill in
 * @draft ICU 2.4
 */
void Format::syntaxError(const UnicodeString& pattern,
                         int32_t pos,
                         UParseError& parseError) {
    parseError.offset = pos;
    parseError.line=0;  // we are not using line number

    // for pre-context
    int32_t start = (pos < U_PARSE_CONTEXT_LEN)? 0 : (pos - (U_PARSE_CONTEXT_LEN-1
                                                             /* subtract 1 so that we have room for null*/));
    int32_t stop  = pos;
    pattern.extract(start,stop-start,parseError.preContext,0);
    //null terminate the buffer
    parseError.preContext[stop-start] = 0;

    //for post-context
    start = pos+1;
    stop  = ((pos+U_PARSE_CONTEXT_LEN)<=pattern.length()) ? (pos+(U_PARSE_CONTEXT_LEN-1)) :
        pattern.length();
    pattern.extract(start,stop-start,parseError.postContext,0);
    //null terminate the buffer
    parseError.postContext[stop-start]= 0;
}

Locale
Format::getLocale(ULocDataLocaleType type, UErrorCode& status) const {
    U_LOCALE_BASED(locBased, *this);
    return locBased.getLocale(type, status);
}

const char *
Format::getLocaleID(ULocDataLocaleType type, UErrorCode& status) const {
    U_LOCALE_BASED(locBased, *this);
    return locBased.getLocaleID(type, status);
}

void
Format::setLocaleIDs(const char* valid, const char* actual) {
    U_LOCALE_BASED(locBased, *this);
    locBased.setLocaleIDs(valid, actual);
}

U_NAMESPACE_END

#endif /* #if !UCONFIG_NO_FORMATTING */

//eof
>>>>>>> a8a80be5
<|MERGE_RESOLUTION|>--- conflicted
+++ resolved
@@ -1,441 +1,219 @@
-<<<<<<< HEAD
-// © 2016 and later: Unicode, Inc. and others.
-// License & terms of use: http://www.unicode.org/copyright.html
-/*
-*******************************************************************************
-* Copyright (C) 1997-2012, International Business Machines Corporation and    *
-* others. All Rights Reserved.                                                *
-*******************************************************************************
-*
-* File FORMAT.CPP
-*
-* Modification History:
-*
-*   Date        Name        Description
-*   02/19/97    aliu        Converted from java.
-*   03/17/97    clhuang     Implemented with new APIs.
-*   03/27/97    helena      Updated to pass the simple test after code review.
-*   07/20/98    stephen        Added explicit init values for Field/ParsePosition
-********************************************************************************
-*/
-// *****************************************************************************
-// This file was generated from the java source file Format.java
-// *****************************************************************************
-
-#include "utypeinfo.h"  // for 'typeid' to work
-
-#include "unicode/utypes.h"
-
-#ifndef U_I18N_IMPLEMENTATION
-#error U_I18N_IMPLEMENTATION not set - must be set for all ICU source files in i18n/ - see https://unicode-org.github.io/icu/userguide/howtouseicu
-#endif
-
-/*
- * Dummy code:
- * If all modules in the I18N library are switched off, then there are no
- * library exports and MSVC 6 writes a .dll but not a .lib file.
- * Unless we export _something_ in that case...
- */
-#if UCONFIG_NO_COLLATION && UCONFIG_NO_FORMATTING && UCONFIG_NO_TRANSLITERATION
-U_CAPI int32_t U_EXPORT2
-uprv_icuin_lib_dummy(int32_t i) {
-    return -i;
-}
-#endif
-
-/* Format class implementation ---------------------------------------------- */
-
-#if !UCONFIG_NO_FORMATTING
-
-#include "unicode/format.h"
-#include "unicode/ures.h"
-#include "cstring.h"
-#include "locbased.h"
-
-// *****************************************************************************
-// class Format
-// *****************************************************************************
-
-U_NAMESPACE_BEGIN
-
-UOBJECT_DEFINE_RTTI_IMPLEMENTATION(FieldPosition)
-
-FieldPosition::~FieldPosition() {}
-
-FieldPosition *
-FieldPosition::clone() const {
-    return new FieldPosition(*this);
-}
-
-// -------------------------------------
-// default constructor
-
-Format::Format()
-    : UObject()
-{
-    *validLocale = *actualLocale = 0;
-}
-
-// -------------------------------------
-
-Format::~Format()
-{
-}
-
-// -------------------------------------
-// copy constructor
-
-Format::Format(const Format &that)
-    : UObject(that)
-{
-    *this = that;
-}
-
-// -------------------------------------
-// assignment operator
-
-Format&
-Format::operator=(const Format& that)
-{
-    if (this != &that) {
-        uprv_strcpy(validLocale, that.validLocale);
-        uprv_strcpy(actualLocale, that.actualLocale);
-    }
-    return *this;
-}
-
-// -------------------------------------
-// Formats the obj and append the result in the buffer, toAppendTo.
-// This calls the actual implementation in the concrete subclasses.
-
-UnicodeString&
-Format::format(const Formattable& obj,
-               UnicodeString& toAppendTo,
-               UErrorCode& status) const
-{
-    if (U_FAILURE(status)) return toAppendTo;
-
-    FieldPosition pos(FieldPosition::DONT_CARE);
-
-    return format(obj, toAppendTo, pos, status);
-}
-
-// -------------------------------------
-// Default implementation sets unsupported error; subclasses should
-// override.
-
-UnicodeString&
-Format::format(const Formattable& /* unused obj */,
-               UnicodeString& toAppendTo,
-               FieldPositionIterator* /* unused posIter */,
-               UErrorCode& status) const
-{
-    if (!U_FAILURE(status)) {
-      status = U_UNSUPPORTED_ERROR;
-    }
-    return toAppendTo;
-}
-
-// -------------------------------------
-// Parses the source string and create the corresponding
-// result object.  Checks the parse position for errors.
-
-void
-Format::parseObject(const UnicodeString& source,
-                    Formattable& result,
-                    UErrorCode& status) const
-{
-    if (U_FAILURE(status)) return;
-
-    ParsePosition parsePosition(0);
-    parseObject(source, result, parsePosition);
-    if (parsePosition.getIndex() == 0) {
-        status = U_INVALID_FORMAT_ERROR;
-    }
-}
-
-// -------------------------------------
-
-UBool
-Format::operator==(const Format& that) const
-{
-    // Subclasses: Call this method and then add more specific checks.
-    return typeid(*this) == typeid(that);
-}
-//---------------------------------------
-
-/**
- * Simple function for initializing a UParseError from a UnicodeString.
- *
- * @param pattern The pattern to copy into the parseError
- * @param pos The position in pattern where the error occured
- * @param parseError The UParseError object to fill in
- * @draft ICU 2.4
- */
-void Format::syntaxError(const UnicodeString& pattern,
-                         int32_t pos,
-                         UParseError& parseError) {
-    parseError.offset = pos;
-    parseError.line=0;  // we are not using line number
-
-    // for pre-context
-    int32_t start = (pos < U_PARSE_CONTEXT_LEN)? 0 : (pos - (U_PARSE_CONTEXT_LEN-1
-                                                             /* subtract 1 so that we have room for null*/));
-    int32_t stop  = pos;
-    pattern.extract(start,stop-start,parseError.preContext,0);
-    //null terminate the buffer
-    parseError.preContext[stop-start] = 0;
-
-    //for post-context
-    start = pos+1;
-    stop  = ((pos+U_PARSE_CONTEXT_LEN)<=pattern.length()) ? (pos+(U_PARSE_CONTEXT_LEN-1)) :
-        pattern.length();
-    pattern.extract(start,stop-start,parseError.postContext,0);
-    //null terminate the buffer
-    parseError.postContext[stop-start]= 0;
-}
-
-Locale
-Format::getLocale(ULocDataLocaleType type, UErrorCode& status) const {
-    U_LOCALE_BASED(locBased, *this);
-    return locBased.getLocale(type, status);
-}
-
-const char *
-Format::getLocaleID(ULocDataLocaleType type, UErrorCode& status) const {
-    U_LOCALE_BASED(locBased, *this);
-    return locBased.getLocaleID(type, status);
-}
-
-void
-Format::setLocaleIDs(const char* valid, const char* actual) {
-    U_LOCALE_BASED(locBased, *this);
-    locBased.setLocaleIDs(valid, actual);
-}
-
-U_NAMESPACE_END
-
-#endif /* #if !UCONFIG_NO_FORMATTING */
-
-//eof
-=======
-// © 2016 and later: Unicode, Inc. and others.
-// License & terms of use: http://www.unicode.org/copyright.html
-/*
-*******************************************************************************
-* Copyright (C) 1997-2012, International Business Machines Corporation and    *
-* others. All Rights Reserved.                                                *
-*******************************************************************************
-*
-* File FORMAT.CPP
-*
-* Modification History:
-*
-*   Date        Name        Description
-*   02/19/97    aliu        Converted from java.
-*   03/17/97    clhuang     Implemented with new APIs.
-*   03/27/97    helena      Updated to pass the simple test after code review.
-*   07/20/98    stephen        Added explicit init values for Field/ParsePosition
-********************************************************************************
-*/
-// *****************************************************************************
-// This file was generated from the java source file Format.java
-// *****************************************************************************
-
-#include "utypeinfo.h"  // for 'typeid' to work
-
-#include "unicode/utypes.h"
-
-#ifndef U_I18N_IMPLEMENTATION
-#error U_I18N_IMPLEMENTATION not set - must be set for all ICU source files in i18n/ - see https://unicode-org.github.io/icu/userguide/howtouseicu
-#endif
-
-/*
- * Dummy code:
- * If all modules in the I18N library are switched off, then there are no
- * library exports and MSVC 6 writes a .dll but not a .lib file.
- * Unless we export _something_ in that case...
- */
-#if UCONFIG_NO_COLLATION && UCONFIG_NO_FORMATTING && UCONFIG_NO_TRANSLITERATION
-U_CAPI int32_t U_EXPORT2
-uprv_icuin_lib_dummy(int32_t i) {
-    return -i;
-}
-#endif
-
-/* Format class implementation ---------------------------------------------- */
-
-#if !UCONFIG_NO_FORMATTING
-
-#include "unicode/format.h"
-#include "unicode/ures.h"
-#include "cstring.h"
-#include "locbased.h"
-
-// *****************************************************************************
-// class Format
-// *****************************************************************************
-
-U_NAMESPACE_BEGIN
-
-UOBJECT_DEFINE_RTTI_IMPLEMENTATION(FieldPosition)
-
-FieldPosition::~FieldPosition() {}
-
-FieldPosition *
-FieldPosition::clone() const {
-    return new FieldPosition(*this);
-}
-
-// -------------------------------------
-// default constructor
-
-Format::Format()
-    : UObject()
-{
-    *validLocale = *actualLocale = 0;
-}
-
-// -------------------------------------
-
-Format::~Format()
-{
-}
-
-// -------------------------------------
-// copy constructor
-
-Format::Format(const Format &that)
-    : UObject(that)
-{
-    *this = that;
-}
-
-// -------------------------------------
-// assignment operator
-
-Format&
-Format::operator=(const Format& that)
-{
-    if (this != &that) {
-        uprv_strcpy(validLocale, that.validLocale);
-        uprv_strcpy(actualLocale, that.actualLocale);
-    }
-    return *this;
-}
-
-// -------------------------------------
-// Formats the obj and append the result in the buffer, toAppendTo.
-// This calls the actual implementation in the concrete subclasses.
-
-UnicodeString&
-Format::format(const Formattable& obj,
-               UnicodeString& toAppendTo,
-               UErrorCode& status) const
-{
-    if (U_FAILURE(status)) return toAppendTo;
-
-    FieldPosition pos(FieldPosition::DONT_CARE);
-
-    return format(obj, toAppendTo, pos, status);
-}
-
-// -------------------------------------
-// Default implementation sets unsupported error; subclasses should
-// override.
-
-UnicodeString&
-Format::format(const Formattable& /* unused obj */,
-               UnicodeString& toAppendTo,
-               FieldPositionIterator* /* unused posIter */,
-               UErrorCode& status) const
-{
-    if (!U_FAILURE(status)) {
-      status = U_UNSUPPORTED_ERROR;
-    }
-    return toAppendTo;
-}
-
-// -------------------------------------
-// Parses the source string and create the corresponding
-// result object.  Checks the parse position for errors.
-
-void
-Format::parseObject(const UnicodeString& source,
-                    Formattable& result,
-                    UErrorCode& status) const
-{
-    if (U_FAILURE(status)) return;
-
-    ParsePosition parsePosition(0);
-    parseObject(source, result, parsePosition);
-    if (parsePosition.getIndex() == 0) {
-        status = U_INVALID_FORMAT_ERROR;
-    }
-}
-
-// -------------------------------------
-
-bool
-Format::operator==(const Format& that) const
-{
-    // Subclasses: Call this method and then add more specific checks.
-    return typeid(*this) == typeid(that);
-}
-//---------------------------------------
-
-/**
- * Simple function for initializing a UParseError from a UnicodeString.
- *
- * @param pattern The pattern to copy into the parseError
- * @param pos The position in pattern where the error occurred
- * @param parseError The UParseError object to fill in
- * @draft ICU 2.4
- */
-void Format::syntaxError(const UnicodeString& pattern,
-                         int32_t pos,
-                         UParseError& parseError) {
-    parseError.offset = pos;
-    parseError.line=0;  // we are not using line number
-
-    // for pre-context
-    int32_t start = (pos < U_PARSE_CONTEXT_LEN)? 0 : (pos - (U_PARSE_CONTEXT_LEN-1
-                                                             /* subtract 1 so that we have room for null*/));
-    int32_t stop  = pos;
-    pattern.extract(start,stop-start,parseError.preContext,0);
-    //null terminate the buffer
-    parseError.preContext[stop-start] = 0;
-
-    //for post-context
-    start = pos+1;
-    stop  = ((pos+U_PARSE_CONTEXT_LEN)<=pattern.length()) ? (pos+(U_PARSE_CONTEXT_LEN-1)) :
-        pattern.length();
-    pattern.extract(start,stop-start,parseError.postContext,0);
-    //null terminate the buffer
-    parseError.postContext[stop-start]= 0;
-}
-
-Locale
-Format::getLocale(ULocDataLocaleType type, UErrorCode& status) const {
-    U_LOCALE_BASED(locBased, *this);
-    return locBased.getLocale(type, status);
-}
-
-const char *
-Format::getLocaleID(ULocDataLocaleType type, UErrorCode& status) const {
-    U_LOCALE_BASED(locBased, *this);
-    return locBased.getLocaleID(type, status);
-}
-
-void
-Format::setLocaleIDs(const char* valid, const char* actual) {
-    U_LOCALE_BASED(locBased, *this);
-    locBased.setLocaleIDs(valid, actual);
-}
-
-U_NAMESPACE_END
-
-#endif /* #if !UCONFIG_NO_FORMATTING */
-
-//eof
->>>>>>> a8a80be5
+// © 2016 and later: Unicode, Inc. and others.
+// License & terms of use: http://www.unicode.org/copyright.html
+/*
+*******************************************************************************
+* Copyright (C) 1997-2012, International Business Machines Corporation and    *
+* others. All Rights Reserved.                                                *
+*******************************************************************************
+*
+* File FORMAT.CPP
+*
+* Modification History:
+*
+*   Date        Name        Description
+*   02/19/97    aliu        Converted from java.
+*   03/17/97    clhuang     Implemented with new APIs.
+*   03/27/97    helena      Updated to pass the simple test after code review.
+*   07/20/98    stephen        Added explicit init values for Field/ParsePosition
+********************************************************************************
+*/
+// *****************************************************************************
+// This file was generated from the java source file Format.java
+// *****************************************************************************
+
+#include "utypeinfo.h"  // for 'typeid' to work
+
+#include "unicode/utypes.h"
+
+#ifndef U_I18N_IMPLEMENTATION
+#error U_I18N_IMPLEMENTATION not set - must be set for all ICU source files in i18n/ - see https://unicode-org.github.io/icu/userguide/howtouseicu
+#endif
+
+/*
+ * Dummy code:
+ * If all modules in the I18N library are switched off, then there are no
+ * library exports and MSVC 6 writes a .dll but not a .lib file.
+ * Unless we export _something_ in that case...
+ */
+#if UCONFIG_NO_COLLATION && UCONFIG_NO_FORMATTING && UCONFIG_NO_TRANSLITERATION
+U_CAPI int32_t U_EXPORT2
+uprv_icuin_lib_dummy(int32_t i) {
+    return -i;
+}
+#endif
+
+/* Format class implementation ---------------------------------------------- */
+
+#if !UCONFIG_NO_FORMATTING
+
+#include "unicode/format.h"
+#include "unicode/ures.h"
+#include "cstring.h"
+#include "locbased.h"
+
+// *****************************************************************************
+// class Format
+// *****************************************************************************
+
+U_NAMESPACE_BEGIN
+
+UOBJECT_DEFINE_RTTI_IMPLEMENTATION(FieldPosition)
+
+FieldPosition::~FieldPosition() {}
+
+FieldPosition *
+FieldPosition::clone() const {
+    return new FieldPosition(*this);
+}
+
+// -------------------------------------
+// default constructor
+
+Format::Format()
+    : UObject()
+{
+    *validLocale = *actualLocale = 0;
+}
+
+// -------------------------------------
+
+Format::~Format()
+{
+}
+
+// -------------------------------------
+// copy constructor
+
+Format::Format(const Format &that)
+    : UObject(that)
+{
+    *this = that;
+}
+
+// -------------------------------------
+// assignment operator
+
+Format&
+Format::operator=(const Format& that)
+{
+    if (this != &that) {
+        uprv_strcpy(validLocale, that.validLocale);
+        uprv_strcpy(actualLocale, that.actualLocale);
+    }
+    return *this;
+}
+
+// -------------------------------------
+// Formats the obj and append the result in the buffer, toAppendTo.
+// This calls the actual implementation in the concrete subclasses.
+
+UnicodeString&
+Format::format(const Formattable& obj,
+               UnicodeString& toAppendTo,
+               UErrorCode& status) const
+{
+    if (U_FAILURE(status)) return toAppendTo;
+
+    FieldPosition pos(FieldPosition::DONT_CARE);
+
+    return format(obj, toAppendTo, pos, status);
+}
+
+// -------------------------------------
+// Default implementation sets unsupported error; subclasses should
+// override.
+
+UnicodeString&
+Format::format(const Formattable& /* unused obj */,
+               UnicodeString& toAppendTo,
+               FieldPositionIterator* /* unused posIter */,
+               UErrorCode& status) const
+{
+    if (!U_FAILURE(status)) {
+      status = U_UNSUPPORTED_ERROR;
+    }
+    return toAppendTo;
+}
+
+// -------------------------------------
+// Parses the source string and create the corresponding
+// result object.  Checks the parse position for errors.
+
+void
+Format::parseObject(const UnicodeString& source,
+                    Formattable& result,
+                    UErrorCode& status) const
+{
+    if (U_FAILURE(status)) return;
+
+    ParsePosition parsePosition(0);
+    parseObject(source, result, parsePosition);
+    if (parsePosition.getIndex() == 0) {
+        status = U_INVALID_FORMAT_ERROR;
+    }
+}
+
+// -------------------------------------
+
+bool
+Format::operator==(const Format& that) const
+{
+    // Subclasses: Call this method and then add more specific checks.
+    return typeid(*this) == typeid(that);
+}
+//---------------------------------------
+
+/**
+ * Simple function for initializing a UParseError from a UnicodeString.
+ *
+ * @param pattern The pattern to copy into the parseError
+ * @param pos The position in pattern where the error occurred
+ * @param parseError The UParseError object to fill in
+ * @draft ICU 2.4
+ */
+void Format::syntaxError(const UnicodeString& pattern,
+                         int32_t pos,
+                         UParseError& parseError) {
+    parseError.offset = pos;
+    parseError.line=0;  // we are not using line number
+
+    // for pre-context
+    int32_t start = (pos < U_PARSE_CONTEXT_LEN)? 0 : (pos - (U_PARSE_CONTEXT_LEN-1
+                                                             /* subtract 1 so that we have room for null*/));
+    int32_t stop  = pos;
+    pattern.extract(start,stop-start,parseError.preContext,0);
+    //null terminate the buffer
+    parseError.preContext[stop-start] = 0;
+
+    //for post-context
+    start = pos+1;
+    stop  = ((pos+U_PARSE_CONTEXT_LEN)<=pattern.length()) ? (pos+(U_PARSE_CONTEXT_LEN-1)) :
+        pattern.length();
+    pattern.extract(start,stop-start,parseError.postContext,0);
+    //null terminate the buffer
+    parseError.postContext[stop-start]= 0;
+}
+
+Locale
+Format::getLocale(ULocDataLocaleType type, UErrorCode& status) const {
+    U_LOCALE_BASED(locBased, *this);
+    return locBased.getLocale(type, status);
+}
+
+const char *
+Format::getLocaleID(ULocDataLocaleType type, UErrorCode& status) const {
+    U_LOCALE_BASED(locBased, *this);
+    return locBased.getLocaleID(type, status);
+}
+
+void
+Format::setLocaleIDs(const char* valid, const char* actual) {
+    U_LOCALE_BASED(locBased, *this);
+    locBased.setLocaleIDs(valid, actual);
+}
+
+U_NAMESPACE_END
+
+#endif /* #if !UCONFIG_NO_FORMATTING */
+
+//eof