--- conflicted
+++ resolved
@@ -1,1745 +1,979 @@
-<<<<<<< HEAD
-// © 2016 and later: Unicode, Inc. and others.
-// License & terms of use: http://www.unicode.org/copyright.html
-/*
-******************************************************************************
-* Copyright (C) 2003-2015, International Business Machines Corporation
-* and others. All Rights Reserved.
-******************************************************************************
-*
-* File ISLAMCAL.H
-*
-* Modification History:
-*
-*   Date        Name        Description
-*   10/14/2003  srl         ported from java IslamicCalendar
-*****************************************************************************
-*/
-
-#include "islamcal.h"
-
-#if !UCONFIG_NO_FORMATTING
-
-#include "umutex.h"
-#include <float.h>
-#include "gregoimp.h" // Math
-#include "astro.h" // CalendarAstronomer
-#include "uhash.h"
-#include "ucln_in.h"
-#include "uassert.h"
-
-static const UDate HIJRA_MILLIS = -42521587200000.0;    // 7/16/622 AD 00:00
-
-// Debugging
-#ifdef U_DEBUG_ISLAMCAL
-# include <stdio.h>
-# include <stdarg.h>
-static void debug_islamcal_loc(const char *f, int32_t l)
-{
-    fprintf(stderr, "%s:%d: ", f, l);
-}
-
-static void debug_islamcal_msg(const char *pat, ...)
-{
-    va_list ap;
-    va_start(ap, pat);
-    vfprintf(stderr, pat, ap);
-    fflush(stderr);
-}
-// must use double parens, i.e.:  U_DEBUG_ISLAMCAL_MSG(("four is: %d",4));
-#define U_DEBUG_ISLAMCAL_MSG(x) {debug_islamcal_loc(__FILE__,__LINE__);debug_islamcal_msg x;}
-#else
-#define U_DEBUG_ISLAMCAL_MSG(x)
-#endif
-
-
-// --- The cache --
-// cache of months
-static icu::CalendarCache *gMonthCache = NULL;
-static icu::CalendarAstronomer *gIslamicCalendarAstro = NULL;
-
-U_CDECL_BEGIN
-static UBool calendar_islamic_cleanup(void) {
-    if (gMonthCache) {
-        delete gMonthCache;
-        gMonthCache = NULL;
-    }
-    if (gIslamicCalendarAstro) {
-        delete gIslamicCalendarAstro;
-        gIslamicCalendarAstro = NULL;
-    }
-    return TRUE;
-}
-U_CDECL_END
-
-U_NAMESPACE_BEGIN
-
-// Implementation of the IslamicCalendar class
-
-/**
- * Friday EPOC
- */
-static const int32_t CIVIL_EPOC = 1948440; // CE 622 July 16 Friday (Julian calendar) / CE 622 July 19 (Gregorian calendar)
-
-/**
-  * Thursday EPOC
-  */
-static const int32_t ASTRONOMICAL_EPOC = 1948439; // CE 622 July 15 Thursday (Julian calendar)
-
-
-static const int32_t UMALQURA_YEAR_START = 1300;
-static const int32_t UMALQURA_YEAR_END = 1600;
-
-static const int UMALQURA_MONTHLENGTH[] = {
-    //* 1300 -1302 */ "1010 1010 1010", "1101 0101 0100", "1110 1100 1001",
-                            0x0AAA,           0x0D54,           0x0EC9,
-    //* 1303 -1307 */ "0110 1101 0100", "0110 1110 1010", "0011 0110 1100", "1010 1010 1101", "0101 0101 0101",
-                            0x06D4,           0x06EA,           0x036C,           0x0AAD,           0x0555,
-    //* 1308 -1312 */ "0110 1010 1001", "0111 1001 0010", "1011 1010 1001", "0101 1101 0100", "1010 1101 1010",
-                            0x06A9,           0x0792,           0x0BA9,           0x05D4,           0x0ADA,
-    //* 1313 -1317 */ "0101 0101 1100", "1101 0010 1101", "0110 1001 0101", "0111 0100 1010", "1011 0101 0100",
-                            0x055C,           0x0D2D,           0x0695,           0x074A,           0x0B54,
-    //* 1318 -1322 */ "1011 0110 1010", "0101 1010 1101", "0100 1010 1110", "1010 0100 1111", "0101 0001 0111",
-                            0x0B6A,           0x05AD,           0x04AE,           0x0A4F,           0x0517,
-    //* 1323 -1327 */ "0110 1000 1011", "0110 1010 0101", "1010 1101 0101", "0010 1101 0110", "1001 0101 1011",
-                            0x068B,           0x06A5,           0x0AD5,           0x02D6,           0x095B,
-    //* 1328 -1332 */ "0100 1001 1101", "1010 0100 1101", "1101 0010 0110", "1101 1001 0101", "0101 1010 1100",
-                            0x049D,           0x0A4D,           0x0D26,           0x0D95,           0x05AC,
-    //* 1333 -1337 */ "1001 1011 0110", "0010 1011 1010", "1010 0101 1011", "0101 0010 1011", "1010 1001 0101",
-                            0x09B6,           0x02BA,           0x0A5B,           0x052B,           0x0A95,
-    //* 1338 -1342 */ "0110 1100 1010", "1010 1110 1001", "0010 1111 0100", "1001 0111 0110", "0010 1011 0110",
-                            0x06CA,           0x0AE9,           0x02F4,           0x0976,           0x02B6,
-    //* 1343 -1347 */ "1001 0101 0110", "1010 1100 1010", "1011 1010 0100", "1011 1101 0010", "0101 1101 1001",
-                            0x0956,           0x0ACA,           0x0BA4,           0x0BD2,           0x05D9,
-    //* 1348 -1352 */ "0010 1101 1100", "1001 0110 1101", "0101 0100 1101", "1010 1010 0101", "1011 0101 0010",
-                            0x02DC,           0x096D,           0x054D,           0x0AA5,           0x0B52,
-    //* 1353 -1357 */ "1011 1010 0101", "0101 1011 0100", "1001 1011 0110", "0101 0101 0111", "0010 1001 0111",
-                            0x0BA5,           0x05B4,           0x09B6,           0x0557,           0x0297,
-    //* 1358 -1362 */ "0101 0100 1011", "0110 1010 0011", "0111 0101 0010", "1011 0110 0101", "0101 0110 1010",
-                            0x054B,           0x06A3,           0x0752,           0x0B65,           0x056A,
-    //* 1363 -1367 */ "1010 1010 1011", "0101 0010 1011", "1100 1001 0101", "1101 0100 1010", "1101 1010 0101",
-                            0x0AAB,           0x052B,           0x0C95,           0x0D4A,           0x0DA5,
-    //* 1368 -1372 */ "0101 1100 1010", "1010 1101 0110", "1001 0101 0111", "0100 1010 1011", "1001 0100 1011",
-                            0x05CA,           0x0AD6,           0x0957,           0x04AB,           0x094B,
-    //* 1373 -1377 */ "1010 1010 0101", "1011 0101 0010", "1011 0110 1010", "0101 0111 0101", "0010 0111 0110",
-                            0x0AA5,           0x0B52,           0x0B6A,           0x0575,           0x0276,
-    //* 1378 -1382 */ "1000 1011 0111", "0100 0101 1011", "0101 0101 0101", "0101 1010 1001", "0101 1011 0100",
-                            0x08B7,           0x045B,           0x0555,           0x05A9,           0x05B4,
-    //* 1383 -1387 */ "1001 1101 1010", "0100 1101 1101", "0010 0110 1110", "1001 0011 0110", "1010 1010 1010",
-                            0x09DA,           0x04DD,           0x026E,           0x0936,           0x0AAA,
-    //* 1388 -1392 */ "1101 0101 0100", "1101 1011 0010", "0101 1101 0101", "0010 1101 1010", "1001 0101 1011",
-                            0x0D54,           0x0DB2,           0x05D5,           0x02DA,           0x095B,
-    //* 1393 -1397 */ "0100 1010 1011", "1010 0101 0101", "1011 0100 1001", "1011 0110 0100", "1011 0111 0001",
-                            0x04AB,           0x0A55,           0x0B49,           0x0B64,           0x0B71,
-    //* 1398 -1402 */ "0101 1011 0100", "1010 1011 0101", "1010 0101 0101", "1101 0010 0101", "1110 1001 0010",
-                            0x05B4,           0x0AB5,           0x0A55,           0x0D25,           0x0E92,
-    //* 1403 -1407 */ "1110 1100 1001", "0110 1101 0100", "1010 1110 1001", "1001 0110 1011", "0100 1010 1011",
-                            0x0EC9,           0x06D4,           0x0AE9,           0x096B,           0x04AB,
-    //* 1408 -1412 */ "1010 1001 0011", "1101 0100 1001", "1101 1010 0100", "1101 1011 0010", "1010 1011 1001",
-                            0x0A93,           0x0D49,         0x0DA4,           0x0DB2,           0x0AB9,
-    //* 1413 -1417 */ "0100 1011 1010", "1010 0101 1011", "0101 0010 1011", "1010 1001 0101", "1011 0010 1010",
-                            0x04BA,           0x0A5B,           0x052B,           0x0A95,           0x0B2A,
-    //* 1418 -1422 */ "1011 0101 0101", "0101 0101 1100", "0100 1011 1101", "0010 0011 1101", "1001 0001 1101",
-                            0x0B55,           0x055C,           0x04BD,           0x023D,           0x091D,
-    //* 1423 -1427 */ "1010 1001 0101", "1011 0100 1010", "1011 0101 1010", "0101 0110 1101", "0010 1011 0110",
-                            0x0A95,           0x0B4A,           0x0B5A,           0x056D,           0x02B6,
-    //* 1428 -1432 */ "1001 0011 1011", "0100 1001 1011", "0110 0101 0101", "0110 1010 1001", "0111 0101 0100",
-                            0x093B,           0x049B,           0x0655,           0x06A9,           0x0754,
-    //* 1433 -1437 */ "1011 0110 1010", "0101 0110 1100", "1010 1010 1101", "0101 0101 0101", "1011 0010 1001",
-                            0x0B6A,           0x056C,           0x0AAD,           0x0555,           0x0B29,
-    //* 1438 -1442 */ "1011 1001 0010", "1011 1010 1001", "0101 1101 0100", "1010 1101 1010", "0101 0101 1010",
-                            0x0B92,           0x0BA9,           0x05D4,           0x0ADA,           0x055A,
-    //* 1443 -1447 */ "1010 1010 1011", "0101 1001 0101", "0111 0100 1001", "0111 0110 0100", "1011 1010 1010",
-                            0x0AAB,           0x0595,           0x0749,           0x0764,           0x0BAA,
-    //* 1448 -1452 */ "0101 1011 0101", "0010 1011 0110", "1010 0101 0110", "1110 0100 1101", "1011 0010 0101",
-                            0x05B5,           0x02B6,           0x0A56,           0x0E4D,           0x0B25,
-    //* 1453 -1457 */ "1011 0101 0010", "1011 0110 1010", "0101 1010 1101", "0010 1010 1110", "1001 0010 1111",
-                            0x0B52,           0x0B6A,           0x05AD,           0x02AE,           0x092F,
-    //* 1458 -1462 */ "0100 1001 0111", "0110 0100 1011", "0110 1010 0101", "0110 1010 1100", "1010 1101 0110",
-                            0x0497,           0x064B,           0x06A5,           0x06AC,           0x0AD6,
-    //* 1463 -1467 */ "0101 0101 1101", "0100 1001 1101", "1010 0100 1101", "1101 0001 0110", "1101 1001 0101",
-                            0x055D,           0x049D,           0x0A4D,           0x0D16,           0x0D95,
-    //* 1468 -1472 */ "0101 1010 1010", "0101 1011 0101", "0010 1101 1010", "1001 0101 1011", "0100 1010 1101",
-                            0x05AA,           0x05B5,           0x02DA,           0x095B,           0x04AD,
-    //* 1473 -1477 */ "0101 1001 0101", "0110 1100 1010", "0110 1110 0100", "1010 1110 1010", "0100 1111 0101",
-                            0x0595,           0x06CA,           0x06E4,           0x0AEA,           0x04F5,
-    //* 1478 -1482 */ "0010 1011 0110", "1001 0101 0110", "1010 1010 1010", "1011 0101 0100", "1011 1101 0010",
-                            0x02B6,           0x0956,           0x0AAA,           0x0B54,           0x0BD2,
-    //* 1483 -1487 */ "0101 1101 1001", "0010 1110 1010", "1001 0110 1101", "0100 1010 1101", "1010 1001 0101",
-                            0x05D9,           0x02EA,           0x096D,           0x04AD,           0x0A95,
-    //* 1488 -1492 */ "1011 0100 1010", "1011 1010 0101", "0101 1011 0010", "1001 1011 0101", "0100 1101 0110",
-                            0x0B4A,           0x0BA5,           0x05B2,           0x09B5,           0x04D6,
-    //* 1493 -1497 */ "1010 1001 0111", "0101 0100 0111", "0110 1001 0011", "0111 0100 1001", "1011 0101 0101",
-                            0x0A97,           0x0547,           0x0693,           0x0749,           0x0B55,
-    //* 1498 -1508 */ "0101 0110 1010", "1010 0110 1011", "0101 0010 1011", "1010 1000 1011", "1101 0100 0110", "1101 1010 0011", "0101 1100 1010", "1010 1101 0110", "0100 1101 1011", "0010 0110 1011", "1001 0100 1011",
-                            0x056A,           0x0A6B,           0x052B,           0x0A8B,           0x0D46,           0x0DA3,           0x05CA,           0x0AD6,           0x04DB,           0x026B,           0x094B,
-    //* 1509 -1519 */ "1010 1010 0101", "1011 0101 0010", "1011 0110 1001", "0101 0111 0101", "0001 0111 0110", "1000 1011 0111", "0010 0101 1011", "0101 0010 1011", "0101 0110 0101", "0101 1011 0100", "1001 1101 1010",
-                            0x0AA5,           0x0B52,           0x0B69,           0x0575,           0x0176,           0x08B7,           0x025B,           0x052B,           0x0565,           0x05B4,           0x09DA,
-    //* 1520 -1530 */ "0100 1110 1101", "0001 0110 1101", "1000 1011 0110", "1010 1010 0110", "1101 0101 0010", "1101 1010 1001", "0101 1101 0100", "1010 1101 1010", "1001 0101 1011", "0100 1010 1011", "0110 0101 0011",
-                            0x04ED,           0x016D,           0x08B6,           0x0AA6,           0x0D52,           0x0DA9,           0x05D4,           0x0ADA,           0x095B,           0x04AB,           0x0653,
-    //* 1531 -1541 */ "0111 0010 1001", "0111 0110 0010", "1011 1010 1001", "0101 1011 0010", "1010 1011 0101", "0101 0101 0101", "1011 0010 0101", "1101 1001 0010", "1110 1100 1001", "0110 1101 0010", "1010 1110 1001",
-                            0x0729,           0x0762,           0x0BA9,           0x05B2,           0x0AB5,           0x0555,           0x0B25,           0x0D92,           0x0EC9,           0x06D2,           0x0AE9,
-    //* 1542 -1552 */ "0101 0110 1011", "0100 1010 1011", "1010 0101 0101", "1101 0010 1001", "1101 0101 0100", "1101 1010 1010", "1001 1011 0101", "0100 1011 1010", "1010 0011 1011", "0100 1001 1011", "1010 0100 1101",
-                            0x056B,           0x04AB,           0x0A55,           0x0D29,           0x0D54,           0x0DAA,           0x09B5,           0x04BA,           0x0A3B,           0x049B,           0x0A4D,
-    //* 1553 -1563 */ "1010 1010 1010", "1010 1101 0101", "0010 1101 1010", "1001 0101 1101", "0100 0101 1110", "1010 0010 1110", "1100 1001 1010", "1101 0101 0101", "0110 1011 0010", "0110 1011 1001", "0100 1011 1010",
-                            0x0AAA,           0x0AD5,           0x02DA,           0x095D,           0x045E,           0x0A2E,           0x0C9A,           0x0D55,           0x06B2,           0x06B9,           0x04BA,
-    //* 1564 -1574 */ "1010 0101 1101", "0101 0010 1101", "1010 1001 0101", "1011 0101 0010", "1011 1010 1000", "1011 1011 0100", "0101 1011 1001", "0010 1101 1010", "1001 0101 1010", "1011 0100 1010", "1101 1010 0100",
-                            0x0A5D,           0x052D,           0x0A95,           0x0B52,           0x0BA8,           0x0BB4,           0x05B9,           0x02DA,           0x095A,           0x0B4A,           0x0DA4,
-    //* 1575 -1585 */ "1110 1101 0001", "0110 1110 1000", "1011 0110 1010", "0101 0110 1101", "0101 0011 0101", "0110 1001 0101", "1101 0100 1010", "1101 1010 1000", "1101 1101 0100", "0110 1101 1010", "0101 0101 1011",
-                            0x0ED1,           0x06E8,           0x0B6A,           0x056D,           0x0535,           0x0695,           0x0D4A,           0x0DA8,           0x0DD4,           0x06DA,           0x055B,
-    //* 1586 -1596 */ "0010 1001 1101", "0110 0010 1011", "1011 0001 0101", "1011 0100 1010", "1011 1001 0101", "0101 1010 1010", "1010 1010 1110", "1001 0010 1110", "1100 1000 1111", "0101 0010 0111", "0110 1001 0101",
-                            0x029D,           0x062B,           0x0B15,           0x0B4A,           0x0B95,           0x05AA,           0x0AAE,           0x092E,           0x0C8F,           0x0527,           0x0695,
-    //* 1597 -1600 */ "0110 1010 1010", "1010 1101 0110", "0101 0101 1101", "0010 1001 1101", };
-                            0x06AA,           0x0AD6,           0x055D,           0x029D
-};
-
-int32_t getUmalqura_MonthLength(int32_t y, int32_t m) {
-    int32_t mask = (int32_t) (0x01 << (11 - m));    // set mask for bit corresponding to month
-    if((UMALQURA_MONTHLENGTH[y] & mask) == 0 )
-        return 29;
-    else
-        return 30;
-
-}
-
-//-------------------------------------------------------------------------
-// Constructors...
-//-------------------------------------------------------------------------
-
-const char *IslamicCalendar::getType() const {
-    const char *sType = NULL;
-
-    switch (cType) {
-    case CIVIL:
-        sType = "islamic-civil";
-        break;
-    case ASTRONOMICAL:
-        sType = "islamic";
-        break;
-    case TBLA:
-        sType = "islamic-tbla";
-        break;
-    case UMALQURA:
-        sType = "islamic-umalqura";
-        break;
-    default:
-        UPRV_UNREACHABLE; // out of range
-    }
-    return sType;
-}
-
-IslamicCalendar* IslamicCalendar::clone() const {
-    return new IslamicCalendar(*this);
-}
-
-IslamicCalendar::IslamicCalendar(const Locale& aLocale, UErrorCode& success, ECalculationType type)
-:   Calendar(TimeZone::forLocaleOrDefault(aLocale), aLocale, success),
-cType(type)
-{
-    setTimeInMillis(getNow(), success); // Call this again now that the vtable is set up properly.
-}
-
-IslamicCalendar::IslamicCalendar(const IslamicCalendar& other) : Calendar(other), cType(other.cType) {
-}
-
-IslamicCalendar::~IslamicCalendar()
-{
-}
-
-void IslamicCalendar::setCalculationType(ECalculationType type, UErrorCode &status)
-{
-    if (cType != type) {
-        // The fields of the calendar will become invalid, because the calendar
-        // rules are different
-        UDate m = getTimeInMillis(status);
-        cType = type;
-        clear();
-        setTimeInMillis(m, status);
-    }
-}
-
-/**
-* Returns <code>true</code> if this object is using the fixed-cycle civil
-* calendar, or <code>false</code> if using the religious, astronomical
-* calendar.
-* @draft ICU 2.4
-*/
-UBool IslamicCalendar::isCivil() {
-    return (cType == CIVIL);
-}
-
-//-------------------------------------------------------------------------
-// Minimum / Maximum access functions
-//-------------------------------------------------------------------------
-
-// Note: Current IslamicCalendar implementation does not work
-// well with negative years.
-
-// TODO: In some cases the current ICU Islamic calendar implementation shows
-// a month as having 31 days. Since date parsing now uses range checks based
-// on the table below, we need to change the range for last day of month to
-// include 31 as a workaround until the implementation is fixed.
-static const int32_t LIMITS[UCAL_FIELD_COUNT][4] = {
-    // Minimum  Greatest    Least  Maximum
-    //           Minimum  Maximum
-    {        0,        0,        0,        0}, // ERA
-    {        1,        1,  5000000,  5000000}, // YEAR
-    {        0,        0,       11,       11}, // MONTH
-    {        1,        1,       50,       51}, // WEEK_OF_YEAR
-    {/*N/A*/-1,/*N/A*/-1,/*N/A*/-1,/*N/A*/-1}, // WEEK_OF_MONTH
-    {        1,        1,       29,       31}, // DAY_OF_MONTH - 31 to workaround for cal implementation bug, should be 30
-    {        1,        1,      354,      355}, // DAY_OF_YEAR
-    {/*N/A*/-1,/*N/A*/-1,/*N/A*/-1,/*N/A*/-1}, // DAY_OF_WEEK
-    {       -1,       -1,        5,        5}, // DAY_OF_WEEK_IN_MONTH
-    {/*N/A*/-1,/*N/A*/-1,/*N/A*/-1,/*N/A*/-1}, // AM_PM
-    {/*N/A*/-1,/*N/A*/-1,/*N/A*/-1,/*N/A*/-1}, // HOUR
-    {/*N/A*/-1,/*N/A*/-1,/*N/A*/-1,/*N/A*/-1}, // HOUR_OF_DAY
-    {/*N/A*/-1,/*N/A*/-1,/*N/A*/-1,/*N/A*/-1}, // MINUTE
-    {/*N/A*/-1,/*N/A*/-1,/*N/A*/-1,/*N/A*/-1}, // SECOND
-    {/*N/A*/-1,/*N/A*/-1,/*N/A*/-1,/*N/A*/-1}, // MILLISECOND
-    {/*N/A*/-1,/*N/A*/-1,/*N/A*/-1,/*N/A*/-1}, // ZONE_OFFSET
-    {/*N/A*/-1,/*N/A*/-1,/*N/A*/-1,/*N/A*/-1}, // DST_OFFSET
-    {        1,        1,  5000000,  5000000}, // YEAR_WOY
-    {/*N/A*/-1,/*N/A*/-1,/*N/A*/-1,/*N/A*/-1}, // DOW_LOCAL
-    {        1,        1,  5000000,  5000000}, // EXTENDED_YEAR
-    {/*N/A*/-1,/*N/A*/-1,/*N/A*/-1,/*N/A*/-1}, // JULIAN_DAY
-    {/*N/A*/-1,/*N/A*/-1,/*N/A*/-1,/*N/A*/-1}, // MILLISECONDS_IN_DAY
-    {/*N/A*/-1,/*N/A*/-1,/*N/A*/-1,/*N/A*/-1}, // IS_LEAP_MONTH
-};
-
-/**
-* @draft ICU 2.4
-*/
-int32_t IslamicCalendar::handleGetLimit(UCalendarDateFields field, ELimitType limitType) const {
-    return LIMITS[field][limitType];
-}
-
-//-------------------------------------------------------------------------
-// Assorted calculation utilities
-//
-
-// we could compress this down more if we need to
-static const int8_t umAlQuraYrStartEstimateFix[] = {
-     0,  0, -1,  0, -1,  0,  0,  0,  0,  0, // 1300..
-    -1,  0,  0,  0,  0,  0,  0,  0, -1,  0, // 1310..
-     1,  0,  1,  1,  0,  0,  0,  0,  1,  0, // 1320..
-     0,  0,  0,  0,  0,  0,  1,  0,  0,  0, // 1330..
-     0,  0,  1,  0,  0, -1, -1,  0,  0,  0, // 1340..
-     1,  0,  0, -1,  0,  0,  0,  1,  1,  0, // 1350..
-     0,  0,  0,  0,  0,  0,  0, -1,  0,  0, // 1360..
-     0,  1,  1,  0,  0, -1,  0,  1,  0,  1, // 1370..
-     1,  0,  0, -1,  0,  1,  0,  0,  0, -1, // 1380..
-     0,  1,  0,  1,  0,  0,  0, -1,  0,  0, // 1390..
-     0,  0, -1, -1,  0, -1,  0,  1,  0,  0, // 1400..
-     0, -1,  0,  0,  0,  1,  0,  0,  0,  0, // 1410..
-     0,  1,  0,  0, -1, -1,  0,  0,  0,  1, // 1420..
-     0,  0, -1, -1,  0, -1,  0,  0, -1, -1, // 1430..
-     0, -1,  0, -1,  0,  0, -1, -1,  0,  0, // 1440..
-     0,  0,  0,  0, -1,  0,  1,  0,  1,  1, // 1450..
-     0,  0, -1,  0,  1,  0,  0,  0,  0,  0, // 1460..
-     1,  0,  1,  0,  0,  0, -1,  0,  1,  0, // 1470..
-     0, -1, -1,  0,  0,  0,  1,  0,  0,  0, // 1480..
-     0,  0,  0,  0,  1,  0,  0,  0,  0,  0, // 1490..
-     1,  0,  0, -1,  0,  0,  0,  1,  1,  0, // 1500..
-     0, -1,  0,  1,  0,  1,  1,  0,  0,  0, // 1510..
-     0,  1,  0,  0,  0, -1,  0,  0,  0,  1, // 1520..
-     0,  0,  0, -1,  0,  0,  0,  0,  0, -1, // 1530..
-     0, -1,  0,  1,  0,  0,  0, -1,  0,  1, // 1540..
-     0,  1,  0,  0,  0,  0,  0,  1,  0,  0, // 1550..
-    -1,  0,  0,  0,  0,  1,  0,  0,  0, -1, // 1560..
-     0,  0,  0,  0, -1, -1,  0, -1,  0,  1, // 1570..
-     0,  0, -1, -1,  0,  0,  1,  1,  0,  0, // 1580..
-    -1,  0,  0,  0,  0,  1,  0,  0,  0,  0, // 1590..
-     1 // 1600
-};
-
-/**
-* Determine whether a year is a leap year in the Islamic civil calendar
-*/
-UBool IslamicCalendar::civilLeapYear(int32_t year)
-{
-    return (14 + 11 * year) % 30 < 11;
-}
-
-/**
-* Return the day # on which the given year starts.  Days are counted
-* from the Hijri epoch, origin 0.
-*/
-int32_t IslamicCalendar::yearStart(int32_t year) const{
-    if (cType == CIVIL || cType == TBLA ||
-        (cType == UMALQURA && (year < UMALQURA_YEAR_START || year > UMALQURA_YEAR_END)))
-    {
-        return (year-1)*354 + ClockMath::floorDivide((3+11*(int64_t)year),(int64_t)30);
-    } else if(cType==ASTRONOMICAL){
-        return trueMonthStart(12*(year-1));
-    } else {
-        year -= UMALQURA_YEAR_START;
-        // rounded least-squares fit of the dates previously calculated from UMALQURA_MONTHLENGTH iteration
-        int32_t yrStartLinearEstimate = (int32_t)((354.36720 * (double)year) + 460322.05 + 0.5);
-        // need a slight correction to some
-        return yrStartLinearEstimate + umAlQuraYrStartEstimateFix[year];
-    }
-}
-
-/**
-* Return the day # on which the given month starts.  Days are counted
-* from the Hijri epoch, origin 0.
-*
-* @param year  The hijri year
-* @param month The hijri month, 0-based (assumed to be in range 0..11)
-*/
-int32_t IslamicCalendar::monthStart(int32_t year, int32_t month) const {
-    if (cType == CIVIL || cType == TBLA) {
-        // This does not handle months out of the range 0..11
-        return (int32_t)uprv_ceil(29.5*month)
-            + (year-1)*354 + (int32_t)ClockMath::floorDivide((3+11*(int64_t)year),(int64_t)30);
-    } else if(cType==ASTRONOMICAL){
-        return trueMonthStart(12*(year-1) + month);
-    } else {
-        int32_t ms = yearStart(year);
-        for(int i=0; i< month; i++){
-            ms+= handleGetMonthLength(year, i);
-        }
-        return ms;
-    }
-}
-
-/**
-* Find the day number on which a particular month of the true/lunar
-* Islamic calendar starts.
-*
-* @param month The month in question, origin 0 from the Hijri epoch
-*
-* @return The day number on which the given month starts.
-*/
-int32_t IslamicCalendar::trueMonthStart(int32_t month) const
-{
-    UErrorCode status = U_ZERO_ERROR;
-    int32_t start = CalendarCache::get(&gMonthCache, month, status);
-
-    if (start==0) {
-        // Make a guess at when the month started, using the average length
-        UDate origin = HIJRA_MILLIS
-            + uprv_floor(month * CalendarAstronomer::SYNODIC_MONTH) * kOneDay;
-
-        // moonAge will fail due to memory allocation error
-        double age = moonAge(origin, status);
-        if (U_FAILURE(status)) {
-            goto trueMonthStartEnd;
-        }
-
-        if (age >= 0) {
-            // The month has already started
-            do {
-                origin -= kOneDay;
-                age = moonAge(origin, status);
-                if (U_FAILURE(status)) {
-                    goto trueMonthStartEnd;
-                }
-            } while (age >= 0);
-        }
-        else {
-            // Preceding month has not ended yet.
-            do {
-                origin += kOneDay;
-                age = moonAge(origin, status);
-                if (U_FAILURE(status)) {
-                    goto trueMonthStartEnd;
-                }
-            } while (age < 0);
-        }
-        start = (int32_t)(ClockMath::floorDivide(
-            (int64_t)((int64_t)origin - HIJRA_MILLIS), (int64_t)kOneDay) + 1);
-        CalendarCache::put(&gMonthCache, month, start, status);
-    }
-trueMonthStartEnd :
-    if(U_FAILURE(status)) {
-        start = 0;
-    }
-    return start;
-}
-
-/**
-* Return the "age" of the moon at the given time; this is the difference
-* in ecliptic latitude between the moon and the sun.  This method simply
-* calls CalendarAstronomer.moonAge, converts to degrees,
-* and adjusts the result to be in the range [-180, 180].
-*
-* @param time  The time at which the moon's age is desired,
-*              in millis since 1/1/1970.
-*/
-double IslamicCalendar::moonAge(UDate time, UErrorCode &status)
-{
-    double age = 0;
-
-    static UMutex astroLock;      // pod bay door lock
-    umtx_lock(&astroLock);
-    if(gIslamicCalendarAstro == NULL) {
-        gIslamicCalendarAstro = new CalendarAstronomer();
-        if (gIslamicCalendarAstro == NULL) {
-            status = U_MEMORY_ALLOCATION_ERROR;
-            return age;
-        }
-        ucln_i18n_registerCleanup(UCLN_I18N_ISLAMIC_CALENDAR, calendar_islamic_cleanup);
-    }
-    gIslamicCalendarAstro->setTime(time);
-    age = gIslamicCalendarAstro->getMoonAge();
-    umtx_unlock(&astroLock);
-
-    // Convert to degrees and normalize...
-    age = age * 180 / CalendarAstronomer::PI;
-    if (age > 180) {
-        age = age - 360;
-    }
-
-    return age;
-}
-
-//----------------------------------------------------------------------
-// Calendar framework
-//----------------------------------------------------------------------
-
-/**
-* Return the length (in days) of the given month.
-*
-* @param year  The hijri year
-* @param year  The hijri month, 0-based
-* @draft ICU 2.4
-*/
-int32_t IslamicCalendar::handleGetMonthLength(int32_t extendedYear, int32_t month) const {
-
-    int32_t length = 0;
-
-    if (cType == CIVIL || cType == TBLA ||
-        (cType == UMALQURA && (extendedYear<UMALQURA_YEAR_START || extendedYear>UMALQURA_YEAR_END)) ) {
-        length = 29 + (month+1) % 2;
-        if (month == DHU_AL_HIJJAH && civilLeapYear(extendedYear)) {
-            length++;
-        }
-    } else if(cType == ASTRONOMICAL){
-        month = 12*(extendedYear-1) + month;
-        length =  trueMonthStart(month+1) - trueMonthStart(month) ;
-    } else {
-        length = getUmalqura_MonthLength(extendedYear - UMALQURA_YEAR_START, month);
-    }
-    return length;
-}
-
-/**
-* Return the number of days in the given Islamic year
-* @draft ICU 2.4
-*/
-int32_t IslamicCalendar::handleGetYearLength(int32_t extendedYear) const {
-    if (cType == CIVIL || cType == TBLA ||
-        (cType == UMALQURA && (extendedYear<UMALQURA_YEAR_START || extendedYear>UMALQURA_YEAR_END)) ) {
-        return 354 + (civilLeapYear(extendedYear) ? 1 : 0);
-    } else if(cType == ASTRONOMICAL){
-        int32_t month = 12*(extendedYear-1);
-        return (trueMonthStart(month + 12) - trueMonthStart(month));
-    } else {
-        int len = 0;
-        for(int i=0; i<12; i++) {
-            len += handleGetMonthLength(extendedYear, i);
-        }
-        return len;
-    }
-}
-
-//-------------------------------------------------------------------------
-// Functions for converting from field values to milliseconds....
-//-------------------------------------------------------------------------
-
-// Return JD of start of given month/year
-// Calendar says:
-// Get the Julian day of the day BEFORE the start of this year.
-// If useMonth is true, get the day before the start of the month.
-// Hence the -1
-/**
-* @draft ICU 2.4
-*/
-int32_t IslamicCalendar::handleComputeMonthStart(int32_t eyear, int32_t month, UBool /* useMonth */) const {
-    // This may be called by Calendar::handleComputeJulianDay with months out of the range
-    // 0..11. Need to handle that here since monthStart requires months in the range 0.11.
-    if (month > 11) {
-        eyear += (month / 12);
-        month %= 12;
-    } else if (month < 0) {
-        month++;
-        eyear += (month / 12) - 1;
-        month = (month % 12) + 11;
-    }
-    return monthStart(eyear, month) + ((cType == TBLA)? ASTRONOMICAL_EPOC: CIVIL_EPOC) - 1;
-}
-
-//-------------------------------------------------------------------------
-// Functions for converting from milliseconds to field values
-//-------------------------------------------------------------------------
-
-/**
-* @draft ICU 2.4
-*/
-int32_t IslamicCalendar::handleGetExtendedYear() {
-    int32_t year;
-    if (newerField(UCAL_EXTENDED_YEAR, UCAL_YEAR) == UCAL_EXTENDED_YEAR) {
-        year = internalGet(UCAL_EXTENDED_YEAR, 1); // Default to year 1
-    } else {
-        year = internalGet(UCAL_YEAR, 1); // Default to year 1
-    }
-    return year;
-}
-
-/**
-* Override Calendar to compute several fields specific to the Islamic
-* calendar system.  These are:
-*
-* <ul><li>ERA
-* <li>YEAR
-* <li>MONTH
-* <li>DAY_OF_MONTH
-* <li>DAY_OF_YEAR
-* <li>EXTENDED_YEAR</ul>
-*
-* The DAY_OF_WEEK and DOW_LOCAL fields are already set when this
-* method is called. The getGregorianXxx() methods return Gregorian
-* calendar equivalents for the given Julian day.
-* @draft ICU 2.4
-*/
-void IslamicCalendar::handleComputeFields(int32_t julianDay, UErrorCode &status) {
-    int32_t year, month, dayOfMonth, dayOfYear;
-    int32_t startDate;
-    int32_t days = julianDay - CIVIL_EPOC;
-
-    if (cType == CIVIL || cType == TBLA) {
-        if(cType == TBLA) {
-            days = julianDay - ASTRONOMICAL_EPOC;
-        }
-        // Use the civil calendar approximation, which is just arithmetic
-        year  = (int32_t)ClockMath::floorDivide(30 * (int64_t)days + 10646, (int64_t)10631);
-        month = (int32_t)uprv_ceil((days - 29 - yearStart(year)) / 29.5 );
-        month = month<11?month:11;
-        startDate = monthStart(year, month);
-    } else if(cType == ASTRONOMICAL){
-        // Guess at the number of elapsed full months since the epoch
-        int32_t months = (int32_t)uprv_floor((double)days / CalendarAstronomer::SYNODIC_MONTH);
-
-        startDate = (int32_t)uprv_floor(months * CalendarAstronomer::SYNODIC_MONTH);
-
-        double age = moonAge(internalGetTime(), status);
-        if (U_FAILURE(status)) {
-            status = U_MEMORY_ALLOCATION_ERROR;
-            return;
-        }
-        if ( days - startDate >= 25 && age > 0) {
-            // If we're near the end of the month, assume next month and search backwards
-            months++;
-        }
-
-        // Find out the last time that the new moon was actually visible at this longitude
-        // This returns midnight the night that the moon was visible at sunset.
-        while ((startDate = trueMonthStart(months)) > days) {
-            // If it was after the date in question, back up a month and try again
-            months--;
-        }
-
-        year = months >=  0 ? ((months / 12) + 1) : ((months + 1 ) / 12);
-        month = ((months % 12) + 12 ) % 12;
-    } else if(cType == UMALQURA) {
-        int32_t umalquraStartdays = yearStart(UMALQURA_YEAR_START) ;
-        if( days < umalquraStartdays){
-                //Use Civil calculation
-                year  = (int32_t)ClockMath::floorDivide(
-                    (30 * (int64_t)days + 10646) , (int64_t)10631.0 );
-                month = (int32_t)uprv_ceil((days - 29 - yearStart(year)) / 29.5 );
-                month = month<11?month:11;
-                startDate = monthStart(year, month);
-            }else{
-                int y =UMALQURA_YEAR_START-1, m =0;
-                long d = 1;
-                while(d > 0){
-                    y++;
-                    d = days - yearStart(y) +1;
-                    if(d == handleGetYearLength(y)){
-                        m=11;
-                        break;
-                    }else if(d < handleGetYearLength(y) ){
-                        int monthLen = handleGetMonthLength(y, m);
-                        m=0;
-                        while(d > monthLen){
-                            d -= monthLen;
-                            m++;
-                            monthLen = handleGetMonthLength(y, m);
-                        }
-                        break;
-                    }
-                }
-                year = y;
-                month = m;
-            }
-    } else { // invalid 'civil'
-      UPRV_UNREACHABLE; // should not get here, out of range
-    }
-
-    dayOfMonth = (days - monthStart(year, month)) + 1;
-
-    // Now figure out the day of the year.
-    dayOfYear = (days - monthStart(year, 0)) + 1;
-
-
-    internalSet(UCAL_ERA, 0);
-    internalSet(UCAL_YEAR, year);
-    internalSet(UCAL_EXTENDED_YEAR, year);
-    internalSet(UCAL_MONTH, month);
-    internalSet(UCAL_DAY_OF_MONTH, dayOfMonth);
-    internalSet(UCAL_DAY_OF_YEAR, dayOfYear);
-}
-
-UBool
-IslamicCalendar::inDaylightTime(UErrorCode& status) const
-{
-    // copied from GregorianCalendar
-    if (U_FAILURE(status) || !getTimeZone().useDaylightTime())
-        return FALSE;
-
-    // Force an update of the state of the Calendar.
-    ((IslamicCalendar*)this)->complete(status); // cast away const
-
-    return (UBool)(U_SUCCESS(status) ? (internalGet(UCAL_DST_OFFSET) != 0) : FALSE);
-}
-
-/**
- * The system maintains a static default century start date and Year.  They are
- * initialized the first time they are used.  Once the system default century date
- * and year are set, they do not change.
- */
-static UDate           gSystemDefaultCenturyStart       = DBL_MIN;
-static int32_t         gSystemDefaultCenturyStartYear   = -1;
-static icu::UInitOnce  gSystemDefaultCenturyInit        = U_INITONCE_INITIALIZER;
-
-
-UBool IslamicCalendar::haveDefaultCentury() const
-{
-    return TRUE;
-}
-
-UDate IslamicCalendar::defaultCenturyStart() const
-{
-    // lazy-evaluate systemDefaultCenturyStart
-    umtx_initOnce(gSystemDefaultCenturyInit, &initializeSystemDefaultCentury);
-    return gSystemDefaultCenturyStart;
-}
-
-int32_t IslamicCalendar::defaultCenturyStartYear() const
-{
-    // lazy-evaluate systemDefaultCenturyStartYear
-    umtx_initOnce(gSystemDefaultCenturyInit, &initializeSystemDefaultCentury);
-    return gSystemDefaultCenturyStartYear;
-}
-
-
-U_CFUNC void U_CALLCONV
-IslamicCalendar::initializeSystemDefaultCentury()
-{
-    // initialize systemDefaultCentury and systemDefaultCenturyYear based
-    // on the current time.  They'll be set to 80 years before
-    // the current time.
-    UErrorCode status = U_ZERO_ERROR;
-    IslamicCalendar calendar(Locale("@calendar=islamic-civil"),status);
-    if (U_SUCCESS(status)) {
-        calendar.setTime(Calendar::getNow(), status);
-        calendar.add(UCAL_YEAR, -80, status);
-
-        gSystemDefaultCenturyStart = calendar.getTime(status);
-        gSystemDefaultCenturyStartYear = calendar.get(UCAL_YEAR, status);
-    }
-    // We have no recourse upon failure unless we want to propagate the failure
-    // out.
-}
-
-
-
-UOBJECT_DEFINE_RTTI_IMPLEMENTATION(IslamicCalendar)
-
-U_NAMESPACE_END
-
-#endif
-=======
-// © 2016 and later: Unicode, Inc. and others.
-// License & terms of use: http://www.unicode.org/copyright.html
-/*
-******************************************************************************
-* Copyright (C) 2003-2015, International Business Machines Corporation
-* and others. All Rights Reserved.
-******************************************************************************
-*
-* File ISLAMCAL.H
-*
-* Modification History:
-*
-*   Date        Name        Description
-*   10/14/2003  srl         ported from java IslamicCalendar
-*****************************************************************************
-*/
-
-#include "islamcal.h"
-
-#if !UCONFIG_NO_FORMATTING
-
-#include "umutex.h"
-#include <float.h>
-#include "gregoimp.h" // Math
-#include "astro.h" // CalendarAstronomer
-#include "uhash.h"
-#include "ucln_in.h"
-#include "uassert.h"
-
-static const UDate HIJRA_MILLIS = -42521587200000.0;    // 7/16/622 AD 00:00
-
-// Debugging
-#ifdef U_DEBUG_ISLAMCAL
-# include <stdio.h>
-# include <stdarg.h>
-static void debug_islamcal_loc(const char *f, int32_t l)
-{
-    fprintf(stderr, "%s:%d: ", f, l);
-}
-
-static void debug_islamcal_msg(const char *pat, ...)
-{
-    va_list ap;
-    va_start(ap, pat);
-    vfprintf(stderr, pat, ap);
-    fflush(stderr);
-}
-// must use double parens, i.e.:  U_DEBUG_ISLAMCAL_MSG(("four is: %d",4));
-#define U_DEBUG_ISLAMCAL_MSG(x) {debug_islamcal_loc(__FILE__,__LINE__);debug_islamcal_msg x;}
-#else
-#define U_DEBUG_ISLAMCAL_MSG(x)
-#endif
-
-
-// --- The cache --
-// cache of months
-static icu::CalendarCache *gMonthCache = nullptr;
-static icu::CalendarAstronomer *gIslamicCalendarAstro = nullptr;
-
-U_CDECL_BEGIN
-static UBool calendar_islamic_cleanup() {
-    if (gMonthCache) {
-        delete gMonthCache;
-        gMonthCache = nullptr;
-    }
-    if (gIslamicCalendarAstro) {
-        delete gIslamicCalendarAstro;
-        gIslamicCalendarAstro = nullptr;
-    }
-    return true;
-}
-U_CDECL_END
-
-U_NAMESPACE_BEGIN
-
-// Implementation of the IslamicCalendar class
-
-/**
- * Friday EPOC
- */
-static const int32_t CIVIL_EPOC = 1948440; // CE 622 July 16 Friday (Julian calendar) / CE 622 July 19 (Gregorian calendar)
-
-/**
-  * Thursday EPOC
-  */
-static const int32_t ASTRONOMICAL_EPOC = 1948439; // CE 622 July 15 Thursday (Julian calendar)
-
-
-static const int32_t UMALQURA_YEAR_START = 1300;
-static const int32_t UMALQURA_YEAR_END = 1600;
-
-static const int UMALQURA_MONTHLENGTH[] = {
-    //* 1300 -1302 */ "1010 1010 1010", "1101 0101 0100", "1110 1100 1001",
-                            0x0AAA,           0x0D54,           0x0EC9,
-    //* 1303 -1307 */ "0110 1101 0100", "0110 1110 1010", "0011 0110 1100", "1010 1010 1101", "0101 0101 0101",
-                            0x06D4,           0x06EA,           0x036C,           0x0AAD,           0x0555,
-    //* 1308 -1312 */ "0110 1010 1001", "0111 1001 0010", "1011 1010 1001", "0101 1101 0100", "1010 1101 1010",
-                            0x06A9,           0x0792,           0x0BA9,           0x05D4,           0x0ADA,
-    //* 1313 -1317 */ "0101 0101 1100", "1101 0010 1101", "0110 1001 0101", "0111 0100 1010", "1011 0101 0100",
-                            0x055C,           0x0D2D,           0x0695,           0x074A,           0x0B54,
-    //* 1318 -1322 */ "1011 0110 1010", "0101 1010 1101", "0100 1010 1110", "1010 0100 1111", "0101 0001 0111",
-                            0x0B6A,           0x05AD,           0x04AE,           0x0A4F,           0x0517,
-    //* 1323 -1327 */ "0110 1000 1011", "0110 1010 0101", "1010 1101 0101", "0010 1101 0110", "1001 0101 1011",
-                            0x068B,           0x06A5,           0x0AD5,           0x02D6,           0x095B,
-    //* 1328 -1332 */ "0100 1001 1101", "1010 0100 1101", "1101 0010 0110", "1101 1001 0101", "0101 1010 1100",
-                            0x049D,           0x0A4D,           0x0D26,           0x0D95,           0x05AC,
-    //* 1333 -1337 */ "1001 1011 0110", "0010 1011 1010", "1010 0101 1011", "0101 0010 1011", "1010 1001 0101",
-                            0x09B6,           0x02BA,           0x0A5B,           0x052B,           0x0A95,
-    //* 1338 -1342 */ "0110 1100 1010", "1010 1110 1001", "0010 1111 0100", "1001 0111 0110", "0010 1011 0110",
-                            0x06CA,           0x0AE9,           0x02F4,           0x0976,           0x02B6,
-    //* 1343 -1347 */ "1001 0101 0110", "1010 1100 1010", "1011 1010 0100", "1011 1101 0010", "0101 1101 1001",
-                            0x0956,           0x0ACA,           0x0BA4,           0x0BD2,           0x05D9,
-    //* 1348 -1352 */ "0010 1101 1100", "1001 0110 1101", "0101 0100 1101", "1010 1010 0101", "1011 0101 0010",
-                            0x02DC,           0x096D,           0x054D,           0x0AA5,           0x0B52,
-    //* 1353 -1357 */ "1011 1010 0101", "0101 1011 0100", "1001 1011 0110", "0101 0101 0111", "0010 1001 0111",
-                            0x0BA5,           0x05B4,           0x09B6,           0x0557,           0x0297,
-    //* 1358 -1362 */ "0101 0100 1011", "0110 1010 0011", "0111 0101 0010", "1011 0110 0101", "0101 0110 1010",
-                            0x054B,           0x06A3,           0x0752,           0x0B65,           0x056A,
-    //* 1363 -1367 */ "1010 1010 1011", "0101 0010 1011", "1100 1001 0101", "1101 0100 1010", "1101 1010 0101",
-                            0x0AAB,           0x052B,           0x0C95,           0x0D4A,           0x0DA5,
-    //* 1368 -1372 */ "0101 1100 1010", "1010 1101 0110", "1001 0101 0111", "0100 1010 1011", "1001 0100 1011",
-                            0x05CA,           0x0AD6,           0x0957,           0x04AB,           0x094B,
-    //* 1373 -1377 */ "1010 1010 0101", "1011 0101 0010", "1011 0110 1010", "0101 0111 0101", "0010 0111 0110",
-                            0x0AA5,           0x0B52,           0x0B6A,           0x0575,           0x0276,
-    //* 1378 -1382 */ "1000 1011 0111", "0100 0101 1011", "0101 0101 0101", "0101 1010 1001", "0101 1011 0100",
-                            0x08B7,           0x045B,           0x0555,           0x05A9,           0x05B4,
-    //* 1383 -1387 */ "1001 1101 1010", "0100 1101 1101", "0010 0110 1110", "1001 0011 0110", "1010 1010 1010",
-                            0x09DA,           0x04DD,           0x026E,           0x0936,           0x0AAA,
-    //* 1388 -1392 */ "1101 0101 0100", "1101 1011 0010", "0101 1101 0101", "0010 1101 1010", "1001 0101 1011",
-                            0x0D54,           0x0DB2,           0x05D5,           0x02DA,           0x095B,
-    //* 1393 -1397 */ "0100 1010 1011", "1010 0101 0101", "1011 0100 1001", "1011 0110 0100", "1011 0111 0001",
-                            0x04AB,           0x0A55,           0x0B49,           0x0B64,           0x0B71,
-    //* 1398 -1402 */ "0101 1011 0100", "1010 1011 0101", "1010 0101 0101", "1101 0010 0101", "1110 1001 0010",
-                            0x05B4,           0x0AB5,           0x0A55,           0x0D25,           0x0E92,
-    //* 1403 -1407 */ "1110 1100 1001", "0110 1101 0100", "1010 1110 1001", "1001 0110 1011", "0100 1010 1011",
-                            0x0EC9,           0x06D4,           0x0AE9,           0x096B,           0x04AB,
-    //* 1408 -1412 */ "1010 1001 0011", "1101 0100 1001", "1101 1010 0100", "1101 1011 0010", "1010 1011 1001",
-                            0x0A93,           0x0D49,         0x0DA4,           0x0DB2,           0x0AB9,
-    //* 1413 -1417 */ "0100 1011 1010", "1010 0101 1011", "0101 0010 1011", "1010 1001 0101", "1011 0010 1010",
-                            0x04BA,           0x0A5B,           0x052B,           0x0A95,           0x0B2A,
-    //* 1418 -1422 */ "1011 0101 0101", "0101 0101 1100", "0100 1011 1101", "0010 0011 1101", "1001 0001 1101",
-                            0x0B55,           0x055C,           0x04BD,           0x023D,           0x091D,
-    //* 1423 -1427 */ "1010 1001 0101", "1011 0100 1010", "1011 0101 1010", "0101 0110 1101", "0010 1011 0110",
-                            0x0A95,           0x0B4A,           0x0B5A,           0x056D,           0x02B6,
-    //* 1428 -1432 */ "1001 0011 1011", "0100 1001 1011", "0110 0101 0101", "0110 1010 1001", "0111 0101 0100",
-                            0x093B,           0x049B,           0x0655,           0x06A9,           0x0754,
-    //* 1433 -1437 */ "1011 0110 1010", "0101 0110 1100", "1010 1010 1101", "0101 0101 0101", "1011 0010 1001",
-                            0x0B6A,           0x056C,           0x0AAD,           0x0555,           0x0B29,
-    //* 1438 -1442 */ "1011 1001 0010", "1011 1010 1001", "0101 1101 0100", "1010 1101 1010", "0101 0101 1010",
-                            0x0B92,           0x0BA9,           0x05D4,           0x0ADA,           0x055A,
-    //* 1443 -1447 */ "1010 1010 1011", "0101 1001 0101", "0111 0100 1001", "0111 0110 0100", "1011 1010 1010",
-                            0x0AAB,           0x0595,           0x0749,           0x0764,           0x0BAA,
-    //* 1448 -1452 */ "0101 1011 0101", "0010 1011 0110", "1010 0101 0110", "1110 0100 1101", "1011 0010 0101",
-                            0x05B5,           0x02B6,           0x0A56,           0x0E4D,           0x0B25,
-    //* 1453 -1457 */ "1011 0101 0010", "1011 0110 1010", "0101 1010 1101", "0010 1010 1110", "1001 0010 1111",
-                            0x0B52,           0x0B6A,           0x05AD,           0x02AE,           0x092F,
-    //* 1458 -1462 */ "0100 1001 0111", "0110 0100 1011", "0110 1010 0101", "0110 1010 1100", "1010 1101 0110",
-                            0x0497,           0x064B,           0x06A5,           0x06AC,           0x0AD6,
-    //* 1463 -1467 */ "0101 0101 1101", "0100 1001 1101", "1010 0100 1101", "1101 0001 0110", "1101 1001 0101",
-                            0x055D,           0x049D,           0x0A4D,           0x0D16,           0x0D95,
-    //* 1468 -1472 */ "0101 1010 1010", "0101 1011 0101", "0010 1101 1010", "1001 0101 1011", "0100 1010 1101",
-                            0x05AA,           0x05B5,           0x02DA,           0x095B,           0x04AD,
-    //* 1473 -1477 */ "0101 1001 0101", "0110 1100 1010", "0110 1110 0100", "1010 1110 1010", "0100 1111 0101",
-                            0x0595,           0x06CA,           0x06E4,           0x0AEA,           0x04F5,
-    //* 1478 -1482 */ "0010 1011 0110", "1001 0101 0110", "1010 1010 1010", "1011 0101 0100", "1011 1101 0010",
-                            0x02B6,           0x0956,           0x0AAA,           0x0B54,           0x0BD2,
-    //* 1483 -1487 */ "0101 1101 1001", "0010 1110 1010", "1001 0110 1101", "0100 1010 1101", "1010 1001 0101",
-                            0x05D9,           0x02EA,           0x096D,           0x04AD,           0x0A95,
-    //* 1488 -1492 */ "1011 0100 1010", "1011 1010 0101", "0101 1011 0010", "1001 1011 0101", "0100 1101 0110",
-                            0x0B4A,           0x0BA5,           0x05B2,           0x09B5,           0x04D6,
-    //* 1493 -1497 */ "1010 1001 0111", "0101 0100 0111", "0110 1001 0011", "0111 0100 1001", "1011 0101 0101",
-                            0x0A97,           0x0547,           0x0693,           0x0749,           0x0B55,
-    //* 1498 -1508 */ "0101 0110 1010", "1010 0110 1011", "0101 0010 1011", "1010 1000 1011", "1101 0100 0110", "1101 1010 0011", "0101 1100 1010", "1010 1101 0110", "0100 1101 1011", "0010 0110 1011", "1001 0100 1011",
-                            0x056A,           0x0A6B,           0x052B,           0x0A8B,           0x0D46,           0x0DA3,           0x05CA,           0x0AD6,           0x04DB,           0x026B,           0x094B,
-    //* 1509 -1519 */ "1010 1010 0101", "1011 0101 0010", "1011 0110 1001", "0101 0111 0101", "0001 0111 0110", "1000 1011 0111", "0010 0101 1011", "0101 0010 1011", "0101 0110 0101", "0101 1011 0100", "1001 1101 1010",
-                            0x0AA5,           0x0B52,           0x0B69,           0x0575,           0x0176,           0x08B7,           0x025B,           0x052B,           0x0565,           0x05B4,           0x09DA,
-    //* 1520 -1530 */ "0100 1110 1101", "0001 0110 1101", "1000 1011 0110", "1010 1010 0110", "1101 0101 0010", "1101 1010 1001", "0101 1101 0100", "1010 1101 1010", "1001 0101 1011", "0100 1010 1011", "0110 0101 0011",
-                            0x04ED,           0x016D,           0x08B6,           0x0AA6,           0x0D52,           0x0DA9,           0x05D4,           0x0ADA,           0x095B,           0x04AB,           0x0653,
-    //* 1531 -1541 */ "0111 0010 1001", "0111 0110 0010", "1011 1010 1001", "0101 1011 0010", "1010 1011 0101", "0101 0101 0101", "1011 0010 0101", "1101 1001 0010", "1110 1100 1001", "0110 1101 0010", "1010 1110 1001",
-                            0x0729,           0x0762,           0x0BA9,           0x05B2,           0x0AB5,           0x0555,           0x0B25,           0x0D92,           0x0EC9,           0x06D2,           0x0AE9,
-    //* 1542 -1552 */ "0101 0110 1011", "0100 1010 1011", "1010 0101 0101", "1101 0010 1001", "1101 0101 0100", "1101 1010 1010", "1001 1011 0101", "0100 1011 1010", "1010 0011 1011", "0100 1001 1011", "1010 0100 1101",
-                            0x056B,           0x04AB,           0x0A55,           0x0D29,           0x0D54,           0x0DAA,           0x09B5,           0x04BA,           0x0A3B,           0x049B,           0x0A4D,
-    //* 1553 -1563 */ "1010 1010 1010", "1010 1101 0101", "0010 1101 1010", "1001 0101 1101", "0100 0101 1110", "1010 0010 1110", "1100 1001 1010", "1101 0101 0101", "0110 1011 0010", "0110 1011 1001", "0100 1011 1010",
-                            0x0AAA,           0x0AD5,           0x02DA,           0x095D,           0x045E,           0x0A2E,           0x0C9A,           0x0D55,           0x06B2,           0x06B9,           0x04BA,
-    //* 1564 -1574 */ "1010 0101 1101", "0101 0010 1101", "1010 1001 0101", "1011 0101 0010", "1011 1010 1000", "1011 1011 0100", "0101 1011 1001", "0010 1101 1010", "1001 0101 1010", "1011 0100 1010", "1101 1010 0100",
-                            0x0A5D,           0x052D,           0x0A95,           0x0B52,           0x0BA8,           0x0BB4,           0x05B9,           0x02DA,           0x095A,           0x0B4A,           0x0DA4,
-    //* 1575 -1585 */ "1110 1101 0001", "0110 1110 1000", "1011 0110 1010", "0101 0110 1101", "0101 0011 0101", "0110 1001 0101", "1101 0100 1010", "1101 1010 1000", "1101 1101 0100", "0110 1101 1010", "0101 0101 1011",
-                            0x0ED1,           0x06E8,           0x0B6A,           0x056D,           0x0535,           0x0695,           0x0D4A,           0x0DA8,           0x0DD4,           0x06DA,           0x055B,
-    //* 1586 -1596 */ "0010 1001 1101", "0110 0010 1011", "1011 0001 0101", "1011 0100 1010", "1011 1001 0101", "0101 1010 1010", "1010 1010 1110", "1001 0010 1110", "1100 1000 1111", "0101 0010 0111", "0110 1001 0101",
-                            0x029D,           0x062B,           0x0B15,           0x0B4A,           0x0B95,           0x05AA,           0x0AAE,           0x092E,           0x0C8F,           0x0527,           0x0695,
-    //* 1597 -1600 */ "0110 1010 1010", "1010 1101 0110", "0101 0101 1101", "0010 1001 1101", };
-                            0x06AA,           0x0AD6,           0x055D,           0x029D
-};
-
-int32_t getUmalqura_MonthLength(int32_t y, int32_t m) {
-    int32_t mask = (int32_t) (0x01 << (11 - m));    // set mask for bit corresponding to month
-    if((UMALQURA_MONTHLENGTH[y] & mask) == 0 )
-        return 29;
-    else
-        return 30;
-
-}
-
-//-------------------------------------------------------------------------
-// Constructors...
-//-------------------------------------------------------------------------
-
-const char *IslamicCalendar::getType() const {
-    return "islamic";
-}
-
-IslamicCalendar* IslamicCalendar::clone() const {
-    return new IslamicCalendar(*this);
-}
-
-IslamicCalendar::IslamicCalendar(const Locale& aLocale, UErrorCode& success)
-:   Calendar(TimeZone::forLocaleOrDefault(aLocale), aLocale, success)
-{
-    setTimeInMillis(getNow(), success); // Call this again now that the vtable is set up properly.
-}
-
-IslamicCalendar::~IslamicCalendar()
-{
-}
-//-------------------------------------------------------------------------
-// Minimum / Maximum access functions
-//-------------------------------------------------------------------------
-
-// Note: Current IslamicCalendar implementation does not work
-// well with negative years.
-
-// TODO: In some cases the current ICU Islamic calendar implementation shows
-// a month as having 31 days. Since date parsing now uses range checks based
-// on the table below, we need to change the range for last day of month to
-// include 31 as a workaround until the implementation is fixed.
-static const int32_t LIMITS[UCAL_FIELD_COUNT][4] = {
-    // Minimum  Greatest    Least  Maximum
-    //           Minimum  Maximum
-    {        0,        0,        0,        0}, // ERA
-    {        1,        1,  5000000,  5000000}, // YEAR
-    {        0,        0,       11,       11}, // MONTH
-    {        1,        1,       50,       51}, // WEEK_OF_YEAR
-    {/*N/A*/-1,/*N/A*/-1,/*N/A*/-1,/*N/A*/-1}, // WEEK_OF_MONTH
-    {        1,        1,       29,       31}, // DAY_OF_MONTH - 31 to workaround for cal implementation bug, should be 30
-    {        1,        1,      354,      355}, // DAY_OF_YEAR
-    {/*N/A*/-1,/*N/A*/-1,/*N/A*/-1,/*N/A*/-1}, // DAY_OF_WEEK
-    {       -1,       -1,        5,        5}, // DAY_OF_WEEK_IN_MONTH
-    {/*N/A*/-1,/*N/A*/-1,/*N/A*/-1,/*N/A*/-1}, // AM_PM
-    {/*N/A*/-1,/*N/A*/-1,/*N/A*/-1,/*N/A*/-1}, // HOUR
-    {/*N/A*/-1,/*N/A*/-1,/*N/A*/-1,/*N/A*/-1}, // HOUR_OF_DAY
-    {/*N/A*/-1,/*N/A*/-1,/*N/A*/-1,/*N/A*/-1}, // MINUTE
-    {/*N/A*/-1,/*N/A*/-1,/*N/A*/-1,/*N/A*/-1}, // SECOND
-    {/*N/A*/-1,/*N/A*/-1,/*N/A*/-1,/*N/A*/-1}, // MILLISECOND
-    {/*N/A*/-1,/*N/A*/-1,/*N/A*/-1,/*N/A*/-1}, // ZONE_OFFSET
-    {/*N/A*/-1,/*N/A*/-1,/*N/A*/-1,/*N/A*/-1}, // DST_OFFSET
-    {        1,        1,  5000000,  5000000}, // YEAR_WOY
-    {/*N/A*/-1,/*N/A*/-1,/*N/A*/-1,/*N/A*/-1}, // DOW_LOCAL
-    {        1,        1,  5000000,  5000000}, // EXTENDED_YEAR
-    {/*N/A*/-1,/*N/A*/-1,/*N/A*/-1,/*N/A*/-1}, // JULIAN_DAY
-    {/*N/A*/-1,/*N/A*/-1,/*N/A*/-1,/*N/A*/-1}, // MILLISECONDS_IN_DAY
-    {/*N/A*/-1,/*N/A*/-1,/*N/A*/-1,/*N/A*/-1}, // IS_LEAP_MONTH
-    {        0,        0,       11,       11}, // ORDINAL_MONTH
-};
-
-/**
-* @draft ICU 2.4
-*/
-int32_t IslamicCalendar::handleGetLimit(UCalendarDateFields field, ELimitType limitType) const {
-    return LIMITS[field][limitType];
-}
-
-//-------------------------------------------------------------------------
-// Assorted calculation utilities
-//
-
-// we could compress this down more if we need to
-static const int8_t umAlQuraYrStartEstimateFix[] = {
-     0,  0, -1,  0, -1,  0,  0,  0,  0,  0, // 1300..
-    -1,  0,  0,  0,  0,  0,  0,  0, -1,  0, // 1310..
-     1,  0,  1,  1,  0,  0,  0,  0,  1,  0, // 1320..
-     0,  0,  0,  0,  0,  0,  1,  0,  0,  0, // 1330..
-     0,  0,  1,  0,  0, -1, -1,  0,  0,  0, // 1340..
-     1,  0,  0, -1,  0,  0,  0,  1,  1,  0, // 1350..
-     0,  0,  0,  0,  0,  0,  0, -1,  0,  0, // 1360..
-     0,  1,  1,  0,  0, -1,  0,  1,  0,  1, // 1370..
-     1,  0,  0, -1,  0,  1,  0,  0,  0, -1, // 1380..
-     0,  1,  0,  1,  0,  0,  0, -1,  0,  0, // 1390..
-     0,  0, -1, -1,  0, -1,  0,  1,  0,  0, // 1400..
-     0, -1,  0,  0,  0,  1,  0,  0,  0,  0, // 1410..
-     0,  1,  0,  0, -1, -1,  0,  0,  0,  1, // 1420..
-     0,  0, -1, -1,  0, -1,  0,  0, -1, -1, // 1430..
-     0, -1,  0, -1,  0,  0, -1, -1,  0,  0, // 1440..
-     0,  0,  0,  0, -1,  0,  1,  0,  1,  1, // 1450..
-     0,  0, -1,  0,  1,  0,  0,  0,  0,  0, // 1460..
-     1,  0,  1,  0,  0,  0, -1,  0,  1,  0, // 1470..
-     0, -1, -1,  0,  0,  0,  1,  0,  0,  0, // 1480..
-     0,  0,  0,  0,  1,  0,  0,  0,  0,  0, // 1490..
-     1,  0,  0, -1,  0,  0,  0,  1,  1,  0, // 1500..
-     0, -1,  0,  1,  0,  1,  1,  0,  0,  0, // 1510..
-     0,  1,  0,  0,  0, -1,  0,  0,  0,  1, // 1520..
-     0,  0,  0, -1,  0,  0,  0,  0,  0, -1, // 1530..
-     0, -1,  0,  1,  0,  0,  0, -1,  0,  1, // 1540..
-     0,  1,  0,  0,  0,  0,  0,  1,  0,  0, // 1550..
-    -1,  0,  0,  0,  0,  1,  0,  0,  0, -1, // 1560..
-     0,  0,  0,  0, -1, -1,  0, -1,  0,  1, // 1570..
-     0,  0, -1, -1,  0,  0,  1,  1,  0,  0, // 1580..
-    -1,  0,  0,  0,  0,  1,  0,  0,  0,  0, // 1590..
-     1 // 1600
-};
-
-/**
-* Determine whether a year is a leap year in the Islamic civil calendar
-*/
-UBool IslamicCalendar::civilLeapYear(int32_t year)
-{
-    return (14 + 11 * year) % 30 < 11;
-}
-
-/**
-* Return the day # on which the given year starts.  Days are counted
-* from the Hijri epoch, origin 0.
-*/
-int32_t IslamicCalendar::yearStart(int32_t year) const{
-    return trueMonthStart(12*(year-1));
-}
-
-/**
-* Return the day # on which the given month starts.  Days are counted
-* from the Hijri epoch, origin 0.
-*
-* @param year  The hijri year
-* @param month The hijri month, 0-based (assumed to be in range 0..11)
-*/
-int32_t IslamicCalendar::monthStart(int32_t year, int32_t month) const {
-    return trueMonthStart(12*(year-1) + month);
-}
-
-/**
-* Find the day number on which a particular month of the true/lunar
-* Islamic calendar starts.
-*
-* @param month The month in question, origin 0 from the Hijri epoch
-*
-* @return The day number on which the given month starts.
-*/
-int32_t IslamicCalendar::trueMonthStart(int32_t month) const
-{
-    UErrorCode status = U_ZERO_ERROR;
-    int32_t start = CalendarCache::get(&gMonthCache, month, status);
-
-    if (start==0) {
-        // Make a guess at when the month started, using the average length
-        UDate origin = HIJRA_MILLIS 
-            + uprv_floor(month * CalendarAstronomer::SYNODIC_MONTH) * kOneDay;
-
-        // moonAge will fail due to memory allocation error
-        double age = moonAge(origin, status);
-        if (U_FAILURE(status)) {
-            goto trueMonthStartEnd;
-        }
-
-        if (age >= 0) {
-            // The month has already started
-            do {
-                origin -= kOneDay;
-                age = moonAge(origin, status);
-                if (U_FAILURE(status)) {
-                    goto trueMonthStartEnd;
-                }
-            } while (age >= 0);
-        }
-        else {
-            // Preceding month has not ended yet.
-            do {
-                origin += kOneDay;
-                age = moonAge(origin, status);
-                if (U_FAILURE(status)) {
-                    goto trueMonthStartEnd;
-                }
-            } while (age < 0);
-        }
-        start = (int32_t)(ClockMath::floorDivide(
-            (int64_t)((int64_t)origin - HIJRA_MILLIS), (int64_t)kOneDay) + 1);
-        CalendarCache::put(&gMonthCache, month, start, status);
-    }
-trueMonthStartEnd :
-    if(U_FAILURE(status)) {
-        start = 0;
-    }
-    return start;
-}
-
-/**
-* Return the "age" of the moon at the given time; this is the difference
-* in ecliptic latitude between the moon and the sun.  This method simply
-* calls CalendarAstronomer.moonAge, converts to degrees, 
-* and adjusts the result to be in the range [-180, 180].
-*
-* @param time  The time at which the moon's age is desired,
-*              in millis since 1/1/1970.
-*/
-double IslamicCalendar::moonAge(UDate time, UErrorCode &status)
-{
-    double age = 0;
-
-    static UMutex astroLock;      // pod bay door lock
-    umtx_lock(&astroLock);
-    if(gIslamicCalendarAstro == nullptr) {
-        gIslamicCalendarAstro = new CalendarAstronomer();
-        if (gIslamicCalendarAstro == nullptr) {
-            status = U_MEMORY_ALLOCATION_ERROR;
-            return age;
-        }
-        ucln_i18n_registerCleanup(UCLN_I18N_ISLAMIC_CALENDAR, calendar_islamic_cleanup);
-    }
-    gIslamicCalendarAstro->setTime(time);
-    age = gIslamicCalendarAstro->getMoonAge();
-    umtx_unlock(&astroLock);
-
-    // Convert to degrees and normalize...
-    age = age * 180 / CalendarAstronomer::PI;
-    if (age > 180) {
-        age = age - 360;
-    }
-
-    return age;
-}
-
-//----------------------------------------------------------------------
-// Calendar framework
-//----------------------------------------------------------------------
-
-/**
-* Return the length (in days) of the given month.
-*
-* @param year  The hijri year
-* @param year  The hijri month, 0-based
-* @draft ICU 2.4
-*/
-int32_t IslamicCalendar::handleGetMonthLength(int32_t extendedYear, int32_t month) const {
-    month = 12*(extendedYear-1) + month;
-    return trueMonthStart(month+1) - trueMonthStart(month) ;
-}
-
-/**
-* Return the number of days in the given Islamic year
-* @draft ICU 2.4
-*/
-int32_t IslamicCalendar::handleGetYearLength(int32_t extendedYear) const {
-    int32_t month = 12*(extendedYear-1);
-    return (trueMonthStart(month + 12) - trueMonthStart(month));
-}
-
-//-------------------------------------------------------------------------
-// Functions for converting from field values to milliseconds....
-//-------------------------------------------------------------------------
-
-// Return JD of start of given month/year
-// Calendar says:
-// Get the Julian day of the day BEFORE the start of this year.
-// If useMonth is true, get the day before the start of the month.
-// Hence the -1
-/**
-* @draft ICU 2.4
-*/
-int32_t IslamicCalendar::handleComputeMonthStart(int32_t eyear, int32_t month, UBool /* useMonth */) const {
-    // This may be called by Calendar::handleComputeJulianDay with months out of the range
-    // 0..11. Need to handle that here since monthStart requires months in the range 0.11.
-    if (month > 11) {
-        eyear += (month / 12);
-        month %= 12;
-    } else if (month < 0) {
-        month++;
-        eyear += (month / 12) - 1;
-        month = (month % 12) + 11;
-    }
-    return monthStart(eyear, month) + getEpoc() - 1;
-}
-
-//-------------------------------------------------------------------------
-// Functions for converting from milliseconds to field values
-//-------------------------------------------------------------------------
-
-/**
-* @draft ICU 2.4
-*/
-int32_t IslamicCalendar::handleGetExtendedYear() {
-    int32_t year;
-    if (newerField(UCAL_EXTENDED_YEAR, UCAL_YEAR) == UCAL_EXTENDED_YEAR) {
-        year = internalGet(UCAL_EXTENDED_YEAR, 1); // Default to year 1
-    } else {
-        year = internalGet(UCAL_YEAR, 1); // Default to year 1
-    }
-    return year;
-}
-
-/**
-* Override Calendar to compute several fields specific to the Islamic
-* calendar system.  These are:
-*
-* <ul><li>ERA
-* <li>YEAR
-* <li>MONTH
-* <li>DAY_OF_MONTH
-* <li>DAY_OF_YEAR
-* <li>EXTENDED_YEAR</ul>
-* 
-* The DAY_OF_WEEK and DOW_LOCAL fields are already set when this
-* method is called. The getGregorianXxx() methods return Gregorian
-* calendar equivalents for the given Julian day.
-* @draft ICU 2.4
-*/
-void IslamicCalendar::handleComputeFields(int32_t julianDay, UErrorCode &status) {
-    if (U_FAILURE(status)) return;
-    int32_t days = julianDay - getEpoc();
-
-    // Guess at the number of elapsed full months since the epoch
-    int32_t month = (int32_t)uprv_floor((double)days / CalendarAstronomer::SYNODIC_MONTH);
-
-    int32_t startDate = (int32_t)uprv_floor(month * CalendarAstronomer::SYNODIC_MONTH);
-
-    double age = moonAge(internalGetTime(), status);
-    if (U_FAILURE(status)) {
-        status = U_MEMORY_ALLOCATION_ERROR;
-        return;
-    }
-    if ( days - startDate >= 25 && age > 0) {
-        // If we're near the end of the month, assume next month and search backwards
-        month++;
-    }
-
-    // Find out the last time that the new moon was actually visible at this longitude
-    // This returns midnight the night that the moon was visible at sunset.
-    while ((startDate = trueMonthStart(month)) > days) {
-        // If it was after the date in question, back up a month and try again
-        month--;
-    }
-
-    int32_t year = month >=  0 ? ((month / 12) + 1) : ((month + 1 ) / 12);
-    month = ((month % 12) + 12 ) % 12;
-    int32_t dayOfMonth = (days - monthStart(year, month)) + 1;
-
-    // Now figure out the day of the year.
-    int32_t dayOfYear = (days - monthStart(year, 0)) + 1;
-
-    internalSet(UCAL_ERA, 0);
-    internalSet(UCAL_YEAR, year);
-    internalSet(UCAL_EXTENDED_YEAR, year);
-    internalSet(UCAL_MONTH, month);
-    internalSet(UCAL_ORDINAL_MONTH, month);
-    internalSet(UCAL_DAY_OF_MONTH, dayOfMonth);
-    internalSet(UCAL_DAY_OF_YEAR, dayOfYear);
-}
-
-int32_t IslamicCalendar::getEpoc() const {
-    return CIVIL_EPOC;
-}
-
-static int32_t gregoYearFromIslamicStart(int32_t year) {
-    // ad hoc conversion, improve under #10752
-    // rough est for now, ok for grego 1846-2138,
-    // otherwise occasionally wrong (for 3% of years)
-    int cycle, offset, shift = 0;
-    if (year >= 1397) {
-        cycle = (year - 1397) / 67;
-        offset = (year - 1397) % 67;
-        shift = 2*cycle + ((offset >= 33)? 1: 0);
-    } else {
-        cycle = (year - 1396) / 67 - 1;
-        offset = -(year - 1396) % 67;
-        shift = 2*cycle + ((offset <= 33)? 1: 0);
-    }
-    return year + 579 - shift;
-}
-
-int32_t IslamicCalendar::getRelatedYear(UErrorCode &status) const
-{
-    int32_t year = get(UCAL_EXTENDED_YEAR, status);
-    if (U_FAILURE(status)) {
-        return 0;
-    }
-    return gregoYearFromIslamicStart(year);
-}
-
-static int32_t firstIslamicStartYearFromGrego(int32_t year) {
-    // ad hoc conversion, improve under #10752
-    // rough est for now, ok for grego 1846-2138,
-    // otherwise occasionally wrong (for 3% of years)
-    int cycle, offset, shift = 0;
-    if (year >= 1977) {
-        cycle = (year - 1977) / 65;
-        offset = (year - 1977) % 65;
-        shift = 2*cycle + ((offset >= 32)? 1: 0);
-    } else {
-        cycle = (year - 1976) / 65 - 1;
-        offset = -(year - 1976) % 65;
-        shift = 2*cycle + ((offset <= 32)? 1: 0);
-    }
-    return year - 579 + shift;
-}
-
-void IslamicCalendar::setRelatedYear(int32_t year)
-{
-    set(UCAL_EXTENDED_YEAR, firstIslamicStartYearFromGrego(year));
-}
-
-/**
- * The system maintains a static default century start date and Year.  They are
- * initialized the first time they are used.  Once the system default century date 
- * and year are set, they do not change.
- */
-static UDate           gSystemDefaultCenturyStart       = DBL_MIN;
-static int32_t         gSystemDefaultCenturyStartYear   = -1;
-static icu::UInitOnce  gSystemDefaultCenturyInit        {};
-
-
-UBool IslamicCalendar::haveDefaultCentury() const
-{
-    return true;
-}
-
-UDate IslamicCalendar::defaultCenturyStart() const
-{
-    // lazy-evaluate systemDefaultCenturyStart
-    umtx_initOnce(gSystemDefaultCenturyInit, &initializeSystemDefaultCentury);
-    return gSystemDefaultCenturyStart;
-}
-
-int32_t IslamicCalendar::defaultCenturyStartYear() const
-{
-    // lazy-evaluate systemDefaultCenturyStartYear
-    umtx_initOnce(gSystemDefaultCenturyInit, &initializeSystemDefaultCentury);
-    return gSystemDefaultCenturyStartYear;
-}
-
-bool
-IslamicCalendar::inTemporalLeapYear(UErrorCode &status) const
-{
-    int32_t days = getActualMaximum(UCAL_DAY_OF_YEAR, status);
-    if (U_FAILURE(status)) return false;
-    return days == 355;
-}
-
-
-U_CFUNC void U_CALLCONV
-IslamicCalendar::initializeSystemDefaultCentury()
-{
-    // initialize systemDefaultCentury and systemDefaultCenturyYear based
-    // on the current time.  They'll be set to 80 years before
-    // the current time.
-    UErrorCode status = U_ZERO_ERROR;
-    IslamicCalendar calendar(Locale("@calendar=islamic-civil"),status);
-    if (U_SUCCESS(status)) {
-        calendar.setTime(Calendar::getNow(), status);
-        calendar.add(UCAL_YEAR, -80, status);
-
-        gSystemDefaultCenturyStart = calendar.getTime(status);
-        gSystemDefaultCenturyStartYear = calendar.get(UCAL_YEAR, status);
-    }
-    // We have no recourse upon failure unless we want to propagate the failure
-    // out.
-}
-
-/*****************************************************************************
- * IslamicCivilCalendar
- *****************************************************************************/
-IslamicCivilCalendar::IslamicCivilCalendar(const Locale& aLocale, UErrorCode& success)
-    : IslamicCalendar(aLocale, success)
-{
-}
-
-IslamicCivilCalendar::~IslamicCivilCalendar()
-{
-}
-
-const char *IslamicCivilCalendar::getType() const {
-    return "islamic-civil";
-}
-
-IslamicCivilCalendar* IslamicCivilCalendar::clone() const {
-    return new IslamicCivilCalendar(*this);
-}
-
-/**
-* Return the day # on which the given year starts.  Days are counted
-* from the Hijri epoch, origin 0.
-*/
-int32_t IslamicCivilCalendar::yearStart(int32_t year) const{
-    return static_cast<int32_t>(
-        (year-1)*354 + ClockMath::floorDivide((3+11*static_cast<int64_t>(year)),
-                                                 static_cast<int64_t>(30)));
-}
-
-/**
-* Return the day # on which the given month starts.  Days are counted
-* from the Hijri epoch, origin 0.
-*
-* @param year  The hijri year
-* @param month The hijri month, 0-based (assumed to be in range 0..11)
-*/
-int32_t IslamicCivilCalendar::monthStart(int32_t year, int32_t month) const {
-    // This does not handle months out of the range 0..11
-    return static_cast<int32_t>(
-        uprv_ceil(29.5*month) + (year-1)*354 +
-        static_cast<int32_t>(ClockMath::floorDivide(
-             3+11*static_cast<int64_t>(year),
-             static_cast<int64_t>(30))));
-}
-
-/**
-* Return the length (in days) of the given month.
-*
-* @param year  The hijri year
-* @param year  The hijri month, 0-based
-* @draft ICU 2.4
-*/
-int32_t IslamicCivilCalendar::handleGetMonthLength(int32_t extendedYear, int32_t month) const {
-    int32_t length = 29 + (month+1) % 2;
-    if (month == DHU_AL_HIJJAH && civilLeapYear(extendedYear)) {
-        length++;
-    }
-    return length;
-}
-
-/**
-* Return the number of days in the given Islamic year
-* @draft ICU 2.4
-*/
-int32_t IslamicCivilCalendar::handleGetYearLength(int32_t extendedYear) const {
-    return 354 + (civilLeapYear(extendedYear) ? 1 : 0);
-}
-
-/**
-* Override Calendar to compute several fields specific to the Islamic
-* calendar system.  These are:
-*
-* <ul><li>ERA
-* <li>YEAR
-* <li>MONTH
-* <li>DAY_OF_MONTH
-* <li>DAY_OF_YEAR
-* <li>EXTENDED_YEAR</ul>
-* 
-* The DAY_OF_WEEK and DOW_LOCAL fields are already set when this
-* method is called. The getGregorianXxx() methods return Gregorian
-* calendar equivalents for the given Julian day.
-* @draft ICU 2.4
-*/
-void IslamicCivilCalendar::handleComputeFields(int32_t julianDay, UErrorCode &status) {
-    if (U_FAILURE(status)) return;
-    int32_t days = julianDay - getEpoc();
-
-    // Use the civil calendar approximation, which is just arithmetic
-    int32_t year  = static_cast<int32_t>(
-        ClockMath::floorDivide(30 * static_cast<int64_t>(days) + 10646,
-                               static_cast<int64_t>(10631)));
-    int32_t month = static_cast<int32_t>(
-        uprv_ceil((days - 29 - yearStart(year)) / 29.5 ));
-    month = month<11?month:11;
-
-    int32_t dayOfMonth = (days - monthStart(year, month)) + 1;
-
-    // Now figure out the day of the year.
-    int32_t dayOfYear = (days - monthStart(year, 0)) + 1;
-
-    internalSet(UCAL_ERA, 0);
-    internalSet(UCAL_YEAR, year);
-    internalSet(UCAL_EXTENDED_YEAR, year);
-    internalSet(UCAL_MONTH, month);
-    internalSet(UCAL_ORDINAL_MONTH, month);
-    internalSet(UCAL_DAY_OF_MONTH, dayOfMonth);
-    internalSet(UCAL_DAY_OF_YEAR, dayOfYear);
-}
-/*****************************************************************************
- * IslamicTBLACalendar
- *****************************************************************************/
-IslamicTBLACalendar::IslamicTBLACalendar(const Locale& aLocale, UErrorCode& success)
-    : IslamicCivilCalendar(aLocale, success)
-{
-}
-
-IslamicTBLACalendar::~IslamicTBLACalendar()
-{
-}
-
-const char *IslamicTBLACalendar::getType() const {
-    return "islamic-tbla";
-}
-
-IslamicTBLACalendar* IslamicTBLACalendar::clone() const {
-    return new IslamicTBLACalendar(*this);
-}
-
-int32_t IslamicTBLACalendar::getEpoc() const {
-    return ASTRONOMICAL_EPOC;
-}
-
-/*****************************************************************************
- * IslamicUmalquraCalendar
- *****************************************************************************/
-IslamicUmalquraCalendar::IslamicUmalquraCalendar(const Locale& aLocale, UErrorCode& success)
-    : IslamicCalendar(aLocale, success)
-{
-}
-
-IslamicUmalquraCalendar::~IslamicUmalquraCalendar()
-{
-}
-
-const char *IslamicUmalquraCalendar::getType() const {
-    return "islamic-umalqura";
-}
-
-IslamicUmalquraCalendar* IslamicUmalquraCalendar::clone() const {
-    return new IslamicUmalquraCalendar(*this);
-}
-
-/**
-* Return the day # on which the given year starts.  Days are counted
-* from the Hijri epoch, origin 0.
-*/
-int32_t IslamicUmalquraCalendar::yearStart(int32_t year) const {
-    if (year < UMALQURA_YEAR_START || year > UMALQURA_YEAR_END) {
-        return static_cast<int32_t>(
-            (year-1)*354 + ClockMath::floorDivide((3+11*static_cast<int64_t>(year)),
-                                                  static_cast<int64_t>(30)));
-    }
-    year -= UMALQURA_YEAR_START;
-    // rounded least-squares fit of the dates previously calculated from UMALQURA_MONTHLENGTH iteration
-    int32_t yrStartLinearEstimate = static_cast<int32_t>(
-        (354.36720 * (double)year) + 460322.05 + 0.5);
-    // need a slight correction to some
-    return yrStartLinearEstimate + umAlQuraYrStartEstimateFix[year];
-}
-
-/**
-* Return the day # on which the given month starts.  Days are counted
-* from the Hijri epoch, origin 0.
-*
-* @param year  The hijri year
-* @param month The hijri month, 0-based (assumed to be in range 0..11)
-*/
-int32_t IslamicUmalquraCalendar::monthStart(int32_t year, int32_t month) const {
-    int32_t ms = yearStart(year);
-    for(int i=0; i< month; i++){
-        ms+= handleGetMonthLength(year, i);
-    }
-    return ms;
-}
-
-/**
-* Return the length (in days) of the given month.
-*
-* @param year  The hijri year
-* @param year  The hijri month, 0-based
-*/
-int32_t IslamicUmalquraCalendar::handleGetMonthLength(int32_t extendedYear, int32_t month) const {
-    int32_t length = 0;
-    if (extendedYear<UMALQURA_YEAR_START || extendedYear>UMALQURA_YEAR_END) {
-        length = 29 + (month+1) % 2;
-        if (month == DHU_AL_HIJJAH && civilLeapYear(extendedYear)) {
-            length++;
-        }
-        return length;
-    }
-    return getUmalqura_MonthLength(extendedYear - UMALQURA_YEAR_START, month);
-}
-
-/**
-* Return the number of days in the given Islamic year
-* @draft ICU 2.4
-*/
-int32_t IslamicUmalquraCalendar::handleGetYearLength(int32_t extendedYear) const {
-    if (extendedYear<UMALQURA_YEAR_START || extendedYear>UMALQURA_YEAR_END) {
-        return 354 + (civilLeapYear(extendedYear) ? 1 : 0);
-    }
-    int len = 0;
-    for(int i=0; i<12; i++) {
-        len += handleGetMonthLength(extendedYear, i);
-    }
-    return len;
-}
-
-/**
-* Override Calendar to compute several fields specific to the Islamic
-* calendar system.  These are:
-*
-* <ul><li>ERA
-* <li>YEAR
-* <li>MONTH
-* <li>DAY_OF_MONTH
-* <li>DAY_OF_YEAR
-* <li>EXTENDED_YEAR</ul>
-* 
-* The DAY_OF_WEEK and DOW_LOCAL fields are already set when this
-* method is called. The getGregorianXxx() methods return Gregorian
-* calendar equivalents for the given Julian day.
-* @draft ICU 2.4
-*/
-void IslamicUmalquraCalendar::handleComputeFields(int32_t julianDay, UErrorCode &status) {
-    if (U_FAILURE(status)) return;
-    int32_t year, month, dayOfMonth, dayOfYear;
-    int32_t days = julianDay - getEpoc();
-
-    int32_t umalquraStartdays = yearStart(UMALQURA_YEAR_START) ;
-    if (days < umalquraStartdays) {
-        //Use Civil calculation
-        year  = (int32_t)ClockMath::floorDivide(
-            (30 * (int64_t)days + 10646) , (int64_t)10631.0 );
-        month = (int32_t)uprv_ceil((days - 29 - yearStart(year)) / 29.5 );
-        month = month < 11 ? month : 11;
-    } else {
-        int y =UMALQURA_YEAR_START-1, m =0;
-        long d = 1;
-        while (d > 0) {
-            y++;
-            d = days - yearStart(y) +1;
-            if (d == handleGetYearLength(y)) {
-                m=11;
-                break;
-            }
-            if (d < handleGetYearLength(y)){
-                int monthLen = handleGetMonthLength(y, m);
-                m=0;
-                while(d > monthLen){
-                    d -= monthLen;
-                    m++;
-                    monthLen = handleGetMonthLength(y, m);
-                }
-                break;
-            }
-        }
-        year = y;
-        month = m;
-    }
-
-    dayOfMonth = (days - monthStart(year, month)) + 1;
-
-    // Now figure out the day of the year.
-    dayOfYear = (days - monthStart(year, 0)) + 1;
-
-    internalSet(UCAL_ERA, 0);
-    internalSet(UCAL_YEAR, year);
-    internalSet(UCAL_EXTENDED_YEAR, year);
-    internalSet(UCAL_MONTH, month);
-    internalSet(UCAL_ORDINAL_MONTH, month);
-    internalSet(UCAL_DAY_OF_MONTH, dayOfMonth);
-    internalSet(UCAL_DAY_OF_YEAR, dayOfYear);
-}
-/*****************************************************************************
- * IslamicRGSACalendar
- *****************************************************************************/
-IslamicRGSACalendar::IslamicRGSACalendar(const Locale& aLocale, UErrorCode& success)
-    : IslamicCalendar(aLocale, success)
-{
-}
-
-IslamicRGSACalendar::~IslamicRGSACalendar()
-{
-}
-
-const char *IslamicRGSACalendar::getType() const {
-    return "islamic-rgsa";
-}
-
-IslamicRGSACalendar* IslamicRGSACalendar::clone() const {
-    return new IslamicRGSACalendar(*this);
-}
-
-UOBJECT_DEFINE_RTTI_IMPLEMENTATION(IslamicCalendar)
-UOBJECT_DEFINE_RTTI_IMPLEMENTATION(IslamicCivilCalendar)
-UOBJECT_DEFINE_RTTI_IMPLEMENTATION(IslamicUmalquraCalendar)
-UOBJECT_DEFINE_RTTI_IMPLEMENTATION(IslamicTBLACalendar)
-UOBJECT_DEFINE_RTTI_IMPLEMENTATION(IslamicRGSACalendar)
-
-U_NAMESPACE_END
-
-#endif
-
->>>>>>> a8a80be5
+// © 2016 and later: Unicode, Inc. and others.
+// License & terms of use: http://www.unicode.org/copyright.html
+/*
+******************************************************************************
+* Copyright (C) 2003-2015, International Business Machines Corporation
+* and others. All Rights Reserved.
+******************************************************************************
+*
+* File ISLAMCAL.H
+*
+* Modification History:
+*
+*   Date        Name        Description
+*   10/14/2003  srl         ported from java IslamicCalendar
+*****************************************************************************
+*/
+
+#include "islamcal.h"
+
+#if !UCONFIG_NO_FORMATTING
+
+#include "umutex.h"
+#include <float.h>
+#include "gregoimp.h" // Math
+#include "astro.h" // CalendarAstronomer
+#include "uhash.h"
+#include "ucln_in.h"
+#include "uassert.h"
+
+static const UDate HIJRA_MILLIS = -42521587200000.0;    // 7/16/622 AD 00:00
+
+// Debugging
+#ifdef U_DEBUG_ISLAMCAL
+# include <stdio.h>
+# include <stdarg.h>
+static void debug_islamcal_loc(const char *f, int32_t l)
+{
+    fprintf(stderr, "%s:%d: ", f, l);
+}
+
+static void debug_islamcal_msg(const char *pat, ...)
+{
+    va_list ap;
+    va_start(ap, pat);
+    vfprintf(stderr, pat, ap);
+    fflush(stderr);
+}
+// must use double parens, i.e.:  U_DEBUG_ISLAMCAL_MSG(("four is: %d",4));
+#define U_DEBUG_ISLAMCAL_MSG(x) {debug_islamcal_loc(__FILE__,__LINE__);debug_islamcal_msg x;}
+#else
+#define U_DEBUG_ISLAMCAL_MSG(x)
+#endif
+
+
+// --- The cache --
+// cache of months
+static icu::CalendarCache *gMonthCache = nullptr;
+static icu::CalendarAstronomer *gIslamicCalendarAstro = nullptr;
+
+U_CDECL_BEGIN
+static UBool calendar_islamic_cleanup() {
+    if (gMonthCache) {
+        delete gMonthCache;
+        gMonthCache = nullptr;
+    }
+    if (gIslamicCalendarAstro) {
+        delete gIslamicCalendarAstro;
+        gIslamicCalendarAstro = nullptr;
+    }
+    return true;
+}
+U_CDECL_END
+
+U_NAMESPACE_BEGIN
+
+// Implementation of the IslamicCalendar class
+
+/**
+ * Friday EPOC
+ */
+static const int32_t CIVIL_EPOC = 1948440; // CE 622 July 16 Friday (Julian calendar) / CE 622 July 19 (Gregorian calendar)
+
+/**
+  * Thursday EPOC
+  */
+static const int32_t ASTRONOMICAL_EPOC = 1948439; // CE 622 July 15 Thursday (Julian calendar)
+
+
+static const int32_t UMALQURA_YEAR_START = 1300;
+static const int32_t UMALQURA_YEAR_END = 1600;
+
+static const int UMALQURA_MONTHLENGTH[] = {
+    //* 1300 -1302 */ "1010 1010 1010", "1101 0101 0100", "1110 1100 1001",
+                            0x0AAA,           0x0D54,           0x0EC9,
+    //* 1303 -1307 */ "0110 1101 0100", "0110 1110 1010", "0011 0110 1100", "1010 1010 1101", "0101 0101 0101",
+                            0x06D4,           0x06EA,           0x036C,           0x0AAD,           0x0555,
+    //* 1308 -1312 */ "0110 1010 1001", "0111 1001 0010", "1011 1010 1001", "0101 1101 0100", "1010 1101 1010",
+                            0x06A9,           0x0792,           0x0BA9,           0x05D4,           0x0ADA,
+    //* 1313 -1317 */ "0101 0101 1100", "1101 0010 1101", "0110 1001 0101", "0111 0100 1010", "1011 0101 0100",
+                            0x055C,           0x0D2D,           0x0695,           0x074A,           0x0B54,
+    //* 1318 -1322 */ "1011 0110 1010", "0101 1010 1101", "0100 1010 1110", "1010 0100 1111", "0101 0001 0111",
+                            0x0B6A,           0x05AD,           0x04AE,           0x0A4F,           0x0517,
+    //* 1323 -1327 */ "0110 1000 1011", "0110 1010 0101", "1010 1101 0101", "0010 1101 0110", "1001 0101 1011",
+                            0x068B,           0x06A5,           0x0AD5,           0x02D6,           0x095B,
+    //* 1328 -1332 */ "0100 1001 1101", "1010 0100 1101", "1101 0010 0110", "1101 1001 0101", "0101 1010 1100",
+                            0x049D,           0x0A4D,           0x0D26,           0x0D95,           0x05AC,
+    //* 1333 -1337 */ "1001 1011 0110", "0010 1011 1010", "1010 0101 1011", "0101 0010 1011", "1010 1001 0101",
+                            0x09B6,           0x02BA,           0x0A5B,           0x052B,           0x0A95,
+    //* 1338 -1342 */ "0110 1100 1010", "1010 1110 1001", "0010 1111 0100", "1001 0111 0110", "0010 1011 0110",
+                            0x06CA,           0x0AE9,           0x02F4,           0x0976,           0x02B6,
+    //* 1343 -1347 */ "1001 0101 0110", "1010 1100 1010", "1011 1010 0100", "1011 1101 0010", "0101 1101 1001",
+                            0x0956,           0x0ACA,           0x0BA4,           0x0BD2,           0x05D9,
+    //* 1348 -1352 */ "0010 1101 1100", "1001 0110 1101", "0101 0100 1101", "1010 1010 0101", "1011 0101 0010",
+                            0x02DC,           0x096D,           0x054D,           0x0AA5,           0x0B52,
+    //* 1353 -1357 */ "1011 1010 0101", "0101 1011 0100", "1001 1011 0110", "0101 0101 0111", "0010 1001 0111",
+                            0x0BA5,           0x05B4,           0x09B6,           0x0557,           0x0297,
+    //* 1358 -1362 */ "0101 0100 1011", "0110 1010 0011", "0111 0101 0010", "1011 0110 0101", "0101 0110 1010",
+                            0x054B,           0x06A3,           0x0752,           0x0B65,           0x056A,
+    //* 1363 -1367 */ "1010 1010 1011", "0101 0010 1011", "1100 1001 0101", "1101 0100 1010", "1101 1010 0101",
+                            0x0AAB,           0x052B,           0x0C95,           0x0D4A,           0x0DA5,
+    //* 1368 -1372 */ "0101 1100 1010", "1010 1101 0110", "1001 0101 0111", "0100 1010 1011", "1001 0100 1011",
+                            0x05CA,           0x0AD6,           0x0957,           0x04AB,           0x094B,
+    //* 1373 -1377 */ "1010 1010 0101", "1011 0101 0010", "1011 0110 1010", "0101 0111 0101", "0010 0111 0110",
+                            0x0AA5,           0x0B52,           0x0B6A,           0x0575,           0x0276,
+    //* 1378 -1382 */ "1000 1011 0111", "0100 0101 1011", "0101 0101 0101", "0101 1010 1001", "0101 1011 0100",
+                            0x08B7,           0x045B,           0x0555,           0x05A9,           0x05B4,
+    //* 1383 -1387 */ "1001 1101 1010", "0100 1101 1101", "0010 0110 1110", "1001 0011 0110", "1010 1010 1010",
+                            0x09DA,           0x04DD,           0x026E,           0x0936,           0x0AAA,
+    //* 1388 -1392 */ "1101 0101 0100", "1101 1011 0010", "0101 1101 0101", "0010 1101 1010", "1001 0101 1011",
+                            0x0D54,           0x0DB2,           0x05D5,           0x02DA,           0x095B,
+    //* 1393 -1397 */ "0100 1010 1011", "1010 0101 0101", "1011 0100 1001", "1011 0110 0100", "1011 0111 0001",
+                            0x04AB,           0x0A55,           0x0B49,           0x0B64,           0x0B71,
+    //* 1398 -1402 */ "0101 1011 0100", "1010 1011 0101", "1010 0101 0101", "1101 0010 0101", "1110 1001 0010",
+                            0x05B4,           0x0AB5,           0x0A55,           0x0D25,           0x0E92,
+    //* 1403 -1407 */ "1110 1100 1001", "0110 1101 0100", "1010 1110 1001", "1001 0110 1011", "0100 1010 1011",
+                            0x0EC9,           0x06D4,           0x0AE9,           0x096B,           0x04AB,
+    //* 1408 -1412 */ "1010 1001 0011", "1101 0100 1001", "1101 1010 0100", "1101 1011 0010", "1010 1011 1001",
+                            0x0A93,           0x0D49,         0x0DA4,           0x0DB2,           0x0AB9,
+    //* 1413 -1417 */ "0100 1011 1010", "1010 0101 1011", "0101 0010 1011", "1010 1001 0101", "1011 0010 1010",
+                            0x04BA,           0x0A5B,           0x052B,           0x0A95,           0x0B2A,
+    //* 1418 -1422 */ "1011 0101 0101", "0101 0101 1100", "0100 1011 1101", "0010 0011 1101", "1001 0001 1101",
+                            0x0B55,           0x055C,           0x04BD,           0x023D,           0x091D,
+    //* 1423 -1427 */ "1010 1001 0101", "1011 0100 1010", "1011 0101 1010", "0101 0110 1101", "0010 1011 0110",
+                            0x0A95,           0x0B4A,           0x0B5A,           0x056D,           0x02B6,
+    //* 1428 -1432 */ "1001 0011 1011", "0100 1001 1011", "0110 0101 0101", "0110 1010 1001", "0111 0101 0100",
+                            0x093B,           0x049B,           0x0655,           0x06A9,           0x0754,
+    //* 1433 -1437 */ "1011 0110 1010", "0101 0110 1100", "1010 1010 1101", "0101 0101 0101", "1011 0010 1001",
+                            0x0B6A,           0x056C,           0x0AAD,           0x0555,           0x0B29,
+    //* 1438 -1442 */ "1011 1001 0010", "1011 1010 1001", "0101 1101 0100", "1010 1101 1010", "0101 0101 1010",
+                            0x0B92,           0x0BA9,           0x05D4,           0x0ADA,           0x055A,
+    //* 1443 -1447 */ "1010 1010 1011", "0101 1001 0101", "0111 0100 1001", "0111 0110 0100", "1011 1010 1010",
+                            0x0AAB,           0x0595,           0x0749,           0x0764,           0x0BAA,
+    //* 1448 -1452 */ "0101 1011 0101", "0010 1011 0110", "1010 0101 0110", "1110 0100 1101", "1011 0010 0101",
+                            0x05B5,           0x02B6,           0x0A56,           0x0E4D,           0x0B25,
+    //* 1453 -1457 */ "1011 0101 0010", "1011 0110 1010", "0101 1010 1101", "0010 1010 1110", "1001 0010 1111",
+                            0x0B52,           0x0B6A,           0x05AD,           0x02AE,           0x092F,
+    //* 1458 -1462 */ "0100 1001 0111", "0110 0100 1011", "0110 1010 0101", "0110 1010 1100", "1010 1101 0110",
+                            0x0497,           0x064B,           0x06A5,           0x06AC,           0x0AD6,
+    //* 1463 -1467 */ "0101 0101 1101", "0100 1001 1101", "1010 0100 1101", "1101 0001 0110", "1101 1001 0101",
+                            0x055D,           0x049D,           0x0A4D,           0x0D16,           0x0D95,
+    //* 1468 -1472 */ "0101 1010 1010", "0101 1011 0101", "0010 1101 1010", "1001 0101 1011", "0100 1010 1101",
+                            0x05AA,           0x05B5,           0x02DA,           0x095B,           0x04AD,
+    //* 1473 -1477 */ "0101 1001 0101", "0110 1100 1010", "0110 1110 0100", "1010 1110 1010", "0100 1111 0101",
+                            0x0595,           0x06CA,           0x06E4,           0x0AEA,           0x04F5,
+    //* 1478 -1482 */ "0010 1011 0110", "1001 0101 0110", "1010 1010 1010", "1011 0101 0100", "1011 1101 0010",
+                            0x02B6,           0x0956,           0x0AAA,           0x0B54,           0x0BD2,
+    //* 1483 -1487 */ "0101 1101 1001", "0010 1110 1010", "1001 0110 1101", "0100 1010 1101", "1010 1001 0101",
+                            0x05D9,           0x02EA,           0x096D,           0x04AD,           0x0A95,
+    //* 1488 -1492 */ "1011 0100 1010", "1011 1010 0101", "0101 1011 0010", "1001 1011 0101", "0100 1101 0110",
+                            0x0B4A,           0x0BA5,           0x05B2,           0x09B5,           0x04D6,
+    //* 1493 -1497 */ "1010 1001 0111", "0101 0100 0111", "0110 1001 0011", "0111 0100 1001", "1011 0101 0101",
+                            0x0A97,           0x0547,           0x0693,           0x0749,           0x0B55,
+    //* 1498 -1508 */ "0101 0110 1010", "1010 0110 1011", "0101 0010 1011", "1010 1000 1011", "1101 0100 0110", "1101 1010 0011", "0101 1100 1010", "1010 1101 0110", "0100 1101 1011", "0010 0110 1011", "1001 0100 1011",
+                            0x056A,           0x0A6B,           0x052B,           0x0A8B,           0x0D46,           0x0DA3,           0x05CA,           0x0AD6,           0x04DB,           0x026B,           0x094B,
+    //* 1509 -1519 */ "1010 1010 0101", "1011 0101 0010", "1011 0110 1001", "0101 0111 0101", "0001 0111 0110", "1000 1011 0111", "0010 0101 1011", "0101 0010 1011", "0101 0110 0101", "0101 1011 0100", "1001 1101 1010",
+                            0x0AA5,           0x0B52,           0x0B69,           0x0575,           0x0176,           0x08B7,           0x025B,           0x052B,           0x0565,           0x05B4,           0x09DA,
+    //* 1520 -1530 */ "0100 1110 1101", "0001 0110 1101", "1000 1011 0110", "1010 1010 0110", "1101 0101 0010", "1101 1010 1001", "0101 1101 0100", "1010 1101 1010", "1001 0101 1011", "0100 1010 1011", "0110 0101 0011",
+                            0x04ED,           0x016D,           0x08B6,           0x0AA6,           0x0D52,           0x0DA9,           0x05D4,           0x0ADA,           0x095B,           0x04AB,           0x0653,
+    //* 1531 -1541 */ "0111 0010 1001", "0111 0110 0010", "1011 1010 1001", "0101 1011 0010", "1010 1011 0101", "0101 0101 0101", "1011 0010 0101", "1101 1001 0010", "1110 1100 1001", "0110 1101 0010", "1010 1110 1001",
+                            0x0729,           0x0762,           0x0BA9,           0x05B2,           0x0AB5,           0x0555,           0x0B25,           0x0D92,           0x0EC9,           0x06D2,           0x0AE9,
+    //* 1542 -1552 */ "0101 0110 1011", "0100 1010 1011", "1010 0101 0101", "1101 0010 1001", "1101 0101 0100", "1101 1010 1010", "1001 1011 0101", "0100 1011 1010", "1010 0011 1011", "0100 1001 1011", "1010 0100 1101",
+                            0x056B,           0x04AB,           0x0A55,           0x0D29,           0x0D54,           0x0DAA,           0x09B5,           0x04BA,           0x0A3B,           0x049B,           0x0A4D,
+    //* 1553 -1563 */ "1010 1010 1010", "1010 1101 0101", "0010 1101 1010", "1001 0101 1101", "0100 0101 1110", "1010 0010 1110", "1100 1001 1010", "1101 0101 0101", "0110 1011 0010", "0110 1011 1001", "0100 1011 1010",
+                            0x0AAA,           0x0AD5,           0x02DA,           0x095D,           0x045E,           0x0A2E,           0x0C9A,           0x0D55,           0x06B2,           0x06B9,           0x04BA,
+    //* 1564 -1574 */ "1010 0101 1101", "0101 0010 1101", "1010 1001 0101", "1011 0101 0010", "1011 1010 1000", "1011 1011 0100", "0101 1011 1001", "0010 1101 1010", "1001 0101 1010", "1011 0100 1010", "1101 1010 0100",
+                            0x0A5D,           0x052D,           0x0A95,           0x0B52,           0x0BA8,           0x0BB4,           0x05B9,           0x02DA,           0x095A,           0x0B4A,           0x0DA4,
+    //* 1575 -1585 */ "1110 1101 0001", "0110 1110 1000", "1011 0110 1010", "0101 0110 1101", "0101 0011 0101", "0110 1001 0101", "1101 0100 1010", "1101 1010 1000", "1101 1101 0100", "0110 1101 1010", "0101 0101 1011",
+                            0x0ED1,           0x06E8,           0x0B6A,           0x056D,           0x0535,           0x0695,           0x0D4A,           0x0DA8,           0x0DD4,           0x06DA,           0x055B,
+    //* 1586 -1596 */ "0010 1001 1101", "0110 0010 1011", "1011 0001 0101", "1011 0100 1010", "1011 1001 0101", "0101 1010 1010", "1010 1010 1110", "1001 0010 1110", "1100 1000 1111", "0101 0010 0111", "0110 1001 0101",
+                            0x029D,           0x062B,           0x0B15,           0x0B4A,           0x0B95,           0x05AA,           0x0AAE,           0x092E,           0x0C8F,           0x0527,           0x0695,
+    //* 1597 -1600 */ "0110 1010 1010", "1010 1101 0110", "0101 0101 1101", "0010 1001 1101", };
+                            0x06AA,           0x0AD6,           0x055D,           0x029D
+};
+
+int32_t getUmalqura_MonthLength(int32_t y, int32_t m) {
+    int32_t mask = (int32_t) (0x01 << (11 - m));    // set mask for bit corresponding to month
+    if((UMALQURA_MONTHLENGTH[y] & mask) == 0 )
+        return 29;
+    else
+        return 30;
+
+}
+
+//-------------------------------------------------------------------------
+// Constructors...
+//-------------------------------------------------------------------------
+
+const char *IslamicCalendar::getType() const {
+    return "islamic";
+}
+
+IslamicCalendar* IslamicCalendar::clone() const {
+    return new IslamicCalendar(*this);
+}
+
+IslamicCalendar::IslamicCalendar(const Locale& aLocale, UErrorCode& success)
+:   Calendar(TimeZone::forLocaleOrDefault(aLocale), aLocale, success)
+{
+    setTimeInMillis(getNow(), success); // Call this again now that the vtable is set up properly.
+}
+
+IslamicCalendar::~IslamicCalendar()
+{
+}
+//-------------------------------------------------------------------------
+// Minimum / Maximum access functions
+//-------------------------------------------------------------------------
+
+// Note: Current IslamicCalendar implementation does not work
+// well with negative years.
+
+// TODO: In some cases the current ICU Islamic calendar implementation shows
+// a month as having 31 days. Since date parsing now uses range checks based
+// on the table below, we need to change the range for last day of month to
+// include 31 as a workaround until the implementation is fixed.
+static const int32_t LIMITS[UCAL_FIELD_COUNT][4] = {
+    // Minimum  Greatest    Least  Maximum
+    //           Minimum  Maximum
+    {        0,        0,        0,        0}, // ERA
+    {        1,        1,  5000000,  5000000}, // YEAR
+    {        0,        0,       11,       11}, // MONTH
+    {        1,        1,       50,       51}, // WEEK_OF_YEAR
+    {/*N/A*/-1,/*N/A*/-1,/*N/A*/-1,/*N/A*/-1}, // WEEK_OF_MONTH
+    {        1,        1,       29,       31}, // DAY_OF_MONTH - 31 to workaround for cal implementation bug, should be 30
+    {        1,        1,      354,      355}, // DAY_OF_YEAR
+    {/*N/A*/-1,/*N/A*/-1,/*N/A*/-1,/*N/A*/-1}, // DAY_OF_WEEK
+    {       -1,       -1,        5,        5}, // DAY_OF_WEEK_IN_MONTH
+    {/*N/A*/-1,/*N/A*/-1,/*N/A*/-1,/*N/A*/-1}, // AM_PM
+    {/*N/A*/-1,/*N/A*/-1,/*N/A*/-1,/*N/A*/-1}, // HOUR
+    {/*N/A*/-1,/*N/A*/-1,/*N/A*/-1,/*N/A*/-1}, // HOUR_OF_DAY
+    {/*N/A*/-1,/*N/A*/-1,/*N/A*/-1,/*N/A*/-1}, // MINUTE
+    {/*N/A*/-1,/*N/A*/-1,/*N/A*/-1,/*N/A*/-1}, // SECOND
+    {/*N/A*/-1,/*N/A*/-1,/*N/A*/-1,/*N/A*/-1}, // MILLISECOND
+    {/*N/A*/-1,/*N/A*/-1,/*N/A*/-1,/*N/A*/-1}, // ZONE_OFFSET
+    {/*N/A*/-1,/*N/A*/-1,/*N/A*/-1,/*N/A*/-1}, // DST_OFFSET
+    {        1,        1,  5000000,  5000000}, // YEAR_WOY
+    {/*N/A*/-1,/*N/A*/-1,/*N/A*/-1,/*N/A*/-1}, // DOW_LOCAL
+    {        1,        1,  5000000,  5000000}, // EXTENDED_YEAR
+    {/*N/A*/-1,/*N/A*/-1,/*N/A*/-1,/*N/A*/-1}, // JULIAN_DAY
+    {/*N/A*/-1,/*N/A*/-1,/*N/A*/-1,/*N/A*/-1}, // MILLISECONDS_IN_DAY
+    {/*N/A*/-1,/*N/A*/-1,/*N/A*/-1,/*N/A*/-1}, // IS_LEAP_MONTH
+    {        0,        0,       11,       11}, // ORDINAL_MONTH
+};
+
+/**
+* @draft ICU 2.4
+*/
+int32_t IslamicCalendar::handleGetLimit(UCalendarDateFields field, ELimitType limitType) const {
+    return LIMITS[field][limitType];
+}
+
+//-------------------------------------------------------------------------
+// Assorted calculation utilities
+//
+
+// we could compress this down more if we need to
+static const int8_t umAlQuraYrStartEstimateFix[] = {
+     0,  0, -1,  0, -1,  0,  0,  0,  0,  0, // 1300..
+    -1,  0,  0,  0,  0,  0,  0,  0, -1,  0, // 1310..
+     1,  0,  1,  1,  0,  0,  0,  0,  1,  0, // 1320..
+     0,  0,  0,  0,  0,  0,  1,  0,  0,  0, // 1330..
+     0,  0,  1,  0,  0, -1, -1,  0,  0,  0, // 1340..
+     1,  0,  0, -1,  0,  0,  0,  1,  1,  0, // 1350..
+     0,  0,  0,  0,  0,  0,  0, -1,  0,  0, // 1360..
+     0,  1,  1,  0,  0, -1,  0,  1,  0,  1, // 1370..
+     1,  0,  0, -1,  0,  1,  0,  0,  0, -1, // 1380..
+     0,  1,  0,  1,  0,  0,  0, -1,  0,  0, // 1390..
+     0,  0, -1, -1,  0, -1,  0,  1,  0,  0, // 1400..
+     0, -1,  0,  0,  0,  1,  0,  0,  0,  0, // 1410..
+     0,  1,  0,  0, -1, -1,  0,  0,  0,  1, // 1420..
+     0,  0, -1, -1,  0, -1,  0,  0, -1, -1, // 1430..
+     0, -1,  0, -1,  0,  0, -1, -1,  0,  0, // 1440..
+     0,  0,  0,  0, -1,  0,  1,  0,  1,  1, // 1450..
+     0,  0, -1,  0,  1,  0,  0,  0,  0,  0, // 1460..
+     1,  0,  1,  0,  0,  0, -1,  0,  1,  0, // 1470..
+     0, -1, -1,  0,  0,  0,  1,  0,  0,  0, // 1480..
+     0,  0,  0,  0,  1,  0,  0,  0,  0,  0, // 1490..
+     1,  0,  0, -1,  0,  0,  0,  1,  1,  0, // 1500..
+     0, -1,  0,  1,  0,  1,  1,  0,  0,  0, // 1510..
+     0,  1,  0,  0,  0, -1,  0,  0,  0,  1, // 1520..
+     0,  0,  0, -1,  0,  0,  0,  0,  0, -1, // 1530..
+     0, -1,  0,  1,  0,  0,  0, -1,  0,  1, // 1540..
+     0,  1,  0,  0,  0,  0,  0,  1,  0,  0, // 1550..
+    -1,  0,  0,  0,  0,  1,  0,  0,  0, -1, // 1560..
+     0,  0,  0,  0, -1, -1,  0, -1,  0,  1, // 1570..
+     0,  0, -1, -1,  0,  0,  1,  1,  0,  0, // 1580..
+    -1,  0,  0,  0,  0,  1,  0,  0,  0,  0, // 1590..
+     1 // 1600
+};
+
+/**
+* Determine whether a year is a leap year in the Islamic civil calendar
+*/
+UBool IslamicCalendar::civilLeapYear(int32_t year)
+{
+    return (14 + 11 * year) % 30 < 11;
+}
+
+/**
+* Return the day # on which the given year starts.  Days are counted
+* from the Hijri epoch, origin 0.
+*/
+int32_t IslamicCalendar::yearStart(int32_t year) const{
+    return trueMonthStart(12*(year-1));
+}
+
+/**
+* Return the day # on which the given month starts.  Days are counted
+* from the Hijri epoch, origin 0.
+*
+* @param year  The hijri year
+* @param month The hijri month, 0-based (assumed to be in range 0..11)
+*/
+int32_t IslamicCalendar::monthStart(int32_t year, int32_t month) const {
+    return trueMonthStart(12*(year-1) + month);
+}
+
+/**
+* Find the day number on which a particular month of the true/lunar
+* Islamic calendar starts.
+*
+* @param month The month in question, origin 0 from the Hijri epoch
+*
+* @return The day number on which the given month starts.
+*/
+int32_t IslamicCalendar::trueMonthStart(int32_t month) const
+{
+    UErrorCode status = U_ZERO_ERROR;
+    int32_t start = CalendarCache::get(&gMonthCache, month, status);
+
+    if (start==0) {
+        // Make a guess at when the month started, using the average length
+        UDate origin = HIJRA_MILLIS 
+            + uprv_floor(month * CalendarAstronomer::SYNODIC_MONTH) * kOneDay;
+
+        // moonAge will fail due to memory allocation error
+        double age = moonAge(origin, status);
+        if (U_FAILURE(status)) {
+            goto trueMonthStartEnd;
+        }
+
+        if (age >= 0) {
+            // The month has already started
+            do {
+                origin -= kOneDay;
+                age = moonAge(origin, status);
+                if (U_FAILURE(status)) {
+                    goto trueMonthStartEnd;
+                }
+            } while (age >= 0);
+        }
+        else {
+            // Preceding month has not ended yet.
+            do {
+                origin += kOneDay;
+                age = moonAge(origin, status);
+                if (U_FAILURE(status)) {
+                    goto trueMonthStartEnd;
+                }
+            } while (age < 0);
+        }
+        start = (int32_t)(ClockMath::floorDivide(
+            (int64_t)((int64_t)origin - HIJRA_MILLIS), (int64_t)kOneDay) + 1);
+        CalendarCache::put(&gMonthCache, month, start, status);
+    }
+trueMonthStartEnd :
+    if(U_FAILURE(status)) {
+        start = 0;
+    }
+    return start;
+}
+
+/**
+* Return the "age" of the moon at the given time; this is the difference
+* in ecliptic latitude between the moon and the sun.  This method simply
+* calls CalendarAstronomer.moonAge, converts to degrees, 
+* and adjusts the result to be in the range [-180, 180].
+*
+* @param time  The time at which the moon's age is desired,
+*              in millis since 1/1/1970.
+*/
+double IslamicCalendar::moonAge(UDate time, UErrorCode &status)
+{
+    double age = 0;
+
+    static UMutex astroLock;      // pod bay door lock
+    umtx_lock(&astroLock);
+    if(gIslamicCalendarAstro == nullptr) {
+        gIslamicCalendarAstro = new CalendarAstronomer();
+        if (gIslamicCalendarAstro == nullptr) {
+            status = U_MEMORY_ALLOCATION_ERROR;
+            return age;
+        }
+        ucln_i18n_registerCleanup(UCLN_I18N_ISLAMIC_CALENDAR, calendar_islamic_cleanup);
+    }
+    gIslamicCalendarAstro->setTime(time);
+    age = gIslamicCalendarAstro->getMoonAge();
+    umtx_unlock(&astroLock);
+
+    // Convert to degrees and normalize...
+    age = age * 180 / CalendarAstronomer::PI;
+    if (age > 180) {
+        age = age - 360;
+    }
+
+    return age;
+}
+
+//----------------------------------------------------------------------
+// Calendar framework
+//----------------------------------------------------------------------
+
+/**
+* Return the length (in days) of the given month.
+*
+* @param year  The hijri year
+* @param year  The hijri month, 0-based
+* @draft ICU 2.4
+*/
+int32_t IslamicCalendar::handleGetMonthLength(int32_t extendedYear, int32_t month) const {
+    month = 12*(extendedYear-1) + month;
+    return trueMonthStart(month+1) - trueMonthStart(month) ;
+}
+
+/**
+* Return the number of days in the given Islamic year
+* @draft ICU 2.4
+*/
+int32_t IslamicCalendar::handleGetYearLength(int32_t extendedYear) const {
+    int32_t month = 12*(extendedYear-1);
+    return (trueMonthStart(month + 12) - trueMonthStart(month));
+}
+
+//-------------------------------------------------------------------------
+// Functions for converting from field values to milliseconds....
+//-------------------------------------------------------------------------
+
+// Return JD of start of given month/year
+// Calendar says:
+// Get the Julian day of the day BEFORE the start of this year.
+// If useMonth is true, get the day before the start of the month.
+// Hence the -1
+/**
+* @draft ICU 2.4
+*/
+int32_t IslamicCalendar::handleComputeMonthStart(int32_t eyear, int32_t month, UBool /* useMonth */) const {
+    // This may be called by Calendar::handleComputeJulianDay with months out of the range
+    // 0..11. Need to handle that here since monthStart requires months in the range 0.11.
+    if (month > 11) {
+        eyear += (month / 12);
+        month %= 12;
+    } else if (month < 0) {
+        month++;
+        eyear += (month / 12) - 1;
+        month = (month % 12) + 11;
+    }
+    return monthStart(eyear, month) + getEpoc() - 1;
+}
+
+//-------------------------------------------------------------------------
+// Functions for converting from milliseconds to field values
+//-------------------------------------------------------------------------
+
+/**
+* @draft ICU 2.4
+*/
+int32_t IslamicCalendar::handleGetExtendedYear() {
+    int32_t year;
+    if (newerField(UCAL_EXTENDED_YEAR, UCAL_YEAR) == UCAL_EXTENDED_YEAR) {
+        year = internalGet(UCAL_EXTENDED_YEAR, 1); // Default to year 1
+    } else {
+        year = internalGet(UCAL_YEAR, 1); // Default to year 1
+    }
+    return year;
+}
+
+/**
+* Override Calendar to compute several fields specific to the Islamic
+* calendar system.  These are:
+*
+* <ul><li>ERA
+* <li>YEAR
+* <li>MONTH
+* <li>DAY_OF_MONTH
+* <li>DAY_OF_YEAR
+* <li>EXTENDED_YEAR</ul>
+* 
+* The DAY_OF_WEEK and DOW_LOCAL fields are already set when this
+* method is called. The getGregorianXxx() methods return Gregorian
+* calendar equivalents for the given Julian day.
+* @draft ICU 2.4
+*/
+void IslamicCalendar::handleComputeFields(int32_t julianDay, UErrorCode &status) {
+    if (U_FAILURE(status)) return;
+    int32_t days = julianDay - getEpoc();
+
+    // Guess at the number of elapsed full months since the epoch
+    int32_t month = (int32_t)uprv_floor((double)days / CalendarAstronomer::SYNODIC_MONTH);
+
+    int32_t startDate = (int32_t)uprv_floor(month * CalendarAstronomer::SYNODIC_MONTH);
+
+    double age = moonAge(internalGetTime(), status);
+    if (U_FAILURE(status)) {
+        status = U_MEMORY_ALLOCATION_ERROR;
+        return;
+    }
+    if ( days - startDate >= 25 && age > 0) {
+        // If we're near the end of the month, assume next month and search backwards
+        month++;
+    }
+
+    // Find out the last time that the new moon was actually visible at this longitude
+    // This returns midnight the night that the moon was visible at sunset.
+    while ((startDate = trueMonthStart(month)) > days) {
+        // If it was after the date in question, back up a month and try again
+        month--;
+    }
+
+    int32_t year = month >=  0 ? ((month / 12) + 1) : ((month + 1 ) / 12);
+    month = ((month % 12) + 12 ) % 12;
+    int32_t dayOfMonth = (days - monthStart(year, month)) + 1;
+
+    // Now figure out the day of the year.
+    int32_t dayOfYear = (days - monthStart(year, 0)) + 1;
+
+    internalSet(UCAL_ERA, 0);
+    internalSet(UCAL_YEAR, year);
+    internalSet(UCAL_EXTENDED_YEAR, year);
+    internalSet(UCAL_MONTH, month);
+    internalSet(UCAL_ORDINAL_MONTH, month);
+    internalSet(UCAL_DAY_OF_MONTH, dayOfMonth);
+    internalSet(UCAL_DAY_OF_YEAR, dayOfYear);
+}
+
+int32_t IslamicCalendar::getEpoc() const {
+    return CIVIL_EPOC;
+}
+
+static int32_t gregoYearFromIslamicStart(int32_t year) {
+    // ad hoc conversion, improve under #10752
+    // rough est for now, ok for grego 1846-2138,
+    // otherwise occasionally wrong (for 3% of years)
+    int cycle, offset, shift = 0;
+    if (year >= 1397) {
+        cycle = (year - 1397) / 67;
+        offset = (year - 1397) % 67;
+        shift = 2*cycle + ((offset >= 33)? 1: 0);
+    } else {
+        cycle = (year - 1396) / 67 - 1;
+        offset = -(year - 1396) % 67;
+        shift = 2*cycle + ((offset <= 33)? 1: 0);
+    }
+    return year + 579 - shift;
+}
+
+int32_t IslamicCalendar::getRelatedYear(UErrorCode &status) const
+{
+    int32_t year = get(UCAL_EXTENDED_YEAR, status);
+    if (U_FAILURE(status)) {
+        return 0;
+    }
+    return gregoYearFromIslamicStart(year);
+}
+
+static int32_t firstIslamicStartYearFromGrego(int32_t year) {
+    // ad hoc conversion, improve under #10752
+    // rough est for now, ok for grego 1846-2138,
+    // otherwise occasionally wrong (for 3% of years)
+    int cycle, offset, shift = 0;
+    if (year >= 1977) {
+        cycle = (year - 1977) / 65;
+        offset = (year - 1977) % 65;
+        shift = 2*cycle + ((offset >= 32)? 1: 0);
+    } else {
+        cycle = (year - 1976) / 65 - 1;
+        offset = -(year - 1976) % 65;
+        shift = 2*cycle + ((offset <= 32)? 1: 0);
+    }
+    return year - 579 + shift;
+}
+
+void IslamicCalendar::setRelatedYear(int32_t year)
+{
+    set(UCAL_EXTENDED_YEAR, firstIslamicStartYearFromGrego(year));
+}
+
+/**
+ * The system maintains a static default century start date and Year.  They are
+ * initialized the first time they are used.  Once the system default century date 
+ * and year are set, they do not change.
+ */
+static UDate           gSystemDefaultCenturyStart       = DBL_MIN;
+static int32_t         gSystemDefaultCenturyStartYear   = -1;
+static icu::UInitOnce  gSystemDefaultCenturyInit        {};
+
+
+UBool IslamicCalendar::haveDefaultCentury() const
+{
+    return true;
+}
+
+UDate IslamicCalendar::defaultCenturyStart() const
+{
+    // lazy-evaluate systemDefaultCenturyStart
+    umtx_initOnce(gSystemDefaultCenturyInit, &initializeSystemDefaultCentury);
+    return gSystemDefaultCenturyStart;
+}
+
+int32_t IslamicCalendar::defaultCenturyStartYear() const
+{
+    // lazy-evaluate systemDefaultCenturyStartYear
+    umtx_initOnce(gSystemDefaultCenturyInit, &initializeSystemDefaultCentury);
+    return gSystemDefaultCenturyStartYear;
+}
+
+bool
+IslamicCalendar::inTemporalLeapYear(UErrorCode &status) const
+{
+    int32_t days = getActualMaximum(UCAL_DAY_OF_YEAR, status);
+    if (U_FAILURE(status)) return false;
+    return days == 355;
+}
+
+
+U_CFUNC void U_CALLCONV
+IslamicCalendar::initializeSystemDefaultCentury()
+{
+    // initialize systemDefaultCentury and systemDefaultCenturyYear based
+    // on the current time.  They'll be set to 80 years before
+    // the current time.
+    UErrorCode status = U_ZERO_ERROR;
+    IslamicCalendar calendar(Locale("@calendar=islamic-civil"),status);
+    if (U_SUCCESS(status)) {
+        calendar.setTime(Calendar::getNow(), status);
+        calendar.add(UCAL_YEAR, -80, status);
+
+        gSystemDefaultCenturyStart = calendar.getTime(status);
+        gSystemDefaultCenturyStartYear = calendar.get(UCAL_YEAR, status);
+    }
+    // We have no recourse upon failure unless we want to propagate the failure
+    // out.
+}
+
+/*****************************************************************************
+ * IslamicCivilCalendar
+ *****************************************************************************/
+IslamicCivilCalendar::IslamicCivilCalendar(const Locale& aLocale, UErrorCode& success)
+    : IslamicCalendar(aLocale, success)
+{
+}
+
+IslamicCivilCalendar::~IslamicCivilCalendar()
+{
+}
+
+const char *IslamicCivilCalendar::getType() const {
+    return "islamic-civil";
+}
+
+IslamicCivilCalendar* IslamicCivilCalendar::clone() const {
+    return new IslamicCivilCalendar(*this);
+}
+
+/**
+* Return the day # on which the given year starts.  Days are counted
+* from the Hijri epoch, origin 0.
+*/
+int32_t IslamicCivilCalendar::yearStart(int32_t year) const{
+    return static_cast<int32_t>(
+        (year-1)*354 + ClockMath::floorDivide((3+11*static_cast<int64_t>(year)),
+                                                 static_cast<int64_t>(30)));
+}
+
+/**
+* Return the day # on which the given month starts.  Days are counted
+* from the Hijri epoch, origin 0.
+*
+* @param year  The hijri year
+* @param month The hijri month, 0-based (assumed to be in range 0..11)
+*/
+int32_t IslamicCivilCalendar::monthStart(int32_t year, int32_t month) const {
+    // This does not handle months out of the range 0..11
+    return static_cast<int32_t>(
+        uprv_ceil(29.5*month) + (year-1)*354 +
+        static_cast<int32_t>(ClockMath::floorDivide(
+             3+11*static_cast<int64_t>(year),
+             static_cast<int64_t>(30))));
+}
+
+/**
+* Return the length (in days) of the given month.
+*
+* @param year  The hijri year
+* @param year  The hijri month, 0-based
+* @draft ICU 2.4
+*/
+int32_t IslamicCivilCalendar::handleGetMonthLength(int32_t extendedYear, int32_t month) const {
+    int32_t length = 29 + (month+1) % 2;
+    if (month == DHU_AL_HIJJAH && civilLeapYear(extendedYear)) {
+        length++;
+    }
+    return length;
+}
+
+/**
+* Return the number of days in the given Islamic year
+* @draft ICU 2.4
+*/
+int32_t IslamicCivilCalendar::handleGetYearLength(int32_t extendedYear) const {
+    return 354 + (civilLeapYear(extendedYear) ? 1 : 0);
+}
+
+/**
+* Override Calendar to compute several fields specific to the Islamic
+* calendar system.  These are:
+*
+* <ul><li>ERA
+* <li>YEAR
+* <li>MONTH
+* <li>DAY_OF_MONTH
+* <li>DAY_OF_YEAR
+* <li>EXTENDED_YEAR</ul>
+* 
+* The DAY_OF_WEEK and DOW_LOCAL fields are already set when this
+* method is called. The getGregorianXxx() methods return Gregorian
+* calendar equivalents for the given Julian day.
+* @draft ICU 2.4
+*/
+void IslamicCivilCalendar::handleComputeFields(int32_t julianDay, UErrorCode &status) {
+    if (U_FAILURE(status)) return;
+    int32_t days = julianDay - getEpoc();
+
+    // Use the civil calendar approximation, which is just arithmetic
+    int32_t year  = static_cast<int32_t>(
+        ClockMath::floorDivide(30 * static_cast<int64_t>(days) + 10646,
+                               static_cast<int64_t>(10631)));
+    int32_t month = static_cast<int32_t>(
+        uprv_ceil((days - 29 - yearStart(year)) / 29.5 ));
+    month = month<11?month:11;
+
+    int32_t dayOfMonth = (days - monthStart(year, month)) + 1;
+
+    // Now figure out the day of the year.
+    int32_t dayOfYear = (days - monthStart(year, 0)) + 1;
+
+    internalSet(UCAL_ERA, 0);
+    internalSet(UCAL_YEAR, year);
+    internalSet(UCAL_EXTENDED_YEAR, year);
+    internalSet(UCAL_MONTH, month);
+    internalSet(UCAL_ORDINAL_MONTH, month);
+    internalSet(UCAL_DAY_OF_MONTH, dayOfMonth);
+    internalSet(UCAL_DAY_OF_YEAR, dayOfYear);
+}
+/*****************************************************************************
+ * IslamicTBLACalendar
+ *****************************************************************************/
+IslamicTBLACalendar::IslamicTBLACalendar(const Locale& aLocale, UErrorCode& success)
+    : IslamicCivilCalendar(aLocale, success)
+{
+}
+
+IslamicTBLACalendar::~IslamicTBLACalendar()
+{
+}
+
+const char *IslamicTBLACalendar::getType() const {
+    return "islamic-tbla";
+}
+
+IslamicTBLACalendar* IslamicTBLACalendar::clone() const {
+    return new IslamicTBLACalendar(*this);
+}
+
+int32_t IslamicTBLACalendar::getEpoc() const {
+    return ASTRONOMICAL_EPOC;
+}
+
+/*****************************************************************************
+ * IslamicUmalquraCalendar
+ *****************************************************************************/
+IslamicUmalquraCalendar::IslamicUmalquraCalendar(const Locale& aLocale, UErrorCode& success)
+    : IslamicCalendar(aLocale, success)
+{
+}
+
+IslamicUmalquraCalendar::~IslamicUmalquraCalendar()
+{
+}
+
+const char *IslamicUmalquraCalendar::getType() const {
+    return "islamic-umalqura";
+}
+
+IslamicUmalquraCalendar* IslamicUmalquraCalendar::clone() const {
+    return new IslamicUmalquraCalendar(*this);
+}
+
+/**
+* Return the day # on which the given year starts.  Days are counted
+* from the Hijri epoch, origin 0.
+*/
+int32_t IslamicUmalquraCalendar::yearStart(int32_t year) const {
+    if (year < UMALQURA_YEAR_START || year > UMALQURA_YEAR_END) {
+        return static_cast<int32_t>(
+            (year-1)*354 + ClockMath::floorDivide((3+11*static_cast<int64_t>(year)),
+                                                  static_cast<int64_t>(30)));
+    }
+    year -= UMALQURA_YEAR_START;
+    // rounded least-squares fit of the dates previously calculated from UMALQURA_MONTHLENGTH iteration
+    int32_t yrStartLinearEstimate = static_cast<int32_t>(
+        (354.36720 * (double)year) + 460322.05 + 0.5);
+    // need a slight correction to some
+    return yrStartLinearEstimate + umAlQuraYrStartEstimateFix[year];
+}
+
+/**
+* Return the day # on which the given month starts.  Days are counted
+* from the Hijri epoch, origin 0.
+*
+* @param year  The hijri year
+* @param month The hijri month, 0-based (assumed to be in range 0..11)
+*/
+int32_t IslamicUmalquraCalendar::monthStart(int32_t year, int32_t month) const {
+    int32_t ms = yearStart(year);
+    for(int i=0; i< month; i++){
+        ms+= handleGetMonthLength(year, i);
+    }
+    return ms;
+}
+
+/**
+* Return the length (in days) of the given month.
+*
+* @param year  The hijri year
+* @param year  The hijri month, 0-based
+*/
+int32_t IslamicUmalquraCalendar::handleGetMonthLength(int32_t extendedYear, int32_t month) const {
+    int32_t length = 0;
+    if (extendedYear<UMALQURA_YEAR_START || extendedYear>UMALQURA_YEAR_END) {
+        length = 29 + (month+1) % 2;
+        if (month == DHU_AL_HIJJAH && civilLeapYear(extendedYear)) {
+            length++;
+        }
+        return length;
+    }
+    return getUmalqura_MonthLength(extendedYear - UMALQURA_YEAR_START, month);
+}
+
+/**
+* Return the number of days in the given Islamic year
+* @draft ICU 2.4
+*/
+int32_t IslamicUmalquraCalendar::handleGetYearLength(int32_t extendedYear) const {
+    if (extendedYear<UMALQURA_YEAR_START || extendedYear>UMALQURA_YEAR_END) {
+        return 354 + (civilLeapYear(extendedYear) ? 1 : 0);
+    }
+    int len = 0;
+    for(int i=0; i<12; i++) {
+        len += handleGetMonthLength(extendedYear, i);
+    }
+    return len;
+}
+
+/**
+* Override Calendar to compute several fields specific to the Islamic
+* calendar system.  These are:
+*
+* <ul><li>ERA
+* <li>YEAR
+* <li>MONTH
+* <li>DAY_OF_MONTH
+* <li>DAY_OF_YEAR
+* <li>EXTENDED_YEAR</ul>
+* 
+* The DAY_OF_WEEK and DOW_LOCAL fields are already set when this
+* method is called. The getGregorianXxx() methods return Gregorian
+* calendar equivalents for the given Julian day.
+* @draft ICU 2.4
+*/
+void IslamicUmalquraCalendar::handleComputeFields(int32_t julianDay, UErrorCode &status) {
+    if (U_FAILURE(status)) return;
+    int32_t year, month, dayOfMonth, dayOfYear;
+    int32_t days = julianDay - getEpoc();
+
+    int32_t umalquraStartdays = yearStart(UMALQURA_YEAR_START) ;
+    if (days < umalquraStartdays) {
+        //Use Civil calculation
+        year  = (int32_t)ClockMath::floorDivide(
+            (30 * (int64_t)days + 10646) , (int64_t)10631.0 );
+        month = (int32_t)uprv_ceil((days - 29 - yearStart(year)) / 29.5 );
+        month = month < 11 ? month : 11;
+    } else {
+        int y =UMALQURA_YEAR_START-1, m =0;
+        long d = 1;
+        while (d > 0) {
+            y++;
+            d = days - yearStart(y) +1;
+            if (d == handleGetYearLength(y)) {
+                m=11;
+                break;
+            }
+            if (d < handleGetYearLength(y)){
+                int monthLen = handleGetMonthLength(y, m);
+                m=0;
+                while(d > monthLen){
+                    d -= monthLen;
+                    m++;
+                    monthLen = handleGetMonthLength(y, m);
+                }
+                break;
+            }
+        }
+        year = y;
+        month = m;
+    }
+
+    dayOfMonth = (days - monthStart(year, month)) + 1;
+
+    // Now figure out the day of the year.
+    dayOfYear = (days - monthStart(year, 0)) + 1;
+
+    internalSet(UCAL_ERA, 0);
+    internalSet(UCAL_YEAR, year);
+    internalSet(UCAL_EXTENDED_YEAR, year);
+    internalSet(UCAL_MONTH, month);
+    internalSet(UCAL_ORDINAL_MONTH, month);
+    internalSet(UCAL_DAY_OF_MONTH, dayOfMonth);
+    internalSet(UCAL_DAY_OF_YEAR, dayOfYear);
+}
+/*****************************************************************************
+ * IslamicRGSACalendar
+ *****************************************************************************/
+IslamicRGSACalendar::IslamicRGSACalendar(const Locale& aLocale, UErrorCode& success)
+    : IslamicCalendar(aLocale, success)
+{
+}
+
+IslamicRGSACalendar::~IslamicRGSACalendar()
+{
+}
+
+const char *IslamicRGSACalendar::getType() const {
+    return "islamic-rgsa";
+}
+
+IslamicRGSACalendar* IslamicRGSACalendar::clone() const {
+    return new IslamicRGSACalendar(*this);
+}
+
+UOBJECT_DEFINE_RTTI_IMPLEMENTATION(IslamicCalendar)
+UOBJECT_DEFINE_RTTI_IMPLEMENTATION(IslamicCivilCalendar)
+UOBJECT_DEFINE_RTTI_IMPLEMENTATION(IslamicUmalquraCalendar)
+UOBJECT_DEFINE_RTTI_IMPLEMENTATION(IslamicTBLACalendar)
+UOBJECT_DEFINE_RTTI_IMPLEMENTATION(IslamicRGSACalendar)
+
+U_NAMESPACE_END
+
+#endif
+