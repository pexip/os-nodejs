<<<<<<< HEAD
// © 2018 and later: Unicode, Inc. and others.
// License & terms of use: http://www.unicode.org/copyright.html

#include "unicode/utypes.h"

#if !UCONFIG_NO_FORMATTING

// Allow implicit conversion from char16_t* to UnicodeString for this file:
// Helpful in toString methods and elsewhere.
#define UNISTR_FROM_STRING_EXPLICIT

#include "number_mapper.h"
#include "number_patternstring.h"
#include "unicode/errorcode.h"
#include "number_utils.h"

using namespace icu;
using namespace icu::number;
using namespace icu::number::impl;


UnlocalizedNumberFormatter NumberPropertyMapper::create(const DecimalFormatProperties& properties,
                                                        const DecimalFormatSymbols& symbols,
                                                        DecimalFormatWarehouse& warehouse,
                                                        UErrorCode& status) {
    return NumberFormatter::with().macros(oldToNew(properties, symbols, warehouse, nullptr, status));
}

UnlocalizedNumberFormatter NumberPropertyMapper::create(const DecimalFormatProperties& properties,
                                                        const DecimalFormatSymbols& symbols,
                                                        DecimalFormatWarehouse& warehouse,
                                                        DecimalFormatProperties& exportedProperties,
                                                        UErrorCode& status) {
    return NumberFormatter::with().macros(
            oldToNew(
                    properties, symbols, warehouse, &exportedProperties, status));
}

MacroProps NumberPropertyMapper::oldToNew(const DecimalFormatProperties& properties,
                                          const DecimalFormatSymbols& symbols,
                                          DecimalFormatWarehouse& warehouse,
                                          DecimalFormatProperties* exportedProperties,
                                          UErrorCode& status) {
    MacroProps macros;
    Locale locale = symbols.getLocale();

    /////////////
    // SYMBOLS //
    /////////////

    macros.symbols.setTo(symbols);

    //////////////////
    // PLURAL RULES //
    //////////////////

    if (!properties.currencyPluralInfo.fPtr.isNull()) {
        macros.rules = properties.currencyPluralInfo.fPtr->getPluralRules();
    }

    /////////////
    // AFFIXES //
    /////////////

    warehouse.affixProvider.setTo(properties, status);
    macros.affixProvider = &warehouse.affixProvider.get();

    ///////////
    // UNITS //
    ///////////

    bool useCurrency = (
            !properties.currency.isNull() ||
            !properties.currencyPluralInfo.fPtr.isNull() ||
            !properties.currencyUsage.isNull() ||
            warehouse.affixProvider.get().hasCurrencySign());
    CurrencyUnit currency = resolveCurrency(properties, locale, status);
    UCurrencyUsage currencyUsage = properties.currencyUsage.getOrDefault(UCURR_USAGE_STANDARD);
    if (useCurrency) {
        // NOTE: Slicing is OK.
        macros.unit = currency; // NOLINT
    }

    ///////////////////////
    // ROUNDING STRATEGY //
    ///////////////////////

    int32_t maxInt = properties.maximumIntegerDigits;
    int32_t minInt = properties.minimumIntegerDigits;
    int32_t maxFrac = properties.maximumFractionDigits;
    int32_t minFrac = properties.minimumFractionDigits;
    int32_t minSig = properties.minimumSignificantDigits;
    int32_t maxSig = properties.maximumSignificantDigits;
    double roundingIncrement = properties.roundingIncrement;
    // Not assigning directly to macros.roundingMode here: we change
    // roundingMode if and when we also change macros.precision.
    RoundingMode roundingMode = properties.roundingMode.getOrDefault(UNUM_ROUND_HALFEVEN);
    bool explicitMinMaxFrac = minFrac != -1 || maxFrac != -1;
    bool explicitMinMaxSig = minSig != -1 || maxSig != -1;
    // Resolve min/max frac for currencies, required for the validation logic and for when minFrac or
    // maxFrac was
    // set (but not both) on a currency instance.
    // NOTE: Increments are handled in "Precision.constructCurrency()".
    if (useCurrency && (minFrac == -1 || maxFrac == -1)) {
        int32_t digits = ucurr_getDefaultFractionDigitsForUsage(
                currency.getISOCurrency(), currencyUsage, &status);
        if (minFrac == -1 && maxFrac == -1) {
            minFrac = digits;
            maxFrac = digits;
        } else if (minFrac == -1) {
            minFrac = std::min(maxFrac, digits);
        } else /* if (maxFrac == -1) */ {
            maxFrac = std::max(minFrac, digits);
        }
    }
    // Validate min/max int/frac.
    // For backwards compatibility, minimum overrides maximum if the two conflict.
    if (minInt == 0 && maxFrac != 0) {
        minFrac = (minFrac < 0 || (minFrac == 0 && maxInt == 0)) ? 1 : minFrac;
        maxFrac = maxFrac < 0 ? -1 : maxFrac < minFrac ? minFrac : maxFrac;
        minInt = 0;
        maxInt = maxInt < 0 ? -1 : maxInt > kMaxIntFracSig ? -1 : maxInt;
    } else {
        // Force a digit before the decimal point.
        minFrac = minFrac < 0 ? 0 : minFrac;
        maxFrac = maxFrac < 0 ? -1 : maxFrac < minFrac ? minFrac : maxFrac;
        minInt = minInt <= 0 ? 1 : minInt > kMaxIntFracSig ? 1 : minInt;
        maxInt = maxInt < 0 ? -1 : maxInt < minInt ? minInt : maxInt > kMaxIntFracSig ? -1 : maxInt;
    }
    Precision precision;
    if (!properties.currencyUsage.isNull()) {
        precision = Precision::constructCurrency(currencyUsage).withCurrency(currency);
    } else if (roundingIncrement != 0.0) {
        if (PatternStringUtils::ignoreRoundingIncrement(roundingIncrement, maxFrac)) {
            precision = Precision::constructFraction(minFrac, maxFrac);
        } else {
            precision = Precision::constructIncrement(roundingIncrement, minFrac);
        }
    } else if (explicitMinMaxSig) {
        minSig = minSig < 1 ? 1 : minSig > kMaxIntFracSig ? kMaxIntFracSig : minSig;
        maxSig = maxSig < 0 ? kMaxIntFracSig : maxSig < minSig ? minSig : maxSig > kMaxIntFracSig
                                                                          ? kMaxIntFracSig : maxSig;
        precision = Precision::constructSignificant(minSig, maxSig);
    } else if (explicitMinMaxFrac) {
        precision = Precision::constructFraction(minFrac, maxFrac);
    } else if (useCurrency) {
        precision = Precision::constructCurrency(currencyUsage);
    }
    if (!precision.isBogus()) {
        macros.roundingMode = roundingMode;
        macros.precision = precision;
    }

    ///////////////////
    // INTEGER WIDTH //
    ///////////////////

    macros.integerWidth = IntegerWidth(
            static_cast<digits_t>(minInt),
            static_cast<digits_t>(maxInt),
            properties.formatFailIfMoreThanMaxDigits);

    ///////////////////////
    // GROUPING STRATEGY //
    ///////////////////////

    macros.grouper = Grouper::forProperties(properties);

    /////////////
    // PADDING //
    /////////////

    if (properties.formatWidth > 0) {
        macros.padder = Padder::forProperties(properties);
    }

    ///////////////////////////////
    // DECIMAL MARK ALWAYS SHOWN //
    ///////////////////////////////

    macros.decimal = properties.decimalSeparatorAlwaysShown ? UNUM_DECIMAL_SEPARATOR_ALWAYS
                                                            : UNUM_DECIMAL_SEPARATOR_AUTO;

    ///////////////////////
    // SIGN ALWAYS SHOWN //
    ///////////////////////

    macros.sign = properties.signAlwaysShown ? UNUM_SIGN_ALWAYS : UNUM_SIGN_AUTO;

    /////////////////////////
    // SCIENTIFIC NOTATION //
    /////////////////////////

    if (properties.minimumExponentDigits != -1) {
        // Scientific notation is required.
        // This whole section feels like a hack, but it is needed for regression tests.
        // The mapping from property bag to scientific notation is nontrivial due to LDML rules.
        if (maxInt > 8) {
            // But #13110: The maximum of 8 digits has unknown origins and is not in the spec.
            // If maxInt is greater than 8, it is set to minInt, even if minInt is greater than 8.
            maxInt = minInt;
            macros.integerWidth = IntegerWidth::zeroFillTo(minInt).truncateAt(maxInt);
        } else if (maxInt > minInt && minInt > 1) {
            // Bug #13289: if maxInt > minInt > 1, then minInt should be 1.
            minInt = 1;
            macros.integerWidth = IntegerWidth::zeroFillTo(minInt).truncateAt(maxInt);
        }
        int engineering = maxInt < 0 ? -1 : maxInt;
        macros.notation = ScientificNotation(
                // Engineering interval:
                static_cast<int8_t>(engineering),
                // Enforce minimum integer digits (for patterns like "000.00E0"):
                (engineering == minInt),
                // Minimum exponent digits:
                static_cast<digits_t>(properties.minimumExponentDigits),
                // Exponent sign always shown:
                properties.exponentSignAlwaysShown ? UNUM_SIGN_ALWAYS : UNUM_SIGN_AUTO);
        // Scientific notation also involves overriding the rounding mode.
        // TODO: Overriding here is a bit of a hack. Should this logic go earlier?
        if (macros.precision.fType == Precision::PrecisionType::RND_FRACTION) {
            // For the purposes of rounding, get the original min/max int/frac, since the local
            // variables have been manipulated for display purposes.
            int maxInt_ = properties.maximumIntegerDigits;
            int minInt_ = properties.minimumIntegerDigits;
            int minFrac_ = properties.minimumFractionDigits;
            int maxFrac_ = properties.maximumFractionDigits;
            if (minInt_ == 0 && maxFrac_ == 0) {
                // Patterns like "#E0" and "##E0", which mean no rounding!
                macros.precision = Precision::unlimited();
            } else if (minInt_ == 0 && minFrac_ == 0) {
                // Patterns like "#.##E0" (no zeros in the mantissa), which mean round to maxFrac+1
                macros.precision = Precision::constructSignificant(1, maxFrac_ + 1);
            } else {
                int maxSig_ = minInt_ + maxFrac_;
                // Bug #20058: if maxInt_ > minInt_ > 1, then minInt_ should be 1.
                if (maxInt_ > minInt_ && minInt_ > 1) {
                    minInt_ = 1;
                }
                int minSig_ = minInt_ + minFrac_;
                // To avoid regression, maxSig is not reset when minInt_ set to 1.
                // TODO: Reset maxSig_ = 1 + minFrac_ to follow the spec.
                macros.precision = Precision::constructSignificant(minSig_, maxSig_);
            }
            macros.roundingMode = roundingMode;
        }
    }

    //////////////////////
    // COMPACT NOTATION //
    //////////////////////

    if (!properties.compactStyle.isNull()) {
        if (properties.compactStyle.getNoError() == UNumberCompactStyle::UNUM_LONG) {
            macros.notation = Notation::compactLong();
        } else {
            macros.notation = Notation::compactShort();
        }
        // Do not forward the affix provider.
        macros.affixProvider = nullptr;
    }

    /////////////////
    // MULTIPLIERS //
    /////////////////

    macros.scale = scaleFromProperties(properties);

    //////////////////////
    // PROPERTY EXPORTS //
    //////////////////////

    if (exportedProperties != nullptr) {

        exportedProperties->currency = currency;
        exportedProperties->roundingMode = roundingMode;
        exportedProperties->minimumIntegerDigits = minInt;
        exportedProperties->maximumIntegerDigits = maxInt == -1 ? INT32_MAX : maxInt;

        Precision rounding_;
        if (precision.fType == Precision::PrecisionType::RND_CURRENCY) {
            rounding_ = precision.withCurrency(currency, status);
        } else {
            rounding_ = precision;
        }
        int minFrac_ = minFrac;
        int maxFrac_ = maxFrac;
        int minSig_ = minSig;
        int maxSig_ = maxSig;
        double increment_ = 0.0;
        if (rounding_.fType == Precision::PrecisionType::RND_FRACTION) {
            minFrac_ = rounding_.fUnion.fracSig.fMinFrac;
            maxFrac_ = rounding_.fUnion.fracSig.fMaxFrac;
        } else if (rounding_.fType == Precision::PrecisionType::RND_INCREMENT
                || rounding_.fType == Precision::PrecisionType::RND_INCREMENT_ONE
                || rounding_.fType == Precision::PrecisionType::RND_INCREMENT_FIVE) {
            increment_ = rounding_.fUnion.increment.fIncrement;
            minFrac_ = rounding_.fUnion.increment.fMinFrac;
            maxFrac_ = rounding_.fUnion.increment.fMinFrac;
        } else if (rounding_.fType == Precision::PrecisionType::RND_SIGNIFICANT) {
            minSig_ = rounding_.fUnion.fracSig.fMinSig;
            maxSig_ = rounding_.fUnion.fracSig.fMaxSig;
        }

        exportedProperties->minimumFractionDigits = minFrac_;
        exportedProperties->maximumFractionDigits = maxFrac_;
        exportedProperties->minimumSignificantDigits = minSig_;
        exportedProperties->maximumSignificantDigits = maxSig_;
        exportedProperties->roundingIncrement = increment_;
    }

    return macros;
}


void PropertiesAffixPatternProvider::setTo(const DecimalFormatProperties& properties, UErrorCode& status) {
    fBogus = false;

    // There are two ways to set affixes in DecimalFormat: via the pattern string (applyPattern), and via the
    // explicit setters (setPositivePrefix and friends).  The way to resolve the settings is as follows:
    //
    // 1) If the explicit setting is present for the field, use it.
    // 2) Otherwise, follows UTS 35 rules based on the pattern string.
    //
    // Importantly, the explicit setters affect only the one field they override.  If you set the positive
    // prefix, that should not affect the negative prefix.

    // Convenience: Extract the properties into local variables.
    // Variables are named with three chars: [p/n][p/s][o/p]
    // [p/n] => p for positive, n for negative
    // [p/s] => p for prefix, s for suffix
    // [o/p] => o for escaped custom override string, p for pattern string
    UnicodeString ppo = AffixUtils::escape(properties.positivePrefix);
    UnicodeString pso = AffixUtils::escape(properties.positiveSuffix);
    UnicodeString npo = AffixUtils::escape(properties.negativePrefix);
    UnicodeString nso = AffixUtils::escape(properties.negativeSuffix);
    const UnicodeString& ppp = properties.positivePrefixPattern;
    const UnicodeString& psp = properties.positiveSuffixPattern;
    const UnicodeString& npp = properties.negativePrefixPattern;
    const UnicodeString& nsp = properties.negativeSuffixPattern;

    if (!properties.positivePrefix.isBogus()) {
        posPrefix = ppo;
    } else if (!ppp.isBogus()) {
        posPrefix = ppp;
    } else {
        // UTS 35: Default positive prefix is empty string.
        posPrefix = u"";
    }

    if (!properties.positiveSuffix.isBogus()) {
        posSuffix = pso;
    } else if (!psp.isBogus()) {
        posSuffix = psp;
    } else {
        // UTS 35: Default positive suffix is empty string.
        posSuffix = u"";
    }

    if (!properties.negativePrefix.isBogus()) {
        negPrefix = npo;
    } else if (!npp.isBogus()) {
        negPrefix = npp;
    } else {
        // UTS 35: Default negative prefix is "-" with positive prefix.
        // Important: We prepend the "-" to the pattern, not the override!
        negPrefix = ppp.isBogus() ? u"-" : u"-" + ppp;
    }

    if (!properties.negativeSuffix.isBogus()) {
        negSuffix = nso;
    } else if (!nsp.isBogus()) {
        negSuffix = nsp;
    } else {
        // UTS 35: Default negative prefix is the positive prefix.
        negSuffix = psp.isBogus() ? u"" : psp;
    }

    // For declaring if this is a currency pattern, we need to look at the
    // original pattern, not at any user-specified overrides.
    isCurrencyPattern = (
        AffixUtils::hasCurrencySymbols(ppp, status) ||
        AffixUtils::hasCurrencySymbols(psp, status) ||
        AffixUtils::hasCurrencySymbols(npp, status) ||
        AffixUtils::hasCurrencySymbols(nsp, status));
}

char16_t PropertiesAffixPatternProvider::charAt(int flags, int i) const {
    return getStringInternal(flags).charAt(i);
}

int PropertiesAffixPatternProvider::length(int flags) const {
    return getStringInternal(flags).length();
}

UnicodeString PropertiesAffixPatternProvider::getString(int32_t flags) const {
    return getStringInternal(flags);
}

const UnicodeString& PropertiesAffixPatternProvider::getStringInternal(int32_t flags) const {
    bool prefix = (flags & AFFIX_PREFIX) != 0;
    bool negative = (flags & AFFIX_NEGATIVE_SUBPATTERN) != 0;
    if (prefix && negative) {
        return negPrefix;
    } else if (prefix) {
        return posPrefix;
    } else if (negative) {
        return negSuffix;
    } else {
        return posSuffix;
    }
}

bool PropertiesAffixPatternProvider::positiveHasPlusSign() const {
    // TODO: Change the internal APIs to propagate out the error?
    ErrorCode localStatus;
    return AffixUtils::containsType(posPrefix, TYPE_PLUS_SIGN, localStatus) ||
           AffixUtils::containsType(posSuffix, TYPE_PLUS_SIGN, localStatus);
}

bool PropertiesAffixPatternProvider::hasNegativeSubpattern() const {
    return (
        (negSuffix != posSuffix) ||
        negPrefix.tempSubString(1) != posPrefix ||
        negPrefix.charAt(0) != u'-'
    );
}

bool PropertiesAffixPatternProvider::negativeHasMinusSign() const {
    ErrorCode localStatus;
    return AffixUtils::containsType(negPrefix, TYPE_MINUS_SIGN, localStatus) ||
           AffixUtils::containsType(negSuffix, TYPE_MINUS_SIGN, localStatus);
}

bool PropertiesAffixPatternProvider::hasCurrencySign() const {
    return isCurrencyPattern;
}

bool PropertiesAffixPatternProvider::containsSymbolType(AffixPatternType type, UErrorCode& status) const {
    return AffixUtils::containsType(posPrefix, type, status) ||
           AffixUtils::containsType(posSuffix, type, status) ||
           AffixUtils::containsType(negPrefix, type, status) ||
           AffixUtils::containsType(negSuffix, type, status);
}

bool PropertiesAffixPatternProvider::hasBody() const {
    return true;
}


void CurrencyPluralInfoAffixProvider::setTo(const CurrencyPluralInfo& cpi,
                                            const DecimalFormatProperties& properties,
                                            UErrorCode& status) {
    // We need to use a PropertiesAffixPatternProvider, not the simpler version ParsedPatternInfo,
    // because user-specified affix overrides still need to work.
    fBogus = false;
    DecimalFormatProperties pluralProperties(properties);
    for (int32_t plural = 0; plural < StandardPlural::COUNT; plural++) {
        const char* keyword = StandardPlural::getKeyword(static_cast<StandardPlural::Form>(plural));
        UnicodeString patternString;
        patternString = cpi.getCurrencyPluralPattern(keyword, patternString);
        PatternParser::parseToExistingProperties(
                patternString,
                pluralProperties,
                IGNORE_ROUNDING_NEVER,
                status);
        affixesByPlural[plural].setTo(pluralProperties, status);
    }
}

char16_t CurrencyPluralInfoAffixProvider::charAt(int32_t flags, int32_t i) const {
    int32_t pluralOrdinal = (flags & AFFIX_PLURAL_MASK);
    return affixesByPlural[pluralOrdinal].charAt(flags, i);
}

int32_t CurrencyPluralInfoAffixProvider::length(int32_t flags) const {
    int32_t pluralOrdinal = (flags & AFFIX_PLURAL_MASK);
    return affixesByPlural[pluralOrdinal].length(flags);
}

UnicodeString CurrencyPluralInfoAffixProvider::getString(int32_t flags) const {
    int32_t pluralOrdinal = (flags & AFFIX_PLURAL_MASK);
    return affixesByPlural[pluralOrdinal].getString(flags);
}

bool CurrencyPluralInfoAffixProvider::positiveHasPlusSign() const {
    return affixesByPlural[StandardPlural::OTHER].positiveHasPlusSign();
}

bool CurrencyPluralInfoAffixProvider::hasNegativeSubpattern() const {
    return affixesByPlural[StandardPlural::OTHER].hasNegativeSubpattern();
}

bool CurrencyPluralInfoAffixProvider::negativeHasMinusSign() const {
    return affixesByPlural[StandardPlural::OTHER].negativeHasMinusSign();
}

bool CurrencyPluralInfoAffixProvider::hasCurrencySign() const {
    return affixesByPlural[StandardPlural::OTHER].hasCurrencySign();
}

bool CurrencyPluralInfoAffixProvider::containsSymbolType(AffixPatternType type, UErrorCode& status) const {
    return affixesByPlural[StandardPlural::OTHER].containsSymbolType(type, status);
}

bool CurrencyPluralInfoAffixProvider::hasBody() const {
    return affixesByPlural[StandardPlural::OTHER].hasBody();
}


#endif /* #if !UCONFIG_NO_FORMATTING */
=======
// © 2018 and later: Unicode, Inc. and others.
// License & terms of use: http://www.unicode.org/copyright.html

#include "unicode/utypes.h"

#if !UCONFIG_NO_FORMATTING

// Allow implicit conversion from char16_t* to UnicodeString for this file:
// Helpful in toString methods and elsewhere.
#define UNISTR_FROM_STRING_EXPLICIT

#include "number_mapper.h"
#include "number_patternstring.h"
#include "unicode/errorcode.h"
#include "number_utils.h"

using namespace icu;
using namespace icu::number;
using namespace icu::number::impl;


UnlocalizedNumberFormatter NumberPropertyMapper::create(const DecimalFormatProperties& properties,
                                                        const DecimalFormatSymbols& symbols,
                                                        DecimalFormatWarehouse& warehouse,
                                                        UErrorCode& status) {
    return NumberFormatter::with().macros(oldToNew(properties, symbols, warehouse, nullptr, status));
}

UnlocalizedNumberFormatter NumberPropertyMapper::create(const DecimalFormatProperties& properties,
                                                        const DecimalFormatSymbols& symbols,
                                                        DecimalFormatWarehouse& warehouse,
                                                        DecimalFormatProperties& exportedProperties,
                                                        UErrorCode& status) {
    return NumberFormatter::with().macros(
            oldToNew(
                    properties, symbols, warehouse, &exportedProperties, status));
}

MacroProps NumberPropertyMapper::oldToNew(const DecimalFormatProperties& properties,
                                          const DecimalFormatSymbols& symbols,
                                          DecimalFormatWarehouse& warehouse,
                                          DecimalFormatProperties* exportedProperties,
                                          UErrorCode& status) {
    MacroProps macros;
    Locale locale = symbols.getLocale();

    /////////////
    // SYMBOLS //
    /////////////

    macros.symbols.setTo(symbols);

    //////////////////
    // PLURAL RULES //
    //////////////////

    if (!properties.currencyPluralInfo.fPtr.isNull()) {
        macros.rules = properties.currencyPluralInfo.fPtr->getPluralRules();
    }

    /////////////
    // AFFIXES //
    /////////////

    warehouse.affixProvider.setTo(properties, status);
    macros.affixProvider = &warehouse.affixProvider.get();

    ///////////
    // UNITS //
    ///////////

    bool useCurrency = (
            !properties.currency.isNull() ||
            !properties.currencyPluralInfo.fPtr.isNull() ||
            !properties.currencyUsage.isNull() ||
            warehouse.affixProvider.get().hasCurrencySign());
    CurrencyUnit currency = resolveCurrency(properties, locale, status);
    UCurrencyUsage currencyUsage = properties.currencyUsage.getOrDefault(UCURR_USAGE_STANDARD);
    if (useCurrency) {
        // NOTE: Slicing is OK.
        macros.unit = currency; // NOLINT
    }

    ///////////////////////
    // ROUNDING STRATEGY //
    ///////////////////////

    int32_t maxInt = properties.maximumIntegerDigits;
    int32_t minInt = properties.minimumIntegerDigits;
    int32_t maxFrac = properties.maximumFractionDigits;
    int32_t minFrac = properties.minimumFractionDigits;
    int32_t minSig = properties.minimumSignificantDigits;
    int32_t maxSig = properties.maximumSignificantDigits;
    double roundingIncrement = properties.roundingIncrement;
    // Not assigning directly to macros.roundingMode here: we change
    // roundingMode if and when we also change macros.precision.
    RoundingMode roundingMode = properties.roundingMode.getOrDefault(UNUM_ROUND_HALFEVEN);
    bool explicitMinMaxFrac = minFrac != -1 || maxFrac != -1;
    bool explicitMinMaxSig = minSig != -1 || maxSig != -1;
    // Resolve min/max frac for currencies, required for the validation logic and for when minFrac or
    // maxFrac was
    // set (but not both) on a currency instance.
    // NOTE: Increments are handled in "Precision.constructCurrency()".
    if (useCurrency && (minFrac == -1 || maxFrac == -1)) {
        int32_t digits = ucurr_getDefaultFractionDigitsForUsage(
                currency.getISOCurrency(), currencyUsage, &status);
        if (minFrac == -1 && maxFrac == -1) {
            minFrac = digits;
            maxFrac = digits;
        } else if (minFrac == -1) {
            minFrac = std::min(maxFrac, digits);
        } else /* if (maxFrac == -1) */ {
            maxFrac = std::max(minFrac, digits);
        }
    }
    // Validate min/max int/frac.
    // For backwards compatibility, minimum overrides maximum if the two conflict.
    if (minInt == 0 && maxFrac != 0) {
        minFrac = (minFrac < 0 || (minFrac == 0 && maxInt == 0)) ? 1 : minFrac;
        maxFrac = maxFrac < 0 ? -1 : maxFrac < minFrac ? minFrac : maxFrac;
        minInt = 0;
        maxInt = maxInt < 0 ? -1 : maxInt > kMaxIntFracSig ? -1 : maxInt;
    } else {
        // Force a digit before the decimal point.
        minFrac = minFrac < 0 ? 0 : minFrac;
        maxFrac = maxFrac < 0 ? -1 : maxFrac < minFrac ? minFrac : maxFrac;
        minInt = minInt <= 0 ? 1 : minInt > kMaxIntFracSig ? 1 : minInt;
        maxInt = maxInt < 0 ? -1 : maxInt < minInt ? minInt : maxInt > kMaxIntFracSig ? -1 : maxInt;
    }
    Precision precision;
    if (!properties.currencyUsage.isNull()) {
        precision = Precision::constructCurrency(currencyUsage).withCurrency(currency);
    } else if (roundingIncrement != 0.0) {
        if (PatternStringUtils::ignoreRoundingIncrement(roundingIncrement, maxFrac)) {
            precision = Precision::constructFraction(minFrac, maxFrac);
        } else {
            // Convert the double increment to an integer increment
            precision = Precision::increment(roundingIncrement).withMinFraction(minFrac);
        }
    } else if (explicitMinMaxSig) {
        minSig = minSig < 1 ? 1 : minSig > kMaxIntFracSig ? kMaxIntFracSig : minSig;
        maxSig = maxSig < 0 ? kMaxIntFracSig : maxSig < minSig ? minSig : maxSig > kMaxIntFracSig
                                                                          ? kMaxIntFracSig : maxSig;
        precision = Precision::constructSignificant(minSig, maxSig);
    } else if (explicitMinMaxFrac) {
        precision = Precision::constructFraction(minFrac, maxFrac);
    } else if (useCurrency) {
        precision = Precision::constructCurrency(currencyUsage);
    }
    if (!precision.isBogus()) {
        macros.roundingMode = roundingMode;
        macros.precision = precision;
    }

    ///////////////////
    // INTEGER WIDTH //
    ///////////////////

    macros.integerWidth = IntegerWidth(
            static_cast<digits_t>(minInt),
            static_cast<digits_t>(maxInt),
            properties.formatFailIfMoreThanMaxDigits);

    ///////////////////////
    // GROUPING STRATEGY //
    ///////////////////////

    macros.grouper = Grouper::forProperties(properties);

    /////////////
    // PADDING //
    /////////////

    if (properties.formatWidth > 0) {
        macros.padder = Padder::forProperties(properties);
    }

    ///////////////////////////////
    // DECIMAL MARK ALWAYS SHOWN //
    ///////////////////////////////

    macros.decimal = properties.decimalSeparatorAlwaysShown ? UNUM_DECIMAL_SEPARATOR_ALWAYS
                                                            : UNUM_DECIMAL_SEPARATOR_AUTO;

    ///////////////////////
    // SIGN ALWAYS SHOWN //
    ///////////////////////

    macros.sign = properties.signAlwaysShown ? UNUM_SIGN_ALWAYS : UNUM_SIGN_AUTO;

    /////////////////////////
    // SCIENTIFIC NOTATION //
    /////////////////////////

    if (properties.minimumExponentDigits != -1) {
        // Scientific notation is required.
        // This whole section feels like a hack, but it is needed for regression tests.
        // The mapping from property bag to scientific notation is nontrivial due to LDML rules.
        if (maxInt > 8) {
            // But #13110: The maximum of 8 digits has unknown origins and is not in the spec.
            // If maxInt is greater than 8, it is set to minInt, even if minInt is greater than 8.
            maxInt = minInt;
            macros.integerWidth = IntegerWidth::zeroFillTo(minInt).truncateAt(maxInt);
        } else if (maxInt > minInt && minInt > 1) {
            // Bug #13289: if maxInt > minInt > 1, then minInt should be 1.
            minInt = 1;
            macros.integerWidth = IntegerWidth::zeroFillTo(minInt).truncateAt(maxInt);
        }
        int engineering = maxInt < 0 ? -1 : maxInt;
        macros.notation = ScientificNotation(
                // Engineering interval:
                static_cast<int8_t>(engineering),
                // Enforce minimum integer digits (for patterns like "000.00E0"):
                (engineering == minInt),
                // Minimum exponent digits:
                static_cast<digits_t>(properties.minimumExponentDigits),
                // Exponent sign always shown:
                properties.exponentSignAlwaysShown ? UNUM_SIGN_ALWAYS : UNUM_SIGN_AUTO);
        // Scientific notation also involves overriding the rounding mode.
        // TODO: Overriding here is a bit of a hack. Should this logic go earlier?
        if (macros.precision.fType == Precision::PrecisionType::RND_FRACTION) {
            // For the purposes of rounding, get the original min/max int/frac, since the local
            // variables have been manipulated for display purposes.
            int maxInt_ = properties.maximumIntegerDigits;
            int minInt_ = properties.minimumIntegerDigits;
            int minFrac_ = properties.minimumFractionDigits;
            int maxFrac_ = properties.maximumFractionDigits;
            if (minInt_ == 0 && maxFrac_ == 0) {
                // Patterns like "#E0" and "##E0", which mean no rounding!
                macros.precision = Precision::unlimited();
            } else if (minInt_ == 0 && minFrac_ == 0) {
                // Patterns like "#.##E0" (no zeros in the mantissa), which mean round to maxFrac+1
                macros.precision = Precision::constructSignificant(1, maxFrac_ + 1);
            } else {
                int maxSig_ = minInt_ + maxFrac_;
                // Bug #20058: if maxInt_ > minInt_ > 1, then minInt_ should be 1.
                if (maxInt_ > minInt_ && minInt_ > 1) {
                    minInt_ = 1;
                }
                int minSig_ = minInt_ + minFrac_;
                // To avoid regression, maxSig is not reset when minInt_ set to 1.
                // TODO: Reset maxSig_ = 1 + minFrac_ to follow the spec.
                macros.precision = Precision::constructSignificant(minSig_, maxSig_);
            }
            macros.roundingMode = roundingMode;
        }
    }

    //////////////////////
    // COMPACT NOTATION //
    //////////////////////

    if (!properties.compactStyle.isNull()) {
        if (properties.compactStyle.getNoError() == UNumberCompactStyle::UNUM_LONG) {
            macros.notation = Notation::compactLong();
        } else {
            macros.notation = Notation::compactShort();
        }
    }

    /////////////////
    // MULTIPLIERS //
    /////////////////

    macros.scale = scaleFromProperties(properties);

    //////////////////////
    // PROPERTY EXPORTS //
    //////////////////////

    if (exportedProperties != nullptr) {

        exportedProperties->currency = currency;
        exportedProperties->roundingMode = roundingMode;
        exportedProperties->minimumIntegerDigits = minInt;
        exportedProperties->maximumIntegerDigits = maxInt == -1 ? INT32_MAX : maxInt;

        Precision rounding_;
        if (precision.fType == Precision::PrecisionType::RND_CURRENCY) {
            rounding_ = precision.withCurrency(currency, status);
        } else {
            rounding_ = precision;
        }
        int minFrac_ = minFrac;
        int maxFrac_ = maxFrac;
        int minSig_ = minSig;
        int maxSig_ = maxSig;
        double increment_ = 0.0;
        if (rounding_.fType == Precision::PrecisionType::RND_FRACTION) {
            minFrac_ = rounding_.fUnion.fracSig.fMinFrac;
            maxFrac_ = rounding_.fUnion.fracSig.fMaxFrac;
        } else if (rounding_.fType == Precision::PrecisionType::RND_INCREMENT
                || rounding_.fType == Precision::PrecisionType::RND_INCREMENT_ONE
                || rounding_.fType == Precision::PrecisionType::RND_INCREMENT_FIVE) {
            minFrac_ = rounding_.fUnion.increment.fMinFrac;
            // If incrementRounding is used, maxFrac is set equal to minFrac
            maxFrac_ = rounding_.fUnion.increment.fMinFrac;
            // Convert the integer increment to a double
            DecimalQuantity dq;
            dq.setToLong(rounding_.fUnion.increment.fIncrement);
            dq.adjustMagnitude(rounding_.fUnion.increment.fIncrementMagnitude);
            increment_ = dq.toDouble();
        } else if (rounding_.fType == Precision::PrecisionType::RND_SIGNIFICANT) {
            minSig_ = rounding_.fUnion.fracSig.fMinSig;
            maxSig_ = rounding_.fUnion.fracSig.fMaxSig;
        }

        exportedProperties->minimumFractionDigits = minFrac_;
        exportedProperties->maximumFractionDigits = maxFrac_;
        exportedProperties->minimumSignificantDigits = minSig_;
        exportedProperties->maximumSignificantDigits = maxSig_;
        exportedProperties->roundingIncrement = increment_;
    }

    return macros;
}


void PropertiesAffixPatternProvider::setTo(const DecimalFormatProperties& properties, UErrorCode& status) {
    fBogus = false;

    // There are two ways to set affixes in DecimalFormat: via the pattern string (applyPattern), and via the
    // explicit setters (setPositivePrefix and friends).  The way to resolve the settings is as follows:
    //
    // 1) If the explicit setting is present for the field, use it.
    // 2) Otherwise, follows UTS 35 rules based on the pattern string.
    //
    // Importantly, the explicit setters affect only the one field they override.  If you set the positive
    // prefix, that should not affect the negative prefix.

    // Convenience: Extract the properties into local variables.
    // Variables are named with three chars: [p/n][p/s][o/p]
    // [p/n] => p for positive, n for negative
    // [p/s] => p for prefix, s for suffix
    // [o/p] => o for escaped custom override string, p for pattern string
    UnicodeString ppo = AffixUtils::escape(properties.positivePrefix);
    UnicodeString pso = AffixUtils::escape(properties.positiveSuffix);
    UnicodeString npo = AffixUtils::escape(properties.negativePrefix);
    UnicodeString nso = AffixUtils::escape(properties.negativeSuffix);
    const UnicodeString& ppp = properties.positivePrefixPattern;
    const UnicodeString& psp = properties.positiveSuffixPattern;
    const UnicodeString& npp = properties.negativePrefixPattern;
    const UnicodeString& nsp = properties.negativeSuffixPattern;

    if (!properties.positivePrefix.isBogus()) {
        posPrefix = ppo;
    } else if (!ppp.isBogus()) {
        posPrefix = ppp;
    } else {
        // UTS 35: Default positive prefix is empty string.
        posPrefix = u"";
    }

    if (!properties.positiveSuffix.isBogus()) {
        posSuffix = pso;
    } else if (!psp.isBogus()) {
        posSuffix = psp;
    } else {
        // UTS 35: Default positive suffix is empty string.
        posSuffix = u"";
    }

    if (!properties.negativePrefix.isBogus()) {
        negPrefix = npo;
    } else if (!npp.isBogus()) {
        negPrefix = npp;
    } else {
        // UTS 35: Default negative prefix is "-" with positive prefix.
        // Important: We prepend the "-" to the pattern, not the override!
        negPrefix = ppp.isBogus() ? u"-" : u"-" + ppp;
    }

    if (!properties.negativeSuffix.isBogus()) {
        negSuffix = nso;
    } else if (!nsp.isBogus()) {
        negSuffix = nsp;
    } else {
        // UTS 35: Default negative prefix is the positive prefix.
        negSuffix = psp.isBogus() ? u"" : psp;
    }

    // For declaring if this is a currency pattern, we need to look at the
    // original pattern, not at any user-specified overrides.
    isCurrencyPattern = (
        AffixUtils::hasCurrencySymbols(ppp, status) ||
        AffixUtils::hasCurrencySymbols(psp, status) ||
        AffixUtils::hasCurrencySymbols(npp, status) ||
        AffixUtils::hasCurrencySymbols(nsp, status) ||
        properties.currencyAsDecimal);

    fCurrencyAsDecimal = properties.currencyAsDecimal;
}

char16_t PropertiesAffixPatternProvider::charAt(int flags, int i) const {
    return getStringInternal(flags).charAt(i);
}

int PropertiesAffixPatternProvider::length(int flags) const {
    return getStringInternal(flags).length();
}

UnicodeString PropertiesAffixPatternProvider::getString(int32_t flags) const {
    return getStringInternal(flags);
}

const UnicodeString& PropertiesAffixPatternProvider::getStringInternal(int32_t flags) const {
    bool prefix = (flags & AFFIX_PREFIX) != 0;
    bool negative = (flags & AFFIX_NEGATIVE_SUBPATTERN) != 0;
    if (prefix && negative) {
        return negPrefix;
    } else if (prefix) {
        return posPrefix;
    } else if (negative) {
        return negSuffix;
    } else {
        return posSuffix;
    }
}

bool PropertiesAffixPatternProvider::positiveHasPlusSign() const {
    // TODO: Change the internal APIs to propagate out the error?
    ErrorCode localStatus;
    return AffixUtils::containsType(posPrefix, TYPE_PLUS_SIGN, localStatus) ||
           AffixUtils::containsType(posSuffix, TYPE_PLUS_SIGN, localStatus);
}

bool PropertiesAffixPatternProvider::hasNegativeSubpattern() const {
    return (
        (negSuffix != posSuffix) ||
        negPrefix.tempSubString(1) != posPrefix ||
        negPrefix.charAt(0) != u'-'
    );
}

bool PropertiesAffixPatternProvider::negativeHasMinusSign() const {
    ErrorCode localStatus;
    return AffixUtils::containsType(negPrefix, TYPE_MINUS_SIGN, localStatus) ||
           AffixUtils::containsType(negSuffix, TYPE_MINUS_SIGN, localStatus);
}

bool PropertiesAffixPatternProvider::hasCurrencySign() const {
    return isCurrencyPattern;
}

bool PropertiesAffixPatternProvider::containsSymbolType(AffixPatternType type, UErrorCode& status) const {
    return AffixUtils::containsType(posPrefix, type, status) ||
           AffixUtils::containsType(posSuffix, type, status) ||
           AffixUtils::containsType(negPrefix, type, status) ||
           AffixUtils::containsType(negSuffix, type, status);
}

bool PropertiesAffixPatternProvider::hasBody() const {
    return true;
}

bool PropertiesAffixPatternProvider::currencyAsDecimal() const {
    return fCurrencyAsDecimal;
}


void CurrencyPluralInfoAffixProvider::setTo(const CurrencyPluralInfo& cpi,
                                            const DecimalFormatProperties& properties,
                                            UErrorCode& status) {
    // We need to use a PropertiesAffixPatternProvider, not the simpler version ParsedPatternInfo,
    // because user-specified affix overrides still need to work.
    fBogus = false;
    DecimalFormatProperties pluralProperties(properties);
    for (int32_t plural = 0; plural < StandardPlural::COUNT; plural++) {
        const char* keyword = StandardPlural::getKeyword(static_cast<StandardPlural::Form>(plural));
        UnicodeString patternString;
        patternString = cpi.getCurrencyPluralPattern(keyword, patternString);
        PatternParser::parseToExistingProperties(
                patternString,
                pluralProperties,
                IGNORE_ROUNDING_NEVER,
                status);
        affixesByPlural[plural].setTo(pluralProperties, status);
    }
}

char16_t CurrencyPluralInfoAffixProvider::charAt(int32_t flags, int32_t i) const {
    int32_t pluralOrdinal = (flags & AFFIX_PLURAL_MASK);
    return affixesByPlural[pluralOrdinal].charAt(flags, i);
}

int32_t CurrencyPluralInfoAffixProvider::length(int32_t flags) const {
    int32_t pluralOrdinal = (flags & AFFIX_PLURAL_MASK);
    return affixesByPlural[pluralOrdinal].length(flags);
}

UnicodeString CurrencyPluralInfoAffixProvider::getString(int32_t flags) const {
    int32_t pluralOrdinal = (flags & AFFIX_PLURAL_MASK);
    return affixesByPlural[pluralOrdinal].getString(flags);
}

bool CurrencyPluralInfoAffixProvider::positiveHasPlusSign() const {
    return affixesByPlural[StandardPlural::OTHER].positiveHasPlusSign();
}

bool CurrencyPluralInfoAffixProvider::hasNegativeSubpattern() const {
    return affixesByPlural[StandardPlural::OTHER].hasNegativeSubpattern();
}

bool CurrencyPluralInfoAffixProvider::negativeHasMinusSign() const {
    return affixesByPlural[StandardPlural::OTHER].negativeHasMinusSign();
}

bool CurrencyPluralInfoAffixProvider::hasCurrencySign() const {
    return affixesByPlural[StandardPlural::OTHER].hasCurrencySign();
}

bool CurrencyPluralInfoAffixProvider::containsSymbolType(AffixPatternType type, UErrorCode& status) const {
    return affixesByPlural[StandardPlural::OTHER].containsSymbolType(type, status);
}

bool CurrencyPluralInfoAffixProvider::hasBody() const {
    return affixesByPlural[StandardPlural::OTHER].hasBody();
}

bool CurrencyPluralInfoAffixProvider::currencyAsDecimal() const {
    return affixesByPlural[StandardPlural::OTHER].currencyAsDecimal();
}


#endif /* #if !UCONFIG_NO_FORMATTING */
>>>>>>> a8a80be5
<|MERGE_RESOLUTION|>--- conflicted
+++ resolved
@@ -1,1038 +1,525 @@
-<<<<<<< HEAD
-// © 2018 and later: Unicode, Inc. and others.
-// License & terms of use: http://www.unicode.org/copyright.html
-
-#include "unicode/utypes.h"
-
-#if !UCONFIG_NO_FORMATTING
-
-// Allow implicit conversion from char16_t* to UnicodeString for this file:
-// Helpful in toString methods and elsewhere.
-#define UNISTR_FROM_STRING_EXPLICIT
-
-#include "number_mapper.h"
-#include "number_patternstring.h"
-#include "unicode/errorcode.h"
-#include "number_utils.h"
-
-using namespace icu;
-using namespace icu::number;
-using namespace icu::number::impl;
-
-
-UnlocalizedNumberFormatter NumberPropertyMapper::create(const DecimalFormatProperties& properties,
-                                                        const DecimalFormatSymbols& symbols,
-                                                        DecimalFormatWarehouse& warehouse,
-                                                        UErrorCode& status) {
-    return NumberFormatter::with().macros(oldToNew(properties, symbols, warehouse, nullptr, status));
-}
-
-UnlocalizedNumberFormatter NumberPropertyMapper::create(const DecimalFormatProperties& properties,
-                                                        const DecimalFormatSymbols& symbols,
-                                                        DecimalFormatWarehouse& warehouse,
-                                                        DecimalFormatProperties& exportedProperties,
-                                                        UErrorCode& status) {
-    return NumberFormatter::with().macros(
-            oldToNew(
-                    properties, symbols, warehouse, &exportedProperties, status));
-}
-
-MacroProps NumberPropertyMapper::oldToNew(const DecimalFormatProperties& properties,
-                                          const DecimalFormatSymbols& symbols,
-                                          DecimalFormatWarehouse& warehouse,
-                                          DecimalFormatProperties* exportedProperties,
-                                          UErrorCode& status) {
-    MacroProps macros;
-    Locale locale = symbols.getLocale();
-
-    /////////////
-    // SYMBOLS //
-    /////////////
-
-    macros.symbols.setTo(symbols);
-
-    //////////////////
-    // PLURAL RULES //
-    //////////////////
-
-    if (!properties.currencyPluralInfo.fPtr.isNull()) {
-        macros.rules = properties.currencyPluralInfo.fPtr->getPluralRules();
-    }
-
-    /////////////
-    // AFFIXES //
-    /////////////
-
-    warehouse.affixProvider.setTo(properties, status);
-    macros.affixProvider = &warehouse.affixProvider.get();
-
-    ///////////
-    // UNITS //
-    ///////////
-
-    bool useCurrency = (
-            !properties.currency.isNull() ||
-            !properties.currencyPluralInfo.fPtr.isNull() ||
-            !properties.currencyUsage.isNull() ||
-            warehouse.affixProvider.get().hasCurrencySign());
-    CurrencyUnit currency = resolveCurrency(properties, locale, status);
-    UCurrencyUsage currencyUsage = properties.currencyUsage.getOrDefault(UCURR_USAGE_STANDARD);
-    if (useCurrency) {
-        // NOTE: Slicing is OK.
-        macros.unit = currency; // NOLINT
-    }
-
-    ///////////////////////
-    // ROUNDING STRATEGY //
-    ///////////////////////
-
-    int32_t maxInt = properties.maximumIntegerDigits;
-    int32_t minInt = properties.minimumIntegerDigits;
-    int32_t maxFrac = properties.maximumFractionDigits;
-    int32_t minFrac = properties.minimumFractionDigits;
-    int32_t minSig = properties.minimumSignificantDigits;
-    int32_t maxSig = properties.maximumSignificantDigits;
-    double roundingIncrement = properties.roundingIncrement;
-    // Not assigning directly to macros.roundingMode here: we change
-    // roundingMode if and when we also change macros.precision.
-    RoundingMode roundingMode = properties.roundingMode.getOrDefault(UNUM_ROUND_HALFEVEN);
-    bool explicitMinMaxFrac = minFrac != -1 || maxFrac != -1;
-    bool explicitMinMaxSig = minSig != -1 || maxSig != -1;
-    // Resolve min/max frac for currencies, required for the validation logic and for when minFrac or
-    // maxFrac was
-    // set (but not both) on a currency instance.
-    // NOTE: Increments are handled in "Precision.constructCurrency()".
-    if (useCurrency && (minFrac == -1 || maxFrac == -1)) {
-        int32_t digits = ucurr_getDefaultFractionDigitsForUsage(
-                currency.getISOCurrency(), currencyUsage, &status);
-        if (minFrac == -1 && maxFrac == -1) {
-            minFrac = digits;
-            maxFrac = digits;
-        } else if (minFrac == -1) {
-            minFrac = std::min(maxFrac, digits);
-        } else /* if (maxFrac == -1) */ {
-            maxFrac = std::max(minFrac, digits);
-        }
-    }
-    // Validate min/max int/frac.
-    // For backwards compatibility, minimum overrides maximum if the two conflict.
-    if (minInt == 0 && maxFrac != 0) {
-        minFrac = (minFrac < 0 || (minFrac == 0 && maxInt == 0)) ? 1 : minFrac;
-        maxFrac = maxFrac < 0 ? -1 : maxFrac < minFrac ? minFrac : maxFrac;
-        minInt = 0;
-        maxInt = maxInt < 0 ? -1 : maxInt > kMaxIntFracSig ? -1 : maxInt;
-    } else {
-        // Force a digit before the decimal point.
-        minFrac = minFrac < 0 ? 0 : minFrac;
-        maxFrac = maxFrac < 0 ? -1 : maxFrac < minFrac ? minFrac : maxFrac;
-        minInt = minInt <= 0 ? 1 : minInt > kMaxIntFracSig ? 1 : minInt;
-        maxInt = maxInt < 0 ? -1 : maxInt < minInt ? minInt : maxInt > kMaxIntFracSig ? -1 : maxInt;
-    }
-    Precision precision;
-    if (!properties.currencyUsage.isNull()) {
-        precision = Precision::constructCurrency(currencyUsage).withCurrency(currency);
-    } else if (roundingIncrement != 0.0) {
-        if (PatternStringUtils::ignoreRoundingIncrement(roundingIncrement, maxFrac)) {
-            precision = Precision::constructFraction(minFrac, maxFrac);
-        } else {
-            precision = Precision::constructIncrement(roundingIncrement, minFrac);
-        }
-    } else if (explicitMinMaxSig) {
-        minSig = minSig < 1 ? 1 : minSig > kMaxIntFracSig ? kMaxIntFracSig : minSig;
-        maxSig = maxSig < 0 ? kMaxIntFracSig : maxSig < minSig ? minSig : maxSig > kMaxIntFracSig
-                                                                          ? kMaxIntFracSig : maxSig;
-        precision = Precision::constructSignificant(minSig, maxSig);
-    } else if (explicitMinMaxFrac) {
-        precision = Precision::constructFraction(minFrac, maxFrac);
-    } else if (useCurrency) {
-        precision = Precision::constructCurrency(currencyUsage);
-    }
-    if (!precision.isBogus()) {
-        macros.roundingMode = roundingMode;
-        macros.precision = precision;
-    }
-
-    ///////////////////
-    // INTEGER WIDTH //
-    ///////////////////
-
-    macros.integerWidth = IntegerWidth(
-            static_cast<digits_t>(minInt),
-            static_cast<digits_t>(maxInt),
-            properties.formatFailIfMoreThanMaxDigits);
-
-    ///////////////////////
-    // GROUPING STRATEGY //
-    ///////////////////////
-
-    macros.grouper = Grouper::forProperties(properties);
-
-    /////////////
-    // PADDING //
-    /////////////
-
-    if (properties.formatWidth > 0) {
-        macros.padder = Padder::forProperties(properties);
-    }
-
-    ///////////////////////////////
-    // DECIMAL MARK ALWAYS SHOWN //
-    ///////////////////////////////
-
-    macros.decimal = properties.decimalSeparatorAlwaysShown ? UNUM_DECIMAL_SEPARATOR_ALWAYS
-                                                            : UNUM_DECIMAL_SEPARATOR_AUTO;
-
-    ///////////////////////
-    // SIGN ALWAYS SHOWN //
-    ///////////////////////
-
-    macros.sign = properties.signAlwaysShown ? UNUM_SIGN_ALWAYS : UNUM_SIGN_AUTO;
-
-    /////////////////////////
-    // SCIENTIFIC NOTATION //
-    /////////////////////////
-
-    if (properties.minimumExponentDigits != -1) {
-        // Scientific notation is required.
-        // This whole section feels like a hack, but it is needed for regression tests.
-        // The mapping from property bag to scientific notation is nontrivial due to LDML rules.
-        if (maxInt > 8) {
-            // But #13110: The maximum of 8 digits has unknown origins and is not in the spec.
-            // If maxInt is greater than 8, it is set to minInt, even if minInt is greater than 8.
-            maxInt = minInt;
-            macros.integerWidth = IntegerWidth::zeroFillTo(minInt).truncateAt(maxInt);
-        } else if (maxInt > minInt && minInt > 1) {
-            // Bug #13289: if maxInt > minInt > 1, then minInt should be 1.
-            minInt = 1;
-            macros.integerWidth = IntegerWidth::zeroFillTo(minInt).truncateAt(maxInt);
-        }
-        int engineering = maxInt < 0 ? -1 : maxInt;
-        macros.notation = ScientificNotation(
-                // Engineering interval:
-                static_cast<int8_t>(engineering),
-                // Enforce minimum integer digits (for patterns like "000.00E0"):
-                (engineering == minInt),
-                // Minimum exponent digits:
-                static_cast<digits_t>(properties.minimumExponentDigits),
-                // Exponent sign always shown:
-                properties.exponentSignAlwaysShown ? UNUM_SIGN_ALWAYS : UNUM_SIGN_AUTO);
-        // Scientific notation also involves overriding the rounding mode.
-        // TODO: Overriding here is a bit of a hack. Should this logic go earlier?
-        if (macros.precision.fType == Precision::PrecisionType::RND_FRACTION) {
-            // For the purposes of rounding, get the original min/max int/frac, since the local
-            // variables have been manipulated for display purposes.
-            int maxInt_ = properties.maximumIntegerDigits;
-            int minInt_ = properties.minimumIntegerDigits;
-            int minFrac_ = properties.minimumFractionDigits;
-            int maxFrac_ = properties.maximumFractionDigits;
-            if (minInt_ == 0 && maxFrac_ == 0) {
-                // Patterns like "#E0" and "##E0", which mean no rounding!
-                macros.precision = Precision::unlimited();
-            } else if (minInt_ == 0 && minFrac_ == 0) {
-                // Patterns like "#.##E0" (no zeros in the mantissa), which mean round to maxFrac+1
-                macros.precision = Precision::constructSignificant(1, maxFrac_ + 1);
-            } else {
-                int maxSig_ = minInt_ + maxFrac_;
-                // Bug #20058: if maxInt_ > minInt_ > 1, then minInt_ should be 1.
-                if (maxInt_ > minInt_ && minInt_ > 1) {
-                    minInt_ = 1;
-                }
-                int minSig_ = minInt_ + minFrac_;
-                // To avoid regression, maxSig is not reset when minInt_ set to 1.
-                // TODO: Reset maxSig_ = 1 + minFrac_ to follow the spec.
-                macros.precision = Precision::constructSignificant(minSig_, maxSig_);
-            }
-            macros.roundingMode = roundingMode;
-        }
-    }
-
-    //////////////////////
-    // COMPACT NOTATION //
-    //////////////////////
-
-    if (!properties.compactStyle.isNull()) {
-        if (properties.compactStyle.getNoError() == UNumberCompactStyle::UNUM_LONG) {
-            macros.notation = Notation::compactLong();
-        } else {
-            macros.notation = Notation::compactShort();
-        }
-        // Do not forward the affix provider.
-        macros.affixProvider = nullptr;
-    }
-
-    /////////////////
-    // MULTIPLIERS //
-    /////////////////
-
-    macros.scale = scaleFromProperties(properties);
-
-    //////////////////////
-    // PROPERTY EXPORTS //
-    //////////////////////
-
-    if (exportedProperties != nullptr) {
-
-        exportedProperties->currency = currency;
-        exportedProperties->roundingMode = roundingMode;
-        exportedProperties->minimumIntegerDigits = minInt;
-        exportedProperties->maximumIntegerDigits = maxInt == -1 ? INT32_MAX : maxInt;
-
-        Precision rounding_;
-        if (precision.fType == Precision::PrecisionType::RND_CURRENCY) {
-            rounding_ = precision.withCurrency(currency, status);
-        } else {
-            rounding_ = precision;
-        }
-        int minFrac_ = minFrac;
-        int maxFrac_ = maxFrac;
-        int minSig_ = minSig;
-        int maxSig_ = maxSig;
-        double increment_ = 0.0;
-        if (rounding_.fType == Precision::PrecisionType::RND_FRACTION) {
-            minFrac_ = rounding_.fUnion.fracSig.fMinFrac;
-            maxFrac_ = rounding_.fUnion.fracSig.fMaxFrac;
-        } else if (rounding_.fType == Precision::PrecisionType::RND_INCREMENT
-                || rounding_.fType == Precision::PrecisionType::RND_INCREMENT_ONE
-                || rounding_.fType == Precision::PrecisionType::RND_INCREMENT_FIVE) {
-            increment_ = rounding_.fUnion.increment.fIncrement;
-            minFrac_ = rounding_.fUnion.increment.fMinFrac;
-            maxFrac_ = rounding_.fUnion.increment.fMinFrac;
-        } else if (rounding_.fType == Precision::PrecisionType::RND_SIGNIFICANT) {
-            minSig_ = rounding_.fUnion.fracSig.fMinSig;
-            maxSig_ = rounding_.fUnion.fracSig.fMaxSig;
-        }
-
-        exportedProperties->minimumFractionDigits = minFrac_;
-        exportedProperties->maximumFractionDigits = maxFrac_;
-        exportedProperties->minimumSignificantDigits = minSig_;
-        exportedProperties->maximumSignificantDigits = maxSig_;
-        exportedProperties->roundingIncrement = increment_;
-    }
-
-    return macros;
-}
-
-
-void PropertiesAffixPatternProvider::setTo(const DecimalFormatProperties& properties, UErrorCode& status) {
-    fBogus = false;
-
-    // There are two ways to set affixes in DecimalFormat: via the pattern string (applyPattern), and via the
-    // explicit setters (setPositivePrefix and friends).  The way to resolve the settings is as follows:
-    //
-    // 1) If the explicit setting is present for the field, use it.
-    // 2) Otherwise, follows UTS 35 rules based on the pattern string.
-    //
-    // Importantly, the explicit setters affect only the one field they override.  If you set the positive
-    // prefix, that should not affect the negative prefix.
-
-    // Convenience: Extract the properties into local variables.
-    // Variables are named with three chars: [p/n][p/s][o/p]
-    // [p/n] => p for positive, n for negative
-    // [p/s] => p for prefix, s for suffix
-    // [o/p] => o for escaped custom override string, p for pattern string
-    UnicodeString ppo = AffixUtils::escape(properties.positivePrefix);
-    UnicodeString pso = AffixUtils::escape(properties.positiveSuffix);
-    UnicodeString npo = AffixUtils::escape(properties.negativePrefix);
-    UnicodeString nso = AffixUtils::escape(properties.negativeSuffix);
-    const UnicodeString& ppp = properties.positivePrefixPattern;
-    const UnicodeString& psp = properties.positiveSuffixPattern;
-    const UnicodeString& npp = properties.negativePrefixPattern;
-    const UnicodeString& nsp = properties.negativeSuffixPattern;
-
-    if (!properties.positivePrefix.isBogus()) {
-        posPrefix = ppo;
-    } else if (!ppp.isBogus()) {
-        posPrefix = ppp;
-    } else {
-        // UTS 35: Default positive prefix is empty string.
-        posPrefix = u"";
-    }
-
-    if (!properties.positiveSuffix.isBogus()) {
-        posSuffix = pso;
-    } else if (!psp.isBogus()) {
-        posSuffix = psp;
-    } else {
-        // UTS 35: Default positive suffix is empty string.
-        posSuffix = u"";
-    }
-
-    if (!properties.negativePrefix.isBogus()) {
-        negPrefix = npo;
-    } else if (!npp.isBogus()) {
-        negPrefix = npp;
-    } else {
-        // UTS 35: Default negative prefix is "-" with positive prefix.
-        // Important: We prepend the "-" to the pattern, not the override!
-        negPrefix = ppp.isBogus() ? u"-" : u"-" + ppp;
-    }
-
-    if (!properties.negativeSuffix.isBogus()) {
-        negSuffix = nso;
-    } else if (!nsp.isBogus()) {
-        negSuffix = nsp;
-    } else {
-        // UTS 35: Default negative prefix is the positive prefix.
-        negSuffix = psp.isBogus() ? u"" : psp;
-    }
-
-    // For declaring if this is a currency pattern, we need to look at the
-    // original pattern, not at any user-specified overrides.
-    isCurrencyPattern = (
-        AffixUtils::hasCurrencySymbols(ppp, status) ||
-        AffixUtils::hasCurrencySymbols(psp, status) ||
-        AffixUtils::hasCurrencySymbols(npp, status) ||
-        AffixUtils::hasCurrencySymbols(nsp, status));
-}
-
-char16_t PropertiesAffixPatternProvider::charAt(int flags, int i) const {
-    return getStringInternal(flags).charAt(i);
-}
-
-int PropertiesAffixPatternProvider::length(int flags) const {
-    return getStringInternal(flags).length();
-}
-
-UnicodeString PropertiesAffixPatternProvider::getString(int32_t flags) const {
-    return getStringInternal(flags);
-}
-
-const UnicodeString& PropertiesAffixPatternProvider::getStringInternal(int32_t flags) const {
-    bool prefix = (flags & AFFIX_PREFIX) != 0;
-    bool negative = (flags & AFFIX_NEGATIVE_SUBPATTERN) != 0;
-    if (prefix && negative) {
-        return negPrefix;
-    } else if (prefix) {
-        return posPrefix;
-    } else if (negative) {
-        return negSuffix;
-    } else {
-        return posSuffix;
-    }
-}
-
-bool PropertiesAffixPatternProvider::positiveHasPlusSign() const {
-    // TODO: Change the internal APIs to propagate out the error?
-    ErrorCode localStatus;
-    return AffixUtils::containsType(posPrefix, TYPE_PLUS_SIGN, localStatus) ||
-           AffixUtils::containsType(posSuffix, TYPE_PLUS_SIGN, localStatus);
-}
-
-bool PropertiesAffixPatternProvider::hasNegativeSubpattern() const {
-    return (
-        (negSuffix != posSuffix) ||
-        negPrefix.tempSubString(1) != posPrefix ||
-        negPrefix.charAt(0) != u'-'
-    );
-}
-
-bool PropertiesAffixPatternProvider::negativeHasMinusSign() const {
-    ErrorCode localStatus;
-    return AffixUtils::containsType(negPrefix, TYPE_MINUS_SIGN, localStatus) ||
-           AffixUtils::containsType(negSuffix, TYPE_MINUS_SIGN, localStatus);
-}
-
-bool PropertiesAffixPatternProvider::hasCurrencySign() const {
-    return isCurrencyPattern;
-}
-
-bool PropertiesAffixPatternProvider::containsSymbolType(AffixPatternType type, UErrorCode& status) const {
-    return AffixUtils::containsType(posPrefix, type, status) ||
-           AffixUtils::containsType(posSuffix, type, status) ||
-           AffixUtils::containsType(negPrefix, type, status) ||
-           AffixUtils::containsType(negSuffix, type, status);
-}
-
-bool PropertiesAffixPatternProvider::hasBody() const {
-    return true;
-}
-
-
-void CurrencyPluralInfoAffixProvider::setTo(const CurrencyPluralInfo& cpi,
-                                            const DecimalFormatProperties& properties,
-                                            UErrorCode& status) {
-    // We need to use a PropertiesAffixPatternProvider, not the simpler version ParsedPatternInfo,
-    // because user-specified affix overrides still need to work.
-    fBogus = false;
-    DecimalFormatProperties pluralProperties(properties);
-    for (int32_t plural = 0; plural < StandardPlural::COUNT; plural++) {
-        const char* keyword = StandardPlural::getKeyword(static_cast<StandardPlural::Form>(plural));
-        UnicodeString patternString;
-        patternString = cpi.getCurrencyPluralPattern(keyword, patternString);
-        PatternParser::parseToExistingProperties(
-                patternString,
-                pluralProperties,
-                IGNORE_ROUNDING_NEVER,
-                status);
-        affixesByPlural[plural].setTo(pluralProperties, status);
-    }
-}
-
-char16_t CurrencyPluralInfoAffixProvider::charAt(int32_t flags, int32_t i) const {
-    int32_t pluralOrdinal = (flags & AFFIX_PLURAL_MASK);
-    return affixesByPlural[pluralOrdinal].charAt(flags, i);
-}
-
-int32_t CurrencyPluralInfoAffixProvider::length(int32_t flags) const {
-    int32_t pluralOrdinal = (flags & AFFIX_PLURAL_MASK);
-    return affixesByPlural[pluralOrdinal].length(flags);
-}
-
-UnicodeString CurrencyPluralInfoAffixProvider::getString(int32_t flags) const {
-    int32_t pluralOrdinal = (flags & AFFIX_PLURAL_MASK);
-    return affixesByPlural[pluralOrdinal].getString(flags);
-}
-
-bool CurrencyPluralInfoAffixProvider::positiveHasPlusSign() const {
-    return affixesByPlural[StandardPlural::OTHER].positiveHasPlusSign();
-}
-
-bool CurrencyPluralInfoAffixProvider::hasNegativeSubpattern() const {
-    return affixesByPlural[StandardPlural::OTHER].hasNegativeSubpattern();
-}
-
-bool CurrencyPluralInfoAffixProvider::negativeHasMinusSign() const {
-    return affixesByPlural[StandardPlural::OTHER].negativeHasMinusSign();
-}
-
-bool CurrencyPluralInfoAffixProvider::hasCurrencySign() const {
-    return affixesByPlural[StandardPlural::OTHER].hasCurrencySign();
-}
-
-bool CurrencyPluralInfoAffixProvider::containsSymbolType(AffixPatternType type, UErrorCode& status) const {
-    return affixesByPlural[StandardPlural::OTHER].containsSymbolType(type, status);
-}
-
-bool CurrencyPluralInfoAffixProvider::hasBody() const {
-    return affixesByPlural[StandardPlural::OTHER].hasBody();
-}
-
-
-#endif /* #if !UCONFIG_NO_FORMATTING */
-=======
-// © 2018 and later: Unicode, Inc. and others.
-// License & terms of use: http://www.unicode.org/copyright.html
-
-#include "unicode/utypes.h"
-
-#if !UCONFIG_NO_FORMATTING
-
-// Allow implicit conversion from char16_t* to UnicodeString for this file:
-// Helpful in toString methods and elsewhere.
-#define UNISTR_FROM_STRING_EXPLICIT
-
-#include "number_mapper.h"
-#include "number_patternstring.h"
-#include "unicode/errorcode.h"
-#include "number_utils.h"
-
-using namespace icu;
-using namespace icu::number;
-using namespace icu::number::impl;
-
-
-UnlocalizedNumberFormatter NumberPropertyMapper::create(const DecimalFormatProperties& properties,
-                                                        const DecimalFormatSymbols& symbols,
-                                                        DecimalFormatWarehouse& warehouse,
-                                                        UErrorCode& status) {
-    return NumberFormatter::with().macros(oldToNew(properties, symbols, warehouse, nullptr, status));
-}
-
-UnlocalizedNumberFormatter NumberPropertyMapper::create(const DecimalFormatProperties& properties,
-                                                        const DecimalFormatSymbols& symbols,
-                                                        DecimalFormatWarehouse& warehouse,
-                                                        DecimalFormatProperties& exportedProperties,
-                                                        UErrorCode& status) {
-    return NumberFormatter::with().macros(
-            oldToNew(
-                    properties, symbols, warehouse, &exportedProperties, status));
-}
-
-MacroProps NumberPropertyMapper::oldToNew(const DecimalFormatProperties& properties,
-                                          const DecimalFormatSymbols& symbols,
-                                          DecimalFormatWarehouse& warehouse,
-                                          DecimalFormatProperties* exportedProperties,
-                                          UErrorCode& status) {
-    MacroProps macros;
-    Locale locale = symbols.getLocale();
-
-    /////////////
-    // SYMBOLS //
-    /////////////
-
-    macros.symbols.setTo(symbols);
-
-    //////////////////
-    // PLURAL RULES //
-    //////////////////
-
-    if (!properties.currencyPluralInfo.fPtr.isNull()) {
-        macros.rules = properties.currencyPluralInfo.fPtr->getPluralRules();
-    }
-
-    /////////////
-    // AFFIXES //
-    /////////////
-
-    warehouse.affixProvider.setTo(properties, status);
-    macros.affixProvider = &warehouse.affixProvider.get();
-
-    ///////////
-    // UNITS //
-    ///////////
-
-    bool useCurrency = (
-            !properties.currency.isNull() ||
-            !properties.currencyPluralInfo.fPtr.isNull() ||
-            !properties.currencyUsage.isNull() ||
-            warehouse.affixProvider.get().hasCurrencySign());
-    CurrencyUnit currency = resolveCurrency(properties, locale, status);
-    UCurrencyUsage currencyUsage = properties.currencyUsage.getOrDefault(UCURR_USAGE_STANDARD);
-    if (useCurrency) {
-        // NOTE: Slicing is OK.
-        macros.unit = currency; // NOLINT
-    }
-
-    ///////////////////////
-    // ROUNDING STRATEGY //
-    ///////////////////////
-
-    int32_t maxInt = properties.maximumIntegerDigits;
-    int32_t minInt = properties.minimumIntegerDigits;
-    int32_t maxFrac = properties.maximumFractionDigits;
-    int32_t minFrac = properties.minimumFractionDigits;
-    int32_t minSig = properties.minimumSignificantDigits;
-    int32_t maxSig = properties.maximumSignificantDigits;
-    double roundingIncrement = properties.roundingIncrement;
-    // Not assigning directly to macros.roundingMode here: we change
-    // roundingMode if and when we also change macros.precision.
-    RoundingMode roundingMode = properties.roundingMode.getOrDefault(UNUM_ROUND_HALFEVEN);
-    bool explicitMinMaxFrac = minFrac != -1 || maxFrac != -1;
-    bool explicitMinMaxSig = minSig != -1 || maxSig != -1;
-    // Resolve min/max frac for currencies, required for the validation logic and for when minFrac or
-    // maxFrac was
-    // set (but not both) on a currency instance.
-    // NOTE: Increments are handled in "Precision.constructCurrency()".
-    if (useCurrency && (minFrac == -1 || maxFrac == -1)) {
-        int32_t digits = ucurr_getDefaultFractionDigitsForUsage(
-                currency.getISOCurrency(), currencyUsage, &status);
-        if (minFrac == -1 && maxFrac == -1) {
-            minFrac = digits;
-            maxFrac = digits;
-        } else if (minFrac == -1) {
-            minFrac = std::min(maxFrac, digits);
-        } else /* if (maxFrac == -1) */ {
-            maxFrac = std::max(minFrac, digits);
-        }
-    }
-    // Validate min/max int/frac.
-    // For backwards compatibility, minimum overrides maximum if the two conflict.
-    if (minInt == 0 && maxFrac != 0) {
-        minFrac = (minFrac < 0 || (minFrac == 0 && maxInt == 0)) ? 1 : minFrac;
-        maxFrac = maxFrac < 0 ? -1 : maxFrac < minFrac ? minFrac : maxFrac;
-        minInt = 0;
-        maxInt = maxInt < 0 ? -1 : maxInt > kMaxIntFracSig ? -1 : maxInt;
-    } else {
-        // Force a digit before the decimal point.
-        minFrac = minFrac < 0 ? 0 : minFrac;
-        maxFrac = maxFrac < 0 ? -1 : maxFrac < minFrac ? minFrac : maxFrac;
-        minInt = minInt <= 0 ? 1 : minInt > kMaxIntFracSig ? 1 : minInt;
-        maxInt = maxInt < 0 ? -1 : maxInt < minInt ? minInt : maxInt > kMaxIntFracSig ? -1 : maxInt;
-    }
-    Precision precision;
-    if (!properties.currencyUsage.isNull()) {
-        precision = Precision::constructCurrency(currencyUsage).withCurrency(currency);
-    } else if (roundingIncrement != 0.0) {
-        if (PatternStringUtils::ignoreRoundingIncrement(roundingIncrement, maxFrac)) {
-            precision = Precision::constructFraction(minFrac, maxFrac);
-        } else {
-            // Convert the double increment to an integer increment
-            precision = Precision::increment(roundingIncrement).withMinFraction(minFrac);
-        }
-    } else if (explicitMinMaxSig) {
-        minSig = minSig < 1 ? 1 : minSig > kMaxIntFracSig ? kMaxIntFracSig : minSig;
-        maxSig = maxSig < 0 ? kMaxIntFracSig : maxSig < minSig ? minSig : maxSig > kMaxIntFracSig
-                                                                          ? kMaxIntFracSig : maxSig;
-        precision = Precision::constructSignificant(minSig, maxSig);
-    } else if (explicitMinMaxFrac) {
-        precision = Precision::constructFraction(minFrac, maxFrac);
-    } else if (useCurrency) {
-        precision = Precision::constructCurrency(currencyUsage);
-    }
-    if (!precision.isBogus()) {
-        macros.roundingMode = roundingMode;
-        macros.precision = precision;
-    }
-
-    ///////////////////
-    // INTEGER WIDTH //
-    ///////////////////
-
-    macros.integerWidth = IntegerWidth(
-            static_cast<digits_t>(minInt),
-            static_cast<digits_t>(maxInt),
-            properties.formatFailIfMoreThanMaxDigits);
-
-    ///////////////////////
-    // GROUPING STRATEGY //
-    ///////////////////////
-
-    macros.grouper = Grouper::forProperties(properties);
-
-    /////////////
-    // PADDING //
-    /////////////
-
-    if (properties.formatWidth > 0) {
-        macros.padder = Padder::forProperties(properties);
-    }
-
-    ///////////////////////////////
-    // DECIMAL MARK ALWAYS SHOWN //
-    ///////////////////////////////
-
-    macros.decimal = properties.decimalSeparatorAlwaysShown ? UNUM_DECIMAL_SEPARATOR_ALWAYS
-                                                            : UNUM_DECIMAL_SEPARATOR_AUTO;
-
-    ///////////////////////
-    // SIGN ALWAYS SHOWN //
-    ///////////////////////
-
-    macros.sign = properties.signAlwaysShown ? UNUM_SIGN_ALWAYS : UNUM_SIGN_AUTO;
-
-    /////////////////////////
-    // SCIENTIFIC NOTATION //
-    /////////////////////////
-
-    if (properties.minimumExponentDigits != -1) {
-        // Scientific notation is required.
-        // This whole section feels like a hack, but it is needed for regression tests.
-        // The mapping from property bag to scientific notation is nontrivial due to LDML rules.
-        if (maxInt > 8) {
-            // But #13110: The maximum of 8 digits has unknown origins and is not in the spec.
-            // If maxInt is greater than 8, it is set to minInt, even if minInt is greater than 8.
-            maxInt = minInt;
-            macros.integerWidth = IntegerWidth::zeroFillTo(minInt).truncateAt(maxInt);
-        } else if (maxInt > minInt && minInt > 1) {
-            // Bug #13289: if maxInt > minInt > 1, then minInt should be 1.
-            minInt = 1;
-            macros.integerWidth = IntegerWidth::zeroFillTo(minInt).truncateAt(maxInt);
-        }
-        int engineering = maxInt < 0 ? -1 : maxInt;
-        macros.notation = ScientificNotation(
-                // Engineering interval:
-                static_cast<int8_t>(engineering),
-                // Enforce minimum integer digits (for patterns like "000.00E0"):
-                (engineering == minInt),
-                // Minimum exponent digits:
-                static_cast<digits_t>(properties.minimumExponentDigits),
-                // Exponent sign always shown:
-                properties.exponentSignAlwaysShown ? UNUM_SIGN_ALWAYS : UNUM_SIGN_AUTO);
-        // Scientific notation also involves overriding the rounding mode.
-        // TODO: Overriding here is a bit of a hack. Should this logic go earlier?
-        if (macros.precision.fType == Precision::PrecisionType::RND_FRACTION) {
-            // For the purposes of rounding, get the original min/max int/frac, since the local
-            // variables have been manipulated for display purposes.
-            int maxInt_ = properties.maximumIntegerDigits;
-            int minInt_ = properties.minimumIntegerDigits;
-            int minFrac_ = properties.minimumFractionDigits;
-            int maxFrac_ = properties.maximumFractionDigits;
-            if (minInt_ == 0 && maxFrac_ == 0) {
-                // Patterns like "#E0" and "##E0", which mean no rounding!
-                macros.precision = Precision::unlimited();
-            } else if (minInt_ == 0 && minFrac_ == 0) {
-                // Patterns like "#.##E0" (no zeros in the mantissa), which mean round to maxFrac+1
-                macros.precision = Precision::constructSignificant(1, maxFrac_ + 1);
-            } else {
-                int maxSig_ = minInt_ + maxFrac_;
-                // Bug #20058: if maxInt_ > minInt_ > 1, then minInt_ should be 1.
-                if (maxInt_ > minInt_ && minInt_ > 1) {
-                    minInt_ = 1;
-                }
-                int minSig_ = minInt_ + minFrac_;
-                // To avoid regression, maxSig is not reset when minInt_ set to 1.
-                // TODO: Reset maxSig_ = 1 + minFrac_ to follow the spec.
-                macros.precision = Precision::constructSignificant(minSig_, maxSig_);
-            }
-            macros.roundingMode = roundingMode;
-        }
-    }
-
-    //////////////////////
-    // COMPACT NOTATION //
-    //////////////////////
-
-    if (!properties.compactStyle.isNull()) {
-        if (properties.compactStyle.getNoError() == UNumberCompactStyle::UNUM_LONG) {
-            macros.notation = Notation::compactLong();
-        } else {
-            macros.notation = Notation::compactShort();
-        }
-    }
-
-    /////////////////
-    // MULTIPLIERS //
-    /////////////////
-
-    macros.scale = scaleFromProperties(properties);
-
-    //////////////////////
-    // PROPERTY EXPORTS //
-    //////////////////////
-
-    if (exportedProperties != nullptr) {
-
-        exportedProperties->currency = currency;
-        exportedProperties->roundingMode = roundingMode;
-        exportedProperties->minimumIntegerDigits = minInt;
-        exportedProperties->maximumIntegerDigits = maxInt == -1 ? INT32_MAX : maxInt;
-
-        Precision rounding_;
-        if (precision.fType == Precision::PrecisionType::RND_CURRENCY) {
-            rounding_ = precision.withCurrency(currency, status);
-        } else {
-            rounding_ = precision;
-        }
-        int minFrac_ = minFrac;
-        int maxFrac_ = maxFrac;
-        int minSig_ = minSig;
-        int maxSig_ = maxSig;
-        double increment_ = 0.0;
-        if (rounding_.fType == Precision::PrecisionType::RND_FRACTION) {
-            minFrac_ = rounding_.fUnion.fracSig.fMinFrac;
-            maxFrac_ = rounding_.fUnion.fracSig.fMaxFrac;
-        } else if (rounding_.fType == Precision::PrecisionType::RND_INCREMENT
-                || rounding_.fType == Precision::PrecisionType::RND_INCREMENT_ONE
-                || rounding_.fType == Precision::PrecisionType::RND_INCREMENT_FIVE) {
-            minFrac_ = rounding_.fUnion.increment.fMinFrac;
-            // If incrementRounding is used, maxFrac is set equal to minFrac
-            maxFrac_ = rounding_.fUnion.increment.fMinFrac;
-            // Convert the integer increment to a double
-            DecimalQuantity dq;
-            dq.setToLong(rounding_.fUnion.increment.fIncrement);
-            dq.adjustMagnitude(rounding_.fUnion.increment.fIncrementMagnitude);
-            increment_ = dq.toDouble();
-        } else if (rounding_.fType == Precision::PrecisionType::RND_SIGNIFICANT) {
-            minSig_ = rounding_.fUnion.fracSig.fMinSig;
-            maxSig_ = rounding_.fUnion.fracSig.fMaxSig;
-        }
-
-        exportedProperties->minimumFractionDigits = minFrac_;
-        exportedProperties->maximumFractionDigits = maxFrac_;
-        exportedProperties->minimumSignificantDigits = minSig_;
-        exportedProperties->maximumSignificantDigits = maxSig_;
-        exportedProperties->roundingIncrement = increment_;
-    }
-
-    return macros;
-}
-
-
-void PropertiesAffixPatternProvider::setTo(const DecimalFormatProperties& properties, UErrorCode& status) {
-    fBogus = false;
-
-    // There are two ways to set affixes in DecimalFormat: via the pattern string (applyPattern), and via the
-    // explicit setters (setPositivePrefix and friends).  The way to resolve the settings is as follows:
-    //
-    // 1) If the explicit setting is present for the field, use it.
-    // 2) Otherwise, follows UTS 35 rules based on the pattern string.
-    //
-    // Importantly, the explicit setters affect only the one field they override.  If you set the positive
-    // prefix, that should not affect the negative prefix.
-
-    // Convenience: Extract the properties into local variables.
-    // Variables are named with three chars: [p/n][p/s][o/p]
-    // [p/n] => p for positive, n for negative
-    // [p/s] => p for prefix, s for suffix
-    // [o/p] => o for escaped custom override string, p for pattern string
-    UnicodeString ppo = AffixUtils::escape(properties.positivePrefix);
-    UnicodeString pso = AffixUtils::escape(properties.positiveSuffix);
-    UnicodeString npo = AffixUtils::escape(properties.negativePrefix);
-    UnicodeString nso = AffixUtils::escape(properties.negativeSuffix);
-    const UnicodeString& ppp = properties.positivePrefixPattern;
-    const UnicodeString& psp = properties.positiveSuffixPattern;
-    const UnicodeString& npp = properties.negativePrefixPattern;
-    const UnicodeString& nsp = properties.negativeSuffixPattern;
-
-    if (!properties.positivePrefix.isBogus()) {
-        posPrefix = ppo;
-    } else if (!ppp.isBogus()) {
-        posPrefix = ppp;
-    } else {
-        // UTS 35: Default positive prefix is empty string.
-        posPrefix = u"";
-    }
-
-    if (!properties.positiveSuffix.isBogus()) {
-        posSuffix = pso;
-    } else if (!psp.isBogus()) {
-        posSuffix = psp;
-    } else {
-        // UTS 35: Default positive suffix is empty string.
-        posSuffix = u"";
-    }
-
-    if (!properties.negativePrefix.isBogus()) {
-        negPrefix = npo;
-    } else if (!npp.isBogus()) {
-        negPrefix = npp;
-    } else {
-        // UTS 35: Default negative prefix is "-" with positive prefix.
-        // Important: We prepend the "-" to the pattern, not the override!
-        negPrefix = ppp.isBogus() ? u"-" : u"-" + ppp;
-    }
-
-    if (!properties.negativeSuffix.isBogus()) {
-        negSuffix = nso;
-    } else if (!nsp.isBogus()) {
-        negSuffix = nsp;
-    } else {
-        // UTS 35: Default negative prefix is the positive prefix.
-        negSuffix = psp.isBogus() ? u"" : psp;
-    }
-
-    // For declaring if this is a currency pattern, we need to look at the
-    // original pattern, not at any user-specified overrides.
-    isCurrencyPattern = (
-        AffixUtils::hasCurrencySymbols(ppp, status) ||
-        AffixUtils::hasCurrencySymbols(psp, status) ||
-        AffixUtils::hasCurrencySymbols(npp, status) ||
-        AffixUtils::hasCurrencySymbols(nsp, status) ||
-        properties.currencyAsDecimal);
-
-    fCurrencyAsDecimal = properties.currencyAsDecimal;
-}
-
-char16_t PropertiesAffixPatternProvider::charAt(int flags, int i) const {
-    return getStringInternal(flags).charAt(i);
-}
-
-int PropertiesAffixPatternProvider::length(int flags) const {
-    return getStringInternal(flags).length();
-}
-
-UnicodeString PropertiesAffixPatternProvider::getString(int32_t flags) const {
-    return getStringInternal(flags);
-}
-
-const UnicodeString& PropertiesAffixPatternProvider::getStringInternal(int32_t flags) const {
-    bool prefix = (flags & AFFIX_PREFIX) != 0;
-    bool negative = (flags & AFFIX_NEGATIVE_SUBPATTERN) != 0;
-    if (prefix && negative) {
-        return negPrefix;
-    } else if (prefix) {
-        return posPrefix;
-    } else if (negative) {
-        return negSuffix;
-    } else {
-        return posSuffix;
-    }
-}
-
-bool PropertiesAffixPatternProvider::positiveHasPlusSign() const {
-    // TODO: Change the internal APIs to propagate out the error?
-    ErrorCode localStatus;
-    return AffixUtils::containsType(posPrefix, TYPE_PLUS_SIGN, localStatus) ||
-           AffixUtils::containsType(posSuffix, TYPE_PLUS_SIGN, localStatus);
-}
-
-bool PropertiesAffixPatternProvider::hasNegativeSubpattern() const {
-    return (
-        (negSuffix != posSuffix) ||
-        negPrefix.tempSubString(1) != posPrefix ||
-        negPrefix.charAt(0) != u'-'
-    );
-}
-
-bool PropertiesAffixPatternProvider::negativeHasMinusSign() const {
-    ErrorCode localStatus;
-    return AffixUtils::containsType(negPrefix, TYPE_MINUS_SIGN, localStatus) ||
-           AffixUtils::containsType(negSuffix, TYPE_MINUS_SIGN, localStatus);
-}
-
-bool PropertiesAffixPatternProvider::hasCurrencySign() const {
-    return isCurrencyPattern;
-}
-
-bool PropertiesAffixPatternProvider::containsSymbolType(AffixPatternType type, UErrorCode& status) const {
-    return AffixUtils::containsType(posPrefix, type, status) ||
-           AffixUtils::containsType(posSuffix, type, status) ||
-           AffixUtils::containsType(negPrefix, type, status) ||
-           AffixUtils::containsType(negSuffix, type, status);
-}
-
-bool PropertiesAffixPatternProvider::hasBody() const {
-    return true;
-}
-
-bool PropertiesAffixPatternProvider::currencyAsDecimal() const {
-    return fCurrencyAsDecimal;
-}
-
-
-void CurrencyPluralInfoAffixProvider::setTo(const CurrencyPluralInfo& cpi,
-                                            const DecimalFormatProperties& properties,
-                                            UErrorCode& status) {
-    // We need to use a PropertiesAffixPatternProvider, not the simpler version ParsedPatternInfo,
-    // because user-specified affix overrides still need to work.
-    fBogus = false;
-    DecimalFormatProperties pluralProperties(properties);
-    for (int32_t plural = 0; plural < StandardPlural::COUNT; plural++) {
-        const char* keyword = StandardPlural::getKeyword(static_cast<StandardPlural::Form>(plural));
-        UnicodeString patternString;
-        patternString = cpi.getCurrencyPluralPattern(keyword, patternString);
-        PatternParser::parseToExistingProperties(
-                patternString,
-                pluralProperties,
-                IGNORE_ROUNDING_NEVER,
-                status);
-        affixesByPlural[plural].setTo(pluralProperties, status);
-    }
-}
-
-char16_t CurrencyPluralInfoAffixProvider::charAt(int32_t flags, int32_t i) const {
-    int32_t pluralOrdinal = (flags & AFFIX_PLURAL_MASK);
-    return affixesByPlural[pluralOrdinal].charAt(flags, i);
-}
-
-int32_t CurrencyPluralInfoAffixProvider::length(int32_t flags) const {
-    int32_t pluralOrdinal = (flags & AFFIX_PLURAL_MASK);
-    return affixesByPlural[pluralOrdinal].length(flags);
-}
-
-UnicodeString CurrencyPluralInfoAffixProvider::getString(int32_t flags) const {
-    int32_t pluralOrdinal = (flags & AFFIX_PLURAL_MASK);
-    return affixesByPlural[pluralOrdinal].getString(flags);
-}
-
-bool CurrencyPluralInfoAffixProvider::positiveHasPlusSign() const {
-    return affixesByPlural[StandardPlural::OTHER].positiveHasPlusSign();
-}
-
-bool CurrencyPluralInfoAffixProvider::hasNegativeSubpattern() const {
-    return affixesByPlural[StandardPlural::OTHER].hasNegativeSubpattern();
-}
-
-bool CurrencyPluralInfoAffixProvider::negativeHasMinusSign() const {
-    return affixesByPlural[StandardPlural::OTHER].negativeHasMinusSign();
-}
-
-bool CurrencyPluralInfoAffixProvider::hasCurrencySign() const {
-    return affixesByPlural[StandardPlural::OTHER].hasCurrencySign();
-}
-
-bool CurrencyPluralInfoAffixProvider::containsSymbolType(AffixPatternType type, UErrorCode& status) const {
-    return affixesByPlural[StandardPlural::OTHER].containsSymbolType(type, status);
-}
-
-bool CurrencyPluralInfoAffixProvider::hasBody() const {
-    return affixesByPlural[StandardPlural::OTHER].hasBody();
-}
-
-bool CurrencyPluralInfoAffixProvider::currencyAsDecimal() const {
-    return affixesByPlural[StandardPlural::OTHER].currencyAsDecimal();
-}
-
-
-#endif /* #if !UCONFIG_NO_FORMATTING */
->>>>>>> a8a80be5
+// © 2018 and later: Unicode, Inc. and others.
+// License & terms of use: http://www.unicode.org/copyright.html
+
+#include "unicode/utypes.h"
+
+#if !UCONFIG_NO_FORMATTING
+
+// Allow implicit conversion from char16_t* to UnicodeString for this file:
+// Helpful in toString methods and elsewhere.
+#define UNISTR_FROM_STRING_EXPLICIT
+
+#include "number_mapper.h"
+#include "number_patternstring.h"
+#include "unicode/errorcode.h"
+#include "number_utils.h"
+
+using namespace icu;
+using namespace icu::number;
+using namespace icu::number::impl;
+
+
+UnlocalizedNumberFormatter NumberPropertyMapper::create(const DecimalFormatProperties& properties,
+                                                        const DecimalFormatSymbols& symbols,
+                                                        DecimalFormatWarehouse& warehouse,
+                                                        UErrorCode& status) {
+    return NumberFormatter::with().macros(oldToNew(properties, symbols, warehouse, nullptr, status));
+}
+
+UnlocalizedNumberFormatter NumberPropertyMapper::create(const DecimalFormatProperties& properties,
+                                                        const DecimalFormatSymbols& symbols,
+                                                        DecimalFormatWarehouse& warehouse,
+                                                        DecimalFormatProperties& exportedProperties,
+                                                        UErrorCode& status) {
+    return NumberFormatter::with().macros(
+            oldToNew(
+                    properties, symbols, warehouse, &exportedProperties, status));
+}
+
+MacroProps NumberPropertyMapper::oldToNew(const DecimalFormatProperties& properties,
+                                          const DecimalFormatSymbols& symbols,
+                                          DecimalFormatWarehouse& warehouse,
+                                          DecimalFormatProperties* exportedProperties,
+                                          UErrorCode& status) {
+    MacroProps macros;
+    Locale locale = symbols.getLocale();
+
+    /////////////
+    // SYMBOLS //
+    /////////////
+
+    macros.symbols.setTo(symbols);
+
+    //////////////////
+    // PLURAL RULES //
+    //////////////////
+
+    if (!properties.currencyPluralInfo.fPtr.isNull()) {
+        macros.rules = properties.currencyPluralInfo.fPtr->getPluralRules();
+    }
+
+    /////////////
+    // AFFIXES //
+    /////////////
+
+    warehouse.affixProvider.setTo(properties, status);
+    macros.affixProvider = &warehouse.affixProvider.get();
+
+    ///////////
+    // UNITS //
+    ///////////
+
+    bool useCurrency = (
+            !properties.currency.isNull() ||
+            !properties.currencyPluralInfo.fPtr.isNull() ||
+            !properties.currencyUsage.isNull() ||
+            warehouse.affixProvider.get().hasCurrencySign());
+    CurrencyUnit currency = resolveCurrency(properties, locale, status);
+    UCurrencyUsage currencyUsage = properties.currencyUsage.getOrDefault(UCURR_USAGE_STANDARD);
+    if (useCurrency) {
+        // NOTE: Slicing is OK.
+        macros.unit = currency; // NOLINT
+    }
+
+    ///////////////////////
+    // ROUNDING STRATEGY //
+    ///////////////////////
+
+    int32_t maxInt = properties.maximumIntegerDigits;
+    int32_t minInt = properties.minimumIntegerDigits;
+    int32_t maxFrac = properties.maximumFractionDigits;
+    int32_t minFrac = properties.minimumFractionDigits;
+    int32_t minSig = properties.minimumSignificantDigits;
+    int32_t maxSig = properties.maximumSignificantDigits;
+    double roundingIncrement = properties.roundingIncrement;
+    // Not assigning directly to macros.roundingMode here: we change
+    // roundingMode if and when we also change macros.precision.
+    RoundingMode roundingMode = properties.roundingMode.getOrDefault(UNUM_ROUND_HALFEVEN);
+    bool explicitMinMaxFrac = minFrac != -1 || maxFrac != -1;
+    bool explicitMinMaxSig = minSig != -1 || maxSig != -1;
+    // Resolve min/max frac for currencies, required for the validation logic and for when minFrac or
+    // maxFrac was
+    // set (but not both) on a currency instance.
+    // NOTE: Increments are handled in "Precision.constructCurrency()".
+    if (useCurrency && (minFrac == -1 || maxFrac == -1)) {
+        int32_t digits = ucurr_getDefaultFractionDigitsForUsage(
+                currency.getISOCurrency(), currencyUsage, &status);
+        if (minFrac == -1 && maxFrac == -1) {
+            minFrac = digits;
+            maxFrac = digits;
+        } else if (minFrac == -1) {
+            minFrac = std::min(maxFrac, digits);
+        } else /* if (maxFrac == -1) */ {
+            maxFrac = std::max(minFrac, digits);
+        }
+    }
+    // Validate min/max int/frac.
+    // For backwards compatibility, minimum overrides maximum if the two conflict.
+    if (minInt == 0 && maxFrac != 0) {
+        minFrac = (minFrac < 0 || (minFrac == 0 && maxInt == 0)) ? 1 : minFrac;
+        maxFrac = maxFrac < 0 ? -1 : maxFrac < minFrac ? minFrac : maxFrac;
+        minInt = 0;
+        maxInt = maxInt < 0 ? -1 : maxInt > kMaxIntFracSig ? -1 : maxInt;
+    } else {
+        // Force a digit before the decimal point.
+        minFrac = minFrac < 0 ? 0 : minFrac;
+        maxFrac = maxFrac < 0 ? -1 : maxFrac < minFrac ? minFrac : maxFrac;
+        minInt = minInt <= 0 ? 1 : minInt > kMaxIntFracSig ? 1 : minInt;
+        maxInt = maxInt < 0 ? -1 : maxInt < minInt ? minInt : maxInt > kMaxIntFracSig ? -1 : maxInt;
+    }
+    Precision precision;
+    if (!properties.currencyUsage.isNull()) {
+        precision = Precision::constructCurrency(currencyUsage).withCurrency(currency);
+    } else if (roundingIncrement != 0.0) {
+        if (PatternStringUtils::ignoreRoundingIncrement(roundingIncrement, maxFrac)) {
+            precision = Precision::constructFraction(minFrac, maxFrac);
+        } else {
+            // Convert the double increment to an integer increment
+            precision = Precision::increment(roundingIncrement).withMinFraction(minFrac);
+        }
+    } else if (explicitMinMaxSig) {
+        minSig = minSig < 1 ? 1 : minSig > kMaxIntFracSig ? kMaxIntFracSig : minSig;
+        maxSig = maxSig < 0 ? kMaxIntFracSig : maxSig < minSig ? minSig : maxSig > kMaxIntFracSig
+                                                                          ? kMaxIntFracSig : maxSig;
+        precision = Precision::constructSignificant(minSig, maxSig);
+    } else if (explicitMinMaxFrac) {
+        precision = Precision::constructFraction(minFrac, maxFrac);
+    } else if (useCurrency) {
+        precision = Precision::constructCurrency(currencyUsage);
+    }
+    if (!precision.isBogus()) {
+        macros.roundingMode = roundingMode;
+        macros.precision = precision;
+    }
+
+    ///////////////////
+    // INTEGER WIDTH //
+    ///////////////////
+
+    macros.integerWidth = IntegerWidth(
+            static_cast<digits_t>(minInt),
+            static_cast<digits_t>(maxInt),
+            properties.formatFailIfMoreThanMaxDigits);
+
+    ///////////////////////
+    // GROUPING STRATEGY //
+    ///////////////////////
+
+    macros.grouper = Grouper::forProperties(properties);
+
+    /////////////
+    // PADDING //
+    /////////////
+
+    if (properties.formatWidth > 0) {
+        macros.padder = Padder::forProperties(properties);
+    }
+
+    ///////////////////////////////
+    // DECIMAL MARK ALWAYS SHOWN //
+    ///////////////////////////////
+
+    macros.decimal = properties.decimalSeparatorAlwaysShown ? UNUM_DECIMAL_SEPARATOR_ALWAYS
+                                                            : UNUM_DECIMAL_SEPARATOR_AUTO;
+
+    ///////////////////////
+    // SIGN ALWAYS SHOWN //
+    ///////////////////////
+
+    macros.sign = properties.signAlwaysShown ? UNUM_SIGN_ALWAYS : UNUM_SIGN_AUTO;
+
+    /////////////////////////
+    // SCIENTIFIC NOTATION //
+    /////////////////////////
+
+    if (properties.minimumExponentDigits != -1) {
+        // Scientific notation is required.
+        // This whole section feels like a hack, but it is needed for regression tests.
+        // The mapping from property bag to scientific notation is nontrivial due to LDML rules.
+        if (maxInt > 8) {
+            // But #13110: The maximum of 8 digits has unknown origins and is not in the spec.
+            // If maxInt is greater than 8, it is set to minInt, even if minInt is greater than 8.
+            maxInt = minInt;
+            macros.integerWidth = IntegerWidth::zeroFillTo(minInt).truncateAt(maxInt);
+        } else if (maxInt > minInt && minInt > 1) {
+            // Bug #13289: if maxInt > minInt > 1, then minInt should be 1.
+            minInt = 1;
+            macros.integerWidth = IntegerWidth::zeroFillTo(minInt).truncateAt(maxInt);
+        }
+        int engineering = maxInt < 0 ? -1 : maxInt;
+        macros.notation = ScientificNotation(
+                // Engineering interval:
+                static_cast<int8_t>(engineering),
+                // Enforce minimum integer digits (for patterns like "000.00E0"):
+                (engineering == minInt),
+                // Minimum exponent digits:
+                static_cast<digits_t>(properties.minimumExponentDigits),
+                // Exponent sign always shown:
+                properties.exponentSignAlwaysShown ? UNUM_SIGN_ALWAYS : UNUM_SIGN_AUTO);
+        // Scientific notation also involves overriding the rounding mode.
+        // TODO: Overriding here is a bit of a hack. Should this logic go earlier?
+        if (macros.precision.fType == Precision::PrecisionType::RND_FRACTION) {
+            // For the purposes of rounding, get the original min/max int/frac, since the local
+            // variables have been manipulated for display purposes.
+            int maxInt_ = properties.maximumIntegerDigits;
+            int minInt_ = properties.minimumIntegerDigits;
+            int minFrac_ = properties.minimumFractionDigits;
+            int maxFrac_ = properties.maximumFractionDigits;
+            if (minInt_ == 0 && maxFrac_ == 0) {
+                // Patterns like "#E0" and "##E0", which mean no rounding!
+                macros.precision = Precision::unlimited();
+            } else if (minInt_ == 0 && minFrac_ == 0) {
+                // Patterns like "#.##E0" (no zeros in the mantissa), which mean round to maxFrac+1
+                macros.precision = Precision::constructSignificant(1, maxFrac_ + 1);
+            } else {
+                int maxSig_ = minInt_ + maxFrac_;
+                // Bug #20058: if maxInt_ > minInt_ > 1, then minInt_ should be 1.
+                if (maxInt_ > minInt_ && minInt_ > 1) {
+                    minInt_ = 1;
+                }
+                int minSig_ = minInt_ + minFrac_;
+                // To avoid regression, maxSig is not reset when minInt_ set to 1.
+                // TODO: Reset maxSig_ = 1 + minFrac_ to follow the spec.
+                macros.precision = Precision::constructSignificant(minSig_, maxSig_);
+            }
+            macros.roundingMode = roundingMode;
+        }
+    }
+
+    //////////////////////
+    // COMPACT NOTATION //
+    //////////////////////
+
+    if (!properties.compactStyle.isNull()) {
+        if (properties.compactStyle.getNoError() == UNumberCompactStyle::UNUM_LONG) {
+            macros.notation = Notation::compactLong();
+        } else {
+            macros.notation = Notation::compactShort();
+        }
+    }
+
+    /////////////////
+    // MULTIPLIERS //
+    /////////////////
+
+    macros.scale = scaleFromProperties(properties);
+
+    //////////////////////
+    // PROPERTY EXPORTS //
+    //////////////////////
+
+    if (exportedProperties != nullptr) {
+
+        exportedProperties->currency = currency;
+        exportedProperties->roundingMode = roundingMode;
+        exportedProperties->minimumIntegerDigits = minInt;
+        exportedProperties->maximumIntegerDigits = maxInt == -1 ? INT32_MAX : maxInt;
+
+        Precision rounding_;
+        if (precision.fType == Precision::PrecisionType::RND_CURRENCY) {
+            rounding_ = precision.withCurrency(currency, status);
+        } else {
+            rounding_ = precision;
+        }
+        int minFrac_ = minFrac;
+        int maxFrac_ = maxFrac;
+        int minSig_ = minSig;
+        int maxSig_ = maxSig;
+        double increment_ = 0.0;
+        if (rounding_.fType == Precision::PrecisionType::RND_FRACTION) {
+            minFrac_ = rounding_.fUnion.fracSig.fMinFrac;
+            maxFrac_ = rounding_.fUnion.fracSig.fMaxFrac;
+        } else if (rounding_.fType == Precision::PrecisionType::RND_INCREMENT
+                || rounding_.fType == Precision::PrecisionType::RND_INCREMENT_ONE
+                || rounding_.fType == Precision::PrecisionType::RND_INCREMENT_FIVE) {
+            minFrac_ = rounding_.fUnion.increment.fMinFrac;
+            // If incrementRounding is used, maxFrac is set equal to minFrac
+            maxFrac_ = rounding_.fUnion.increment.fMinFrac;
+            // Convert the integer increment to a double
+            DecimalQuantity dq;
+            dq.setToLong(rounding_.fUnion.increment.fIncrement);
+            dq.adjustMagnitude(rounding_.fUnion.increment.fIncrementMagnitude);
+            increment_ = dq.toDouble();
+        } else if (rounding_.fType == Precision::PrecisionType::RND_SIGNIFICANT) {
+            minSig_ = rounding_.fUnion.fracSig.fMinSig;
+            maxSig_ = rounding_.fUnion.fracSig.fMaxSig;
+        }
+
+        exportedProperties->minimumFractionDigits = minFrac_;
+        exportedProperties->maximumFractionDigits = maxFrac_;
+        exportedProperties->minimumSignificantDigits = minSig_;
+        exportedProperties->maximumSignificantDigits = maxSig_;
+        exportedProperties->roundingIncrement = increment_;
+    }
+
+    return macros;
+}
+
+
+void PropertiesAffixPatternProvider::setTo(const DecimalFormatProperties& properties, UErrorCode& status) {
+    fBogus = false;
+
+    // There are two ways to set affixes in DecimalFormat: via the pattern string (applyPattern), and via the
+    // explicit setters (setPositivePrefix and friends).  The way to resolve the settings is as follows:
+    //
+    // 1) If the explicit setting is present for the field, use it.
+    // 2) Otherwise, follows UTS 35 rules based on the pattern string.
+    //
+    // Importantly, the explicit setters affect only the one field they override.  If you set the positive
+    // prefix, that should not affect the negative prefix.
+
+    // Convenience: Extract the properties into local variables.
+    // Variables are named with three chars: [p/n][p/s][o/p]
+    // [p/n] => p for positive, n for negative
+    // [p/s] => p for prefix, s for suffix
+    // [o/p] => o for escaped custom override string, p for pattern string
+    UnicodeString ppo = AffixUtils::escape(properties.positivePrefix);
+    UnicodeString pso = AffixUtils::escape(properties.positiveSuffix);
+    UnicodeString npo = AffixUtils::escape(properties.negativePrefix);
+    UnicodeString nso = AffixUtils::escape(properties.negativeSuffix);
+    const UnicodeString& ppp = properties.positivePrefixPattern;
+    const UnicodeString& psp = properties.positiveSuffixPattern;
+    const UnicodeString& npp = properties.negativePrefixPattern;
+    const UnicodeString& nsp = properties.negativeSuffixPattern;
+
+    if (!properties.positivePrefix.isBogus()) {
+        posPrefix = ppo;
+    } else if (!ppp.isBogus()) {
+        posPrefix = ppp;
+    } else {
+        // UTS 35: Default positive prefix is empty string.
+        posPrefix = u"";
+    }
+
+    if (!properties.positiveSuffix.isBogus()) {
+        posSuffix = pso;
+    } else if (!psp.isBogus()) {
+        posSuffix = psp;
+    } else {
+        // UTS 35: Default positive suffix is empty string.
+        posSuffix = u"";
+    }
+
+    if (!properties.negativePrefix.isBogus()) {
+        negPrefix = npo;
+    } else if (!npp.isBogus()) {
+        negPrefix = npp;
+    } else {
+        // UTS 35: Default negative prefix is "-" with positive prefix.
+        // Important: We prepend the "-" to the pattern, not the override!
+        negPrefix = ppp.isBogus() ? u"-" : u"-" + ppp;
+    }
+
+    if (!properties.negativeSuffix.isBogus()) {
+        negSuffix = nso;
+    } else if (!nsp.isBogus()) {
+        negSuffix = nsp;
+    } else {
+        // UTS 35: Default negative prefix is the positive prefix.
+        negSuffix = psp.isBogus() ? u"" : psp;
+    }
+
+    // For declaring if this is a currency pattern, we need to look at the
+    // original pattern, not at any user-specified overrides.
+    isCurrencyPattern = (
+        AffixUtils::hasCurrencySymbols(ppp, status) ||
+        AffixUtils::hasCurrencySymbols(psp, status) ||
+        AffixUtils::hasCurrencySymbols(npp, status) ||
+        AffixUtils::hasCurrencySymbols(nsp, status) ||
+        properties.currencyAsDecimal);
+
+    fCurrencyAsDecimal = properties.currencyAsDecimal;
+}
+
+char16_t PropertiesAffixPatternProvider::charAt(int flags, int i) const {
+    return getStringInternal(flags).charAt(i);
+}
+
+int PropertiesAffixPatternProvider::length(int flags) const {
+    return getStringInternal(flags).length();
+}
+
+UnicodeString PropertiesAffixPatternProvider::getString(int32_t flags) const {
+    return getStringInternal(flags);
+}
+
+const UnicodeString& PropertiesAffixPatternProvider::getStringInternal(int32_t flags) const {
+    bool prefix = (flags & AFFIX_PREFIX) != 0;
+    bool negative = (flags & AFFIX_NEGATIVE_SUBPATTERN) != 0;
+    if (prefix && negative) {
+        return negPrefix;
+    } else if (prefix) {
+        return posPrefix;
+    } else if (negative) {
+        return negSuffix;
+    } else {
+        return posSuffix;
+    }
+}
+
+bool PropertiesAffixPatternProvider::positiveHasPlusSign() const {
+    // TODO: Change the internal APIs to propagate out the error?
+    ErrorCode localStatus;
+    return AffixUtils::containsType(posPrefix, TYPE_PLUS_SIGN, localStatus) ||
+           AffixUtils::containsType(posSuffix, TYPE_PLUS_SIGN, localStatus);
+}
+
+bool PropertiesAffixPatternProvider::hasNegativeSubpattern() const {
+    return (
+        (negSuffix != posSuffix) ||
+        negPrefix.tempSubString(1) != posPrefix ||
+        negPrefix.charAt(0) != u'-'
+    );
+}
+
+bool PropertiesAffixPatternProvider::negativeHasMinusSign() const {
+    ErrorCode localStatus;
+    return AffixUtils::containsType(negPrefix, TYPE_MINUS_SIGN, localStatus) ||
+           AffixUtils::containsType(negSuffix, TYPE_MINUS_SIGN, localStatus);
+}
+
+bool PropertiesAffixPatternProvider::hasCurrencySign() const {
+    return isCurrencyPattern;
+}
+
+bool PropertiesAffixPatternProvider::containsSymbolType(AffixPatternType type, UErrorCode& status) const {
+    return AffixUtils::containsType(posPrefix, type, status) ||
+           AffixUtils::containsType(posSuffix, type, status) ||
+           AffixUtils::containsType(negPrefix, type, status) ||
+           AffixUtils::containsType(negSuffix, type, status);
+}
+
+bool PropertiesAffixPatternProvider::hasBody() const {
+    return true;
+}
+
+bool PropertiesAffixPatternProvider::currencyAsDecimal() const {
+    return fCurrencyAsDecimal;
+}
+
+
+void CurrencyPluralInfoAffixProvider::setTo(const CurrencyPluralInfo& cpi,
+                                            const DecimalFormatProperties& properties,
+                                            UErrorCode& status) {
+    // We need to use a PropertiesAffixPatternProvider, not the simpler version ParsedPatternInfo,
+    // because user-specified affix overrides still need to work.
+    fBogus = false;
+    DecimalFormatProperties pluralProperties(properties);
+    for (int32_t plural = 0; plural < StandardPlural::COUNT; plural++) {
+        const char* keyword = StandardPlural::getKeyword(static_cast<StandardPlural::Form>(plural));
+        UnicodeString patternString;
+        patternString = cpi.getCurrencyPluralPattern(keyword, patternString);
+        PatternParser::parseToExistingProperties(
+                patternString,
+                pluralProperties,
+                IGNORE_ROUNDING_NEVER,
+                status);
+        affixesByPlural[plural].setTo(pluralProperties, status);
+    }
+}
+
+char16_t CurrencyPluralInfoAffixProvider::charAt(int32_t flags, int32_t i) const {
+    int32_t pluralOrdinal = (flags & AFFIX_PLURAL_MASK);
+    return affixesByPlural[pluralOrdinal].charAt(flags, i);
+}
+
+int32_t CurrencyPluralInfoAffixProvider::length(int32_t flags) const {
+    int32_t pluralOrdinal = (flags & AFFIX_PLURAL_MASK);
+    return affixesByPlural[pluralOrdinal].length(flags);
+}
+
+UnicodeString CurrencyPluralInfoAffixProvider::getString(int32_t flags) const {
+    int32_t pluralOrdinal = (flags & AFFIX_PLURAL_MASK);
+    return affixesByPlural[pluralOrdinal].getString(flags);
+}
+
+bool CurrencyPluralInfoAffixProvider::positiveHasPlusSign() const {
+    return affixesByPlural[StandardPlural::OTHER].positiveHasPlusSign();
+}
+
+bool CurrencyPluralInfoAffixProvider::hasNegativeSubpattern() const {
+    return affixesByPlural[StandardPlural::OTHER].hasNegativeSubpattern();
+}
+
+bool CurrencyPluralInfoAffixProvider::negativeHasMinusSign() const {
+    return affixesByPlural[StandardPlural::OTHER].negativeHasMinusSign();
+}
+
+bool CurrencyPluralInfoAffixProvider::hasCurrencySign() const {
+    return affixesByPlural[StandardPlural::OTHER].hasCurrencySign();
+}
+
+bool CurrencyPluralInfoAffixProvider::containsSymbolType(AffixPatternType type, UErrorCode& status) const {
+    return affixesByPlural[StandardPlural::OTHER].containsSymbolType(type, status);
+}
+
+bool CurrencyPluralInfoAffixProvider::hasBody() const {
+    return affixesByPlural[StandardPlural::OTHER].hasBody();
+}
+
+bool CurrencyPluralInfoAffixProvider::currencyAsDecimal() const {
+    return affixesByPlural[StandardPlural::OTHER].currencyAsDecimal();
+}
+
+
+#endif /* #if !UCONFIG_NO_FORMATTING */