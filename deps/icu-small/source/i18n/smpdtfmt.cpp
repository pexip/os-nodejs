<<<<<<< HEAD
// © 2016 and later: Unicode, Inc. and others.
// License & terms of use: http://www.unicode.org/copyright.html
/*
*******************************************************************************
* Copyright (C) 1997-2016, International Business Machines Corporation and    *
* others. All Rights Reserved.                                                *
*******************************************************************************
*
* File SMPDTFMT.CPP
*
* Modification History:
*
*   Date        Name        Description
*   02/19/97    aliu        Converted from java.
*   03/31/97    aliu        Modified extensively to work with 50 locales.
*   04/01/97    aliu        Added support for centuries.
*   07/09/97    helena      Made ParsePosition into a class.
*   07/21/98    stephen     Added initializeDefaultCentury.
*                             Removed getZoneIndex (added in DateFormatSymbols)
*                             Removed subParseLong
*                             Removed chk
*   02/22/99    stephen     Removed character literals for EBCDIC safety
*   10/14/99    aliu        Updated 2-digit year parsing so that only "00" thru
*                           "99" are recognized. {j28 4182066}
*   11/15/99    weiv        Added support for week of year/day of week format
********************************************************************************
*/

#define ZID_KEY_MAX 128

#include "unicode/utypes.h"

#if !UCONFIG_NO_FORMATTING
#include "unicode/smpdtfmt.h"
#include "unicode/dtfmtsym.h"
#include "unicode/ures.h"
#include "unicode/msgfmt.h"
#include "unicode/calendar.h"
#include "unicode/gregocal.h"
#include "unicode/timezone.h"
#include "unicode/decimfmt.h"
#include "unicode/dcfmtsym.h"
#include "unicode/uchar.h"
#include "unicode/uniset.h"
#include "unicode/ustring.h"
#include "unicode/basictz.h"
#include "unicode/simpleformatter.h"
#include "unicode/simpletz.h"
#include "unicode/rbtz.h"
#include "unicode/tzfmt.h"
#include "unicode/ucasemap.h"
#include "unicode/utf16.h"
#include "unicode/vtzone.h"
#include "unicode/udisplaycontext.h"
#include "unicode/brkiter.h"
#include "unicode/rbnf.h"
#include "unicode/dtptngen.h"
#include "uresimp.h"
#include "olsontz.h"
#include "patternprops.h"
#include "fphdlimp.h"
#include "hebrwcal.h"
#include "cstring.h"
#include "uassert.h"
#include "cmemory.h"
#include "umutex.h"
#include <float.h>
#include "smpdtfst.h"
#include "sharednumberformat.h"
#include "ucasemap_imp.h"
#include "ustr_imp.h"
#include "charstr.h"
#include "uvector.h"
#include "cstr.h"
#include "dayperiodrules.h"
#include "tznames_impl.h"   // ZONE_NAME_U16_MAX
#include "number_utypes.h"

#if defined( U_DEBUG_CALSVC ) || defined (U_DEBUG_CAL)
#include <stdio.h>
#endif

// *****************************************************************************
// class SimpleDateFormat
// *****************************************************************************

U_NAMESPACE_BEGIN

/**
 * Last-resort string to use for "GMT" when constructing time zone strings.
 */
// For time zones that have no names, use strings GMT+minutes and
// GMT-minutes. For instance, in France the time zone is GMT+60.
// Also accepted are GMT+H:MM or GMT-H:MM.
// Currently not being used
//static const UChar gGmt[]      = {0x0047, 0x004D, 0x0054, 0x0000};         // "GMT"
//static const UChar gGmtPlus[]  = {0x0047, 0x004D, 0x0054, 0x002B, 0x0000}; // "GMT+"
//static const UChar gGmtMinus[] = {0x0047, 0x004D, 0x0054, 0x002D, 0x0000}; // "GMT-"
//static const UChar gDefGmtPat[]       = {0x0047, 0x004D, 0x0054, 0x007B, 0x0030, 0x007D, 0x0000}; /* GMT{0} */
//static const UChar gDefGmtNegHmsPat[] = {0x002D, 0x0048, 0x0048, 0x003A, 0x006D, 0x006D, 0x003A, 0x0073, 0x0073, 0x0000}; /* -HH:mm:ss */
//static const UChar gDefGmtNegHmPat[]  = {0x002D, 0x0048, 0x0048, 0x003A, 0x006D, 0x006D, 0x0000}; /* -HH:mm */
//static const UChar gDefGmtPosHmsPat[] = {0x002B, 0x0048, 0x0048, 0x003A, 0x006D, 0x006D, 0x003A, 0x0073, 0x0073, 0x0000}; /* +HH:mm:ss */
//static const UChar gDefGmtPosHmPat[]  = {0x002B, 0x0048, 0x0048, 0x003A, 0x006D, 0x006D, 0x0000}; /* +HH:mm */
//static const UChar gUt[]       = {0x0055, 0x0054, 0x0000};  // "UT"
//static const UChar gUtc[]      = {0x0055, 0x0054, 0x0043, 0x0000};  // "UT"

typedef enum GmtPatSize {
    kGmtLen = 3,
    kGmtPatLen = 6,
    kNegHmsLen = 9,
    kNegHmLen = 6,
    kPosHmsLen = 9,
    kPosHmLen = 6,
    kUtLen = 2,
    kUtcLen = 3
} GmtPatSize;

// Stuff needed for numbering system overrides

typedef enum OvrStrType {
    kOvrStrDate = 0,
    kOvrStrTime = 1,
    kOvrStrBoth = 2
} OvrStrType;

static const UDateFormatField kDateFields[] = {
    UDAT_YEAR_FIELD,
    UDAT_MONTH_FIELD,
    UDAT_DATE_FIELD,
    UDAT_DAY_OF_YEAR_FIELD,
    UDAT_DAY_OF_WEEK_IN_MONTH_FIELD,
    UDAT_WEEK_OF_YEAR_FIELD,
    UDAT_WEEK_OF_MONTH_FIELD,
    UDAT_YEAR_WOY_FIELD,
    UDAT_EXTENDED_YEAR_FIELD,
    UDAT_JULIAN_DAY_FIELD,
    UDAT_STANDALONE_DAY_FIELD,
    UDAT_STANDALONE_MONTH_FIELD,
    UDAT_QUARTER_FIELD,
    UDAT_STANDALONE_QUARTER_FIELD,
    UDAT_YEAR_NAME_FIELD,
    UDAT_RELATED_YEAR_FIELD };
static const int8_t kDateFieldsCount = 16;

static const UDateFormatField kTimeFields[] = {
    UDAT_HOUR_OF_DAY1_FIELD,
    UDAT_HOUR_OF_DAY0_FIELD,
    UDAT_MINUTE_FIELD,
    UDAT_SECOND_FIELD,
    UDAT_FRACTIONAL_SECOND_FIELD,
    UDAT_HOUR1_FIELD,
    UDAT_HOUR0_FIELD,
    UDAT_MILLISECONDS_IN_DAY_FIELD,
    UDAT_TIMEZONE_RFC_FIELD,
    UDAT_TIMEZONE_LOCALIZED_GMT_OFFSET_FIELD };
static const int8_t kTimeFieldsCount = 10;


// This is a pattern-of-last-resort used when we can't load a usable pattern out
// of a resource.
static const UChar gDefaultPattern[] =
{
    0x79, 0x79, 0x79, 0x79, 0x4D, 0x4D, 0x64, 0x64, 0x20, 0x68, 0x68, 0x3A, 0x6D, 0x6D, 0x20, 0x61, 0
};  /* "yyyyMMdd hh:mm a" */

// This prefix is designed to NEVER MATCH real text, in order to
// suppress the parsing of negative numbers.  Adjust as needed (if
// this becomes valid Unicode).
static const UChar SUPPRESS_NEGATIVE_PREFIX[] = {0xAB00, 0};

/**
 * These are the tags we expect to see in normal resource bundle files associated
 * with a locale.
 */
static const UChar QUOTE = 0x27; // Single quote

/*
 * The field range check bias for each UDateFormatField.
 * The bias is added to the minimum and maximum values
 * before they are compared to the parsed number.
 * For example, the calendar stores zero-based month numbers
 * but the parsed month numbers start at 1, so the bias is 1.
 *
 * A value of -1 means that the value is not checked.
 */
static const int32_t gFieldRangeBias[] = {
    -1,  // 'G' - UDAT_ERA_FIELD
    -1,  // 'y' - UDAT_YEAR_FIELD
     1,  // 'M' - UDAT_MONTH_FIELD
     0,  // 'd' - UDAT_DATE_FIELD
    -1,  // 'k' - UDAT_HOUR_OF_DAY1_FIELD
    -1,  // 'H' - UDAT_HOUR_OF_DAY0_FIELD
     0,  // 'm' - UDAT_MINUTE_FIELD
     0,  // 's' - UDAT_SECOND_FIELD
    -1,  // 'S' - UDAT_FRACTIONAL_SECOND_FIELD (0-999?)
    -1,  // 'E' - UDAT_DAY_OF_WEEK_FIELD (1-7?)
    -1,  // 'D' - UDAT_DAY_OF_YEAR_FIELD (1 - 366?)
    -1,  // 'F' - UDAT_DAY_OF_WEEK_IN_MONTH_FIELD (1-5?)
    -1,  // 'w' - UDAT_WEEK_OF_YEAR_FIELD (1-52?)
    -1,  // 'W' - UDAT_WEEK_OF_MONTH_FIELD (1-5?)
    -1,  // 'a' - UDAT_AM_PM_FIELD
    -1,  // 'h' - UDAT_HOUR1_FIELD
    -1,  // 'K' - UDAT_HOUR0_FIELD
    -1,  // 'z' - UDAT_TIMEZONE_FIELD
    -1,  // 'Y' - UDAT_YEAR_WOY_FIELD
    -1,  // 'e' - UDAT_DOW_LOCAL_FIELD
    -1,  // 'u' - UDAT_EXTENDED_YEAR_FIELD
    -1,  // 'g' - UDAT_JULIAN_DAY_FIELD
    -1,  // 'A' - UDAT_MILLISECONDS_IN_DAY_FIELD
    -1,  // 'Z' - UDAT_TIMEZONE_RFC_FIELD
    -1,  // 'v' - UDAT_TIMEZONE_GENERIC_FIELD
     0,  // 'c' - UDAT_STANDALONE_DAY_FIELD
     1,  // 'L' - UDAT_STANDALONE_MONTH_FIELD
    -1,  // 'Q' - UDAT_QUARTER_FIELD (1-4?)
    -1,  // 'q' - UDAT_STANDALONE_QUARTER_FIELD
    -1,  // 'V' - UDAT_TIMEZONE_SPECIAL_FIELD
    -1,  // 'U' - UDAT_YEAR_NAME_FIELD
    -1,  // 'O' - UDAT_TIMEZONE_LOCALIZED_GMT_OFFSET_FIELD
    -1,  // 'X' - UDAT_TIMEZONE_ISO_FIELD
    -1,  // 'x' - UDAT_TIMEZONE_ISO_LOCAL_FIELD
    -1,  // 'r' - UDAT_RELATED_YEAR_FIELD
#if UDAT_HAS_PATTERN_CHAR_FOR_TIME_SEPARATOR
    -1,  // ':' - UDAT_TIME_SEPARATOR_FIELD
#else
    -1,  // (no pattern character currently) - UDAT_TIME_SEPARATOR_FIELD
#endif
};

// When calendar uses hebr numbering (i.e. he@calendar=hebrew),
// offset the years within the current millenium down to 1-999
static const int32_t HEBREW_CAL_CUR_MILLENIUM_START_YEAR = 5000;
static const int32_t HEBREW_CAL_CUR_MILLENIUM_END_YEAR = 6000;

/**
 * Maximum range for detecting daylight offset of a time zone when parsed time zone
 * string indicates it's daylight saving time, but the detected time zone does not
 * observe daylight saving time at the parsed date.
 */
static const double MAX_DAYLIGHT_DETECTION_RANGE = 30*365*24*60*60*1000.0;

static UMutex LOCK;

UOBJECT_DEFINE_RTTI_IMPLEMENTATION(SimpleDateFormat)

SimpleDateFormat::NSOverride::~NSOverride() {
    if (snf != NULL) {
        snf->removeRef();
    }
}


void SimpleDateFormat::NSOverride::free() {
    NSOverride *cur = this;
    while (cur) {
        NSOverride *next_temp = cur->next;
        delete cur;
        cur = next_temp;
    }
}

// no matter what the locale's default number format looked like, we want
// to modify it so that it doesn't use thousands separators, doesn't always
// show the decimal point, and recognizes integers only when parsing
static void fixNumberFormatForDates(NumberFormat &nf) {
    nf.setGroupingUsed(FALSE);
    DecimalFormat* decfmt = dynamic_cast<DecimalFormat*>(&nf);
    if (decfmt != NULL) {
        decfmt->setDecimalSeparatorAlwaysShown(FALSE);
    }
    nf.setParseIntegerOnly(TRUE);
    nf.setMinimumFractionDigits(0); // To prevent "Jan 1.00, 1997.00"
}

static const SharedNumberFormat *createSharedNumberFormat(
        NumberFormat *nfToAdopt) {
    fixNumberFormatForDates(*nfToAdopt);
    const SharedNumberFormat *result = new SharedNumberFormat(nfToAdopt);
    if (result == NULL) {
        delete nfToAdopt;
    }
    return result;
}

static const SharedNumberFormat *createSharedNumberFormat(
        const Locale &loc, UErrorCode &status) {
    NumberFormat *nf = NumberFormat::createInstance(loc, status);
    if (U_FAILURE(status)) {
        return NULL;
    }
    const SharedNumberFormat *result = createSharedNumberFormat(nf);
    if (result == NULL) {
        status = U_MEMORY_ALLOCATION_ERROR;
    }
    return result;
}

static const SharedNumberFormat **allocSharedNumberFormatters() {
    const SharedNumberFormat **result = (const SharedNumberFormat**)
            uprv_malloc(UDAT_FIELD_COUNT * sizeof(const SharedNumberFormat*));
    if (result == NULL) {
        return NULL;
    }
    for (int32_t i = 0; i < UDAT_FIELD_COUNT; ++i) {
        result[i] = NULL;
    }
    return result;
}

static void freeSharedNumberFormatters(const SharedNumberFormat ** list) {
    for (int32_t i = 0; i < UDAT_FIELD_COUNT; ++i) {
        SharedObject::clearPtr(list[i]);
    }
    uprv_free(list);
}

const NumberFormat *SimpleDateFormat::getNumberFormatByIndex(
        UDateFormatField index) const {
    if (fSharedNumberFormatters == NULL ||
        fSharedNumberFormatters[index] == NULL) {
        return fNumberFormat;
    }
    return &(**fSharedNumberFormatters[index]);
}

//----------------------------------------------------------------------

SimpleDateFormat::~SimpleDateFormat()
{
    delete fSymbols;
    if (fSharedNumberFormatters) {
        freeSharedNumberFormatters(fSharedNumberFormatters);
    }
    if (fTimeZoneFormat) {
        delete fTimeZoneFormat;
    }
    freeFastNumberFormatters();

#if !UCONFIG_NO_BREAK_ITERATION
    delete fCapitalizationBrkIter;
#endif
}

//----------------------------------------------------------------------

SimpleDateFormat::SimpleDateFormat(UErrorCode& status)
  :   fLocale(Locale::getDefault()),
      fSymbols(NULL),
      fTimeZoneFormat(NULL),
      fSharedNumberFormatters(NULL),
      fCapitalizationBrkIter(NULL)
{
    initializeBooleanAttributes();
    construct(kShort, (EStyle) (kShort + kDateOffset), fLocale, status);
    initializeDefaultCentury();
}

//----------------------------------------------------------------------

SimpleDateFormat::SimpleDateFormat(const UnicodeString& pattern,
                                   UErrorCode &status)
:   fPattern(pattern),
    fLocale(Locale::getDefault()),
    fSymbols(NULL),
    fTimeZoneFormat(NULL),
    fSharedNumberFormatters(NULL),
    fCapitalizationBrkIter(NULL)
{
    fDateOverride.setToBogus();
    fTimeOverride.setToBogus();
    initializeBooleanAttributes();
    initializeCalendar(NULL,fLocale,status);
    fSymbols = DateFormatSymbols::createForLocale(fLocale, status);
    initialize(fLocale, status);
    initializeDefaultCentury();

}
//----------------------------------------------------------------------

SimpleDateFormat::SimpleDateFormat(const UnicodeString& pattern,
                                   const UnicodeString& override,
                                   UErrorCode &status)
:   fPattern(pattern),
    fLocale(Locale::getDefault()),
    fSymbols(NULL),
    fTimeZoneFormat(NULL),
    fSharedNumberFormatters(NULL),
    fCapitalizationBrkIter(NULL)
{
    fDateOverride.setTo(override);
    fTimeOverride.setToBogus();
    initializeBooleanAttributes();
    initializeCalendar(NULL,fLocale,status);
    fSymbols = DateFormatSymbols::createForLocale(fLocale, status);
    initialize(fLocale, status);
    initializeDefaultCentury();

    processOverrideString(fLocale,override,kOvrStrBoth,status);

}

//----------------------------------------------------------------------

SimpleDateFormat::SimpleDateFormat(const UnicodeString& pattern,
                                   const Locale& locale,
                                   UErrorCode& status)
:   fPattern(pattern),
    fLocale(locale),
    fTimeZoneFormat(NULL),
    fSharedNumberFormatters(NULL),
    fCapitalizationBrkIter(NULL)
{

    fDateOverride.setToBogus();
    fTimeOverride.setToBogus();
    initializeBooleanAttributes();

    initializeCalendar(NULL,fLocale,status);
    fSymbols = DateFormatSymbols::createForLocale(fLocale, status);
    initialize(fLocale, status);
    initializeDefaultCentury();
}

//----------------------------------------------------------------------

SimpleDateFormat::SimpleDateFormat(const UnicodeString& pattern,
                                   const UnicodeString& override,
                                   const Locale& locale,
                                   UErrorCode& status)
:   fPattern(pattern),
    fLocale(locale),
    fTimeZoneFormat(NULL),
    fSharedNumberFormatters(NULL),
    fCapitalizationBrkIter(NULL)
{

    fDateOverride.setTo(override);
    fTimeOverride.setToBogus();
    initializeBooleanAttributes();

    initializeCalendar(NULL,fLocale,status);
    fSymbols = DateFormatSymbols::createForLocale(fLocale, status);
    initialize(fLocale, status);
    initializeDefaultCentury();

    processOverrideString(locale,override,kOvrStrBoth,status);

}

//----------------------------------------------------------------------

SimpleDateFormat::SimpleDateFormat(const UnicodeString& pattern,
                                   DateFormatSymbols* symbolsToAdopt,
                                   UErrorCode& status)
:   fPattern(pattern),
    fLocale(Locale::getDefault()),
    fSymbols(symbolsToAdopt),
    fTimeZoneFormat(NULL),
    fSharedNumberFormatters(NULL),
    fCapitalizationBrkIter(NULL)
{

    fDateOverride.setToBogus();
    fTimeOverride.setToBogus();
    initializeBooleanAttributes();

    initializeCalendar(NULL,fLocale,status);
    initialize(fLocale, status);
    initializeDefaultCentury();
}

//----------------------------------------------------------------------

SimpleDateFormat::SimpleDateFormat(const UnicodeString& pattern,
                                   const DateFormatSymbols& symbols,
                                   UErrorCode& status)
:   fPattern(pattern),
    fLocale(Locale::getDefault()),
    fSymbols(new DateFormatSymbols(symbols)),
    fTimeZoneFormat(NULL),
    fSharedNumberFormatters(NULL),
    fCapitalizationBrkIter(NULL)
{

    fDateOverride.setToBogus();
    fTimeOverride.setToBogus();
    initializeBooleanAttributes();

    initializeCalendar(NULL, fLocale, status);
    initialize(fLocale, status);
    initializeDefaultCentury();
}

//----------------------------------------------------------------------

// Not for public consumption; used by DateFormat
SimpleDateFormat::SimpleDateFormat(EStyle timeStyle,
                                   EStyle dateStyle,
                                   const Locale& locale,
                                   UErrorCode& status)
:   fLocale(locale),
    fSymbols(NULL),
    fTimeZoneFormat(NULL),
    fSharedNumberFormatters(NULL),
    fCapitalizationBrkIter(NULL)
{
    initializeBooleanAttributes();
    construct(timeStyle, dateStyle, fLocale, status);
    if(U_SUCCESS(status)) {
      initializeDefaultCentury();
    }
}

//----------------------------------------------------------------------

/**
 * Not for public consumption; used by DateFormat.  This constructor
 * never fails.  If the resource data is not available, it uses the
 * the last resort symbols.
 */
SimpleDateFormat::SimpleDateFormat(const Locale& locale,
                                   UErrorCode& status)
:   fPattern(gDefaultPattern),
    fLocale(locale),
    fSymbols(NULL),
    fTimeZoneFormat(NULL),
    fSharedNumberFormatters(NULL),
    fCapitalizationBrkIter(NULL)
{
    if (U_FAILURE(status)) return;
    initializeBooleanAttributes();
    initializeCalendar(NULL, fLocale, status);
    fSymbols = DateFormatSymbols::createForLocale(fLocale, status);
    if (U_FAILURE(status))
    {
        status = U_ZERO_ERROR;
        delete fSymbols;
        // This constructor doesn't fail; it uses last resort data
        fSymbols = new DateFormatSymbols(status);
        /* test for NULL */
        if (fSymbols == 0) {
            status = U_MEMORY_ALLOCATION_ERROR;
            return;
        }
    }

    fDateOverride.setToBogus();
    fTimeOverride.setToBogus();

    initialize(fLocale, status);
    if(U_SUCCESS(status)) {
      initializeDefaultCentury();
    }
}

//----------------------------------------------------------------------

SimpleDateFormat::SimpleDateFormat(const SimpleDateFormat& other)
:   DateFormat(other),
    fLocale(other.fLocale),
    fSymbols(NULL),
    fTimeZoneFormat(NULL),
    fSharedNumberFormatters(NULL),
    fCapitalizationBrkIter(NULL)
{
    initializeBooleanAttributes();
    *this = other;
}

//----------------------------------------------------------------------

SimpleDateFormat& SimpleDateFormat::operator=(const SimpleDateFormat& other)
{
    if (this == &other) {
        return *this;
    }
    DateFormat::operator=(other);
    fDateOverride = other.fDateOverride;
    fTimeOverride = other.fTimeOverride;

    delete fSymbols;
    fSymbols = NULL;

    if (other.fSymbols)
        fSymbols = new DateFormatSymbols(*other.fSymbols);

    fDefaultCenturyStart         = other.fDefaultCenturyStart;
    fDefaultCenturyStartYear     = other.fDefaultCenturyStartYear;
    fHaveDefaultCentury          = other.fHaveDefaultCentury;

    fPattern = other.fPattern;
    fHasMinute = other.fHasMinute;
    fHasSecond = other.fHasSecond;

    fLocale = other.fLocale;

    // TimeZoneFormat can now be set independently via setter.
    // If it is NULL, it will be lazily initialized from locale
    delete fTimeZoneFormat;
    fTimeZoneFormat = NULL;
    if (other.fTimeZoneFormat) {
        fTimeZoneFormat = new TimeZoneFormat(*other.fTimeZoneFormat);
    }

#if !UCONFIG_NO_BREAK_ITERATION
    if (other.fCapitalizationBrkIter != NULL) {
        fCapitalizationBrkIter = (other.fCapitalizationBrkIter)->clone();
    }
#endif

    if (fSharedNumberFormatters != NULL) {
        freeSharedNumberFormatters(fSharedNumberFormatters);
        fSharedNumberFormatters = NULL;
    }
    if (other.fSharedNumberFormatters != NULL) {
        fSharedNumberFormatters = allocSharedNumberFormatters();
        if (fSharedNumberFormatters) {
            for (int32_t i = 0; i < UDAT_FIELD_COUNT; ++i) {
                SharedObject::copyPtr(
                        other.fSharedNumberFormatters[i],
                        fSharedNumberFormatters[i]);
            }
        }
    }

    UErrorCode localStatus = U_ZERO_ERROR;
    freeFastNumberFormatters();
    initFastNumberFormatters(localStatus);

    return *this;
}

//----------------------------------------------------------------------

SimpleDateFormat*
SimpleDateFormat::clone() const
{
    return new SimpleDateFormat(*this);
}

//----------------------------------------------------------------------

UBool
SimpleDateFormat::operator==(const Format& other) const
{
    if (DateFormat::operator==(other)) {
        // The DateFormat::operator== check for fCapitalizationContext equality above
        //   is sufficient to check equality of all derived context-related data.
        // DateFormat::operator== guarantees following cast is safe
        SimpleDateFormat* that = (SimpleDateFormat*)&other;
        return (fPattern             == that->fPattern &&
                fSymbols             != NULL && // Check for pathological object
                that->fSymbols       != NULL && // Check for pathological object
                *fSymbols            == *that->fSymbols &&
                fHaveDefaultCentury  == that->fHaveDefaultCentury &&
                fDefaultCenturyStart == that->fDefaultCenturyStart);
    }
    return FALSE;
}

//----------------------------------------------------------------------
static const UChar* timeSkeletons[4] = {
    u"jmmsszzzz",   // kFull
    u"jmmssz",      // kLong
    u"jmmss",       // kMedium
    u"jmm",         // kShort
};

void SimpleDateFormat::construct(EStyle timeStyle,
                                 EStyle dateStyle,
                                 const Locale& locale,
                                 UErrorCode& status)
{
    // called by several constructors to load pattern data from the resources
    if (U_FAILURE(status)) return;

    // We will need the calendar to know what type of symbols to load.
    initializeCalendar(NULL, locale, status);
    if (U_FAILURE(status)) return;

    // Load date time patterns directly from resources.
    const char* cType = fCalendar ? fCalendar->getType() : NULL;
    LocalUResourceBundlePointer bundle(ures_open(NULL, locale.getBaseName(), &status));
    if (U_FAILURE(status)) return;

    UBool cTypeIsGregorian = TRUE;
    LocalUResourceBundlePointer dateTimePatterns;
    if (cType != NULL && uprv_strcmp(cType, "gregorian") != 0) {
        CharString resourcePath("calendar/", status);
        resourcePath.append(cType, status).append("/DateTimePatterns", status);
        dateTimePatterns.adoptInstead(
            ures_getByKeyWithFallback(bundle.getAlias(), resourcePath.data(),
                                      (UResourceBundle*)NULL, &status));
        cTypeIsGregorian = FALSE;
    }

    // Check for "gregorian" fallback.
    if (cTypeIsGregorian || status == U_MISSING_RESOURCE_ERROR) {
        status = U_ZERO_ERROR;
        dateTimePatterns.adoptInstead(
            ures_getByKeyWithFallback(bundle.getAlias(),
                                      "calendar/gregorian/DateTimePatterns",
                                      (UResourceBundle*)NULL, &status));
    }
    if (U_FAILURE(status)) return;

    LocalUResourceBundlePointer currentBundle;

    if (ures_getSize(dateTimePatterns.getAlias()) <= kDateTime)
    {
        status = U_INVALID_FORMAT_ERROR;
        return;
    }

    setLocaleIDs(ures_getLocaleByType(dateTimePatterns.getAlias(), ULOC_VALID_LOCALE, &status),
                 ures_getLocaleByType(dateTimePatterns.getAlias(), ULOC_ACTUAL_LOCALE, &status));

    // create a symbols object from the locale
    fSymbols = DateFormatSymbols::createForLocale(locale, status);
    if (U_FAILURE(status)) return;
    /* test for NULL */
    if (fSymbols == 0) {
        status = U_MEMORY_ALLOCATION_ERROR;
        return;
    }

    const UChar *resStr,*ovrStr;
    int32_t resStrLen,ovrStrLen = 0;
    fDateOverride.setToBogus();
    fTimeOverride.setToBogus();

    UnicodeString timePattern;
    if (timeStyle >= kFull && timeStyle <= kShort) {
        const char* baseLocID = locale.getBaseName();
        if (baseLocID[0]!=0 && uprv_strcmp(baseLocID,"und")!=0) {
            UErrorCode useStatus = U_ZERO_ERROR;
            Locale baseLoc(baseLocID);
            Locale validLoc(getLocale(ULOC_VALID_LOCALE, useStatus));
            if (U_SUCCESS(useStatus) && validLoc!=baseLoc) {
                bool useDTPG = false;
                const char* baseReg = baseLoc.getCountry(); // empty string if no region
                if ((baseReg[0]!=0 && uprv_strncmp(baseReg,validLoc.getCountry(),ULOC_COUNTRY_CAPACITY)!=0)
                        || uprv_strncmp(baseLoc.getLanguage(),validLoc.getLanguage(),ULOC_LANG_CAPACITY)!=0) {
                    // use DTPG if
                    // * baseLoc has a region and validLoc does not have the same one (or has none), OR
                    // * validLoc has a different language code than baseLoc
                    useDTPG = true;
                }
                if (useDTPG) {
                    // The standard time formats may have the wrong time cycle, because:
                    // the valid locale differs in important ways (region, language) from
                    // the base locale.
                    // We could *also* check whether they do actually have a mismatch with
                    // the time cycle preferences for the region, but that is a lot more
                    // work for little or no additional benefit, since just going ahead
                    // and always synthesizing the time format as per the following should
                    // create a locale-appropriate pattern with cycle that matches the
                    // region preferences anyway.
                    LocalPointer<DateTimePatternGenerator> dtpg(DateTimePatternGenerator::createInstanceNoStdPat(locale, useStatus));
                    if (U_SUCCESS(useStatus)) {
                        UnicodeString timeSkeleton(TRUE, timeSkeletons[timeStyle], -1);
                        timePattern = dtpg->getBestPattern(timeSkeleton, useStatus);
                    }
                }
            }
        }
    }

    // if the pattern should include both date and time information, use the date/time
    // pattern string as a guide to tell use how to glue together the appropriate date
    // and time pattern strings.
    if ((timeStyle != kNone) && (dateStyle != kNone))
    {
        UnicodeString tempus1(timePattern);
        if (tempus1.length() == 0) {
            currentBundle.adoptInstead(
                    ures_getByIndex(dateTimePatterns.getAlias(), (int32_t)timeStyle, NULL, &status));
            if (U_FAILURE(status)) {
               status = U_INVALID_FORMAT_ERROR;
               return;
            }
            switch (ures_getType(currentBundle.getAlias())) {
                case URES_STRING: {
                   resStr = ures_getString(currentBundle.getAlias(), &resStrLen, &status);
                   break;
                }
                case URES_ARRAY: {
                   resStr = ures_getStringByIndex(currentBundle.getAlias(), 0, &resStrLen, &status);
                   ovrStr = ures_getStringByIndex(currentBundle.getAlias(), 1, &ovrStrLen, &status);
                   fTimeOverride.setTo(TRUE, ovrStr, ovrStrLen);
                   break;
                }
                default: {
                   status = U_INVALID_FORMAT_ERROR;
                   return;
                }
            }

            tempus1.setTo(TRUE, resStr, resStrLen);
        }

        currentBundle.adoptInstead(
                ures_getByIndex(dateTimePatterns.getAlias(), (int32_t)dateStyle, NULL, &status));
        if (U_FAILURE(status)) {
           status = U_INVALID_FORMAT_ERROR;
           return;
        }
        switch (ures_getType(currentBundle.getAlias())) {
            case URES_STRING: {
               resStr = ures_getString(currentBundle.getAlias(), &resStrLen, &status);
               break;
            }
            case URES_ARRAY: {
               resStr = ures_getStringByIndex(currentBundle.getAlias(), 0, &resStrLen, &status);
               ovrStr = ures_getStringByIndex(currentBundle.getAlias(), 1, &ovrStrLen, &status);
               fDateOverride.setTo(TRUE, ovrStr, ovrStrLen);
               break;
            }
            default: {
               status = U_INVALID_FORMAT_ERROR;
               return;
            }
        }

        UnicodeString tempus2(TRUE, resStr, resStrLen);

        int32_t glueIndex = kDateTime;
        int32_t patternsSize = ures_getSize(dateTimePatterns.getAlias());
        if (patternsSize >= (kDateTimeOffset + kShort + 1)) {
            // Get proper date time format
            glueIndex = (int32_t)(kDateTimeOffset + (dateStyle - kDateOffset));
        }

        resStr = ures_getStringByIndex(dateTimePatterns.getAlias(), glueIndex, &resStrLen, &status);
        SimpleFormatter(UnicodeString(TRUE, resStr, resStrLen), 2, 2, status).
                format(tempus1, tempus2, fPattern, status);
    }
    // if the pattern includes just time data or just date date, load the appropriate
    // pattern string from the resources
    // setTo() - see DateFormatSymbols::assignArray comments
    else if (timeStyle != kNone) {
        fPattern.setTo(timePattern);
        if (fPattern.length() == 0) {
            currentBundle.adoptInstead(
                    ures_getByIndex(dateTimePatterns.getAlias(), (int32_t)timeStyle, NULL, &status));
            if (U_FAILURE(status)) {
               status = U_INVALID_FORMAT_ERROR;
               return;
            }
            switch (ures_getType(currentBundle.getAlias())) {
                case URES_STRING: {
                   resStr = ures_getString(currentBundle.getAlias(), &resStrLen, &status);
                   break;
                }
                case URES_ARRAY: {
                   resStr = ures_getStringByIndex(currentBundle.getAlias(), 0, &resStrLen, &status);
                   ovrStr = ures_getStringByIndex(currentBundle.getAlias(), 1, &ovrStrLen, &status);
                   fDateOverride.setTo(TRUE, ovrStr, ovrStrLen);
                   break;
                }
                default: {
                   status = U_INVALID_FORMAT_ERROR;
                   return;
                }
            }
            fPattern.setTo(TRUE, resStr, resStrLen);
        }
    }
    else if (dateStyle != kNone) {
        currentBundle.adoptInstead(
                ures_getByIndex(dateTimePatterns.getAlias(), (int32_t)dateStyle, NULL, &status));
        if (U_FAILURE(status)) {
           status = U_INVALID_FORMAT_ERROR;
           return;
        }
        switch (ures_getType(currentBundle.getAlias())) {
            case URES_STRING: {
               resStr = ures_getString(currentBundle.getAlias(), &resStrLen, &status);
               break;
            }
            case URES_ARRAY: {
               resStr = ures_getStringByIndex(currentBundle.getAlias(), 0, &resStrLen, &status);
               ovrStr = ures_getStringByIndex(currentBundle.getAlias(), 1, &ovrStrLen, &status);
               fDateOverride.setTo(TRUE, ovrStr, ovrStrLen);
               break;
            }
            default: {
               status = U_INVALID_FORMAT_ERROR;
               return;
            }
        }
        fPattern.setTo(TRUE, resStr, resStrLen);
    }

    // and if it includes _neither_, that's an error
    else
        status = U_INVALID_FORMAT_ERROR;

    // finally, finish initializing by creating a Calendar and a NumberFormat
    initialize(locale, status);
}

//----------------------------------------------------------------------

Calendar*
SimpleDateFormat::initializeCalendar(TimeZone* adoptZone, const Locale& locale, UErrorCode& status)
{
    if(!U_FAILURE(status)) {
        fCalendar = Calendar::createInstance(
            adoptZone ? adoptZone : TimeZone::forLocaleOrDefault(locale), locale, status);
    }
    return fCalendar;
}

void
SimpleDateFormat::initialize(const Locale& locale,
                             UErrorCode& status)
{
    if (U_FAILURE(status)) return;

    parsePattern(); // Need this before initNumberFormatters(), to set fHasHanYearChar

    // Simple-minded hack to force Gannen year numbering for ja@calendar=japanese
    // if format is non-numeric (includes 年) and fDateOverride is not already specified.
    // Now this does get updated if applyPattern subsequently changes the pattern type.
    if (fDateOverride.isBogus() && fHasHanYearChar &&
            fCalendar != nullptr && uprv_strcmp(fCalendar->getType(),"japanese") == 0 &&
            uprv_strcmp(fLocale.getLanguage(),"ja") == 0) {
        fDateOverride.setTo(u"y=jpanyear", -1);
    }

    // We don't need to check that the row count is >= 1, since all 2d arrays have at
    // least one row
    fNumberFormat = NumberFormat::createInstance(locale, status);
    if (fNumberFormat != NULL && U_SUCCESS(status))
    {
        fixNumberFormatForDates(*fNumberFormat);
        //fNumberFormat->setLenient(TRUE); // Java uses a custom DateNumberFormat to format/parse

        initNumberFormatters(locale, status);
        initFastNumberFormatters(status);

    }
    else if (U_SUCCESS(status))
    {
        status = U_MISSING_RESOURCE_ERROR;
    }
}

/* Initialize the fields we use to disambiguate ambiguous years. Separate
 * so we can call it from readObject().
 */
void SimpleDateFormat::initializeDefaultCentury()
{
  if(fCalendar) {
    fHaveDefaultCentury = fCalendar->haveDefaultCentury();
    if(fHaveDefaultCentury) {
      fDefaultCenturyStart = fCalendar->defaultCenturyStart();
      fDefaultCenturyStartYear = fCalendar->defaultCenturyStartYear();
    } else {
      fDefaultCenturyStart = DBL_MIN;
      fDefaultCenturyStartYear = -1;
    }
  }
}

/*
 * Initialize the boolean attributes. Separate so we can call it from all constructors.
 */
void SimpleDateFormat::initializeBooleanAttributes()
{
    UErrorCode status = U_ZERO_ERROR;

    setBooleanAttribute(UDAT_PARSE_ALLOW_WHITESPACE, true, status);
    setBooleanAttribute(UDAT_PARSE_ALLOW_NUMERIC, true, status);
    setBooleanAttribute(UDAT_PARSE_PARTIAL_LITERAL_MATCH, true, status);
    setBooleanAttribute(UDAT_PARSE_MULTIPLE_PATTERNS_FOR_MATCH, true, status);
}

/* Define one-century window into which to disambiguate dates using
 * two-digit years. Make public in JDK 1.2.
 */
void SimpleDateFormat::parseAmbiguousDatesAsAfter(UDate startDate, UErrorCode& status)
{
    if(U_FAILURE(status)) {
        return;
    }
    if(!fCalendar) {
      status = U_ILLEGAL_ARGUMENT_ERROR;
      return;
    }

    fCalendar->setTime(startDate, status);
    if(U_SUCCESS(status)) {
        fHaveDefaultCentury = TRUE;
        fDefaultCenturyStart = startDate;
        fDefaultCenturyStartYear = fCalendar->get(UCAL_YEAR, status);
    }
}

//----------------------------------------------------------------------

UnicodeString&
SimpleDateFormat::format(Calendar& cal, UnicodeString& appendTo, FieldPosition& pos) const
{
  UErrorCode status = U_ZERO_ERROR;
  FieldPositionOnlyHandler handler(pos);
  return _format(cal, appendTo, handler, status);
}

//----------------------------------------------------------------------

UnicodeString&
SimpleDateFormat::format(Calendar& cal, UnicodeString& appendTo,
                         FieldPositionIterator* posIter, UErrorCode& status) const
{
  FieldPositionIteratorHandler handler(posIter, status);
  return _format(cal, appendTo, handler, status);
}

//----------------------------------------------------------------------

UnicodeString&
SimpleDateFormat::_format(Calendar& cal, UnicodeString& appendTo,
                            FieldPositionHandler& handler, UErrorCode& status) const
{
    if ( U_FAILURE(status) ) {
       return appendTo;
    }
    Calendar* workCal = &cal;
    Calendar* calClone = NULL;
    if (&cal != fCalendar && uprv_strcmp(cal.getType(), fCalendar->getType()) != 0) {
        // Different calendar type
        // We use the time and time zone from the input calendar, but
        // do not use the input calendar for field calculation.
        calClone = fCalendar->clone();
        if (calClone != NULL) {
            UDate t = cal.getTime(status);
            calClone->setTime(t, status);
            calClone->setTimeZone(cal.getTimeZone());
            workCal = calClone;
        } else {
            status = U_MEMORY_ALLOCATION_ERROR;
            return appendTo;
        }
    }

    UBool inQuote = FALSE;
    UChar prevCh = 0;
    int32_t count = 0;
    int32_t fieldNum = 0;
    UDisplayContext capitalizationContext = getContext(UDISPCTX_TYPE_CAPITALIZATION, status);

    // loop through the pattern string character by character
    for (int32_t i = 0; i < fPattern.length() && U_SUCCESS(status); ++i) {
        UChar ch = fPattern[i];

        // Use subFormat() to format a repeated pattern character
        // when a different pattern or non-pattern character is seen
        if (ch != prevCh && count > 0) {
            subFormat(appendTo, prevCh, count, capitalizationContext, fieldNum++,
                      prevCh, handler, *workCal, status);
            count = 0;
        }
        if (ch == QUOTE) {
            // Consecutive single quotes are a single quote literal,
            // either outside of quotes or between quotes
            if ((i+1) < fPattern.length() && fPattern[i+1] == QUOTE) {
                appendTo += (UChar)QUOTE;
                ++i;
            } else {
                inQuote = ! inQuote;
            }
        }
        else if (!inQuote && isSyntaxChar(ch)) {
            // ch is a date-time pattern character to be interpreted
            // by subFormat(); count the number of times it is repeated
            prevCh = ch;
            ++count;
        }
        else {
            // Append quoted characters and unquoted non-pattern characters
            appendTo += ch;
        }
    }

    // Format the last item in the pattern, if any
    if (count > 0) {
        subFormat(appendTo, prevCh, count, capitalizationContext, fieldNum++,
                  prevCh, handler, *workCal, status);
    }

    if (calClone != NULL) {
        delete calClone;
    }

    return appendTo;
}

//----------------------------------------------------------------------

/* Map calendar field into calendar field level.
 * the larger the level, the smaller the field unit.
 * For example, UCAL_ERA level is 0, UCAL_YEAR level is 10,
 * UCAL_MONTH level is 20.
 * NOTE: if new fields adds in, the table needs to update.
 */
const int32_t
SimpleDateFormat::fgCalendarFieldToLevel[] =
{
    /*GyM*/ 0, 10, 20,
    /*wW*/ 20, 30,
    /*dDEF*/ 30, 20, 30, 30,
    /*ahHm*/ 40, 50, 50, 60,
    /*sS*/ 70, 80,
    /*z?Y*/ 0, 0, 10,
    /*eug*/ 30, 10, 0,
    /*A?.*/ 40, 0, 0
};

int32_t SimpleDateFormat::getLevelFromChar(UChar ch) {
    // Map date field LETTER into calendar field level.
    // the larger the level, the smaller the field unit.
    // NOTE: if new fields adds in, the table needs to update.
    static const int32_t mapCharToLevel[] = {
            -1, -1, -1, -1, -1, -1, -1, -1, -1, -1, -1, -1, -1, -1, -1, -1,
        //
            -1, -1, -1, -1, -1, -1, -1, -1, -1, -1, -1, -1, -1, -1, -1, -1,
        //       !   "   #   $   %   &   '   (   )   *   +   ,   -   .   /
            -1, -1, -1, -1, -1, -1, -1, -1, -1, -1, -1, -1, -1, -1, -1, -1,
#if UDAT_HAS_PATTERN_CHAR_FOR_TIME_SEPARATOR
        //   0   1   2   3   4   5   6   7   8   9   :   ;   <   =   >   ?
            -1, -1, -1, -1, -1, -1, -1, -1, -1, -1,  0, -1, -1, -1, -1, -1,
#else
        //   0   1   2   3   4   5   6   7   8   9   :   ;   <   =   >   ?
            -1, -1, -1, -1, -1, -1, -1, -1, -1, -1, -1, -1, -1, -1, -1, -1,
#endif
        //   @   A   B   C   D   E   F   G   H   I   J   K   L   M   N   O
            -1, 40, -1, -1, 20, 30, 30,  0, 50, -1, -1, 50, 20, 20, -1,  0,
        //   P   Q   R   S   T   U   V   W   X   Y   Z   [   \   ]   ^   _
            -1, 20, -1, 80, -1, 10,  0, 30,  0, 10,  0, -1, -1, -1, -1, -1,
        //   `   a   b   c   d   e   f   g   h   i   j   k   l   m   n   o
            -1, 40, -1, 30, 30, 30, -1,  0, 50, -1, -1, 50,  0, 60, -1, -1,
        //   p   q   r   s   t   u   v   w   x   y   z   {   |   }   ~
            -1, 20, 10, 70, -1, 10,  0, 20,  0, 10,  0, -1, -1, -1, -1, -1
    };

    return ch < UPRV_LENGTHOF(mapCharToLevel) ? mapCharToLevel[ch] : -1;
}

UBool SimpleDateFormat::isSyntaxChar(UChar ch) {
    static const UBool mapCharToIsSyntax[] = {
        //
        FALSE, FALSE, FALSE, FALSE, FALSE, FALSE, FALSE, FALSE,
        //
        FALSE, FALSE, FALSE, FALSE, FALSE, FALSE, FALSE, FALSE,
        //
        FALSE, FALSE, FALSE, FALSE, FALSE, FALSE, FALSE, FALSE,
        //
        FALSE, FALSE, FALSE, FALSE, FALSE, FALSE, FALSE, FALSE,
        //         !      "      #      $      %      &      '
        FALSE, FALSE, FALSE, FALSE, FALSE, FALSE, FALSE, FALSE,
        //  (      )      *      +      ,      -      .      /
        FALSE, FALSE, FALSE, FALSE, FALSE, FALSE, FALSE, FALSE,
        //  0      1      2      3      4      5      6      7
        FALSE, FALSE, FALSE, FALSE, FALSE, FALSE, FALSE, FALSE,
#if UDAT_HAS_PATTERN_CHAR_FOR_TIME_SEPARATOR
        //  8      9      :      ;      <      =      >      ?
        FALSE, FALSE,  TRUE, FALSE, FALSE, FALSE, FALSE, FALSE,
#else
        //  8      9      :      ;      <      =      >      ?
        FALSE, FALSE, FALSE, FALSE, FALSE, FALSE, FALSE, FALSE,
#endif
        //  @      A      B      C      D      E      F      G
        FALSE,  TRUE,  TRUE,  TRUE,  TRUE,  TRUE,  TRUE,  TRUE,
        //  H      I      J      K      L      M      N      O
         TRUE,  TRUE,  TRUE,  TRUE,  TRUE,  TRUE,  TRUE,  TRUE,
        //  P      Q      R      S      T      U      V      W
         TRUE,  TRUE,  TRUE,  TRUE,  TRUE,  TRUE,  TRUE,  TRUE,
        //  X      Y      Z      [      \      ]      ^      _
         TRUE,  TRUE,  TRUE, FALSE, FALSE, FALSE, FALSE, FALSE,
        //  `      a      b      c      d      e      f      g
        FALSE,  TRUE,  TRUE,  TRUE,  TRUE,  TRUE,  TRUE,  TRUE,
        //  h      i      j      k      l      m      n      o
         TRUE,  TRUE,  TRUE,  TRUE,  TRUE,  TRUE,  TRUE,  TRUE,
        //  p      q      r      s      t      u      v      w
         TRUE,  TRUE,  TRUE,  TRUE,  TRUE,  TRUE,  TRUE,  TRUE,
        //  x      y      z      {      |      }      ~
         TRUE,  TRUE,  TRUE, FALSE, FALSE, FALSE, FALSE, FALSE
    };

    return ch < UPRV_LENGTHOF(mapCharToIsSyntax) ? mapCharToIsSyntax[ch] : FALSE;
}

// Map index into pattern character string to Calendar field number.
const UCalendarDateFields
SimpleDateFormat::fgPatternIndexToCalendarField[] =
{
    /*GyM*/ UCAL_ERA, UCAL_YEAR, UCAL_MONTH,
    /*dkH*/ UCAL_DATE, UCAL_HOUR_OF_DAY, UCAL_HOUR_OF_DAY,
    /*msS*/ UCAL_MINUTE, UCAL_SECOND, UCAL_MILLISECOND,
    /*EDF*/ UCAL_DAY_OF_WEEK, UCAL_DAY_OF_YEAR, UCAL_DAY_OF_WEEK_IN_MONTH,
    /*wWa*/ UCAL_WEEK_OF_YEAR, UCAL_WEEK_OF_MONTH, UCAL_AM_PM,
    /*hKz*/ UCAL_HOUR, UCAL_HOUR, UCAL_ZONE_OFFSET,
    /*Yeu*/ UCAL_YEAR_WOY, UCAL_DOW_LOCAL, UCAL_EXTENDED_YEAR,
    /*gAZ*/ UCAL_JULIAN_DAY, UCAL_MILLISECONDS_IN_DAY, UCAL_ZONE_OFFSET,
    /*v*/   UCAL_ZONE_OFFSET,
    /*c*/   UCAL_DOW_LOCAL,
    /*L*/   UCAL_MONTH,
    /*Q*/   UCAL_MONTH,
    /*q*/   UCAL_MONTH,
    /*V*/   UCAL_ZONE_OFFSET,
    /*U*/   UCAL_YEAR,
    /*O*/   UCAL_ZONE_OFFSET,
    /*Xx*/  UCAL_ZONE_OFFSET, UCAL_ZONE_OFFSET,
    /*r*/   UCAL_EXTENDED_YEAR,
    /*bB*/   UCAL_FIELD_COUNT, UCAL_FIELD_COUNT,  // no mappings to calendar fields
#if UDAT_HAS_PATTERN_CHAR_FOR_TIME_SEPARATOR
    /*:*/   UCAL_FIELD_COUNT, /* => no useful mapping to any calendar field */
#else
    /*no pattern char for UDAT_TIME_SEPARATOR_FIELD*/   UCAL_FIELD_COUNT, /* => no useful mapping to any calendar field */
#endif
};

// Map index into pattern character string to DateFormat field number
const UDateFormatField
SimpleDateFormat::fgPatternIndexToDateFormatField[] = {
    /*GyM*/ UDAT_ERA_FIELD, UDAT_YEAR_FIELD, UDAT_MONTH_FIELD,
    /*dkH*/ UDAT_DATE_FIELD, UDAT_HOUR_OF_DAY1_FIELD, UDAT_HOUR_OF_DAY0_FIELD,
    /*msS*/ UDAT_MINUTE_FIELD, UDAT_SECOND_FIELD, UDAT_FRACTIONAL_SECOND_FIELD,
    /*EDF*/ UDAT_DAY_OF_WEEK_FIELD, UDAT_DAY_OF_YEAR_FIELD, UDAT_DAY_OF_WEEK_IN_MONTH_FIELD,
    /*wWa*/ UDAT_WEEK_OF_YEAR_FIELD, UDAT_WEEK_OF_MONTH_FIELD, UDAT_AM_PM_FIELD,
    /*hKz*/ UDAT_HOUR1_FIELD, UDAT_HOUR0_FIELD, UDAT_TIMEZONE_FIELD,
    /*Yeu*/ UDAT_YEAR_WOY_FIELD, UDAT_DOW_LOCAL_FIELD, UDAT_EXTENDED_YEAR_FIELD,
    /*gAZ*/ UDAT_JULIAN_DAY_FIELD, UDAT_MILLISECONDS_IN_DAY_FIELD, UDAT_TIMEZONE_RFC_FIELD,
    /*v*/   UDAT_TIMEZONE_GENERIC_FIELD,
    /*c*/   UDAT_STANDALONE_DAY_FIELD,
    /*L*/   UDAT_STANDALONE_MONTH_FIELD,
    /*Q*/   UDAT_QUARTER_FIELD,
    /*q*/   UDAT_STANDALONE_QUARTER_FIELD,
    /*V*/   UDAT_TIMEZONE_SPECIAL_FIELD,
    /*U*/   UDAT_YEAR_NAME_FIELD,
    /*O*/   UDAT_TIMEZONE_LOCALIZED_GMT_OFFSET_FIELD,
    /*Xx*/  UDAT_TIMEZONE_ISO_FIELD, UDAT_TIMEZONE_ISO_LOCAL_FIELD,
    /*r*/   UDAT_RELATED_YEAR_FIELD,
    /*bB*/  UDAT_AM_PM_MIDNIGHT_NOON_FIELD, UDAT_FLEXIBLE_DAY_PERIOD_FIELD,
#if UDAT_HAS_PATTERN_CHAR_FOR_TIME_SEPARATOR
    /*:*/   UDAT_TIME_SEPARATOR_FIELD,
#else
    /*no pattern char for UDAT_TIME_SEPARATOR_FIELD*/   UDAT_TIME_SEPARATOR_FIELD,
#endif
};

//----------------------------------------------------------------------

/**
 * Append symbols[value] to dst.  Make sure the array index is not out
 * of bounds.
 */
static inline void
_appendSymbol(UnicodeString& dst,
              int32_t value,
              const UnicodeString* symbols,
              int32_t symbolsCount) {
    U_ASSERT(0 <= value && value < symbolsCount);
    if (0 <= value && value < symbolsCount) {
        dst += symbols[value];
    }
}

static inline void
_appendSymbolWithMonthPattern(UnicodeString& dst, int32_t value, const UnicodeString* symbols, int32_t symbolsCount,
              const UnicodeString* monthPattern, UErrorCode& status) {
    U_ASSERT(0 <= value && value < symbolsCount);
    if (0 <= value && value < symbolsCount) {
        if (monthPattern == NULL) {
            dst += symbols[value];
        } else {
            SimpleFormatter(*monthPattern, 1, 1, status).format(symbols[value], dst, status);
        }
    }
}

//----------------------------------------------------------------------

static number::LocalizedNumberFormatter*
createFastFormatter(const DecimalFormat* df, int32_t minInt, int32_t maxInt, UErrorCode& status) {
    const number::LocalizedNumberFormatter* lnfBase = df->toNumberFormatter(status);
    if (U_FAILURE(status)) {
        return nullptr;
    }
    return lnfBase->integerWidth(
        number::IntegerWidth::zeroFillTo(minInt).truncateAt(maxInt)
    ).clone().orphan();
}

void SimpleDateFormat::initFastNumberFormatters(UErrorCode& status) {
    if (U_FAILURE(status)) {
        return;
    }
    auto* df = dynamic_cast<const DecimalFormat*>(fNumberFormat);
    if (df == nullptr) {
        return;
    }
    fFastNumberFormatters[SMPDTFMT_NF_1x10] = createFastFormatter(df, 1, 10, status);
    fFastNumberFormatters[SMPDTFMT_NF_2x10] = createFastFormatter(df, 2, 10, status);
    fFastNumberFormatters[SMPDTFMT_NF_3x10] = createFastFormatter(df, 3, 10, status);
    fFastNumberFormatters[SMPDTFMT_NF_4x10] = createFastFormatter(df, 4, 10, status);
    fFastNumberFormatters[SMPDTFMT_NF_2x2] = createFastFormatter(df, 2, 2, status);
}

void SimpleDateFormat::freeFastNumberFormatters() {
    delete fFastNumberFormatters[SMPDTFMT_NF_1x10];
    delete fFastNumberFormatters[SMPDTFMT_NF_2x10];
    delete fFastNumberFormatters[SMPDTFMT_NF_3x10];
    delete fFastNumberFormatters[SMPDTFMT_NF_4x10];
    delete fFastNumberFormatters[SMPDTFMT_NF_2x2];
    fFastNumberFormatters[SMPDTFMT_NF_1x10] = nullptr;
    fFastNumberFormatters[SMPDTFMT_NF_2x10] = nullptr;
    fFastNumberFormatters[SMPDTFMT_NF_3x10] = nullptr;
    fFastNumberFormatters[SMPDTFMT_NF_4x10] = nullptr;
    fFastNumberFormatters[SMPDTFMT_NF_2x2] = nullptr;
}


void
SimpleDateFormat::initNumberFormatters(const Locale &locale,UErrorCode &status) {
    if (U_FAILURE(status)) {
        return;
    }
    if ( fDateOverride.isBogus() && fTimeOverride.isBogus() ) {
        return;
    }
    umtx_lock(&LOCK);
    if (fSharedNumberFormatters == NULL) {
        fSharedNumberFormatters = allocSharedNumberFormatters();
        if (fSharedNumberFormatters == NULL) {
            status = U_MEMORY_ALLOCATION_ERROR;
        }
    }
    umtx_unlock(&LOCK);

    if (U_FAILURE(status)) {
        return;
    }

    processOverrideString(locale,fDateOverride,kOvrStrDate,status);
    processOverrideString(locale,fTimeOverride,kOvrStrTime,status);
}

void
SimpleDateFormat::processOverrideString(const Locale &locale, const UnicodeString &str, int8_t type, UErrorCode &status) {
    if (str.isBogus() || U_FAILURE(status)) {
        return;
    }

    int32_t start = 0;
    int32_t len;
    UnicodeString nsName;
    UnicodeString ovrField;
    UBool moreToProcess = TRUE;
    NSOverride *overrideList = NULL;

    while (moreToProcess) {
        int32_t delimiterPosition = str.indexOf((UChar)ULOC_KEYWORD_ITEM_SEPARATOR_UNICODE,start);
        if (delimiterPosition == -1) {
            moreToProcess = FALSE;
            len = str.length() - start;
        } else {
            len = delimiterPosition - start;
        }
        UnicodeString currentString(str,start,len);
        int32_t equalSignPosition = currentString.indexOf((UChar)ULOC_KEYWORD_ASSIGN_UNICODE,0);
        if (equalSignPosition == -1) { // Simple override string such as "hebrew"
            nsName.setTo(currentString);
            ovrField.setToBogus();
        } else { // Field specific override string such as "y=hebrew"
            nsName.setTo(currentString,equalSignPosition+1);
            ovrField.setTo(currentString,0,1); // We just need the first character.
        }

        int32_t nsNameHash = nsName.hashCode();
        // See if the numbering system is in the override list, if not, then add it.
        NSOverride *curr = overrideList;
        const SharedNumberFormat *snf = NULL;
        UBool found = FALSE;
        while ( curr && !found ) {
            if ( curr->hash == nsNameHash ) {
                snf = curr->snf;
                found = TRUE;
            }
            curr = curr->next;
        }

        if (!found) {
           LocalPointer<NSOverride> cur(new NSOverride);
           if (!cur.isNull()) {
               char kw[ULOC_KEYWORD_AND_VALUES_CAPACITY];
               uprv_strcpy(kw,"numbers=");
               nsName.extract(0,len,kw+8,ULOC_KEYWORD_AND_VALUES_CAPACITY-8,US_INV);

               Locale ovrLoc(locale.getLanguage(),locale.getCountry(),locale.getVariant(),kw);
               cur->hash = nsNameHash;
               cur->next = overrideList;
               SharedObject::copyPtr(
                       createSharedNumberFormat(ovrLoc, status), cur->snf);
               if (U_FAILURE(status)) {
                   if (overrideList) {
                       overrideList->free();
                   }
                   return;
               }
               snf = cur->snf;
               overrideList = cur.orphan();
           } else {
               status = U_MEMORY_ALLOCATION_ERROR;
               if (overrideList) {
                   overrideList->free();
               }
               return;
           }
        }

        // Now that we have an appropriate number formatter, fill in the appropriate spaces in the
        // number formatters table.
        if (ovrField.isBogus()) {
            switch (type) {
                case kOvrStrDate:
                case kOvrStrBoth: {
                    for ( int8_t i=0 ; i<kDateFieldsCount; i++ ) {
                        SharedObject::copyPtr(snf, fSharedNumberFormatters[kDateFields[i]]);
                    }
                    if (type==kOvrStrDate) {
                        break;
                    }
                    U_FALLTHROUGH;
                }
                case kOvrStrTime : {
                    for ( int8_t i=0 ; i<kTimeFieldsCount; i++ ) {
                        SharedObject::copyPtr(snf, fSharedNumberFormatters[kTimeFields[i]]);
                    }
                    break;
                }
            }
        } else {
           // if the pattern character is unrecognized, signal an error and bail out
           UDateFormatField patternCharIndex =
              DateFormatSymbols::getPatternCharIndex(ovrField.charAt(0));
           if (patternCharIndex == UDAT_FIELD_COUNT) {
               status = U_INVALID_FORMAT_ERROR;
               if (overrideList) {
                   overrideList->free();
               }
               return;
           }
           SharedObject::copyPtr(snf, fSharedNumberFormatters[patternCharIndex]);
        }

        start = delimiterPosition + 1;
    }
    if (overrideList) {
        overrideList->free();
    }
}

//---------------------------------------------------------------------
void
SimpleDateFormat::subFormat(UnicodeString &appendTo,
                            char16_t ch,
                            int32_t count,
                            UDisplayContext capitalizationContext,
                            int32_t fieldNum,
                            char16_t fieldToOutput,
                            FieldPositionHandler& handler,
                            Calendar& cal,
                            UErrorCode& status) const
{
    if (U_FAILURE(status)) {
        return;
    }

    // this function gets called by format() to produce the appropriate substitution
    // text for an individual pattern symbol (e.g., "HH" or "yyyy")

    UDateFormatField patternCharIndex = DateFormatSymbols::getPatternCharIndex(ch);
    const int32_t maxIntCount = 10;
    int32_t beginOffset = appendTo.length();
    const NumberFormat *currentNumberFormat;
    DateFormatSymbols::ECapitalizationContextUsageType capContextUsageType = DateFormatSymbols::kCapContextUsageOther;

    UBool isHebrewCalendar = (uprv_strcmp(cal.getType(),"hebrew") == 0);
    UBool isChineseCalendar = (uprv_strcmp(cal.getType(),"chinese") == 0 || uprv_strcmp(cal.getType(),"dangi") == 0);

    // if the pattern character is unrecognized, signal an error and dump out
    if (patternCharIndex == UDAT_FIELD_COUNT)
    {
        if (ch != 0x6C) { // pattern char 'l' (SMALL LETTER L) just gets ignored
            status = U_INVALID_FORMAT_ERROR;
        }
        return;
    }

    UCalendarDateFields field = fgPatternIndexToCalendarField[patternCharIndex];
    int32_t value = 0;
    // Don't get value unless it is useful
    if (field < UCAL_FIELD_COUNT) {
        value = (patternCharIndex != UDAT_RELATED_YEAR_FIELD)? cal.get(field, status): cal.getRelatedYear(status);
    }
    if (U_FAILURE(status)) {
        return;
    }

    currentNumberFormat = getNumberFormatByIndex(patternCharIndex);
    if (currentNumberFormat == NULL) {
        status = U_INTERNAL_PROGRAM_ERROR;
        return;
    }
    UnicodeString hebr("hebr", 4, US_INV);

    switch (patternCharIndex) {

    // for any "G" symbol, write out the appropriate era string
    // "GGGG" is wide era name, "GGGGG" is narrow era name, anything else is abbreviated name
    case UDAT_ERA_FIELD:
        if (isChineseCalendar) {
            zeroPaddingNumber(currentNumberFormat,appendTo, value, 1, 9); // as in ICU4J
        } else {
            if (count == 5) {
                _appendSymbol(appendTo, value, fSymbols->fNarrowEras, fSymbols->fNarrowErasCount);
                capContextUsageType = DateFormatSymbols::kCapContextUsageEraNarrow;
            } else if (count == 4) {
                _appendSymbol(appendTo, value, fSymbols->fEraNames, fSymbols->fEraNamesCount);
                capContextUsageType = DateFormatSymbols::kCapContextUsageEraWide;
            } else {
                _appendSymbol(appendTo, value, fSymbols->fEras, fSymbols->fErasCount);
                capContextUsageType = DateFormatSymbols::kCapContextUsageEraAbbrev;
            }
        }
        break;

     case UDAT_YEAR_NAME_FIELD:
        if (fSymbols->fShortYearNames != NULL && value <= fSymbols->fShortYearNamesCount) {
            // the Calendar YEAR field runs 1 through 60 for cyclic years
            _appendSymbol(appendTo, value - 1, fSymbols->fShortYearNames, fSymbols->fShortYearNamesCount);
            break;
        }
        // else fall through to numeric year handling, do not break here
        U_FALLTHROUGH;

   // OLD: for "yyyy", write out the whole year; for "yy", write out the last 2 digits
    // NEW: UTS#35:
//Year         y     yy     yyy     yyyy     yyyyy
//AD 1         1     01     001     0001     00001
//AD 12       12     12     012     0012     00012
//AD 123     123     23     123     0123     00123
//AD 1234   1234     34    1234     1234     01234
//AD 12345 12345     45   12345    12345     12345
    case UDAT_YEAR_FIELD:
    case UDAT_YEAR_WOY_FIELD:
        if (fDateOverride.compare(hebr)==0 && value>HEBREW_CAL_CUR_MILLENIUM_START_YEAR && value<HEBREW_CAL_CUR_MILLENIUM_END_YEAR) {
            value-=HEBREW_CAL_CUR_MILLENIUM_START_YEAR;
        }
        if(count == 2)
            zeroPaddingNumber(currentNumberFormat, appendTo, value, 2, 2);
        else
            zeroPaddingNumber(currentNumberFormat, appendTo, value, count, maxIntCount);
        break;

    // for "MMMM"/"LLLL", write out the whole month name, for "MMM"/"LLL", write out the month
    // abbreviation, for "M"/"L" or "MM"/"LL", write out the month as a number with the
    // appropriate number of digits
    // for "MMMMM"/"LLLLL", use the narrow form
    case UDAT_MONTH_FIELD:
    case UDAT_STANDALONE_MONTH_FIELD:
        if ( isHebrewCalendar ) {
           HebrewCalendar *hc = (HebrewCalendar*)&cal;
           if (hc->isLeapYear(hc->get(UCAL_YEAR,status)) && value == 6 && count >= 3 )
               value = 13; // Show alternate form for Adar II in leap years in Hebrew calendar.
           if (!hc->isLeapYear(hc->get(UCAL_YEAR,status)) && value >= 6 && count < 3 )
               value--; // Adjust the month number down 1 in Hebrew non-leap years, i.e. Adar is 6, not 7.
        }
        {
            int32_t isLeapMonth = (fSymbols->fLeapMonthPatterns != NULL && fSymbols->fLeapMonthPatternsCount >= DateFormatSymbols::kMonthPatternsCount)?
                        cal.get(UCAL_IS_LEAP_MONTH, status): 0;
            // should consolidate the next section by using arrays of pointers & counts for the right symbols...
            if (count == 5) {
                if (patternCharIndex == UDAT_MONTH_FIELD) {
                    _appendSymbolWithMonthPattern(appendTo, value, fSymbols->fNarrowMonths, fSymbols->fNarrowMonthsCount,
                            (isLeapMonth!=0)? &(fSymbols->fLeapMonthPatterns[DateFormatSymbols::kLeapMonthPatternFormatNarrow]): NULL, status);
                } else {
                    _appendSymbolWithMonthPattern(appendTo, value, fSymbols->fStandaloneNarrowMonths, fSymbols->fStandaloneNarrowMonthsCount,
                            (isLeapMonth!=0)? &(fSymbols->fLeapMonthPatterns[DateFormatSymbols::kLeapMonthPatternStandaloneNarrow]): NULL, status);
                }
                capContextUsageType = DateFormatSymbols::kCapContextUsageMonthNarrow;
            } else if (count == 4) {
                if (patternCharIndex == UDAT_MONTH_FIELD) {
                    _appendSymbolWithMonthPattern(appendTo, value, fSymbols->fMonths, fSymbols->fMonthsCount,
                            (isLeapMonth!=0)? &(fSymbols->fLeapMonthPatterns[DateFormatSymbols::kLeapMonthPatternFormatWide]): NULL, status);
                    capContextUsageType = DateFormatSymbols::kCapContextUsageMonthFormat;
                } else {
                    _appendSymbolWithMonthPattern(appendTo, value, fSymbols->fStandaloneMonths, fSymbols->fStandaloneMonthsCount,
                            (isLeapMonth!=0)? &(fSymbols->fLeapMonthPatterns[DateFormatSymbols::kLeapMonthPatternStandaloneWide]): NULL, status);
                    capContextUsageType = DateFormatSymbols::kCapContextUsageMonthStandalone;
                }
            } else if (count == 3) {
                if (patternCharIndex == UDAT_MONTH_FIELD) {
                    _appendSymbolWithMonthPattern(appendTo, value, fSymbols->fShortMonths, fSymbols->fShortMonthsCount,
                            (isLeapMonth!=0)? &(fSymbols->fLeapMonthPatterns[DateFormatSymbols::kLeapMonthPatternFormatAbbrev]): NULL, status);
                    capContextUsageType = DateFormatSymbols::kCapContextUsageMonthFormat;
                } else {
                    _appendSymbolWithMonthPattern(appendTo, value, fSymbols->fStandaloneShortMonths, fSymbols->fStandaloneShortMonthsCount,
                            (isLeapMonth!=0)? &(fSymbols->fLeapMonthPatterns[DateFormatSymbols::kLeapMonthPatternStandaloneAbbrev]): NULL, status);
                    capContextUsageType = DateFormatSymbols::kCapContextUsageMonthStandalone;
                }
            } else {
                UnicodeString monthNumber;
                zeroPaddingNumber(currentNumberFormat,monthNumber, value + 1, count, maxIntCount);
                _appendSymbolWithMonthPattern(appendTo, 0, &monthNumber, 1,
                        (isLeapMonth!=0)? &(fSymbols->fLeapMonthPatterns[DateFormatSymbols::kLeapMonthPatternNumeric]): NULL, status);
            }
        }
        break;

    // for "k" and "kk", write out the hour, adjusting midnight to appear as "24"
    case UDAT_HOUR_OF_DAY1_FIELD:
        if (value == 0)
            zeroPaddingNumber(currentNumberFormat,appendTo, cal.getMaximum(UCAL_HOUR_OF_DAY) + 1, count, maxIntCount);
        else
            zeroPaddingNumber(currentNumberFormat,appendTo, value, count, maxIntCount);
        break;

    case UDAT_FRACTIONAL_SECOND_FIELD:
        // Fractional seconds left-justify
        {
            int32_t minDigits = (count > 3) ? 3 : count;
            if (count == 1) {
                value /= 100;
            } else if (count == 2) {
                value /= 10;
            }
            zeroPaddingNumber(currentNumberFormat, appendTo, value, minDigits, maxIntCount);
            if (count > 3) {
                zeroPaddingNumber(currentNumberFormat, appendTo, 0, count - 3, maxIntCount);
            }
        }
        break;

    // for "ee" or "e", use local numeric day-of-the-week
    // for "EEEEEE" or "eeeeee", write out the short day-of-the-week name
    // for "EEEEE" or "eeeee", write out the narrow day-of-the-week name
    // for "EEEE" or "eeee", write out the wide day-of-the-week name
    // for "EEE" or "EE" or "E" or "eee", write out the abbreviated day-of-the-week name
    case UDAT_DOW_LOCAL_FIELD:
        if ( count < 3 ) {
            zeroPaddingNumber(currentNumberFormat,appendTo, value, count, maxIntCount);
            break;
        }
        // fall through to EEEEE-EEE handling, but for that we don't want local day-of-week,
        // we want standard day-of-week, so first fix value to work for EEEEE-EEE.
        value = cal.get(UCAL_DAY_OF_WEEK, status);
        if (U_FAILURE(status)) {
            return;
        }
        // fall through, do not break here
        U_FALLTHROUGH;
    case UDAT_DAY_OF_WEEK_FIELD:
        if (count == 5) {
            _appendSymbol(appendTo, value, fSymbols->fNarrowWeekdays,
                          fSymbols->fNarrowWeekdaysCount);
            capContextUsageType = DateFormatSymbols::kCapContextUsageDayNarrow;
        } else if (count == 4) {
            _appendSymbol(appendTo, value, fSymbols->fWeekdays,
                          fSymbols->fWeekdaysCount);
            capContextUsageType = DateFormatSymbols::kCapContextUsageDayFormat;
        } else if (count == 6) {
            _appendSymbol(appendTo, value, fSymbols->fShorterWeekdays,
                          fSymbols->fShorterWeekdaysCount);
            capContextUsageType = DateFormatSymbols::kCapContextUsageDayFormat;
        } else {
            _appendSymbol(appendTo, value, fSymbols->fShortWeekdays,
                          fSymbols->fShortWeekdaysCount);
            capContextUsageType = DateFormatSymbols::kCapContextUsageDayFormat;
        }
        break;

    // for "ccc", write out the abbreviated day-of-the-week name
    // for "cccc", write out the wide day-of-the-week name
    // for "ccccc", use the narrow day-of-the-week name
    // for "ccccc", use the short day-of-the-week name
    case UDAT_STANDALONE_DAY_FIELD:
        if ( count < 3 ) {
            zeroPaddingNumber(currentNumberFormat,appendTo, value, 1, maxIntCount);
            break;
        }
        // fall through to alpha DOW handling, but for that we don't want local day-of-week,
        // we want standard day-of-week, so first fix value.
        value = cal.get(UCAL_DAY_OF_WEEK, status);
        if (U_FAILURE(status)) {
            return;
        }
        if (count == 5) {
            _appendSymbol(appendTo, value, fSymbols->fStandaloneNarrowWeekdays,
                          fSymbols->fStandaloneNarrowWeekdaysCount);
            capContextUsageType = DateFormatSymbols::kCapContextUsageDayNarrow;
        } else if (count == 4) {
            _appendSymbol(appendTo, value, fSymbols->fStandaloneWeekdays,
                          fSymbols->fStandaloneWeekdaysCount);
            capContextUsageType = DateFormatSymbols::kCapContextUsageDayStandalone;
        } else if (count == 6) {
            _appendSymbol(appendTo, value, fSymbols->fStandaloneShorterWeekdays,
                          fSymbols->fStandaloneShorterWeekdaysCount);
            capContextUsageType = DateFormatSymbols::kCapContextUsageDayStandalone;
        } else { // count == 3
            _appendSymbol(appendTo, value, fSymbols->fStandaloneShortWeekdays,
                          fSymbols->fStandaloneShortWeekdaysCount);
            capContextUsageType = DateFormatSymbols::kCapContextUsageDayStandalone;
        }
        break;

    // for "a" symbol, write out the whole AM/PM string
    case UDAT_AM_PM_FIELD:
        if (count < 5) {
            _appendSymbol(appendTo, value, fSymbols->fAmPms,
                          fSymbols->fAmPmsCount);
        } else {
            _appendSymbol(appendTo, value, fSymbols->fNarrowAmPms,
                          fSymbols->fNarrowAmPmsCount);
        }
        break;

    // if we see pattern character for UDAT_TIME_SEPARATOR_FIELD (none currently defined),
    // write out the time separator string. Leave support in for future definition.
    case UDAT_TIME_SEPARATOR_FIELD:
        {
            UnicodeString separator;
            appendTo += fSymbols->getTimeSeparatorString(separator);
        }
        break;

    // for "h" and "hh", write out the hour, adjusting noon and midnight to show up
    // as "12"
    case UDAT_HOUR1_FIELD:
        if (value == 0)
            zeroPaddingNumber(currentNumberFormat,appendTo, cal.getLeastMaximum(UCAL_HOUR) + 1, count, maxIntCount);
        else
            zeroPaddingNumber(currentNumberFormat,appendTo, value, count, maxIntCount);
        break;

    case UDAT_TIMEZONE_FIELD: // 'z'
    case UDAT_TIMEZONE_RFC_FIELD: // 'Z'
    case UDAT_TIMEZONE_GENERIC_FIELD: // 'v'
    case UDAT_TIMEZONE_SPECIAL_FIELD: // 'V'
    case UDAT_TIMEZONE_LOCALIZED_GMT_OFFSET_FIELD: // 'O'
    case UDAT_TIMEZONE_ISO_FIELD: // 'X'
    case UDAT_TIMEZONE_ISO_LOCAL_FIELD: // 'x'
        {
            UChar zsbuf[ZONE_NAME_U16_MAX];
            UnicodeString zoneString(zsbuf, 0, UPRV_LENGTHOF(zsbuf));
            const TimeZone& tz = cal.getTimeZone();
            UDate date = cal.getTime(status);
            const TimeZoneFormat *tzfmt = tzFormat(status);
            if (U_SUCCESS(status)) {
                if (patternCharIndex == UDAT_TIMEZONE_FIELD) {
                    if (count < 4) {
                        // "z", "zz", "zzz"
                        tzfmt->format(UTZFMT_STYLE_SPECIFIC_SHORT, tz, date, zoneString);
                        capContextUsageType = DateFormatSymbols::kCapContextUsageMetazoneShort;
                    } else {
                        // "zzzz" or longer
                        tzfmt->format(UTZFMT_STYLE_SPECIFIC_LONG, tz, date, zoneString);
                        capContextUsageType = DateFormatSymbols::kCapContextUsageMetazoneLong;
                    }
                }
                else if (patternCharIndex == UDAT_TIMEZONE_RFC_FIELD) {
                    if (count < 4) {
                        // "Z"
                        tzfmt->format(UTZFMT_STYLE_ISO_BASIC_LOCAL_FULL, tz, date, zoneString);
                    } else if (count == 5) {
                        // "ZZZZZ"
                        tzfmt->format(UTZFMT_STYLE_ISO_EXTENDED_FULL, tz, date, zoneString);
                    } else {
                        // "ZZ", "ZZZ", "ZZZZ"
                        tzfmt->format(UTZFMT_STYLE_LOCALIZED_GMT, tz, date, zoneString);
                    }
                }
                else if (patternCharIndex == UDAT_TIMEZONE_GENERIC_FIELD) {
                    if (count == 1) {
                        // "v"
                        tzfmt->format(UTZFMT_STYLE_GENERIC_SHORT, tz, date, zoneString);
                        capContextUsageType = DateFormatSymbols::kCapContextUsageMetazoneShort;
                    } else if (count == 4) {
                        // "vvvv"
                        tzfmt->format(UTZFMT_STYLE_GENERIC_LONG, tz, date, zoneString);
                        capContextUsageType = DateFormatSymbols::kCapContextUsageMetazoneLong;
                    }
                }
                else if (patternCharIndex == UDAT_TIMEZONE_SPECIAL_FIELD) {
                    if (count == 1) {
                        // "V"
                        tzfmt->format(UTZFMT_STYLE_ZONE_ID_SHORT, tz, date, zoneString);
                    } else if (count == 2) {
                        // "VV"
                        tzfmt->format(UTZFMT_STYLE_ZONE_ID, tz, date, zoneString);
                    } else if (count == 3) {
                        // "VVV"
                        tzfmt->format(UTZFMT_STYLE_EXEMPLAR_LOCATION, tz, date, zoneString);
                    } else if (count == 4) {
                        // "VVVV"
                        tzfmt->format(UTZFMT_STYLE_GENERIC_LOCATION, tz, date, zoneString);
                        capContextUsageType = DateFormatSymbols::kCapContextUsageZoneLong;
                    }
                }
                else if (patternCharIndex == UDAT_TIMEZONE_LOCALIZED_GMT_OFFSET_FIELD) {
                    if (count == 1) {
                        // "O"
                        tzfmt->format(UTZFMT_STYLE_LOCALIZED_GMT_SHORT, tz, date, zoneString);
                    } else if (count == 4) {
                        // "OOOO"
                        tzfmt->format(UTZFMT_STYLE_LOCALIZED_GMT, tz, date, zoneString);
                    }
                }
                else if (patternCharIndex == UDAT_TIMEZONE_ISO_FIELD) {
                    if (count == 1) {
                        // "X"
                        tzfmt->format(UTZFMT_STYLE_ISO_BASIC_SHORT, tz, date, zoneString);
                    } else if (count == 2) {
                        // "XX"
                        tzfmt->format(UTZFMT_STYLE_ISO_BASIC_FIXED, tz, date, zoneString);
                    } else if (count == 3) {
                        // "XXX"
                        tzfmt->format(UTZFMT_STYLE_ISO_EXTENDED_FIXED, tz, date, zoneString);
                    } else if (count == 4) {
                        // "XXXX"
                        tzfmt->format(UTZFMT_STYLE_ISO_BASIC_FULL, tz, date, zoneString);
                    } else if (count == 5) {
                        // "XXXXX"
                        tzfmt->format(UTZFMT_STYLE_ISO_EXTENDED_FULL, tz, date, zoneString);
                    }
                }
                else if (patternCharIndex == UDAT_TIMEZONE_ISO_LOCAL_FIELD) {
                    if (count == 1) {
                        // "x"
                        tzfmt->format(UTZFMT_STYLE_ISO_BASIC_LOCAL_SHORT, tz, date, zoneString);
                    } else if (count == 2) {
                        // "xx"
                        tzfmt->format(UTZFMT_STYLE_ISO_BASIC_LOCAL_FIXED, tz, date, zoneString);
                    } else if (count == 3) {
                        // "xxx"
                        tzfmt->format(UTZFMT_STYLE_ISO_EXTENDED_LOCAL_FIXED, tz, date, zoneString);
                    } else if (count == 4) {
                        // "xxxx"
                        tzfmt->format(UTZFMT_STYLE_ISO_BASIC_LOCAL_FULL, tz, date, zoneString);
                    } else if (count == 5) {
                        // "xxxxx"
                        tzfmt->format(UTZFMT_STYLE_ISO_EXTENDED_LOCAL_FULL, tz, date, zoneString);
                    }
                }
                else {
                    UPRV_UNREACHABLE;
                }
            }
            appendTo += zoneString;
        }
        break;

    case UDAT_QUARTER_FIELD:
        if (count >= 4)
            _appendSymbol(appendTo, value/3, fSymbols->fQuarters,
                          fSymbols->fQuartersCount);
        else if (count == 3)
            _appendSymbol(appendTo, value/3, fSymbols->fShortQuarters,
                          fSymbols->fShortQuartersCount);
        else
            zeroPaddingNumber(currentNumberFormat,appendTo, (value/3) + 1, count, maxIntCount);
        break;

    case UDAT_STANDALONE_QUARTER_FIELD:
        if (count >= 4)
            _appendSymbol(appendTo, value/3, fSymbols->fStandaloneQuarters,
                          fSymbols->fStandaloneQuartersCount);
        else if (count == 3)
            _appendSymbol(appendTo, value/3, fSymbols->fStandaloneShortQuarters,
                          fSymbols->fStandaloneShortQuartersCount);
        else
            zeroPaddingNumber(currentNumberFormat,appendTo, (value/3) + 1, count, maxIntCount);
        break;

    case UDAT_AM_PM_MIDNIGHT_NOON_FIELD:
    {
        const UnicodeString *toAppend = NULL;
        int32_t hour = cal.get(UCAL_HOUR_OF_DAY, status);

        // Note: "midnight" can be ambiguous as to whether it refers to beginning of day or end of day.
        // For ICU 57 output of "midnight" is temporarily suppressed.

        // For "midnight" and "noon":
        // Time, as displayed, must be exactly noon or midnight.
        // This means minutes and seconds, if present, must be zero.
        if ((/*hour == 0 ||*/ hour == 12) &&
                (!fHasMinute || cal.get(UCAL_MINUTE, status) == 0) &&
                (!fHasSecond || cal.get(UCAL_SECOND, status) == 0)) {
            // Stealing am/pm value to use as our array index.
            // It works out: am/midnight are both 0, pm/noon are both 1,
            // 12 am is 12 midnight, and 12 pm is 12 noon.
            int32_t val = cal.get(UCAL_AM_PM, status);

            if (count <= 3) {
                toAppend = &fSymbols->fAbbreviatedDayPeriods[val];
            } else if (count == 4 || count > 5) {
                toAppend = &fSymbols->fWideDayPeriods[val];
            } else { // count == 5
                toAppend = &fSymbols->fNarrowDayPeriods[val];
            }
        }

        // toAppend is NULL if time isn't exactly midnight or noon (as displayed).
        // toAppend is bogus if time is midnight or noon, but no localized string exists.
        // In either case, fall back to am/pm.
        if (toAppend == NULL || toAppend->isBogus()) {
            // Reformat with identical arguments except ch, now changed to 'a'.
            // We are passing a different fieldToOutput because we want to add
            // 'b' to field position. This makes this fallback stable when
            // there is a data change on locales.
            subFormat(appendTo, u'a', count, capitalizationContext, fieldNum, u'b', handler, cal, status);
            return;
        } else {
            appendTo += *toAppend;
        }

        break;
    }

    case UDAT_FLEXIBLE_DAY_PERIOD_FIELD:
    {
        // TODO: Maybe fetch the DayperiodRules during initialization (instead of at the first
        // loading of an instance) if a relevant pattern character (b or B) is used.
        const DayPeriodRules *ruleSet = DayPeriodRules::getInstance(this->getSmpFmtLocale(), status);
        if (U_FAILURE(status)) {
            // Data doesn't conform to spec, therefore loading failed.
            break;
        }
        if (ruleSet == NULL) {
            // Data doesn't exist for the locale we're looking for.
            // Falling back to am/pm.
            // We are passing a different fieldToOutput because we want to add
            // 'B' to field position. This makes this fallback stable when
            // there is a data change on locales.
            subFormat(appendTo, u'a', count, capitalizationContext, fieldNum, u'B', handler, cal, status);
            return;
        }

        // Get current display time.
        int32_t hour = cal.get(UCAL_HOUR_OF_DAY, status);
        int32_t minute = 0;
        if (fHasMinute) {
            minute = cal.get(UCAL_MINUTE, status);
        }
        int32_t second = 0;
        if (fHasSecond) {
            second = cal.get(UCAL_SECOND, status);
        }

        // Determine day period.
        DayPeriodRules::DayPeriod periodType;
        if (hour == 0 && minute == 0 && second == 0 && ruleSet->hasMidnight()) {
            periodType = DayPeriodRules::DAYPERIOD_MIDNIGHT;
        } else if (hour == 12 && minute == 0 && second == 0 && ruleSet->hasNoon()) {
            periodType = DayPeriodRules::DAYPERIOD_NOON;
        } else {
            periodType = ruleSet->getDayPeriodForHour(hour);
        }

        // Rule set exists, therefore periodType can't be UNKNOWN.
        // Get localized string.
        U_ASSERT(periodType != DayPeriodRules::DAYPERIOD_UNKNOWN);
        UnicodeString *toAppend = NULL;
        int32_t index;

        // Note: "midnight" can be ambiguous as to whether it refers to beginning of day or end of day.
        // For ICU 57 output of "midnight" is temporarily suppressed.

        if (periodType != DayPeriodRules::DAYPERIOD_AM &&
                periodType != DayPeriodRules::DAYPERIOD_PM &&
                periodType != DayPeriodRules::DAYPERIOD_MIDNIGHT) {
            index = (int32_t)periodType;
            if (count <= 3) {
                toAppend = &fSymbols->fAbbreviatedDayPeriods[index];  // i.e. short
            } else if (count == 4 || count > 5) {
                toAppend = &fSymbols->fWideDayPeriods[index];
            } else {  // count == 5
                toAppend = &fSymbols->fNarrowDayPeriods[index];
            }
        }

        // Fallback schedule:
        // Midnight/Noon -> General Periods -> AM/PM.

        // Midnight/Noon -> General Periods.
        if ((toAppend == NULL || toAppend->isBogus()) &&
                (periodType == DayPeriodRules::DAYPERIOD_MIDNIGHT ||
                 periodType == DayPeriodRules::DAYPERIOD_NOON)) {
            periodType = ruleSet->getDayPeriodForHour(hour);
            index = (int32_t)periodType;

            if (count <= 3) {
                toAppend = &fSymbols->fAbbreviatedDayPeriods[index];  // i.e. short
            } else if (count == 4 || count > 5) {
                toAppend = &fSymbols->fWideDayPeriods[index];
            } else {  // count == 5
                toAppend = &fSymbols->fNarrowDayPeriods[index];
            }
        }

        // General Periods -> AM/PM.
        if (periodType == DayPeriodRules::DAYPERIOD_AM ||
            periodType == DayPeriodRules::DAYPERIOD_PM ||
            toAppend->isBogus()) {
            // We are passing a different fieldToOutput because we want to add
            // 'B' to field position iterator. This makes this fallback stable when
            // there is a data change on locales.
            subFormat(appendTo, u'a', count, capitalizationContext, fieldNum, u'B', handler, cal, status);
            return;
        }
        else {
            appendTo += *toAppend;
        }

        break;
    }

    // all of the other pattern symbols can be formatted as simple numbers with
    // appropriate zero padding
    default:
        zeroPaddingNumber(currentNumberFormat,appendTo, value, count, maxIntCount);
        break;
    }
#if !UCONFIG_NO_BREAK_ITERATION
    // if first field, check to see whether we need to and are able to titlecase it
    if (fieldNum == 0 && fCapitalizationBrkIter != NULL && appendTo.length() > beginOffset &&
            u_islower(appendTo.char32At(beginOffset))) {
        UBool titlecase = FALSE;
        switch (capitalizationContext) {
            case UDISPCTX_CAPITALIZATION_FOR_BEGINNING_OF_SENTENCE:
                titlecase = TRUE;
                break;
            case UDISPCTX_CAPITALIZATION_FOR_UI_LIST_OR_MENU:
                titlecase = fSymbols->fCapitalization[capContextUsageType][0];
                break;
            case UDISPCTX_CAPITALIZATION_FOR_STANDALONE:
                titlecase = fSymbols->fCapitalization[capContextUsageType][1];
                break;
            default:
                // titlecase = FALSE;
                break;
        }
        if (titlecase) {
            BreakIterator* const mutableCapitalizationBrkIter = fCapitalizationBrkIter->clone();
            UnicodeString firstField(appendTo, beginOffset);
            firstField.toTitle(mutableCapitalizationBrkIter, fLocale, U_TITLECASE_NO_LOWERCASE | U_TITLECASE_NO_BREAK_ADJUSTMENT);
            appendTo.replaceBetween(beginOffset, appendTo.length(), firstField);
            delete mutableCapitalizationBrkIter;
        }
    }
#endif

    handler.addAttribute(DateFormatSymbols::getPatternCharIndex(fieldToOutput), beginOffset, appendTo.length());
}

//----------------------------------------------------------------------

void SimpleDateFormat::adoptNumberFormat(NumberFormat *formatToAdopt) {
    fixNumberFormatForDates(*formatToAdopt);
    delete fNumberFormat;
    fNumberFormat = formatToAdopt;

    // We successfully set the default number format. Now delete the overrides
    // (can't fail).
    if (fSharedNumberFormatters) {
        freeSharedNumberFormatters(fSharedNumberFormatters);
        fSharedNumberFormatters = NULL;
    }

    // Also re-compute the fast formatters.
    UErrorCode localStatus = U_ZERO_ERROR;
    freeFastNumberFormatters();
    initFastNumberFormatters(localStatus);
}

void SimpleDateFormat::adoptNumberFormat(const UnicodeString& fields, NumberFormat *formatToAdopt, UErrorCode &status){
    fixNumberFormatForDates(*formatToAdopt);
    LocalPointer<NumberFormat> fmt(formatToAdopt);
    if (U_FAILURE(status)) {
        return;
    }

    // We must ensure fSharedNumberFormatters is allocated.
    if (fSharedNumberFormatters == NULL) {
        fSharedNumberFormatters = allocSharedNumberFormatters();
        if (fSharedNumberFormatters == NULL) {
            status = U_MEMORY_ALLOCATION_ERROR;
            return;
        }
    }
    const SharedNumberFormat *newFormat = createSharedNumberFormat(fmt.orphan());
    if (newFormat == NULL) {
        status = U_MEMORY_ALLOCATION_ERROR;
        return;
    }
    for (int i=0; i<fields.length(); i++) {
        UChar field = fields.charAt(i);
        // if the pattern character is unrecognized, signal an error and bail out
        UDateFormatField patternCharIndex = DateFormatSymbols::getPatternCharIndex(field);
        if (patternCharIndex == UDAT_FIELD_COUNT) {
            status = U_INVALID_FORMAT_ERROR;
            newFormat->deleteIfZeroRefCount();
            return;
        }

        // Set the number formatter in the table
        SharedObject::copyPtr(
                newFormat, fSharedNumberFormatters[patternCharIndex]);
    }
    newFormat->deleteIfZeroRefCount();
}

const NumberFormat *
SimpleDateFormat::getNumberFormatForField(UChar field) const {
    UDateFormatField index = DateFormatSymbols::getPatternCharIndex(field);
    if (index == UDAT_FIELD_COUNT) {
        return NULL;
    }
    return getNumberFormatByIndex(index);
}

//----------------------------------------------------------------------
void
SimpleDateFormat::zeroPaddingNumber(
        const NumberFormat *currentNumberFormat,
        UnicodeString &appendTo,
        int32_t value, int32_t minDigits, int32_t maxDigits) const
{
    const number::LocalizedNumberFormatter* fastFormatter = nullptr;
    // NOTE: This uses the heuristic that these five min/max int settings account for the vast majority
    // of SimpleDateFormat number formatting cases at the time of writing (ICU 62).
    if (currentNumberFormat == fNumberFormat) {
        if (maxDigits == 10) {
            if (minDigits == 1) {
                fastFormatter = fFastNumberFormatters[SMPDTFMT_NF_1x10];
            } else if (minDigits == 2) {
                fastFormatter = fFastNumberFormatters[SMPDTFMT_NF_2x10];
            } else if (minDigits == 3) {
                fastFormatter = fFastNumberFormatters[SMPDTFMT_NF_3x10];
            } else if (minDigits == 4) {
                fastFormatter = fFastNumberFormatters[SMPDTFMT_NF_4x10];
            }
        } else if (maxDigits == 2) {
            if (minDigits == 2) {
                fastFormatter = fFastNumberFormatters[SMPDTFMT_NF_2x2];
            }
        }
    }
    if (fastFormatter != nullptr) {
        // Can use fast path
        number::impl::UFormattedNumberData result;
        result.quantity.setToInt(value);
        UErrorCode localStatus = U_ZERO_ERROR;
        fastFormatter->formatImpl(&result, localStatus);
        if (U_FAILURE(localStatus)) {
            return;
        }
        appendTo.append(result.getStringRef().toTempUnicodeString());
        return;
    }

    // Check for RBNF (no clone necessary)
    auto* rbnf = dynamic_cast<const RuleBasedNumberFormat*>(currentNumberFormat);
    if (rbnf != nullptr) {
        FieldPosition pos(FieldPosition::DONT_CARE);
        rbnf->format(value, appendTo, pos);  // 3rd arg is there to speed up processing
        return;
    }

    // Fall back to slow path (clone and mutate the NumberFormat)
    if (currentNumberFormat != nullptr) {
        FieldPosition pos(FieldPosition::DONT_CARE);
        LocalPointer<NumberFormat> nf(currentNumberFormat->clone());
        nf->setMinimumIntegerDigits(minDigits);
        nf->setMaximumIntegerDigits(maxDigits);
        nf->format(value, appendTo, pos);  // 3rd arg is there to speed up processing
    }
}

//----------------------------------------------------------------------

/**
 * Return true if the given format character, occuring count
 * times, represents a numeric field.
 */
UBool SimpleDateFormat::isNumeric(UChar formatChar, int32_t count) {
    return DateFormatSymbols::isNumericPatternChar(formatChar, count);
}

UBool
SimpleDateFormat::isAtNumericField(const UnicodeString &pattern, int32_t patternOffset) {
    if (patternOffset >= pattern.length()) {
        // not at any field
        return FALSE;
    }
    UChar ch = pattern.charAt(patternOffset);
    UDateFormatField f = DateFormatSymbols::getPatternCharIndex(ch);
    if (f == UDAT_FIELD_COUNT) {
        // not at any field
        return FALSE;
    }
    int32_t i = patternOffset;
    while (pattern.charAt(++i) == ch) {}
    return DateFormatSymbols::isNumericField(f, i - patternOffset);
}

UBool
SimpleDateFormat::isAfterNonNumericField(const UnicodeString &pattern, int32_t patternOffset) {
    if (patternOffset <= 0) {
        // not after any field
        return FALSE;
    }
    UChar ch = pattern.charAt(--patternOffset);
    UDateFormatField f = DateFormatSymbols::getPatternCharIndex(ch);
    if (f == UDAT_FIELD_COUNT) {
        // not after any field
        return FALSE;
    }
    int32_t i = patternOffset;
    while (pattern.charAt(--i) == ch) {}
    return !DateFormatSymbols::isNumericField(f, patternOffset - i);
}

void
SimpleDateFormat::parse(const UnicodeString& text, Calendar& cal, ParsePosition& parsePos) const
{
    UErrorCode status = U_ZERO_ERROR;
    int32_t pos = parsePos.getIndex();
    if(parsePos.getIndex() < 0) {
        parsePos.setErrorIndex(0);
        return;
    }
    int32_t start = pos;

    // Hold the day period until everything else is parsed, because we need
    // the hour to interpret time correctly.
    int32_t dayPeriodInt = -1;

    UBool ambiguousYear[] = { FALSE };
    int32_t saveHebrewMonth = -1;
    int32_t count = 0;
    UTimeZoneFormatTimeType tzTimeType = UTZFMT_TIME_TYPE_UNKNOWN;

    // For parsing abutting numeric fields. 'abutPat' is the
    // offset into 'pattern' of the first of 2 or more abutting
    // numeric fields.  'abutStart' is the offset into 'text'
    // where parsing the fields begins. 'abutPass' starts off as 0
    // and increments each time we try to parse the fields.
    int32_t abutPat = -1; // If >=0, we are in a run of abutting numeric fields
    int32_t abutStart = 0;
    int32_t abutPass = 0;
    UBool inQuote = FALSE;

    MessageFormat * numericLeapMonthFormatter = NULL;

    Calendar* calClone = NULL;
    Calendar *workCal = &cal;
    if (&cal != fCalendar && uprv_strcmp(cal.getType(), fCalendar->getType()) != 0) {
        // Different calendar type
        // We use the time/zone from the input calendar, but
        // do not use the input calendar for field calculation.
        calClone = fCalendar->clone();
        if (calClone != NULL) {
            calClone->setTime(cal.getTime(status),status);
            if (U_FAILURE(status)) {
                goto ExitParse;
            }
            calClone->setTimeZone(cal.getTimeZone());
            workCal = calClone;
        } else {
            status = U_MEMORY_ALLOCATION_ERROR;
            goto ExitParse;
        }
    }

    if (fSymbols->fLeapMonthPatterns != NULL && fSymbols->fLeapMonthPatternsCount >= DateFormatSymbols::kMonthPatternsCount) {
        numericLeapMonthFormatter = new MessageFormat(fSymbols->fLeapMonthPatterns[DateFormatSymbols::kLeapMonthPatternNumeric], fLocale, status);
        if (numericLeapMonthFormatter == NULL) {
             status = U_MEMORY_ALLOCATION_ERROR;
             goto ExitParse;
        } else if (U_FAILURE(status)) {
             goto ExitParse; // this will delete numericLeapMonthFormatter
        }
    }

    for (int32_t i=0; i<fPattern.length(); ++i) {
        UChar ch = fPattern.charAt(i);

        // Handle alphabetic field characters.
        if (!inQuote && isSyntaxChar(ch)) {
            int32_t fieldPat = i;

            // Count the length of this field specifier
            count = 1;
            while ((i+1)<fPattern.length() &&
                   fPattern.charAt(i+1) == ch) {
                ++count;
                ++i;
            }

            if (isNumeric(ch, count)) {
                if (abutPat < 0) {
                    // Determine if there is an abutting numeric field.
                    // Record the start of a set of abutting numeric fields.
                    if (isAtNumericField(fPattern, i + 1)) {
                        abutPat = fieldPat;
                        abutStart = pos;
                        abutPass = 0;
                    }
                }
            } else {
                abutPat = -1; // End of any abutting fields
            }

            // Handle fields within a run of abutting numeric fields.  Take
            // the pattern "HHmmss" as an example. We will try to parse
            // 2/2/2 characters of the input text, then if that fails,
            // 1/2/2.  We only adjust the width of the leftmost field; the
            // others remain fixed.  This allows "123456" => 12:34:56, but
            // "12345" => 1:23:45.  Likewise, for the pattern "yyyyMMdd" we
            // try 4/2/2, 3/2/2, 2/2/2, and finally 1/2/2.
            if (abutPat >= 0) {
                // If we are at the start of a run of abutting fields, then
                // shorten this field in each pass.  If we can't shorten
                // this field any more, then the parse of this set of
                // abutting numeric fields has failed.
                if (fieldPat == abutPat) {
                    count -= abutPass++;
                    if (count == 0) {
                        status = U_PARSE_ERROR;
                        goto ExitParse;
                    }
                }

                pos = subParse(text, pos, ch, count,
                               TRUE, FALSE, ambiguousYear, saveHebrewMonth, *workCal, i, numericLeapMonthFormatter, &tzTimeType);

                // If the parse fails anywhere in the run, back up to the
                // start of the run and retry.
                if (pos < 0) {
                    i = abutPat - 1;
                    pos = abutStart;
                    continue;
                }
            }

            // Handle non-numeric fields and non-abutting numeric
            // fields.
            else if (ch != 0x6C) { // pattern char 'l' (SMALL LETTER L) just gets ignored
                int32_t s = subParse(text, pos, ch, count,
                               FALSE, TRUE, ambiguousYear, saveHebrewMonth, *workCal, i, numericLeapMonthFormatter, &tzTimeType, &dayPeriodInt);

                if (s == -pos-1) {
                    // era not present, in special cases allow this to continue
                    // from the position where the era was expected
                    s = pos;

                    if (i+1 < fPattern.length()) {
                        // move to next pattern character
                        UChar c = fPattern.charAt(i+1);

                        // check for whitespace
                        if (PatternProps::isWhiteSpace(c)) {
                            i++;
                            // Advance over run in pattern
                            while ((i+1)<fPattern.length() &&
                                   PatternProps::isWhiteSpace(fPattern.charAt(i+1))) {
                                ++i;
                            }
                        }
                    }
                }
                else if (s <= 0) {
                    status = U_PARSE_ERROR;
                    goto ExitParse;
                }
                pos = s;
            }
        }

        // Handle literal pattern characters.  These are any
        // quoted characters and non-alphabetic unquoted
        // characters.
        else {

            abutPat = -1; // End of any abutting fields

            if (! matchLiterals(fPattern, i, text, pos, getBooleanAttribute(UDAT_PARSE_ALLOW_WHITESPACE, status), getBooleanAttribute(UDAT_PARSE_PARTIAL_LITERAL_MATCH, status), isLenient())) {
                status = U_PARSE_ERROR;
                goto ExitParse;
            }
        }
    }

    // Special hack for trailing "." after non-numeric field.
    if (text.charAt(pos) == 0x2e && getBooleanAttribute(UDAT_PARSE_ALLOW_WHITESPACE, status)) {
        // only do if the last field is not numeric
        if (isAfterNonNumericField(fPattern, fPattern.length())) {
            pos++; // skip the extra "."
        }
    }

    // If dayPeriod is set, use it in conjunction with hour-of-day to determine am/pm.
    if (dayPeriodInt >= 0) {
        DayPeriodRules::DayPeriod dayPeriod = (DayPeriodRules::DayPeriod)dayPeriodInt;
        const DayPeriodRules *ruleSet = DayPeriodRules::getInstance(this->getSmpFmtLocale(), status);

        if (!cal.isSet(UCAL_HOUR) && !cal.isSet(UCAL_HOUR_OF_DAY)) {
            // If hour is not set, set time to the midpoint of current day period, overwriting
            // minutes if it's set.
            double midPoint = ruleSet->getMidPointForDayPeriod(dayPeriod, status);

            // If we can't get midPoint we do nothing.
            if (U_SUCCESS(status)) {
                // Truncate midPoint toward zero to get the hour.
                // Any leftover means it was a half-hour.
                int32_t midPointHour = (int32_t) midPoint;
                int32_t midPointMinute = (midPoint - midPointHour) > 0 ? 30 : 0;

                // No need to set am/pm because hour-of-day is set last therefore takes precedence.
                cal.set(UCAL_HOUR_OF_DAY, midPointHour);
                cal.set(UCAL_MINUTE, midPointMinute);
            }
        } else {
            int hourOfDay;

            if (cal.isSet(UCAL_HOUR_OF_DAY)) {  // Hour is parsed in 24-hour format.
                hourOfDay = cal.get(UCAL_HOUR_OF_DAY, status);
            } else {  // Hour is parsed in 12-hour format.
                hourOfDay = cal.get(UCAL_HOUR, status);
                // cal.get() turns 12 to 0 for 12-hour time; change 0 to 12
                // so 0 unambiguously means a 24-hour time from above.
                if (hourOfDay == 0) { hourOfDay = 12; }
            }
            U_ASSERT(0 <= hourOfDay && hourOfDay <= 23);


            // If hour-of-day is 0 or 13 thru 23 then input time in unambiguously in 24-hour format.
            if (hourOfDay == 0 || (13 <= hourOfDay && hourOfDay <= 23)) {
                // Make hour-of-day take precedence over (hour + am/pm) by setting it again.
                cal.set(UCAL_HOUR_OF_DAY, hourOfDay);
            } else {
                // We have a 12-hour time and need to choose between am and pm.
                // Behave as if dayPeriod spanned 6 hours each way from its center point.
                // This will parse correctly for consistent time + period (e.g. 10 at night) as
                // well as provide a reasonable recovery for inconsistent time + period (e.g.
                // 9 in the afternoon).

                // Assume current time is in the AM.
                // - Change 12 back to 0 for easier handling of 12am.
                // - Append minutes as fractional hours because e.g. 8:15 and 8:45 could be parsed
                // into different half-days if center of dayPeriod is at 14:30.
                // - cal.get(MINUTE) will return 0 if MINUTE is unset, which works.
                if (hourOfDay == 12) { hourOfDay = 0; }
                double currentHour = hourOfDay + (cal.get(UCAL_MINUTE, status)) / 60.0;
                double midPointHour = ruleSet->getMidPointForDayPeriod(dayPeriod, status);

                if (U_SUCCESS(status)) {
                    double hoursAheadMidPoint = currentHour - midPointHour;

                    // Assume current time is in the AM.
                    if (-6 <= hoursAheadMidPoint && hoursAheadMidPoint < 6) {
                        // Assumption holds; set time as such.
                        cal.set(UCAL_AM_PM, 0);
                    } else {
                        cal.set(UCAL_AM_PM, 1);
                    }
                }
            }
        }
    }

    // At this point the fields of Calendar have been set.  Calendar
    // will fill in default values for missing fields when the time
    // is computed.

    parsePos.setIndex(pos);

    // This part is a problem:  When we call parsedDate.after, we compute the time.
    // Take the date April 3 2004 at 2:30 am.  When this is first set up, the year
    // will be wrong if we're parsing a 2-digit year pattern.  It will be 1904.
    // April 3 1904 is a Sunday (unlike 2004) so it is the DST onset day.  2:30 am
    // is therefore an "impossible" time, since the time goes from 1:59 to 3:00 am
    // on that day.  It is therefore parsed out to fields as 3:30 am.  Then we
    // add 100 years, and get April 3 2004 at 3:30 am.  Note that April 3 2004 is
    // a Saturday, so it can have a 2:30 am -- and it should. [LIU]
    /*
        UDate parsedDate = calendar.getTime();
        if( ambiguousYear[0] && !parsedDate.after(fDefaultCenturyStart) ) {
            calendar.add(Calendar.YEAR, 100);
            parsedDate = calendar.getTime();
        }
    */
    // Because of the above condition, save off the fields in case we need to readjust.
    // The procedure we use here is not particularly efficient, but there is no other
    // way to do this given the API restrictions present in Calendar.  We minimize
    // inefficiency by only performing this computation when it might apply, that is,
    // when the two-digit year is equal to the start year, and thus might fall at the
    // front or the back of the default century.  This only works because we adjust
    // the year correctly to start with in other cases -- see subParse().
    if (ambiguousYear[0] || tzTimeType != UTZFMT_TIME_TYPE_UNKNOWN) // If this is true then the two-digit year == the default start year
    {
        // We need a copy of the fields, and we need to avoid triggering a call to
        // complete(), which will recalculate the fields.  Since we can't access
        // the fields[] array in Calendar, we clone the entire object.  This will
        // stop working if Calendar.clone() is ever rewritten to call complete().
        Calendar *copy;
        if (ambiguousYear[0]) {
            copy = cal.clone();
            // Check for failed cloning.
            if (copy == NULL) {
                status = U_MEMORY_ALLOCATION_ERROR;
                goto ExitParse;
            }
            UDate parsedDate = copy->getTime(status);
            // {sfb} check internalGetDefaultCenturyStart
            if (fHaveDefaultCentury && (parsedDate < fDefaultCenturyStart)) {
                // We can't use add here because that does a complete() first.
                cal.set(UCAL_YEAR, fDefaultCenturyStartYear + 100);
            }
            delete copy;
        }

        if (tzTimeType != UTZFMT_TIME_TYPE_UNKNOWN) {
            copy = cal.clone();
            // Check for failed cloning.
            if (copy == NULL) {
                status = U_MEMORY_ALLOCATION_ERROR;
                goto ExitParse;
            }
            const TimeZone & tz = cal.getTimeZone();
            BasicTimeZone *btz = NULL;

            if (dynamic_cast<const OlsonTimeZone *>(&tz) != NULL
                || dynamic_cast<const SimpleTimeZone *>(&tz) != NULL
                || dynamic_cast<const RuleBasedTimeZone *>(&tz) != NULL
                || dynamic_cast<const VTimeZone *>(&tz) != NULL) {
                btz = (BasicTimeZone*)&tz;
            }

            // Get local millis
            copy->set(UCAL_ZONE_OFFSET, 0);
            copy->set(UCAL_DST_OFFSET, 0);
            UDate localMillis = copy->getTime(status);

            // Make sure parsed time zone type (Standard or Daylight)
            // matches the rule used by the parsed time zone.
            int32_t raw, dst;
            if (btz != NULL) {
                if (tzTimeType == UTZFMT_TIME_TYPE_STANDARD) {
                    btz->getOffsetFromLocal(localMillis,
                        BasicTimeZone::kStandard, BasicTimeZone::kStandard, raw, dst, status);
                } else {
                    btz->getOffsetFromLocal(localMillis,
                        BasicTimeZone::kDaylight, BasicTimeZone::kDaylight, raw, dst, status);
                }
            } else {
                // No good way to resolve ambiguous time at transition,
                // but following code work in most case.
                tz.getOffset(localMillis, TRUE, raw, dst, status);
            }

            // Now, compare the results with parsed type, either standard or daylight saving time
            int32_t resolvedSavings = dst;
            if (tzTimeType == UTZFMT_TIME_TYPE_STANDARD) {
                if (dst != 0) {
                    // Override DST_OFFSET = 0 in the result calendar
                    resolvedSavings = 0;
                }
            } else { // tztype == TZTYPE_DST
                if (dst == 0) {
                    if (btz != NULL) {
                        // This implementation resolves daylight saving time offset
                        // closest rule after the given time.
                        UDate baseTime = localMillis + raw;
                        UDate time = baseTime;
                        UDate limit = baseTime + MAX_DAYLIGHT_DETECTION_RANGE;
                        TimeZoneTransition trs;
                        UBool trsAvail;

                        // Search for DST rule after the given time
                        while (time < limit) {
                            trsAvail = btz->getNextTransition(time, FALSE, trs);
                            if (!trsAvail) {
                                break;
                            }
                            resolvedSavings = trs.getTo()->getDSTSavings();
                            if (resolvedSavings != 0) {
                                break;
                            }
                            time = trs.getTime();
                        }

                        if (resolvedSavings == 0) {
                            // If no DST rule after the given time was found, search for
                            // DST rule before.
                            time = baseTime;
                            limit = baseTime - MAX_DAYLIGHT_DETECTION_RANGE;
                            while (time > limit) {
                                trsAvail = btz->getPreviousTransition(time, TRUE, trs);
                                if (!trsAvail) {
                                    break;
                                }
                                resolvedSavings = trs.getFrom()->getDSTSavings();
                                if (resolvedSavings != 0) {
                                    break;
                                }
                                time = trs.getTime() - 1;
                            }

                            if (resolvedSavings == 0) {
                                resolvedSavings = btz->getDSTSavings();
                            }
                        }
                    } else {
                        resolvedSavings = tz.getDSTSavings();
                    }
                    if (resolvedSavings == 0) {
                        // final fallback
                        resolvedSavings = U_MILLIS_PER_HOUR;
                    }
                }
            }
            cal.set(UCAL_ZONE_OFFSET, raw);
            cal.set(UCAL_DST_OFFSET, resolvedSavings);
            delete copy;
        }
    }
ExitParse:
    // Set the parsed result if local calendar is used
    // instead of the input calendar
    if (U_SUCCESS(status) && workCal != &cal) {
        cal.setTimeZone(workCal->getTimeZone());
        cal.setTime(workCal->getTime(status), status);
    }

    if (numericLeapMonthFormatter != NULL) {
        delete numericLeapMonthFormatter;
    }
    if (calClone != NULL) {
        delete calClone;
    }

    // If any Calendar calls failed, we pretend that we
    // couldn't parse the string, when in reality this isn't quite accurate--
    // we did parse it; the Calendar calls just failed.
    if (U_FAILURE(status)) {
        parsePos.setErrorIndex(pos);
        parsePos.setIndex(start);
    }
}

//----------------------------------------------------------------------

static int32_t
matchStringWithOptionalDot(const UnicodeString &text,
                            int32_t index,
                            const UnicodeString &data);

int32_t SimpleDateFormat::matchQuarterString(const UnicodeString& text,
                              int32_t start,
                              UCalendarDateFields field,
                              const UnicodeString* data,
                              int32_t dataCount,
                              Calendar& cal) const
{
    int32_t i = 0;
    int32_t count = dataCount;

    // There may be multiple strings in the data[] array which begin with
    // the same prefix (e.g., Cerven and Cervenec (June and July) in Czech).
    // We keep track of the longest match, and return that.  Note that this
    // unfortunately requires us to test all array elements.
    int32_t bestMatchLength = 0, bestMatch = -1;
    UnicodeString bestMatchName;

    for (; i < count; ++i) {
        int32_t matchLength = 0;
        if ((matchLength = matchStringWithOptionalDot(text, start, data[i])) > bestMatchLength) {
            bestMatchLength = matchLength;
            bestMatch = i;
        }
    }

    if (bestMatch >= 0) {
        cal.set(field, bestMatch * 3);
        return start + bestMatchLength;
    }

    return -start;
}

int32_t SimpleDateFormat::matchDayPeriodStrings(const UnicodeString& text, int32_t start,
                              const UnicodeString* data, int32_t dataCount,
                              int32_t &dayPeriod) const
{

    int32_t bestMatchLength = 0, bestMatch = -1;

    for (int32_t i = 0; i < dataCount; ++i) {
        int32_t matchLength = 0;
        if ((matchLength = matchStringWithOptionalDot(text, start, data[i])) > bestMatchLength) {
            bestMatchLength = matchLength;
            bestMatch = i;
        }
    }

    if (bestMatch >= 0) {
        dayPeriod = bestMatch;
        return start + bestMatchLength;
    }

    return -start;
}

//----------------------------------------------------------------------
UBool SimpleDateFormat::matchLiterals(const UnicodeString &pattern,
                                      int32_t &patternOffset,
                                      const UnicodeString &text,
                                      int32_t &textOffset,
                                      UBool whitespaceLenient,
                                      UBool partialMatchLenient,
                                      UBool oldLeniency)
{
    UBool inQuote = FALSE;
    UnicodeString literal;
    int32_t i = patternOffset;

    // scan pattern looking for contiguous literal characters
    for ( ; i < pattern.length(); i += 1) {
        UChar ch = pattern.charAt(i);

        if (!inQuote && isSyntaxChar(ch)) {
            break;
        }

        if (ch == QUOTE) {
            // Match a quote literal ('') inside OR outside of quotes
            if ((i + 1) < pattern.length() && pattern.charAt(i + 1) == QUOTE) {
                i += 1;
            } else {
                inQuote = !inQuote;
                continue;
            }
        }

        literal += ch;
    }

    // at this point, literal contains the literal text
    // and i is the index of the next non-literal pattern character.
    int32_t p;
    int32_t t = textOffset;

    if (whitespaceLenient) {
        // trim leading, trailing whitespace from
        // the literal text
        literal.trim();

        // ignore any leading whitespace in the text
        while (t < text.length() && u_isWhitespace(text.charAt(t))) {
            t += 1;
        }
    }

    for (p = 0; p < literal.length() && t < text.length();) {
        UBool needWhitespace = FALSE;

        while (p < literal.length() && PatternProps::isWhiteSpace(literal.charAt(p))) {
            needWhitespace = TRUE;
            p += 1;
        }

        if (needWhitespace) {
            int32_t tStart = t;

            while (t < text.length()) {
                UChar tch = text.charAt(t);

                if (!u_isUWhiteSpace(tch) && !PatternProps::isWhiteSpace(tch)) {
                    break;
                }

                t += 1;
            }

            // TODO: should we require internal spaces
            // in lenient mode? (There won't be any
            // leading or trailing spaces)
            if (!whitespaceLenient && t == tStart) {
                // didn't find matching whitespace:
                // an error in strict mode
                return FALSE;
            }

            // In strict mode, this run of whitespace
            // may have been at the end.
            if (p >= literal.length()) {
                break;
            }
        }
        if (t >= text.length() || literal.charAt(p) != text.charAt(t)) {
            // Ran out of text, or found a non-matching character:
            // OK in lenient mode, an error in strict mode.
            if (whitespaceLenient) {
                if (t == textOffset && text.charAt(t) == 0x2e &&
                        isAfterNonNumericField(pattern, patternOffset)) {
                    // Lenient mode and the literal input text begins with a "." and
                    // we are after a non-numeric field: We skip the "."
                    ++t;
                    continue;  // Do not update p.
                }
                // if it is actual whitespace and we're whitespace lenient it's OK

                UChar wsc = text.charAt(t);
                if(PatternProps::isWhiteSpace(wsc)) {
                    // Lenient mode and it's just whitespace we skip it
                    ++t;
                    continue;  // Do not update p.
                }
            }
            // hack around oldleniency being a bit of a catch-all bucket and we're just adding support specifically for paritial matches
            if(partialMatchLenient && oldLeniency) {
                break;
            }

            return FALSE;
        }
        ++p;
        ++t;
    }

    // At this point if we're in strict mode we have a complete match.
    // If we're in lenient mode we may have a partial match, or no
    // match at all.
    if (p <= 0) {
        // no match. Pretend it matched a run of whitespace
        // and ignorables in the text.
        const  UnicodeSet *ignorables = NULL;
        UDateFormatField patternCharIndex = DateFormatSymbols::getPatternCharIndex(pattern.charAt(i));
        if (patternCharIndex != UDAT_FIELD_COUNT) {
            ignorables = SimpleDateFormatStaticSets::getIgnorables(patternCharIndex);
        }

        for (t = textOffset; t < text.length(); t += 1) {
            UChar ch = text.charAt(t);

            if (ignorables == NULL || !ignorables->contains(ch)) {
                break;
            }
        }
    }

    // if we get here, we've got a complete match.
    patternOffset = i - 1;
    textOffset = t;

    return TRUE;
}

//----------------------------------------------------------------------

int32_t SimpleDateFormat::matchString(const UnicodeString& text,
                              int32_t start,
                              UCalendarDateFields field,
                              const UnicodeString* data,
                              int32_t dataCount,
                              const UnicodeString* monthPattern,
                              Calendar& cal) const
{
    int32_t i = 0;
    int32_t count = dataCount;

    if (field == UCAL_DAY_OF_WEEK) i = 1;

    // There may be multiple strings in the data[] array which begin with
    // the same prefix (e.g., Cerven and Cervenec (June and July) in Czech).
    // We keep track of the longest match, and return that.  Note that this
    // unfortunately requires us to test all array elements.
    int32_t bestMatchLength = 0, bestMatch = -1;
    UnicodeString bestMatchName;
    int32_t isLeapMonth = 0;

    for (; i < count; ++i) {
        int32_t matchLen = 0;
        if ((matchLen = matchStringWithOptionalDot(text, start, data[i])) > bestMatchLength) {
            bestMatch = i;
            bestMatchLength = matchLen;
        }

        if (monthPattern != NULL) {
            UErrorCode status = U_ZERO_ERROR;
            UnicodeString leapMonthName;
            SimpleFormatter(*monthPattern, 1, 1, status).format(data[i], leapMonthName, status);
            if (U_SUCCESS(status)) {
                if ((matchLen = matchStringWithOptionalDot(text, start, leapMonthName)) > bestMatchLength) {
                    bestMatch = i;
                    bestMatchLength = matchLen;
                    isLeapMonth = 1;
                }
            }
        }
    }

    if (bestMatch >= 0) {
        if (field < UCAL_FIELD_COUNT) {
            // Adjustment for Hebrew Calendar month Adar II
            if (!strcmp(cal.getType(),"hebrew") && field==UCAL_MONTH && bestMatch==13) {
                cal.set(field,6);
            } else {
                if (field == UCAL_YEAR) {
                    bestMatch++; // only get here for cyclic year names, which match 1-based years 1-60
                }
                cal.set(field, bestMatch);
            }
            if (monthPattern != NULL) {
                cal.set(UCAL_IS_LEAP_MONTH, isLeapMonth);
            }
        }

        return start + bestMatchLength;
    }

    return -start;
}

static int32_t
matchStringWithOptionalDot(const UnicodeString &text,
                            int32_t index,
                            const UnicodeString &data) {
    UErrorCode sts = U_ZERO_ERROR;
    int32_t matchLenText = 0;
    int32_t matchLenData = 0;

    u_caseInsensitivePrefixMatch(text.getBuffer() + index, text.length() - index,
                                 data.getBuffer(), data.length(),
                                 0 /* default case option */,
                                 &matchLenText, &matchLenData,
                                 &sts);
    U_ASSERT (U_SUCCESS(sts));

    if (matchLenData == data.length() /* normal match */
        || (data.charAt(data.length() - 1) == 0x2e
            && matchLenData == data.length() - 1 /* match without trailing dot */)) {
        return matchLenText;
    }

    return 0;
}

//----------------------------------------------------------------------

void
SimpleDateFormat::set2DigitYearStart(UDate d, UErrorCode& status)
{
    parseAmbiguousDatesAsAfter(d, status);
}

/**
 * Private member function that converts the parsed date strings into
 * timeFields. Returns -start (for ParsePosition) if failed.
 */
int32_t SimpleDateFormat::subParse(const UnicodeString& text, int32_t& start, UChar ch, int32_t count,
                           UBool obeyCount, UBool allowNegative, UBool ambiguousYear[], int32_t& saveHebrewMonth, Calendar& cal,
                           int32_t patLoc, MessageFormat * numericLeapMonthFormatter, UTimeZoneFormatTimeType *tzTimeType,
                           int32_t *dayPeriod) const
{
    Formattable number;
    int32_t value = 0;
    int32_t i;
    int32_t ps = 0;
    UErrorCode status = U_ZERO_ERROR;
    ParsePosition pos(0);
    UDateFormatField patternCharIndex = DateFormatSymbols::getPatternCharIndex(ch);
    const NumberFormat *currentNumberFormat;
    UnicodeString temp;
    UBool gotNumber = FALSE;

#if defined (U_DEBUG_CAL)
    //fprintf(stderr, "%s:%d - [%c]  st=%d \n", __FILE__, __LINE__, (char) ch, start);
#endif

    if (patternCharIndex == UDAT_FIELD_COUNT) {
        return -start;
    }

    currentNumberFormat = getNumberFormatByIndex(patternCharIndex);
    if (currentNumberFormat == NULL) {
        return -start;
    }
    UCalendarDateFields field = fgPatternIndexToCalendarField[patternCharIndex]; // UCAL_FIELD_COUNT if irrelevant
    UnicodeString hebr("hebr", 4, US_INV);

    if (numericLeapMonthFormatter != NULL) {
        numericLeapMonthFormatter->setFormats((const Format **)&currentNumberFormat, 1);
    }
    UBool isChineseCalendar = (uprv_strcmp(cal.getType(),"chinese") == 0 || uprv_strcmp(cal.getType(),"dangi") == 0);

    // If there are any spaces here, skip over them.  If we hit the end
    // of the string, then fail.
    for (;;) {
        if (start >= text.length()) {
            return -start;
        }
        UChar32 c = text.char32At(start);
        if (!u_isUWhiteSpace(c) /*||*/ && !PatternProps::isWhiteSpace(c)) {
            break;
        }
        start += U16_LENGTH(c);
    }
    pos.setIndex(start);

    // We handle a few special cases here where we need to parse
    // a number value.  We handle further, more generic cases below.  We need
    // to handle some of them here because some fields require extra processing on
    // the parsed value.
    if (patternCharIndex == UDAT_HOUR_OF_DAY1_FIELD ||                       // k
        patternCharIndex == UDAT_HOUR_OF_DAY0_FIELD ||                       // H
        patternCharIndex == UDAT_HOUR1_FIELD ||                              // h
        patternCharIndex == UDAT_HOUR0_FIELD ||                              // K
        (patternCharIndex == UDAT_DOW_LOCAL_FIELD && count <= 2) ||          // e
        (patternCharIndex == UDAT_STANDALONE_DAY_FIELD && count <= 2) ||     // c
        (patternCharIndex == UDAT_MONTH_FIELD && count <= 2) ||              // M
        (patternCharIndex == UDAT_STANDALONE_MONTH_FIELD && count <= 2) ||   // L
        (patternCharIndex == UDAT_QUARTER_FIELD && count <= 2) ||            // Q
        (patternCharIndex == UDAT_STANDALONE_QUARTER_FIELD && count <= 2) || // q
        patternCharIndex == UDAT_YEAR_FIELD ||                               // y
        patternCharIndex == UDAT_YEAR_WOY_FIELD ||                           // Y
        patternCharIndex == UDAT_YEAR_NAME_FIELD ||                          // U (falls back to numeric)
        (patternCharIndex == UDAT_ERA_FIELD && isChineseCalendar) ||         // G
        patternCharIndex == UDAT_FRACTIONAL_SECOND_FIELD)                    // S
    {
        int32_t parseStart = pos.getIndex();
        // It would be good to unify this with the obeyCount logic below,
        // but that's going to be difficult.
        const UnicodeString* src;

        UBool parsedNumericLeapMonth = FALSE;
        if (numericLeapMonthFormatter != NULL && (patternCharIndex == UDAT_MONTH_FIELD || patternCharIndex == UDAT_STANDALONE_MONTH_FIELD)) {
            int32_t argCount;
            Formattable * args = numericLeapMonthFormatter->parse(text, pos, argCount);
            if (args != NULL && argCount == 1 && pos.getIndex() > parseStart && args[0].isNumeric()) {
                parsedNumericLeapMonth = TRUE;
                number.setLong(args[0].getLong());
                cal.set(UCAL_IS_LEAP_MONTH, 1);
                delete[] args;
            } else {
                pos.setIndex(parseStart);
                cal.set(UCAL_IS_LEAP_MONTH, 0);
            }
        }

        if (!parsedNumericLeapMonth) {
            if (obeyCount) {
                if ((start+count) > text.length()) {
                    return -start;
                }

                text.extractBetween(0, start + count, temp);
                src = &temp;
            } else {
                src = &text;
            }

            parseInt(*src, number, pos, allowNegative,currentNumberFormat);
        }

        int32_t txtLoc = pos.getIndex();

        if (txtLoc > parseStart) {
            value = number.getLong();
            gotNumber = TRUE;

            // suffix processing
            if (value < 0 ) {
                txtLoc = checkIntSuffix(text, txtLoc, patLoc+1, TRUE);
                if (txtLoc != pos.getIndex()) {
                    value *= -1;
                }
            }
            else {
                txtLoc = checkIntSuffix(text, txtLoc, patLoc+1, FALSE);
            }

            if (!getBooleanAttribute(UDAT_PARSE_ALLOW_WHITESPACE, status)) {
                // Check the range of the value
                int32_t bias = gFieldRangeBias[patternCharIndex];
                if (bias >= 0 && (value > cal.getMaximum(field) + bias || value < cal.getMinimum(field) + bias)) {
                    return -start;
                }
            }

            pos.setIndex(txtLoc);
        }
    }

    // Make sure that we got a number if
    // we want one, and didn't get one
    // if we don't want one.
    switch (patternCharIndex) {
        case UDAT_HOUR_OF_DAY1_FIELD:
        case UDAT_HOUR_OF_DAY0_FIELD:
        case UDAT_HOUR1_FIELD:
        case UDAT_HOUR0_FIELD:
            // special range check for hours:
            if (value < 0 || value > 24) {
                return -start;
            }

            // fall through to gotNumber check
            U_FALLTHROUGH;
        case UDAT_YEAR_FIELD:
        case UDAT_YEAR_WOY_FIELD:
        case UDAT_FRACTIONAL_SECOND_FIELD:
            // these must be a number
            if (! gotNumber) {
                return -start;
            }

            break;

        default:
            // we check the rest of the fields below.
            break;
    }

    switch (patternCharIndex) {
    case UDAT_ERA_FIELD:
        if (isChineseCalendar) {
            if (!gotNumber) {
                return -start;
            }
            cal.set(UCAL_ERA, value);
            return pos.getIndex();
        }
        if (count == 5) {
            ps = matchString(text, start, UCAL_ERA, fSymbols->fNarrowEras, fSymbols->fNarrowErasCount, NULL, cal);
        } else if (count == 4) {
            ps = matchString(text, start, UCAL_ERA, fSymbols->fEraNames, fSymbols->fEraNamesCount, NULL, cal);
        } else {
            ps = matchString(text, start, UCAL_ERA, fSymbols->fEras, fSymbols->fErasCount, NULL, cal);
        }

        // check return position, if it equals -start, then matchString error
        // special case the return code so we don't necessarily fail out until we
        // verify no year information also
        if (ps == -start)
            ps--;

        return ps;

    case UDAT_YEAR_FIELD:
        // If there are 3 or more YEAR pattern characters, this indicates
        // that the year value is to be treated literally, without any
        // two-digit year adjustments (e.g., from "01" to 2001).  Otherwise
        // we made adjustments to place the 2-digit year in the proper
        // century, for parsed strings from "00" to "99".  Any other string
        // is treated literally:  "2250", "-1", "1", "002".
        if (fDateOverride.compare(hebr)==0 && value < 1000) {
            value += HEBREW_CAL_CUR_MILLENIUM_START_YEAR;
        } else if (text.moveIndex32(start, 2) == pos.getIndex() && !isChineseCalendar
            && u_isdigit(text.char32At(start))
            && u_isdigit(text.char32At(text.moveIndex32(start, 1))))
        {
            // only adjust year for patterns less than 3.
            if(count < 3) {
                // Assume for example that the defaultCenturyStart is 6/18/1903.
                // This means that two-digit years will be forced into the range
                // 6/18/1903 to 6/17/2003.  As a result, years 00, 01, and 02
                // correspond to 2000, 2001, and 2002.  Years 04, 05, etc. correspond
                // to 1904, 1905, etc.  If the year is 03, then it is 2003 if the
                // other fields specify a date before 6/18, or 1903 if they specify a
                // date afterwards.  As a result, 03 is an ambiguous year.  All other
                // two-digit years are unambiguous.
                if(fHaveDefaultCentury) { // check if this formatter even has a pivot year
                    int32_t ambiguousTwoDigitYear = fDefaultCenturyStartYear % 100;
                    ambiguousYear[0] = (value == ambiguousTwoDigitYear);
                    value += (fDefaultCenturyStartYear/100)*100 +
                            (value < ambiguousTwoDigitYear ? 100 : 0);
                }
            }
        }
        cal.set(UCAL_YEAR, value);

        // Delayed checking for adjustment of Hebrew month numbers in non-leap years.
        if (saveHebrewMonth >= 0) {
            HebrewCalendar *hc = (HebrewCalendar*)&cal;
            if (!hc->isLeapYear(value) && saveHebrewMonth >= 6) {
               cal.set(UCAL_MONTH,saveHebrewMonth);
            } else {
               cal.set(UCAL_MONTH,saveHebrewMonth-1);
            }
            saveHebrewMonth = -1;
        }
        return pos.getIndex();

    case UDAT_YEAR_WOY_FIELD:
        // Comment is the same as for UDAT_Year_FIELDs - look above
        if (fDateOverride.compare(hebr)==0 && value < 1000) {
            value += HEBREW_CAL_CUR_MILLENIUM_START_YEAR;
        } else if (text.moveIndex32(start, 2) == pos.getIndex()
            && u_isdigit(text.char32At(start))
            && u_isdigit(text.char32At(text.moveIndex32(start, 1)))
            && fHaveDefaultCentury )
        {
            int32_t ambiguousTwoDigitYear = fDefaultCenturyStartYear % 100;
            ambiguousYear[0] = (value == ambiguousTwoDigitYear);
            value += (fDefaultCenturyStartYear/100)*100 +
                (value < ambiguousTwoDigitYear ? 100 : 0);
        }
        cal.set(UCAL_YEAR_WOY, value);
        return pos.getIndex();

    case UDAT_YEAR_NAME_FIELD:
        if (fSymbols->fShortYearNames != NULL) {
            int32_t newStart = matchString(text, start, UCAL_YEAR, fSymbols->fShortYearNames, fSymbols->fShortYearNamesCount, NULL, cal);
            if (newStart > 0) {
                return newStart;
            }
        }
        if (gotNumber && (getBooleanAttribute(UDAT_PARSE_ALLOW_NUMERIC,status) || value > fSymbols->fShortYearNamesCount)) {
            cal.set(UCAL_YEAR, value);
            return pos.getIndex();
        }
        return -start;

    case UDAT_MONTH_FIELD:
    case UDAT_STANDALONE_MONTH_FIELD:
        if (gotNumber) // i.e., M or MM.
        {
            // When parsing month numbers from the Hebrew Calendar, we might need to adjust the month depending on whether
            // or not it was a leap year.  We may or may not yet know what year it is, so might have to delay checking until
            // the year is parsed.
            if (!strcmp(cal.getType(),"hebrew")) {
                HebrewCalendar *hc = (HebrewCalendar*)&cal;
                if (cal.isSet(UCAL_YEAR)) {
                   UErrorCode monthStatus = U_ZERO_ERROR;
                   if (!hc->isLeapYear(hc->get(UCAL_YEAR, monthStatus)) && value >= 6) {
                       cal.set(UCAL_MONTH, value);
                   } else {
                       cal.set(UCAL_MONTH, value - 1);
                   }
                } else {
                    saveHebrewMonth = value;
                }
            } else {
                // Don't want to parse the month if it is a string
                // while pattern uses numeric style: M/MM, L/LL
                // [We computed 'value' above.]
                cal.set(UCAL_MONTH, value - 1);
            }
            return pos.getIndex();
        } else {
            // count >= 3 // i.e., MMM/MMMM, LLL/LLLL
            // Want to be able to parse both short and long forms.
            // Try count == 4 first:
            UnicodeString * wideMonthPat = NULL;
            UnicodeString * shortMonthPat = NULL;
            if (fSymbols->fLeapMonthPatterns != NULL && fSymbols->fLeapMonthPatternsCount >= DateFormatSymbols::kMonthPatternsCount) {
                if (patternCharIndex==UDAT_MONTH_FIELD) {
                    wideMonthPat = &fSymbols->fLeapMonthPatterns[DateFormatSymbols::kLeapMonthPatternFormatWide];
                    shortMonthPat = &fSymbols->fLeapMonthPatterns[DateFormatSymbols::kLeapMonthPatternFormatAbbrev];
                } else {
                    wideMonthPat = &fSymbols->fLeapMonthPatterns[DateFormatSymbols::kLeapMonthPatternStandaloneWide];
                    shortMonthPat = &fSymbols->fLeapMonthPatterns[DateFormatSymbols::kLeapMonthPatternStandaloneAbbrev];
                }
            }
            int32_t newStart = 0;
            if (patternCharIndex==UDAT_MONTH_FIELD) {
                if(getBooleanAttribute(UDAT_PARSE_MULTIPLE_PATTERNS_FOR_MATCH, status) || count == 4) {
                    newStart = matchString(text, start, UCAL_MONTH, fSymbols->fMonths, fSymbols->fMonthsCount, wideMonthPat, cal); // try MMMM
                    if (newStart > 0) {
                        return newStart;
                    }
                }
                if(getBooleanAttribute(UDAT_PARSE_MULTIPLE_PATTERNS_FOR_MATCH, status) || count == 3) {
                    newStart = matchString(text, start, UCAL_MONTH, fSymbols->fShortMonths, fSymbols->fShortMonthsCount, shortMonthPat, cal); // try MMM
                }
            } else {
                if(getBooleanAttribute(UDAT_PARSE_MULTIPLE_PATTERNS_FOR_MATCH, status) || count == 4) {
                    newStart = matchString(text, start, UCAL_MONTH, fSymbols->fStandaloneMonths, fSymbols->fStandaloneMonthsCount, wideMonthPat, cal); // try LLLL
                    if (newStart > 0) {
                        return newStart;
                    }
                }
                if(getBooleanAttribute(UDAT_PARSE_MULTIPLE_PATTERNS_FOR_MATCH, status) || count == 3) {
                    newStart = matchString(text, start, UCAL_MONTH, fSymbols->fStandaloneShortMonths, fSymbols->fStandaloneShortMonthsCount, shortMonthPat, cal); // try LLL
                }
            }
            if (newStart > 0 || !getBooleanAttribute(UDAT_PARSE_ALLOW_NUMERIC, status))  // currently we do not try to parse MMMMM/LLLLL: #8860
                return newStart;
            // else we allowing parsing as number, below
        }
        break;

    case UDAT_HOUR_OF_DAY1_FIELD:
        // [We computed 'value' above.]
        if (value == cal.getMaximum(UCAL_HOUR_OF_DAY) + 1)
            value = 0;

        // fall through to set field
        U_FALLTHROUGH;
    case UDAT_HOUR_OF_DAY0_FIELD:
        cal.set(UCAL_HOUR_OF_DAY, value);
        return pos.getIndex();

    case UDAT_FRACTIONAL_SECOND_FIELD:
        // Fractional seconds left-justify
        i = countDigits(text, start, pos.getIndex());
        if (i < 3) {
            while (i < 3) {
                value *= 10;
                i++;
            }
        } else {
            int32_t a = 1;
            while (i > 3) {
                a *= 10;
                i--;
            }
            value /= a;
        }
        cal.set(UCAL_MILLISECOND, value);
        return pos.getIndex();

    case UDAT_DOW_LOCAL_FIELD:
        if (gotNumber) // i.e., e or ee
        {
            // [We computed 'value' above.]
            cal.set(UCAL_DOW_LOCAL, value);
            return pos.getIndex();
        }
        // else for eee-eeeee fall through to handling of EEE-EEEEE
        // fall through, do not break here
        U_FALLTHROUGH;
    case UDAT_DAY_OF_WEEK_FIELD:
        {
            // Want to be able to parse both short and long forms.
            // Try count == 4 (EEEE) wide first:
            int32_t newStart = 0;
            if(getBooleanAttribute(UDAT_PARSE_MULTIPLE_PATTERNS_FOR_MATCH, status) || count == 4) {
                if ((newStart = matchString(text, start, UCAL_DAY_OF_WEEK,
                                          fSymbols->fWeekdays, fSymbols->fWeekdaysCount, NULL, cal)) > 0)
                    return newStart;
            }
            // EEEE wide failed, now try EEE abbreviated
            if(getBooleanAttribute(UDAT_PARSE_MULTIPLE_PATTERNS_FOR_MATCH, status) || count == 3) {
                if ((newStart = matchString(text, start, UCAL_DAY_OF_WEEK,
                                       fSymbols->fShortWeekdays, fSymbols->fShortWeekdaysCount, NULL, cal)) > 0)
                    return newStart;
            }
            // EEE abbreviated failed, now try EEEEEE short
            if(getBooleanAttribute(UDAT_PARSE_MULTIPLE_PATTERNS_FOR_MATCH, status) || count == 6) {
                if ((newStart = matchString(text, start, UCAL_DAY_OF_WEEK,
                                       fSymbols->fShorterWeekdays, fSymbols->fShorterWeekdaysCount, NULL, cal)) > 0)
                    return newStart;
            }
            // EEEEEE short failed, now try EEEEE narrow
            if(getBooleanAttribute(UDAT_PARSE_MULTIPLE_PATTERNS_FOR_MATCH, status) || count == 5) {
                if ((newStart = matchString(text, start, UCAL_DAY_OF_WEEK,
                                       fSymbols->fNarrowWeekdays, fSymbols->fNarrowWeekdaysCount, NULL, cal)) > 0)
                    return newStart;
            }
            if (!getBooleanAttribute(UDAT_PARSE_ALLOW_NUMERIC, status) || patternCharIndex == UDAT_DAY_OF_WEEK_FIELD)
                return newStart;
            // else we allowing parsing as number, below
        }
        break;

    case UDAT_STANDALONE_DAY_FIELD:
        {
            if (gotNumber) // c or cc
            {
                // [We computed 'value' above.]
                cal.set(UCAL_DOW_LOCAL, value);
                return pos.getIndex();
            }
            // Want to be able to parse both short and long forms.
            // Try count == 4 (cccc) first:
            int32_t newStart = 0;
            if(getBooleanAttribute(UDAT_PARSE_MULTIPLE_PATTERNS_FOR_MATCH, status) || count == 4) {
                if ((newStart = matchString(text, start, UCAL_DAY_OF_WEEK,
                                      fSymbols->fStandaloneWeekdays, fSymbols->fStandaloneWeekdaysCount, NULL, cal)) > 0)
                    return newStart;
            }
            if(getBooleanAttribute(UDAT_PARSE_MULTIPLE_PATTERNS_FOR_MATCH, status) || count == 3) {
                if ((newStart = matchString(text, start, UCAL_DAY_OF_WEEK,
                                          fSymbols->fStandaloneShortWeekdays, fSymbols->fStandaloneShortWeekdaysCount, NULL, cal)) > 0)
                    return newStart;
            }
            if(getBooleanAttribute(UDAT_PARSE_MULTIPLE_PATTERNS_FOR_MATCH, status) || count == 6) {
                if ((newStart = matchString(text, start, UCAL_DAY_OF_WEEK,
                                          fSymbols->fStandaloneShorterWeekdays, fSymbols->fStandaloneShorterWeekdaysCount, NULL, cal)) > 0)
                    return newStart;
            }
            if (!getBooleanAttribute(UDAT_PARSE_ALLOW_NUMERIC, status))
                return newStart;
            // else we allowing parsing as number, below
        }
        break;

    case UDAT_AM_PM_FIELD:
        {
            // optionally try both wide/abbrev and narrow forms
            int32_t newStart = 0;
            // try wide/abbrev
            if( getBooleanAttribute(UDAT_PARSE_MULTIPLE_PATTERNS_FOR_MATCH, status) || count < 5 ) {
                if ((newStart = matchString(text, start, UCAL_AM_PM, fSymbols->fAmPms, fSymbols->fAmPmsCount, NULL, cal)) > 0) {
                    return newStart;
                }
            }
            // try narrow
            if( getBooleanAttribute(UDAT_PARSE_MULTIPLE_PATTERNS_FOR_MATCH, status) || count >= 5 ) {
                if ((newStart = matchString(text, start, UCAL_AM_PM, fSymbols->fNarrowAmPms, fSymbols->fNarrowAmPmsCount, NULL, cal)) > 0) {
                    return newStart;
                }
            }
            // no matches for given options
            return -start;
        }

    case UDAT_HOUR1_FIELD:
        // [We computed 'value' above.]
        if (value == cal.getLeastMaximum(UCAL_HOUR)+1)
            value = 0;

        // fall through to set field
        U_FALLTHROUGH;
    case UDAT_HOUR0_FIELD:
        cal.set(UCAL_HOUR, value);
        return pos.getIndex();

    case UDAT_QUARTER_FIELD:
        if (gotNumber) // i.e., Q or QQ.
        {
            // Don't want to parse the month if it is a string
            // while pattern uses numeric style: Q or QQ.
            // [We computed 'value' above.]
            cal.set(UCAL_MONTH, (value - 1) * 3);
            return pos.getIndex();
        } else {
            // count >= 3 // i.e., QQQ or QQQQ
            // Want to be able to parse both short and long forms.
            // Try count == 4 first:
            int32_t newStart = 0;

            if(getBooleanAttribute(UDAT_PARSE_MULTIPLE_PATTERNS_FOR_MATCH, status) || count == 4) {
                if ((newStart = matchQuarterString(text, start, UCAL_MONTH,
                                      fSymbols->fQuarters, fSymbols->fQuartersCount, cal)) > 0)
                    return newStart;
            }
            if(getBooleanAttribute(UDAT_PARSE_MULTIPLE_PATTERNS_FOR_MATCH, status) || count == 3) {
                if ((newStart = matchQuarterString(text, start, UCAL_MONTH,
                                          fSymbols->fShortQuarters, fSymbols->fShortQuartersCount, cal)) > 0)
                    return newStart;
            }
            if (!getBooleanAttribute(UDAT_PARSE_ALLOW_NUMERIC, status))
                return newStart;
            // else we allowing parsing as number, below
            if(!getBooleanAttribute(UDAT_PARSE_MULTIPLE_PATTERNS_FOR_MATCH, status))
                return -start;
        }
        break;

    case UDAT_STANDALONE_QUARTER_FIELD:
        if (gotNumber) // i.e., q or qq.
        {
            // Don't want to parse the month if it is a string
            // while pattern uses numeric style: q or q.
            // [We computed 'value' above.]
            cal.set(UCAL_MONTH, (value - 1) * 3);
            return pos.getIndex();
        } else {
            // count >= 3 // i.e., qqq or qqqq
            // Want to be able to parse both short and long forms.
            // Try count == 4 first:
            int32_t newStart = 0;

            if(getBooleanAttribute(UDAT_PARSE_MULTIPLE_PATTERNS_FOR_MATCH, status) || count == 4) {
                if ((newStart = matchQuarterString(text, start, UCAL_MONTH,
                                      fSymbols->fStandaloneQuarters, fSymbols->fStandaloneQuartersCount, cal)) > 0)
                    return newStart;
            }
            if(getBooleanAttribute(UDAT_PARSE_MULTIPLE_PATTERNS_FOR_MATCH, status) || count == 3) {
                if ((newStart = matchQuarterString(text, start, UCAL_MONTH,
                                          fSymbols->fStandaloneShortQuarters, fSymbols->fStandaloneShortQuartersCount, cal)) > 0)
                    return newStart;
            }
            if (!getBooleanAttribute(UDAT_PARSE_ALLOW_NUMERIC, status))
                return newStart;
            // else we allowing parsing as number, below
            if(!getBooleanAttribute(UDAT_PARSE_MULTIPLE_PATTERNS_FOR_MATCH, status))
                return -start;
        }
        break;

    case UDAT_TIMEZONE_FIELD: // 'z'
        {
            UTimeZoneFormatStyle style = (count < 4) ? UTZFMT_STYLE_SPECIFIC_SHORT : UTZFMT_STYLE_SPECIFIC_LONG;
            const TimeZoneFormat *tzfmt = tzFormat(status);
            if (U_SUCCESS(status)) {
                TimeZone *tz = tzfmt->parse(style, text, pos, tzTimeType);
                if (tz != NULL) {
                    cal.adoptTimeZone(tz);
                    return pos.getIndex();
                }
            }
            return -start;
    }
        break;
    case UDAT_TIMEZONE_RFC_FIELD: // 'Z'
        {
            UTimeZoneFormatStyle style = (count < 4) ?
                UTZFMT_STYLE_ISO_BASIC_LOCAL_FULL : ((count == 5) ? UTZFMT_STYLE_ISO_EXTENDED_FULL: UTZFMT_STYLE_LOCALIZED_GMT);
            const TimeZoneFormat *tzfmt = tzFormat(status);
            if (U_SUCCESS(status)) {
                TimeZone *tz = tzfmt->parse(style, text, pos, tzTimeType);
                if (tz != NULL) {
                    cal.adoptTimeZone(tz);
                    return pos.getIndex();
                }
            }
            return -start;
        }
    case UDAT_TIMEZONE_GENERIC_FIELD: // 'v'
        {
            UTimeZoneFormatStyle style = (count < 4) ? UTZFMT_STYLE_GENERIC_SHORT : UTZFMT_STYLE_GENERIC_LONG;
            const TimeZoneFormat *tzfmt = tzFormat(status);
            if (U_SUCCESS(status)) {
                TimeZone *tz = tzfmt->parse(style, text, pos, tzTimeType);
                if (tz != NULL) {
                    cal.adoptTimeZone(tz);
                    return pos.getIndex();
                }
            }
            return -start;
        }
    case UDAT_TIMEZONE_SPECIAL_FIELD: // 'V'
        {
            UTimeZoneFormatStyle style;
            switch (count) {
            case 1:
                style = UTZFMT_STYLE_ZONE_ID_SHORT;
                break;
            case 2:
                style = UTZFMT_STYLE_ZONE_ID;
                break;
            case 3:
                style = UTZFMT_STYLE_EXEMPLAR_LOCATION;
                break;
            default:
                style = UTZFMT_STYLE_GENERIC_LOCATION;
                break;
            }
            const TimeZoneFormat *tzfmt = tzFormat(status);
            if (U_SUCCESS(status)) {
                TimeZone *tz = tzfmt->parse(style, text, pos, tzTimeType);
                if (tz != NULL) {
                    cal.adoptTimeZone(tz);
                    return pos.getIndex();
                }
            }
            return -start;
        }
    case UDAT_TIMEZONE_LOCALIZED_GMT_OFFSET_FIELD: // 'O'
        {
            UTimeZoneFormatStyle style = (count < 4) ? UTZFMT_STYLE_LOCALIZED_GMT_SHORT : UTZFMT_STYLE_LOCALIZED_GMT;
            const TimeZoneFormat *tzfmt = tzFormat(status);
            if (U_SUCCESS(status)) {
                TimeZone *tz = tzfmt->parse(style, text, pos, tzTimeType);
                if (tz != NULL) {
                    cal.adoptTimeZone(tz);
                    return pos.getIndex();
                }
            }
            return -start;
        }
    case UDAT_TIMEZONE_ISO_FIELD: // 'X'
        {
            UTimeZoneFormatStyle style;
            switch (count) {
            case 1:
                style = UTZFMT_STYLE_ISO_BASIC_SHORT;
                break;
            case 2:
                style = UTZFMT_STYLE_ISO_BASIC_FIXED;
                break;
            case 3:
                style = UTZFMT_STYLE_ISO_EXTENDED_FIXED;
                break;
            case 4:
                style = UTZFMT_STYLE_ISO_BASIC_FULL;
                break;
            default:
                style = UTZFMT_STYLE_ISO_EXTENDED_FULL;
                break;
            }
            const TimeZoneFormat *tzfmt = tzFormat(status);
            if (U_SUCCESS(status)) {
                TimeZone *tz = tzfmt->parse(style, text, pos, tzTimeType);
                if (tz != NULL) {
                    cal.adoptTimeZone(tz);
                    return pos.getIndex();
                }
            }
            return -start;
        }
    case UDAT_TIMEZONE_ISO_LOCAL_FIELD: // 'x'
        {
            UTimeZoneFormatStyle style;
            switch (count) {
            case 1:
                style = UTZFMT_STYLE_ISO_BASIC_LOCAL_SHORT;
                break;
            case 2:
                style = UTZFMT_STYLE_ISO_BASIC_LOCAL_FIXED;
                break;
            case 3:
                style = UTZFMT_STYLE_ISO_EXTENDED_LOCAL_FIXED;
                break;
            case 4:
                style = UTZFMT_STYLE_ISO_BASIC_LOCAL_FULL;
                break;
            default:
                style = UTZFMT_STYLE_ISO_EXTENDED_LOCAL_FULL;
                break;
            }
            const TimeZoneFormat *tzfmt = tzFormat(status);
            if (U_SUCCESS(status)) {
                TimeZone *tz = tzfmt->parse(style, text, pos, tzTimeType);
                if (tz != NULL) {
                    cal.adoptTimeZone(tz);
                    return pos.getIndex();
                }
            }
            return -start;
        }
    // currently no pattern character is defined for UDAT_TIME_SEPARATOR_FIELD
    // so we should not get here. Leave support in for future definition.
    case UDAT_TIME_SEPARATOR_FIELD:
        {
            static const UChar def_sep = DateFormatSymbols::DEFAULT_TIME_SEPARATOR;
            static const UChar alt_sep = DateFormatSymbols::ALTERNATE_TIME_SEPARATOR;

            // Try matching a time separator.
            int32_t count_sep = 1;
            UnicodeString data[3];
            fSymbols->getTimeSeparatorString(data[0]);

            // Add the default, if different from the locale.
            if (data[0].compare(&def_sep, 1) != 0) {
                data[count_sep++].setTo(def_sep);
            }

            // If lenient, add also the alternate, if different from the locale.
            if (isLenient() && data[0].compare(&alt_sep, 1) != 0) {
                data[count_sep++].setTo(alt_sep);
            }

            return matchString(text, start, UCAL_FIELD_COUNT /* => nothing to set */, data, count_sep, NULL, cal);
        }

    case UDAT_AM_PM_MIDNIGHT_NOON_FIELD:
    {
        U_ASSERT(dayPeriod != NULL);
        int32_t ampmStart = subParse(text, start, 0x61, count,
                           obeyCount, allowNegative, ambiguousYear, saveHebrewMonth, cal,
                           patLoc, numericLeapMonthFormatter, tzTimeType);

        if (ampmStart > 0) {
            return ampmStart;
        } else {
            int32_t newStart = 0;

            // Only match the first two strings from the day period strings array.
            if (getBooleanAttribute(UDAT_PARSE_MULTIPLE_PATTERNS_FOR_MATCH, status) || count == 3) {
                if ((newStart = matchDayPeriodStrings(text, start, fSymbols->fAbbreviatedDayPeriods,
                                                        2, *dayPeriod)) > 0) {
                    return newStart;
                }
            }
            if (getBooleanAttribute(UDAT_PARSE_MULTIPLE_PATTERNS_FOR_MATCH, status) || count == 5) {
                if ((newStart = matchDayPeriodStrings(text, start, fSymbols->fNarrowDayPeriods,
                                                        2, *dayPeriod)) > 0) {
                    return newStart;
                }
            }
            // count == 4, but allow other counts
            if (getBooleanAttribute(UDAT_PARSE_MULTIPLE_PATTERNS_FOR_MATCH, status)) {
                if ((newStart = matchDayPeriodStrings(text, start, fSymbols->fWideDayPeriods,
                                                        2, *dayPeriod)) > 0) {
                    return newStart;
                }
            }

            return -start;
        }
    }

    case UDAT_FLEXIBLE_DAY_PERIOD_FIELD:
    {
        U_ASSERT(dayPeriod != NULL);
        int32_t newStart = 0;

        if (getBooleanAttribute(UDAT_PARSE_MULTIPLE_PATTERNS_FOR_MATCH, status) || count == 3) {
            if ((newStart = matchDayPeriodStrings(text, start, fSymbols->fAbbreviatedDayPeriods,
                                fSymbols->fAbbreviatedDayPeriodsCount, *dayPeriod)) > 0) {
                return newStart;
            }
        }
        if (getBooleanAttribute(UDAT_PARSE_MULTIPLE_PATTERNS_FOR_MATCH, status) || count == 5) {
            if ((newStart = matchDayPeriodStrings(text, start, fSymbols->fNarrowDayPeriods,
                                fSymbols->fNarrowDayPeriodsCount, *dayPeriod)) > 0) {
                return newStart;
            }
        }
        if (getBooleanAttribute(UDAT_PARSE_MULTIPLE_PATTERNS_FOR_MATCH, status) || count == 4) {
            if ((newStart = matchDayPeriodStrings(text, start, fSymbols->fWideDayPeriods,
                                fSymbols->fWideDayPeriodsCount, *dayPeriod)) > 0) {
                return newStart;
            }
        }

        return -start;
    }

    default:
        // Handle "generic" fields
        // this is now handled below, outside the switch block
        break;
    }
    // Handle "generic" fields:
    // switch default case now handled here (outside switch block) to allow
    // parsing of some string fields as digits for lenient case

    int32_t parseStart = pos.getIndex();
    const UnicodeString* src;
    if (obeyCount) {
        if ((start+count) > text.length()) {
            return -start;
        }
        text.extractBetween(0, start + count, temp);
        src = &temp;
    } else {
        src = &text;
    }
    parseInt(*src, number, pos, allowNegative,currentNumberFormat);
    if (pos.getIndex() != parseStart) {
        int32_t val = number.getLong();

        // Don't need suffix processing here (as in number processing at the beginning of the function);
        // the new fields being handled as numeric values (month, weekdays, quarters) should not have suffixes.

        if (!getBooleanAttribute(UDAT_PARSE_ALLOW_NUMERIC, status)) {
            // Check the range of the value
            int32_t bias = gFieldRangeBias[patternCharIndex];
            if (bias >= 0 && (val > cal.getMaximum(field) + bias || val < cal.getMinimum(field) + bias)) {
                return -start;
            }
        }

        // For the following, need to repeat some of the "if (gotNumber)" code above:
        // UDAT_[STANDALONE_]MONTH_FIELD, UDAT_DOW_LOCAL_FIELD, UDAT_STANDALONE_DAY_FIELD,
        // UDAT_[STANDALONE_]QUARTER_FIELD
        switch (patternCharIndex) {
        case UDAT_MONTH_FIELD:
            // See notes under UDAT_MONTH_FIELD case above
            if (!strcmp(cal.getType(),"hebrew")) {
                HebrewCalendar *hc = (HebrewCalendar*)&cal;
                if (cal.isSet(UCAL_YEAR)) {
                   UErrorCode monthStatus = U_ZERO_ERROR;
                   if (!hc->isLeapYear(hc->get(UCAL_YEAR, monthStatus)) && val >= 6) {
                       cal.set(UCAL_MONTH, val);
                   } else {
                       cal.set(UCAL_MONTH, val - 1);
                   }
                } else {
                    saveHebrewMonth = val;
                }
            } else {
                cal.set(UCAL_MONTH, val - 1);
            }
            break;
        case UDAT_STANDALONE_MONTH_FIELD:
            cal.set(UCAL_MONTH, val - 1);
            break;
        case UDAT_DOW_LOCAL_FIELD:
        case UDAT_STANDALONE_DAY_FIELD:
            cal.set(UCAL_DOW_LOCAL, val);
            break;
        case UDAT_QUARTER_FIELD:
        case UDAT_STANDALONE_QUARTER_FIELD:
             cal.set(UCAL_MONTH, (val - 1) * 3);
             break;
        case UDAT_RELATED_YEAR_FIELD:
            cal.setRelatedYear(val);
            break;
        default:
            cal.set(field, val);
            break;
        }
        return pos.getIndex();
    }
    return -start;
}

/**
 * Parse an integer using fNumberFormat.  This method is semantically
 * const, but actually may modify fNumberFormat.
 */
void SimpleDateFormat::parseInt(const UnicodeString& text,
                                Formattable& number,
                                ParsePosition& pos,
                                UBool allowNegative,
                                const NumberFormat *fmt) const {
    parseInt(text, number, -1, pos, allowNegative,fmt);
}

/**
 * Parse an integer using fNumberFormat up to maxDigits.
 */
void SimpleDateFormat::parseInt(const UnicodeString& text,
                                Formattable& number,
                                int32_t maxDigits,
                                ParsePosition& pos,
                                UBool allowNegative,
                                const NumberFormat *fmt) const {
    UnicodeString oldPrefix;
    auto* fmtAsDF = dynamic_cast<const DecimalFormat*>(fmt);
    LocalPointer<DecimalFormat> df;
    if (!allowNegative && fmtAsDF != nullptr) {
        df.adoptInstead(fmtAsDF->clone());
        if (df.isNull()) {
            // Memory allocation error
            return;
        }
        df->setNegativePrefix(UnicodeString(TRUE, SUPPRESS_NEGATIVE_PREFIX, -1));
        fmt = df.getAlias();
    }
    int32_t oldPos = pos.getIndex();
    fmt->parse(text, number, pos);

    if (maxDigits > 0) {
        // adjust the result to fit into
        // the maxDigits and move the position back
        int32_t nDigits = pos.getIndex() - oldPos;
        if (nDigits > maxDigits) {
            int32_t val = number.getLong();
            nDigits -= maxDigits;
            while (nDigits > 0) {
                val /= 10;
                nDigits--;
            }
            pos.setIndex(oldPos + maxDigits);
            number.setLong(val);
        }
    }
}

int32_t SimpleDateFormat::countDigits(const UnicodeString& text, int32_t start, int32_t end) const {
    int32_t numDigits = 0;
    int32_t idx = start;
    while (idx < end) {
        UChar32 cp = text.char32At(idx);
        if (u_isdigit(cp)) {
            numDigits++;
        }
        idx += U16_LENGTH(cp);
    }
    return numDigits;
}

//----------------------------------------------------------------------

void SimpleDateFormat::translatePattern(const UnicodeString& originalPattern,
                                        UnicodeString& translatedPattern,
                                        const UnicodeString& from,
                                        const UnicodeString& to,
                                        UErrorCode& status)
{
    // run through the pattern and convert any pattern symbols from the version
    // in "from" to the corresponding character in "to".  This code takes
    // quoted strings into account (it doesn't try to translate them), and it signals
    // an error if a particular "pattern character" doesn't appear in "from".
    // Depending on the values of "from" and "to" this can convert from generic
    // to localized patterns or localized to generic.
    if (U_FAILURE(status)) {
        return;
    }

    translatedPattern.remove();
    UBool inQuote = FALSE;
    for (int32_t i = 0; i < originalPattern.length(); ++i) {
        UChar c = originalPattern[i];
        if (inQuote) {
            if (c == QUOTE) {
                inQuote = FALSE;
            }
        } else {
            if (c == QUOTE) {
                inQuote = TRUE;
            } else if (isSyntaxChar(c)) {
                int32_t ci = from.indexOf(c);
                if (ci == -1) {
                    status = U_INVALID_FORMAT_ERROR;
                    return;
                }
                c = to[ci];
            }
        }
        translatedPattern += c;
    }
    if (inQuote) {
        status = U_INVALID_FORMAT_ERROR;
        return;
    }
}

//----------------------------------------------------------------------

UnicodeString&
SimpleDateFormat::toPattern(UnicodeString& result) const
{
    result = fPattern;
    return result;
}

//----------------------------------------------------------------------

UnicodeString&
SimpleDateFormat::toLocalizedPattern(UnicodeString& result,
                                     UErrorCode& status) const
{
    translatePattern(fPattern, result,
                     UnicodeString(DateFormatSymbols::getPatternUChars()),
                     fSymbols->fLocalPatternChars, status);
    return result;
}

//----------------------------------------------------------------------

void
SimpleDateFormat::applyPattern(const UnicodeString& pattern)
{
    fPattern = pattern;
    parsePattern();

    // Hack to update use of Gannen year numbering for ja@calendar=japanese -
    // use only if format is non-numeric (includes 年) and no other fDateOverride.
    if (fCalendar != nullptr && uprv_strcmp(fCalendar->getType(),"japanese") == 0 &&
            uprv_strcmp(fLocale.getLanguage(),"ja") == 0) {
        if (fDateOverride==UnicodeString(u"y=jpanyear") && !fHasHanYearChar) {
            // Gannen numbering is set but new pattern should not use it, unset;
            // use procedure from adoptNumberFormat to clear overrides
            if (fSharedNumberFormatters) {
                freeSharedNumberFormatters(fSharedNumberFormatters);
                fSharedNumberFormatters = NULL;
            }
            fDateOverride.setToBogus(); // record status
        } else if (fDateOverride.isBogus() && fHasHanYearChar) {
            // No current override (=> no Gannen numbering) but new pattern needs it;
            // use procedures from initNUmberFormatters / adoptNumberFormat
            umtx_lock(&LOCK);
            if (fSharedNumberFormatters == NULL) {
                fSharedNumberFormatters = allocSharedNumberFormatters();
            }
            umtx_unlock(&LOCK);
            if (fSharedNumberFormatters != NULL) {
                Locale ovrLoc(fLocale.getLanguage(),fLocale.getCountry(),fLocale.getVariant(),"numbers=jpanyear");
                UErrorCode status = U_ZERO_ERROR;
                const SharedNumberFormat *snf = createSharedNumberFormat(ovrLoc, status);
                if (U_SUCCESS(status)) {
                    // Now that we have an appropriate number formatter, fill in the
                    // appropriate slot in the number formatters table.
                    UDateFormatField patternCharIndex = DateFormatSymbols::getPatternCharIndex(u'y');
                    SharedObject::copyPtr(snf, fSharedNumberFormatters[patternCharIndex]);
                    snf->deleteIfZeroRefCount();
                    fDateOverride.setTo(u"y=jpanyear", -1); // record status
                }
            }
        }
    }
}

//----------------------------------------------------------------------

void
SimpleDateFormat::applyLocalizedPattern(const UnicodeString& pattern,
                                        UErrorCode &status)
{
    translatePattern(pattern, fPattern,
                     fSymbols->fLocalPatternChars,
                     UnicodeString(DateFormatSymbols::getPatternUChars()), status);
}

//----------------------------------------------------------------------

const DateFormatSymbols*
SimpleDateFormat::getDateFormatSymbols() const
{
    return fSymbols;
}

//----------------------------------------------------------------------

void
SimpleDateFormat::adoptDateFormatSymbols(DateFormatSymbols* newFormatSymbols)
{
    delete fSymbols;
    fSymbols = newFormatSymbols;
}

//----------------------------------------------------------------------
void
SimpleDateFormat::setDateFormatSymbols(const DateFormatSymbols& newFormatSymbols)
{
    delete fSymbols;
    fSymbols = new DateFormatSymbols(newFormatSymbols);
}

//----------------------------------------------------------------------
const TimeZoneFormat*
SimpleDateFormat::getTimeZoneFormat(void) const {
    // TimeZoneFormat initialization might fail when out of memory.
    // If we always initialize TimeZoneFormat instance, we can return
    // such status there. For now, this implementation lazily instantiates
    // a TimeZoneFormat for performance optimization reasons, but cannot
    // propagate such error (probably just out of memory case) to the caller.
    UErrorCode status = U_ZERO_ERROR;
    return (const TimeZoneFormat*)tzFormat(status);
}

//----------------------------------------------------------------------
void
SimpleDateFormat::adoptTimeZoneFormat(TimeZoneFormat* timeZoneFormatToAdopt)
{
    delete fTimeZoneFormat;
    fTimeZoneFormat = timeZoneFormatToAdopt;
}

//----------------------------------------------------------------------
void
SimpleDateFormat::setTimeZoneFormat(const TimeZoneFormat& newTimeZoneFormat)
{
    delete fTimeZoneFormat;
    fTimeZoneFormat = new TimeZoneFormat(newTimeZoneFormat);
}

//----------------------------------------------------------------------


void SimpleDateFormat::adoptCalendar(Calendar* calendarToAdopt)
{
  UErrorCode status = U_ZERO_ERROR;
  Locale calLocale(fLocale);
  calLocale.setKeywordValue("calendar", calendarToAdopt->getType(), status);
  DateFormatSymbols *newSymbols =
          DateFormatSymbols::createForLocale(calLocale, status);
  if (U_FAILURE(status)) {
      delete calendarToAdopt;
      return;
  }
  DateFormat::adoptCalendar(calendarToAdopt);
  delete fSymbols;
  fSymbols = newSymbols;
  initializeDefaultCentury();  // we need a new century (possibly)
}


//----------------------------------------------------------------------


// override the DateFormat implementation in order to
// lazily initialize fCapitalizationBrkIter
void
SimpleDateFormat::setContext(UDisplayContext value, UErrorCode& status)
{
    DateFormat::setContext(value, status);
#if !UCONFIG_NO_BREAK_ITERATION
    if (U_SUCCESS(status)) {
        if ( fCapitalizationBrkIter == NULL && (value==UDISPCTX_CAPITALIZATION_FOR_BEGINNING_OF_SENTENCE ||
                value==UDISPCTX_CAPITALIZATION_FOR_UI_LIST_OR_MENU || value==UDISPCTX_CAPITALIZATION_FOR_STANDALONE) ) {
            status = U_ZERO_ERROR;
            fCapitalizationBrkIter = BreakIterator::createSentenceInstance(fLocale, status);
            if (U_FAILURE(status)) {
                delete fCapitalizationBrkIter;
                fCapitalizationBrkIter = NULL;
            }
        }
    }
#endif
}


//----------------------------------------------------------------------


UBool
SimpleDateFormat::isFieldUnitIgnored(UCalendarDateFields field) const {
    return isFieldUnitIgnored(fPattern, field);
}


UBool
SimpleDateFormat::isFieldUnitIgnored(const UnicodeString& pattern,
                                     UCalendarDateFields field) {
    int32_t fieldLevel = fgCalendarFieldToLevel[field];
    int32_t level;
    UChar ch;
    UBool inQuote = FALSE;
    UChar prevCh = 0;
    int32_t count = 0;

    for (int32_t i = 0; i < pattern.length(); ++i) {
        ch = pattern[i];
        if (ch != prevCh && count > 0) {
            level = getLevelFromChar(prevCh);
            // the larger the level, the smaller the field unit.
            if (fieldLevel <= level) {
                return FALSE;
            }
            count = 0;
        }
        if (ch == QUOTE) {
            if ((i+1) < pattern.length() && pattern[i+1] == QUOTE) {
                ++i;
            } else {
                inQuote = ! inQuote;
            }
        }
        else if (!inQuote && isSyntaxChar(ch)) {
            prevCh = ch;
            ++count;
        }
    }
    if (count > 0) {
        // last item
        level = getLevelFromChar(prevCh);
        if (fieldLevel <= level) {
            return FALSE;
        }
    }
    return TRUE;
}

//----------------------------------------------------------------------

const Locale&
SimpleDateFormat::getSmpFmtLocale(void) const {
    return fLocale;
}

//----------------------------------------------------------------------

int32_t
SimpleDateFormat::checkIntSuffix(const UnicodeString& text, int32_t start,
                                 int32_t patLoc, UBool isNegative) const {
    // local variables
    UnicodeString suf;
    int32_t patternMatch;
    int32_t textPreMatch;
    int32_t textPostMatch;

    // check that we are still in range
    if ( (start > text.length()) ||
         (start < 0) ||
         (patLoc < 0) ||
         (patLoc > fPattern.length())) {
        // out of range, don't advance location in text
        return start;
    }

    // get the suffix
    DecimalFormat* decfmt = dynamic_cast<DecimalFormat*>(fNumberFormat);
    if (decfmt != NULL) {
        if (isNegative) {
            suf = decfmt->getNegativeSuffix(suf);
        }
        else {
            suf = decfmt->getPositiveSuffix(suf);
        }
    }

    // check for suffix
    if (suf.length() <= 0) {
        return start;
    }

    // check suffix will be encountered in the pattern
    patternMatch = compareSimpleAffix(suf,fPattern,patLoc);

    // check if a suffix will be encountered in the text
    textPreMatch = compareSimpleAffix(suf,text,start);

    // check if a suffix was encountered in the text
    textPostMatch = compareSimpleAffix(suf,text,start-suf.length());

    // check for suffix match
    if ((textPreMatch >= 0) && (patternMatch >= 0) && (textPreMatch == patternMatch)) {
        return start;
    }
    else if ((textPostMatch >= 0) && (patternMatch >= 0) && (textPostMatch == patternMatch)) {
        return  start - suf.length();
    }

    // should not get here
    return start;
}

//----------------------------------------------------------------------

int32_t
SimpleDateFormat::compareSimpleAffix(const UnicodeString& affix,
                   const UnicodeString& input,
                   int32_t pos) const {
    int32_t start = pos;
    for (int32_t i=0; i<affix.length(); ) {
        UChar32 c = affix.char32At(i);
        int32_t len = U16_LENGTH(c);
        if (PatternProps::isWhiteSpace(c)) {
            // We may have a pattern like: \u200F \u0020
            //        and input text like: \u200F \u0020
            // Note that U+200F and U+0020 are Pattern_White_Space but only
            // U+0020 is UWhiteSpace.  So we have to first do a direct
            // match of the run of Pattern_White_Space in the pattern,
            // then match any extra characters.
            UBool literalMatch = FALSE;
            while (pos < input.length() &&
                   input.char32At(pos) == c) {
                literalMatch = TRUE;
                i += len;
                pos += len;
                if (i == affix.length()) {
                    break;
                }
                c = affix.char32At(i);
                len = U16_LENGTH(c);
                if (!PatternProps::isWhiteSpace(c)) {
                    break;
                }
            }

            // Advance over run in pattern
            i = skipPatternWhiteSpace(affix, i);

            // Advance over run in input text
            // Must see at least one white space char in input,
            // unless we've already matched some characters literally.
            int32_t s = pos;
            pos = skipUWhiteSpace(input, pos);
            if (pos == s && !literalMatch) {
                return -1;
            }

            // If we skip UWhiteSpace in the input text, we need to skip it in the pattern.
            // Otherwise, the previous lines may have skipped over text (such as U+00A0) that
            // is also in the affix.
            i = skipUWhiteSpace(affix, i);
        } else {
            if (pos < input.length() &&
                input.char32At(pos) == c) {
                i += len;
                pos += len;
            } else {
                return -1;
            }
        }
    }
    return pos - start;
}

//----------------------------------------------------------------------

int32_t
SimpleDateFormat::skipPatternWhiteSpace(const UnicodeString& text, int32_t pos) const {
    const UChar* s = text.getBuffer();
    return (int32_t)(PatternProps::skipWhiteSpace(s + pos, text.length() - pos) - s);
}

//----------------------------------------------------------------------

int32_t
SimpleDateFormat::skipUWhiteSpace(const UnicodeString& text, int32_t pos) const {
    while (pos < text.length()) {
        UChar32 c = text.char32At(pos);
        if (!u_isUWhiteSpace(c)) {
            break;
        }
        pos += U16_LENGTH(c);
    }
    return pos;
}

//----------------------------------------------------------------------

// Lazy TimeZoneFormat instantiation, semantically const.
TimeZoneFormat *
SimpleDateFormat::tzFormat(UErrorCode &status) const {
    if (fTimeZoneFormat == NULL) {
        umtx_lock(&LOCK);
        {
            if (fTimeZoneFormat == NULL) {
                TimeZoneFormat *tzfmt = TimeZoneFormat::createInstance(fLocale, status);
                if (U_FAILURE(status)) {
                    return NULL;
                }

                const_cast<SimpleDateFormat *>(this)->fTimeZoneFormat = tzfmt;
            }
        }
        umtx_unlock(&LOCK);
    }
    return fTimeZoneFormat;
}

void SimpleDateFormat::parsePattern() {
    fHasMinute = FALSE;
    fHasSecond = FALSE;
    fHasHanYearChar = FALSE;

    int len = fPattern.length();
    UBool inQuote = FALSE;
    for (int32_t i = 0; i < len; ++i) {
        UChar ch = fPattern[i];
        if (ch == QUOTE) {
            inQuote = !inQuote;
        }
        if (ch == 0x5E74) { // don't care whether this is inside quotes
            fHasHanYearChar = TRUE;
        }
        if (!inQuote) {
            if (ch == 0x6D) {  // 0x6D == 'm'
                fHasMinute = TRUE;
            }
            if (ch == 0x73) {  // 0x73 == 's'
                fHasSecond = TRUE;
            }
        }
    }
}

U_NAMESPACE_END

#endif /* #if !UCONFIG_NO_FORMATTING */

//eof
=======
// © 2016 and later: Unicode, Inc. and others.
// License & terms of use: http://www.unicode.org/copyright.html
/*
*******************************************************************************
* Copyright (C) 1997-2016, International Business Machines Corporation and    *
* others. All Rights Reserved.                                                *
*******************************************************************************
*
* File SMPDTFMT.CPP
*
* Modification History:
*
*   Date        Name        Description
*   02/19/97    aliu        Converted from java.
*   03/31/97    aliu        Modified extensively to work with 50 locales.
*   04/01/97    aliu        Added support for centuries.
*   07/09/97    helena      Made ParsePosition into a class.
*   07/21/98    stephen     Added initializeDefaultCentury.
*                             Removed getZoneIndex (added in DateFormatSymbols)
*                             Removed subParseLong
*                             Removed chk
*   02/22/99    stephen     Removed character literals for EBCDIC safety
*   10/14/99    aliu        Updated 2-digit year parsing so that only "00" thru
*                           "99" are recognized. {j28 4182066}
*   11/15/99    weiv        Added support for week of year/day of week format
********************************************************************************
*/

#define ZID_KEY_MAX 128

#include "unicode/utypes.h"

#if !UCONFIG_NO_FORMATTING
#include "unicode/smpdtfmt.h"
#include "unicode/dtfmtsym.h"
#include "unicode/ures.h"
#include "unicode/msgfmt.h"
#include "unicode/calendar.h"
#include "unicode/gregocal.h"
#include "unicode/timezone.h"
#include "unicode/decimfmt.h"
#include "unicode/dcfmtsym.h"
#include "unicode/uchar.h"
#include "unicode/uniset.h"
#include "unicode/ustring.h"
#include "unicode/basictz.h"
#include "unicode/simpleformatter.h"
#include "unicode/simplenumberformatter.h"
#include "unicode/simpletz.h"
#include "unicode/rbtz.h"
#include "unicode/tzfmt.h"
#include "unicode/ucasemap.h"
#include "unicode/utf16.h"
#include "unicode/vtzone.h"
#include "unicode/udisplaycontext.h"
#include "unicode/brkiter.h"
#include "unicode/rbnf.h"
#include "unicode/dtptngen.h"
#include "uresimp.h"
#include "olsontz.h"
#include "patternprops.h"
#include "fphdlimp.h"
#include "hebrwcal.h"
#include "cstring.h"
#include "uassert.h"
#include "cmemory.h"
#include "umutex.h"
#include "mutex.h"
#include <float.h>
#include "smpdtfst.h"
#include "sharednumberformat.h"
#include "ucasemap_imp.h"
#include "ustr_imp.h"
#include "charstr.h"
#include "uvector.h"
#include "cstr.h"
#include "dayperiodrules.h"
#include "tznames_impl.h"   // ZONE_NAME_U16_MAX
#include "number_utypes.h"

#if defined( U_DEBUG_CALSVC ) || defined (U_DEBUG_CAL)
#include <stdio.h>
#endif

// *****************************************************************************
// class SimpleDateFormat
// *****************************************************************************

U_NAMESPACE_BEGIN

/**
 * Last-resort string to use for "GMT" when constructing time zone strings.
 */
// For time zones that have no names, use strings GMT+minutes and
// GMT-minutes. For instance, in France the time zone is GMT+60.
// Also accepted are GMT+H:MM or GMT-H:MM.
// Currently not being used
//static const char16_t gGmt[]      = {0x0047, 0x004D, 0x0054, 0x0000};         // "GMT"
//static const char16_t gGmtPlus[]  = {0x0047, 0x004D, 0x0054, 0x002B, 0x0000}; // "GMT+"
//static const char16_t gGmtMinus[] = {0x0047, 0x004D, 0x0054, 0x002D, 0x0000}; // "GMT-"
//static const char16_t gDefGmtPat[]       = {0x0047, 0x004D, 0x0054, 0x007B, 0x0030, 0x007D, 0x0000}; /* GMT{0} */
//static const char16_t gDefGmtNegHmsPat[] = {0x002D, 0x0048, 0x0048, 0x003A, 0x006D, 0x006D, 0x003A, 0x0073, 0x0073, 0x0000}; /* -HH:mm:ss */
//static const char16_t gDefGmtNegHmPat[]  = {0x002D, 0x0048, 0x0048, 0x003A, 0x006D, 0x006D, 0x0000}; /* -HH:mm */
//static const char16_t gDefGmtPosHmsPat[] = {0x002B, 0x0048, 0x0048, 0x003A, 0x006D, 0x006D, 0x003A, 0x0073, 0x0073, 0x0000}; /* +HH:mm:ss */
//static const char16_t gDefGmtPosHmPat[]  = {0x002B, 0x0048, 0x0048, 0x003A, 0x006D, 0x006D, 0x0000}; /* +HH:mm */
//static const char16_t gUt[]       = {0x0055, 0x0054, 0x0000};  // "UT"
//static const char16_t gUtc[]      = {0x0055, 0x0054, 0x0043, 0x0000};  // "UT"

typedef enum GmtPatSize {
    kGmtLen = 3,
    kGmtPatLen = 6,
    kNegHmsLen = 9,
    kNegHmLen = 6,
    kPosHmsLen = 9,
    kPosHmLen = 6,
    kUtLen = 2,
    kUtcLen = 3
} GmtPatSize;

// Stuff needed for numbering system overrides

typedef enum OvrStrType {
    kOvrStrDate = 0,
    kOvrStrTime = 1,
    kOvrStrBoth = 2
} OvrStrType;

static const UDateFormatField kDateFields[] = {
    UDAT_YEAR_FIELD,
    UDAT_MONTH_FIELD,
    UDAT_DATE_FIELD,
    UDAT_DAY_OF_YEAR_FIELD,
    UDAT_DAY_OF_WEEK_IN_MONTH_FIELD,
    UDAT_WEEK_OF_YEAR_FIELD,
    UDAT_WEEK_OF_MONTH_FIELD,
    UDAT_YEAR_WOY_FIELD,
    UDAT_EXTENDED_YEAR_FIELD,
    UDAT_JULIAN_DAY_FIELD,
    UDAT_STANDALONE_DAY_FIELD,
    UDAT_STANDALONE_MONTH_FIELD,
    UDAT_QUARTER_FIELD,
    UDAT_STANDALONE_QUARTER_FIELD,
    UDAT_YEAR_NAME_FIELD,
    UDAT_RELATED_YEAR_FIELD };
static const int8_t kDateFieldsCount = 16;

static const UDateFormatField kTimeFields[] = {
    UDAT_HOUR_OF_DAY1_FIELD,
    UDAT_HOUR_OF_DAY0_FIELD,
    UDAT_MINUTE_FIELD,
    UDAT_SECOND_FIELD,
    UDAT_FRACTIONAL_SECOND_FIELD,
    UDAT_HOUR1_FIELD,
    UDAT_HOUR0_FIELD,
    UDAT_MILLISECONDS_IN_DAY_FIELD,
    UDAT_TIMEZONE_RFC_FIELD,
    UDAT_TIMEZONE_LOCALIZED_GMT_OFFSET_FIELD };
static const int8_t kTimeFieldsCount = 10;


// This is a pattern-of-last-resort used when we can't load a usable pattern out
// of a resource.
static const char16_t gDefaultPattern[] =
{
    0x79, 0x4D, 0x4D, 0x64, 0x64, 0x20, 0x68, 0x68, 0x3A, 0x6D, 0x6D, 0x20, 0x61, 0
};  /* "yMMdd hh:mm a" */

// This prefix is designed to NEVER MATCH real text, in order to
// suppress the parsing of negative numbers.  Adjust as needed (if
// this becomes valid Unicode).
static const char16_t SUPPRESS_NEGATIVE_PREFIX[] = {0xAB00, 0};

/**
 * These are the tags we expect to see in normal resource bundle files associated
 * with a locale.
 */
static const char16_t QUOTE = 0x27; // Single quote

/*
 * The field range check bias for each UDateFormatField.
 * The bias is added to the minimum and maximum values
 * before they are compared to the parsed number.
 * For example, the calendar stores zero-based month numbers
 * but the parsed month numbers start at 1, so the bias is 1.
 *
 * A value of -1 means that the value is not checked.
 */
static const int32_t gFieldRangeBias[] = {
    -1,  // 'G' - UDAT_ERA_FIELD
    -1,  // 'y' - UDAT_YEAR_FIELD
     1,  // 'M' - UDAT_MONTH_FIELD
     0,  // 'd' - UDAT_DATE_FIELD
    -1,  // 'k' - UDAT_HOUR_OF_DAY1_FIELD
    -1,  // 'H' - UDAT_HOUR_OF_DAY0_FIELD
     0,  // 'm' - UDAT_MINUTE_FIELD
     0,  // 's' - UDAT_SECOND_FIELD
    -1,  // 'S' - UDAT_FRACTIONAL_SECOND_FIELD (0-999?)
    -1,  // 'E' - UDAT_DAY_OF_WEEK_FIELD (1-7?)
    -1,  // 'D' - UDAT_DAY_OF_YEAR_FIELD (1 - 366?)
    -1,  // 'F' - UDAT_DAY_OF_WEEK_IN_MONTH_FIELD (1-5?)
    -1,  // 'w' - UDAT_WEEK_OF_YEAR_FIELD (1-52?)
    -1,  // 'W' - UDAT_WEEK_OF_MONTH_FIELD (1-5?)
    -1,  // 'a' - UDAT_AM_PM_FIELD
    -1,  // 'h' - UDAT_HOUR1_FIELD
    -1,  // 'K' - UDAT_HOUR0_FIELD
    -1,  // 'z' - UDAT_TIMEZONE_FIELD
    -1,  // 'Y' - UDAT_YEAR_WOY_FIELD
    -1,  // 'e' - UDAT_DOW_LOCAL_FIELD
    -1,  // 'u' - UDAT_EXTENDED_YEAR_FIELD
    -1,  // 'g' - UDAT_JULIAN_DAY_FIELD
    -1,  // 'A' - UDAT_MILLISECONDS_IN_DAY_FIELD
    -1,  // 'Z' - UDAT_TIMEZONE_RFC_FIELD
    -1,  // 'v' - UDAT_TIMEZONE_GENERIC_FIELD
     0,  // 'c' - UDAT_STANDALONE_DAY_FIELD
     1,  // 'L' - UDAT_STANDALONE_MONTH_FIELD
    -1,  // 'Q' - UDAT_QUARTER_FIELD (1-4?)
    -1,  // 'q' - UDAT_STANDALONE_QUARTER_FIELD
    -1,  // 'V' - UDAT_TIMEZONE_SPECIAL_FIELD
    -1,  // 'U' - UDAT_YEAR_NAME_FIELD
    -1,  // 'O' - UDAT_TIMEZONE_LOCALIZED_GMT_OFFSET_FIELD
    -1,  // 'X' - UDAT_TIMEZONE_ISO_FIELD
    -1,  // 'x' - UDAT_TIMEZONE_ISO_LOCAL_FIELD
    -1,  // 'r' - UDAT_RELATED_YEAR_FIELD
#if UDAT_HAS_PATTERN_CHAR_FOR_TIME_SEPARATOR
    -1,  // ':' - UDAT_TIME_SEPARATOR_FIELD
#else
    -1,  // (no pattern character currently) - UDAT_TIME_SEPARATOR_FIELD
#endif
};

// When calendar uses hebr numbering (i.e. he@calendar=hebrew),
// offset the years within the current millennium down to 1-999
static const int32_t HEBREW_CAL_CUR_MILLENIUM_START_YEAR = 5000;
static const int32_t HEBREW_CAL_CUR_MILLENIUM_END_YEAR = 6000;

/**
 * Maximum range for detecting daylight offset of a time zone when parsed time zone
 * string indicates it's daylight saving time, but the detected time zone does not
 * observe daylight saving time at the parsed date.
 */
static const double MAX_DAYLIGHT_DETECTION_RANGE = 30*365*24*60*60*1000.0;

static UMutex LOCK;

UOBJECT_DEFINE_RTTI_IMPLEMENTATION(SimpleDateFormat)

SimpleDateFormat::NSOverride::~NSOverride() {
    if (snf != nullptr) {
        snf->removeRef();
    }
}


void SimpleDateFormat::NSOverride::free() {
    NSOverride *cur = this;
    while (cur) {
        NSOverride *next_temp = cur->next;
        delete cur;
        cur = next_temp;
    }
}

// no matter what the locale's default number format looked like, we want
// to modify it so that it doesn't use thousands separators, doesn't always
// show the decimal point, and recognizes integers only when parsing
static void fixNumberFormatForDates(NumberFormat &nf) {
    nf.setGroupingUsed(false);
    DecimalFormat* decfmt = dynamic_cast<DecimalFormat*>(&nf);
    if (decfmt != nullptr) {
        decfmt->setDecimalSeparatorAlwaysShown(false);
    }
    nf.setParseIntegerOnly(true);
    nf.setMinimumFractionDigits(0); // To prevent "Jan 1.00, 1997.00"
}

static const SharedNumberFormat *createSharedNumberFormat(
        NumberFormat *nfToAdopt) {
    fixNumberFormatForDates(*nfToAdopt);
    const SharedNumberFormat *result = new SharedNumberFormat(nfToAdopt);
    if (result == nullptr) {
        delete nfToAdopt;
    }
    return result;
}

static const SharedNumberFormat *createSharedNumberFormat(
        const Locale &loc, UErrorCode &status) {
    NumberFormat *nf = NumberFormat::createInstance(loc, status);
    if (U_FAILURE(status)) {
        return nullptr;
    }
    const SharedNumberFormat *result = createSharedNumberFormat(nf);
    if (result == nullptr) {
        status = U_MEMORY_ALLOCATION_ERROR;
    }
    return result;
}

static const SharedNumberFormat **allocSharedNumberFormatters() {
    const SharedNumberFormat **result = (const SharedNumberFormat**)
            uprv_malloc(UDAT_FIELD_COUNT * sizeof(const SharedNumberFormat*));
    if (result == nullptr) {
        return nullptr;
    }
    for (int32_t i = 0; i < UDAT_FIELD_COUNT; ++i) {
        result[i] = nullptr;
    }
    return result;
}

static void freeSharedNumberFormatters(const SharedNumberFormat ** list) {
    for (int32_t i = 0; i < UDAT_FIELD_COUNT; ++i) {
        SharedObject::clearPtr(list[i]);
    }
    uprv_free(list);
}

const NumberFormat *SimpleDateFormat::getNumberFormatByIndex(
        UDateFormatField index) const {
    if (fSharedNumberFormatters == nullptr ||
        fSharedNumberFormatters[index] == nullptr) {
        return fNumberFormat;
    }
    return &(**fSharedNumberFormatters[index]);
}

//----------------------------------------------------------------------

SimpleDateFormat::~SimpleDateFormat()
{
    delete fSymbols;
    if (fSharedNumberFormatters) {
        freeSharedNumberFormatters(fSharedNumberFormatters);
    }
    if (fTimeZoneFormat) {
        delete fTimeZoneFormat;
    }
    delete fSimpleNumberFormatter;

#if !UCONFIG_NO_BREAK_ITERATION
    delete fCapitalizationBrkIter;
#endif
}

//----------------------------------------------------------------------

SimpleDateFormat::SimpleDateFormat(UErrorCode& status)
  :   fLocale(Locale::getDefault())
{
    initializeBooleanAttributes();
    construct(kShort, (EStyle) (kShort + kDateOffset), fLocale, status);
    initializeDefaultCentury();
}

//----------------------------------------------------------------------

SimpleDateFormat::SimpleDateFormat(const UnicodeString& pattern,
                                   UErrorCode &status)
:   fPattern(pattern),
    fLocale(Locale::getDefault())
{
    fDateOverride.setToBogus();
    fTimeOverride.setToBogus();
    initializeBooleanAttributes();
    initializeCalendar(nullptr,fLocale,status);
    fSymbols = DateFormatSymbols::createForLocale(fLocale, status);
    initialize(fLocale, status);
    initializeDefaultCentury();

}
//----------------------------------------------------------------------

SimpleDateFormat::SimpleDateFormat(const UnicodeString& pattern,
                                   const UnicodeString& override,
                                   UErrorCode &status)
:   fPattern(pattern),
    fLocale(Locale::getDefault())
{
    fDateOverride.setTo(override);
    fTimeOverride.setToBogus();
    initializeBooleanAttributes();
    initializeCalendar(nullptr,fLocale,status);
    fSymbols = DateFormatSymbols::createForLocale(fLocale, status);
    initialize(fLocale, status);
    initializeDefaultCentury();

    processOverrideString(fLocale,override,kOvrStrBoth,status);

}

//----------------------------------------------------------------------

SimpleDateFormat::SimpleDateFormat(const UnicodeString& pattern,
                                   const Locale& locale,
                                   UErrorCode& status)
:   fPattern(pattern),
    fLocale(locale)
{

    fDateOverride.setToBogus();
    fTimeOverride.setToBogus();
    initializeBooleanAttributes();

    initializeCalendar(nullptr,fLocale,status);
    fSymbols = DateFormatSymbols::createForLocale(fLocale, status);
    initialize(fLocale, status);
    initializeDefaultCentury();
}

//----------------------------------------------------------------------

SimpleDateFormat::SimpleDateFormat(const UnicodeString& pattern,
                                   const UnicodeString& override,
                                   const Locale& locale,
                                   UErrorCode& status)
:   fPattern(pattern),
    fLocale(locale)
{

    fDateOverride.setTo(override);
    fTimeOverride.setToBogus();
    initializeBooleanAttributes();

    initializeCalendar(nullptr,fLocale,status);
    fSymbols = DateFormatSymbols::createForLocale(fLocale, status);
    initialize(fLocale, status);
    initializeDefaultCentury();

    processOverrideString(locale,override,kOvrStrBoth,status);

}

//----------------------------------------------------------------------

SimpleDateFormat::SimpleDateFormat(const UnicodeString& pattern,
                                   DateFormatSymbols* symbolsToAdopt,
                                   UErrorCode& status)
:   fPattern(pattern),
    fLocale(Locale::getDefault()),
    fSymbols(symbolsToAdopt)
{

    fDateOverride.setToBogus();
    fTimeOverride.setToBogus();
    initializeBooleanAttributes();

    initializeCalendar(nullptr,fLocale,status);
    initialize(fLocale, status);
    initializeDefaultCentury();
}

//----------------------------------------------------------------------

SimpleDateFormat::SimpleDateFormat(const UnicodeString& pattern,
                                   const DateFormatSymbols& symbols,
                                   UErrorCode& status)
:   fPattern(pattern),
    fLocale(Locale::getDefault()),
    fSymbols(new DateFormatSymbols(symbols))
{

    fDateOverride.setToBogus();
    fTimeOverride.setToBogus();
    initializeBooleanAttributes();

    initializeCalendar(nullptr, fLocale, status);
    initialize(fLocale, status);
    initializeDefaultCentury();
}

//----------------------------------------------------------------------

// Not for public consumption; used by DateFormat
SimpleDateFormat::SimpleDateFormat(EStyle timeStyle,
                                   EStyle dateStyle,
                                   const Locale& locale,
                                   UErrorCode& status)
:   fLocale(locale)
{
    initializeBooleanAttributes();
    construct(timeStyle, dateStyle, fLocale, status);
    if(U_SUCCESS(status)) {
      initializeDefaultCentury();
    }
}

//----------------------------------------------------------------------

/**
 * Not for public consumption; used by DateFormat.  This constructor
 * never fails.  If the resource data is not available, it uses the
 * the last resort symbols.
 */
SimpleDateFormat::SimpleDateFormat(const Locale& locale,
                                   UErrorCode& status)
:   fPattern(gDefaultPattern),
    fLocale(locale)
{
    if (U_FAILURE(status)) return;
    initializeBooleanAttributes();
    initializeCalendar(nullptr, fLocale, status);
    fSymbols = DateFormatSymbols::createForLocale(fLocale, status);
    if (U_FAILURE(status))
    {
        status = U_ZERO_ERROR;
        delete fSymbols;
        // This constructor doesn't fail; it uses last resort data
        fSymbols = new DateFormatSymbols(status);
        /* test for nullptr */
        if (fSymbols == 0) {
            status = U_MEMORY_ALLOCATION_ERROR;
            return;
        }
    }

    fDateOverride.setToBogus();
    fTimeOverride.setToBogus();

    initialize(fLocale, status);
    if(U_SUCCESS(status)) {
      initializeDefaultCentury();
    }
}

//----------------------------------------------------------------------

SimpleDateFormat::SimpleDateFormat(const SimpleDateFormat& other)
:   DateFormat(other),
    fLocale(other.fLocale)
{
    initializeBooleanAttributes();
    *this = other;
}

//----------------------------------------------------------------------

SimpleDateFormat& SimpleDateFormat::operator=(const SimpleDateFormat& other)
{
    if (this == &other) {
        return *this;
    }

    // fSimpleNumberFormatter references fNumberFormatter, delete it
    // before we call the = operator which may invalidate fNumberFormatter
    delete fSimpleNumberFormatter;
    fSimpleNumberFormatter = nullptr;

    DateFormat::operator=(other);
    fDateOverride = other.fDateOverride;
    fTimeOverride = other.fTimeOverride;

    delete fSymbols;
    fSymbols = nullptr;

    if (other.fSymbols)
        fSymbols = new DateFormatSymbols(*other.fSymbols);

    fDefaultCenturyStart         = other.fDefaultCenturyStart;
    fDefaultCenturyStartYear     = other.fDefaultCenturyStartYear;
    fHaveDefaultCentury          = other.fHaveDefaultCentury;

    fPattern = other.fPattern;
    fHasMinute = other.fHasMinute;
    fHasSecond = other.fHasSecond;

    fLocale = other.fLocale;

    // TimeZoneFormat can now be set independently via setter.
    // If it is nullptr, it will be lazily initialized from locale.
    delete fTimeZoneFormat;
    fTimeZoneFormat = nullptr;
    TimeZoneFormat *otherTZFormat;
    {
        // Synchronization is required here, when accessing other.fTimeZoneFormat,
        // because another thread may be concurrently executing other.tzFormat(),
        // a logically const function that lazily creates other.fTimeZoneFormat.
        //
        // Without synchronization, reordered memory writes could allow us
        // to see a non-null fTimeZoneFormat before the object itself was
        // fully initialized. In case of a race, it doesn't matter whether
        // we see a null or a fully initialized other.fTimeZoneFormat,
        // only that we avoid seeing a partially initialized object.
        //
        // Once initialized, no const function can modify fTimeZoneFormat,
        // meaning that once we have safely grabbed the other.fTimeZoneFormat
        // pointer, continued synchronization is not required to use it.
        Mutex m(&LOCK);
        otherTZFormat = other.fTimeZoneFormat;
    }
    if (otherTZFormat) {
        fTimeZoneFormat = new TimeZoneFormat(*otherTZFormat);
    }

#if !UCONFIG_NO_BREAK_ITERATION
    if (other.fCapitalizationBrkIter != nullptr) {
        fCapitalizationBrkIter = (other.fCapitalizationBrkIter)->clone();
    }
#endif

    if (fSharedNumberFormatters != nullptr) {
        freeSharedNumberFormatters(fSharedNumberFormatters);
        fSharedNumberFormatters = nullptr;
    }
    if (other.fSharedNumberFormatters != nullptr) {
        fSharedNumberFormatters = allocSharedNumberFormatters();
        if (fSharedNumberFormatters) {
            for (int32_t i = 0; i < UDAT_FIELD_COUNT; ++i) {
                SharedObject::copyPtr(
                        other.fSharedNumberFormatters[i],
                        fSharedNumberFormatters[i]);
            }
        }
    }

    UErrorCode localStatus = U_ZERO_ERROR;
    // SimpleNumberFormatter does not have a copy constructor. Furthermore,
    // it references data from an internal field, fNumberFormatter,
    // so we must rematerialize that reference after copying over the number formatter.
    initSimpleNumberFormatter(localStatus);
    return *this;
}

//----------------------------------------------------------------------

SimpleDateFormat*
SimpleDateFormat::clone() const
{
    return new SimpleDateFormat(*this);
}

//----------------------------------------------------------------------

bool
SimpleDateFormat::operator==(const Format& other) const
{
    if (DateFormat::operator==(other)) {
        // The DateFormat::operator== check for fCapitalizationContext equality above
        //   is sufficient to check equality of all derived context-related data.
        // DateFormat::operator== guarantees following cast is safe
        SimpleDateFormat* that = (SimpleDateFormat*)&other;
        return (fPattern             == that->fPattern &&
                fSymbols             != nullptr && // Check for pathological object
                that->fSymbols       != nullptr && // Check for pathological object
                *fSymbols            == *that->fSymbols &&
                fHaveDefaultCentury  == that->fHaveDefaultCentury &&
                fDefaultCenturyStart == that->fDefaultCenturyStart);
    }
    return false;
}

//----------------------------------------------------------------------
static const char16_t* timeSkeletons[4] = {
    u"jmmsszzzz",   // kFull
    u"jmmssz",      // kLong
    u"jmmss",       // kMedium
    u"jmm",         // kShort
};

void SimpleDateFormat::construct(EStyle timeStyle,
                                 EStyle dateStyle,
                                 const Locale& locale,
                                 UErrorCode& status)
{
    // called by several constructors to load pattern data from the resources
    if (U_FAILURE(status)) return;

    // We will need the calendar to know what type of symbols to load.
    initializeCalendar(nullptr, locale, status);
    if (U_FAILURE(status)) return;

    // Load date time patterns directly from resources.
    const char* cType = fCalendar ? fCalendar->getType() : nullptr;
    LocalUResourceBundlePointer bundle(ures_open(nullptr, locale.getBaseName(), &status));
    if (U_FAILURE(status)) return;

    UBool cTypeIsGregorian = true;
    LocalUResourceBundlePointer dateTimePatterns;
    if (cType != nullptr && uprv_strcmp(cType, "gregorian") != 0) {
        CharString resourcePath("calendar/", status);
        resourcePath.append(cType, status).append("/DateTimePatterns", status);
        dateTimePatterns.adoptInstead(
            ures_getByKeyWithFallback(bundle.getAlias(), resourcePath.data(),
                                      (UResourceBundle*)nullptr, &status));
        cTypeIsGregorian = false;
    }

    // Check for "gregorian" fallback.
    if (cTypeIsGregorian || status == U_MISSING_RESOURCE_ERROR) {
        status = U_ZERO_ERROR;
        dateTimePatterns.adoptInstead(
            ures_getByKeyWithFallback(bundle.getAlias(),
                                      "calendar/gregorian/DateTimePatterns",
                                      (UResourceBundle*)nullptr, &status));
    }
    if (U_FAILURE(status)) return;

    LocalUResourceBundlePointer currentBundle;

    if (ures_getSize(dateTimePatterns.getAlias()) <= kDateTime)
    {
        status = U_INVALID_FORMAT_ERROR;
        return;
    }

    setLocaleIDs(ures_getLocaleByType(dateTimePatterns.getAlias(), ULOC_VALID_LOCALE, &status),
                 ures_getLocaleByType(dateTimePatterns.getAlias(), ULOC_ACTUAL_LOCALE, &status));

    // create a symbols object from the locale
    fSymbols = DateFormatSymbols::createForLocale(locale, status);
    if (U_FAILURE(status)) return;
    /* test for nullptr */
    if (fSymbols == 0) {
        status = U_MEMORY_ALLOCATION_ERROR;
        return;
    }

    const char16_t *resStr,*ovrStr;
    int32_t resStrLen,ovrStrLen = 0;
    fDateOverride.setToBogus();
    fTimeOverride.setToBogus();

    UnicodeString timePattern;
    if (timeStyle >= kFull && timeStyle <= kShort) {
        const char* baseLocID = locale.getBaseName();
        if (baseLocID[0]!=0 && uprv_strcmp(baseLocID,"und")!=0) {
            UErrorCode useStatus = U_ZERO_ERROR;
            Locale baseLoc(baseLocID);
            Locale validLoc(getLocale(ULOC_VALID_LOCALE, useStatus));
            if (U_SUCCESS(useStatus) && validLoc!=baseLoc) {
                bool useDTPG = false;
                const char* baseReg = baseLoc.getCountry(); // empty string if no region
                if ((baseReg[0]!=0 && uprv_strncmp(baseReg,validLoc.getCountry(),ULOC_COUNTRY_CAPACITY)!=0)
                        || uprv_strncmp(baseLoc.getLanguage(),validLoc.getLanguage(),ULOC_LANG_CAPACITY)!=0) {
                    // use DTPG if
                    // * baseLoc has a region and validLoc does not have the same one (or has none), OR
                    // * validLoc has a different language code than baseLoc
                    useDTPG = true;
                }
                if (useDTPG) {
                    // The standard time formats may have the wrong time cycle, because:
                    // the valid locale differs in important ways (region, language) from
                    // the base locale.
                    // We could *also* check whether they do actually have a mismatch with
                    // the time cycle preferences for the region, but that is a lot more
                    // work for little or no additional benefit, since just going ahead
                    // and always synthesizing the time format as per the following should
                    // create a locale-appropriate pattern with cycle that matches the
                    // region preferences anyway.
                    LocalPointer<DateTimePatternGenerator> dtpg(DateTimePatternGenerator::createInstanceNoStdPat(locale, useStatus));
                    if (U_SUCCESS(useStatus)) {
                        UnicodeString timeSkeleton(true, timeSkeletons[timeStyle], -1);
                        timePattern = dtpg->getBestPattern(timeSkeleton, useStatus);
                    }
                }
            }
        }
    }

    // if the pattern should include both date and time information, use the date/time
    // pattern string as a guide to tell use how to glue together the appropriate date
    // and time pattern strings.
    if ((timeStyle != kNone) && (dateStyle != kNone))
    {
        UnicodeString tempus1(timePattern);
        if (tempus1.length() == 0) {
            currentBundle.adoptInstead(
                    ures_getByIndex(dateTimePatterns.getAlias(), (int32_t)timeStyle, nullptr, &status));
            if (U_FAILURE(status)) {
               status = U_INVALID_FORMAT_ERROR;
               return;
            }
            switch (ures_getType(currentBundle.getAlias())) {
                case URES_STRING: {
                   resStr = ures_getString(currentBundle.getAlias(), &resStrLen, &status);
                   break;
                }
                case URES_ARRAY: {
                   resStr = ures_getStringByIndex(currentBundle.getAlias(), 0, &resStrLen, &status);
                   ovrStr = ures_getStringByIndex(currentBundle.getAlias(), 1, &ovrStrLen, &status);
                   fTimeOverride.setTo(true, ovrStr, ovrStrLen);
                   break;
                }
                default: {
                   status = U_INVALID_FORMAT_ERROR;
                   return;
                }
            }

            tempus1.setTo(true, resStr, resStrLen);
        }

        currentBundle.adoptInstead(
                ures_getByIndex(dateTimePatterns.getAlias(), (int32_t)dateStyle, nullptr, &status));
        if (U_FAILURE(status)) {
           status = U_INVALID_FORMAT_ERROR;
           return;
        }
        switch (ures_getType(currentBundle.getAlias())) {
            case URES_STRING: {
               resStr = ures_getString(currentBundle.getAlias(), &resStrLen, &status);
               break;
            }
            case URES_ARRAY: {
               resStr = ures_getStringByIndex(currentBundle.getAlias(), 0, &resStrLen, &status);
               ovrStr = ures_getStringByIndex(currentBundle.getAlias(), 1, &ovrStrLen, &status);
               fDateOverride.setTo(true, ovrStr, ovrStrLen);
               break;
            }
            default: {
               status = U_INVALID_FORMAT_ERROR;
               return;
            }
        }

        UnicodeString tempus2(true, resStr, resStrLen);

        // Currently, for compatibility with pre-CLDR-42 data, we default to the "atTime"
        // combining patterns. Depending on guidance in CLDR 42 spec and on DisplayOptions,
        // we may change this.
        LocalUResourceBundlePointer dateAtTimePatterns;
        if (!cTypeIsGregorian) {
            CharString resourcePath("calendar/", status);
            resourcePath.append(cType, status).append("/DateTimePatterns%atTime", status);
            dateAtTimePatterns.adoptInstead(
                ures_getByKeyWithFallback(bundle.getAlias(), resourcePath.data(),
                                          nullptr, &status));
        }
        if (cTypeIsGregorian || status == U_MISSING_RESOURCE_ERROR) {
            status = U_ZERO_ERROR;
            dateAtTimePatterns.adoptInstead(
                ures_getByKeyWithFallback(bundle.getAlias(),
                                          "calendar/gregorian/DateTimePatterns%atTime",
                                          nullptr, &status));
        }
        if (U_SUCCESS(status) && ures_getSize(dateAtTimePatterns.getAlias()) >= 4) {
            resStr = ures_getStringByIndex(dateAtTimePatterns.getAlias(), dateStyle - kDateOffset, &resStrLen, &status);
        } else {
            status = U_ZERO_ERROR;
            int32_t glueIndex = kDateTime;
            int32_t patternsSize = ures_getSize(dateTimePatterns.getAlias());
            if (patternsSize >= (kDateTimeOffset + kShort + 1)) {
                // Get proper date time format
                glueIndex = (int32_t)(kDateTimeOffset + (dateStyle - kDateOffset));
            }

            resStr = ures_getStringByIndex(dateTimePatterns.getAlias(), glueIndex, &resStrLen, &status);
        }
        SimpleFormatter(UnicodeString(true, resStr, resStrLen), 2, 2, status).
                format(tempus1, tempus2, fPattern, status);
    }
    // if the pattern includes just time data or just date date, load the appropriate
    // pattern string from the resources
    // setTo() - see DateFormatSymbols::assignArray comments
    else if (timeStyle != kNone) {
        fPattern.setTo(timePattern);
        if (fPattern.length() == 0) {
            currentBundle.adoptInstead(
                    ures_getByIndex(dateTimePatterns.getAlias(), (int32_t)timeStyle, nullptr, &status));
            if (U_FAILURE(status)) {
               status = U_INVALID_FORMAT_ERROR;
               return;
            }
            switch (ures_getType(currentBundle.getAlias())) {
                case URES_STRING: {
                   resStr = ures_getString(currentBundle.getAlias(), &resStrLen, &status);
                   break;
                }
                case URES_ARRAY: {
                   resStr = ures_getStringByIndex(currentBundle.getAlias(), 0, &resStrLen, &status);
                   ovrStr = ures_getStringByIndex(currentBundle.getAlias(), 1, &ovrStrLen, &status);
                   fDateOverride.setTo(true, ovrStr, ovrStrLen);
                   break;
                }
                default: {
                   status = U_INVALID_FORMAT_ERROR;
                   return;
                }
            }
            fPattern.setTo(true, resStr, resStrLen);
        }
    }
    else if (dateStyle != kNone) {
        currentBundle.adoptInstead(
                ures_getByIndex(dateTimePatterns.getAlias(), (int32_t)dateStyle, nullptr, &status));
        if (U_FAILURE(status)) {
           status = U_INVALID_FORMAT_ERROR;
           return;
        }
        switch (ures_getType(currentBundle.getAlias())) {
            case URES_STRING: {
               resStr = ures_getString(currentBundle.getAlias(), &resStrLen, &status);
               break;
            }
            case URES_ARRAY: {
               resStr = ures_getStringByIndex(currentBundle.getAlias(), 0, &resStrLen, &status);
               ovrStr = ures_getStringByIndex(currentBundle.getAlias(), 1, &ovrStrLen, &status);
               fDateOverride.setTo(true, ovrStr, ovrStrLen);
               break;
            }
            default: {
               status = U_INVALID_FORMAT_ERROR;
               return;
            }
        }
        fPattern.setTo(true, resStr, resStrLen);
    }

    // and if it includes _neither_, that's an error
    else
        status = U_INVALID_FORMAT_ERROR;

    // finally, finish initializing by creating a Calendar and a NumberFormat
    initialize(locale, status);
}

//----------------------------------------------------------------------

Calendar*
SimpleDateFormat::initializeCalendar(TimeZone* adoptZone, const Locale& locale, UErrorCode& status)
{
    if(!U_FAILURE(status)) {
        fCalendar = Calendar::createInstance(
            adoptZone ? adoptZone : TimeZone::forLocaleOrDefault(locale), locale, status);
    }
    return fCalendar;
}

void
SimpleDateFormat::initialize(const Locale& locale,
                             UErrorCode& status)
{
    if (U_FAILURE(status)) return;

    parsePattern(); // Need this before initNumberFormatters(), to set fHasHanYearChar

    // Simple-minded hack to force Gannen year numbering for ja@calendar=japanese
    // if format is non-numeric (includes 年) and fDateOverride is not already specified.
    // Now this does get updated if applyPattern subsequently changes the pattern type.
    if (fDateOverride.isBogus() && fHasHanYearChar &&
            fCalendar != nullptr && uprv_strcmp(fCalendar->getType(),"japanese") == 0 &&
            uprv_strcmp(fLocale.getLanguage(),"ja") == 0) {
        fDateOverride.setTo(u"y=jpanyear", -1);
    }

    // We don't need to check that the row count is >= 1, since all 2d arrays have at
    // least one row
    fNumberFormat = NumberFormat::createInstance(locale, status);
    if (fNumberFormat != nullptr && U_SUCCESS(status))
    {
        fixNumberFormatForDates(*fNumberFormat);
        //fNumberFormat->setLenient(true); // Java uses a custom DateNumberFormat to format/parse

        initNumberFormatters(locale, status);
        initSimpleNumberFormatter(status);

    }
    else if (U_SUCCESS(status))
    {
        status = U_MISSING_RESOURCE_ERROR;
    }
}

/* Initialize the fields we use to disambiguate ambiguous years. Separate
 * so we can call it from readObject().
 */
void SimpleDateFormat::initializeDefaultCentury()
{
  if(fCalendar) {
    fHaveDefaultCentury = fCalendar->haveDefaultCentury();
    if(fHaveDefaultCentury) {
      fDefaultCenturyStart = fCalendar->defaultCenturyStart();
      fDefaultCenturyStartYear = fCalendar->defaultCenturyStartYear();
    } else {
      fDefaultCenturyStart = DBL_MIN;
      fDefaultCenturyStartYear = -1;
    }
  }
}

/*
 * Initialize the boolean attributes. Separate so we can call it from all constructors.
 */
void SimpleDateFormat::initializeBooleanAttributes()
{
    UErrorCode status = U_ZERO_ERROR;

    setBooleanAttribute(UDAT_PARSE_ALLOW_WHITESPACE, true, status);
    setBooleanAttribute(UDAT_PARSE_ALLOW_NUMERIC, true, status);
    setBooleanAttribute(UDAT_PARSE_PARTIAL_LITERAL_MATCH, true, status);
    setBooleanAttribute(UDAT_PARSE_MULTIPLE_PATTERNS_FOR_MATCH, true, status);
}

/* Define one-century window into which to disambiguate dates using
 * two-digit years. Make public in JDK 1.2.
 */
void SimpleDateFormat::parseAmbiguousDatesAsAfter(UDate startDate, UErrorCode& status)
{
    if(U_FAILURE(status)) {
        return;
    }
    if(!fCalendar) {
      status = U_ILLEGAL_ARGUMENT_ERROR;
      return;
    }

    fCalendar->setTime(startDate, status);
    if(U_SUCCESS(status)) {
        fHaveDefaultCentury = true;
        fDefaultCenturyStart = startDate;
        fDefaultCenturyStartYear = fCalendar->get(UCAL_YEAR, status);
    }
}

//----------------------------------------------------------------------

UnicodeString&
SimpleDateFormat::format(Calendar& cal, UnicodeString& appendTo, FieldPosition& pos) const
{
  UErrorCode status = U_ZERO_ERROR;
  FieldPositionOnlyHandler handler(pos);
  return _format(cal, appendTo, handler, status);
}

//----------------------------------------------------------------------

UnicodeString&
SimpleDateFormat::format(Calendar& cal, UnicodeString& appendTo,
                         FieldPositionIterator* posIter, UErrorCode& status) const
{
  FieldPositionIteratorHandler handler(posIter, status);
  return _format(cal, appendTo, handler, status);
}

//----------------------------------------------------------------------

UnicodeString&
SimpleDateFormat::_format(Calendar& cal, UnicodeString& appendTo,
                            FieldPositionHandler& handler, UErrorCode& status) const
{
    if ( U_FAILURE(status) ) {
       return appendTo;
    }
    Calendar* workCal = &cal;
    Calendar* calClone = nullptr;
    if (&cal != fCalendar && uprv_strcmp(cal.getType(), fCalendar->getType()) != 0) {
        // Different calendar type
        // We use the time and time zone from the input calendar, but
        // do not use the input calendar for field calculation.
        calClone = fCalendar->clone();
        if (calClone != nullptr) {
            UDate t = cal.getTime(status);
            calClone->setTime(t, status);
            calClone->setTimeZone(cal.getTimeZone());
            workCal = calClone;
        } else {
            status = U_MEMORY_ALLOCATION_ERROR;
            return appendTo;
        }
    }

    UBool inQuote = false;
    char16_t prevCh = 0;
    int32_t count = 0;
    int32_t fieldNum = 0;
    UDisplayContext capitalizationContext = getContext(UDISPCTX_TYPE_CAPITALIZATION, status);

    // loop through the pattern string character by character
    for (int32_t i = 0; i < fPattern.length() && U_SUCCESS(status); ++i) {
        char16_t ch = fPattern[i];

        // Use subFormat() to format a repeated pattern character
        // when a different pattern or non-pattern character is seen
        if (ch != prevCh && count > 0) {
            subFormat(appendTo, prevCh, count, capitalizationContext, fieldNum++,
                      prevCh, handler, *workCal, status);
            count = 0;
        }
        if (ch == QUOTE) {
            // Consecutive single quotes are a single quote literal,
            // either outside of quotes or between quotes
            if ((i+1) < fPattern.length() && fPattern[i+1] == QUOTE) {
                appendTo += (char16_t)QUOTE;
                ++i;
            } else {
                inQuote = ! inQuote;
            }
        }
        else if (!inQuote && isSyntaxChar(ch)) {
            // ch is a date-time pattern character to be interpreted
            // by subFormat(); count the number of times it is repeated
            prevCh = ch;
            ++count;
        }
        else {
            // Append quoted characters and unquoted non-pattern characters
            appendTo += ch;
        }
    }

    // Format the last item in the pattern, if any
    if (count > 0) {
        subFormat(appendTo, prevCh, count, capitalizationContext, fieldNum++,
                  prevCh, handler, *workCal, status);
    }

    if (calClone != nullptr) {
        delete calClone;
    }

    return appendTo;
}

//----------------------------------------------------------------------

/* Map calendar field into calendar field level.
 * the larger the level, the smaller the field unit.
 * For example, UCAL_ERA level is 0, UCAL_YEAR level is 10,
 * UCAL_MONTH level is 20.
 * NOTE: if new fields adds in, the table needs to update.
 */
const int32_t
SimpleDateFormat::fgCalendarFieldToLevel[] =
{
    /*GyM*/ 0, 10, 20,
    /*wW*/ 20, 30,
    /*dDEF*/ 30, 20, 30, 30,
    /*ahHm*/ 40, 50, 50, 60,
    /*sS*/ 70, 80,
    /*z?Y*/ 0, 0, 10,
    /*eug*/ 30, 10, 0,
    /*A?.*/ 40, 0, 0
};

int32_t SimpleDateFormat::getLevelFromChar(char16_t ch) {
    // Map date field LETTER into calendar field level.
    // the larger the level, the smaller the field unit.
    // NOTE: if new fields adds in, the table needs to update.
    static const int32_t mapCharToLevel[] = {
            -1, -1, -1, -1, -1, -1, -1, -1, -1, -1, -1, -1, -1, -1, -1, -1,
        //
            -1, -1, -1, -1, -1, -1, -1, -1, -1, -1, -1, -1, -1, -1, -1, -1,
        //       !   "   #   $   %   &   '   (   )   *   +   ,   -   .   /
            -1, -1, -1, -1, -1, -1, -1, -1, -1, -1, -1, -1, -1, -1, -1, -1,
#if UDAT_HAS_PATTERN_CHAR_FOR_TIME_SEPARATOR
        //   0   1   2   3   4   5   6   7   8   9   :   ;   <   =   >   ?
            -1, -1, -1, -1, -1, -1, -1, -1, -1, -1,  0, -1, -1, -1, -1, -1,
#else
        //   0   1   2   3   4   5   6   7   8   9   :   ;   <   =   >   ?
            -1, -1, -1, -1, -1, -1, -1, -1, -1, -1, -1, -1, -1, -1, -1, -1,
#endif
        //   @   A   B   C   D   E   F   G   H   I   J   K   L   M   N   O
            -1, 40, -1, -1, 20, 30, 30,  0, 50, -1, -1, 50, 20, 20, -1,  0,
        //   P   Q   R   S   T   U   V   W   X   Y   Z   [   \   ]   ^   _
            -1, 20, -1, 80, -1, 10,  0, 30,  0, 10,  0, -1, -1, -1, -1, -1,
        //   `   a   b   c   d   e   f   g   h   i   j   k   l   m   n   o
            -1, 40, -1, 30, 30, 30, -1,  0, 50, -1, -1, 50,  0, 60, -1, -1,
        //   p   q   r   s   t   u   v   w   x   y   z   {   |   }   ~
            -1, 20, 10, 70, -1, 10,  0, 20,  0, 10,  0, -1, -1, -1, -1, -1
    };

    return ch < UPRV_LENGTHOF(mapCharToLevel) ? mapCharToLevel[ch] : -1;
}

UBool SimpleDateFormat::isSyntaxChar(char16_t ch) {
    static const UBool mapCharToIsSyntax[] = {
        //
        false, false, false, false, false, false, false, false,
        //
        false, false, false, false, false, false, false, false,
        //
        false, false, false, false, false, false, false, false,
        //
        false, false, false, false, false, false, false, false,
        //         !      "      #      $      %      &      '
        false, false, false, false, false, false, false, false,
        //  (      )      *      +      ,      -      .      /
        false, false, false, false, false, false, false, false,
        //  0      1      2      3      4      5      6      7
        false, false, false, false, false, false, false, false,
#if UDAT_HAS_PATTERN_CHAR_FOR_TIME_SEPARATOR
        //  8      9      :      ;      <      =      >      ?
        false, false,  true, false, false, false, false, false,
#else
        //  8      9      :      ;      <      =      >      ?
        false, false, false, false, false, false, false, false,
#endif
        //  @      A      B      C      D      E      F      G
        false,  true,  true,  true,  true,  true,  true,  true,
        //  H      I      J      K      L      M      N      O
         true,  true,  true,  true,  true,  true,  true,  true,
        //  P      Q      R      S      T      U      V      W
         true,  true,  true,  true,  true,  true,  true,  true,
        //  X      Y      Z      [      \      ]      ^      _
         true,  true,  true, false, false, false, false, false,
        //  `      a      b      c      d      e      f      g
        false,  true,  true,  true,  true,  true,  true,  true,
        //  h      i      j      k      l      m      n      o
         true,  true,  true,  true,  true,  true,  true,  true,
        //  p      q      r      s      t      u      v      w
         true,  true,  true,  true,  true,  true,  true,  true,
        //  x      y      z      {      |      }      ~
         true,  true,  true, false, false, false, false, false
    };

    return ch < UPRV_LENGTHOF(mapCharToIsSyntax) ? mapCharToIsSyntax[ch] : false;
}

// Map index into pattern character string to Calendar field number.
const UCalendarDateFields
SimpleDateFormat::fgPatternIndexToCalendarField[] =
{
    /*GyM*/ UCAL_ERA, UCAL_YEAR, UCAL_MONTH,
    /*dkH*/ UCAL_DATE, UCAL_HOUR_OF_DAY, UCAL_HOUR_OF_DAY,
    /*msS*/ UCAL_MINUTE, UCAL_SECOND, UCAL_MILLISECOND,
    /*EDF*/ UCAL_DAY_OF_WEEK, UCAL_DAY_OF_YEAR, UCAL_DAY_OF_WEEK_IN_MONTH,
    /*wWa*/ UCAL_WEEK_OF_YEAR, UCAL_WEEK_OF_MONTH, UCAL_AM_PM,
    /*hKz*/ UCAL_HOUR, UCAL_HOUR, UCAL_ZONE_OFFSET,
    /*Yeu*/ UCAL_YEAR_WOY, UCAL_DOW_LOCAL, UCAL_EXTENDED_YEAR,
    /*gAZ*/ UCAL_JULIAN_DAY, UCAL_MILLISECONDS_IN_DAY, UCAL_ZONE_OFFSET,
    /*v*/   UCAL_ZONE_OFFSET,
    /*c*/   UCAL_DOW_LOCAL,
    /*L*/   UCAL_MONTH,
    /*Q*/   UCAL_MONTH,
    /*q*/   UCAL_MONTH,
    /*V*/   UCAL_ZONE_OFFSET,
    /*U*/   UCAL_YEAR,
    /*O*/   UCAL_ZONE_OFFSET,
    /*Xx*/  UCAL_ZONE_OFFSET, UCAL_ZONE_OFFSET,
    /*r*/   UCAL_EXTENDED_YEAR,
    /*bB*/   UCAL_FIELD_COUNT, UCAL_FIELD_COUNT,  // no mappings to calendar fields
#if UDAT_HAS_PATTERN_CHAR_FOR_TIME_SEPARATOR
    /*:*/   UCAL_FIELD_COUNT, /* => no useful mapping to any calendar field */
#else
    /*no pattern char for UDAT_TIME_SEPARATOR_FIELD*/   UCAL_FIELD_COUNT, /* => no useful mapping to any calendar field */
#endif
};

// Map index into pattern character string to DateFormat field number
const UDateFormatField
SimpleDateFormat::fgPatternIndexToDateFormatField[] = {
    /*GyM*/ UDAT_ERA_FIELD, UDAT_YEAR_FIELD, UDAT_MONTH_FIELD,
    /*dkH*/ UDAT_DATE_FIELD, UDAT_HOUR_OF_DAY1_FIELD, UDAT_HOUR_OF_DAY0_FIELD,
    /*msS*/ UDAT_MINUTE_FIELD, UDAT_SECOND_FIELD, UDAT_FRACTIONAL_SECOND_FIELD,
    /*EDF*/ UDAT_DAY_OF_WEEK_FIELD, UDAT_DAY_OF_YEAR_FIELD, UDAT_DAY_OF_WEEK_IN_MONTH_FIELD,
    /*wWa*/ UDAT_WEEK_OF_YEAR_FIELD, UDAT_WEEK_OF_MONTH_FIELD, UDAT_AM_PM_FIELD,
    /*hKz*/ UDAT_HOUR1_FIELD, UDAT_HOUR0_FIELD, UDAT_TIMEZONE_FIELD,
    /*Yeu*/ UDAT_YEAR_WOY_FIELD, UDAT_DOW_LOCAL_FIELD, UDAT_EXTENDED_YEAR_FIELD,
    /*gAZ*/ UDAT_JULIAN_DAY_FIELD, UDAT_MILLISECONDS_IN_DAY_FIELD, UDAT_TIMEZONE_RFC_FIELD,
    /*v*/   UDAT_TIMEZONE_GENERIC_FIELD,
    /*c*/   UDAT_STANDALONE_DAY_FIELD,
    /*L*/   UDAT_STANDALONE_MONTH_FIELD,
    /*Q*/   UDAT_QUARTER_FIELD,
    /*q*/   UDAT_STANDALONE_QUARTER_FIELD,
    /*V*/   UDAT_TIMEZONE_SPECIAL_FIELD,
    /*U*/   UDAT_YEAR_NAME_FIELD,
    /*O*/   UDAT_TIMEZONE_LOCALIZED_GMT_OFFSET_FIELD,
    /*Xx*/  UDAT_TIMEZONE_ISO_FIELD, UDAT_TIMEZONE_ISO_LOCAL_FIELD,
    /*r*/   UDAT_RELATED_YEAR_FIELD,
    /*bB*/  UDAT_AM_PM_MIDNIGHT_NOON_FIELD, UDAT_FLEXIBLE_DAY_PERIOD_FIELD,
#if UDAT_HAS_PATTERN_CHAR_FOR_TIME_SEPARATOR
    /*:*/   UDAT_TIME_SEPARATOR_FIELD,
#else
    /*no pattern char for UDAT_TIME_SEPARATOR_FIELD*/   UDAT_TIME_SEPARATOR_FIELD,
#endif
};

//----------------------------------------------------------------------

/**
 * Append symbols[value] to dst.  Make sure the array index is not out
 * of bounds.
 */
static inline void
_appendSymbol(UnicodeString& dst,
              int32_t value,
              const UnicodeString* symbols,
              int32_t symbolsCount) {
    U_ASSERT(0 <= value && value < symbolsCount);
    if (0 <= value && value < symbolsCount) {
        dst += symbols[value];
    }
}

static inline void
_appendSymbolWithMonthPattern(UnicodeString& dst, int32_t value, const UnicodeString* symbols, int32_t symbolsCount,
              const UnicodeString* monthPattern, UErrorCode& status) {
    U_ASSERT(0 <= value && value < symbolsCount);
    if (0 <= value && value < symbolsCount) {
        if (monthPattern == nullptr) {
            dst += symbols[value];
        } else {
            SimpleFormatter(*monthPattern, 1, 1, status).format(symbols[value], dst, status);
        }
    }
}

//----------------------------------------------------------------------

void
SimpleDateFormat::initSimpleNumberFormatter(UErrorCode &status) {
    if (U_FAILURE(status)) {
        return;
    }
    auto* df = dynamic_cast<const DecimalFormat*>(fNumberFormat);
    if (df == nullptr) {
        return;
    }
    const DecimalFormatSymbols* syms = df->getDecimalFormatSymbols();
    if (syms == nullptr) {
        return;
    }
    fSimpleNumberFormatter = new number::SimpleNumberFormatter(
        number::SimpleNumberFormatter::forLocaleAndSymbolsAndGroupingStrategy(
            fLocale, *syms, UNUM_GROUPING_OFF, status
        )
    );
    if (fSimpleNumberFormatter == nullptr) {
        status = U_MEMORY_ALLOCATION_ERROR;
    }
}

void
SimpleDateFormat::initNumberFormatters(const Locale &locale,UErrorCode &status) {
    if (U_FAILURE(status)) {
        return;
    }
    if ( fDateOverride.isBogus() && fTimeOverride.isBogus() ) {
        return;
    }
    umtx_lock(&LOCK);
    if (fSharedNumberFormatters == nullptr) {
        fSharedNumberFormatters = allocSharedNumberFormatters();
        if (fSharedNumberFormatters == nullptr) {
            status = U_MEMORY_ALLOCATION_ERROR;
        }
    }
    umtx_unlock(&LOCK);

    if (U_FAILURE(status)) {
        return;
    }

    processOverrideString(locale,fDateOverride,kOvrStrDate,status);
    processOverrideString(locale,fTimeOverride,kOvrStrTime,status);
}

void
SimpleDateFormat::processOverrideString(const Locale &locale, const UnicodeString &str, int8_t type, UErrorCode &status) {
    if (str.isBogus() || U_FAILURE(status)) {
        return;
    }

    int32_t start = 0;
    int32_t len;
    UnicodeString nsName;
    UnicodeString ovrField;
    UBool moreToProcess = true;
    NSOverride *overrideList = nullptr;

    while (moreToProcess) {
        int32_t delimiterPosition = str.indexOf((char16_t)ULOC_KEYWORD_ITEM_SEPARATOR_UNICODE,start);
        if (delimiterPosition == -1) {
            moreToProcess = false;
            len = str.length() - start;
        } else {
            len = delimiterPosition - start;
        }
        UnicodeString currentString(str,start,len);
        int32_t equalSignPosition = currentString.indexOf((char16_t)ULOC_KEYWORD_ASSIGN_UNICODE,0);
        if (equalSignPosition == -1) { // Simple override string such as "hebrew"
            nsName.setTo(currentString);
            ovrField.setToBogus();
        } else { // Field specific override string such as "y=hebrew"
            nsName.setTo(currentString,equalSignPosition+1);
            ovrField.setTo(currentString,0,1); // We just need the first character.
        }

        int32_t nsNameHash = nsName.hashCode();
        // See if the numbering system is in the override list, if not, then add it.
        NSOverride *curr = overrideList;
        const SharedNumberFormat *snf = nullptr;
        UBool found = false;
        while ( curr && !found ) {
            if ( curr->hash == nsNameHash ) {
                snf = curr->snf;
                found = true;
            }
            curr = curr->next;
        }

        if (!found) {
           LocalPointer<NSOverride> cur(new NSOverride);
           if (!cur.isNull()) {
               char kw[ULOC_KEYWORD_AND_VALUES_CAPACITY];
               uprv_strcpy(kw,"numbers=");
               nsName.extract(0,len,kw+8,ULOC_KEYWORD_AND_VALUES_CAPACITY-8,US_INV);

               Locale ovrLoc(locale.getLanguage(),locale.getCountry(),locale.getVariant(),kw);
               cur->hash = nsNameHash;
               cur->next = overrideList;
               SharedObject::copyPtr(
                       createSharedNumberFormat(ovrLoc, status), cur->snf);
               if (U_FAILURE(status)) {
                   if (overrideList) {
                       overrideList->free();
                   }
                   return;
               }
               snf = cur->snf;
               overrideList = cur.orphan();
           } else {
               status = U_MEMORY_ALLOCATION_ERROR;
               if (overrideList) {
                   overrideList->free();
               }
               return;
           }
        }

        // Now that we have an appropriate number formatter, fill in the appropriate spaces in the
        // number formatters table.
        if (ovrField.isBogus()) {
            switch (type) {
                case kOvrStrDate:
                case kOvrStrBoth: {
                    for ( int8_t i=0 ; i<kDateFieldsCount; i++ ) {
                        SharedObject::copyPtr(snf, fSharedNumberFormatters[kDateFields[i]]);
                    }
                    if (type==kOvrStrDate) {
                        break;
                    }
                    U_FALLTHROUGH;
                }
                case kOvrStrTime : {
                    for ( int8_t i=0 ; i<kTimeFieldsCount; i++ ) {
                        SharedObject::copyPtr(snf, fSharedNumberFormatters[kTimeFields[i]]);
                    }
                    break;
                }
            }
        } else {
           // if the pattern character is unrecognized, signal an error and bail out
           UDateFormatField patternCharIndex =
              DateFormatSymbols::getPatternCharIndex(ovrField.charAt(0));
           if (patternCharIndex == UDAT_FIELD_COUNT) {
               status = U_INVALID_FORMAT_ERROR;
               if (overrideList) {
                   overrideList->free();
               }
               return;
           }
           SharedObject::copyPtr(snf, fSharedNumberFormatters[patternCharIndex]);
        }

        start = delimiterPosition + 1;
    }
    if (overrideList) {
        overrideList->free();
    }
}

//---------------------------------------------------------------------
void
SimpleDateFormat::subFormat(UnicodeString &appendTo,
                            char16_t ch,
                            int32_t count,
                            UDisplayContext capitalizationContext,
                            int32_t fieldNum,
                            char16_t fieldToOutput,
                            FieldPositionHandler& handler,
                            Calendar& cal,
                            UErrorCode& status) const
{
    if (U_FAILURE(status)) {
        return;
    }

    // this function gets called by format() to produce the appropriate substitution
    // text for an individual pattern symbol (e.g., "HH" or "yyyy")

    UDateFormatField patternCharIndex = DateFormatSymbols::getPatternCharIndex(ch);
    const int32_t maxIntCount = 10;
    int32_t beginOffset = appendTo.length();
    const NumberFormat *currentNumberFormat;
    DateFormatSymbols::ECapitalizationContextUsageType capContextUsageType = DateFormatSymbols::kCapContextUsageOther;

    UBool isHebrewCalendar = (uprv_strcmp(cal.getType(),"hebrew") == 0);
    UBool isChineseCalendar = (uprv_strcmp(cal.getType(),"chinese") == 0 || uprv_strcmp(cal.getType(),"dangi") == 0);

    // if the pattern character is unrecognized, signal an error and dump out
    if (patternCharIndex == UDAT_FIELD_COUNT)
    {
        if (ch != 0x6C) { // pattern char 'l' (SMALL LETTER L) just gets ignored
            status = U_INVALID_FORMAT_ERROR;
        }
        return;
    }

    UCalendarDateFields field = fgPatternIndexToCalendarField[patternCharIndex];
    int32_t value = 0;
    // Don't get value unless it is useful
    if (field < UCAL_FIELD_COUNT) {
        value = (patternCharIndex != UDAT_RELATED_YEAR_FIELD)? cal.get(field, status): cal.getRelatedYear(status);
    }
    if (U_FAILURE(status)) {
        return;
    }

    currentNumberFormat = getNumberFormatByIndex(patternCharIndex);
    if (currentNumberFormat == nullptr) {
        status = U_INTERNAL_PROGRAM_ERROR;
        return;
    }
    UnicodeString hebr("hebr", 4, US_INV);

    switch (patternCharIndex) {

    // for any "G" symbol, write out the appropriate era string
    // "GGGG" is wide era name, "GGGGG" is narrow era name, anything else is abbreviated name
    case UDAT_ERA_FIELD:
        if (isChineseCalendar) {
            zeroPaddingNumber(currentNumberFormat,appendTo, value, 1, 9); // as in ICU4J
        } else {
            if (count == 5) {
                _appendSymbol(appendTo, value, fSymbols->fNarrowEras, fSymbols->fNarrowErasCount);
                capContextUsageType = DateFormatSymbols::kCapContextUsageEraNarrow;
            } else if (count == 4) {
                _appendSymbol(appendTo, value, fSymbols->fEraNames, fSymbols->fEraNamesCount);
                capContextUsageType = DateFormatSymbols::kCapContextUsageEraWide;
            } else {
                _appendSymbol(appendTo, value, fSymbols->fEras, fSymbols->fErasCount);
                capContextUsageType = DateFormatSymbols::kCapContextUsageEraAbbrev;
            }
        }
        break;

     case UDAT_YEAR_NAME_FIELD:
        if (fSymbols->fShortYearNames != nullptr && value <= fSymbols->fShortYearNamesCount) {
            // the Calendar YEAR field runs 1 through 60 for cyclic years
            _appendSymbol(appendTo, value - 1, fSymbols->fShortYearNames, fSymbols->fShortYearNamesCount);
            break;
        }
        // else fall through to numeric year handling, do not break here
        U_FALLTHROUGH;

   // OLD: for "yyyy", write out the whole year; for "yy", write out the last 2 digits
    // NEW: UTS#35:
//Year         y     yy     yyy     yyyy     yyyyy
//AD 1         1     01     001     0001     00001
//AD 12       12     12     012     0012     00012
//AD 123     123     23     123     0123     00123
//AD 1234   1234     34    1234     1234     01234
//AD 12345 12345     45   12345    12345     12345
    case UDAT_YEAR_FIELD:
    case UDAT_YEAR_WOY_FIELD:
        if (fDateOverride.compare(hebr)==0 && value>HEBREW_CAL_CUR_MILLENIUM_START_YEAR && value<HEBREW_CAL_CUR_MILLENIUM_END_YEAR) {
            value-=HEBREW_CAL_CUR_MILLENIUM_START_YEAR;
        }
        if(count == 2)
            zeroPaddingNumber(currentNumberFormat, appendTo, value, 2, 2);
        else
            zeroPaddingNumber(currentNumberFormat, appendTo, value, count, maxIntCount);
        break;

    // for "MMMM"/"LLLL", write out the whole month name, for "MMM"/"LLL", write out the month
    // abbreviation, for "M"/"L" or "MM"/"LL", write out the month as a number with the
    // appropriate number of digits
    // for "MMMMM"/"LLLLL", use the narrow form
    case UDAT_MONTH_FIELD:
    case UDAT_STANDALONE_MONTH_FIELD:
        if ( isHebrewCalendar ) {
           HebrewCalendar *hc = (HebrewCalendar*)&cal;
           if (hc->isLeapYear(hc->get(UCAL_YEAR,status)) && value == 6 && count >= 3 )
               value = 13; // Show alternate form for Adar II in leap years in Hebrew calendar.
           if (!hc->isLeapYear(hc->get(UCAL_YEAR,status)) && value >= 6 && count < 3 )
               value--; // Adjust the month number down 1 in Hebrew non-leap years, i.e. Adar is 6, not 7.
        }
        {
            int32_t isLeapMonth = (fSymbols->fLeapMonthPatterns != nullptr && fSymbols->fLeapMonthPatternsCount >= DateFormatSymbols::kMonthPatternsCount)?
                        cal.get(UCAL_IS_LEAP_MONTH, status): 0;
            // should consolidate the next section by using arrays of pointers & counts for the right symbols...
            if (count == 5) {
                if (patternCharIndex == UDAT_MONTH_FIELD) {
                    _appendSymbolWithMonthPattern(appendTo, value, fSymbols->fNarrowMonths, fSymbols->fNarrowMonthsCount,
                            (isLeapMonth!=0)? &(fSymbols->fLeapMonthPatterns[DateFormatSymbols::kLeapMonthPatternFormatNarrow]): nullptr, status);
                } else {
                    _appendSymbolWithMonthPattern(appendTo, value, fSymbols->fStandaloneNarrowMonths, fSymbols->fStandaloneNarrowMonthsCount,
                            (isLeapMonth!=0)? &(fSymbols->fLeapMonthPatterns[DateFormatSymbols::kLeapMonthPatternStandaloneNarrow]): nullptr, status);
                }
                capContextUsageType = DateFormatSymbols::kCapContextUsageMonthNarrow;
            } else if (count == 4) {
                if (patternCharIndex == UDAT_MONTH_FIELD) {
                    _appendSymbolWithMonthPattern(appendTo, value, fSymbols->fMonths, fSymbols->fMonthsCount,
                            (isLeapMonth!=0)? &(fSymbols->fLeapMonthPatterns[DateFormatSymbols::kLeapMonthPatternFormatWide]): nullptr, status);
                    capContextUsageType = DateFormatSymbols::kCapContextUsageMonthFormat;
                } else {
                    _appendSymbolWithMonthPattern(appendTo, value, fSymbols->fStandaloneMonths, fSymbols->fStandaloneMonthsCount,
                            (isLeapMonth!=0)? &(fSymbols->fLeapMonthPatterns[DateFormatSymbols::kLeapMonthPatternStandaloneWide]): nullptr, status);
                    capContextUsageType = DateFormatSymbols::kCapContextUsageMonthStandalone;
                }
            } else if (count == 3) {
                if (patternCharIndex == UDAT_MONTH_FIELD) {
                    _appendSymbolWithMonthPattern(appendTo, value, fSymbols->fShortMonths, fSymbols->fShortMonthsCount,
                            (isLeapMonth!=0)? &(fSymbols->fLeapMonthPatterns[DateFormatSymbols::kLeapMonthPatternFormatAbbrev]): nullptr, status);
                    capContextUsageType = DateFormatSymbols::kCapContextUsageMonthFormat;
                } else {
                    _appendSymbolWithMonthPattern(appendTo, value, fSymbols->fStandaloneShortMonths, fSymbols->fStandaloneShortMonthsCount,
                            (isLeapMonth!=0)? &(fSymbols->fLeapMonthPatterns[DateFormatSymbols::kLeapMonthPatternStandaloneAbbrev]): nullptr, status);
                    capContextUsageType = DateFormatSymbols::kCapContextUsageMonthStandalone;
                }
            } else {
                UnicodeString monthNumber;
                zeroPaddingNumber(currentNumberFormat,monthNumber, value + 1, count, maxIntCount);
                _appendSymbolWithMonthPattern(appendTo, 0, &monthNumber, 1,
                        (isLeapMonth!=0)? &(fSymbols->fLeapMonthPatterns[DateFormatSymbols::kLeapMonthPatternNumeric]): nullptr, status);
            }
        }
        break;

    // for "k" and "kk", write out the hour, adjusting midnight to appear as "24"
    case UDAT_HOUR_OF_DAY1_FIELD:
        if (value == 0)
            zeroPaddingNumber(currentNumberFormat,appendTo, cal.getMaximum(UCAL_HOUR_OF_DAY) + 1, count, maxIntCount);
        else
            zeroPaddingNumber(currentNumberFormat,appendTo, value, count, maxIntCount);
        break;

    case UDAT_FRACTIONAL_SECOND_FIELD:
        // Fractional seconds left-justify
        {
            int32_t minDigits = (count > 3) ? 3 : count;
            if (count == 1) {
                value /= 100;
            } else if (count == 2) {
                value /= 10;
            }
            zeroPaddingNumber(currentNumberFormat, appendTo, value, minDigits, maxIntCount);
            if (count > 3) {
                zeroPaddingNumber(currentNumberFormat, appendTo, 0, count - 3, maxIntCount);
            }
        }
        break;

    // for "ee" or "e", use local numeric day-of-the-week
    // for "EEEEEE" or "eeeeee", write out the short day-of-the-week name
    // for "EEEEE" or "eeeee", write out the narrow day-of-the-week name
    // for "EEEE" or "eeee", write out the wide day-of-the-week name
    // for "EEE" or "EE" or "E" or "eee", write out the abbreviated day-of-the-week name
    case UDAT_DOW_LOCAL_FIELD:
        if ( count < 3 ) {
            zeroPaddingNumber(currentNumberFormat,appendTo, value, count, maxIntCount);
            break;
        }
        // fall through to EEEEE-EEE handling, but for that we don't want local day-of-week,
        // we want standard day-of-week, so first fix value to work for EEEEE-EEE.
        value = cal.get(UCAL_DAY_OF_WEEK, status);
        if (U_FAILURE(status)) {
            return;
        }
        // fall through, do not break here
        U_FALLTHROUGH;
    case UDAT_DAY_OF_WEEK_FIELD:
        if (count == 5) {
            _appendSymbol(appendTo, value, fSymbols->fNarrowWeekdays,
                          fSymbols->fNarrowWeekdaysCount);
            capContextUsageType = DateFormatSymbols::kCapContextUsageDayNarrow;
        } else if (count == 4) {
            _appendSymbol(appendTo, value, fSymbols->fWeekdays,
                          fSymbols->fWeekdaysCount);
            capContextUsageType = DateFormatSymbols::kCapContextUsageDayFormat;
        } else if (count == 6) {
            _appendSymbol(appendTo, value, fSymbols->fShorterWeekdays,
                          fSymbols->fShorterWeekdaysCount);
            capContextUsageType = DateFormatSymbols::kCapContextUsageDayFormat;
        } else {
            _appendSymbol(appendTo, value, fSymbols->fShortWeekdays,
                          fSymbols->fShortWeekdaysCount);
            capContextUsageType = DateFormatSymbols::kCapContextUsageDayFormat;
        }
        break;

    // for "ccc", write out the abbreviated day-of-the-week name
    // for "cccc", write out the wide day-of-the-week name
    // for "ccccc", use the narrow day-of-the-week name
    // for "ccccc", use the short day-of-the-week name
    case UDAT_STANDALONE_DAY_FIELD:
        if ( count < 3 ) {
            zeroPaddingNumber(currentNumberFormat,appendTo, value, 1, maxIntCount);
            break;
        }
        // fall through to alpha DOW handling, but for that we don't want local day-of-week,
        // we want standard day-of-week, so first fix value.
        value = cal.get(UCAL_DAY_OF_WEEK, status);
        if (U_FAILURE(status)) {
            return;
        }
        if (count == 5) {
            _appendSymbol(appendTo, value, fSymbols->fStandaloneNarrowWeekdays,
                          fSymbols->fStandaloneNarrowWeekdaysCount);
            capContextUsageType = DateFormatSymbols::kCapContextUsageDayNarrow;
        } else if (count == 4) {
            _appendSymbol(appendTo, value, fSymbols->fStandaloneWeekdays,
                          fSymbols->fStandaloneWeekdaysCount);
            capContextUsageType = DateFormatSymbols::kCapContextUsageDayStandalone;
        } else if (count == 6) {
            _appendSymbol(appendTo, value, fSymbols->fStandaloneShorterWeekdays,
                          fSymbols->fStandaloneShorterWeekdaysCount);
            capContextUsageType = DateFormatSymbols::kCapContextUsageDayStandalone;
        } else { // count == 3
            _appendSymbol(appendTo, value, fSymbols->fStandaloneShortWeekdays,
                          fSymbols->fStandaloneShortWeekdaysCount);
            capContextUsageType = DateFormatSymbols::kCapContextUsageDayStandalone;
        }
        break;

    // for "a" symbol, write out the whole AM/PM string
    case UDAT_AM_PM_FIELD:
        if (count < 5) {
            _appendSymbol(appendTo, value, fSymbols->fAmPms,
                          fSymbols->fAmPmsCount);
        } else {
            _appendSymbol(appendTo, value, fSymbols->fNarrowAmPms,
                          fSymbols->fNarrowAmPmsCount);
        }
        break;

    // if we see pattern character for UDAT_TIME_SEPARATOR_FIELD (none currently defined),
    // write out the time separator string. Leave support in for future definition.
    case UDAT_TIME_SEPARATOR_FIELD:
        {
            UnicodeString separator;
            appendTo += fSymbols->getTimeSeparatorString(separator);
        }
        break;

    // for "h" and "hh", write out the hour, adjusting noon and midnight to show up
    // as "12"
    case UDAT_HOUR1_FIELD:
        if (value == 0)
            zeroPaddingNumber(currentNumberFormat,appendTo, cal.getLeastMaximum(UCAL_HOUR) + 1, count, maxIntCount);
        else
            zeroPaddingNumber(currentNumberFormat,appendTo, value, count, maxIntCount);
        break;

    case UDAT_TIMEZONE_FIELD: // 'z'
    case UDAT_TIMEZONE_RFC_FIELD: // 'Z'
    case UDAT_TIMEZONE_GENERIC_FIELD: // 'v'
    case UDAT_TIMEZONE_SPECIAL_FIELD: // 'V'
    case UDAT_TIMEZONE_LOCALIZED_GMT_OFFSET_FIELD: // 'O'
    case UDAT_TIMEZONE_ISO_FIELD: // 'X'
    case UDAT_TIMEZONE_ISO_LOCAL_FIELD: // 'x'
        {
            char16_t zsbuf[ZONE_NAME_U16_MAX];
            UnicodeString zoneString(zsbuf, 0, UPRV_LENGTHOF(zsbuf));
            const TimeZone& tz = cal.getTimeZone();
            UDate date = cal.getTime(status);
            const TimeZoneFormat *tzfmt = tzFormat(status);
            if (U_SUCCESS(status)) {
                if (patternCharIndex == UDAT_TIMEZONE_FIELD) {
                    if (count < 4) {
                        // "z", "zz", "zzz"
                        tzfmt->format(UTZFMT_STYLE_SPECIFIC_SHORT, tz, date, zoneString);
                        capContextUsageType = DateFormatSymbols::kCapContextUsageMetazoneShort;
                    } else {
                        // "zzzz" or longer
                        tzfmt->format(UTZFMT_STYLE_SPECIFIC_LONG, tz, date, zoneString);
                        capContextUsageType = DateFormatSymbols::kCapContextUsageMetazoneLong;
                    }
                }
                else if (patternCharIndex == UDAT_TIMEZONE_RFC_FIELD) {
                    if (count < 4) {
                        // "Z"
                        tzfmt->format(UTZFMT_STYLE_ISO_BASIC_LOCAL_FULL, tz, date, zoneString);
                    } else if (count == 5) {
                        // "ZZZZZ"
                        tzfmt->format(UTZFMT_STYLE_ISO_EXTENDED_FULL, tz, date, zoneString);
                    } else {
                        // "ZZ", "ZZZ", "ZZZZ"
                        tzfmt->format(UTZFMT_STYLE_LOCALIZED_GMT, tz, date, zoneString);
                    }
                }
                else if (patternCharIndex == UDAT_TIMEZONE_GENERIC_FIELD) {
                    if (count == 1) {
                        // "v"
                        tzfmt->format(UTZFMT_STYLE_GENERIC_SHORT, tz, date, zoneString);
                        capContextUsageType = DateFormatSymbols::kCapContextUsageMetazoneShort;
                    } else if (count == 4) {
                        // "vvvv"
                        tzfmt->format(UTZFMT_STYLE_GENERIC_LONG, tz, date, zoneString);
                        capContextUsageType = DateFormatSymbols::kCapContextUsageMetazoneLong;
                    }
                }
                else if (patternCharIndex == UDAT_TIMEZONE_SPECIAL_FIELD) {
                    if (count == 1) {
                        // "V"
                        tzfmt->format(UTZFMT_STYLE_ZONE_ID_SHORT, tz, date, zoneString);
                    } else if (count == 2) {
                        // "VV"
                        tzfmt->format(UTZFMT_STYLE_ZONE_ID, tz, date, zoneString);
                    } else if (count == 3) {
                        // "VVV"
                        tzfmt->format(UTZFMT_STYLE_EXEMPLAR_LOCATION, tz, date, zoneString);
                    } else if (count == 4) {
                        // "VVVV"
                        tzfmt->format(UTZFMT_STYLE_GENERIC_LOCATION, tz, date, zoneString);
                        capContextUsageType = DateFormatSymbols::kCapContextUsageZoneLong;
                    }
                }
                else if (patternCharIndex == UDAT_TIMEZONE_LOCALIZED_GMT_OFFSET_FIELD) {
                    if (count == 1) {
                        // "O"
                        tzfmt->format(UTZFMT_STYLE_LOCALIZED_GMT_SHORT, tz, date, zoneString);
                    } else if (count == 4) {
                        // "OOOO"
                        tzfmt->format(UTZFMT_STYLE_LOCALIZED_GMT, tz, date, zoneString);
                    }
                }
                else if (patternCharIndex == UDAT_TIMEZONE_ISO_FIELD) {
                    if (count == 1) {
                        // "X"
                        tzfmt->format(UTZFMT_STYLE_ISO_BASIC_SHORT, tz, date, zoneString);
                    } else if (count == 2) {
                        // "XX"
                        tzfmt->format(UTZFMT_STYLE_ISO_BASIC_FIXED, tz, date, zoneString);
                    } else if (count == 3) {
                        // "XXX"
                        tzfmt->format(UTZFMT_STYLE_ISO_EXTENDED_FIXED, tz, date, zoneString);
                    } else if (count == 4) {
                        // "XXXX"
                        tzfmt->format(UTZFMT_STYLE_ISO_BASIC_FULL, tz, date, zoneString);
                    } else if (count == 5) {
                        // "XXXXX"
                        tzfmt->format(UTZFMT_STYLE_ISO_EXTENDED_FULL, tz, date, zoneString);
                    }
                }
                else if (patternCharIndex == UDAT_TIMEZONE_ISO_LOCAL_FIELD) {
                    if (count == 1) {
                        // "x"
                        tzfmt->format(UTZFMT_STYLE_ISO_BASIC_LOCAL_SHORT, tz, date, zoneString);
                    } else if (count == 2) {
                        // "xx"
                        tzfmt->format(UTZFMT_STYLE_ISO_BASIC_LOCAL_FIXED, tz, date, zoneString);
                    } else if (count == 3) {
                        // "xxx"
                        tzfmt->format(UTZFMT_STYLE_ISO_EXTENDED_LOCAL_FIXED, tz, date, zoneString);
                    } else if (count == 4) {
                        // "xxxx"
                        tzfmt->format(UTZFMT_STYLE_ISO_BASIC_LOCAL_FULL, tz, date, zoneString);
                    } else if (count == 5) {
                        // "xxxxx"
                        tzfmt->format(UTZFMT_STYLE_ISO_EXTENDED_LOCAL_FULL, tz, date, zoneString);
                    }
                }
                else {
                    UPRV_UNREACHABLE_EXIT;
                }
            }
            appendTo += zoneString;
        }
        break;

    case UDAT_QUARTER_FIELD:
        if (count >= 5)
            _appendSymbol(appendTo, value/3, fSymbols->fNarrowQuarters,
                          fSymbols->fNarrowQuartersCount);
         else if (count == 4)
            _appendSymbol(appendTo, value/3, fSymbols->fQuarters,
                          fSymbols->fQuartersCount);
        else if (count == 3)
            _appendSymbol(appendTo, value/3, fSymbols->fShortQuarters,
                          fSymbols->fShortQuartersCount);
        else
            zeroPaddingNumber(currentNumberFormat,appendTo, (value/3) + 1, count, maxIntCount);
        break;

    case UDAT_STANDALONE_QUARTER_FIELD:
        if (count >= 5)
            _appendSymbol(appendTo, value/3, fSymbols->fStandaloneNarrowQuarters,
                          fSymbols->fStandaloneNarrowQuartersCount);
        else if (count == 4)
            _appendSymbol(appendTo, value/3, fSymbols->fStandaloneQuarters,
                          fSymbols->fStandaloneQuartersCount);
        else if (count == 3)
            _appendSymbol(appendTo, value/3, fSymbols->fStandaloneShortQuarters,
                          fSymbols->fStandaloneShortQuartersCount);
        else
            zeroPaddingNumber(currentNumberFormat,appendTo, (value/3) + 1, count, maxIntCount);
        break;

    case UDAT_AM_PM_MIDNIGHT_NOON_FIELD:
    {
        const UnicodeString *toAppend = nullptr;
        int32_t hour = cal.get(UCAL_HOUR_OF_DAY, status);

        // Note: "midnight" can be ambiguous as to whether it refers to beginning of day or end of day.
        // For ICU 57 output of "midnight" is temporarily suppressed.

        // For "midnight" and "noon":
        // Time, as displayed, must be exactly noon or midnight.
        // This means minutes and seconds, if present, must be zero.
        if ((/*hour == 0 ||*/ hour == 12) &&
                (!fHasMinute || cal.get(UCAL_MINUTE, status) == 0) &&
                (!fHasSecond || cal.get(UCAL_SECOND, status) == 0)) {
            // Stealing am/pm value to use as our array index.
            // It works out: am/midnight are both 0, pm/noon are both 1,
            // 12 am is 12 midnight, and 12 pm is 12 noon.
            int32_t val = cal.get(UCAL_AM_PM, status);

            if (count <= 3) {
                toAppend = &fSymbols->fAbbreviatedDayPeriods[val];
            } else if (count == 4 || count > 5) {
                toAppend = &fSymbols->fWideDayPeriods[val];
            } else { // count == 5
                toAppend = &fSymbols->fNarrowDayPeriods[val];
            }
        }

        // toAppend is nullptr if time isn't exactly midnight or noon (as displayed).
        // toAppend is bogus if time is midnight or noon, but no localized string exists.
        // In either case, fall back to am/pm.
        if (toAppend == nullptr || toAppend->isBogus()) {
            // Reformat with identical arguments except ch, now changed to 'a'.
            // We are passing a different fieldToOutput because we want to add
            // 'b' to field position. This makes this fallback stable when
            // there is a data change on locales.
            subFormat(appendTo, u'a', count, capitalizationContext, fieldNum, u'b', handler, cal, status);
            return;
        } else {
            appendTo += *toAppend;
        }

        break;
    }

    case UDAT_FLEXIBLE_DAY_PERIOD_FIELD:
    {
        // TODO: Maybe fetch the DayperiodRules during initialization (instead of at the first
        // loading of an instance) if a relevant pattern character (b or B) is used.
        const DayPeriodRules *ruleSet = DayPeriodRules::getInstance(this->getSmpFmtLocale(), status);
        if (U_FAILURE(status)) {
            // Data doesn't conform to spec, therefore loading failed.
            break;
        }
        if (ruleSet == nullptr) {
            // Data doesn't exist for the locale we're looking for.
            // Falling back to am/pm.
            // We are passing a different fieldToOutput because we want to add
            // 'B' to field position. This makes this fallback stable when
            // there is a data change on locales.
            subFormat(appendTo, u'a', count, capitalizationContext, fieldNum, u'B', handler, cal, status);
            return;
        }

        // Get current display time.
        int32_t hour = cal.get(UCAL_HOUR_OF_DAY, status);
        int32_t minute = 0;
        if (fHasMinute) {
            minute = cal.get(UCAL_MINUTE, status);
        }
        int32_t second = 0;
        if (fHasSecond) {
            second = cal.get(UCAL_SECOND, status);
        }

        // Determine day period.
        DayPeriodRules::DayPeriod periodType;
        if (hour == 0 && minute == 0 && second == 0 && ruleSet->hasMidnight()) {
            periodType = DayPeriodRules::DAYPERIOD_MIDNIGHT;
        } else if (hour == 12 && minute == 0 && second == 0 && ruleSet->hasNoon()) {
            periodType = DayPeriodRules::DAYPERIOD_NOON;
        } else {
            periodType = ruleSet->getDayPeriodForHour(hour);
        }

        // Rule set exists, therefore periodType can't be UNKNOWN.
        // Get localized string.
        U_ASSERT(periodType != DayPeriodRules::DAYPERIOD_UNKNOWN);
        UnicodeString *toAppend = nullptr;
        int32_t index;

        // Note: "midnight" can be ambiguous as to whether it refers to beginning of day or end of day.
        // For ICU 57 output of "midnight" is temporarily suppressed.

        if (periodType != DayPeriodRules::DAYPERIOD_AM &&
                periodType != DayPeriodRules::DAYPERIOD_PM &&
                periodType != DayPeriodRules::DAYPERIOD_MIDNIGHT) {
            index = (int32_t)periodType;
            if (count <= 3) {
                toAppend = &fSymbols->fAbbreviatedDayPeriods[index];  // i.e. short
            } else if (count == 4 || count > 5) {
                toAppend = &fSymbols->fWideDayPeriods[index];
            } else {  // count == 5
                toAppend = &fSymbols->fNarrowDayPeriods[index];
            }
        }

        // Fallback schedule:
        // Midnight/Noon -> General Periods -> AM/PM.

        // Midnight/Noon -> General Periods.
        if ((toAppend == nullptr || toAppend->isBogus()) &&
                (periodType == DayPeriodRules::DAYPERIOD_MIDNIGHT ||
                 periodType == DayPeriodRules::DAYPERIOD_NOON)) {
            periodType = ruleSet->getDayPeriodForHour(hour);
            index = (int32_t)periodType;

            if (count <= 3) {
                toAppend = &fSymbols->fAbbreviatedDayPeriods[index];  // i.e. short
            } else if (count == 4 || count > 5) {
                toAppend = &fSymbols->fWideDayPeriods[index];
            } else {  // count == 5
                toAppend = &fSymbols->fNarrowDayPeriods[index];
            }
        }

        // General Periods -> AM/PM.
        if (periodType == DayPeriodRules::DAYPERIOD_AM ||
            periodType == DayPeriodRules::DAYPERIOD_PM ||
            toAppend->isBogus()) {
            // We are passing a different fieldToOutput because we want to add
            // 'B' to field position iterator. This makes this fallback stable when
            // there is a data change on locales.
            subFormat(appendTo, u'a', count, capitalizationContext, fieldNum, u'B', handler, cal, status);
            return;
        }
        else {
            appendTo += *toAppend;
        }

        break;
    }

    // all of the other pattern symbols can be formatted as simple numbers with
    // appropriate zero padding
    default:
        zeroPaddingNumber(currentNumberFormat,appendTo, value, count, maxIntCount);
        break;
    }
#if !UCONFIG_NO_BREAK_ITERATION
    // if first field, check to see whether we need to and are able to titlecase it
    if (fieldNum == 0 && fCapitalizationBrkIter != nullptr && appendTo.length() > beginOffset &&
            u_islower(appendTo.char32At(beginOffset))) {
        UBool titlecase = false;
        switch (capitalizationContext) {
            case UDISPCTX_CAPITALIZATION_FOR_BEGINNING_OF_SENTENCE:
                titlecase = true;
                break;
            case UDISPCTX_CAPITALIZATION_FOR_UI_LIST_OR_MENU:
                titlecase = fSymbols->fCapitalization[capContextUsageType][0];
                break;
            case UDISPCTX_CAPITALIZATION_FOR_STANDALONE:
                titlecase = fSymbols->fCapitalization[capContextUsageType][1];
                break;
            default:
                // titlecase = false;
                break;
        }
        if (titlecase) {
            BreakIterator* const mutableCapitalizationBrkIter = fCapitalizationBrkIter->clone();
            UnicodeString firstField(appendTo, beginOffset);
            firstField.toTitle(mutableCapitalizationBrkIter, fLocale, U_TITLECASE_NO_LOWERCASE | U_TITLECASE_NO_BREAK_ADJUSTMENT);
            appendTo.replaceBetween(beginOffset, appendTo.length(), firstField);
            delete mutableCapitalizationBrkIter;
        }
    }
#endif

    handler.addAttribute(DateFormatSymbols::getPatternCharIndex(fieldToOutput), beginOffset, appendTo.length());
}

//----------------------------------------------------------------------

void SimpleDateFormat::adoptNumberFormat(NumberFormat *formatToAdopt) {
    // Null out the fast formatter, it references fNumberFormat which we're
    // about to invalidate
    delete fSimpleNumberFormatter;
    fSimpleNumberFormatter = nullptr;

    fixNumberFormatForDates(*formatToAdopt);
    delete fNumberFormat;
    fNumberFormat = formatToAdopt;

    // We successfully set the default number format. Now delete the overrides
    // (can't fail).
    if (fSharedNumberFormatters) {
        freeSharedNumberFormatters(fSharedNumberFormatters);
        fSharedNumberFormatters = nullptr;
    }

    // Recompute fSimpleNumberFormatter if necessary
    UErrorCode localStatus = U_ZERO_ERROR;
    initSimpleNumberFormatter(localStatus);
}

void SimpleDateFormat::adoptNumberFormat(const UnicodeString& fields, NumberFormat *formatToAdopt, UErrorCode &status){
    fixNumberFormatForDates(*formatToAdopt);
    LocalPointer<NumberFormat> fmt(formatToAdopt);
    if (U_FAILURE(status)) {
        return;
    }

    // We must ensure fSharedNumberFormatters is allocated.
    if (fSharedNumberFormatters == nullptr) {
        fSharedNumberFormatters = allocSharedNumberFormatters();
        if (fSharedNumberFormatters == nullptr) {
            status = U_MEMORY_ALLOCATION_ERROR;
            return;
        }
    }
    const SharedNumberFormat *newFormat = createSharedNumberFormat(fmt.orphan());
    if (newFormat == nullptr) {
        status = U_MEMORY_ALLOCATION_ERROR;
        return;
    }
    for (int i=0; i<fields.length(); i++) {
        char16_t field = fields.charAt(i);
        // if the pattern character is unrecognized, signal an error and bail out
        UDateFormatField patternCharIndex = DateFormatSymbols::getPatternCharIndex(field);
        if (patternCharIndex == UDAT_FIELD_COUNT) {
            status = U_INVALID_FORMAT_ERROR;
            newFormat->deleteIfZeroRefCount();
            return;
        }

        // Set the number formatter in the table
        SharedObject::copyPtr(
                newFormat, fSharedNumberFormatters[patternCharIndex]);
    }
    newFormat->deleteIfZeroRefCount();
}

const NumberFormat *
SimpleDateFormat::getNumberFormatForField(char16_t field) const {
    UDateFormatField index = DateFormatSymbols::getPatternCharIndex(field);
    if (index == UDAT_FIELD_COUNT) {
        return nullptr;
    }
    return getNumberFormatByIndex(index);
}

//----------------------------------------------------------------------
void
SimpleDateFormat::zeroPaddingNumber(
        const NumberFormat *currentNumberFormat,
        UnicodeString &appendTo,
        int32_t value, int32_t minDigits, int32_t maxDigits) const
{

    if (currentNumberFormat == fNumberFormat && fSimpleNumberFormatter) {
        // Can use fast path
        UErrorCode localStatus = U_ZERO_ERROR;
        number::SimpleNumber number = number::SimpleNumber::forInt64(value, localStatus);
        number.setMinimumIntegerDigits(minDigits, localStatus);
        number.truncateStart(maxDigits, localStatus);

        number::FormattedNumber result = fSimpleNumberFormatter->format(std::move(number), localStatus);
        if (U_FAILURE(localStatus)) {
            return;
        }
        appendTo.append(result.toTempString(localStatus));
        return;
    }

    // Check for RBNF (no clone necessary)
    auto* rbnf = dynamic_cast<const RuleBasedNumberFormat*>(currentNumberFormat);
    if (rbnf != nullptr) {
        FieldPosition pos(FieldPosition::DONT_CARE);
        rbnf->format(value, appendTo, pos);  // 3rd arg is there to speed up processing
        return;
    }

    // Fall back to slow path (clone and mutate the NumberFormat)
    if (currentNumberFormat != nullptr) {
        FieldPosition pos(FieldPosition::DONT_CARE);
        LocalPointer<NumberFormat> nf(currentNumberFormat->clone());
        nf->setMinimumIntegerDigits(minDigits);
        nf->setMaximumIntegerDigits(maxDigits);
        nf->format(value, appendTo, pos);  // 3rd arg is there to speed up processing
    }
}

//----------------------------------------------------------------------

/**
 * Return true if the given format character, occurring count
 * times, represents a numeric field.
 */
UBool SimpleDateFormat::isNumeric(char16_t formatChar, int32_t count) {
    return DateFormatSymbols::isNumericPatternChar(formatChar, count);
}

UBool
SimpleDateFormat::isAtNumericField(const UnicodeString &pattern, int32_t patternOffset) {
    if (patternOffset >= pattern.length()) {
        // not at any field
        return false;
    }
    char16_t ch = pattern.charAt(patternOffset);
    UDateFormatField f = DateFormatSymbols::getPatternCharIndex(ch);
    if (f == UDAT_FIELD_COUNT) {
        // not at any field
        return false;
    }
    int32_t i = patternOffset;
    while (pattern.charAt(++i) == ch) {}
    return DateFormatSymbols::isNumericField(f, i - patternOffset);
}

UBool
SimpleDateFormat::isAfterNonNumericField(const UnicodeString &pattern, int32_t patternOffset) {
    if (patternOffset <= 0) {
        // not after any field
        return false;
    }
    char16_t ch = pattern.charAt(--patternOffset);
    UDateFormatField f = DateFormatSymbols::getPatternCharIndex(ch);
    if (f == UDAT_FIELD_COUNT) {
        // not after any field
        return false;
    }
    int32_t i = patternOffset;
    while (pattern.charAt(--i) == ch) {}
    return !DateFormatSymbols::isNumericField(f, patternOffset - i);
}

void
SimpleDateFormat::parse(const UnicodeString& text, Calendar& cal, ParsePosition& parsePos) const
{
    UErrorCode status = U_ZERO_ERROR;
    int32_t pos = parsePos.getIndex();
    if(parsePos.getIndex() < 0) {
        parsePos.setErrorIndex(0);
        return;
    }
    int32_t start = pos;

    // Hold the day period until everything else is parsed, because we need
    // the hour to interpret time correctly.
    int32_t dayPeriodInt = -1;

    UBool ambiguousYear[] = { false };
    int32_t saveHebrewMonth = -1;
    int32_t count = 0;
    UTimeZoneFormatTimeType tzTimeType = UTZFMT_TIME_TYPE_UNKNOWN;

    // For parsing abutting numeric fields. 'abutPat' is the
    // offset into 'pattern' of the first of 2 or more abutting
    // numeric fields.  'abutStart' is the offset into 'text'
    // where parsing the fields begins. 'abutPass' starts off as 0
    // and increments each time we try to parse the fields.
    int32_t abutPat = -1; // If >=0, we are in a run of abutting numeric fields
    int32_t abutStart = 0;
    int32_t abutPass = 0;
    UBool inQuote = false;

    MessageFormat * numericLeapMonthFormatter = nullptr;

    Calendar* calClone = nullptr;
    Calendar *workCal = &cal;
    if (&cal != fCalendar && uprv_strcmp(cal.getType(), fCalendar->getType()) != 0) {
        // Different calendar type
        // We use the time/zone from the input calendar, but
        // do not use the input calendar for field calculation.
        calClone = fCalendar->clone();
        if (calClone != nullptr) {
            calClone->setTime(cal.getTime(status),status);
            if (U_FAILURE(status)) {
                goto ExitParse;
            }
            calClone->setTimeZone(cal.getTimeZone());
            workCal = calClone;
        } else {
            status = U_MEMORY_ALLOCATION_ERROR;
            goto ExitParse;
        }
    }

    if (fSymbols->fLeapMonthPatterns != nullptr && fSymbols->fLeapMonthPatternsCount >= DateFormatSymbols::kMonthPatternsCount) {
        numericLeapMonthFormatter = new MessageFormat(fSymbols->fLeapMonthPatterns[DateFormatSymbols::kLeapMonthPatternNumeric], fLocale, status);
        if (numericLeapMonthFormatter == nullptr) {
             status = U_MEMORY_ALLOCATION_ERROR;
             goto ExitParse;
        } else if (U_FAILURE(status)) {
             goto ExitParse; // this will delete numericLeapMonthFormatter
        }
    }

    for (int32_t i=0; i<fPattern.length(); ++i) {
        char16_t ch = fPattern.charAt(i);

        // Handle alphabetic field characters.
        if (!inQuote && isSyntaxChar(ch)) {
            int32_t fieldPat = i;

            // Count the length of this field specifier
            count = 1;
            while ((i+1)<fPattern.length() &&
                   fPattern.charAt(i+1) == ch) {
                ++count;
                ++i;
            }

            if (isNumeric(ch, count)) {
                if (abutPat < 0) {
                    // Determine if there is an abutting numeric field.
                    // Record the start of a set of abutting numeric fields.
                    if (isAtNumericField(fPattern, i + 1)) {
                        abutPat = fieldPat;
                        abutStart = pos;
                        abutPass = 0;
                    }
                }
            } else {
                abutPat = -1; // End of any abutting fields
            }

            // Handle fields within a run of abutting numeric fields.  Take
            // the pattern "HHmmss" as an example. We will try to parse
            // 2/2/2 characters of the input text, then if that fails,
            // 1/2/2.  We only adjust the width of the leftmost field; the
            // others remain fixed.  This allows "123456" => 12:34:56, but
            // "12345" => 1:23:45.  Likewise, for the pattern "yyyyMMdd" we
            // try 4/2/2, 3/2/2, 2/2/2, and finally 1/2/2.
            if (abutPat >= 0) {
                // If we are at the start of a run of abutting fields, then
                // shorten this field in each pass.  If we can't shorten
                // this field any more, then the parse of this set of
                // abutting numeric fields has failed.
                if (fieldPat == abutPat) {
                    count -= abutPass++;
                    if (count == 0) {
                        status = U_PARSE_ERROR;
                        goto ExitParse;
                    }
                }

                pos = subParse(text, pos, ch, count,
                               true, false, ambiguousYear, saveHebrewMonth, *workCal, i, numericLeapMonthFormatter, &tzTimeType);

                // If the parse fails anywhere in the run, back up to the
                // start of the run and retry.
                if (pos < 0) {
                    i = abutPat - 1;
                    pos = abutStart;
                    continue;
                }
            }

            // Handle non-numeric fields and non-abutting numeric
            // fields.
            else if (ch != 0x6C) { // pattern char 'l' (SMALL LETTER L) just gets ignored
                int32_t s = subParse(text, pos, ch, count,
                               false, true, ambiguousYear, saveHebrewMonth, *workCal, i, numericLeapMonthFormatter, &tzTimeType, &dayPeriodInt);

                if (s == -pos-1) {
                    // era not present, in special cases allow this to continue
                    // from the position where the era was expected
                    s = pos;

                    if (i+1 < fPattern.length()) {
                        // move to next pattern character
                        char16_t c = fPattern.charAt(i+1);

                        // check for whitespace
                        if (PatternProps::isWhiteSpace(c)) {
                            i++;
                            // Advance over run in pattern
                            while ((i+1)<fPattern.length() &&
                                   PatternProps::isWhiteSpace(fPattern.charAt(i+1))) {
                                ++i;
                            }
                        }
                    }
                }
                else if (s <= 0) {
                    status = U_PARSE_ERROR;
                    goto ExitParse;
                }
                pos = s;
            }
        }

        // Handle literal pattern characters.  These are any
        // quoted characters and non-alphabetic unquoted
        // characters.
        else {

            abutPat = -1; // End of any abutting fields

            if (! matchLiterals(fPattern, i, text, pos, getBooleanAttribute(UDAT_PARSE_ALLOW_WHITESPACE, status), getBooleanAttribute(UDAT_PARSE_PARTIAL_LITERAL_MATCH, status), isLenient())) {
                status = U_PARSE_ERROR;
                goto ExitParse;
            }
        }
    }

    // Special hack for trailing "." after non-numeric field.
    if (text.charAt(pos) == 0x2e && getBooleanAttribute(UDAT_PARSE_ALLOW_WHITESPACE, status)) {
        // only do if the last field is not numeric
        if (isAfterNonNumericField(fPattern, fPattern.length())) {
            pos++; // skip the extra "."
        }
    }

    // If dayPeriod is set, use it in conjunction with hour-of-day to determine am/pm.
    if (dayPeriodInt >= 0) {
        DayPeriodRules::DayPeriod dayPeriod = (DayPeriodRules::DayPeriod)dayPeriodInt;
        const DayPeriodRules *ruleSet = DayPeriodRules::getInstance(this->getSmpFmtLocale(), status);

        if (!cal.isSet(UCAL_HOUR) && !cal.isSet(UCAL_HOUR_OF_DAY)) {
            // If hour is not set, set time to the midpoint of current day period, overwriting
            // minutes if it's set.
            double midPoint = ruleSet->getMidPointForDayPeriod(dayPeriod, status);

            // If we can't get midPoint we do nothing.
            if (U_SUCCESS(status)) {
                // Truncate midPoint toward zero to get the hour.
                // Any leftover means it was a half-hour.
                int32_t midPointHour = (int32_t) midPoint;
                int32_t midPointMinute = (midPoint - midPointHour) > 0 ? 30 : 0;

                // No need to set am/pm because hour-of-day is set last therefore takes precedence.
                cal.set(UCAL_HOUR_OF_DAY, midPointHour);
                cal.set(UCAL_MINUTE, midPointMinute);
            }
        } else {
            int hourOfDay;

            if (cal.isSet(UCAL_HOUR_OF_DAY)) {  // Hour is parsed in 24-hour format.
                hourOfDay = cal.get(UCAL_HOUR_OF_DAY, status);
            } else {  // Hour is parsed in 12-hour format.
                hourOfDay = cal.get(UCAL_HOUR, status);
                // cal.get() turns 12 to 0 for 12-hour time; change 0 to 12
                // so 0 unambiguously means a 24-hour time from above.
                if (hourOfDay == 0) { hourOfDay = 12; }
            }
            U_ASSERT(0 <= hourOfDay && hourOfDay <= 23);


            // If hour-of-day is 0 or 13 thru 23 then input time in unambiguously in 24-hour format.
            if (hourOfDay == 0 || (13 <= hourOfDay && hourOfDay <= 23)) {
                // Make hour-of-day take precedence over (hour + am/pm) by setting it again.
                cal.set(UCAL_HOUR_OF_DAY, hourOfDay);
            } else {
                // We have a 12-hour time and need to choose between am and pm.
                // Behave as if dayPeriod spanned 6 hours each way from its center point.
                // This will parse correctly for consistent time + period (e.g. 10 at night) as
                // well as provide a reasonable recovery for inconsistent time + period (e.g.
                // 9 in the afternoon).

                // Assume current time is in the AM.
                // - Change 12 back to 0 for easier handling of 12am.
                // - Append minutes as fractional hours because e.g. 8:15 and 8:45 could be parsed
                // into different half-days if center of dayPeriod is at 14:30.
                // - cal.get(MINUTE) will return 0 if MINUTE is unset, which works.
                if (hourOfDay == 12) { hourOfDay = 0; }
                double currentHour = hourOfDay + (cal.get(UCAL_MINUTE, status)) / 60.0;
                double midPointHour = ruleSet->getMidPointForDayPeriod(dayPeriod, status);

                if (U_SUCCESS(status)) {
                    double hoursAheadMidPoint = currentHour - midPointHour;

                    // Assume current time is in the AM.
                    if (-6 <= hoursAheadMidPoint && hoursAheadMidPoint < 6) {
                        // Assumption holds; set time as such.
                        cal.set(UCAL_AM_PM, 0);
                    } else {
                        cal.set(UCAL_AM_PM, 1);
                    }
                }
            }
        }
    }

    // At this point the fields of Calendar have been set.  Calendar
    // will fill in default values for missing fields when the time
    // is computed.

    parsePos.setIndex(pos);

    // This part is a problem:  When we call parsedDate.after, we compute the time.
    // Take the date April 3 2004 at 2:30 am.  When this is first set up, the year
    // will be wrong if we're parsing a 2-digit year pattern.  It will be 1904.
    // April 3 1904 is a Sunday (unlike 2004) so it is the DST onset day.  2:30 am
    // is therefore an "impossible" time, since the time goes from 1:59 to 3:00 am
    // on that day.  It is therefore parsed out to fields as 3:30 am.  Then we
    // add 100 years, and get April 3 2004 at 3:30 am.  Note that April 3 2004 is
    // a Saturday, so it can have a 2:30 am -- and it should. [LIU]
    /*
        UDate parsedDate = calendar.getTime();
        if( ambiguousYear[0] && !parsedDate.after(fDefaultCenturyStart) ) {
            calendar.add(Calendar.YEAR, 100);
            parsedDate = calendar.getTime();
        }
    */
    // Because of the above condition, save off the fields in case we need to readjust.
    // The procedure we use here is not particularly efficient, but there is no other
    // way to do this given the API restrictions present in Calendar.  We minimize
    // inefficiency by only performing this computation when it might apply, that is,
    // when the two-digit year is equal to the start year, and thus might fall at the
    // front or the back of the default century.  This only works because we adjust
    // the year correctly to start with in other cases -- see subParse().
    if (ambiguousYear[0] || tzTimeType != UTZFMT_TIME_TYPE_UNKNOWN) // If this is true then the two-digit year == the default start year
    {
        // We need a copy of the fields, and we need to avoid triggering a call to
        // complete(), which will recalculate the fields.  Since we can't access
        // the fields[] array in Calendar, we clone the entire object.  This will
        // stop working if Calendar.clone() is ever rewritten to call complete().
        Calendar *copy;
        if (ambiguousYear[0]) {
            copy = cal.clone();
            // Check for failed cloning.
            if (copy == nullptr) {
                status = U_MEMORY_ALLOCATION_ERROR;
                goto ExitParse;
            }
            UDate parsedDate = copy->getTime(status);
            // {sfb} check internalGetDefaultCenturyStart
            if (fHaveDefaultCentury && (parsedDate < fDefaultCenturyStart)) {
                // We can't use add here because that does a complete() first.
                cal.set(UCAL_YEAR, fDefaultCenturyStartYear + 100);
            }
            delete copy;
        }

        if (tzTimeType != UTZFMT_TIME_TYPE_UNKNOWN) {
            copy = cal.clone();
            // Check for failed cloning.
            if (copy == nullptr) {
                status = U_MEMORY_ALLOCATION_ERROR;
                goto ExitParse;
            }
            const TimeZone & tz = cal.getTimeZone();
            BasicTimeZone *btz = nullptr;

            if (dynamic_cast<const OlsonTimeZone *>(&tz) != nullptr
                || dynamic_cast<const SimpleTimeZone *>(&tz) != nullptr
                || dynamic_cast<const RuleBasedTimeZone *>(&tz) != nullptr
                || dynamic_cast<const VTimeZone *>(&tz) != nullptr) {
                btz = (BasicTimeZone*)&tz;
            }

            // Get local millis
            copy->set(UCAL_ZONE_OFFSET, 0);
            copy->set(UCAL_DST_OFFSET, 0);
            UDate localMillis = copy->getTime(status);

            // Make sure parsed time zone type (Standard or Daylight)
            // matches the rule used by the parsed time zone.
            int32_t raw, dst;
            if (btz != nullptr) {
                if (tzTimeType == UTZFMT_TIME_TYPE_STANDARD) {
                    btz->getOffsetFromLocal(localMillis,
                        UCAL_TZ_LOCAL_STANDARD_FORMER, UCAL_TZ_LOCAL_STANDARD_LATTER, raw, dst, status);
                } else {
                    btz->getOffsetFromLocal(localMillis,
                        UCAL_TZ_LOCAL_DAYLIGHT_FORMER, UCAL_TZ_LOCAL_DAYLIGHT_LATTER, raw, dst, status);
                }
            } else {
                // No good way to resolve ambiguous time at transition,
                // but following code work in most case.
                tz.getOffset(localMillis, true, raw, dst, status);
            }

            // Now, compare the results with parsed type, either standard or daylight saving time
            int32_t resolvedSavings = dst;
            if (tzTimeType == UTZFMT_TIME_TYPE_STANDARD) {
                if (dst != 0) {
                    // Override DST_OFFSET = 0 in the result calendar
                    resolvedSavings = 0;
                }
            } else { // tztype == TZTYPE_DST
                if (dst == 0) {
                    if (btz != nullptr) {
                        // This implementation resolves daylight saving time offset
                        // closest rule after the given time.
                        UDate baseTime = localMillis + raw;
                        UDate time = baseTime;
                        UDate limit = baseTime + MAX_DAYLIGHT_DETECTION_RANGE;
                        TimeZoneTransition trs;
                        UBool trsAvail;

                        // Search for DST rule after the given time
                        while (time < limit) {
                            trsAvail = btz->getNextTransition(time, false, trs);
                            if (!trsAvail) {
                                break;
                            }
                            resolvedSavings = trs.getTo()->getDSTSavings();
                            if (resolvedSavings != 0) {
                                break;
                            }
                            time = trs.getTime();
                        }

                        if (resolvedSavings == 0) {
                            // If no DST rule after the given time was found, search for
                            // DST rule before.
                            time = baseTime;
                            limit = baseTime - MAX_DAYLIGHT_DETECTION_RANGE;
                            while (time > limit) {
                                trsAvail = btz->getPreviousTransition(time, true, trs);
                                if (!trsAvail) {
                                    break;
                                }
                                resolvedSavings = trs.getFrom()->getDSTSavings();
                                if (resolvedSavings != 0) {
                                    break;
                                }
                                time = trs.getTime() - 1;
                            }

                            if (resolvedSavings == 0) {
                                resolvedSavings = btz->getDSTSavings();
                            }
                        }
                    } else {
                        resolvedSavings = tz.getDSTSavings();
                    }
                    if (resolvedSavings == 0) {
                        // final fallback
                        resolvedSavings = U_MILLIS_PER_HOUR;
                    }
                }
            }
            cal.set(UCAL_ZONE_OFFSET, raw);
            cal.set(UCAL_DST_OFFSET, resolvedSavings);
            delete copy;
        }
    }
ExitParse:
    // Set the parsed result if local calendar is used
    // instead of the input calendar
    if (U_SUCCESS(status) && workCal != &cal) {
        cal.setTimeZone(workCal->getTimeZone());
        cal.setTime(workCal->getTime(status), status);
    }

    if (numericLeapMonthFormatter != nullptr) {
        delete numericLeapMonthFormatter;
    }
    if (calClone != nullptr) {
        delete calClone;
    }

    // If any Calendar calls failed, we pretend that we
    // couldn't parse the string, when in reality this isn't quite accurate--
    // we did parse it; the Calendar calls just failed.
    if (U_FAILURE(status)) {
        parsePos.setErrorIndex(pos);
        parsePos.setIndex(start);
    }
}

//----------------------------------------------------------------------

static int32_t
matchStringWithOptionalDot(const UnicodeString &text,
                            int32_t index,
                            const UnicodeString &data);

int32_t SimpleDateFormat::matchQuarterString(const UnicodeString& text,
                              int32_t start,
                              UCalendarDateFields field,
                              const UnicodeString* data,
                              int32_t dataCount,
                              Calendar& cal) const
{
    int32_t i = 0;
    int32_t count = dataCount;

    // There may be multiple strings in the data[] array which begin with
    // the same prefix (e.g., Cerven and Cervenec (June and July) in Czech).
    // We keep track of the longest match, and return that.  Note that this
    // unfortunately requires us to test all array elements.
    int32_t bestMatchLength = 0, bestMatch = -1;
    UnicodeString bestMatchName;

    for (; i < count; ++i) {
        int32_t matchLength = 0;
        if ((matchLength = matchStringWithOptionalDot(text, start, data[i])) > bestMatchLength) {
            bestMatchLength = matchLength;
            bestMatch = i;
        }
    }

    if (bestMatch >= 0) {
        cal.set(field, bestMatch * 3);
        return start + bestMatchLength;
    }

    return -start;
}

int32_t SimpleDateFormat::matchDayPeriodStrings(const UnicodeString& text, int32_t start,
                              const UnicodeString* data, int32_t dataCount,
                              int32_t &dayPeriod) const
{

    int32_t bestMatchLength = 0, bestMatch = -1;

    for (int32_t i = 0; i < dataCount; ++i) {
        int32_t matchLength = 0;
        if ((matchLength = matchStringWithOptionalDot(text, start, data[i])) > bestMatchLength) {
            bestMatchLength = matchLength;
            bestMatch = i;
        }
    }

    if (bestMatch >= 0) {
        dayPeriod = bestMatch;
        return start + bestMatchLength;
    }

    return -start;
}

//----------------------------------------------------------------------
UBool SimpleDateFormat::matchLiterals(const UnicodeString &pattern,
                                      int32_t &patternOffset,
                                      const UnicodeString &text,
                                      int32_t &textOffset,
                                      UBool whitespaceLenient,
                                      UBool partialMatchLenient,
                                      UBool oldLeniency)
{
    UBool inQuote = false;
    UnicodeString literal;
    int32_t i = patternOffset;

    // scan pattern looking for contiguous literal characters
    for ( ; i < pattern.length(); i += 1) {
        char16_t ch = pattern.charAt(i);

        if (!inQuote && isSyntaxChar(ch)) {
            break;
        }

        if (ch == QUOTE) {
            // Match a quote literal ('') inside OR outside of quotes
            if ((i + 1) < pattern.length() && pattern.charAt(i + 1) == QUOTE) {
                i += 1;
            } else {
                inQuote = !inQuote;
                continue;
            }
        }

        literal += ch;
    }

    // at this point, literal contains the literal text
    // and i is the index of the next non-literal pattern character.
    int32_t p;
    int32_t t = textOffset;

    if (whitespaceLenient) {
        // trim leading, trailing whitespace from
        // the literal text
        literal.trim();

        // ignore any leading whitespace in the text
        while (t < text.length() && u_isWhitespace(text.charAt(t))) {
            t += 1;
        }
    }

    for (p = 0; p < literal.length() && t < text.length();) {
        UBool needWhitespace = false;

        while (p < literal.length() && PatternProps::isWhiteSpace(literal.charAt(p))) {
            needWhitespace = true;
            p += 1;
        }

        if (needWhitespace) {
            int32_t tStart = t;

            while (t < text.length()) {
                char16_t tch = text.charAt(t);

                if (!u_isUWhiteSpace(tch) && !PatternProps::isWhiteSpace(tch)) {
                    break;
                }

                t += 1;
            }

            // TODO: should we require internal spaces
            // in lenient mode? (There won't be any
            // leading or trailing spaces)
            if (!whitespaceLenient && t == tStart) {
                // didn't find matching whitespace:
                // an error in strict mode
                return false;
            }

            // In strict mode, this run of whitespace
            // may have been at the end.
            if (p >= literal.length()) {
                break;
            }
        }
        if (t >= text.length() || literal.charAt(p) != text.charAt(t)) {
            // Ran out of text, or found a non-matching character:
            // OK in lenient mode, an error in strict mode.
            if (whitespaceLenient) {
                if (t == textOffset && text.charAt(t) == 0x2e &&
                        isAfterNonNumericField(pattern, patternOffset)) {
                    // Lenient mode and the literal input text begins with a "." and
                    // we are after a non-numeric field: We skip the "."
                    ++t;
                    continue;  // Do not update p.
                }
                // if it is actual whitespace and we're whitespace lenient it's OK

                char16_t wsc = text.charAt(t);
                if(PatternProps::isWhiteSpace(wsc)) {
                    // Lenient mode and it's just whitespace we skip it
                    ++t;
                    continue;  // Do not update p.
                }
            }
            // hack around oldleniency being a bit of a catch-all bucket and we're just adding support specifically for partial matches
            if(partialMatchLenient && oldLeniency) {
                break;
            }

            return false;
        }
        ++p;
        ++t;
    }

    // At this point if we're in strict mode we have a complete match.
    // If we're in lenient mode we may have a partial match, or no
    // match at all.
    if (p <= 0) {
        // no match. Pretend it matched a run of whitespace
        // and ignorables in the text.
        const  UnicodeSet *ignorables = nullptr;
        UDateFormatField patternCharIndex = DateFormatSymbols::getPatternCharIndex(pattern.charAt(i));
        if (patternCharIndex != UDAT_FIELD_COUNT) {
            ignorables = SimpleDateFormatStaticSets::getIgnorables(patternCharIndex);
        }

        for (t = textOffset; t < text.length(); t += 1) {
            char16_t ch = text.charAt(t);

            if (ignorables == nullptr || !ignorables->contains(ch)) {
                break;
            }
        }
    }

    // if we get here, we've got a complete match.
    patternOffset = i - 1;
    textOffset = t;

    return true;
}

//----------------------------------------------------------------------
// check both wide and abbrev months.
// Does not currently handle monthPattern.
// UCalendarDateFields field = UCAL_MONTH

int32_t SimpleDateFormat::matchAlphaMonthStrings(const UnicodeString& text,
                              int32_t start,
                              const UnicodeString* wideData,
                              const UnicodeString* shortData,
                              int32_t dataCount,
                              Calendar& cal) const
{
    int32_t i;
    int32_t bestMatchLength = 0, bestMatch = -1;

    for (i = 0; i < dataCount; ++i) {
        int32_t matchLen = 0;
        if ((matchLen = matchStringWithOptionalDot(text, start, wideData[i])) > bestMatchLength) {
            bestMatch = i;
            bestMatchLength = matchLen;
        }
    }
    for (i = 0; i < dataCount; ++i) {
        int32_t matchLen = 0;
        if ((matchLen = matchStringWithOptionalDot(text, start, shortData[i])) > bestMatchLength) {
            bestMatch = i;
            bestMatchLength = matchLen;
        }
    }

    if (bestMatch >= 0) { 
        // Adjustment for Hebrew Calendar month Adar II
        if (!strcmp(cal.getType(),"hebrew") && bestMatch==13) {
            cal.set(UCAL_MONTH,6);
        } else {
            cal.set(UCAL_MONTH, bestMatch);
        }
        return start + bestMatchLength;
    }

    return -start;
}

//----------------------------------------------------------------------

int32_t SimpleDateFormat::matchString(const UnicodeString& text,
                              int32_t start,
                              UCalendarDateFields field,
                              const UnicodeString* data,
                              int32_t dataCount,
                              const UnicodeString* monthPattern,
                              Calendar& cal) const
{
    int32_t i = 0;
    int32_t count = dataCount;

    if (field == UCAL_DAY_OF_WEEK) i = 1;

    // There may be multiple strings in the data[] array which begin with
    // the same prefix (e.g., Cerven and Cervenec (June and July) in Czech).
    // We keep track of the longest match, and return that.  Note that this
    // unfortunately requires us to test all array elements.
    // But this does not really work for cases such as Chuvash in which
    // May is "ҫу" and August is "ҫурла"/"ҫур.", hence matchAlphaMonthStrings.
    int32_t bestMatchLength = 0, bestMatch = -1;
    UnicodeString bestMatchName;
    int32_t isLeapMonth = 0;

    for (; i < count; ++i) {
        int32_t matchLen = 0;
        if ((matchLen = matchStringWithOptionalDot(text, start, data[i])) > bestMatchLength) {
            bestMatch = i;
            bestMatchLength = matchLen;
        }

        if (monthPattern != nullptr) {
            UErrorCode status = U_ZERO_ERROR;
            UnicodeString leapMonthName;
            SimpleFormatter(*monthPattern, 1, 1, status).format(data[i], leapMonthName, status);
            if (U_SUCCESS(status)) {
                if ((matchLen = matchStringWithOptionalDot(text, start, leapMonthName)) > bestMatchLength) {
                    bestMatch = i;
                    bestMatchLength = matchLen;
                    isLeapMonth = 1;
                }
            }
        }
    }

    if (bestMatch >= 0) {
        if (field < UCAL_FIELD_COUNT) {
            // Adjustment for Hebrew Calendar month Adar II
            if (!strcmp(cal.getType(),"hebrew") && field==UCAL_MONTH && bestMatch==13) {
                cal.set(field,6);
            } else {
                if (field == UCAL_YEAR) {
                    bestMatch++; // only get here for cyclic year names, which match 1-based years 1-60
                }
                cal.set(field, bestMatch);
            }
            if (monthPattern != nullptr) {
                cal.set(UCAL_IS_LEAP_MONTH, isLeapMonth);
            }
        }

        return start + bestMatchLength;
    }

    return -start;
}

static int32_t
matchStringWithOptionalDot(const UnicodeString &text,
                            int32_t index,
                            const UnicodeString &data) {
    UErrorCode sts = U_ZERO_ERROR;
    int32_t matchLenText = 0;
    int32_t matchLenData = 0;

    u_caseInsensitivePrefixMatch(text.getBuffer() + index, text.length() - index,
                                 data.getBuffer(), data.length(),
                                 0 /* default case option */,
                                 &matchLenText, &matchLenData,
                                 &sts);
    U_ASSERT (U_SUCCESS(sts));

    if (matchLenData == data.length() /* normal match */
        || (data.charAt(data.length() - 1) == 0x2e
            && matchLenData == data.length() - 1 /* match without trailing dot */)) {
        return matchLenText;
    }

    return 0;
}

//----------------------------------------------------------------------

void
SimpleDateFormat::set2DigitYearStart(UDate d, UErrorCode& status)
{
    parseAmbiguousDatesAsAfter(d, status);
}

/**
 * Private member function that converts the parsed date strings into
 * timeFields. Returns -start (for ParsePosition) if failed.
 */
int32_t SimpleDateFormat::subParse(const UnicodeString& text, int32_t& start, char16_t ch, int32_t count,
                           UBool obeyCount, UBool allowNegative, UBool ambiguousYear[], int32_t& saveHebrewMonth, Calendar& cal,
                           int32_t patLoc, MessageFormat * numericLeapMonthFormatter, UTimeZoneFormatTimeType *tzTimeType,
                           int32_t *dayPeriod) const
{
    Formattable number;
    int32_t value = 0;
    int32_t i;
    int32_t ps = 0;
    UErrorCode status = U_ZERO_ERROR;
    ParsePosition pos(0);
    UDateFormatField patternCharIndex = DateFormatSymbols::getPatternCharIndex(ch);
    const NumberFormat *currentNumberFormat;
    UnicodeString temp;
    UBool gotNumber = false;

#if defined (U_DEBUG_CAL)
    //fprintf(stderr, "%s:%d - [%c]  st=%d \n", __FILE__, __LINE__, (char) ch, start);
#endif

    if (patternCharIndex == UDAT_FIELD_COUNT) {
        return -start;
    }

    currentNumberFormat = getNumberFormatByIndex(patternCharIndex);
    if (currentNumberFormat == nullptr) {
        return -start;
    }
    UCalendarDateFields field = fgPatternIndexToCalendarField[patternCharIndex]; // UCAL_FIELD_COUNT if irrelevant
    UnicodeString hebr("hebr", 4, US_INV);

    if (numericLeapMonthFormatter != nullptr) {
        numericLeapMonthFormatter->setFormats((const Format **)&currentNumberFormat, 1);
    }
    UBool isChineseCalendar = (uprv_strcmp(cal.getType(),"chinese") == 0 || uprv_strcmp(cal.getType(),"dangi") == 0);

    // If there are any spaces here, skip over them.  If we hit the end
    // of the string, then fail.
    for (;;) {
        if (start >= text.length()) {
            return -start;
        }
        UChar32 c = text.char32At(start);
        if (!u_isUWhiteSpace(c) /*||*/ && !PatternProps::isWhiteSpace(c)) {
            break;
        }
        start += U16_LENGTH(c);
    }
    pos.setIndex(start);

    // We handle a few special cases here where we need to parse
    // a number value.  We handle further, more generic cases below.  We need
    // to handle some of them here because some fields require extra processing on
    // the parsed value.
    if (patternCharIndex == UDAT_HOUR_OF_DAY1_FIELD ||                       // k
        patternCharIndex == UDAT_HOUR_OF_DAY0_FIELD ||                       // H
        patternCharIndex == UDAT_HOUR1_FIELD ||                              // h
        patternCharIndex == UDAT_HOUR0_FIELD ||                              // K
        (patternCharIndex == UDAT_DOW_LOCAL_FIELD && count <= 2) ||          // e
        (patternCharIndex == UDAT_STANDALONE_DAY_FIELD && count <= 2) ||     // c
        (patternCharIndex == UDAT_MONTH_FIELD && count <= 2) ||              // M
        (patternCharIndex == UDAT_STANDALONE_MONTH_FIELD && count <= 2) ||   // L
        (patternCharIndex == UDAT_QUARTER_FIELD && count <= 2) ||            // Q
        (patternCharIndex == UDAT_STANDALONE_QUARTER_FIELD && count <= 2) || // q
        patternCharIndex == UDAT_YEAR_FIELD ||                               // y
        patternCharIndex == UDAT_YEAR_WOY_FIELD ||                           // Y
        patternCharIndex == UDAT_YEAR_NAME_FIELD ||                          // U (falls back to numeric)
        (patternCharIndex == UDAT_ERA_FIELD && isChineseCalendar) ||         // G
        patternCharIndex == UDAT_FRACTIONAL_SECOND_FIELD)                    // S
    {
        int32_t parseStart = pos.getIndex();
        // It would be good to unify this with the obeyCount logic below,
        // but that's going to be difficult.
        const UnicodeString* src;

        UBool parsedNumericLeapMonth = false;
        if (numericLeapMonthFormatter != nullptr && (patternCharIndex == UDAT_MONTH_FIELD || patternCharIndex == UDAT_STANDALONE_MONTH_FIELD)) {
            int32_t argCount;
            Formattable * args = numericLeapMonthFormatter->parse(text, pos, argCount);
            if (args != nullptr && argCount == 1 && pos.getIndex() > parseStart && args[0].isNumeric()) {
                parsedNumericLeapMonth = true;
                number.setLong(args[0].getLong());
                cal.set(UCAL_IS_LEAP_MONTH, 1);
                delete[] args;
            } else {
                pos.setIndex(parseStart);
                cal.set(UCAL_IS_LEAP_MONTH, 0);
            }
        }

        if (!parsedNumericLeapMonth) {
            if (obeyCount) {
                if ((start+count) > text.length()) {
                    return -start;
                }

                text.extractBetween(0, start + count, temp);
                src = &temp;
            } else {
                src = &text;
            }

            parseInt(*src, number, pos, allowNegative,currentNumberFormat);
        }

        int32_t txtLoc = pos.getIndex();

        if (txtLoc > parseStart) {
            value = number.getLong();
            gotNumber = true;

            // suffix processing
            if (value < 0 ) {
                txtLoc = checkIntSuffix(text, txtLoc, patLoc+1, true);
                if (txtLoc != pos.getIndex()) {
                    value *= -1;
                }
            }
            else {
                txtLoc = checkIntSuffix(text, txtLoc, patLoc+1, false);
            }

            if (!getBooleanAttribute(UDAT_PARSE_ALLOW_WHITESPACE, status)) {
                // Check the range of the value
                int32_t bias = gFieldRangeBias[patternCharIndex];
                if (bias >= 0 && (value > cal.getMaximum(field) + bias || value < cal.getMinimum(field) + bias)) {
                    return -start;
                }
            }

            pos.setIndex(txtLoc);
        }
    }

    // Make sure that we got a number if
    // we want one, and didn't get one
    // if we don't want one.
    switch (patternCharIndex) {
        case UDAT_HOUR_OF_DAY1_FIELD:
        case UDAT_HOUR_OF_DAY0_FIELD:
        case UDAT_HOUR1_FIELD:
        case UDAT_HOUR0_FIELD:
            // special range check for hours:
            if (value < 0 || value > 24) {
                return -start;
            }

            // fall through to gotNumber check
            U_FALLTHROUGH;
        case UDAT_YEAR_FIELD:
        case UDAT_YEAR_WOY_FIELD:
        case UDAT_FRACTIONAL_SECOND_FIELD:
            // these must be a number
            if (! gotNumber) {
                return -start;
            }

            break;

        default:
            // we check the rest of the fields below.
            break;
    }

    switch (patternCharIndex) {
    case UDAT_ERA_FIELD:
        if (isChineseCalendar) {
            if (!gotNumber) {
                return -start;
            }
            cal.set(UCAL_ERA, value);
            return pos.getIndex();
        }
        if (count == 5) {
            ps = matchString(text, start, UCAL_ERA, fSymbols->fNarrowEras, fSymbols->fNarrowErasCount, nullptr, cal);
        } else if (count == 4) {
            ps = matchString(text, start, UCAL_ERA, fSymbols->fEraNames, fSymbols->fEraNamesCount, nullptr, cal);
        } else {
            ps = matchString(text, start, UCAL_ERA, fSymbols->fEras, fSymbols->fErasCount, nullptr, cal);
        }

        // check return position, if it equals -start, then matchString error
        // special case the return code so we don't necessarily fail out until we
        // verify no year information also
        if (ps == -start)
            ps--;

        return ps;

    case UDAT_YEAR_FIELD:
        // If there are 3 or more YEAR pattern characters, this indicates
        // that the year value is to be treated literally, without any
        // two-digit year adjustments (e.g., from "01" to 2001).  Otherwise
        // we made adjustments to place the 2-digit year in the proper
        // century, for parsed strings from "00" to "99".  Any other string
        // is treated literally:  "2250", "-1", "1", "002".
        if (fDateOverride.compare(hebr)==0 && value < 1000) {
            value += HEBREW_CAL_CUR_MILLENIUM_START_YEAR;
        } else if (text.moveIndex32(start, 2) == pos.getIndex() && !isChineseCalendar
            && u_isdigit(text.char32At(start))
            && u_isdigit(text.char32At(text.moveIndex32(start, 1))))
        {
            // only adjust year for patterns less than 3.
            if(count < 3) {
                // Assume for example that the defaultCenturyStart is 6/18/1903.
                // This means that two-digit years will be forced into the range
                // 6/18/1903 to 6/17/2003.  As a result, years 00, 01, and 02
                // correspond to 2000, 2001, and 2002.  Years 04, 05, etc. correspond
                // to 1904, 1905, etc.  If the year is 03, then it is 2003 if the
                // other fields specify a date before 6/18, or 1903 if they specify a
                // date afterwards.  As a result, 03 is an ambiguous year.  All other
                // two-digit years are unambiguous.
                if(fHaveDefaultCentury) { // check if this formatter even has a pivot year
                    int32_t ambiguousTwoDigitYear = fDefaultCenturyStartYear % 100;
                    ambiguousYear[0] = (value == ambiguousTwoDigitYear);
                    value += (fDefaultCenturyStartYear/100)*100 +
                            (value < ambiguousTwoDigitYear ? 100 : 0);
                }
            }
        }
        cal.set(UCAL_YEAR, value);

        // Delayed checking for adjustment of Hebrew month numbers in non-leap years.
        if (saveHebrewMonth >= 0) {
            HebrewCalendar *hc = (HebrewCalendar*)&cal;
            if (!hc->isLeapYear(value) && saveHebrewMonth >= 6) {
               cal.set(UCAL_MONTH,saveHebrewMonth);
            } else {
               cal.set(UCAL_MONTH,saveHebrewMonth-1);
            }
            saveHebrewMonth = -1;
        }
        return pos.getIndex();

    case UDAT_YEAR_WOY_FIELD:
        // Comment is the same as for UDAT_Year_FIELDs - look above
        if (fDateOverride.compare(hebr)==0 && value < 1000) {
            value += HEBREW_CAL_CUR_MILLENIUM_START_YEAR;
        } else if (text.moveIndex32(start, 2) == pos.getIndex()
            && u_isdigit(text.char32At(start))
            && u_isdigit(text.char32At(text.moveIndex32(start, 1)))
            && fHaveDefaultCentury )
        {
            int32_t ambiguousTwoDigitYear = fDefaultCenturyStartYear % 100;
            ambiguousYear[0] = (value == ambiguousTwoDigitYear);
            value += (fDefaultCenturyStartYear/100)*100 +
                (value < ambiguousTwoDigitYear ? 100 : 0);
        }
        cal.set(UCAL_YEAR_WOY, value);
        return pos.getIndex();

    case UDAT_YEAR_NAME_FIELD:
        if (fSymbols->fShortYearNames != nullptr) {
            int32_t newStart = matchString(text, start, UCAL_YEAR, fSymbols->fShortYearNames, fSymbols->fShortYearNamesCount, nullptr, cal);
            if (newStart > 0) {
                return newStart;
            }
        }
        if (gotNumber && (getBooleanAttribute(UDAT_PARSE_ALLOW_NUMERIC,status) || value > fSymbols->fShortYearNamesCount)) {
            cal.set(UCAL_YEAR, value);
            return pos.getIndex();
        }
        return -start;

    case UDAT_MONTH_FIELD:
    case UDAT_STANDALONE_MONTH_FIELD:
        if (gotNumber) // i.e., M or MM.
        {
            // When parsing month numbers from the Hebrew Calendar, we might need to adjust the month depending on whether
            // or not it was a leap year.  We may or may not yet know what year it is, so might have to delay checking until
            // the year is parsed.
            if (!strcmp(cal.getType(),"hebrew")) {
                HebrewCalendar *hc = (HebrewCalendar*)&cal;
                if (cal.isSet(UCAL_YEAR)) {
                   UErrorCode monthStatus = U_ZERO_ERROR;
                   if (!hc->isLeapYear(hc->get(UCAL_YEAR, monthStatus)) && value >= 6) {
                       cal.set(UCAL_MONTH, value);
                   } else {
                       cal.set(UCAL_MONTH, value - 1);
                   }
                } else {
                    saveHebrewMonth = value;
                }
            } else {
                // Don't want to parse the month if it is a string
                // while pattern uses numeric style: M/MM, L/LL
                // [We computed 'value' above.]
                cal.set(UCAL_MONTH, value - 1);
            }
            return pos.getIndex();
        } else {
            // count >= 3 // i.e., MMM/MMMM, LLL/LLLL
            // Want to be able to parse both short and long forms.
            // Try count == 4 first:
            UnicodeString * wideMonthPat = nullptr;
            UnicodeString * shortMonthPat = nullptr;
            if (fSymbols->fLeapMonthPatterns != nullptr && fSymbols->fLeapMonthPatternsCount >= DateFormatSymbols::kMonthPatternsCount) {
                if (patternCharIndex==UDAT_MONTH_FIELD) {
                    wideMonthPat = &fSymbols->fLeapMonthPatterns[DateFormatSymbols::kLeapMonthPatternFormatWide];
                    shortMonthPat = &fSymbols->fLeapMonthPatterns[DateFormatSymbols::kLeapMonthPatternFormatAbbrev];
                } else {
                    wideMonthPat = &fSymbols->fLeapMonthPatterns[DateFormatSymbols::kLeapMonthPatternStandaloneWide];
                    shortMonthPat = &fSymbols->fLeapMonthPatterns[DateFormatSymbols::kLeapMonthPatternStandaloneAbbrev];
                }
            }
            int32_t newStart = 0;
            if (patternCharIndex==UDAT_MONTH_FIELD) {
                if(getBooleanAttribute(UDAT_PARSE_MULTIPLE_PATTERNS_FOR_MATCH, status) && count>=3 && count <=4 &&
                        fSymbols->fLeapMonthPatterns==nullptr && fSymbols->fMonthsCount==fSymbols->fShortMonthsCount) {
                    // single function to check both wide and short, an experiment
                    newStart = matchAlphaMonthStrings(text, start, fSymbols->fMonths, fSymbols->fShortMonths, fSymbols->fMonthsCount, cal); // try MMMM,MMM
                    if (newStart > 0) {
                        return newStart;
                    }
                }
                if(getBooleanAttribute(UDAT_PARSE_MULTIPLE_PATTERNS_FOR_MATCH, status) || count == 4) {
                    newStart = matchString(text, start, UCAL_MONTH, fSymbols->fMonths, fSymbols->fMonthsCount, wideMonthPat, cal); // try MMMM
                    if (newStart > 0) {
                        return newStart;
                    }
                }
                if(getBooleanAttribute(UDAT_PARSE_MULTIPLE_PATTERNS_FOR_MATCH, status) || count == 3) {
                    newStart = matchString(text, start, UCAL_MONTH, fSymbols->fShortMonths, fSymbols->fShortMonthsCount, shortMonthPat, cal); // try MMM
                }
            } else {
                if(getBooleanAttribute(UDAT_PARSE_MULTIPLE_PATTERNS_FOR_MATCH, status) && count>=3 && count <=4 &&
                        fSymbols->fLeapMonthPatterns==nullptr && fSymbols->fStandaloneMonthsCount==fSymbols->fStandaloneShortMonthsCount) {
                    // single function to check both wide and short, an experiment
                    newStart = matchAlphaMonthStrings(text, start, fSymbols->fStandaloneMonths, fSymbols->fStandaloneShortMonths, fSymbols->fStandaloneMonthsCount, cal); // try MMMM,MMM
                    if (newStart > 0) {
                        return newStart;
                    }
                }
                if(getBooleanAttribute(UDAT_PARSE_MULTIPLE_PATTERNS_FOR_MATCH, status) || count == 4) {
                    newStart = matchString(text, start, UCAL_MONTH, fSymbols->fStandaloneMonths, fSymbols->fStandaloneMonthsCount, wideMonthPat, cal); // try LLLL
                    if (newStart > 0) {
                        return newStart;
                    }
                }
                if(getBooleanAttribute(UDAT_PARSE_MULTIPLE_PATTERNS_FOR_MATCH, status) || count == 3) {
                    newStart = matchString(text, start, UCAL_MONTH, fSymbols->fStandaloneShortMonths, fSymbols->fStandaloneShortMonthsCount, shortMonthPat, cal); // try LLL
                }
            }
            if (newStart > 0 || !getBooleanAttribute(UDAT_PARSE_ALLOW_NUMERIC, status))  // currently we do not try to parse MMMMM/LLLLL: #8860
                return newStart;
            // else we allowing parsing as number, below
        }
        break;

    case UDAT_HOUR_OF_DAY1_FIELD:
        // [We computed 'value' above.]
        if (value == cal.getMaximum(UCAL_HOUR_OF_DAY) + 1)
            value = 0;

        // fall through to set field
        U_FALLTHROUGH;
    case UDAT_HOUR_OF_DAY0_FIELD:
        cal.set(UCAL_HOUR_OF_DAY, value);
        return pos.getIndex();

    case UDAT_FRACTIONAL_SECOND_FIELD:
        // Fractional seconds left-justify
        i = countDigits(text, start, pos.getIndex());
        if (i < 3) {
            while (i < 3) {
                value *= 10;
                i++;
            }
        } else {
            int32_t a = 1;
            while (i > 3) {
                a *= 10;
                i--;
            }
            value /= a;
        }
        cal.set(UCAL_MILLISECOND, value);
        return pos.getIndex();

    case UDAT_DOW_LOCAL_FIELD:
        if (gotNumber) // i.e., e or ee
        {
            // [We computed 'value' above.]
            cal.set(UCAL_DOW_LOCAL, value);
            return pos.getIndex();
        }
        // else for eee-eeeee fall through to handling of EEE-EEEEE
        // fall through, do not break here
        U_FALLTHROUGH;
    case UDAT_DAY_OF_WEEK_FIELD:
        {
            // Want to be able to parse both short and long forms.
            // Try count == 4 (EEEE) wide first:
            int32_t newStart = 0;
            if(getBooleanAttribute(UDAT_PARSE_MULTIPLE_PATTERNS_FOR_MATCH, status) || count == 4) {
                if ((newStart = matchString(text, start, UCAL_DAY_OF_WEEK,
                                          fSymbols->fWeekdays, fSymbols->fWeekdaysCount, nullptr, cal)) > 0)
                    return newStart;
            }
            // EEEE wide failed, now try EEE abbreviated
            if(getBooleanAttribute(UDAT_PARSE_MULTIPLE_PATTERNS_FOR_MATCH, status) || count == 3) {
                if ((newStart = matchString(text, start, UCAL_DAY_OF_WEEK,
                                       fSymbols->fShortWeekdays, fSymbols->fShortWeekdaysCount, nullptr, cal)) > 0)
                    return newStart;
            }
            // EEE abbreviated failed, now try EEEEEE short
            if(getBooleanAttribute(UDAT_PARSE_MULTIPLE_PATTERNS_FOR_MATCH, status) || count == 6) {
                if ((newStart = matchString(text, start, UCAL_DAY_OF_WEEK,
                                       fSymbols->fShorterWeekdays, fSymbols->fShorterWeekdaysCount, nullptr, cal)) > 0)
                    return newStart;
            }
            // EEEEEE short failed, now try EEEEE narrow
            if(getBooleanAttribute(UDAT_PARSE_MULTIPLE_PATTERNS_FOR_MATCH, status) || count == 5) {
                if ((newStart = matchString(text, start, UCAL_DAY_OF_WEEK,
                                       fSymbols->fNarrowWeekdays, fSymbols->fNarrowWeekdaysCount, nullptr, cal)) > 0)
                    return newStart;
            }
            if (!getBooleanAttribute(UDAT_PARSE_ALLOW_NUMERIC, status) || patternCharIndex == UDAT_DAY_OF_WEEK_FIELD)
                return newStart;
            // else we allowing parsing as number, below
        }
        break;

    case UDAT_STANDALONE_DAY_FIELD:
        {
            if (gotNumber) // c or cc
            {
                // [We computed 'value' above.]
                cal.set(UCAL_DOW_LOCAL, value);
                return pos.getIndex();
            }
            // Want to be able to parse both short and long forms.
            // Try count == 4 (cccc) first:
            int32_t newStart = 0;
            if(getBooleanAttribute(UDAT_PARSE_MULTIPLE_PATTERNS_FOR_MATCH, status) || count == 4) {
                if ((newStart = matchString(text, start, UCAL_DAY_OF_WEEK,
                                      fSymbols->fStandaloneWeekdays, fSymbols->fStandaloneWeekdaysCount, nullptr, cal)) > 0)
                    return newStart;
            }
            if(getBooleanAttribute(UDAT_PARSE_MULTIPLE_PATTERNS_FOR_MATCH, status) || count == 3) {
                if ((newStart = matchString(text, start, UCAL_DAY_OF_WEEK,
                                          fSymbols->fStandaloneShortWeekdays, fSymbols->fStandaloneShortWeekdaysCount, nullptr, cal)) > 0)
                    return newStart;
            }
            if(getBooleanAttribute(UDAT_PARSE_MULTIPLE_PATTERNS_FOR_MATCH, status) || count == 6) {
                if ((newStart = matchString(text, start, UCAL_DAY_OF_WEEK,
                                          fSymbols->fStandaloneShorterWeekdays, fSymbols->fStandaloneShorterWeekdaysCount, nullptr, cal)) > 0)
                    return newStart;
            }
            if (!getBooleanAttribute(UDAT_PARSE_ALLOW_NUMERIC, status))
                return newStart;
            // else we allowing parsing as number, below
        }
        break;

    case UDAT_AM_PM_FIELD:
        {
            // optionally try both wide/abbrev and narrow forms
            int32_t newStart = 0;
            // try wide/abbrev
            if( getBooleanAttribute(UDAT_PARSE_MULTIPLE_PATTERNS_FOR_MATCH, status) || count < 5 ) {
                if ((newStart = matchString(text, start, UCAL_AM_PM, fSymbols->fAmPms, fSymbols->fAmPmsCount, nullptr, cal)) > 0) {
                    return newStart;
                }
            }
            // try narrow
            if( getBooleanAttribute(UDAT_PARSE_MULTIPLE_PATTERNS_FOR_MATCH, status) || count >= 5 ) {
                if ((newStart = matchString(text, start, UCAL_AM_PM, fSymbols->fNarrowAmPms, fSymbols->fNarrowAmPmsCount, nullptr, cal)) > 0) {
                    return newStart;
                }
            }
            // no matches for given options
            return -start;
        }

    case UDAT_HOUR1_FIELD:
        // [We computed 'value' above.]
        if (value == cal.getLeastMaximum(UCAL_HOUR)+1)
            value = 0;

        // fall through to set field
        U_FALLTHROUGH;
    case UDAT_HOUR0_FIELD:
        cal.set(UCAL_HOUR, value);
        return pos.getIndex();

    case UDAT_QUARTER_FIELD:
        if (gotNumber) // i.e., Q or QQ.
        {
            // Don't want to parse the month if it is a string
            // while pattern uses numeric style: Q or QQ.
            // [We computed 'value' above.]
            cal.set(UCAL_MONTH, (value - 1) * 3);
            return pos.getIndex();
        } else {
            // count >= 3 // i.e., QQQ or QQQQ
            // Want to be able to parse short, long, and narrow forms.
            // Try count == 4 first:
            int32_t newStart = 0;

            if(getBooleanAttribute(UDAT_PARSE_MULTIPLE_PATTERNS_FOR_MATCH, status) || count == 4) {
                if ((newStart = matchQuarterString(text, start, UCAL_MONTH,
                                      fSymbols->fQuarters, fSymbols->fQuartersCount, cal)) > 0)
                    return newStart;
            }
            if(getBooleanAttribute(UDAT_PARSE_MULTIPLE_PATTERNS_FOR_MATCH, status) || count == 3) {
                if ((newStart = matchQuarterString(text, start, UCAL_MONTH,
                                          fSymbols->fShortQuarters, fSymbols->fShortQuartersCount, cal)) > 0)
                    return newStart;
            }
            if(getBooleanAttribute(UDAT_PARSE_MULTIPLE_PATTERNS_FOR_MATCH, status) || count == 5) {
                if ((newStart = matchQuarterString(text, start, UCAL_MONTH,
                                      fSymbols->fNarrowQuarters, fSymbols->fNarrowQuartersCount, cal)) > 0)
                    return newStart;
            }
            if (!getBooleanAttribute(UDAT_PARSE_ALLOW_NUMERIC, status))
                return newStart;
            // else we allowing parsing as number, below
            if(!getBooleanAttribute(UDAT_PARSE_MULTIPLE_PATTERNS_FOR_MATCH, status))
                return -start;
        }
        break;

    case UDAT_STANDALONE_QUARTER_FIELD:
        if (gotNumber) // i.e., q or qq.
        {
            // Don't want to parse the month if it is a string
            // while pattern uses numeric style: q or q.
            // [We computed 'value' above.]
            cal.set(UCAL_MONTH, (value - 1) * 3);
            return pos.getIndex();
        } else {
            // count >= 3 // i.e., qqq or qqqq
            // Want to be able to parse both short and long forms.
            // Try count == 4 first:
            int32_t newStart = 0;

            if(getBooleanAttribute(UDAT_PARSE_MULTIPLE_PATTERNS_FOR_MATCH, status) || count == 4) {
                if ((newStart = matchQuarterString(text, start, UCAL_MONTH,
                                      fSymbols->fStandaloneQuarters, fSymbols->fStandaloneQuartersCount, cal)) > 0)
                    return newStart;
            }
            if(getBooleanAttribute(UDAT_PARSE_MULTIPLE_PATTERNS_FOR_MATCH, status) || count == 3) {
                if ((newStart = matchQuarterString(text, start, UCAL_MONTH,
                                          fSymbols->fStandaloneShortQuarters, fSymbols->fStandaloneShortQuartersCount, cal)) > 0)
                    return newStart;
            }
            if(getBooleanAttribute(UDAT_PARSE_MULTIPLE_PATTERNS_FOR_MATCH, status) || count == 5) {
                if ((newStart = matchQuarterString(text, start, UCAL_MONTH,
                                          fSymbols->fStandaloneNarrowQuarters, fSymbols->fStandaloneNarrowQuartersCount, cal)) > 0)
                    return newStart;
            }
            if (!getBooleanAttribute(UDAT_PARSE_ALLOW_NUMERIC, status))
                return newStart;
            // else we allowing parsing as number, below
            if(!getBooleanAttribute(UDAT_PARSE_MULTIPLE_PATTERNS_FOR_MATCH, status))
                return -start;
        }
        break;

    case UDAT_TIMEZONE_FIELD: // 'z'
        {
            UTimeZoneFormatStyle style = (count < 4) ? UTZFMT_STYLE_SPECIFIC_SHORT : UTZFMT_STYLE_SPECIFIC_LONG;
            const TimeZoneFormat *tzfmt = tzFormat(status);
            if (U_SUCCESS(status)) {
                TimeZone *tz = tzfmt->parse(style, text, pos, tzTimeType);
                if (tz != nullptr) {
                    cal.adoptTimeZone(tz);
                    return pos.getIndex();
                }
            }
            return -start;
    }
        break;
    case UDAT_TIMEZONE_RFC_FIELD: // 'Z'
        {
            UTimeZoneFormatStyle style = (count < 4) ?
                UTZFMT_STYLE_ISO_BASIC_LOCAL_FULL : ((count == 5) ? UTZFMT_STYLE_ISO_EXTENDED_FULL: UTZFMT_STYLE_LOCALIZED_GMT);
            const TimeZoneFormat *tzfmt = tzFormat(status);
            if (U_SUCCESS(status)) {
                TimeZone *tz = tzfmt->parse(style, text, pos, tzTimeType);
                if (tz != nullptr) {
                    cal.adoptTimeZone(tz);
                    return pos.getIndex();
                }
            }
            return -start;
        }
    case UDAT_TIMEZONE_GENERIC_FIELD: // 'v'
        {
            UTimeZoneFormatStyle style = (count < 4) ? UTZFMT_STYLE_GENERIC_SHORT : UTZFMT_STYLE_GENERIC_LONG;
            const TimeZoneFormat *tzfmt = tzFormat(status);
            if (U_SUCCESS(status)) {
                TimeZone *tz = tzfmt->parse(style, text, pos, tzTimeType);
                if (tz != nullptr) {
                    cal.adoptTimeZone(tz);
                    return pos.getIndex();
                }
            }
            return -start;
        }
    case UDAT_TIMEZONE_SPECIAL_FIELD: // 'V'
        {
            UTimeZoneFormatStyle style;
            switch (count) {
            case 1:
                style = UTZFMT_STYLE_ZONE_ID_SHORT;
                break;
            case 2:
                style = UTZFMT_STYLE_ZONE_ID;
                break;
            case 3:
                style = UTZFMT_STYLE_EXEMPLAR_LOCATION;
                break;
            default:
                style = UTZFMT_STYLE_GENERIC_LOCATION;
                break;
            }
            const TimeZoneFormat *tzfmt = tzFormat(status);
            if (U_SUCCESS(status)) {
                TimeZone *tz = tzfmt->parse(style, text, pos, tzTimeType);
                if (tz != nullptr) {
                    cal.adoptTimeZone(tz);
                    return pos.getIndex();
                }
            }
            return -start;
        }
    case UDAT_TIMEZONE_LOCALIZED_GMT_OFFSET_FIELD: // 'O'
        {
            UTimeZoneFormatStyle style = (count < 4) ? UTZFMT_STYLE_LOCALIZED_GMT_SHORT : UTZFMT_STYLE_LOCALIZED_GMT;
            const TimeZoneFormat *tzfmt = tzFormat(status);
            if (U_SUCCESS(status)) {
                TimeZone *tz = tzfmt->parse(style, text, pos, tzTimeType);
                if (tz != nullptr) {
                    cal.adoptTimeZone(tz);
                    return pos.getIndex();
                }
            }
            return -start;
        }
    case UDAT_TIMEZONE_ISO_FIELD: // 'X'
        {
            UTimeZoneFormatStyle style;
            switch (count) {
            case 1:
                style = UTZFMT_STYLE_ISO_BASIC_SHORT;
                break;
            case 2:
                style = UTZFMT_STYLE_ISO_BASIC_FIXED;
                break;
            case 3:
                style = UTZFMT_STYLE_ISO_EXTENDED_FIXED;
                break;
            case 4:
                style = UTZFMT_STYLE_ISO_BASIC_FULL;
                break;
            default:
                style = UTZFMT_STYLE_ISO_EXTENDED_FULL;
                break;
            }
            const TimeZoneFormat *tzfmt = tzFormat(status);
            if (U_SUCCESS(status)) {
                TimeZone *tz = tzfmt->parse(style, text, pos, tzTimeType);
                if (tz != nullptr) {
                    cal.adoptTimeZone(tz);
                    return pos.getIndex();
                }
            }
            return -start;
        }
    case UDAT_TIMEZONE_ISO_LOCAL_FIELD: // 'x'
        {
            UTimeZoneFormatStyle style;
            switch (count) {
            case 1:
                style = UTZFMT_STYLE_ISO_BASIC_LOCAL_SHORT;
                break;
            case 2:
                style = UTZFMT_STYLE_ISO_BASIC_LOCAL_FIXED;
                break;
            case 3:
                style = UTZFMT_STYLE_ISO_EXTENDED_LOCAL_FIXED;
                break;
            case 4:
                style = UTZFMT_STYLE_ISO_BASIC_LOCAL_FULL;
                break;
            default:
                style = UTZFMT_STYLE_ISO_EXTENDED_LOCAL_FULL;
                break;
            }
            const TimeZoneFormat *tzfmt = tzFormat(status);
            if (U_SUCCESS(status)) {
                TimeZone *tz = tzfmt->parse(style, text, pos, tzTimeType);
                if (tz != nullptr) {
                    cal.adoptTimeZone(tz);
                    return pos.getIndex();
                }
            }
            return -start;
        }
    // currently no pattern character is defined for UDAT_TIME_SEPARATOR_FIELD
    // so we should not get here. Leave support in for future definition.
    case UDAT_TIME_SEPARATOR_FIELD:
        {
            static const char16_t def_sep = DateFormatSymbols::DEFAULT_TIME_SEPARATOR;
            static const char16_t alt_sep = DateFormatSymbols::ALTERNATE_TIME_SEPARATOR;

            // Try matching a time separator.
            int32_t count_sep = 1;
            UnicodeString data[3];
            fSymbols->getTimeSeparatorString(data[0]);

            // Add the default, if different from the locale.
            if (data[0].compare(&def_sep, 1) != 0) {
                data[count_sep++].setTo(def_sep);
            }

            // If lenient, add also the alternate, if different from the locale.
            if (isLenient() && data[0].compare(&alt_sep, 1) != 0) {
                data[count_sep++].setTo(alt_sep);
            }

            return matchString(text, start, UCAL_FIELD_COUNT /* => nothing to set */, data, count_sep, nullptr, cal);
        }

    case UDAT_AM_PM_MIDNIGHT_NOON_FIELD:
    {
        U_ASSERT(dayPeriod != nullptr);
        int32_t ampmStart = subParse(text, start, 0x61, count,
                           obeyCount, allowNegative, ambiguousYear, saveHebrewMonth, cal,
                           patLoc, numericLeapMonthFormatter, tzTimeType);

        if (ampmStart > 0) {
            return ampmStart;
        } else {
            int32_t newStart = 0;

            // Only match the first two strings from the day period strings array.
            if (getBooleanAttribute(UDAT_PARSE_MULTIPLE_PATTERNS_FOR_MATCH, status) || count == 3) {
                if ((newStart = matchDayPeriodStrings(text, start, fSymbols->fAbbreviatedDayPeriods,
                                                        2, *dayPeriod)) > 0) {
                    return newStart;
                }
            }
            if (getBooleanAttribute(UDAT_PARSE_MULTIPLE_PATTERNS_FOR_MATCH, status) || count == 5) {
                if ((newStart = matchDayPeriodStrings(text, start, fSymbols->fNarrowDayPeriods,
                                                        2, *dayPeriod)) > 0) {
                    return newStart;
                }
            }
            // count == 4, but allow other counts
            if (getBooleanAttribute(UDAT_PARSE_MULTIPLE_PATTERNS_FOR_MATCH, status)) {
                if ((newStart = matchDayPeriodStrings(text, start, fSymbols->fWideDayPeriods,
                                                        2, *dayPeriod)) > 0) {
                    return newStart;
                }
            }

            return -start;
        }
    }

    case UDAT_FLEXIBLE_DAY_PERIOD_FIELD:
    {
        U_ASSERT(dayPeriod != nullptr);
        int32_t newStart = 0;

        if (getBooleanAttribute(UDAT_PARSE_MULTIPLE_PATTERNS_FOR_MATCH, status) || count == 3) {
            if ((newStart = matchDayPeriodStrings(text, start, fSymbols->fAbbreviatedDayPeriods,
                                fSymbols->fAbbreviatedDayPeriodsCount, *dayPeriod)) > 0) {
                return newStart;
            }
        }
        if (getBooleanAttribute(UDAT_PARSE_MULTIPLE_PATTERNS_FOR_MATCH, status) || count == 5) {
            if ((newStart = matchDayPeriodStrings(text, start, fSymbols->fNarrowDayPeriods,
                                fSymbols->fNarrowDayPeriodsCount, *dayPeriod)) > 0) {
                return newStart;
            }
        }
        if (getBooleanAttribute(UDAT_PARSE_MULTIPLE_PATTERNS_FOR_MATCH, status) || count == 4) {
            if ((newStart = matchDayPeriodStrings(text, start, fSymbols->fWideDayPeriods,
                                fSymbols->fWideDayPeriodsCount, *dayPeriod)) > 0) {
                return newStart;
            }
        }

        return -start;
    }

    default:
        // Handle "generic" fields
        // this is now handled below, outside the switch block
        break;
    }
    // Handle "generic" fields:
    // switch default case now handled here (outside switch block) to allow
    // parsing of some string fields as digits for lenient case

    int32_t parseStart = pos.getIndex();
    const UnicodeString* src;
    if (obeyCount) {
        if ((start+count) > text.length()) {
            return -start;
        }
        text.extractBetween(0, start + count, temp);
        src = &temp;
    } else {
        src = &text;
    }
    parseInt(*src, number, pos, allowNegative,currentNumberFormat);
    if (obeyCount && !isLenient() && pos.getIndex() < start + count) {
        return -start;
    }
    if (pos.getIndex() != parseStart) {
        int32_t val = number.getLong();

        // Don't need suffix processing here (as in number processing at the beginning of the function);
        // the new fields being handled as numeric values (month, weekdays, quarters) should not have suffixes.

        if (!getBooleanAttribute(UDAT_PARSE_ALLOW_NUMERIC, status)) {
            // Check the range of the value
            int32_t bias = gFieldRangeBias[patternCharIndex];
            if (bias >= 0 && (val > cal.getMaximum(field) + bias || val < cal.getMinimum(field) + bias)) {
                return -start;
            }
        }

        // For the following, need to repeat some of the "if (gotNumber)" code above:
        // UDAT_[STANDALONE_]MONTH_FIELD, UDAT_DOW_LOCAL_FIELD, UDAT_STANDALONE_DAY_FIELD,
        // UDAT_[STANDALONE_]QUARTER_FIELD
        switch (patternCharIndex) {
        case UDAT_MONTH_FIELD:
            // See notes under UDAT_MONTH_FIELD case above
            if (!strcmp(cal.getType(),"hebrew")) {
                HebrewCalendar *hc = (HebrewCalendar*)&cal;
                if (cal.isSet(UCAL_YEAR)) {
                   UErrorCode monthStatus = U_ZERO_ERROR;
                   if (!hc->isLeapYear(hc->get(UCAL_YEAR, monthStatus)) && val >= 6) {
                       cal.set(UCAL_MONTH, val);
                   } else {
                       cal.set(UCAL_MONTH, val - 1);
                   }
                } else {
                    saveHebrewMonth = val;
                }
            } else {
                cal.set(UCAL_MONTH, val - 1);
            }
            break;
        case UDAT_STANDALONE_MONTH_FIELD:
            cal.set(UCAL_MONTH, val - 1);
            break;
        case UDAT_DOW_LOCAL_FIELD:
        case UDAT_STANDALONE_DAY_FIELD:
            cal.set(UCAL_DOW_LOCAL, val);
            break;
        case UDAT_QUARTER_FIELD:
        case UDAT_STANDALONE_QUARTER_FIELD:
             cal.set(UCAL_MONTH, (val - 1) * 3);
             break;
        case UDAT_RELATED_YEAR_FIELD:
            cal.setRelatedYear(val);
            break;
        default:
            cal.set(field, val);
            break;
        }
        return pos.getIndex();
    }
    return -start;
}

/**
 * Parse an integer using fNumberFormat.  This method is semantically
 * const, but actually may modify fNumberFormat.
 */
void SimpleDateFormat::parseInt(const UnicodeString& text,
                                Formattable& number,
                                ParsePosition& pos,
                                UBool allowNegative,
                                const NumberFormat *fmt) const {
    parseInt(text, number, -1, pos, allowNegative,fmt);
}

/**
 * Parse an integer using fNumberFormat up to maxDigits.
 */
void SimpleDateFormat::parseInt(const UnicodeString& text,
                                Formattable& number,
                                int32_t maxDigits,
                                ParsePosition& pos,
                                UBool allowNegative,
                                const NumberFormat *fmt) const {
    UnicodeString oldPrefix;
    auto* fmtAsDF = dynamic_cast<const DecimalFormat*>(fmt);
    LocalPointer<DecimalFormat> df;
    if (!allowNegative && fmtAsDF != nullptr) {
        df.adoptInstead(fmtAsDF->clone());
        if (df.isNull()) {
            // Memory allocation error
            return;
        }
        df->setNegativePrefix(UnicodeString(true, SUPPRESS_NEGATIVE_PREFIX, -1));
        fmt = df.getAlias();
    }
    int32_t oldPos = pos.getIndex();
    fmt->parse(text, number, pos);

    if (maxDigits > 0) {
        // adjust the result to fit into
        // the maxDigits and move the position back
        int32_t nDigits = pos.getIndex() - oldPos;
        if (nDigits > maxDigits) {
            int32_t val = number.getLong();
            nDigits -= maxDigits;
            while (nDigits > 0) {
                val /= 10;
                nDigits--;
            }
            pos.setIndex(oldPos + maxDigits);
            number.setLong(val);
        }
    }
}

int32_t SimpleDateFormat::countDigits(const UnicodeString& text, int32_t start, int32_t end) const {
    int32_t numDigits = 0;
    int32_t idx = start;
    while (idx < end) {
        UChar32 cp = text.char32At(idx);
        if (u_isdigit(cp)) {
            numDigits++;
        }
        idx += U16_LENGTH(cp);
    }
    return numDigits;
}

//----------------------------------------------------------------------

void SimpleDateFormat::translatePattern(const UnicodeString& originalPattern,
                                        UnicodeString& translatedPattern,
                                        const UnicodeString& from,
                                        const UnicodeString& to,
                                        UErrorCode& status)
{
    // run through the pattern and convert any pattern symbols from the version
    // in "from" to the corresponding character in "to".  This code takes
    // quoted strings into account (it doesn't try to translate them), and it signals
    // an error if a particular "pattern character" doesn't appear in "from".
    // Depending on the values of "from" and "to" this can convert from generic
    // to localized patterns or localized to generic.
    if (U_FAILURE(status)) {
        return;
    }

    translatedPattern.remove();
    UBool inQuote = false;
    for (int32_t i = 0; i < originalPattern.length(); ++i) {
        char16_t c = originalPattern[i];
        if (inQuote) {
            if (c == QUOTE) {
                inQuote = false;
            }
        } else {
            if (c == QUOTE) {
                inQuote = true;
            } else if (isSyntaxChar(c)) {
                int32_t ci = from.indexOf(c);
                if (ci == -1) {
                    status = U_INVALID_FORMAT_ERROR;
                    return;
                }
                c = to[ci];
            }
        }
        translatedPattern += c;
    }
    if (inQuote) {
        status = U_INVALID_FORMAT_ERROR;
        return;
    }
}

//----------------------------------------------------------------------

UnicodeString&
SimpleDateFormat::toPattern(UnicodeString& result) const
{
    result = fPattern;
    return result;
}

//----------------------------------------------------------------------

UnicodeString&
SimpleDateFormat::toLocalizedPattern(UnicodeString& result,
                                     UErrorCode& status) const
{
    translatePattern(fPattern, result,
                     UnicodeString(DateFormatSymbols::getPatternUChars()),
                     fSymbols->fLocalPatternChars, status);
    return result;
}

//----------------------------------------------------------------------

void
SimpleDateFormat::applyPattern(const UnicodeString& pattern)
{
    fPattern = pattern;
    parsePattern();

    // Hack to update use of Gannen year numbering for ja@calendar=japanese -
    // use only if format is non-numeric (includes 年) and no other fDateOverride.
    if (fCalendar != nullptr && uprv_strcmp(fCalendar->getType(),"japanese") == 0 &&
            uprv_strcmp(fLocale.getLanguage(),"ja") == 0) {
        if (fDateOverride==UnicodeString(u"y=jpanyear") && !fHasHanYearChar) {
            // Gannen numbering is set but new pattern should not use it, unset;
            // use procedure from adoptNumberFormat to clear overrides
            if (fSharedNumberFormatters) {
                freeSharedNumberFormatters(fSharedNumberFormatters);
                fSharedNumberFormatters = nullptr;
            }
            fDateOverride.setToBogus(); // record status
        } else if (fDateOverride.isBogus() && fHasHanYearChar) {
            // No current override (=> no Gannen numbering) but new pattern needs it;
            // use procedures from initNUmberFormatters / adoptNumberFormat
            umtx_lock(&LOCK);
            if (fSharedNumberFormatters == nullptr) {
                fSharedNumberFormatters = allocSharedNumberFormatters();
            }
            umtx_unlock(&LOCK);
            if (fSharedNumberFormatters != nullptr) {
                Locale ovrLoc(fLocale.getLanguage(),fLocale.getCountry(),fLocale.getVariant(),"numbers=jpanyear");
                UErrorCode status = U_ZERO_ERROR;
                const SharedNumberFormat *snf = createSharedNumberFormat(ovrLoc, status);
                if (U_SUCCESS(status)) {
                    // Now that we have an appropriate number formatter, fill in the
                    // appropriate slot in the number formatters table.
                    UDateFormatField patternCharIndex = DateFormatSymbols::getPatternCharIndex(u'y');
                    SharedObject::copyPtr(snf, fSharedNumberFormatters[patternCharIndex]);
                    snf->deleteIfZeroRefCount();
                    fDateOverride.setTo(u"y=jpanyear", -1); // record status
                }
            }
        }
    }
}

//----------------------------------------------------------------------

void
SimpleDateFormat::applyLocalizedPattern(const UnicodeString& pattern,
                                        UErrorCode &status)
{
    translatePattern(pattern, fPattern,
                     fSymbols->fLocalPatternChars,
                     UnicodeString(DateFormatSymbols::getPatternUChars()), status);
}

//----------------------------------------------------------------------

const DateFormatSymbols*
SimpleDateFormat::getDateFormatSymbols() const
{
    return fSymbols;
}

//----------------------------------------------------------------------

void
SimpleDateFormat::adoptDateFormatSymbols(DateFormatSymbols* newFormatSymbols)
{
    delete fSymbols;
    fSymbols = newFormatSymbols;
}

//----------------------------------------------------------------------
void
SimpleDateFormat::setDateFormatSymbols(const DateFormatSymbols& newFormatSymbols)
{
    delete fSymbols;
    fSymbols = new DateFormatSymbols(newFormatSymbols);
}

//----------------------------------------------------------------------
const TimeZoneFormat*
SimpleDateFormat::getTimeZoneFormat() const {
    // TimeZoneFormat initialization might fail when out of memory.
    // If we always initialize TimeZoneFormat instance, we can return
    // such status there. For now, this implementation lazily instantiates
    // a TimeZoneFormat for performance optimization reasons, but cannot
    // propagate such error (probably just out of memory case) to the caller.
    UErrorCode status = U_ZERO_ERROR;
    return (const TimeZoneFormat*)tzFormat(status);
}

//----------------------------------------------------------------------
void
SimpleDateFormat::adoptTimeZoneFormat(TimeZoneFormat* timeZoneFormatToAdopt)
{
    delete fTimeZoneFormat;
    fTimeZoneFormat = timeZoneFormatToAdopt;
}

//----------------------------------------------------------------------
void
SimpleDateFormat::setTimeZoneFormat(const TimeZoneFormat& newTimeZoneFormat)
{
    delete fTimeZoneFormat;
    fTimeZoneFormat = new TimeZoneFormat(newTimeZoneFormat);
}

//----------------------------------------------------------------------


void SimpleDateFormat::adoptCalendar(Calendar* calendarToAdopt)
{
  UErrorCode status = U_ZERO_ERROR;
  Locale calLocale(fLocale);
  calLocale.setKeywordValue("calendar", calendarToAdopt->getType(), status);
  DateFormatSymbols *newSymbols =
          DateFormatSymbols::createForLocale(calLocale, status);
  if (U_FAILURE(status)) {
      delete calendarToAdopt;
      return;
  }
  DateFormat::adoptCalendar(calendarToAdopt);
  delete fSymbols;
  fSymbols = newSymbols;
  initializeDefaultCentury();  // we need a new century (possibly)
}


//----------------------------------------------------------------------


// override the DateFormat implementation in order to
// lazily initialize fCapitalizationBrkIter
void
SimpleDateFormat::setContext(UDisplayContext value, UErrorCode& status)
{
    DateFormat::setContext(value, status);
#if !UCONFIG_NO_BREAK_ITERATION
    if (U_SUCCESS(status)) {
        if ( fCapitalizationBrkIter == nullptr && (value==UDISPCTX_CAPITALIZATION_FOR_BEGINNING_OF_SENTENCE ||
                value==UDISPCTX_CAPITALIZATION_FOR_UI_LIST_OR_MENU || value==UDISPCTX_CAPITALIZATION_FOR_STANDALONE) ) {
            status = U_ZERO_ERROR;
            fCapitalizationBrkIter = BreakIterator::createSentenceInstance(fLocale, status);
            if (U_FAILURE(status)) {
                delete fCapitalizationBrkIter;
                fCapitalizationBrkIter = nullptr;
            }
        }
    }
#endif
}


//----------------------------------------------------------------------


UBool
SimpleDateFormat::isFieldUnitIgnored(UCalendarDateFields field) const {
    return isFieldUnitIgnored(fPattern, field);
}


UBool
SimpleDateFormat::isFieldUnitIgnored(const UnicodeString& pattern,
                                     UCalendarDateFields field) {
    int32_t fieldLevel = fgCalendarFieldToLevel[field];
    int32_t level;
    char16_t ch;
    UBool inQuote = false;
    char16_t prevCh = 0;
    int32_t count = 0;

    for (int32_t i = 0; i < pattern.length(); ++i) {
        ch = pattern[i];
        if (ch != prevCh && count > 0) {
            level = getLevelFromChar(prevCh);
            // the larger the level, the smaller the field unit.
            if (fieldLevel <= level) {
                return false;
            }
            count = 0;
        }
        if (ch == QUOTE) {
            if ((i+1) < pattern.length() && pattern[i+1] == QUOTE) {
                ++i;
            } else {
                inQuote = ! inQuote;
            }
        }
        else if (!inQuote && isSyntaxChar(ch)) {
            prevCh = ch;
            ++count;
        }
    }
    if (count > 0) {
        // last item
        level = getLevelFromChar(prevCh);
        if (fieldLevel <= level) {
            return false;
        }
    }
    return true;
}

//----------------------------------------------------------------------

const Locale&
SimpleDateFormat::getSmpFmtLocale() const {
    return fLocale;
}

//----------------------------------------------------------------------

int32_t
SimpleDateFormat::checkIntSuffix(const UnicodeString& text, int32_t start,
                                 int32_t patLoc, UBool isNegative) const {
    // local variables
    UnicodeString suf;
    int32_t patternMatch;
    int32_t textPreMatch;
    int32_t textPostMatch;

    // check that we are still in range
    if ( (start > text.length()) ||
         (start < 0) ||
         (patLoc < 0) ||
         (patLoc > fPattern.length())) {
        // out of range, don't advance location in text
        return start;
    }

    // get the suffix
    DecimalFormat* decfmt = dynamic_cast<DecimalFormat*>(fNumberFormat);
    if (decfmt != nullptr) {
        if (isNegative) {
            suf = decfmt->getNegativeSuffix(suf);
        }
        else {
            suf = decfmt->getPositiveSuffix(suf);
        }
    }

    // check for suffix
    if (suf.length() <= 0) {
        return start;
    }

    // check suffix will be encountered in the pattern
    patternMatch = compareSimpleAffix(suf,fPattern,patLoc);

    // check if a suffix will be encountered in the text
    textPreMatch = compareSimpleAffix(suf,text,start);

    // check if a suffix was encountered in the text
    textPostMatch = compareSimpleAffix(suf,text,start-suf.length());

    // check for suffix match
    if ((textPreMatch >= 0) && (patternMatch >= 0) && (textPreMatch == patternMatch)) {
        return start;
    }
    else if ((textPostMatch >= 0) && (patternMatch >= 0) && (textPostMatch == patternMatch)) {
        return  start - suf.length();
    }

    // should not get here
    return start;
}

//----------------------------------------------------------------------

int32_t
SimpleDateFormat::compareSimpleAffix(const UnicodeString& affix,
                   const UnicodeString& input,
                   int32_t pos) const {
    int32_t start = pos;
    for (int32_t i=0; i<affix.length(); ) {
        UChar32 c = affix.char32At(i);
        int32_t len = U16_LENGTH(c);
        if (PatternProps::isWhiteSpace(c)) {
            // We may have a pattern like: \u200F \u0020
            //        and input text like: \u200F \u0020
            // Note that U+200F and U+0020 are Pattern_White_Space but only
            // U+0020 is UWhiteSpace.  So we have to first do a direct
            // match of the run of Pattern_White_Space in the pattern,
            // then match any extra characters.
            UBool literalMatch = false;
            while (pos < input.length() &&
                   input.char32At(pos) == c) {
                literalMatch = true;
                i += len;
                pos += len;
                if (i == affix.length()) {
                    break;
                }
                c = affix.char32At(i);
                len = U16_LENGTH(c);
                if (!PatternProps::isWhiteSpace(c)) {
                    break;
                }
            }

            // Advance over run in pattern
            i = skipPatternWhiteSpace(affix, i);

            // Advance over run in input text
            // Must see at least one white space char in input,
            // unless we've already matched some characters literally.
            int32_t s = pos;
            pos = skipUWhiteSpace(input, pos);
            if (pos == s && !literalMatch) {
                return -1;
            }

            // If we skip UWhiteSpace in the input text, we need to skip it in the pattern.
            // Otherwise, the previous lines may have skipped over text (such as U+00A0) that
            // is also in the affix.
            i = skipUWhiteSpace(affix, i);
        } else {
            if (pos < input.length() &&
                input.char32At(pos) == c) {
                i += len;
                pos += len;
            } else {
                return -1;
            }
        }
    }
    return pos - start;
}

//----------------------------------------------------------------------

int32_t
SimpleDateFormat::skipPatternWhiteSpace(const UnicodeString& text, int32_t pos) const {
    const char16_t* s = text.getBuffer();
    return (int32_t)(PatternProps::skipWhiteSpace(s + pos, text.length() - pos) - s);
}

//----------------------------------------------------------------------

int32_t
SimpleDateFormat::skipUWhiteSpace(const UnicodeString& text, int32_t pos) const {
    while (pos < text.length()) {
        UChar32 c = text.char32At(pos);
        if (!u_isUWhiteSpace(c)) {
            break;
        }
        pos += U16_LENGTH(c);
    }
    return pos;
}

//----------------------------------------------------------------------

// Lazy TimeZoneFormat instantiation, semantically const.
TimeZoneFormat *
SimpleDateFormat::tzFormat(UErrorCode &status) const {
    Mutex m(&LOCK);
    if (fTimeZoneFormat == nullptr && U_SUCCESS(status)) {
        const_cast<SimpleDateFormat *>(this)->fTimeZoneFormat =
                TimeZoneFormat::createInstance(fLocale, status);
    }
    return fTimeZoneFormat;
}

void SimpleDateFormat::parsePattern() {
    fHasMinute = false;
    fHasSecond = false;
    fHasHanYearChar = false;

    int len = fPattern.length();
    UBool inQuote = false;
    for (int32_t i = 0; i < len; ++i) {
        char16_t ch = fPattern[i];
        if (ch == QUOTE) {
            inQuote = !inQuote;
        }
        if (ch == 0x5E74) { // don't care whether this is inside quotes
            fHasHanYearChar = true;
        }
        if (!inQuote) {
            if (ch == 0x6D) {  // 0x6D == 'm'
                fHasMinute = true;
            }
            if (ch == 0x73) {  // 0x73 == 's'
                fHasSecond = true;
            }
        }
    }
}

U_NAMESPACE_END

#endif /* #if !UCONFIG_NO_FORMATTING */

//eof
>>>>>>> a8a80be5
<|MERGE_RESOLUTION|>--- conflicted
+++ resolved
@@ -1,8774 +1,4413 @@
-<<<<<<< HEAD
-// © 2016 and later: Unicode, Inc. and others.
-// License & terms of use: http://www.unicode.org/copyright.html
-/*
-*******************************************************************************
-* Copyright (C) 1997-2016, International Business Machines Corporation and    *
-* others. All Rights Reserved.                                                *
-*******************************************************************************
-*
-* File SMPDTFMT.CPP
-*
-* Modification History:
-*
-*   Date        Name        Description
-*   02/19/97    aliu        Converted from java.
-*   03/31/97    aliu        Modified extensively to work with 50 locales.
-*   04/01/97    aliu        Added support for centuries.
-*   07/09/97    helena      Made ParsePosition into a class.
-*   07/21/98    stephen     Added initializeDefaultCentury.
-*                             Removed getZoneIndex (added in DateFormatSymbols)
-*                             Removed subParseLong
-*                             Removed chk
-*   02/22/99    stephen     Removed character literals for EBCDIC safety
-*   10/14/99    aliu        Updated 2-digit year parsing so that only "00" thru
-*                           "99" are recognized. {j28 4182066}
-*   11/15/99    weiv        Added support for week of year/day of week format
-********************************************************************************
-*/
-
-#define ZID_KEY_MAX 128
-
-#include "unicode/utypes.h"
-
-#if !UCONFIG_NO_FORMATTING
-#include "unicode/smpdtfmt.h"
-#include "unicode/dtfmtsym.h"
-#include "unicode/ures.h"
-#include "unicode/msgfmt.h"
-#include "unicode/calendar.h"
-#include "unicode/gregocal.h"
-#include "unicode/timezone.h"
-#include "unicode/decimfmt.h"
-#include "unicode/dcfmtsym.h"
-#include "unicode/uchar.h"
-#include "unicode/uniset.h"
-#include "unicode/ustring.h"
-#include "unicode/basictz.h"
-#include "unicode/simpleformatter.h"
-#include "unicode/simpletz.h"
-#include "unicode/rbtz.h"
-#include "unicode/tzfmt.h"
-#include "unicode/ucasemap.h"
-#include "unicode/utf16.h"
-#include "unicode/vtzone.h"
-#include "unicode/udisplaycontext.h"
-#include "unicode/brkiter.h"
-#include "unicode/rbnf.h"
-#include "unicode/dtptngen.h"
-#include "uresimp.h"
-#include "olsontz.h"
-#include "patternprops.h"
-#include "fphdlimp.h"
-#include "hebrwcal.h"
-#include "cstring.h"
-#include "uassert.h"
-#include "cmemory.h"
-#include "umutex.h"
-#include <float.h>
-#include "smpdtfst.h"
-#include "sharednumberformat.h"
-#include "ucasemap_imp.h"
-#include "ustr_imp.h"
-#include "charstr.h"
-#include "uvector.h"
-#include "cstr.h"
-#include "dayperiodrules.h"
-#include "tznames_impl.h"   // ZONE_NAME_U16_MAX
-#include "number_utypes.h"
-
-#if defined( U_DEBUG_CALSVC ) || defined (U_DEBUG_CAL)
-#include <stdio.h>
-#endif
-
-// *****************************************************************************
-// class SimpleDateFormat
-// *****************************************************************************
-
-U_NAMESPACE_BEGIN
-
-/**
- * Last-resort string to use for "GMT" when constructing time zone strings.
- */
-// For time zones that have no names, use strings GMT+minutes and
-// GMT-minutes. For instance, in France the time zone is GMT+60.
-// Also accepted are GMT+H:MM or GMT-H:MM.
-// Currently not being used
-//static const UChar gGmt[]      = {0x0047, 0x004D, 0x0054, 0x0000};         // "GMT"
-//static const UChar gGmtPlus[]  = {0x0047, 0x004D, 0x0054, 0x002B, 0x0000}; // "GMT+"
-//static const UChar gGmtMinus[] = {0x0047, 0x004D, 0x0054, 0x002D, 0x0000}; // "GMT-"
-//static const UChar gDefGmtPat[]       = {0x0047, 0x004D, 0x0054, 0x007B, 0x0030, 0x007D, 0x0000}; /* GMT{0} */
-//static const UChar gDefGmtNegHmsPat[] = {0x002D, 0x0048, 0x0048, 0x003A, 0x006D, 0x006D, 0x003A, 0x0073, 0x0073, 0x0000}; /* -HH:mm:ss */
-//static const UChar gDefGmtNegHmPat[]  = {0x002D, 0x0048, 0x0048, 0x003A, 0x006D, 0x006D, 0x0000}; /* -HH:mm */
-//static const UChar gDefGmtPosHmsPat[] = {0x002B, 0x0048, 0x0048, 0x003A, 0x006D, 0x006D, 0x003A, 0x0073, 0x0073, 0x0000}; /* +HH:mm:ss */
-//static const UChar gDefGmtPosHmPat[]  = {0x002B, 0x0048, 0x0048, 0x003A, 0x006D, 0x006D, 0x0000}; /* +HH:mm */
-//static const UChar gUt[]       = {0x0055, 0x0054, 0x0000};  // "UT"
-//static const UChar gUtc[]      = {0x0055, 0x0054, 0x0043, 0x0000};  // "UT"
-
-typedef enum GmtPatSize {
-    kGmtLen = 3,
-    kGmtPatLen = 6,
-    kNegHmsLen = 9,
-    kNegHmLen = 6,
-    kPosHmsLen = 9,
-    kPosHmLen = 6,
-    kUtLen = 2,
-    kUtcLen = 3
-} GmtPatSize;
-
-// Stuff needed for numbering system overrides
-
-typedef enum OvrStrType {
-    kOvrStrDate = 0,
-    kOvrStrTime = 1,
-    kOvrStrBoth = 2
-} OvrStrType;
-
-static const UDateFormatField kDateFields[] = {
-    UDAT_YEAR_FIELD,
-    UDAT_MONTH_FIELD,
-    UDAT_DATE_FIELD,
-    UDAT_DAY_OF_YEAR_FIELD,
-    UDAT_DAY_OF_WEEK_IN_MONTH_FIELD,
-    UDAT_WEEK_OF_YEAR_FIELD,
-    UDAT_WEEK_OF_MONTH_FIELD,
-    UDAT_YEAR_WOY_FIELD,
-    UDAT_EXTENDED_YEAR_FIELD,
-    UDAT_JULIAN_DAY_FIELD,
-    UDAT_STANDALONE_DAY_FIELD,
-    UDAT_STANDALONE_MONTH_FIELD,
-    UDAT_QUARTER_FIELD,
-    UDAT_STANDALONE_QUARTER_FIELD,
-    UDAT_YEAR_NAME_FIELD,
-    UDAT_RELATED_YEAR_FIELD };
-static const int8_t kDateFieldsCount = 16;
-
-static const UDateFormatField kTimeFields[] = {
-    UDAT_HOUR_OF_DAY1_FIELD,
-    UDAT_HOUR_OF_DAY0_FIELD,
-    UDAT_MINUTE_FIELD,
-    UDAT_SECOND_FIELD,
-    UDAT_FRACTIONAL_SECOND_FIELD,
-    UDAT_HOUR1_FIELD,
-    UDAT_HOUR0_FIELD,
-    UDAT_MILLISECONDS_IN_DAY_FIELD,
-    UDAT_TIMEZONE_RFC_FIELD,
-    UDAT_TIMEZONE_LOCALIZED_GMT_OFFSET_FIELD };
-static const int8_t kTimeFieldsCount = 10;
-
-
-// This is a pattern-of-last-resort used when we can't load a usable pattern out
-// of a resource.
-static const UChar gDefaultPattern[] =
-{
-    0x79, 0x79, 0x79, 0x79, 0x4D, 0x4D, 0x64, 0x64, 0x20, 0x68, 0x68, 0x3A, 0x6D, 0x6D, 0x20, 0x61, 0
-};  /* "yyyyMMdd hh:mm a" */
-
-// This prefix is designed to NEVER MATCH real text, in order to
-// suppress the parsing of negative numbers.  Adjust as needed (if
-// this becomes valid Unicode).
-static const UChar SUPPRESS_NEGATIVE_PREFIX[] = {0xAB00, 0};
-
-/**
- * These are the tags we expect to see in normal resource bundle files associated
- * with a locale.
- */
-static const UChar QUOTE = 0x27; // Single quote
-
-/*
- * The field range check bias for each UDateFormatField.
- * The bias is added to the minimum and maximum values
- * before they are compared to the parsed number.
- * For example, the calendar stores zero-based month numbers
- * but the parsed month numbers start at 1, so the bias is 1.
- *
- * A value of -1 means that the value is not checked.
- */
-static const int32_t gFieldRangeBias[] = {
-    -1,  // 'G' - UDAT_ERA_FIELD
-    -1,  // 'y' - UDAT_YEAR_FIELD
-     1,  // 'M' - UDAT_MONTH_FIELD
-     0,  // 'd' - UDAT_DATE_FIELD
-    -1,  // 'k' - UDAT_HOUR_OF_DAY1_FIELD
-    -1,  // 'H' - UDAT_HOUR_OF_DAY0_FIELD
-     0,  // 'm' - UDAT_MINUTE_FIELD
-     0,  // 's' - UDAT_SECOND_FIELD
-    -1,  // 'S' - UDAT_FRACTIONAL_SECOND_FIELD (0-999?)
-    -1,  // 'E' - UDAT_DAY_OF_WEEK_FIELD (1-7?)
-    -1,  // 'D' - UDAT_DAY_OF_YEAR_FIELD (1 - 366?)
-    -1,  // 'F' - UDAT_DAY_OF_WEEK_IN_MONTH_FIELD (1-5?)
-    -1,  // 'w' - UDAT_WEEK_OF_YEAR_FIELD (1-52?)
-    -1,  // 'W' - UDAT_WEEK_OF_MONTH_FIELD (1-5?)
-    -1,  // 'a' - UDAT_AM_PM_FIELD
-    -1,  // 'h' - UDAT_HOUR1_FIELD
-    -1,  // 'K' - UDAT_HOUR0_FIELD
-    -1,  // 'z' - UDAT_TIMEZONE_FIELD
-    -1,  // 'Y' - UDAT_YEAR_WOY_FIELD
-    -1,  // 'e' - UDAT_DOW_LOCAL_FIELD
-    -1,  // 'u' - UDAT_EXTENDED_YEAR_FIELD
-    -1,  // 'g' - UDAT_JULIAN_DAY_FIELD
-    -1,  // 'A' - UDAT_MILLISECONDS_IN_DAY_FIELD
-    -1,  // 'Z' - UDAT_TIMEZONE_RFC_FIELD
-    -1,  // 'v' - UDAT_TIMEZONE_GENERIC_FIELD
-     0,  // 'c' - UDAT_STANDALONE_DAY_FIELD
-     1,  // 'L' - UDAT_STANDALONE_MONTH_FIELD
-    -1,  // 'Q' - UDAT_QUARTER_FIELD (1-4?)
-    -1,  // 'q' - UDAT_STANDALONE_QUARTER_FIELD
-    -1,  // 'V' - UDAT_TIMEZONE_SPECIAL_FIELD
-    -1,  // 'U' - UDAT_YEAR_NAME_FIELD
-    -1,  // 'O' - UDAT_TIMEZONE_LOCALIZED_GMT_OFFSET_FIELD
-    -1,  // 'X' - UDAT_TIMEZONE_ISO_FIELD
-    -1,  // 'x' - UDAT_TIMEZONE_ISO_LOCAL_FIELD
-    -1,  // 'r' - UDAT_RELATED_YEAR_FIELD
-#if UDAT_HAS_PATTERN_CHAR_FOR_TIME_SEPARATOR
-    -1,  // ':' - UDAT_TIME_SEPARATOR_FIELD
-#else
-    -1,  // (no pattern character currently) - UDAT_TIME_SEPARATOR_FIELD
-#endif
-};
-
-// When calendar uses hebr numbering (i.e. he@calendar=hebrew),
-// offset the years within the current millenium down to 1-999
-static const int32_t HEBREW_CAL_CUR_MILLENIUM_START_YEAR = 5000;
-static const int32_t HEBREW_CAL_CUR_MILLENIUM_END_YEAR = 6000;
-
-/**
- * Maximum range for detecting daylight offset of a time zone when parsed time zone
- * string indicates it's daylight saving time, but the detected time zone does not
- * observe daylight saving time at the parsed date.
- */
-static const double MAX_DAYLIGHT_DETECTION_RANGE = 30*365*24*60*60*1000.0;
-
-static UMutex LOCK;
-
-UOBJECT_DEFINE_RTTI_IMPLEMENTATION(SimpleDateFormat)
-
-SimpleDateFormat::NSOverride::~NSOverride() {
-    if (snf != NULL) {
-        snf->removeRef();
-    }
-}
-
-
-void SimpleDateFormat::NSOverride::free() {
-    NSOverride *cur = this;
-    while (cur) {
-        NSOverride *next_temp = cur->next;
-        delete cur;
-        cur = next_temp;
-    }
-}
-
-// no matter what the locale's default number format looked like, we want
-// to modify it so that it doesn't use thousands separators, doesn't always
-// show the decimal point, and recognizes integers only when parsing
-static void fixNumberFormatForDates(NumberFormat &nf) {
-    nf.setGroupingUsed(FALSE);
-    DecimalFormat* decfmt = dynamic_cast<DecimalFormat*>(&nf);
-    if (decfmt != NULL) {
-        decfmt->setDecimalSeparatorAlwaysShown(FALSE);
-    }
-    nf.setParseIntegerOnly(TRUE);
-    nf.setMinimumFractionDigits(0); // To prevent "Jan 1.00, 1997.00"
-}
-
-static const SharedNumberFormat *createSharedNumberFormat(
-        NumberFormat *nfToAdopt) {
-    fixNumberFormatForDates(*nfToAdopt);
-    const SharedNumberFormat *result = new SharedNumberFormat(nfToAdopt);
-    if (result == NULL) {
-        delete nfToAdopt;
-    }
-    return result;
-}
-
-static const SharedNumberFormat *createSharedNumberFormat(
-        const Locale &loc, UErrorCode &status) {
-    NumberFormat *nf = NumberFormat::createInstance(loc, status);
-    if (U_FAILURE(status)) {
-        return NULL;
-    }
-    const SharedNumberFormat *result = createSharedNumberFormat(nf);
-    if (result == NULL) {
-        status = U_MEMORY_ALLOCATION_ERROR;
-    }
-    return result;
-}
-
-static const SharedNumberFormat **allocSharedNumberFormatters() {
-    const SharedNumberFormat **result = (const SharedNumberFormat**)
-            uprv_malloc(UDAT_FIELD_COUNT * sizeof(const SharedNumberFormat*));
-    if (result == NULL) {
-        return NULL;
-    }
-    for (int32_t i = 0; i < UDAT_FIELD_COUNT; ++i) {
-        result[i] = NULL;
-    }
-    return result;
-}
-
-static void freeSharedNumberFormatters(const SharedNumberFormat ** list) {
-    for (int32_t i = 0; i < UDAT_FIELD_COUNT; ++i) {
-        SharedObject::clearPtr(list[i]);
-    }
-    uprv_free(list);
-}
-
-const NumberFormat *SimpleDateFormat::getNumberFormatByIndex(
-        UDateFormatField index) const {
-    if (fSharedNumberFormatters == NULL ||
-        fSharedNumberFormatters[index] == NULL) {
-        return fNumberFormat;
-    }
-    return &(**fSharedNumberFormatters[index]);
-}
-
-//----------------------------------------------------------------------
-
-SimpleDateFormat::~SimpleDateFormat()
-{
-    delete fSymbols;
-    if (fSharedNumberFormatters) {
-        freeSharedNumberFormatters(fSharedNumberFormatters);
-    }
-    if (fTimeZoneFormat) {
-        delete fTimeZoneFormat;
-    }
-    freeFastNumberFormatters();
-
-#if !UCONFIG_NO_BREAK_ITERATION
-    delete fCapitalizationBrkIter;
-#endif
-}
-
-//----------------------------------------------------------------------
-
-SimpleDateFormat::SimpleDateFormat(UErrorCode& status)
-  :   fLocale(Locale::getDefault()),
-      fSymbols(NULL),
-      fTimeZoneFormat(NULL),
-      fSharedNumberFormatters(NULL),
-      fCapitalizationBrkIter(NULL)
-{
-    initializeBooleanAttributes();
-    construct(kShort, (EStyle) (kShort + kDateOffset), fLocale, status);
-    initializeDefaultCentury();
-}
-
-//----------------------------------------------------------------------
-
-SimpleDateFormat::SimpleDateFormat(const UnicodeString& pattern,
-                                   UErrorCode &status)
-:   fPattern(pattern),
-    fLocale(Locale::getDefault()),
-    fSymbols(NULL),
-    fTimeZoneFormat(NULL),
-    fSharedNumberFormatters(NULL),
-    fCapitalizationBrkIter(NULL)
-{
-    fDateOverride.setToBogus();
-    fTimeOverride.setToBogus();
-    initializeBooleanAttributes();
-    initializeCalendar(NULL,fLocale,status);
-    fSymbols = DateFormatSymbols::createForLocale(fLocale, status);
-    initialize(fLocale, status);
-    initializeDefaultCentury();
-
-}
-//----------------------------------------------------------------------
-
-SimpleDateFormat::SimpleDateFormat(const UnicodeString& pattern,
-                                   const UnicodeString& override,
-                                   UErrorCode &status)
-:   fPattern(pattern),
-    fLocale(Locale::getDefault()),
-    fSymbols(NULL),
-    fTimeZoneFormat(NULL),
-    fSharedNumberFormatters(NULL),
-    fCapitalizationBrkIter(NULL)
-{
-    fDateOverride.setTo(override);
-    fTimeOverride.setToBogus();
-    initializeBooleanAttributes();
-    initializeCalendar(NULL,fLocale,status);
-    fSymbols = DateFormatSymbols::createForLocale(fLocale, status);
-    initialize(fLocale, status);
-    initializeDefaultCentury();
-
-    processOverrideString(fLocale,override,kOvrStrBoth,status);
-
-}
-
-//----------------------------------------------------------------------
-
-SimpleDateFormat::SimpleDateFormat(const UnicodeString& pattern,
-                                   const Locale& locale,
-                                   UErrorCode& status)
-:   fPattern(pattern),
-    fLocale(locale),
-    fTimeZoneFormat(NULL),
-    fSharedNumberFormatters(NULL),
-    fCapitalizationBrkIter(NULL)
-{
-
-    fDateOverride.setToBogus();
-    fTimeOverride.setToBogus();
-    initializeBooleanAttributes();
-
-    initializeCalendar(NULL,fLocale,status);
-    fSymbols = DateFormatSymbols::createForLocale(fLocale, status);
-    initialize(fLocale, status);
-    initializeDefaultCentury();
-}
-
-//----------------------------------------------------------------------
-
-SimpleDateFormat::SimpleDateFormat(const UnicodeString& pattern,
-                                   const UnicodeString& override,
-                                   const Locale& locale,
-                                   UErrorCode& status)
-:   fPattern(pattern),
-    fLocale(locale),
-    fTimeZoneFormat(NULL),
-    fSharedNumberFormatters(NULL),
-    fCapitalizationBrkIter(NULL)
-{
-
-    fDateOverride.setTo(override);
-    fTimeOverride.setToBogus();
-    initializeBooleanAttributes();
-
-    initializeCalendar(NULL,fLocale,status);
-    fSymbols = DateFormatSymbols::createForLocale(fLocale, status);
-    initialize(fLocale, status);
-    initializeDefaultCentury();
-
-    processOverrideString(locale,override,kOvrStrBoth,status);
-
-}
-
-//----------------------------------------------------------------------
-
-SimpleDateFormat::SimpleDateFormat(const UnicodeString& pattern,
-                                   DateFormatSymbols* symbolsToAdopt,
-                                   UErrorCode& status)
-:   fPattern(pattern),
-    fLocale(Locale::getDefault()),
-    fSymbols(symbolsToAdopt),
-    fTimeZoneFormat(NULL),
-    fSharedNumberFormatters(NULL),
-    fCapitalizationBrkIter(NULL)
-{
-
-    fDateOverride.setToBogus();
-    fTimeOverride.setToBogus();
-    initializeBooleanAttributes();
-
-    initializeCalendar(NULL,fLocale,status);
-    initialize(fLocale, status);
-    initializeDefaultCentury();
-}
-
-//----------------------------------------------------------------------
-
-SimpleDateFormat::SimpleDateFormat(const UnicodeString& pattern,
-                                   const DateFormatSymbols& symbols,
-                                   UErrorCode& status)
-:   fPattern(pattern),
-    fLocale(Locale::getDefault()),
-    fSymbols(new DateFormatSymbols(symbols)),
-    fTimeZoneFormat(NULL),
-    fSharedNumberFormatters(NULL),
-    fCapitalizationBrkIter(NULL)
-{
-
-    fDateOverride.setToBogus();
-    fTimeOverride.setToBogus();
-    initializeBooleanAttributes();
-
-    initializeCalendar(NULL, fLocale, status);
-    initialize(fLocale, status);
-    initializeDefaultCentury();
-}
-
-//----------------------------------------------------------------------
-
-// Not for public consumption; used by DateFormat
-SimpleDateFormat::SimpleDateFormat(EStyle timeStyle,
-                                   EStyle dateStyle,
-                                   const Locale& locale,
-                                   UErrorCode& status)
-:   fLocale(locale),
-    fSymbols(NULL),
-    fTimeZoneFormat(NULL),
-    fSharedNumberFormatters(NULL),
-    fCapitalizationBrkIter(NULL)
-{
-    initializeBooleanAttributes();
-    construct(timeStyle, dateStyle, fLocale, status);
-    if(U_SUCCESS(status)) {
-      initializeDefaultCentury();
-    }
-}
-
-//----------------------------------------------------------------------
-
-/**
- * Not for public consumption; used by DateFormat.  This constructor
- * never fails.  If the resource data is not available, it uses the
- * the last resort symbols.
- */
-SimpleDateFormat::SimpleDateFormat(const Locale& locale,
-                                   UErrorCode& status)
-:   fPattern(gDefaultPattern),
-    fLocale(locale),
-    fSymbols(NULL),
-    fTimeZoneFormat(NULL),
-    fSharedNumberFormatters(NULL),
-    fCapitalizationBrkIter(NULL)
-{
-    if (U_FAILURE(status)) return;
-    initializeBooleanAttributes();
-    initializeCalendar(NULL, fLocale, status);
-    fSymbols = DateFormatSymbols::createForLocale(fLocale, status);
-    if (U_FAILURE(status))
-    {
-        status = U_ZERO_ERROR;
-        delete fSymbols;
-        // This constructor doesn't fail; it uses last resort data
-        fSymbols = new DateFormatSymbols(status);
-        /* test for NULL */
-        if (fSymbols == 0) {
-            status = U_MEMORY_ALLOCATION_ERROR;
-            return;
-        }
-    }
-
-    fDateOverride.setToBogus();
-    fTimeOverride.setToBogus();
-
-    initialize(fLocale, status);
-    if(U_SUCCESS(status)) {
-      initializeDefaultCentury();
-    }
-}
-
-//----------------------------------------------------------------------
-
-SimpleDateFormat::SimpleDateFormat(const SimpleDateFormat& other)
-:   DateFormat(other),
-    fLocale(other.fLocale),
-    fSymbols(NULL),
-    fTimeZoneFormat(NULL),
-    fSharedNumberFormatters(NULL),
-    fCapitalizationBrkIter(NULL)
-{
-    initializeBooleanAttributes();
-    *this = other;
-}
-
-//----------------------------------------------------------------------
-
-SimpleDateFormat& SimpleDateFormat::operator=(const SimpleDateFormat& other)
-{
-    if (this == &other) {
-        return *this;
-    }
-    DateFormat::operator=(other);
-    fDateOverride = other.fDateOverride;
-    fTimeOverride = other.fTimeOverride;
-
-    delete fSymbols;
-    fSymbols = NULL;
-
-    if (other.fSymbols)
-        fSymbols = new DateFormatSymbols(*other.fSymbols);
-
-    fDefaultCenturyStart         = other.fDefaultCenturyStart;
-    fDefaultCenturyStartYear     = other.fDefaultCenturyStartYear;
-    fHaveDefaultCentury          = other.fHaveDefaultCentury;
-
-    fPattern = other.fPattern;
-    fHasMinute = other.fHasMinute;
-    fHasSecond = other.fHasSecond;
-
-    fLocale = other.fLocale;
-
-    // TimeZoneFormat can now be set independently via setter.
-    // If it is NULL, it will be lazily initialized from locale
-    delete fTimeZoneFormat;
-    fTimeZoneFormat = NULL;
-    if (other.fTimeZoneFormat) {
-        fTimeZoneFormat = new TimeZoneFormat(*other.fTimeZoneFormat);
-    }
-
-#if !UCONFIG_NO_BREAK_ITERATION
-    if (other.fCapitalizationBrkIter != NULL) {
-        fCapitalizationBrkIter = (other.fCapitalizationBrkIter)->clone();
-    }
-#endif
-
-    if (fSharedNumberFormatters != NULL) {
-        freeSharedNumberFormatters(fSharedNumberFormatters);
-        fSharedNumberFormatters = NULL;
-    }
-    if (other.fSharedNumberFormatters != NULL) {
-        fSharedNumberFormatters = allocSharedNumberFormatters();
-        if (fSharedNumberFormatters) {
-            for (int32_t i = 0; i < UDAT_FIELD_COUNT; ++i) {
-                SharedObject::copyPtr(
-                        other.fSharedNumberFormatters[i],
-                        fSharedNumberFormatters[i]);
-            }
-        }
-    }
-
-    UErrorCode localStatus = U_ZERO_ERROR;
-    freeFastNumberFormatters();
-    initFastNumberFormatters(localStatus);
-
-    return *this;
-}
-
-//----------------------------------------------------------------------
-
-SimpleDateFormat*
-SimpleDateFormat::clone() const
-{
-    return new SimpleDateFormat(*this);
-}
-
-//----------------------------------------------------------------------
-
-UBool
-SimpleDateFormat::operator==(const Format& other) const
-{
-    if (DateFormat::operator==(other)) {
-        // The DateFormat::operator== check for fCapitalizationContext equality above
-        //   is sufficient to check equality of all derived context-related data.
-        // DateFormat::operator== guarantees following cast is safe
-        SimpleDateFormat* that = (SimpleDateFormat*)&other;
-        return (fPattern             == that->fPattern &&
-                fSymbols             != NULL && // Check for pathological object
-                that->fSymbols       != NULL && // Check for pathological object
-                *fSymbols            == *that->fSymbols &&
-                fHaveDefaultCentury  == that->fHaveDefaultCentury &&
-                fDefaultCenturyStart == that->fDefaultCenturyStart);
-    }
-    return FALSE;
-}
-
-//----------------------------------------------------------------------
-static const UChar* timeSkeletons[4] = {
-    u"jmmsszzzz",   // kFull
-    u"jmmssz",      // kLong
-    u"jmmss",       // kMedium
-    u"jmm",         // kShort
-};
-
-void SimpleDateFormat::construct(EStyle timeStyle,
-                                 EStyle dateStyle,
-                                 const Locale& locale,
-                                 UErrorCode& status)
-{
-    // called by several constructors to load pattern data from the resources
-    if (U_FAILURE(status)) return;
-
-    // We will need the calendar to know what type of symbols to load.
-    initializeCalendar(NULL, locale, status);
-    if (U_FAILURE(status)) return;
-
-    // Load date time patterns directly from resources.
-    const char* cType = fCalendar ? fCalendar->getType() : NULL;
-    LocalUResourceBundlePointer bundle(ures_open(NULL, locale.getBaseName(), &status));
-    if (U_FAILURE(status)) return;
-
-    UBool cTypeIsGregorian = TRUE;
-    LocalUResourceBundlePointer dateTimePatterns;
-    if (cType != NULL && uprv_strcmp(cType, "gregorian") != 0) {
-        CharString resourcePath("calendar/", status);
-        resourcePath.append(cType, status).append("/DateTimePatterns", status);
-        dateTimePatterns.adoptInstead(
-            ures_getByKeyWithFallback(bundle.getAlias(), resourcePath.data(),
-                                      (UResourceBundle*)NULL, &status));
-        cTypeIsGregorian = FALSE;
-    }
-
-    // Check for "gregorian" fallback.
-    if (cTypeIsGregorian || status == U_MISSING_RESOURCE_ERROR) {
-        status = U_ZERO_ERROR;
-        dateTimePatterns.adoptInstead(
-            ures_getByKeyWithFallback(bundle.getAlias(),
-                                      "calendar/gregorian/DateTimePatterns",
-                                      (UResourceBundle*)NULL, &status));
-    }
-    if (U_FAILURE(status)) return;
-
-    LocalUResourceBundlePointer currentBundle;
-
-    if (ures_getSize(dateTimePatterns.getAlias()) <= kDateTime)
-    {
-        status = U_INVALID_FORMAT_ERROR;
-        return;
-    }
-
-    setLocaleIDs(ures_getLocaleByType(dateTimePatterns.getAlias(), ULOC_VALID_LOCALE, &status),
-                 ures_getLocaleByType(dateTimePatterns.getAlias(), ULOC_ACTUAL_LOCALE, &status));
-
-    // create a symbols object from the locale
-    fSymbols = DateFormatSymbols::createForLocale(locale, status);
-    if (U_FAILURE(status)) return;
-    /* test for NULL */
-    if (fSymbols == 0) {
-        status = U_MEMORY_ALLOCATION_ERROR;
-        return;
-    }
-
-    const UChar *resStr,*ovrStr;
-    int32_t resStrLen,ovrStrLen = 0;
-    fDateOverride.setToBogus();
-    fTimeOverride.setToBogus();
-
-    UnicodeString timePattern;
-    if (timeStyle >= kFull && timeStyle <= kShort) {
-        const char* baseLocID = locale.getBaseName();
-        if (baseLocID[0]!=0 && uprv_strcmp(baseLocID,"und")!=0) {
-            UErrorCode useStatus = U_ZERO_ERROR;
-            Locale baseLoc(baseLocID);
-            Locale validLoc(getLocale(ULOC_VALID_LOCALE, useStatus));
-            if (U_SUCCESS(useStatus) && validLoc!=baseLoc) {
-                bool useDTPG = false;
-                const char* baseReg = baseLoc.getCountry(); // empty string if no region
-                if ((baseReg[0]!=0 && uprv_strncmp(baseReg,validLoc.getCountry(),ULOC_COUNTRY_CAPACITY)!=0)
-                        || uprv_strncmp(baseLoc.getLanguage(),validLoc.getLanguage(),ULOC_LANG_CAPACITY)!=0) {
-                    // use DTPG if
-                    // * baseLoc has a region and validLoc does not have the same one (or has none), OR
-                    // * validLoc has a different language code than baseLoc
-                    useDTPG = true;
-                }
-                if (useDTPG) {
-                    // The standard time formats may have the wrong time cycle, because:
-                    // the valid locale differs in important ways (region, language) from
-                    // the base locale.
-                    // We could *also* check whether they do actually have a mismatch with
-                    // the time cycle preferences for the region, but that is a lot more
-                    // work for little or no additional benefit, since just going ahead
-                    // and always synthesizing the time format as per the following should
-                    // create a locale-appropriate pattern with cycle that matches the
-                    // region preferences anyway.
-                    LocalPointer<DateTimePatternGenerator> dtpg(DateTimePatternGenerator::createInstanceNoStdPat(locale, useStatus));
-                    if (U_SUCCESS(useStatus)) {
-                        UnicodeString timeSkeleton(TRUE, timeSkeletons[timeStyle], -1);
-                        timePattern = dtpg->getBestPattern(timeSkeleton, useStatus);
-                    }
-                }
-            }
-        }
-    }
-
-    // if the pattern should include both date and time information, use the date/time
-    // pattern string as a guide to tell use how to glue together the appropriate date
-    // and time pattern strings.
-    if ((timeStyle != kNone) && (dateStyle != kNone))
-    {
-        UnicodeString tempus1(timePattern);
-        if (tempus1.length() == 0) {
-            currentBundle.adoptInstead(
-                    ures_getByIndex(dateTimePatterns.getAlias(), (int32_t)timeStyle, NULL, &status));
-            if (U_FAILURE(status)) {
-               status = U_INVALID_FORMAT_ERROR;
-               return;
-            }
-            switch (ures_getType(currentBundle.getAlias())) {
-                case URES_STRING: {
-                   resStr = ures_getString(currentBundle.getAlias(), &resStrLen, &status);
-                   break;
-                }
-                case URES_ARRAY: {
-                   resStr = ures_getStringByIndex(currentBundle.getAlias(), 0, &resStrLen, &status);
-                   ovrStr = ures_getStringByIndex(currentBundle.getAlias(), 1, &ovrStrLen, &status);
-                   fTimeOverride.setTo(TRUE, ovrStr, ovrStrLen);
-                   break;
-                }
-                default: {
-                   status = U_INVALID_FORMAT_ERROR;
-                   return;
-                }
-            }
-
-            tempus1.setTo(TRUE, resStr, resStrLen);
-        }
-
-        currentBundle.adoptInstead(
-                ures_getByIndex(dateTimePatterns.getAlias(), (int32_t)dateStyle, NULL, &status));
-        if (U_FAILURE(status)) {
-           status = U_INVALID_FORMAT_ERROR;
-           return;
-        }
-        switch (ures_getType(currentBundle.getAlias())) {
-            case URES_STRING: {
-               resStr = ures_getString(currentBundle.getAlias(), &resStrLen, &status);
-               break;
-            }
-            case URES_ARRAY: {
-               resStr = ures_getStringByIndex(currentBundle.getAlias(), 0, &resStrLen, &status);
-               ovrStr = ures_getStringByIndex(currentBundle.getAlias(), 1, &ovrStrLen, &status);
-               fDateOverride.setTo(TRUE, ovrStr, ovrStrLen);
-               break;
-            }
-            default: {
-               status = U_INVALID_FORMAT_ERROR;
-               return;
-            }
-        }
-
-        UnicodeString tempus2(TRUE, resStr, resStrLen);
-
-        int32_t glueIndex = kDateTime;
-        int32_t patternsSize = ures_getSize(dateTimePatterns.getAlias());
-        if (patternsSize >= (kDateTimeOffset + kShort + 1)) {
-            // Get proper date time format
-            glueIndex = (int32_t)(kDateTimeOffset + (dateStyle - kDateOffset));
-        }
-
-        resStr = ures_getStringByIndex(dateTimePatterns.getAlias(), glueIndex, &resStrLen, &status);
-        SimpleFormatter(UnicodeString(TRUE, resStr, resStrLen), 2, 2, status).
-                format(tempus1, tempus2, fPattern, status);
-    }
-    // if the pattern includes just time data or just date date, load the appropriate
-    // pattern string from the resources
-    // setTo() - see DateFormatSymbols::assignArray comments
-    else if (timeStyle != kNone) {
-        fPattern.setTo(timePattern);
-        if (fPattern.length() == 0) {
-            currentBundle.adoptInstead(
-                    ures_getByIndex(dateTimePatterns.getAlias(), (int32_t)timeStyle, NULL, &status));
-            if (U_FAILURE(status)) {
-               status = U_INVALID_FORMAT_ERROR;
-               return;
-            }
-            switch (ures_getType(currentBundle.getAlias())) {
-                case URES_STRING: {
-                   resStr = ures_getString(currentBundle.getAlias(), &resStrLen, &status);
-                   break;
-                }
-                case URES_ARRAY: {
-                   resStr = ures_getStringByIndex(currentBundle.getAlias(), 0, &resStrLen, &status);
-                   ovrStr = ures_getStringByIndex(currentBundle.getAlias(), 1, &ovrStrLen, &status);
-                   fDateOverride.setTo(TRUE, ovrStr, ovrStrLen);
-                   break;
-                }
-                default: {
-                   status = U_INVALID_FORMAT_ERROR;
-                   return;
-                }
-            }
-            fPattern.setTo(TRUE, resStr, resStrLen);
-        }
-    }
-    else if (dateStyle != kNone) {
-        currentBundle.adoptInstead(
-                ures_getByIndex(dateTimePatterns.getAlias(), (int32_t)dateStyle, NULL, &status));
-        if (U_FAILURE(status)) {
-           status = U_INVALID_FORMAT_ERROR;
-           return;
-        }
-        switch (ures_getType(currentBundle.getAlias())) {
-            case URES_STRING: {
-               resStr = ures_getString(currentBundle.getAlias(), &resStrLen, &status);
-               break;
-            }
-            case URES_ARRAY: {
-               resStr = ures_getStringByIndex(currentBundle.getAlias(), 0, &resStrLen, &status);
-               ovrStr = ures_getStringByIndex(currentBundle.getAlias(), 1, &ovrStrLen, &status);
-               fDateOverride.setTo(TRUE, ovrStr, ovrStrLen);
-               break;
-            }
-            default: {
-               status = U_INVALID_FORMAT_ERROR;
-               return;
-            }
-        }
-        fPattern.setTo(TRUE, resStr, resStrLen);
-    }
-
-    // and if it includes _neither_, that's an error
-    else
-        status = U_INVALID_FORMAT_ERROR;
-
-    // finally, finish initializing by creating a Calendar and a NumberFormat
-    initialize(locale, status);
-}
-
-//----------------------------------------------------------------------
-
-Calendar*
-SimpleDateFormat::initializeCalendar(TimeZone* adoptZone, const Locale& locale, UErrorCode& status)
-{
-    if(!U_FAILURE(status)) {
-        fCalendar = Calendar::createInstance(
-            adoptZone ? adoptZone : TimeZone::forLocaleOrDefault(locale), locale, status);
-    }
-    return fCalendar;
-}
-
-void
-SimpleDateFormat::initialize(const Locale& locale,
-                             UErrorCode& status)
-{
-    if (U_FAILURE(status)) return;
-
-    parsePattern(); // Need this before initNumberFormatters(), to set fHasHanYearChar
-
-    // Simple-minded hack to force Gannen year numbering for ja@calendar=japanese
-    // if format is non-numeric (includes 年) and fDateOverride is not already specified.
-    // Now this does get updated if applyPattern subsequently changes the pattern type.
-    if (fDateOverride.isBogus() && fHasHanYearChar &&
-            fCalendar != nullptr && uprv_strcmp(fCalendar->getType(),"japanese") == 0 &&
-            uprv_strcmp(fLocale.getLanguage(),"ja") == 0) {
-        fDateOverride.setTo(u"y=jpanyear", -1);
-    }
-
-    // We don't need to check that the row count is >= 1, since all 2d arrays have at
-    // least one row
-    fNumberFormat = NumberFormat::createInstance(locale, status);
-    if (fNumberFormat != NULL && U_SUCCESS(status))
-    {
-        fixNumberFormatForDates(*fNumberFormat);
-        //fNumberFormat->setLenient(TRUE); // Java uses a custom DateNumberFormat to format/parse
-
-        initNumberFormatters(locale, status);
-        initFastNumberFormatters(status);
-
-    }
-    else if (U_SUCCESS(status))
-    {
-        status = U_MISSING_RESOURCE_ERROR;
-    }
-}
-
-/* Initialize the fields we use to disambiguate ambiguous years. Separate
- * so we can call it from readObject().
- */
-void SimpleDateFormat::initializeDefaultCentury()
-{
-  if(fCalendar) {
-    fHaveDefaultCentury = fCalendar->haveDefaultCentury();
-    if(fHaveDefaultCentury) {
-      fDefaultCenturyStart = fCalendar->defaultCenturyStart();
-      fDefaultCenturyStartYear = fCalendar->defaultCenturyStartYear();
-    } else {
-      fDefaultCenturyStart = DBL_MIN;
-      fDefaultCenturyStartYear = -1;
-    }
-  }
-}
-
-/*
- * Initialize the boolean attributes. Separate so we can call it from all constructors.
- */
-void SimpleDateFormat::initializeBooleanAttributes()
-{
-    UErrorCode status = U_ZERO_ERROR;
-
-    setBooleanAttribute(UDAT_PARSE_ALLOW_WHITESPACE, true, status);
-    setBooleanAttribute(UDAT_PARSE_ALLOW_NUMERIC, true, status);
-    setBooleanAttribute(UDAT_PARSE_PARTIAL_LITERAL_MATCH, true, status);
-    setBooleanAttribute(UDAT_PARSE_MULTIPLE_PATTERNS_FOR_MATCH, true, status);
-}
-
-/* Define one-century window into which to disambiguate dates using
- * two-digit years. Make public in JDK 1.2.
- */
-void SimpleDateFormat::parseAmbiguousDatesAsAfter(UDate startDate, UErrorCode& status)
-{
-    if(U_FAILURE(status)) {
-        return;
-    }
-    if(!fCalendar) {
-      status = U_ILLEGAL_ARGUMENT_ERROR;
-      return;
-    }
-
-    fCalendar->setTime(startDate, status);
-    if(U_SUCCESS(status)) {
-        fHaveDefaultCentury = TRUE;
-        fDefaultCenturyStart = startDate;
-        fDefaultCenturyStartYear = fCalendar->get(UCAL_YEAR, status);
-    }
-}
-
-//----------------------------------------------------------------------
-
-UnicodeString&
-SimpleDateFormat::format(Calendar& cal, UnicodeString& appendTo, FieldPosition& pos) const
-{
-  UErrorCode status = U_ZERO_ERROR;
-  FieldPositionOnlyHandler handler(pos);
-  return _format(cal, appendTo, handler, status);
-}
-
-//----------------------------------------------------------------------
-
-UnicodeString&
-SimpleDateFormat::format(Calendar& cal, UnicodeString& appendTo,
-                         FieldPositionIterator* posIter, UErrorCode& status) const
-{
-  FieldPositionIteratorHandler handler(posIter, status);
-  return _format(cal, appendTo, handler, status);
-}
-
-//----------------------------------------------------------------------
-
-UnicodeString&
-SimpleDateFormat::_format(Calendar& cal, UnicodeString& appendTo,
-                            FieldPositionHandler& handler, UErrorCode& status) const
-{
-    if ( U_FAILURE(status) ) {
-       return appendTo;
-    }
-    Calendar* workCal = &cal;
-    Calendar* calClone = NULL;
-    if (&cal != fCalendar && uprv_strcmp(cal.getType(), fCalendar->getType()) != 0) {
-        // Different calendar type
-        // We use the time and time zone from the input calendar, but
-        // do not use the input calendar for field calculation.
-        calClone = fCalendar->clone();
-        if (calClone != NULL) {
-            UDate t = cal.getTime(status);
-            calClone->setTime(t, status);
-            calClone->setTimeZone(cal.getTimeZone());
-            workCal = calClone;
-        } else {
-            status = U_MEMORY_ALLOCATION_ERROR;
-            return appendTo;
-        }
-    }
-
-    UBool inQuote = FALSE;
-    UChar prevCh = 0;
-    int32_t count = 0;
-    int32_t fieldNum = 0;
-    UDisplayContext capitalizationContext = getContext(UDISPCTX_TYPE_CAPITALIZATION, status);
-
-    // loop through the pattern string character by character
-    for (int32_t i = 0; i < fPattern.length() && U_SUCCESS(status); ++i) {
-        UChar ch = fPattern[i];
-
-        // Use subFormat() to format a repeated pattern character
-        // when a different pattern or non-pattern character is seen
-        if (ch != prevCh && count > 0) {
-            subFormat(appendTo, prevCh, count, capitalizationContext, fieldNum++,
-                      prevCh, handler, *workCal, status);
-            count = 0;
-        }
-        if (ch == QUOTE) {
-            // Consecutive single quotes are a single quote literal,
-            // either outside of quotes or between quotes
-            if ((i+1) < fPattern.length() && fPattern[i+1] == QUOTE) {
-                appendTo += (UChar)QUOTE;
-                ++i;
-            } else {
-                inQuote = ! inQuote;
-            }
-        }
-        else if (!inQuote && isSyntaxChar(ch)) {
-            // ch is a date-time pattern character to be interpreted
-            // by subFormat(); count the number of times it is repeated
-            prevCh = ch;
-            ++count;
-        }
-        else {
-            // Append quoted characters and unquoted non-pattern characters
-            appendTo += ch;
-        }
-    }
-
-    // Format the last item in the pattern, if any
-    if (count > 0) {
-        subFormat(appendTo, prevCh, count, capitalizationContext, fieldNum++,
-                  prevCh, handler, *workCal, status);
-    }
-
-    if (calClone != NULL) {
-        delete calClone;
-    }
-
-    return appendTo;
-}
-
-//----------------------------------------------------------------------
-
-/* Map calendar field into calendar field level.
- * the larger the level, the smaller the field unit.
- * For example, UCAL_ERA level is 0, UCAL_YEAR level is 10,
- * UCAL_MONTH level is 20.
- * NOTE: if new fields adds in, the table needs to update.
- */
-const int32_t
-SimpleDateFormat::fgCalendarFieldToLevel[] =
-{
-    /*GyM*/ 0, 10, 20,
-    /*wW*/ 20, 30,
-    /*dDEF*/ 30, 20, 30, 30,
-    /*ahHm*/ 40, 50, 50, 60,
-    /*sS*/ 70, 80,
-    /*z?Y*/ 0, 0, 10,
-    /*eug*/ 30, 10, 0,
-    /*A?.*/ 40, 0, 0
-};
-
-int32_t SimpleDateFormat::getLevelFromChar(UChar ch) {
-    // Map date field LETTER into calendar field level.
-    // the larger the level, the smaller the field unit.
-    // NOTE: if new fields adds in, the table needs to update.
-    static const int32_t mapCharToLevel[] = {
-            -1, -1, -1, -1, -1, -1, -1, -1, -1, -1, -1, -1, -1, -1, -1, -1,
-        //
-            -1, -1, -1, -1, -1, -1, -1, -1, -1, -1, -1, -1, -1, -1, -1, -1,
-        //       !   "   #   $   %   &   '   (   )   *   +   ,   -   .   /
-            -1, -1, -1, -1, -1, -1, -1, -1, -1, -1, -1, -1, -1, -1, -1, -1,
-#if UDAT_HAS_PATTERN_CHAR_FOR_TIME_SEPARATOR
-        //   0   1   2   3   4   5   6   7   8   9   :   ;   <   =   >   ?
-            -1, -1, -1, -1, -1, -1, -1, -1, -1, -1,  0, -1, -1, -1, -1, -1,
-#else
-        //   0   1   2   3   4   5   6   7   8   9   :   ;   <   =   >   ?
-            -1, -1, -1, -1, -1, -1, -1, -1, -1, -1, -1, -1, -1, -1, -1, -1,
-#endif
-        //   @   A   B   C   D   E   F   G   H   I   J   K   L   M   N   O
-            -1, 40, -1, -1, 20, 30, 30,  0, 50, -1, -1, 50, 20, 20, -1,  0,
-        //   P   Q   R   S   T   U   V   W   X   Y   Z   [   \   ]   ^   _
-            -1, 20, -1, 80, -1, 10,  0, 30,  0, 10,  0, -1, -1, -1, -1, -1,
-        //   `   a   b   c   d   e   f   g   h   i   j   k   l   m   n   o
-            -1, 40, -1, 30, 30, 30, -1,  0, 50, -1, -1, 50,  0, 60, -1, -1,
-        //   p   q   r   s   t   u   v   w   x   y   z   {   |   }   ~
-            -1, 20, 10, 70, -1, 10,  0, 20,  0, 10,  0, -1, -1, -1, -1, -1
-    };
-
-    return ch < UPRV_LENGTHOF(mapCharToLevel) ? mapCharToLevel[ch] : -1;
-}
-
-UBool SimpleDateFormat::isSyntaxChar(UChar ch) {
-    static const UBool mapCharToIsSyntax[] = {
-        //
-        FALSE, FALSE, FALSE, FALSE, FALSE, FALSE, FALSE, FALSE,
-        //
-        FALSE, FALSE, FALSE, FALSE, FALSE, FALSE, FALSE, FALSE,
-        //
-        FALSE, FALSE, FALSE, FALSE, FALSE, FALSE, FALSE, FALSE,
-        //
-        FALSE, FALSE, FALSE, FALSE, FALSE, FALSE, FALSE, FALSE,
-        //         !      "      #      $      %      &      '
-        FALSE, FALSE, FALSE, FALSE, FALSE, FALSE, FALSE, FALSE,
-        //  (      )      *      +      ,      -      .      /
-        FALSE, FALSE, FALSE, FALSE, FALSE, FALSE, FALSE, FALSE,
-        //  0      1      2      3      4      5      6      7
-        FALSE, FALSE, FALSE, FALSE, FALSE, FALSE, FALSE, FALSE,
-#if UDAT_HAS_PATTERN_CHAR_FOR_TIME_SEPARATOR
-        //  8      9      :      ;      <      =      >      ?
-        FALSE, FALSE,  TRUE, FALSE, FALSE, FALSE, FALSE, FALSE,
-#else
-        //  8      9      :      ;      <      =      >      ?
-        FALSE, FALSE, FALSE, FALSE, FALSE, FALSE, FALSE, FALSE,
-#endif
-        //  @      A      B      C      D      E      F      G
-        FALSE,  TRUE,  TRUE,  TRUE,  TRUE,  TRUE,  TRUE,  TRUE,
-        //  H      I      J      K      L      M      N      O
-         TRUE,  TRUE,  TRUE,  TRUE,  TRUE,  TRUE,  TRUE,  TRUE,
-        //  P      Q      R      S      T      U      V      W
-         TRUE,  TRUE,  TRUE,  TRUE,  TRUE,  TRUE,  TRUE,  TRUE,
-        //  X      Y      Z      [      \      ]      ^      _
-         TRUE,  TRUE,  TRUE, FALSE, FALSE, FALSE, FALSE, FALSE,
-        //  `      a      b      c      d      e      f      g
-        FALSE,  TRUE,  TRUE,  TRUE,  TRUE,  TRUE,  TRUE,  TRUE,
-        //  h      i      j      k      l      m      n      o
-         TRUE,  TRUE,  TRUE,  TRUE,  TRUE,  TRUE,  TRUE,  TRUE,
-        //  p      q      r      s      t      u      v      w
-         TRUE,  TRUE,  TRUE,  TRUE,  TRUE,  TRUE,  TRUE,  TRUE,
-        //  x      y      z      {      |      }      ~
-         TRUE,  TRUE,  TRUE, FALSE, FALSE, FALSE, FALSE, FALSE
-    };
-
-    return ch < UPRV_LENGTHOF(mapCharToIsSyntax) ? mapCharToIsSyntax[ch] : FALSE;
-}
-
-// Map index into pattern character string to Calendar field number.
-const UCalendarDateFields
-SimpleDateFormat::fgPatternIndexToCalendarField[] =
-{
-    /*GyM*/ UCAL_ERA, UCAL_YEAR, UCAL_MONTH,
-    /*dkH*/ UCAL_DATE, UCAL_HOUR_OF_DAY, UCAL_HOUR_OF_DAY,
-    /*msS*/ UCAL_MINUTE, UCAL_SECOND, UCAL_MILLISECOND,
-    /*EDF*/ UCAL_DAY_OF_WEEK, UCAL_DAY_OF_YEAR, UCAL_DAY_OF_WEEK_IN_MONTH,
-    /*wWa*/ UCAL_WEEK_OF_YEAR, UCAL_WEEK_OF_MONTH, UCAL_AM_PM,
-    /*hKz*/ UCAL_HOUR, UCAL_HOUR, UCAL_ZONE_OFFSET,
-    /*Yeu*/ UCAL_YEAR_WOY, UCAL_DOW_LOCAL, UCAL_EXTENDED_YEAR,
-    /*gAZ*/ UCAL_JULIAN_DAY, UCAL_MILLISECONDS_IN_DAY, UCAL_ZONE_OFFSET,
-    /*v*/   UCAL_ZONE_OFFSET,
-    /*c*/   UCAL_DOW_LOCAL,
-    /*L*/   UCAL_MONTH,
-    /*Q*/   UCAL_MONTH,
-    /*q*/   UCAL_MONTH,
-    /*V*/   UCAL_ZONE_OFFSET,
-    /*U*/   UCAL_YEAR,
-    /*O*/   UCAL_ZONE_OFFSET,
-    /*Xx*/  UCAL_ZONE_OFFSET, UCAL_ZONE_OFFSET,
-    /*r*/   UCAL_EXTENDED_YEAR,
-    /*bB*/   UCAL_FIELD_COUNT, UCAL_FIELD_COUNT,  // no mappings to calendar fields
-#if UDAT_HAS_PATTERN_CHAR_FOR_TIME_SEPARATOR
-    /*:*/   UCAL_FIELD_COUNT, /* => no useful mapping to any calendar field */
-#else
-    /*no pattern char for UDAT_TIME_SEPARATOR_FIELD*/   UCAL_FIELD_COUNT, /* => no useful mapping to any calendar field */
-#endif
-};
-
-// Map index into pattern character string to DateFormat field number
-const UDateFormatField
-SimpleDateFormat::fgPatternIndexToDateFormatField[] = {
-    /*GyM*/ UDAT_ERA_FIELD, UDAT_YEAR_FIELD, UDAT_MONTH_FIELD,
-    /*dkH*/ UDAT_DATE_FIELD, UDAT_HOUR_OF_DAY1_FIELD, UDAT_HOUR_OF_DAY0_FIELD,
-    /*msS*/ UDAT_MINUTE_FIELD, UDAT_SECOND_FIELD, UDAT_FRACTIONAL_SECOND_FIELD,
-    /*EDF*/ UDAT_DAY_OF_WEEK_FIELD, UDAT_DAY_OF_YEAR_FIELD, UDAT_DAY_OF_WEEK_IN_MONTH_FIELD,
-    /*wWa*/ UDAT_WEEK_OF_YEAR_FIELD, UDAT_WEEK_OF_MONTH_FIELD, UDAT_AM_PM_FIELD,
-    /*hKz*/ UDAT_HOUR1_FIELD, UDAT_HOUR0_FIELD, UDAT_TIMEZONE_FIELD,
-    /*Yeu*/ UDAT_YEAR_WOY_FIELD, UDAT_DOW_LOCAL_FIELD, UDAT_EXTENDED_YEAR_FIELD,
-    /*gAZ*/ UDAT_JULIAN_DAY_FIELD, UDAT_MILLISECONDS_IN_DAY_FIELD, UDAT_TIMEZONE_RFC_FIELD,
-    /*v*/   UDAT_TIMEZONE_GENERIC_FIELD,
-    /*c*/   UDAT_STANDALONE_DAY_FIELD,
-    /*L*/   UDAT_STANDALONE_MONTH_FIELD,
-    /*Q*/   UDAT_QUARTER_FIELD,
-    /*q*/   UDAT_STANDALONE_QUARTER_FIELD,
-    /*V*/   UDAT_TIMEZONE_SPECIAL_FIELD,
-    /*U*/   UDAT_YEAR_NAME_FIELD,
-    /*O*/   UDAT_TIMEZONE_LOCALIZED_GMT_OFFSET_FIELD,
-    /*Xx*/  UDAT_TIMEZONE_ISO_FIELD, UDAT_TIMEZONE_ISO_LOCAL_FIELD,
-    /*r*/   UDAT_RELATED_YEAR_FIELD,
-    /*bB*/  UDAT_AM_PM_MIDNIGHT_NOON_FIELD, UDAT_FLEXIBLE_DAY_PERIOD_FIELD,
-#if UDAT_HAS_PATTERN_CHAR_FOR_TIME_SEPARATOR
-    /*:*/   UDAT_TIME_SEPARATOR_FIELD,
-#else
-    /*no pattern char for UDAT_TIME_SEPARATOR_FIELD*/   UDAT_TIME_SEPARATOR_FIELD,
-#endif
-};
-
-//----------------------------------------------------------------------
-
-/**
- * Append symbols[value] to dst.  Make sure the array index is not out
- * of bounds.
- */
-static inline void
-_appendSymbol(UnicodeString& dst,
-              int32_t value,
-              const UnicodeString* symbols,
-              int32_t symbolsCount) {
-    U_ASSERT(0 <= value && value < symbolsCount);
-    if (0 <= value && value < symbolsCount) {
-        dst += symbols[value];
-    }
-}
-
-static inline void
-_appendSymbolWithMonthPattern(UnicodeString& dst, int32_t value, const UnicodeString* symbols, int32_t symbolsCount,
-              const UnicodeString* monthPattern, UErrorCode& status) {
-    U_ASSERT(0 <= value && value < symbolsCount);
-    if (0 <= value && value < symbolsCount) {
-        if (monthPattern == NULL) {
-            dst += symbols[value];
-        } else {
-            SimpleFormatter(*monthPattern, 1, 1, status).format(symbols[value], dst, status);
-        }
-    }
-}
-
-//----------------------------------------------------------------------
-
-static number::LocalizedNumberFormatter*
-createFastFormatter(const DecimalFormat* df, int32_t minInt, int32_t maxInt, UErrorCode& status) {
-    const number::LocalizedNumberFormatter* lnfBase = df->toNumberFormatter(status);
-    if (U_FAILURE(status)) {
-        return nullptr;
-    }
-    return lnfBase->integerWidth(
-        number::IntegerWidth::zeroFillTo(minInt).truncateAt(maxInt)
-    ).clone().orphan();
-}
-
-void SimpleDateFormat::initFastNumberFormatters(UErrorCode& status) {
-    if (U_FAILURE(status)) {
-        return;
-    }
-    auto* df = dynamic_cast<const DecimalFormat*>(fNumberFormat);
-    if (df == nullptr) {
-        return;
-    }
-    fFastNumberFormatters[SMPDTFMT_NF_1x10] = createFastFormatter(df, 1, 10, status);
-    fFastNumberFormatters[SMPDTFMT_NF_2x10] = createFastFormatter(df, 2, 10, status);
-    fFastNumberFormatters[SMPDTFMT_NF_3x10] = createFastFormatter(df, 3, 10, status);
-    fFastNumberFormatters[SMPDTFMT_NF_4x10] = createFastFormatter(df, 4, 10, status);
-    fFastNumberFormatters[SMPDTFMT_NF_2x2] = createFastFormatter(df, 2, 2, status);
-}
-
-void SimpleDateFormat::freeFastNumberFormatters() {
-    delete fFastNumberFormatters[SMPDTFMT_NF_1x10];
-    delete fFastNumberFormatters[SMPDTFMT_NF_2x10];
-    delete fFastNumberFormatters[SMPDTFMT_NF_3x10];
-    delete fFastNumberFormatters[SMPDTFMT_NF_4x10];
-    delete fFastNumberFormatters[SMPDTFMT_NF_2x2];
-    fFastNumberFormatters[SMPDTFMT_NF_1x10] = nullptr;
-    fFastNumberFormatters[SMPDTFMT_NF_2x10] = nullptr;
-    fFastNumberFormatters[SMPDTFMT_NF_3x10] = nullptr;
-    fFastNumberFormatters[SMPDTFMT_NF_4x10] = nullptr;
-    fFastNumberFormatters[SMPDTFMT_NF_2x2] = nullptr;
-}
-
-
-void
-SimpleDateFormat::initNumberFormatters(const Locale &locale,UErrorCode &status) {
-    if (U_FAILURE(status)) {
-        return;
-    }
-    if ( fDateOverride.isBogus() && fTimeOverride.isBogus() ) {
-        return;
-    }
-    umtx_lock(&LOCK);
-    if (fSharedNumberFormatters == NULL) {
-        fSharedNumberFormatters = allocSharedNumberFormatters();
-        if (fSharedNumberFormatters == NULL) {
-            status = U_MEMORY_ALLOCATION_ERROR;
-        }
-    }
-    umtx_unlock(&LOCK);
-
-    if (U_FAILURE(status)) {
-        return;
-    }
-
-    processOverrideString(locale,fDateOverride,kOvrStrDate,status);
-    processOverrideString(locale,fTimeOverride,kOvrStrTime,status);
-}
-
-void
-SimpleDateFormat::processOverrideString(const Locale &locale, const UnicodeString &str, int8_t type, UErrorCode &status) {
-    if (str.isBogus() || U_FAILURE(status)) {
-        return;
-    }
-
-    int32_t start = 0;
-    int32_t len;
-    UnicodeString nsName;
-    UnicodeString ovrField;
-    UBool moreToProcess = TRUE;
-    NSOverride *overrideList = NULL;
-
-    while (moreToProcess) {
-        int32_t delimiterPosition = str.indexOf((UChar)ULOC_KEYWORD_ITEM_SEPARATOR_UNICODE,start);
-        if (delimiterPosition == -1) {
-            moreToProcess = FALSE;
-            len = str.length() - start;
-        } else {
-            len = delimiterPosition - start;
-        }
-        UnicodeString currentString(str,start,len);
-        int32_t equalSignPosition = currentString.indexOf((UChar)ULOC_KEYWORD_ASSIGN_UNICODE,0);
-        if (equalSignPosition == -1) { // Simple override string such as "hebrew"
-            nsName.setTo(currentString);
-            ovrField.setToBogus();
-        } else { // Field specific override string such as "y=hebrew"
-            nsName.setTo(currentString,equalSignPosition+1);
-            ovrField.setTo(currentString,0,1); // We just need the first character.
-        }
-
-        int32_t nsNameHash = nsName.hashCode();
-        // See if the numbering system is in the override list, if not, then add it.
-        NSOverride *curr = overrideList;
-        const SharedNumberFormat *snf = NULL;
-        UBool found = FALSE;
-        while ( curr && !found ) {
-            if ( curr->hash == nsNameHash ) {
-                snf = curr->snf;
-                found = TRUE;
-            }
-            curr = curr->next;
-        }
-
-        if (!found) {
-           LocalPointer<NSOverride> cur(new NSOverride);
-           if (!cur.isNull()) {
-               char kw[ULOC_KEYWORD_AND_VALUES_CAPACITY];
-               uprv_strcpy(kw,"numbers=");
-               nsName.extract(0,len,kw+8,ULOC_KEYWORD_AND_VALUES_CAPACITY-8,US_INV);
-
-               Locale ovrLoc(locale.getLanguage(),locale.getCountry(),locale.getVariant(),kw);
-               cur->hash = nsNameHash;
-               cur->next = overrideList;
-               SharedObject::copyPtr(
-                       createSharedNumberFormat(ovrLoc, status), cur->snf);
-               if (U_FAILURE(status)) {
-                   if (overrideList) {
-                       overrideList->free();
-                   }
-                   return;
-               }
-               snf = cur->snf;
-               overrideList = cur.orphan();
-           } else {
-               status = U_MEMORY_ALLOCATION_ERROR;
-               if (overrideList) {
-                   overrideList->free();
-               }
-               return;
-           }
-        }
-
-        // Now that we have an appropriate number formatter, fill in the appropriate spaces in the
-        // number formatters table.
-        if (ovrField.isBogus()) {
-            switch (type) {
-                case kOvrStrDate:
-                case kOvrStrBoth: {
-                    for ( int8_t i=0 ; i<kDateFieldsCount; i++ ) {
-                        SharedObject::copyPtr(snf, fSharedNumberFormatters[kDateFields[i]]);
-                    }
-                    if (type==kOvrStrDate) {
-                        break;
-                    }
-                    U_FALLTHROUGH;
-                }
-                case kOvrStrTime : {
-                    for ( int8_t i=0 ; i<kTimeFieldsCount; i++ ) {
-                        SharedObject::copyPtr(snf, fSharedNumberFormatters[kTimeFields[i]]);
-                    }
-                    break;
-                }
-            }
-        } else {
-           // if the pattern character is unrecognized, signal an error and bail out
-           UDateFormatField patternCharIndex =
-              DateFormatSymbols::getPatternCharIndex(ovrField.charAt(0));
-           if (patternCharIndex == UDAT_FIELD_COUNT) {
-               status = U_INVALID_FORMAT_ERROR;
-               if (overrideList) {
-                   overrideList->free();
-               }
-               return;
-           }
-           SharedObject::copyPtr(snf, fSharedNumberFormatters[patternCharIndex]);
-        }
-
-        start = delimiterPosition + 1;
-    }
-    if (overrideList) {
-        overrideList->free();
-    }
-}
-
-//---------------------------------------------------------------------
-void
-SimpleDateFormat::subFormat(UnicodeString &appendTo,
-                            char16_t ch,
-                            int32_t count,
-                            UDisplayContext capitalizationContext,
-                            int32_t fieldNum,
-                            char16_t fieldToOutput,
-                            FieldPositionHandler& handler,
-                            Calendar& cal,
-                            UErrorCode& status) const
-{
-    if (U_FAILURE(status)) {
-        return;
-    }
-
-    // this function gets called by format() to produce the appropriate substitution
-    // text for an individual pattern symbol (e.g., "HH" or "yyyy")
-
-    UDateFormatField patternCharIndex = DateFormatSymbols::getPatternCharIndex(ch);
-    const int32_t maxIntCount = 10;
-    int32_t beginOffset = appendTo.length();
-    const NumberFormat *currentNumberFormat;
-    DateFormatSymbols::ECapitalizationContextUsageType capContextUsageType = DateFormatSymbols::kCapContextUsageOther;
-
-    UBool isHebrewCalendar = (uprv_strcmp(cal.getType(),"hebrew") == 0);
-    UBool isChineseCalendar = (uprv_strcmp(cal.getType(),"chinese") == 0 || uprv_strcmp(cal.getType(),"dangi") == 0);
-
-    // if the pattern character is unrecognized, signal an error and dump out
-    if (patternCharIndex == UDAT_FIELD_COUNT)
-    {
-        if (ch != 0x6C) { // pattern char 'l' (SMALL LETTER L) just gets ignored
-            status = U_INVALID_FORMAT_ERROR;
-        }
-        return;
-    }
-
-    UCalendarDateFields field = fgPatternIndexToCalendarField[patternCharIndex];
-    int32_t value = 0;
-    // Don't get value unless it is useful
-    if (field < UCAL_FIELD_COUNT) {
-        value = (patternCharIndex != UDAT_RELATED_YEAR_FIELD)? cal.get(field, status): cal.getRelatedYear(status);
-    }
-    if (U_FAILURE(status)) {
-        return;
-    }
-
-    currentNumberFormat = getNumberFormatByIndex(patternCharIndex);
-    if (currentNumberFormat == NULL) {
-        status = U_INTERNAL_PROGRAM_ERROR;
-        return;
-    }
-    UnicodeString hebr("hebr", 4, US_INV);
-
-    switch (patternCharIndex) {
-
-    // for any "G" symbol, write out the appropriate era string
-    // "GGGG" is wide era name, "GGGGG" is narrow era name, anything else is abbreviated name
-    case UDAT_ERA_FIELD:
-        if (isChineseCalendar) {
-            zeroPaddingNumber(currentNumberFormat,appendTo, value, 1, 9); // as in ICU4J
-        } else {
-            if (count == 5) {
-                _appendSymbol(appendTo, value, fSymbols->fNarrowEras, fSymbols->fNarrowErasCount);
-                capContextUsageType = DateFormatSymbols::kCapContextUsageEraNarrow;
-            } else if (count == 4) {
-                _appendSymbol(appendTo, value, fSymbols->fEraNames, fSymbols->fEraNamesCount);
-                capContextUsageType = DateFormatSymbols::kCapContextUsageEraWide;
-            } else {
-                _appendSymbol(appendTo, value, fSymbols->fEras, fSymbols->fErasCount);
-                capContextUsageType = DateFormatSymbols::kCapContextUsageEraAbbrev;
-            }
-        }
-        break;
-
-     case UDAT_YEAR_NAME_FIELD:
-        if (fSymbols->fShortYearNames != NULL && value <= fSymbols->fShortYearNamesCount) {
-            // the Calendar YEAR field runs 1 through 60 for cyclic years
-            _appendSymbol(appendTo, value - 1, fSymbols->fShortYearNames, fSymbols->fShortYearNamesCount);
-            break;
-        }
-        // else fall through to numeric year handling, do not break here
-        U_FALLTHROUGH;
-
-   // OLD: for "yyyy", write out the whole year; for "yy", write out the last 2 digits
-    // NEW: UTS#35:
-//Year         y     yy     yyy     yyyy     yyyyy
-//AD 1         1     01     001     0001     00001
-//AD 12       12     12     012     0012     00012
-//AD 123     123     23     123     0123     00123
-//AD 1234   1234     34    1234     1234     01234
-//AD 12345 12345     45   12345    12345     12345
-    case UDAT_YEAR_FIELD:
-    case UDAT_YEAR_WOY_FIELD:
-        if (fDateOverride.compare(hebr)==0 && value>HEBREW_CAL_CUR_MILLENIUM_START_YEAR && value<HEBREW_CAL_CUR_MILLENIUM_END_YEAR) {
-            value-=HEBREW_CAL_CUR_MILLENIUM_START_YEAR;
-        }
-        if(count == 2)
-            zeroPaddingNumber(currentNumberFormat, appendTo, value, 2, 2);
-        else
-            zeroPaddingNumber(currentNumberFormat, appendTo, value, count, maxIntCount);
-        break;
-
-    // for "MMMM"/"LLLL", write out the whole month name, for "MMM"/"LLL", write out the month
-    // abbreviation, for "M"/"L" or "MM"/"LL", write out the month as a number with the
-    // appropriate number of digits
-    // for "MMMMM"/"LLLLL", use the narrow form
-    case UDAT_MONTH_FIELD:
-    case UDAT_STANDALONE_MONTH_FIELD:
-        if ( isHebrewCalendar ) {
-           HebrewCalendar *hc = (HebrewCalendar*)&cal;
-           if (hc->isLeapYear(hc->get(UCAL_YEAR,status)) && value == 6 && count >= 3 )
-               value = 13; // Show alternate form for Adar II in leap years in Hebrew calendar.
-           if (!hc->isLeapYear(hc->get(UCAL_YEAR,status)) && value >= 6 && count < 3 )
-               value--; // Adjust the month number down 1 in Hebrew non-leap years, i.e. Adar is 6, not 7.
-        }
-        {
-            int32_t isLeapMonth = (fSymbols->fLeapMonthPatterns != NULL && fSymbols->fLeapMonthPatternsCount >= DateFormatSymbols::kMonthPatternsCount)?
-                        cal.get(UCAL_IS_LEAP_MONTH, status): 0;
-            // should consolidate the next section by using arrays of pointers & counts for the right symbols...
-            if (count == 5) {
-                if (patternCharIndex == UDAT_MONTH_FIELD) {
-                    _appendSymbolWithMonthPattern(appendTo, value, fSymbols->fNarrowMonths, fSymbols->fNarrowMonthsCount,
-                            (isLeapMonth!=0)? &(fSymbols->fLeapMonthPatterns[DateFormatSymbols::kLeapMonthPatternFormatNarrow]): NULL, status);
-                } else {
-                    _appendSymbolWithMonthPattern(appendTo, value, fSymbols->fStandaloneNarrowMonths, fSymbols->fStandaloneNarrowMonthsCount,
-                            (isLeapMonth!=0)? &(fSymbols->fLeapMonthPatterns[DateFormatSymbols::kLeapMonthPatternStandaloneNarrow]): NULL, status);
-                }
-                capContextUsageType = DateFormatSymbols::kCapContextUsageMonthNarrow;
-            } else if (count == 4) {
-                if (patternCharIndex == UDAT_MONTH_FIELD) {
-                    _appendSymbolWithMonthPattern(appendTo, value, fSymbols->fMonths, fSymbols->fMonthsCount,
-                            (isLeapMonth!=0)? &(fSymbols->fLeapMonthPatterns[DateFormatSymbols::kLeapMonthPatternFormatWide]): NULL, status);
-                    capContextUsageType = DateFormatSymbols::kCapContextUsageMonthFormat;
-                } else {
-                    _appendSymbolWithMonthPattern(appendTo, value, fSymbols->fStandaloneMonths, fSymbols->fStandaloneMonthsCount,
-                            (isLeapMonth!=0)? &(fSymbols->fLeapMonthPatterns[DateFormatSymbols::kLeapMonthPatternStandaloneWide]): NULL, status);
-                    capContextUsageType = DateFormatSymbols::kCapContextUsageMonthStandalone;
-                }
-            } else if (count == 3) {
-                if (patternCharIndex == UDAT_MONTH_FIELD) {
-                    _appendSymbolWithMonthPattern(appendTo, value, fSymbols->fShortMonths, fSymbols->fShortMonthsCount,
-                            (isLeapMonth!=0)? &(fSymbols->fLeapMonthPatterns[DateFormatSymbols::kLeapMonthPatternFormatAbbrev]): NULL, status);
-                    capContextUsageType = DateFormatSymbols::kCapContextUsageMonthFormat;
-                } else {
-                    _appendSymbolWithMonthPattern(appendTo, value, fSymbols->fStandaloneShortMonths, fSymbols->fStandaloneShortMonthsCount,
-                            (isLeapMonth!=0)? &(fSymbols->fLeapMonthPatterns[DateFormatSymbols::kLeapMonthPatternStandaloneAbbrev]): NULL, status);
-                    capContextUsageType = DateFormatSymbols::kCapContextUsageMonthStandalone;
-                }
-            } else {
-                UnicodeString monthNumber;
-                zeroPaddingNumber(currentNumberFormat,monthNumber, value + 1, count, maxIntCount);
-                _appendSymbolWithMonthPattern(appendTo, 0, &monthNumber, 1,
-                        (isLeapMonth!=0)? &(fSymbols->fLeapMonthPatterns[DateFormatSymbols::kLeapMonthPatternNumeric]): NULL, status);
-            }
-        }
-        break;
-
-    // for "k" and "kk", write out the hour, adjusting midnight to appear as "24"
-    case UDAT_HOUR_OF_DAY1_FIELD:
-        if (value == 0)
-            zeroPaddingNumber(currentNumberFormat,appendTo, cal.getMaximum(UCAL_HOUR_OF_DAY) + 1, count, maxIntCount);
-        else
-            zeroPaddingNumber(currentNumberFormat,appendTo, value, count, maxIntCount);
-        break;
-
-    case UDAT_FRACTIONAL_SECOND_FIELD:
-        // Fractional seconds left-justify
-        {
-            int32_t minDigits = (count > 3) ? 3 : count;
-            if (count == 1) {
-                value /= 100;
-            } else if (count == 2) {
-                value /= 10;
-            }
-            zeroPaddingNumber(currentNumberFormat, appendTo, value, minDigits, maxIntCount);
-            if (count > 3) {
-                zeroPaddingNumber(currentNumberFormat, appendTo, 0, count - 3, maxIntCount);
-            }
-        }
-        break;
-
-    // for "ee" or "e", use local numeric day-of-the-week
-    // for "EEEEEE" or "eeeeee", write out the short day-of-the-week name
-    // for "EEEEE" or "eeeee", write out the narrow day-of-the-week name
-    // for "EEEE" or "eeee", write out the wide day-of-the-week name
-    // for "EEE" or "EE" or "E" or "eee", write out the abbreviated day-of-the-week name
-    case UDAT_DOW_LOCAL_FIELD:
-        if ( count < 3 ) {
-            zeroPaddingNumber(currentNumberFormat,appendTo, value, count, maxIntCount);
-            break;
-        }
-        // fall through to EEEEE-EEE handling, but for that we don't want local day-of-week,
-        // we want standard day-of-week, so first fix value to work for EEEEE-EEE.
-        value = cal.get(UCAL_DAY_OF_WEEK, status);
-        if (U_FAILURE(status)) {
-            return;
-        }
-        // fall through, do not break here
-        U_FALLTHROUGH;
-    case UDAT_DAY_OF_WEEK_FIELD:
-        if (count == 5) {
-            _appendSymbol(appendTo, value, fSymbols->fNarrowWeekdays,
-                          fSymbols->fNarrowWeekdaysCount);
-            capContextUsageType = DateFormatSymbols::kCapContextUsageDayNarrow;
-        } else if (count == 4) {
-            _appendSymbol(appendTo, value, fSymbols->fWeekdays,
-                          fSymbols->fWeekdaysCount);
-            capContextUsageType = DateFormatSymbols::kCapContextUsageDayFormat;
-        } else if (count == 6) {
-            _appendSymbol(appendTo, value, fSymbols->fShorterWeekdays,
-                          fSymbols->fShorterWeekdaysCount);
-            capContextUsageType = DateFormatSymbols::kCapContextUsageDayFormat;
-        } else {
-            _appendSymbol(appendTo, value, fSymbols->fShortWeekdays,
-                          fSymbols->fShortWeekdaysCount);
-            capContextUsageType = DateFormatSymbols::kCapContextUsageDayFormat;
-        }
-        break;
-
-    // for "ccc", write out the abbreviated day-of-the-week name
-    // for "cccc", write out the wide day-of-the-week name
-    // for "ccccc", use the narrow day-of-the-week name
-    // for "ccccc", use the short day-of-the-week name
-    case UDAT_STANDALONE_DAY_FIELD:
-        if ( count < 3 ) {
-            zeroPaddingNumber(currentNumberFormat,appendTo, value, 1, maxIntCount);
-            break;
-        }
-        // fall through to alpha DOW handling, but for that we don't want local day-of-week,
-        // we want standard day-of-week, so first fix value.
-        value = cal.get(UCAL_DAY_OF_WEEK, status);
-        if (U_FAILURE(status)) {
-            return;
-        }
-        if (count == 5) {
-            _appendSymbol(appendTo, value, fSymbols->fStandaloneNarrowWeekdays,
-                          fSymbols->fStandaloneNarrowWeekdaysCount);
-            capContextUsageType = DateFormatSymbols::kCapContextUsageDayNarrow;
-        } else if (count == 4) {
-            _appendSymbol(appendTo, value, fSymbols->fStandaloneWeekdays,
-                          fSymbols->fStandaloneWeekdaysCount);
-            capContextUsageType = DateFormatSymbols::kCapContextUsageDayStandalone;
-        } else if (count == 6) {
-            _appendSymbol(appendTo, value, fSymbols->fStandaloneShorterWeekdays,
-                          fSymbols->fStandaloneShorterWeekdaysCount);
-            capContextUsageType = DateFormatSymbols::kCapContextUsageDayStandalone;
-        } else { // count == 3
-            _appendSymbol(appendTo, value, fSymbols->fStandaloneShortWeekdays,
-                          fSymbols->fStandaloneShortWeekdaysCount);
-            capContextUsageType = DateFormatSymbols::kCapContextUsageDayStandalone;
-        }
-        break;
-
-    // for "a" symbol, write out the whole AM/PM string
-    case UDAT_AM_PM_FIELD:
-        if (count < 5) {
-            _appendSymbol(appendTo, value, fSymbols->fAmPms,
-                          fSymbols->fAmPmsCount);
-        } else {
-            _appendSymbol(appendTo, value, fSymbols->fNarrowAmPms,
-                          fSymbols->fNarrowAmPmsCount);
-        }
-        break;
-
-    // if we see pattern character for UDAT_TIME_SEPARATOR_FIELD (none currently defined),
-    // write out the time separator string. Leave support in for future definition.
-    case UDAT_TIME_SEPARATOR_FIELD:
-        {
-            UnicodeString separator;
-            appendTo += fSymbols->getTimeSeparatorString(separator);
-        }
-        break;
-
-    // for "h" and "hh", write out the hour, adjusting noon and midnight to show up
-    // as "12"
-    case UDAT_HOUR1_FIELD:
-        if (value == 0)
-            zeroPaddingNumber(currentNumberFormat,appendTo, cal.getLeastMaximum(UCAL_HOUR) + 1, count, maxIntCount);
-        else
-            zeroPaddingNumber(currentNumberFormat,appendTo, value, count, maxIntCount);
-        break;
-
-    case UDAT_TIMEZONE_FIELD: // 'z'
-    case UDAT_TIMEZONE_RFC_FIELD: // 'Z'
-    case UDAT_TIMEZONE_GENERIC_FIELD: // 'v'
-    case UDAT_TIMEZONE_SPECIAL_FIELD: // 'V'
-    case UDAT_TIMEZONE_LOCALIZED_GMT_OFFSET_FIELD: // 'O'
-    case UDAT_TIMEZONE_ISO_FIELD: // 'X'
-    case UDAT_TIMEZONE_ISO_LOCAL_FIELD: // 'x'
-        {
-            UChar zsbuf[ZONE_NAME_U16_MAX];
-            UnicodeString zoneString(zsbuf, 0, UPRV_LENGTHOF(zsbuf));
-            const TimeZone& tz = cal.getTimeZone();
-            UDate date = cal.getTime(status);
-            const TimeZoneFormat *tzfmt = tzFormat(status);
-            if (U_SUCCESS(status)) {
-                if (patternCharIndex == UDAT_TIMEZONE_FIELD) {
-                    if (count < 4) {
-                        // "z", "zz", "zzz"
-                        tzfmt->format(UTZFMT_STYLE_SPECIFIC_SHORT, tz, date, zoneString);
-                        capContextUsageType = DateFormatSymbols::kCapContextUsageMetazoneShort;
-                    } else {
-                        // "zzzz" or longer
-                        tzfmt->format(UTZFMT_STYLE_SPECIFIC_LONG, tz, date, zoneString);
-                        capContextUsageType = DateFormatSymbols::kCapContextUsageMetazoneLong;
-                    }
-                }
-                else if (patternCharIndex == UDAT_TIMEZONE_RFC_FIELD) {
-                    if (count < 4) {
-                        // "Z"
-                        tzfmt->format(UTZFMT_STYLE_ISO_BASIC_LOCAL_FULL, tz, date, zoneString);
-                    } else if (count == 5) {
-                        // "ZZZZZ"
-                        tzfmt->format(UTZFMT_STYLE_ISO_EXTENDED_FULL, tz, date, zoneString);
-                    } else {
-                        // "ZZ", "ZZZ", "ZZZZ"
-                        tzfmt->format(UTZFMT_STYLE_LOCALIZED_GMT, tz, date, zoneString);
-                    }
-                }
-                else if (patternCharIndex == UDAT_TIMEZONE_GENERIC_FIELD) {
-                    if (count == 1) {
-                        // "v"
-                        tzfmt->format(UTZFMT_STYLE_GENERIC_SHORT, tz, date, zoneString);
-                        capContextUsageType = DateFormatSymbols::kCapContextUsageMetazoneShort;
-                    } else if (count == 4) {
-                        // "vvvv"
-                        tzfmt->format(UTZFMT_STYLE_GENERIC_LONG, tz, date, zoneString);
-                        capContextUsageType = DateFormatSymbols::kCapContextUsageMetazoneLong;
-                    }
-                }
-                else if (patternCharIndex == UDAT_TIMEZONE_SPECIAL_FIELD) {
-                    if (count == 1) {
-                        // "V"
-                        tzfmt->format(UTZFMT_STYLE_ZONE_ID_SHORT, tz, date, zoneString);
-                    } else if (count == 2) {
-                        // "VV"
-                        tzfmt->format(UTZFMT_STYLE_ZONE_ID, tz, date, zoneString);
-                    } else if (count == 3) {
-                        // "VVV"
-                        tzfmt->format(UTZFMT_STYLE_EXEMPLAR_LOCATION, tz, date, zoneString);
-                    } else if (count == 4) {
-                        // "VVVV"
-                        tzfmt->format(UTZFMT_STYLE_GENERIC_LOCATION, tz, date, zoneString);
-                        capContextUsageType = DateFormatSymbols::kCapContextUsageZoneLong;
-                    }
-                }
-                else if (patternCharIndex == UDAT_TIMEZONE_LOCALIZED_GMT_OFFSET_FIELD) {
-                    if (count == 1) {
-                        // "O"
-                        tzfmt->format(UTZFMT_STYLE_LOCALIZED_GMT_SHORT, tz, date, zoneString);
-                    } else if (count == 4) {
-                        // "OOOO"
-                        tzfmt->format(UTZFMT_STYLE_LOCALIZED_GMT, tz, date, zoneString);
-                    }
-                }
-                else if (patternCharIndex == UDAT_TIMEZONE_ISO_FIELD) {
-                    if (count == 1) {
-                        // "X"
-                        tzfmt->format(UTZFMT_STYLE_ISO_BASIC_SHORT, tz, date, zoneString);
-                    } else if (count == 2) {
-                        // "XX"
-                        tzfmt->format(UTZFMT_STYLE_ISO_BASIC_FIXED, tz, date, zoneString);
-                    } else if (count == 3) {
-                        // "XXX"
-                        tzfmt->format(UTZFMT_STYLE_ISO_EXTENDED_FIXED, tz, date, zoneString);
-                    } else if (count == 4) {
-                        // "XXXX"
-                        tzfmt->format(UTZFMT_STYLE_ISO_BASIC_FULL, tz, date, zoneString);
-                    } else if (count == 5) {
-                        // "XXXXX"
-                        tzfmt->format(UTZFMT_STYLE_ISO_EXTENDED_FULL, tz, date, zoneString);
-                    }
-                }
-                else if (patternCharIndex == UDAT_TIMEZONE_ISO_LOCAL_FIELD) {
-                    if (count == 1) {
-                        // "x"
-                        tzfmt->format(UTZFMT_STYLE_ISO_BASIC_LOCAL_SHORT, tz, date, zoneString);
-                    } else if (count == 2) {
-                        // "xx"
-                        tzfmt->format(UTZFMT_STYLE_ISO_BASIC_LOCAL_FIXED, tz, date, zoneString);
-                    } else if (count == 3) {
-                        // "xxx"
-                        tzfmt->format(UTZFMT_STYLE_ISO_EXTENDED_LOCAL_FIXED, tz, date, zoneString);
-                    } else if (count == 4) {
-                        // "xxxx"
-                        tzfmt->format(UTZFMT_STYLE_ISO_BASIC_LOCAL_FULL, tz, date, zoneString);
-                    } else if (count == 5) {
-                        // "xxxxx"
-                        tzfmt->format(UTZFMT_STYLE_ISO_EXTENDED_LOCAL_FULL, tz, date, zoneString);
-                    }
-                }
-                else {
-                    UPRV_UNREACHABLE;
-                }
-            }
-            appendTo += zoneString;
-        }
-        break;
-
-    case UDAT_QUARTER_FIELD:
-        if (count >= 4)
-            _appendSymbol(appendTo, value/3, fSymbols->fQuarters,
-                          fSymbols->fQuartersCount);
-        else if (count == 3)
-            _appendSymbol(appendTo, value/3, fSymbols->fShortQuarters,
-                          fSymbols->fShortQuartersCount);
-        else
-            zeroPaddingNumber(currentNumberFormat,appendTo, (value/3) + 1, count, maxIntCount);
-        break;
-
-    case UDAT_STANDALONE_QUARTER_FIELD:
-        if (count >= 4)
-            _appendSymbol(appendTo, value/3, fSymbols->fStandaloneQuarters,
-                          fSymbols->fStandaloneQuartersCount);
-        else if (count == 3)
-            _appendSymbol(appendTo, value/3, fSymbols->fStandaloneShortQuarters,
-                          fSymbols->fStandaloneShortQuartersCount);
-        else
-            zeroPaddingNumber(currentNumberFormat,appendTo, (value/3) + 1, count, maxIntCount);
-        break;
-
-    case UDAT_AM_PM_MIDNIGHT_NOON_FIELD:
-    {
-        const UnicodeString *toAppend = NULL;
-        int32_t hour = cal.get(UCAL_HOUR_OF_DAY, status);
-
-        // Note: "midnight" can be ambiguous as to whether it refers to beginning of day or end of day.
-        // For ICU 57 output of "midnight" is temporarily suppressed.
-
-        // For "midnight" and "noon":
-        // Time, as displayed, must be exactly noon or midnight.
-        // This means minutes and seconds, if present, must be zero.
-        if ((/*hour == 0 ||*/ hour == 12) &&
-                (!fHasMinute || cal.get(UCAL_MINUTE, status) == 0) &&
-                (!fHasSecond || cal.get(UCAL_SECOND, status) == 0)) {
-            // Stealing am/pm value to use as our array index.
-            // It works out: am/midnight are both 0, pm/noon are both 1,
-            // 12 am is 12 midnight, and 12 pm is 12 noon.
-            int32_t val = cal.get(UCAL_AM_PM, status);
-
-            if (count <= 3) {
-                toAppend = &fSymbols->fAbbreviatedDayPeriods[val];
-            } else if (count == 4 || count > 5) {
-                toAppend = &fSymbols->fWideDayPeriods[val];
-            } else { // count == 5
-                toAppend = &fSymbols->fNarrowDayPeriods[val];
-            }
-        }
-
-        // toAppend is NULL if time isn't exactly midnight or noon (as displayed).
-        // toAppend is bogus if time is midnight or noon, but no localized string exists.
-        // In either case, fall back to am/pm.
-        if (toAppend == NULL || toAppend->isBogus()) {
-            // Reformat with identical arguments except ch, now changed to 'a'.
-            // We are passing a different fieldToOutput because we want to add
-            // 'b' to field position. This makes this fallback stable when
-            // there is a data change on locales.
-            subFormat(appendTo, u'a', count, capitalizationContext, fieldNum, u'b', handler, cal, status);
-            return;
-        } else {
-            appendTo += *toAppend;
-        }
-
-        break;
-    }
-
-    case UDAT_FLEXIBLE_DAY_PERIOD_FIELD:
-    {
-        // TODO: Maybe fetch the DayperiodRules during initialization (instead of at the first
-        // loading of an instance) if a relevant pattern character (b or B) is used.
-        const DayPeriodRules *ruleSet = DayPeriodRules::getInstance(this->getSmpFmtLocale(), status);
-        if (U_FAILURE(status)) {
-            // Data doesn't conform to spec, therefore loading failed.
-            break;
-        }
-        if (ruleSet == NULL) {
-            // Data doesn't exist for the locale we're looking for.
-            // Falling back to am/pm.
-            // We are passing a different fieldToOutput because we want to add
-            // 'B' to field position. This makes this fallback stable when
-            // there is a data change on locales.
-            subFormat(appendTo, u'a', count, capitalizationContext, fieldNum, u'B', handler, cal, status);
-            return;
-        }
-
-        // Get current display time.
-        int32_t hour = cal.get(UCAL_HOUR_OF_DAY, status);
-        int32_t minute = 0;
-        if (fHasMinute) {
-            minute = cal.get(UCAL_MINUTE, status);
-        }
-        int32_t second = 0;
-        if (fHasSecond) {
-            second = cal.get(UCAL_SECOND, status);
-        }
-
-        // Determine day period.
-        DayPeriodRules::DayPeriod periodType;
-        if (hour == 0 && minute == 0 && second == 0 && ruleSet->hasMidnight()) {
-            periodType = DayPeriodRules::DAYPERIOD_MIDNIGHT;
-        } else if (hour == 12 && minute == 0 && second == 0 && ruleSet->hasNoon()) {
-            periodType = DayPeriodRules::DAYPERIOD_NOON;
-        } else {
-            periodType = ruleSet->getDayPeriodForHour(hour);
-        }
-
-        // Rule set exists, therefore periodType can't be UNKNOWN.
-        // Get localized string.
-        U_ASSERT(periodType != DayPeriodRules::DAYPERIOD_UNKNOWN);
-        UnicodeString *toAppend = NULL;
-        int32_t index;
-
-        // Note: "midnight" can be ambiguous as to whether it refers to beginning of day or end of day.
-        // For ICU 57 output of "midnight" is temporarily suppressed.
-
-        if (periodType != DayPeriodRules::DAYPERIOD_AM &&
-                periodType != DayPeriodRules::DAYPERIOD_PM &&
-                periodType != DayPeriodRules::DAYPERIOD_MIDNIGHT) {
-            index = (int32_t)periodType;
-            if (count <= 3) {
-                toAppend = &fSymbols->fAbbreviatedDayPeriods[index];  // i.e. short
-            } else if (count == 4 || count > 5) {
-                toAppend = &fSymbols->fWideDayPeriods[index];
-            } else {  // count == 5
-                toAppend = &fSymbols->fNarrowDayPeriods[index];
-            }
-        }
-
-        // Fallback schedule:
-        // Midnight/Noon -> General Periods -> AM/PM.
-
-        // Midnight/Noon -> General Periods.
-        if ((toAppend == NULL || toAppend->isBogus()) &&
-                (periodType == DayPeriodRules::DAYPERIOD_MIDNIGHT ||
-                 periodType == DayPeriodRules::DAYPERIOD_NOON)) {
-            periodType = ruleSet->getDayPeriodForHour(hour);
-            index = (int32_t)periodType;
-
-            if (count <= 3) {
-                toAppend = &fSymbols->fAbbreviatedDayPeriods[index];  // i.e. short
-            } else if (count == 4 || count > 5) {
-                toAppend = &fSymbols->fWideDayPeriods[index];
-            } else {  // count == 5
-                toAppend = &fSymbols->fNarrowDayPeriods[index];
-            }
-        }
-
-        // General Periods -> AM/PM.
-        if (periodType == DayPeriodRules::DAYPERIOD_AM ||
-            periodType == DayPeriodRules::DAYPERIOD_PM ||
-            toAppend->isBogus()) {
-            // We are passing a different fieldToOutput because we want to add
-            // 'B' to field position iterator. This makes this fallback stable when
-            // there is a data change on locales.
-            subFormat(appendTo, u'a', count, capitalizationContext, fieldNum, u'B', handler, cal, status);
-            return;
-        }
-        else {
-            appendTo += *toAppend;
-        }
-
-        break;
-    }
-
-    // all of the other pattern symbols can be formatted as simple numbers with
-    // appropriate zero padding
-    default:
-        zeroPaddingNumber(currentNumberFormat,appendTo, value, count, maxIntCount);
-        break;
-    }
-#if !UCONFIG_NO_BREAK_ITERATION
-    // if first field, check to see whether we need to and are able to titlecase it
-    if (fieldNum == 0 && fCapitalizationBrkIter != NULL && appendTo.length() > beginOffset &&
-            u_islower(appendTo.char32At(beginOffset))) {
-        UBool titlecase = FALSE;
-        switch (capitalizationContext) {
-            case UDISPCTX_CAPITALIZATION_FOR_BEGINNING_OF_SENTENCE:
-                titlecase = TRUE;
-                break;
-            case UDISPCTX_CAPITALIZATION_FOR_UI_LIST_OR_MENU:
-                titlecase = fSymbols->fCapitalization[capContextUsageType][0];
-                break;
-            case UDISPCTX_CAPITALIZATION_FOR_STANDALONE:
-                titlecase = fSymbols->fCapitalization[capContextUsageType][1];
-                break;
-            default:
-                // titlecase = FALSE;
-                break;
-        }
-        if (titlecase) {
-            BreakIterator* const mutableCapitalizationBrkIter = fCapitalizationBrkIter->clone();
-            UnicodeString firstField(appendTo, beginOffset);
-            firstField.toTitle(mutableCapitalizationBrkIter, fLocale, U_TITLECASE_NO_LOWERCASE | U_TITLECASE_NO_BREAK_ADJUSTMENT);
-            appendTo.replaceBetween(beginOffset, appendTo.length(), firstField);
-            delete mutableCapitalizationBrkIter;
-        }
-    }
-#endif
-
-    handler.addAttribute(DateFormatSymbols::getPatternCharIndex(fieldToOutput), beginOffset, appendTo.length());
-}
-
-//----------------------------------------------------------------------
-
-void SimpleDateFormat::adoptNumberFormat(NumberFormat *formatToAdopt) {
-    fixNumberFormatForDates(*formatToAdopt);
-    delete fNumberFormat;
-    fNumberFormat = formatToAdopt;
-
-    // We successfully set the default number format. Now delete the overrides
-    // (can't fail).
-    if (fSharedNumberFormatters) {
-        freeSharedNumberFormatters(fSharedNumberFormatters);
-        fSharedNumberFormatters = NULL;
-    }
-
-    // Also re-compute the fast formatters.
-    UErrorCode localStatus = U_ZERO_ERROR;
-    freeFastNumberFormatters();
-    initFastNumberFormatters(localStatus);
-}
-
-void SimpleDateFormat::adoptNumberFormat(const UnicodeString& fields, NumberFormat *formatToAdopt, UErrorCode &status){
-    fixNumberFormatForDates(*formatToAdopt);
-    LocalPointer<NumberFormat> fmt(formatToAdopt);
-    if (U_FAILURE(status)) {
-        return;
-    }
-
-    // We must ensure fSharedNumberFormatters is allocated.
-    if (fSharedNumberFormatters == NULL) {
-        fSharedNumberFormatters = allocSharedNumberFormatters();
-        if (fSharedNumberFormatters == NULL) {
-            status = U_MEMORY_ALLOCATION_ERROR;
-            return;
-        }
-    }
-    const SharedNumberFormat *newFormat = createSharedNumberFormat(fmt.orphan());
-    if (newFormat == NULL) {
-        status = U_MEMORY_ALLOCATION_ERROR;
-        return;
-    }
-    for (int i=0; i<fields.length(); i++) {
-        UChar field = fields.charAt(i);
-        // if the pattern character is unrecognized, signal an error and bail out
-        UDateFormatField patternCharIndex = DateFormatSymbols::getPatternCharIndex(field);
-        if (patternCharIndex == UDAT_FIELD_COUNT) {
-            status = U_INVALID_FORMAT_ERROR;
-            newFormat->deleteIfZeroRefCount();
-            return;
-        }
-
-        // Set the number formatter in the table
-        SharedObject::copyPtr(
-                newFormat, fSharedNumberFormatters[patternCharIndex]);
-    }
-    newFormat->deleteIfZeroRefCount();
-}
-
-const NumberFormat *
-SimpleDateFormat::getNumberFormatForField(UChar field) const {
-    UDateFormatField index = DateFormatSymbols::getPatternCharIndex(field);
-    if (index == UDAT_FIELD_COUNT) {
-        return NULL;
-    }
-    return getNumberFormatByIndex(index);
-}
-
-//----------------------------------------------------------------------
-void
-SimpleDateFormat::zeroPaddingNumber(
-        const NumberFormat *currentNumberFormat,
-        UnicodeString &appendTo,
-        int32_t value, int32_t minDigits, int32_t maxDigits) const
-{
-    const number::LocalizedNumberFormatter* fastFormatter = nullptr;
-    // NOTE: This uses the heuristic that these five min/max int settings account for the vast majority
-    // of SimpleDateFormat number formatting cases at the time of writing (ICU 62).
-    if (currentNumberFormat == fNumberFormat) {
-        if (maxDigits == 10) {
-            if (minDigits == 1) {
-                fastFormatter = fFastNumberFormatters[SMPDTFMT_NF_1x10];
-            } else if (minDigits == 2) {
-                fastFormatter = fFastNumberFormatters[SMPDTFMT_NF_2x10];
-            } else if (minDigits == 3) {
-                fastFormatter = fFastNumberFormatters[SMPDTFMT_NF_3x10];
-            } else if (minDigits == 4) {
-                fastFormatter = fFastNumberFormatters[SMPDTFMT_NF_4x10];
-            }
-        } else if (maxDigits == 2) {
-            if (minDigits == 2) {
-                fastFormatter = fFastNumberFormatters[SMPDTFMT_NF_2x2];
-            }
-        }
-    }
-    if (fastFormatter != nullptr) {
-        // Can use fast path
-        number::impl::UFormattedNumberData result;
-        result.quantity.setToInt(value);
-        UErrorCode localStatus = U_ZERO_ERROR;
-        fastFormatter->formatImpl(&result, localStatus);
-        if (U_FAILURE(localStatus)) {
-            return;
-        }
-        appendTo.append(result.getStringRef().toTempUnicodeString());
-        return;
-    }
-
-    // Check for RBNF (no clone necessary)
-    auto* rbnf = dynamic_cast<const RuleBasedNumberFormat*>(currentNumberFormat);
-    if (rbnf != nullptr) {
-        FieldPosition pos(FieldPosition::DONT_CARE);
-        rbnf->format(value, appendTo, pos);  // 3rd arg is there to speed up processing
-        return;
-    }
-
-    // Fall back to slow path (clone and mutate the NumberFormat)
-    if (currentNumberFormat != nullptr) {
-        FieldPosition pos(FieldPosition::DONT_CARE);
-        LocalPointer<NumberFormat> nf(currentNumberFormat->clone());
-        nf->setMinimumIntegerDigits(minDigits);
-        nf->setMaximumIntegerDigits(maxDigits);
-        nf->format(value, appendTo, pos);  // 3rd arg is there to speed up processing
-    }
-}
-
-//----------------------------------------------------------------------
-
-/**
- * Return true if the given format character, occuring count
- * times, represents a numeric field.
- */
-UBool SimpleDateFormat::isNumeric(UChar formatChar, int32_t count) {
-    return DateFormatSymbols::isNumericPatternChar(formatChar, count);
-}
-
-UBool
-SimpleDateFormat::isAtNumericField(const UnicodeString &pattern, int32_t patternOffset) {
-    if (patternOffset >= pattern.length()) {
-        // not at any field
-        return FALSE;
-    }
-    UChar ch = pattern.charAt(patternOffset);
-    UDateFormatField f = DateFormatSymbols::getPatternCharIndex(ch);
-    if (f == UDAT_FIELD_COUNT) {
-        // not at any field
-        return FALSE;
-    }
-    int32_t i = patternOffset;
-    while (pattern.charAt(++i) == ch) {}
-    return DateFormatSymbols::isNumericField(f, i - patternOffset);
-}
-
-UBool
-SimpleDateFormat::isAfterNonNumericField(const UnicodeString &pattern, int32_t patternOffset) {
-    if (patternOffset <= 0) {
-        // not after any field
-        return FALSE;
-    }
-    UChar ch = pattern.charAt(--patternOffset);
-    UDateFormatField f = DateFormatSymbols::getPatternCharIndex(ch);
-    if (f == UDAT_FIELD_COUNT) {
-        // not after any field
-        return FALSE;
-    }
-    int32_t i = patternOffset;
-    while (pattern.charAt(--i) == ch) {}
-    return !DateFormatSymbols::isNumericField(f, patternOffset - i);
-}
-
-void
-SimpleDateFormat::parse(const UnicodeString& text, Calendar& cal, ParsePosition& parsePos) const
-{
-    UErrorCode status = U_ZERO_ERROR;
-    int32_t pos = parsePos.getIndex();
-    if(parsePos.getIndex() < 0) {
-        parsePos.setErrorIndex(0);
-        return;
-    }
-    int32_t start = pos;
-
-    // Hold the day period until everything else is parsed, because we need
-    // the hour to interpret time correctly.
-    int32_t dayPeriodInt = -1;
-
-    UBool ambiguousYear[] = { FALSE };
-    int32_t saveHebrewMonth = -1;
-    int32_t count = 0;
-    UTimeZoneFormatTimeType tzTimeType = UTZFMT_TIME_TYPE_UNKNOWN;
-
-    // For parsing abutting numeric fields. 'abutPat' is the
-    // offset into 'pattern' of the first of 2 or more abutting
-    // numeric fields.  'abutStart' is the offset into 'text'
-    // where parsing the fields begins. 'abutPass' starts off as 0
-    // and increments each time we try to parse the fields.
-    int32_t abutPat = -1; // If >=0, we are in a run of abutting numeric fields
-    int32_t abutStart = 0;
-    int32_t abutPass = 0;
-    UBool inQuote = FALSE;
-
-    MessageFormat * numericLeapMonthFormatter = NULL;
-
-    Calendar* calClone = NULL;
-    Calendar *workCal = &cal;
-    if (&cal != fCalendar && uprv_strcmp(cal.getType(), fCalendar->getType()) != 0) {
-        // Different calendar type
-        // We use the time/zone from the input calendar, but
-        // do not use the input calendar for field calculation.
-        calClone = fCalendar->clone();
-        if (calClone != NULL) {
-            calClone->setTime(cal.getTime(status),status);
-            if (U_FAILURE(status)) {
-                goto ExitParse;
-            }
-            calClone->setTimeZone(cal.getTimeZone());
-            workCal = calClone;
-        } else {
-            status = U_MEMORY_ALLOCATION_ERROR;
-            goto ExitParse;
-        }
-    }
-
-    if (fSymbols->fLeapMonthPatterns != NULL && fSymbols->fLeapMonthPatternsCount >= DateFormatSymbols::kMonthPatternsCount) {
-        numericLeapMonthFormatter = new MessageFormat(fSymbols->fLeapMonthPatterns[DateFormatSymbols::kLeapMonthPatternNumeric], fLocale, status);
-        if (numericLeapMonthFormatter == NULL) {
-             status = U_MEMORY_ALLOCATION_ERROR;
-             goto ExitParse;
-        } else if (U_FAILURE(status)) {
-             goto ExitParse; // this will delete numericLeapMonthFormatter
-        }
-    }
-
-    for (int32_t i=0; i<fPattern.length(); ++i) {
-        UChar ch = fPattern.charAt(i);
-
-        // Handle alphabetic field characters.
-        if (!inQuote && isSyntaxChar(ch)) {
-            int32_t fieldPat = i;
-
-            // Count the length of this field specifier
-            count = 1;
-            while ((i+1)<fPattern.length() &&
-                   fPattern.charAt(i+1) == ch) {
-                ++count;
-                ++i;
-            }
-
-            if (isNumeric(ch, count)) {
-                if (abutPat < 0) {
-                    // Determine if there is an abutting numeric field.
-                    // Record the start of a set of abutting numeric fields.
-                    if (isAtNumericField(fPattern, i + 1)) {
-                        abutPat = fieldPat;
-                        abutStart = pos;
-                        abutPass = 0;
-                    }
-                }
-            } else {
-                abutPat = -1; // End of any abutting fields
-            }
-
-            // Handle fields within a run of abutting numeric fields.  Take
-            // the pattern "HHmmss" as an example. We will try to parse
-            // 2/2/2 characters of the input text, then if that fails,
-            // 1/2/2.  We only adjust the width of the leftmost field; the
-            // others remain fixed.  This allows "123456" => 12:34:56, but
-            // "12345" => 1:23:45.  Likewise, for the pattern "yyyyMMdd" we
-            // try 4/2/2, 3/2/2, 2/2/2, and finally 1/2/2.
-            if (abutPat >= 0) {
-                // If we are at the start of a run of abutting fields, then
-                // shorten this field in each pass.  If we can't shorten
-                // this field any more, then the parse of this set of
-                // abutting numeric fields has failed.
-                if (fieldPat == abutPat) {
-                    count -= abutPass++;
-                    if (count == 0) {
-                        status = U_PARSE_ERROR;
-                        goto ExitParse;
-                    }
-                }
-
-                pos = subParse(text, pos, ch, count,
-                               TRUE, FALSE, ambiguousYear, saveHebrewMonth, *workCal, i, numericLeapMonthFormatter, &tzTimeType);
-
-                // If the parse fails anywhere in the run, back up to the
-                // start of the run and retry.
-                if (pos < 0) {
-                    i = abutPat - 1;
-                    pos = abutStart;
-                    continue;
-                }
-            }
-
-            // Handle non-numeric fields and non-abutting numeric
-            // fields.
-            else if (ch != 0x6C) { // pattern char 'l' (SMALL LETTER L) just gets ignored
-                int32_t s = subParse(text, pos, ch, count,
-                               FALSE, TRUE, ambiguousYear, saveHebrewMonth, *workCal, i, numericLeapMonthFormatter, &tzTimeType, &dayPeriodInt);
-
-                if (s == -pos-1) {
-                    // era not present, in special cases allow this to continue
-                    // from the position where the era was expected
-                    s = pos;
-
-                    if (i+1 < fPattern.length()) {
-                        // move to next pattern character
-                        UChar c = fPattern.charAt(i+1);
-
-                        // check for whitespace
-                        if (PatternProps::isWhiteSpace(c)) {
-                            i++;
-                            // Advance over run in pattern
-                            while ((i+1)<fPattern.length() &&
-                                   PatternProps::isWhiteSpace(fPattern.charAt(i+1))) {
-                                ++i;
-                            }
-                        }
-                    }
-                }
-                else if (s <= 0) {
-                    status = U_PARSE_ERROR;
-                    goto ExitParse;
-                }
-                pos = s;
-            }
-        }
-
-        // Handle literal pattern characters.  These are any
-        // quoted characters and non-alphabetic unquoted
-        // characters.
-        else {
-
-            abutPat = -1; // End of any abutting fields
-
-            if (! matchLiterals(fPattern, i, text, pos, getBooleanAttribute(UDAT_PARSE_ALLOW_WHITESPACE, status), getBooleanAttribute(UDAT_PARSE_PARTIAL_LITERAL_MATCH, status), isLenient())) {
-                status = U_PARSE_ERROR;
-                goto ExitParse;
-            }
-        }
-    }
-
-    // Special hack for trailing "." after non-numeric field.
-    if (text.charAt(pos) == 0x2e && getBooleanAttribute(UDAT_PARSE_ALLOW_WHITESPACE, status)) {
-        // only do if the last field is not numeric
-        if (isAfterNonNumericField(fPattern, fPattern.length())) {
-            pos++; // skip the extra "."
-        }
-    }
-
-    // If dayPeriod is set, use it in conjunction with hour-of-day to determine am/pm.
-    if (dayPeriodInt >= 0) {
-        DayPeriodRules::DayPeriod dayPeriod = (DayPeriodRules::DayPeriod)dayPeriodInt;
-        const DayPeriodRules *ruleSet = DayPeriodRules::getInstance(this->getSmpFmtLocale(), status);
-
-        if (!cal.isSet(UCAL_HOUR) && !cal.isSet(UCAL_HOUR_OF_DAY)) {
-            // If hour is not set, set time to the midpoint of current day period, overwriting
-            // minutes if it's set.
-            double midPoint = ruleSet->getMidPointForDayPeriod(dayPeriod, status);
-
-            // If we can't get midPoint we do nothing.
-            if (U_SUCCESS(status)) {
-                // Truncate midPoint toward zero to get the hour.
-                // Any leftover means it was a half-hour.
-                int32_t midPointHour = (int32_t) midPoint;
-                int32_t midPointMinute = (midPoint - midPointHour) > 0 ? 30 : 0;
-
-                // No need to set am/pm because hour-of-day is set last therefore takes precedence.
-                cal.set(UCAL_HOUR_OF_DAY, midPointHour);
-                cal.set(UCAL_MINUTE, midPointMinute);
-            }
-        } else {
-            int hourOfDay;
-
-            if (cal.isSet(UCAL_HOUR_OF_DAY)) {  // Hour is parsed in 24-hour format.
-                hourOfDay = cal.get(UCAL_HOUR_OF_DAY, status);
-            } else {  // Hour is parsed in 12-hour format.
-                hourOfDay = cal.get(UCAL_HOUR, status);
-                // cal.get() turns 12 to 0 for 12-hour time; change 0 to 12
-                // so 0 unambiguously means a 24-hour time from above.
-                if (hourOfDay == 0) { hourOfDay = 12; }
-            }
-            U_ASSERT(0 <= hourOfDay && hourOfDay <= 23);
-
-
-            // If hour-of-day is 0 or 13 thru 23 then input time in unambiguously in 24-hour format.
-            if (hourOfDay == 0 || (13 <= hourOfDay && hourOfDay <= 23)) {
-                // Make hour-of-day take precedence over (hour + am/pm) by setting it again.
-                cal.set(UCAL_HOUR_OF_DAY, hourOfDay);
-            } else {
-                // We have a 12-hour time and need to choose between am and pm.
-                // Behave as if dayPeriod spanned 6 hours each way from its center point.
-                // This will parse correctly for consistent time + period (e.g. 10 at night) as
-                // well as provide a reasonable recovery for inconsistent time + period (e.g.
-                // 9 in the afternoon).
-
-                // Assume current time is in the AM.
-                // - Change 12 back to 0 for easier handling of 12am.
-                // - Append minutes as fractional hours because e.g. 8:15 and 8:45 could be parsed
-                // into different half-days if center of dayPeriod is at 14:30.
-                // - cal.get(MINUTE) will return 0 if MINUTE is unset, which works.
-                if (hourOfDay == 12) { hourOfDay = 0; }
-                double currentHour = hourOfDay + (cal.get(UCAL_MINUTE, status)) / 60.0;
-                double midPointHour = ruleSet->getMidPointForDayPeriod(dayPeriod, status);
-
-                if (U_SUCCESS(status)) {
-                    double hoursAheadMidPoint = currentHour - midPointHour;
-
-                    // Assume current time is in the AM.
-                    if (-6 <= hoursAheadMidPoint && hoursAheadMidPoint < 6) {
-                        // Assumption holds; set time as such.
-                        cal.set(UCAL_AM_PM, 0);
-                    } else {
-                        cal.set(UCAL_AM_PM, 1);
-                    }
-                }
-            }
-        }
-    }
-
-    // At this point the fields of Calendar have been set.  Calendar
-    // will fill in default values for missing fields when the time
-    // is computed.
-
-    parsePos.setIndex(pos);
-
-    // This part is a problem:  When we call parsedDate.after, we compute the time.
-    // Take the date April 3 2004 at 2:30 am.  When this is first set up, the year
-    // will be wrong if we're parsing a 2-digit year pattern.  It will be 1904.
-    // April 3 1904 is a Sunday (unlike 2004) so it is the DST onset day.  2:30 am
-    // is therefore an "impossible" time, since the time goes from 1:59 to 3:00 am
-    // on that day.  It is therefore parsed out to fields as 3:30 am.  Then we
-    // add 100 years, and get April 3 2004 at 3:30 am.  Note that April 3 2004 is
-    // a Saturday, so it can have a 2:30 am -- and it should. [LIU]
-    /*
-        UDate parsedDate = calendar.getTime();
-        if( ambiguousYear[0] && !parsedDate.after(fDefaultCenturyStart) ) {
-            calendar.add(Calendar.YEAR, 100);
-            parsedDate = calendar.getTime();
-        }
-    */
-    // Because of the above condition, save off the fields in case we need to readjust.
-    // The procedure we use here is not particularly efficient, but there is no other
-    // way to do this given the API restrictions present in Calendar.  We minimize
-    // inefficiency by only performing this computation when it might apply, that is,
-    // when the two-digit year is equal to the start year, and thus might fall at the
-    // front or the back of the default century.  This only works because we adjust
-    // the year correctly to start with in other cases -- see subParse().
-    if (ambiguousYear[0] || tzTimeType != UTZFMT_TIME_TYPE_UNKNOWN) // If this is true then the two-digit year == the default start year
-    {
-        // We need a copy of the fields, and we need to avoid triggering a call to
-        // complete(), which will recalculate the fields.  Since we can't access
-        // the fields[] array in Calendar, we clone the entire object.  This will
-        // stop working if Calendar.clone() is ever rewritten to call complete().
-        Calendar *copy;
-        if (ambiguousYear[0]) {
-            copy = cal.clone();
-            // Check for failed cloning.
-            if (copy == NULL) {
-                status = U_MEMORY_ALLOCATION_ERROR;
-                goto ExitParse;
-            }
-            UDate parsedDate = copy->getTime(status);
-            // {sfb} check internalGetDefaultCenturyStart
-            if (fHaveDefaultCentury && (parsedDate < fDefaultCenturyStart)) {
-                // We can't use add here because that does a complete() first.
-                cal.set(UCAL_YEAR, fDefaultCenturyStartYear + 100);
-            }
-            delete copy;
-        }
-
-        if (tzTimeType != UTZFMT_TIME_TYPE_UNKNOWN) {
-            copy = cal.clone();
-            // Check for failed cloning.
-            if (copy == NULL) {
-                status = U_MEMORY_ALLOCATION_ERROR;
-                goto ExitParse;
-            }
-            const TimeZone & tz = cal.getTimeZone();
-            BasicTimeZone *btz = NULL;
-
-            if (dynamic_cast<const OlsonTimeZone *>(&tz) != NULL
-                || dynamic_cast<const SimpleTimeZone *>(&tz) != NULL
-                || dynamic_cast<const RuleBasedTimeZone *>(&tz) != NULL
-                || dynamic_cast<const VTimeZone *>(&tz) != NULL) {
-                btz = (BasicTimeZone*)&tz;
-            }
-
-            // Get local millis
-            copy->set(UCAL_ZONE_OFFSET, 0);
-            copy->set(UCAL_DST_OFFSET, 0);
-            UDate localMillis = copy->getTime(status);
-
-            // Make sure parsed time zone type (Standard or Daylight)
-            // matches the rule used by the parsed time zone.
-            int32_t raw, dst;
-            if (btz != NULL) {
-                if (tzTimeType == UTZFMT_TIME_TYPE_STANDARD) {
-                    btz->getOffsetFromLocal(localMillis,
-                        BasicTimeZone::kStandard, BasicTimeZone::kStandard, raw, dst, status);
-                } else {
-                    btz->getOffsetFromLocal(localMillis,
-                        BasicTimeZone::kDaylight, BasicTimeZone::kDaylight, raw, dst, status);
-                }
-            } else {
-                // No good way to resolve ambiguous time at transition,
-                // but following code work in most case.
-                tz.getOffset(localMillis, TRUE, raw, dst, status);
-            }
-
-            // Now, compare the results with parsed type, either standard or daylight saving time
-            int32_t resolvedSavings = dst;
-            if (tzTimeType == UTZFMT_TIME_TYPE_STANDARD) {
-                if (dst != 0) {
-                    // Override DST_OFFSET = 0 in the result calendar
-                    resolvedSavings = 0;
-                }
-            } else { // tztype == TZTYPE_DST
-                if (dst == 0) {
-                    if (btz != NULL) {
-                        // This implementation resolves daylight saving time offset
-                        // closest rule after the given time.
-                        UDate baseTime = localMillis + raw;
-                        UDate time = baseTime;
-                        UDate limit = baseTime + MAX_DAYLIGHT_DETECTION_RANGE;
-                        TimeZoneTransition trs;
-                        UBool trsAvail;
-
-                        // Search for DST rule after the given time
-                        while (time < limit) {
-                            trsAvail = btz->getNextTransition(time, FALSE, trs);
-                            if (!trsAvail) {
-                                break;
-                            }
-                            resolvedSavings = trs.getTo()->getDSTSavings();
-                            if (resolvedSavings != 0) {
-                                break;
-                            }
-                            time = trs.getTime();
-                        }
-
-                        if (resolvedSavings == 0) {
-                            // If no DST rule after the given time was found, search for
-                            // DST rule before.
-                            time = baseTime;
-                            limit = baseTime - MAX_DAYLIGHT_DETECTION_RANGE;
-                            while (time > limit) {
-                                trsAvail = btz->getPreviousTransition(time, TRUE, trs);
-                                if (!trsAvail) {
-                                    break;
-                                }
-                                resolvedSavings = trs.getFrom()->getDSTSavings();
-                                if (resolvedSavings != 0) {
-                                    break;
-                                }
-                                time = trs.getTime() - 1;
-                            }
-
-                            if (resolvedSavings == 0) {
-                                resolvedSavings = btz->getDSTSavings();
-                            }
-                        }
-                    } else {
-                        resolvedSavings = tz.getDSTSavings();
-                    }
-                    if (resolvedSavings == 0) {
-                        // final fallback
-                        resolvedSavings = U_MILLIS_PER_HOUR;
-                    }
-                }
-            }
-            cal.set(UCAL_ZONE_OFFSET, raw);
-            cal.set(UCAL_DST_OFFSET, resolvedSavings);
-            delete copy;
-        }
-    }
-ExitParse:
-    // Set the parsed result if local calendar is used
-    // instead of the input calendar
-    if (U_SUCCESS(status) && workCal != &cal) {
-        cal.setTimeZone(workCal->getTimeZone());
-        cal.setTime(workCal->getTime(status), status);
-    }
-
-    if (numericLeapMonthFormatter != NULL) {
-        delete numericLeapMonthFormatter;
-    }
-    if (calClone != NULL) {
-        delete calClone;
-    }
-
-    // If any Calendar calls failed, we pretend that we
-    // couldn't parse the string, when in reality this isn't quite accurate--
-    // we did parse it; the Calendar calls just failed.
-    if (U_FAILURE(status)) {
-        parsePos.setErrorIndex(pos);
-        parsePos.setIndex(start);
-    }
-}
-
-//----------------------------------------------------------------------
-
-static int32_t
-matchStringWithOptionalDot(const UnicodeString &text,
-                            int32_t index,
-                            const UnicodeString &data);
-
-int32_t SimpleDateFormat::matchQuarterString(const UnicodeString& text,
-                              int32_t start,
-                              UCalendarDateFields field,
-                              const UnicodeString* data,
-                              int32_t dataCount,
-                              Calendar& cal) const
-{
-    int32_t i = 0;
-    int32_t count = dataCount;
-
-    // There may be multiple strings in the data[] array which begin with
-    // the same prefix (e.g., Cerven and Cervenec (June and July) in Czech).
-    // We keep track of the longest match, and return that.  Note that this
-    // unfortunately requires us to test all array elements.
-    int32_t bestMatchLength = 0, bestMatch = -1;
-    UnicodeString bestMatchName;
-
-    for (; i < count; ++i) {
-        int32_t matchLength = 0;
-        if ((matchLength = matchStringWithOptionalDot(text, start, data[i])) > bestMatchLength) {
-            bestMatchLength = matchLength;
-            bestMatch = i;
-        }
-    }
-
-    if (bestMatch >= 0) {
-        cal.set(field, bestMatch * 3);
-        return start + bestMatchLength;
-    }
-
-    return -start;
-}
-
-int32_t SimpleDateFormat::matchDayPeriodStrings(const UnicodeString& text, int32_t start,
-                              const UnicodeString* data, int32_t dataCount,
-                              int32_t &dayPeriod) const
-{
-
-    int32_t bestMatchLength = 0, bestMatch = -1;
-
-    for (int32_t i = 0; i < dataCount; ++i) {
-        int32_t matchLength = 0;
-        if ((matchLength = matchStringWithOptionalDot(text, start, data[i])) > bestMatchLength) {
-            bestMatchLength = matchLength;
-            bestMatch = i;
-        }
-    }
-
-    if (bestMatch >= 0) {
-        dayPeriod = bestMatch;
-        return start + bestMatchLength;
-    }
-
-    return -start;
-}
-
-//----------------------------------------------------------------------
-UBool SimpleDateFormat::matchLiterals(const UnicodeString &pattern,
-                                      int32_t &patternOffset,
-                                      const UnicodeString &text,
-                                      int32_t &textOffset,
-                                      UBool whitespaceLenient,
-                                      UBool partialMatchLenient,
-                                      UBool oldLeniency)
-{
-    UBool inQuote = FALSE;
-    UnicodeString literal;
-    int32_t i = patternOffset;
-
-    // scan pattern looking for contiguous literal characters
-    for ( ; i < pattern.length(); i += 1) {
-        UChar ch = pattern.charAt(i);
-
-        if (!inQuote && isSyntaxChar(ch)) {
-            break;
-        }
-
-        if (ch == QUOTE) {
-            // Match a quote literal ('') inside OR outside of quotes
-            if ((i + 1) < pattern.length() && pattern.charAt(i + 1) == QUOTE) {
-                i += 1;
-            } else {
-                inQuote = !inQuote;
-                continue;
-            }
-        }
-
-        literal += ch;
-    }
-
-    // at this point, literal contains the literal text
-    // and i is the index of the next non-literal pattern character.
-    int32_t p;
-    int32_t t = textOffset;
-
-    if (whitespaceLenient) {
-        // trim leading, trailing whitespace from
-        // the literal text
-        literal.trim();
-
-        // ignore any leading whitespace in the text
-        while (t < text.length() && u_isWhitespace(text.charAt(t))) {
-            t += 1;
-        }
-    }
-
-    for (p = 0; p < literal.length() && t < text.length();) {
-        UBool needWhitespace = FALSE;
-
-        while (p < literal.length() && PatternProps::isWhiteSpace(literal.charAt(p))) {
-            needWhitespace = TRUE;
-            p += 1;
-        }
-
-        if (needWhitespace) {
-            int32_t tStart = t;
-
-            while (t < text.length()) {
-                UChar tch = text.charAt(t);
-
-                if (!u_isUWhiteSpace(tch) && !PatternProps::isWhiteSpace(tch)) {
-                    break;
-                }
-
-                t += 1;
-            }
-
-            // TODO: should we require internal spaces
-            // in lenient mode? (There won't be any
-            // leading or trailing spaces)
-            if (!whitespaceLenient && t == tStart) {
-                // didn't find matching whitespace:
-                // an error in strict mode
-                return FALSE;
-            }
-
-            // In strict mode, this run of whitespace
-            // may have been at the end.
-            if (p >= literal.length()) {
-                break;
-            }
-        }
-        if (t >= text.length() || literal.charAt(p) != text.charAt(t)) {
-            // Ran out of text, or found a non-matching character:
-            // OK in lenient mode, an error in strict mode.
-            if (whitespaceLenient) {
-                if (t == textOffset && text.charAt(t) == 0x2e &&
-                        isAfterNonNumericField(pattern, patternOffset)) {
-                    // Lenient mode and the literal input text begins with a "." and
-                    // we are after a non-numeric field: We skip the "."
-                    ++t;
-                    continue;  // Do not update p.
-                }
-                // if it is actual whitespace and we're whitespace lenient it's OK
-
-                UChar wsc = text.charAt(t);
-                if(PatternProps::isWhiteSpace(wsc)) {
-                    // Lenient mode and it's just whitespace we skip it
-                    ++t;
-                    continue;  // Do not update p.
-                }
-            }
-            // hack around oldleniency being a bit of a catch-all bucket and we're just adding support specifically for paritial matches
-            if(partialMatchLenient && oldLeniency) {
-                break;
-            }
-
-            return FALSE;
-        }
-        ++p;
-        ++t;
-    }
-
-    // At this point if we're in strict mode we have a complete match.
-    // If we're in lenient mode we may have a partial match, or no
-    // match at all.
-    if (p <= 0) {
-        // no match. Pretend it matched a run of whitespace
-        // and ignorables in the text.
-        const  UnicodeSet *ignorables = NULL;
-        UDateFormatField patternCharIndex = DateFormatSymbols::getPatternCharIndex(pattern.charAt(i));
-        if (patternCharIndex != UDAT_FIELD_COUNT) {
-            ignorables = SimpleDateFormatStaticSets::getIgnorables(patternCharIndex);
-        }
-
-        for (t = textOffset; t < text.length(); t += 1) {
-            UChar ch = text.charAt(t);
-
-            if (ignorables == NULL || !ignorables->contains(ch)) {
-                break;
-            }
-        }
-    }
-
-    // if we get here, we've got a complete match.
-    patternOffset = i - 1;
-    textOffset = t;
-
-    return TRUE;
-}
-
-//----------------------------------------------------------------------
-
-int32_t SimpleDateFormat::matchString(const UnicodeString& text,
-                              int32_t start,
-                              UCalendarDateFields field,
-                              const UnicodeString* data,
-                              int32_t dataCount,
-                              const UnicodeString* monthPattern,
-                              Calendar& cal) const
-{
-    int32_t i = 0;
-    int32_t count = dataCount;
-
-    if (field == UCAL_DAY_OF_WEEK) i = 1;
-
-    // There may be multiple strings in the data[] array which begin with
-    // the same prefix (e.g., Cerven and Cervenec (June and July) in Czech).
-    // We keep track of the longest match, and return that.  Note that this
-    // unfortunately requires us to test all array elements.
-    int32_t bestMatchLength = 0, bestMatch = -1;
-    UnicodeString bestMatchName;
-    int32_t isLeapMonth = 0;
-
-    for (; i < count; ++i) {
-        int32_t matchLen = 0;
-        if ((matchLen = matchStringWithOptionalDot(text, start, data[i])) > bestMatchLength) {
-            bestMatch = i;
-            bestMatchLength = matchLen;
-        }
-
-        if (monthPattern != NULL) {
-            UErrorCode status = U_ZERO_ERROR;
-            UnicodeString leapMonthName;
-            SimpleFormatter(*monthPattern, 1, 1, status).format(data[i], leapMonthName, status);
-            if (U_SUCCESS(status)) {
-                if ((matchLen = matchStringWithOptionalDot(text, start, leapMonthName)) > bestMatchLength) {
-                    bestMatch = i;
-                    bestMatchLength = matchLen;
-                    isLeapMonth = 1;
-                }
-            }
-        }
-    }
-
-    if (bestMatch >= 0) {
-        if (field < UCAL_FIELD_COUNT) {
-            // Adjustment for Hebrew Calendar month Adar II
-            if (!strcmp(cal.getType(),"hebrew") && field==UCAL_MONTH && bestMatch==13) {
-                cal.set(field,6);
-            } else {
-                if (field == UCAL_YEAR) {
-                    bestMatch++; // only get here for cyclic year names, which match 1-based years 1-60
-                }
-                cal.set(field, bestMatch);
-            }
-            if (monthPattern != NULL) {
-                cal.set(UCAL_IS_LEAP_MONTH, isLeapMonth);
-            }
-        }
-
-        return start + bestMatchLength;
-    }
-
-    return -start;
-}
-
-static int32_t
-matchStringWithOptionalDot(const UnicodeString &text,
-                            int32_t index,
-                            const UnicodeString &data) {
-    UErrorCode sts = U_ZERO_ERROR;
-    int32_t matchLenText = 0;
-    int32_t matchLenData = 0;
-
-    u_caseInsensitivePrefixMatch(text.getBuffer() + index, text.length() - index,
-                                 data.getBuffer(), data.length(),
-                                 0 /* default case option */,
-                                 &matchLenText, &matchLenData,
-                                 &sts);
-    U_ASSERT (U_SUCCESS(sts));
-
-    if (matchLenData == data.length() /* normal match */
-        || (data.charAt(data.length() - 1) == 0x2e
-            && matchLenData == data.length() - 1 /* match without trailing dot */)) {
-        return matchLenText;
-    }
-
-    return 0;
-}
-
-//----------------------------------------------------------------------
-
-void
-SimpleDateFormat::set2DigitYearStart(UDate d, UErrorCode& status)
-{
-    parseAmbiguousDatesAsAfter(d, status);
-}
-
-/**
- * Private member function that converts the parsed date strings into
- * timeFields. Returns -start (for ParsePosition) if failed.
- */
-int32_t SimpleDateFormat::subParse(const UnicodeString& text, int32_t& start, UChar ch, int32_t count,
-                           UBool obeyCount, UBool allowNegative, UBool ambiguousYear[], int32_t& saveHebrewMonth, Calendar& cal,
-                           int32_t patLoc, MessageFormat * numericLeapMonthFormatter, UTimeZoneFormatTimeType *tzTimeType,
-                           int32_t *dayPeriod) const
-{
-    Formattable number;
-    int32_t value = 0;
-    int32_t i;
-    int32_t ps = 0;
-    UErrorCode status = U_ZERO_ERROR;
-    ParsePosition pos(0);
-    UDateFormatField patternCharIndex = DateFormatSymbols::getPatternCharIndex(ch);
-    const NumberFormat *currentNumberFormat;
-    UnicodeString temp;
-    UBool gotNumber = FALSE;
-
-#if defined (U_DEBUG_CAL)
-    //fprintf(stderr, "%s:%d - [%c]  st=%d \n", __FILE__, __LINE__, (char) ch, start);
-#endif
-
-    if (patternCharIndex == UDAT_FIELD_COUNT) {
-        return -start;
-    }
-
-    currentNumberFormat = getNumberFormatByIndex(patternCharIndex);
-    if (currentNumberFormat == NULL) {
-        return -start;
-    }
-    UCalendarDateFields field = fgPatternIndexToCalendarField[patternCharIndex]; // UCAL_FIELD_COUNT if irrelevant
-    UnicodeString hebr("hebr", 4, US_INV);
-
-    if (numericLeapMonthFormatter != NULL) {
-        numericLeapMonthFormatter->setFormats((const Format **)&currentNumberFormat, 1);
-    }
-    UBool isChineseCalendar = (uprv_strcmp(cal.getType(),"chinese") == 0 || uprv_strcmp(cal.getType(),"dangi") == 0);
-
-    // If there are any spaces here, skip over them.  If we hit the end
-    // of the string, then fail.
-    for (;;) {
-        if (start >= text.length()) {
-            return -start;
-        }
-        UChar32 c = text.char32At(start);
-        if (!u_isUWhiteSpace(c) /*||*/ && !PatternProps::isWhiteSpace(c)) {
-            break;
-        }
-        start += U16_LENGTH(c);
-    }
-    pos.setIndex(start);
-
-    // We handle a few special cases here where we need to parse
-    // a number value.  We handle further, more generic cases below.  We need
-    // to handle some of them here because some fields require extra processing on
-    // the parsed value.
-    if (patternCharIndex == UDAT_HOUR_OF_DAY1_FIELD ||                       // k
-        patternCharIndex == UDAT_HOUR_OF_DAY0_FIELD ||                       // H
-        patternCharIndex == UDAT_HOUR1_FIELD ||                              // h
-        patternCharIndex == UDAT_HOUR0_FIELD ||                              // K
-        (patternCharIndex == UDAT_DOW_LOCAL_FIELD && count <= 2) ||          // e
-        (patternCharIndex == UDAT_STANDALONE_DAY_FIELD && count <= 2) ||     // c
-        (patternCharIndex == UDAT_MONTH_FIELD && count <= 2) ||              // M
-        (patternCharIndex == UDAT_STANDALONE_MONTH_FIELD && count <= 2) ||   // L
-        (patternCharIndex == UDAT_QUARTER_FIELD && count <= 2) ||            // Q
-        (patternCharIndex == UDAT_STANDALONE_QUARTER_FIELD && count <= 2) || // q
-        patternCharIndex == UDAT_YEAR_FIELD ||                               // y
-        patternCharIndex == UDAT_YEAR_WOY_FIELD ||                           // Y
-        patternCharIndex == UDAT_YEAR_NAME_FIELD ||                          // U (falls back to numeric)
-        (patternCharIndex == UDAT_ERA_FIELD && isChineseCalendar) ||         // G
-        patternCharIndex == UDAT_FRACTIONAL_SECOND_FIELD)                    // S
-    {
-        int32_t parseStart = pos.getIndex();
-        // It would be good to unify this with the obeyCount logic below,
-        // but that's going to be difficult.
-        const UnicodeString* src;
-
-        UBool parsedNumericLeapMonth = FALSE;
-        if (numericLeapMonthFormatter != NULL && (patternCharIndex == UDAT_MONTH_FIELD || patternCharIndex == UDAT_STANDALONE_MONTH_FIELD)) {
-            int32_t argCount;
-            Formattable * args = numericLeapMonthFormatter->parse(text, pos, argCount);
-            if (args != NULL && argCount == 1 && pos.getIndex() > parseStart && args[0].isNumeric()) {
-                parsedNumericLeapMonth = TRUE;
-                number.setLong(args[0].getLong());
-                cal.set(UCAL_IS_LEAP_MONTH, 1);
-                delete[] args;
-            } else {
-                pos.setIndex(parseStart);
-                cal.set(UCAL_IS_LEAP_MONTH, 0);
-            }
-        }
-
-        if (!parsedNumericLeapMonth) {
-            if (obeyCount) {
-                if ((start+count) > text.length()) {
-                    return -start;
-                }
-
-                text.extractBetween(0, start + count, temp);
-                src = &temp;
-            } else {
-                src = &text;
-            }
-
-            parseInt(*src, number, pos, allowNegative,currentNumberFormat);
-        }
-
-        int32_t txtLoc = pos.getIndex();
-
-        if (txtLoc > parseStart) {
-            value = number.getLong();
-            gotNumber = TRUE;
-
-            // suffix processing
-            if (value < 0 ) {
-                txtLoc = checkIntSuffix(text, txtLoc, patLoc+1, TRUE);
-                if (txtLoc != pos.getIndex()) {
-                    value *= -1;
-                }
-            }
-            else {
-                txtLoc = checkIntSuffix(text, txtLoc, patLoc+1, FALSE);
-            }
-
-            if (!getBooleanAttribute(UDAT_PARSE_ALLOW_WHITESPACE, status)) {
-                // Check the range of the value
-                int32_t bias = gFieldRangeBias[patternCharIndex];
-                if (bias >= 0 && (value > cal.getMaximum(field) + bias || value < cal.getMinimum(field) + bias)) {
-                    return -start;
-                }
-            }
-
-            pos.setIndex(txtLoc);
-        }
-    }
-
-    // Make sure that we got a number if
-    // we want one, and didn't get one
-    // if we don't want one.
-    switch (patternCharIndex) {
-        case UDAT_HOUR_OF_DAY1_FIELD:
-        case UDAT_HOUR_OF_DAY0_FIELD:
-        case UDAT_HOUR1_FIELD:
-        case UDAT_HOUR0_FIELD:
-            // special range check for hours:
-            if (value < 0 || value > 24) {
-                return -start;
-            }
-
-            // fall through to gotNumber check
-            U_FALLTHROUGH;
-        case UDAT_YEAR_FIELD:
-        case UDAT_YEAR_WOY_FIELD:
-        case UDAT_FRACTIONAL_SECOND_FIELD:
-            // these must be a number
-            if (! gotNumber) {
-                return -start;
-            }
-
-            break;
-
-        default:
-            // we check the rest of the fields below.
-            break;
-    }
-
-    switch (patternCharIndex) {
-    case UDAT_ERA_FIELD:
-        if (isChineseCalendar) {
-            if (!gotNumber) {
-                return -start;
-            }
-            cal.set(UCAL_ERA, value);
-            return pos.getIndex();
-        }
-        if (count == 5) {
-            ps = matchString(text, start, UCAL_ERA, fSymbols->fNarrowEras, fSymbols->fNarrowErasCount, NULL, cal);
-        } else if (count == 4) {
-            ps = matchString(text, start, UCAL_ERA, fSymbols->fEraNames, fSymbols->fEraNamesCount, NULL, cal);
-        } else {
-            ps = matchString(text, start, UCAL_ERA, fSymbols->fEras, fSymbols->fErasCount, NULL, cal);
-        }
-
-        // check return position, if it equals -start, then matchString error
-        // special case the return code so we don't necessarily fail out until we
-        // verify no year information also
-        if (ps == -start)
-            ps--;
-
-        return ps;
-
-    case UDAT_YEAR_FIELD:
-        // If there are 3 or more YEAR pattern characters, this indicates
-        // that the year value is to be treated literally, without any
-        // two-digit year adjustments (e.g., from "01" to 2001).  Otherwise
-        // we made adjustments to place the 2-digit year in the proper
-        // century, for parsed strings from "00" to "99".  Any other string
-        // is treated literally:  "2250", "-1", "1", "002".
-        if (fDateOverride.compare(hebr)==0 && value < 1000) {
-            value += HEBREW_CAL_CUR_MILLENIUM_START_YEAR;
-        } else if (text.moveIndex32(start, 2) == pos.getIndex() && !isChineseCalendar
-            && u_isdigit(text.char32At(start))
-            && u_isdigit(text.char32At(text.moveIndex32(start, 1))))
-        {
-            // only adjust year for patterns less than 3.
-            if(count < 3) {
-                // Assume for example that the defaultCenturyStart is 6/18/1903.
-                // This means that two-digit years will be forced into the range
-                // 6/18/1903 to 6/17/2003.  As a result, years 00, 01, and 02
-                // correspond to 2000, 2001, and 2002.  Years 04, 05, etc. correspond
-                // to 1904, 1905, etc.  If the year is 03, then it is 2003 if the
-                // other fields specify a date before 6/18, or 1903 if they specify a
-                // date afterwards.  As a result, 03 is an ambiguous year.  All other
-                // two-digit years are unambiguous.
-                if(fHaveDefaultCentury) { // check if this formatter even has a pivot year
-                    int32_t ambiguousTwoDigitYear = fDefaultCenturyStartYear % 100;
-                    ambiguousYear[0] = (value == ambiguousTwoDigitYear);
-                    value += (fDefaultCenturyStartYear/100)*100 +
-                            (value < ambiguousTwoDigitYear ? 100 : 0);
-                }
-            }
-        }
-        cal.set(UCAL_YEAR, value);
-
-        // Delayed checking for adjustment of Hebrew month numbers in non-leap years.
-        if (saveHebrewMonth >= 0) {
-            HebrewCalendar *hc = (HebrewCalendar*)&cal;
-            if (!hc->isLeapYear(value) && saveHebrewMonth >= 6) {
-               cal.set(UCAL_MONTH,saveHebrewMonth);
-            } else {
-               cal.set(UCAL_MONTH,saveHebrewMonth-1);
-            }
-            saveHebrewMonth = -1;
-        }
-        return pos.getIndex();
-
-    case UDAT_YEAR_WOY_FIELD:
-        // Comment is the same as for UDAT_Year_FIELDs - look above
-        if (fDateOverride.compare(hebr)==0 && value < 1000) {
-            value += HEBREW_CAL_CUR_MILLENIUM_START_YEAR;
-        } else if (text.moveIndex32(start, 2) == pos.getIndex()
-            && u_isdigit(text.char32At(start))
-            && u_isdigit(text.char32At(text.moveIndex32(start, 1)))
-            && fHaveDefaultCentury )
-        {
-            int32_t ambiguousTwoDigitYear = fDefaultCenturyStartYear % 100;
-            ambiguousYear[0] = (value == ambiguousTwoDigitYear);
-            value += (fDefaultCenturyStartYear/100)*100 +
-                (value < ambiguousTwoDigitYear ? 100 : 0);
-        }
-        cal.set(UCAL_YEAR_WOY, value);
-        return pos.getIndex();
-
-    case UDAT_YEAR_NAME_FIELD:
-        if (fSymbols->fShortYearNames != NULL) {
-            int32_t newStart = matchString(text, start, UCAL_YEAR, fSymbols->fShortYearNames, fSymbols->fShortYearNamesCount, NULL, cal);
-            if (newStart > 0) {
-                return newStart;
-            }
-        }
-        if (gotNumber && (getBooleanAttribute(UDAT_PARSE_ALLOW_NUMERIC,status) || value > fSymbols->fShortYearNamesCount)) {
-            cal.set(UCAL_YEAR, value);
-            return pos.getIndex();
-        }
-        return -start;
-
-    case UDAT_MONTH_FIELD:
-    case UDAT_STANDALONE_MONTH_FIELD:
-        if (gotNumber) // i.e., M or MM.
-        {
-            // When parsing month numbers from the Hebrew Calendar, we might need to adjust the month depending on whether
-            // or not it was a leap year.  We may or may not yet know what year it is, so might have to delay checking until
-            // the year is parsed.
-            if (!strcmp(cal.getType(),"hebrew")) {
-                HebrewCalendar *hc = (HebrewCalendar*)&cal;
-                if (cal.isSet(UCAL_YEAR)) {
-                   UErrorCode monthStatus = U_ZERO_ERROR;
-                   if (!hc->isLeapYear(hc->get(UCAL_YEAR, monthStatus)) && value >= 6) {
-                       cal.set(UCAL_MONTH, value);
-                   } else {
-                       cal.set(UCAL_MONTH, value - 1);
-                   }
-                } else {
-                    saveHebrewMonth = value;
-                }
-            } else {
-                // Don't want to parse the month if it is a string
-                // while pattern uses numeric style: M/MM, L/LL
-                // [We computed 'value' above.]
-                cal.set(UCAL_MONTH, value - 1);
-            }
-            return pos.getIndex();
-        } else {
-            // count >= 3 // i.e., MMM/MMMM, LLL/LLLL
-            // Want to be able to parse both short and long forms.
-            // Try count == 4 first:
-            UnicodeString * wideMonthPat = NULL;
-            UnicodeString * shortMonthPat = NULL;
-            if (fSymbols->fLeapMonthPatterns != NULL && fSymbols->fLeapMonthPatternsCount >= DateFormatSymbols::kMonthPatternsCount) {
-                if (patternCharIndex==UDAT_MONTH_FIELD) {
-                    wideMonthPat = &fSymbols->fLeapMonthPatterns[DateFormatSymbols::kLeapMonthPatternFormatWide];
-                    shortMonthPat = &fSymbols->fLeapMonthPatterns[DateFormatSymbols::kLeapMonthPatternFormatAbbrev];
-                } else {
-                    wideMonthPat = &fSymbols->fLeapMonthPatterns[DateFormatSymbols::kLeapMonthPatternStandaloneWide];
-                    shortMonthPat = &fSymbols->fLeapMonthPatterns[DateFormatSymbols::kLeapMonthPatternStandaloneAbbrev];
-                }
-            }
-            int32_t newStart = 0;
-            if (patternCharIndex==UDAT_MONTH_FIELD) {
-                if(getBooleanAttribute(UDAT_PARSE_MULTIPLE_PATTERNS_FOR_MATCH, status) || count == 4) {
-                    newStart = matchString(text, start, UCAL_MONTH, fSymbols->fMonths, fSymbols->fMonthsCount, wideMonthPat, cal); // try MMMM
-                    if (newStart > 0) {
-                        return newStart;
-                    }
-                }
-                if(getBooleanAttribute(UDAT_PARSE_MULTIPLE_PATTERNS_FOR_MATCH, status) || count == 3) {
-                    newStart = matchString(text, start, UCAL_MONTH, fSymbols->fShortMonths, fSymbols->fShortMonthsCount, shortMonthPat, cal); // try MMM
-                }
-            } else {
-                if(getBooleanAttribute(UDAT_PARSE_MULTIPLE_PATTERNS_FOR_MATCH, status) || count == 4) {
-                    newStart = matchString(text, start, UCAL_MONTH, fSymbols->fStandaloneMonths, fSymbols->fStandaloneMonthsCount, wideMonthPat, cal); // try LLLL
-                    if (newStart > 0) {
-                        return newStart;
-                    }
-                }
-                if(getBooleanAttribute(UDAT_PARSE_MULTIPLE_PATTERNS_FOR_MATCH, status) || count == 3) {
-                    newStart = matchString(text, start, UCAL_MONTH, fSymbols->fStandaloneShortMonths, fSymbols->fStandaloneShortMonthsCount, shortMonthPat, cal); // try LLL
-                }
-            }
-            if (newStart > 0 || !getBooleanAttribute(UDAT_PARSE_ALLOW_NUMERIC, status))  // currently we do not try to parse MMMMM/LLLLL: #8860
-                return newStart;
-            // else we allowing parsing as number, below
-        }
-        break;
-
-    case UDAT_HOUR_OF_DAY1_FIELD:
-        // [We computed 'value' above.]
-        if (value == cal.getMaximum(UCAL_HOUR_OF_DAY) + 1)
-            value = 0;
-
-        // fall through to set field
-        U_FALLTHROUGH;
-    case UDAT_HOUR_OF_DAY0_FIELD:
-        cal.set(UCAL_HOUR_OF_DAY, value);
-        return pos.getIndex();
-
-    case UDAT_FRACTIONAL_SECOND_FIELD:
-        // Fractional seconds left-justify
-        i = countDigits(text, start, pos.getIndex());
-        if (i < 3) {
-            while (i < 3) {
-                value *= 10;
-                i++;
-            }
-        } else {
-            int32_t a = 1;
-            while (i > 3) {
-                a *= 10;
-                i--;
-            }
-            value /= a;
-        }
-        cal.set(UCAL_MILLISECOND, value);
-        return pos.getIndex();
-
-    case UDAT_DOW_LOCAL_FIELD:
-        if (gotNumber) // i.e., e or ee
-        {
-            // [We computed 'value' above.]
-            cal.set(UCAL_DOW_LOCAL, value);
-            return pos.getIndex();
-        }
-        // else for eee-eeeee fall through to handling of EEE-EEEEE
-        // fall through, do not break here
-        U_FALLTHROUGH;
-    case UDAT_DAY_OF_WEEK_FIELD:
-        {
-            // Want to be able to parse both short and long forms.
-            // Try count == 4 (EEEE) wide first:
-            int32_t newStart = 0;
-            if(getBooleanAttribute(UDAT_PARSE_MULTIPLE_PATTERNS_FOR_MATCH, status) || count == 4) {
-                if ((newStart = matchString(text, start, UCAL_DAY_OF_WEEK,
-                                          fSymbols->fWeekdays, fSymbols->fWeekdaysCount, NULL, cal)) > 0)
-                    return newStart;
-            }
-            // EEEE wide failed, now try EEE abbreviated
-            if(getBooleanAttribute(UDAT_PARSE_MULTIPLE_PATTERNS_FOR_MATCH, status) || count == 3) {
-                if ((newStart = matchString(text, start, UCAL_DAY_OF_WEEK,
-                                       fSymbols->fShortWeekdays, fSymbols->fShortWeekdaysCount, NULL, cal)) > 0)
-                    return newStart;
-            }
-            // EEE abbreviated failed, now try EEEEEE short
-            if(getBooleanAttribute(UDAT_PARSE_MULTIPLE_PATTERNS_FOR_MATCH, status) || count == 6) {
-                if ((newStart = matchString(text, start, UCAL_DAY_OF_WEEK,
-                                       fSymbols->fShorterWeekdays, fSymbols->fShorterWeekdaysCount, NULL, cal)) > 0)
-                    return newStart;
-            }
-            // EEEEEE short failed, now try EEEEE narrow
-            if(getBooleanAttribute(UDAT_PARSE_MULTIPLE_PATTERNS_FOR_MATCH, status) || count == 5) {
-                if ((newStart = matchString(text, start, UCAL_DAY_OF_WEEK,
-                                       fSymbols->fNarrowWeekdays, fSymbols->fNarrowWeekdaysCount, NULL, cal)) > 0)
-                    return newStart;
-            }
-            if (!getBooleanAttribute(UDAT_PARSE_ALLOW_NUMERIC, status) || patternCharIndex == UDAT_DAY_OF_WEEK_FIELD)
-                return newStart;
-            // else we allowing parsing as number, below
-        }
-        break;
-
-    case UDAT_STANDALONE_DAY_FIELD:
-        {
-            if (gotNumber) // c or cc
-            {
-                // [We computed 'value' above.]
-                cal.set(UCAL_DOW_LOCAL, value);
-                return pos.getIndex();
-            }
-            // Want to be able to parse both short and long forms.
-            // Try count == 4 (cccc) first:
-            int32_t newStart = 0;
-            if(getBooleanAttribute(UDAT_PARSE_MULTIPLE_PATTERNS_FOR_MATCH, status) || count == 4) {
-                if ((newStart = matchString(text, start, UCAL_DAY_OF_WEEK,
-                                      fSymbols->fStandaloneWeekdays, fSymbols->fStandaloneWeekdaysCount, NULL, cal)) > 0)
-                    return newStart;
-            }
-            if(getBooleanAttribute(UDAT_PARSE_MULTIPLE_PATTERNS_FOR_MATCH, status) || count == 3) {
-                if ((newStart = matchString(text, start, UCAL_DAY_OF_WEEK,
-                                          fSymbols->fStandaloneShortWeekdays, fSymbols->fStandaloneShortWeekdaysCount, NULL, cal)) > 0)
-                    return newStart;
-            }
-            if(getBooleanAttribute(UDAT_PARSE_MULTIPLE_PATTERNS_FOR_MATCH, status) || count == 6) {
-                if ((newStart = matchString(text, start, UCAL_DAY_OF_WEEK,
-                                          fSymbols->fStandaloneShorterWeekdays, fSymbols->fStandaloneShorterWeekdaysCount, NULL, cal)) > 0)
-                    return newStart;
-            }
-            if (!getBooleanAttribute(UDAT_PARSE_ALLOW_NUMERIC, status))
-                return newStart;
-            // else we allowing parsing as number, below
-        }
-        break;
-
-    case UDAT_AM_PM_FIELD:
-        {
-            // optionally try both wide/abbrev and narrow forms
-            int32_t newStart = 0;
-            // try wide/abbrev
-            if( getBooleanAttribute(UDAT_PARSE_MULTIPLE_PATTERNS_FOR_MATCH, status) || count < 5 ) {
-                if ((newStart = matchString(text, start, UCAL_AM_PM, fSymbols->fAmPms, fSymbols->fAmPmsCount, NULL, cal)) > 0) {
-                    return newStart;
-                }
-            }
-            // try narrow
-            if( getBooleanAttribute(UDAT_PARSE_MULTIPLE_PATTERNS_FOR_MATCH, status) || count >= 5 ) {
-                if ((newStart = matchString(text, start, UCAL_AM_PM, fSymbols->fNarrowAmPms, fSymbols->fNarrowAmPmsCount, NULL, cal)) > 0) {
-                    return newStart;
-                }
-            }
-            // no matches for given options
-            return -start;
-        }
-
-    case UDAT_HOUR1_FIELD:
-        // [We computed 'value' above.]
-        if (value == cal.getLeastMaximum(UCAL_HOUR)+1)
-            value = 0;
-
-        // fall through to set field
-        U_FALLTHROUGH;
-    case UDAT_HOUR0_FIELD:
-        cal.set(UCAL_HOUR, value);
-        return pos.getIndex();
-
-    case UDAT_QUARTER_FIELD:
-        if (gotNumber) // i.e., Q or QQ.
-        {
-            // Don't want to parse the month if it is a string
-            // while pattern uses numeric style: Q or QQ.
-            // [We computed 'value' above.]
-            cal.set(UCAL_MONTH, (value - 1) * 3);
-            return pos.getIndex();
-        } else {
-            // count >= 3 // i.e., QQQ or QQQQ
-            // Want to be able to parse both short and long forms.
-            // Try count == 4 first:
-            int32_t newStart = 0;
-
-            if(getBooleanAttribute(UDAT_PARSE_MULTIPLE_PATTERNS_FOR_MATCH, status) || count == 4) {
-                if ((newStart = matchQuarterString(text, start, UCAL_MONTH,
-                                      fSymbols->fQuarters, fSymbols->fQuartersCount, cal)) > 0)
-                    return newStart;
-            }
-            if(getBooleanAttribute(UDAT_PARSE_MULTIPLE_PATTERNS_FOR_MATCH, status) || count == 3) {
-                if ((newStart = matchQuarterString(text, start, UCAL_MONTH,
-                                          fSymbols->fShortQuarters, fSymbols->fShortQuartersCount, cal)) > 0)
-                    return newStart;
-            }
-            if (!getBooleanAttribute(UDAT_PARSE_ALLOW_NUMERIC, status))
-                return newStart;
-            // else we allowing parsing as number, below
-            if(!getBooleanAttribute(UDAT_PARSE_MULTIPLE_PATTERNS_FOR_MATCH, status))
-                return -start;
-        }
-        break;
-
-    case UDAT_STANDALONE_QUARTER_FIELD:
-        if (gotNumber) // i.e., q or qq.
-        {
-            // Don't want to parse the month if it is a string
-            // while pattern uses numeric style: q or q.
-            // [We computed 'value' above.]
-            cal.set(UCAL_MONTH, (value - 1) * 3);
-            return pos.getIndex();
-        } else {
-            // count >= 3 // i.e., qqq or qqqq
-            // Want to be able to parse both short and long forms.
-            // Try count == 4 first:
-            int32_t newStart = 0;
-
-            if(getBooleanAttribute(UDAT_PARSE_MULTIPLE_PATTERNS_FOR_MATCH, status) || count == 4) {
-                if ((newStart = matchQuarterString(text, start, UCAL_MONTH,
-                                      fSymbols->fStandaloneQuarters, fSymbols->fStandaloneQuartersCount, cal)) > 0)
-                    return newStart;
-            }
-            if(getBooleanAttribute(UDAT_PARSE_MULTIPLE_PATTERNS_FOR_MATCH, status) || count == 3) {
-                if ((newStart = matchQuarterString(text, start, UCAL_MONTH,
-                                          fSymbols->fStandaloneShortQuarters, fSymbols->fStandaloneShortQuartersCount, cal)) > 0)
-                    return newStart;
-            }
-            if (!getBooleanAttribute(UDAT_PARSE_ALLOW_NUMERIC, status))
-                return newStart;
-            // else we allowing parsing as number, below
-            if(!getBooleanAttribute(UDAT_PARSE_MULTIPLE_PATTERNS_FOR_MATCH, status))
-                return -start;
-        }
-        break;
-
-    case UDAT_TIMEZONE_FIELD: // 'z'
-        {
-            UTimeZoneFormatStyle style = (count < 4) ? UTZFMT_STYLE_SPECIFIC_SHORT : UTZFMT_STYLE_SPECIFIC_LONG;
-            const TimeZoneFormat *tzfmt = tzFormat(status);
-            if (U_SUCCESS(status)) {
-                TimeZone *tz = tzfmt->parse(style, text, pos, tzTimeType);
-                if (tz != NULL) {
-                    cal.adoptTimeZone(tz);
-                    return pos.getIndex();
-                }
-            }
-            return -start;
-    }
-        break;
-    case UDAT_TIMEZONE_RFC_FIELD: // 'Z'
-        {
-            UTimeZoneFormatStyle style = (count < 4) ?
-                UTZFMT_STYLE_ISO_BASIC_LOCAL_FULL : ((count == 5) ? UTZFMT_STYLE_ISO_EXTENDED_FULL: UTZFMT_STYLE_LOCALIZED_GMT);
-            const TimeZoneFormat *tzfmt = tzFormat(status);
-            if (U_SUCCESS(status)) {
-                TimeZone *tz = tzfmt->parse(style, text, pos, tzTimeType);
-                if (tz != NULL) {
-                    cal.adoptTimeZone(tz);
-                    return pos.getIndex();
-                }
-            }
-            return -start;
-        }
-    case UDAT_TIMEZONE_GENERIC_FIELD: // 'v'
-        {
-            UTimeZoneFormatStyle style = (count < 4) ? UTZFMT_STYLE_GENERIC_SHORT : UTZFMT_STYLE_GENERIC_LONG;
-            const TimeZoneFormat *tzfmt = tzFormat(status);
-            if (U_SUCCESS(status)) {
-                TimeZone *tz = tzfmt->parse(style, text, pos, tzTimeType);
-                if (tz != NULL) {
-                    cal.adoptTimeZone(tz);
-                    return pos.getIndex();
-                }
-            }
-            return -start;
-        }
-    case UDAT_TIMEZONE_SPECIAL_FIELD: // 'V'
-        {
-            UTimeZoneFormatStyle style;
-            switch (count) {
-            case 1:
-                style = UTZFMT_STYLE_ZONE_ID_SHORT;
-                break;
-            case 2:
-                style = UTZFMT_STYLE_ZONE_ID;
-                break;
-            case 3:
-                style = UTZFMT_STYLE_EXEMPLAR_LOCATION;
-                break;
-            default:
-                style = UTZFMT_STYLE_GENERIC_LOCATION;
-                break;
-            }
-            const TimeZoneFormat *tzfmt = tzFormat(status);
-            if (U_SUCCESS(status)) {
-                TimeZone *tz = tzfmt->parse(style, text, pos, tzTimeType);
-                if (tz != NULL) {
-                    cal.adoptTimeZone(tz);
-                    return pos.getIndex();
-                }
-            }
-            return -start;
-        }
-    case UDAT_TIMEZONE_LOCALIZED_GMT_OFFSET_FIELD: // 'O'
-        {
-            UTimeZoneFormatStyle style = (count < 4) ? UTZFMT_STYLE_LOCALIZED_GMT_SHORT : UTZFMT_STYLE_LOCALIZED_GMT;
-            const TimeZoneFormat *tzfmt = tzFormat(status);
-            if (U_SUCCESS(status)) {
-                TimeZone *tz = tzfmt->parse(style, text, pos, tzTimeType);
-                if (tz != NULL) {
-                    cal.adoptTimeZone(tz);
-                    return pos.getIndex();
-                }
-            }
-            return -start;
-        }
-    case UDAT_TIMEZONE_ISO_FIELD: // 'X'
-        {
-            UTimeZoneFormatStyle style;
-            switch (count) {
-            case 1:
-                style = UTZFMT_STYLE_ISO_BASIC_SHORT;
-                break;
-            case 2:
-                style = UTZFMT_STYLE_ISO_BASIC_FIXED;
-                break;
-            case 3:
-                style = UTZFMT_STYLE_ISO_EXTENDED_FIXED;
-                break;
-            case 4:
-                style = UTZFMT_STYLE_ISO_BASIC_FULL;
-                break;
-            default:
-                style = UTZFMT_STYLE_ISO_EXTENDED_FULL;
-                break;
-            }
-            const TimeZoneFormat *tzfmt = tzFormat(status);
-            if (U_SUCCESS(status)) {
-                TimeZone *tz = tzfmt->parse(style, text, pos, tzTimeType);
-                if (tz != NULL) {
-                    cal.adoptTimeZone(tz);
-                    return pos.getIndex();
-                }
-            }
-            return -start;
-        }
-    case UDAT_TIMEZONE_ISO_LOCAL_FIELD: // 'x'
-        {
-            UTimeZoneFormatStyle style;
-            switch (count) {
-            case 1:
-                style = UTZFMT_STYLE_ISO_BASIC_LOCAL_SHORT;
-                break;
-            case 2:
-                style = UTZFMT_STYLE_ISO_BASIC_LOCAL_FIXED;
-                break;
-            case 3:
-                style = UTZFMT_STYLE_ISO_EXTENDED_LOCAL_FIXED;
-                break;
-            case 4:
-                style = UTZFMT_STYLE_ISO_BASIC_LOCAL_FULL;
-                break;
-            default:
-                style = UTZFMT_STYLE_ISO_EXTENDED_LOCAL_FULL;
-                break;
-            }
-            const TimeZoneFormat *tzfmt = tzFormat(status);
-            if (U_SUCCESS(status)) {
-                TimeZone *tz = tzfmt->parse(style, text, pos, tzTimeType);
-                if (tz != NULL) {
-                    cal.adoptTimeZone(tz);
-                    return pos.getIndex();
-                }
-            }
-            return -start;
-        }
-    // currently no pattern character is defined for UDAT_TIME_SEPARATOR_FIELD
-    // so we should not get here. Leave support in for future definition.
-    case UDAT_TIME_SEPARATOR_FIELD:
-        {
-            static const UChar def_sep = DateFormatSymbols::DEFAULT_TIME_SEPARATOR;
-            static const UChar alt_sep = DateFormatSymbols::ALTERNATE_TIME_SEPARATOR;
-
-            // Try matching a time separator.
-            int32_t count_sep = 1;
-            UnicodeString data[3];
-            fSymbols->getTimeSeparatorString(data[0]);
-
-            // Add the default, if different from the locale.
-            if (data[0].compare(&def_sep, 1) != 0) {
-                data[count_sep++].setTo(def_sep);
-            }
-
-            // If lenient, add also the alternate, if different from the locale.
-            if (isLenient() && data[0].compare(&alt_sep, 1) != 0) {
-                data[count_sep++].setTo(alt_sep);
-            }
-
-            return matchString(text, start, UCAL_FIELD_COUNT /* => nothing to set */, data, count_sep, NULL, cal);
-        }
-
-    case UDAT_AM_PM_MIDNIGHT_NOON_FIELD:
-    {
-        U_ASSERT(dayPeriod != NULL);
-        int32_t ampmStart = subParse(text, start, 0x61, count,
-                           obeyCount, allowNegative, ambiguousYear, saveHebrewMonth, cal,
-                           patLoc, numericLeapMonthFormatter, tzTimeType);
-
-        if (ampmStart > 0) {
-            return ampmStart;
-        } else {
-            int32_t newStart = 0;
-
-            // Only match the first two strings from the day period strings array.
-            if (getBooleanAttribute(UDAT_PARSE_MULTIPLE_PATTERNS_FOR_MATCH, status) || count == 3) {
-                if ((newStart = matchDayPeriodStrings(text, start, fSymbols->fAbbreviatedDayPeriods,
-                                                        2, *dayPeriod)) > 0) {
-                    return newStart;
-                }
-            }
-            if (getBooleanAttribute(UDAT_PARSE_MULTIPLE_PATTERNS_FOR_MATCH, status) || count == 5) {
-                if ((newStart = matchDayPeriodStrings(text, start, fSymbols->fNarrowDayPeriods,
-                                                        2, *dayPeriod)) > 0) {
-                    return newStart;
-                }
-            }
-            // count == 4, but allow other counts
-            if (getBooleanAttribute(UDAT_PARSE_MULTIPLE_PATTERNS_FOR_MATCH, status)) {
-                if ((newStart = matchDayPeriodStrings(text, start, fSymbols->fWideDayPeriods,
-                                                        2, *dayPeriod)) > 0) {
-                    return newStart;
-                }
-            }
-
-            return -start;
-        }
-    }
-
-    case UDAT_FLEXIBLE_DAY_PERIOD_FIELD:
-    {
-        U_ASSERT(dayPeriod != NULL);
-        int32_t newStart = 0;
-
-        if (getBooleanAttribute(UDAT_PARSE_MULTIPLE_PATTERNS_FOR_MATCH, status) || count == 3) {
-            if ((newStart = matchDayPeriodStrings(text, start, fSymbols->fAbbreviatedDayPeriods,
-                                fSymbols->fAbbreviatedDayPeriodsCount, *dayPeriod)) > 0) {
-                return newStart;
-            }
-        }
-        if (getBooleanAttribute(UDAT_PARSE_MULTIPLE_PATTERNS_FOR_MATCH, status) || count == 5) {
-            if ((newStart = matchDayPeriodStrings(text, start, fSymbols->fNarrowDayPeriods,
-                                fSymbols->fNarrowDayPeriodsCount, *dayPeriod)) > 0) {
-                return newStart;
-            }
-        }
-        if (getBooleanAttribute(UDAT_PARSE_MULTIPLE_PATTERNS_FOR_MATCH, status) || count == 4) {
-            if ((newStart = matchDayPeriodStrings(text, start, fSymbols->fWideDayPeriods,
-                                fSymbols->fWideDayPeriodsCount, *dayPeriod)) > 0) {
-                return newStart;
-            }
-        }
-
-        return -start;
-    }
-
-    default:
-        // Handle "generic" fields
-        // this is now handled below, outside the switch block
-        break;
-    }
-    // Handle "generic" fields:
-    // switch default case now handled here (outside switch block) to allow
-    // parsing of some string fields as digits for lenient case
-
-    int32_t parseStart = pos.getIndex();
-    const UnicodeString* src;
-    if (obeyCount) {
-        if ((start+count) > text.length()) {
-            return -start;
-        }
-        text.extractBetween(0, start + count, temp);
-        src = &temp;
-    } else {
-        src = &text;
-    }
-    parseInt(*src, number, pos, allowNegative,currentNumberFormat);
-    if (pos.getIndex() != parseStart) {
-        int32_t val = number.getLong();
-
-        // Don't need suffix processing here (as in number processing at the beginning of the function);
-        // the new fields being handled as numeric values (month, weekdays, quarters) should not have suffixes.
-
-        if (!getBooleanAttribute(UDAT_PARSE_ALLOW_NUMERIC, status)) {
-            // Check the range of the value
-            int32_t bias = gFieldRangeBias[patternCharIndex];
-            if (bias >= 0 && (val > cal.getMaximum(field) + bias || val < cal.getMinimum(field) + bias)) {
-                return -start;
-            }
-        }
-
-        // For the following, need to repeat some of the "if (gotNumber)" code above:
-        // UDAT_[STANDALONE_]MONTH_FIELD, UDAT_DOW_LOCAL_FIELD, UDAT_STANDALONE_DAY_FIELD,
-        // UDAT_[STANDALONE_]QUARTER_FIELD
-        switch (patternCharIndex) {
-        case UDAT_MONTH_FIELD:
-            // See notes under UDAT_MONTH_FIELD case above
-            if (!strcmp(cal.getType(),"hebrew")) {
-                HebrewCalendar *hc = (HebrewCalendar*)&cal;
-                if (cal.isSet(UCAL_YEAR)) {
-                   UErrorCode monthStatus = U_ZERO_ERROR;
-                   if (!hc->isLeapYear(hc->get(UCAL_YEAR, monthStatus)) && val >= 6) {
-                       cal.set(UCAL_MONTH, val);
-                   } else {
-                       cal.set(UCAL_MONTH, val - 1);
-                   }
-                } else {
-                    saveHebrewMonth = val;
-                }
-            } else {
-                cal.set(UCAL_MONTH, val - 1);
-            }
-            break;
-        case UDAT_STANDALONE_MONTH_FIELD:
-            cal.set(UCAL_MONTH, val - 1);
-            break;
-        case UDAT_DOW_LOCAL_FIELD:
-        case UDAT_STANDALONE_DAY_FIELD:
-            cal.set(UCAL_DOW_LOCAL, val);
-            break;
-        case UDAT_QUARTER_FIELD:
-        case UDAT_STANDALONE_QUARTER_FIELD:
-             cal.set(UCAL_MONTH, (val - 1) * 3);
-             break;
-        case UDAT_RELATED_YEAR_FIELD:
-            cal.setRelatedYear(val);
-            break;
-        default:
-            cal.set(field, val);
-            break;
-        }
-        return pos.getIndex();
-    }
-    return -start;
-}
-
-/**
- * Parse an integer using fNumberFormat.  This method is semantically
- * const, but actually may modify fNumberFormat.
- */
-void SimpleDateFormat::parseInt(const UnicodeString& text,
-                                Formattable& number,
-                                ParsePosition& pos,
-                                UBool allowNegative,
-                                const NumberFormat *fmt) const {
-    parseInt(text, number, -1, pos, allowNegative,fmt);
-}
-
-/**
- * Parse an integer using fNumberFormat up to maxDigits.
- */
-void SimpleDateFormat::parseInt(const UnicodeString& text,
-                                Formattable& number,
-                                int32_t maxDigits,
-                                ParsePosition& pos,
-                                UBool allowNegative,
-                                const NumberFormat *fmt) const {
-    UnicodeString oldPrefix;
-    auto* fmtAsDF = dynamic_cast<const DecimalFormat*>(fmt);
-    LocalPointer<DecimalFormat> df;
-    if (!allowNegative && fmtAsDF != nullptr) {
-        df.adoptInstead(fmtAsDF->clone());
-        if (df.isNull()) {
-            // Memory allocation error
-            return;
-        }
-        df->setNegativePrefix(UnicodeString(TRUE, SUPPRESS_NEGATIVE_PREFIX, -1));
-        fmt = df.getAlias();
-    }
-    int32_t oldPos = pos.getIndex();
-    fmt->parse(text, number, pos);
-
-    if (maxDigits > 0) {
-        // adjust the result to fit into
-        // the maxDigits and move the position back
-        int32_t nDigits = pos.getIndex() - oldPos;
-        if (nDigits > maxDigits) {
-            int32_t val = number.getLong();
-            nDigits -= maxDigits;
-            while (nDigits > 0) {
-                val /= 10;
-                nDigits--;
-            }
-            pos.setIndex(oldPos + maxDigits);
-            number.setLong(val);
-        }
-    }
-}
-
-int32_t SimpleDateFormat::countDigits(const UnicodeString& text, int32_t start, int32_t end) const {
-    int32_t numDigits = 0;
-    int32_t idx = start;
-    while (idx < end) {
-        UChar32 cp = text.char32At(idx);
-        if (u_isdigit(cp)) {
-            numDigits++;
-        }
-        idx += U16_LENGTH(cp);
-    }
-    return numDigits;
-}
-
-//----------------------------------------------------------------------
-
-void SimpleDateFormat::translatePattern(const UnicodeString& originalPattern,
-                                        UnicodeString& translatedPattern,
-                                        const UnicodeString& from,
-                                        const UnicodeString& to,
-                                        UErrorCode& status)
-{
-    // run through the pattern and convert any pattern symbols from the version
-    // in "from" to the corresponding character in "to".  This code takes
-    // quoted strings into account (it doesn't try to translate them), and it signals
-    // an error if a particular "pattern character" doesn't appear in "from".
-    // Depending on the values of "from" and "to" this can convert from generic
-    // to localized patterns or localized to generic.
-    if (U_FAILURE(status)) {
-        return;
-    }
-
-    translatedPattern.remove();
-    UBool inQuote = FALSE;
-    for (int32_t i = 0; i < originalPattern.length(); ++i) {
-        UChar c = originalPattern[i];
-        if (inQuote) {
-            if (c == QUOTE) {
-                inQuote = FALSE;
-            }
-        } else {
-            if (c == QUOTE) {
-                inQuote = TRUE;
-            } else if (isSyntaxChar(c)) {
-                int32_t ci = from.indexOf(c);
-                if (ci == -1) {
-                    status = U_INVALID_FORMAT_ERROR;
-                    return;
-                }
-                c = to[ci];
-            }
-        }
-        translatedPattern += c;
-    }
-    if (inQuote) {
-        status = U_INVALID_FORMAT_ERROR;
-        return;
-    }
-}
-
-//----------------------------------------------------------------------
-
-UnicodeString&
-SimpleDateFormat::toPattern(UnicodeString& result) const
-{
-    result = fPattern;
-    return result;
-}
-
-//----------------------------------------------------------------------
-
-UnicodeString&
-SimpleDateFormat::toLocalizedPattern(UnicodeString& result,
-                                     UErrorCode& status) const
-{
-    translatePattern(fPattern, result,
-                     UnicodeString(DateFormatSymbols::getPatternUChars()),
-                     fSymbols->fLocalPatternChars, status);
-    return result;
-}
-
-//----------------------------------------------------------------------
-
-void
-SimpleDateFormat::applyPattern(const UnicodeString& pattern)
-{
-    fPattern = pattern;
-    parsePattern();
-
-    // Hack to update use of Gannen year numbering for ja@calendar=japanese -
-    // use only if format is non-numeric (includes 年) and no other fDateOverride.
-    if (fCalendar != nullptr && uprv_strcmp(fCalendar->getType(),"japanese") == 0 &&
-            uprv_strcmp(fLocale.getLanguage(),"ja") == 0) {
-        if (fDateOverride==UnicodeString(u"y=jpanyear") && !fHasHanYearChar) {
-            // Gannen numbering is set but new pattern should not use it, unset;
-            // use procedure from adoptNumberFormat to clear overrides
-            if (fSharedNumberFormatters) {
-                freeSharedNumberFormatters(fSharedNumberFormatters);
-                fSharedNumberFormatters = NULL;
-            }
-            fDateOverride.setToBogus(); // record status
-        } else if (fDateOverride.isBogus() && fHasHanYearChar) {
-            // No current override (=> no Gannen numbering) but new pattern needs it;
-            // use procedures from initNUmberFormatters / adoptNumberFormat
-            umtx_lock(&LOCK);
-            if (fSharedNumberFormatters == NULL) {
-                fSharedNumberFormatters = allocSharedNumberFormatters();
-            }
-            umtx_unlock(&LOCK);
-            if (fSharedNumberFormatters != NULL) {
-                Locale ovrLoc(fLocale.getLanguage(),fLocale.getCountry(),fLocale.getVariant(),"numbers=jpanyear");
-                UErrorCode status = U_ZERO_ERROR;
-                const SharedNumberFormat *snf = createSharedNumberFormat(ovrLoc, status);
-                if (U_SUCCESS(status)) {
-                    // Now that we have an appropriate number formatter, fill in the
-                    // appropriate slot in the number formatters table.
-                    UDateFormatField patternCharIndex = DateFormatSymbols::getPatternCharIndex(u'y');
-                    SharedObject::copyPtr(snf, fSharedNumberFormatters[patternCharIndex]);
-                    snf->deleteIfZeroRefCount();
-                    fDateOverride.setTo(u"y=jpanyear", -1); // record status
-                }
-            }
-        }
-    }
-}
-
-//----------------------------------------------------------------------
-
-void
-SimpleDateFormat::applyLocalizedPattern(const UnicodeString& pattern,
-                                        UErrorCode &status)
-{
-    translatePattern(pattern, fPattern,
-                     fSymbols->fLocalPatternChars,
-                     UnicodeString(DateFormatSymbols::getPatternUChars()), status);
-}
-
-//----------------------------------------------------------------------
-
-const DateFormatSymbols*
-SimpleDateFormat::getDateFormatSymbols() const
-{
-    return fSymbols;
-}
-
-//----------------------------------------------------------------------
-
-void
-SimpleDateFormat::adoptDateFormatSymbols(DateFormatSymbols* newFormatSymbols)
-{
-    delete fSymbols;
-    fSymbols = newFormatSymbols;
-}
-
-//----------------------------------------------------------------------
-void
-SimpleDateFormat::setDateFormatSymbols(const DateFormatSymbols& newFormatSymbols)
-{
-    delete fSymbols;
-    fSymbols = new DateFormatSymbols(newFormatSymbols);
-}
-
-//----------------------------------------------------------------------
-const TimeZoneFormat*
-SimpleDateFormat::getTimeZoneFormat(void) const {
-    // TimeZoneFormat initialization might fail when out of memory.
-    // If we always initialize TimeZoneFormat instance, we can return
-    // such status there. For now, this implementation lazily instantiates
-    // a TimeZoneFormat for performance optimization reasons, but cannot
-    // propagate such error (probably just out of memory case) to the caller.
-    UErrorCode status = U_ZERO_ERROR;
-    return (const TimeZoneFormat*)tzFormat(status);
-}
-
-//----------------------------------------------------------------------
-void
-SimpleDateFormat::adoptTimeZoneFormat(TimeZoneFormat* timeZoneFormatToAdopt)
-{
-    delete fTimeZoneFormat;
-    fTimeZoneFormat = timeZoneFormatToAdopt;
-}
-
-//----------------------------------------------------------------------
-void
-SimpleDateFormat::setTimeZoneFormat(const TimeZoneFormat& newTimeZoneFormat)
-{
-    delete fTimeZoneFormat;
-    fTimeZoneFormat = new TimeZoneFormat(newTimeZoneFormat);
-}
-
-//----------------------------------------------------------------------
-
-
-void SimpleDateFormat::adoptCalendar(Calendar* calendarToAdopt)
-{
-  UErrorCode status = U_ZERO_ERROR;
-  Locale calLocale(fLocale);
-  calLocale.setKeywordValue("calendar", calendarToAdopt->getType(), status);
-  DateFormatSymbols *newSymbols =
-          DateFormatSymbols::createForLocale(calLocale, status);
-  if (U_FAILURE(status)) {
-      delete calendarToAdopt;
-      return;
-  }
-  DateFormat::adoptCalendar(calendarToAdopt);
-  delete fSymbols;
-  fSymbols = newSymbols;
-  initializeDefaultCentury();  // we need a new century (possibly)
-}
-
-
-//----------------------------------------------------------------------
-
-
-// override the DateFormat implementation in order to
-// lazily initialize fCapitalizationBrkIter
-void
-SimpleDateFormat::setContext(UDisplayContext value, UErrorCode& status)
-{
-    DateFormat::setContext(value, status);
-#if !UCONFIG_NO_BREAK_ITERATION
-    if (U_SUCCESS(status)) {
-        if ( fCapitalizationBrkIter == NULL && (value==UDISPCTX_CAPITALIZATION_FOR_BEGINNING_OF_SENTENCE ||
-                value==UDISPCTX_CAPITALIZATION_FOR_UI_LIST_OR_MENU || value==UDISPCTX_CAPITALIZATION_FOR_STANDALONE) ) {
-            status = U_ZERO_ERROR;
-            fCapitalizationBrkIter = BreakIterator::createSentenceInstance(fLocale, status);
-            if (U_FAILURE(status)) {
-                delete fCapitalizationBrkIter;
-                fCapitalizationBrkIter = NULL;
-            }
-        }
-    }
-#endif
-}
-
-
-//----------------------------------------------------------------------
-
-
-UBool
-SimpleDateFormat::isFieldUnitIgnored(UCalendarDateFields field) const {
-    return isFieldUnitIgnored(fPattern, field);
-}
-
-
-UBool
-SimpleDateFormat::isFieldUnitIgnored(const UnicodeString& pattern,
-                                     UCalendarDateFields field) {
-    int32_t fieldLevel = fgCalendarFieldToLevel[field];
-    int32_t level;
-    UChar ch;
-    UBool inQuote = FALSE;
-    UChar prevCh = 0;
-    int32_t count = 0;
-
-    for (int32_t i = 0; i < pattern.length(); ++i) {
-        ch = pattern[i];
-        if (ch != prevCh && count > 0) {
-            level = getLevelFromChar(prevCh);
-            // the larger the level, the smaller the field unit.
-            if (fieldLevel <= level) {
-                return FALSE;
-            }
-            count = 0;
-        }
-        if (ch == QUOTE) {
-            if ((i+1) < pattern.length() && pattern[i+1] == QUOTE) {
-                ++i;
-            } else {
-                inQuote = ! inQuote;
-            }
-        }
-        else if (!inQuote && isSyntaxChar(ch)) {
-            prevCh = ch;
-            ++count;
-        }
-    }
-    if (count > 0) {
-        // last item
-        level = getLevelFromChar(prevCh);
-        if (fieldLevel <= level) {
-            return FALSE;
-        }
-    }
-    return TRUE;
-}
-
-//----------------------------------------------------------------------
-
-const Locale&
-SimpleDateFormat::getSmpFmtLocale(void) const {
-    return fLocale;
-}
-
-//----------------------------------------------------------------------
-
-int32_t
-SimpleDateFormat::checkIntSuffix(const UnicodeString& text, int32_t start,
-                                 int32_t patLoc, UBool isNegative) const {
-    // local variables
-    UnicodeString suf;
-    int32_t patternMatch;
-    int32_t textPreMatch;
-    int32_t textPostMatch;
-
-    // check that we are still in range
-    if ( (start > text.length()) ||
-         (start < 0) ||
-         (patLoc < 0) ||
-         (patLoc > fPattern.length())) {
-        // out of range, don't advance location in text
-        return start;
-    }
-
-    // get the suffix
-    DecimalFormat* decfmt = dynamic_cast<DecimalFormat*>(fNumberFormat);
-    if (decfmt != NULL) {
-        if (isNegative) {
-            suf = decfmt->getNegativeSuffix(suf);
-        }
-        else {
-            suf = decfmt->getPositiveSuffix(suf);
-        }
-    }
-
-    // check for suffix
-    if (suf.length() <= 0) {
-        return start;
-    }
-
-    // check suffix will be encountered in the pattern
-    patternMatch = compareSimpleAffix(suf,fPattern,patLoc);
-
-    // check if a suffix will be encountered in the text
-    textPreMatch = compareSimpleAffix(suf,text,start);
-
-    // check if a suffix was encountered in the text
-    textPostMatch = compareSimpleAffix(suf,text,start-suf.length());
-
-    // check for suffix match
-    if ((textPreMatch >= 0) && (patternMatch >= 0) && (textPreMatch == patternMatch)) {
-        return start;
-    }
-    else if ((textPostMatch >= 0) && (patternMatch >= 0) && (textPostMatch == patternMatch)) {
-        return  start - suf.length();
-    }
-
-    // should not get here
-    return start;
-}
-
-//----------------------------------------------------------------------
-
-int32_t
-SimpleDateFormat::compareSimpleAffix(const UnicodeString& affix,
-                   const UnicodeString& input,
-                   int32_t pos) const {
-    int32_t start = pos;
-    for (int32_t i=0; i<affix.length(); ) {
-        UChar32 c = affix.char32At(i);
-        int32_t len = U16_LENGTH(c);
-        if (PatternProps::isWhiteSpace(c)) {
-            // We may have a pattern like: \u200F \u0020
-            //        and input text like: \u200F \u0020
-            // Note that U+200F and U+0020 are Pattern_White_Space but only
-            // U+0020 is UWhiteSpace.  So we have to first do a direct
-            // match of the run of Pattern_White_Space in the pattern,
-            // then match any extra characters.
-            UBool literalMatch = FALSE;
-            while (pos < input.length() &&
-                   input.char32At(pos) == c) {
-                literalMatch = TRUE;
-                i += len;
-                pos += len;
-                if (i == affix.length()) {
-                    break;
-                }
-                c = affix.char32At(i);
-                len = U16_LENGTH(c);
-                if (!PatternProps::isWhiteSpace(c)) {
-                    break;
-                }
-            }
-
-            // Advance over run in pattern
-            i = skipPatternWhiteSpace(affix, i);
-
-            // Advance over run in input text
-            // Must see at least one white space char in input,
-            // unless we've already matched some characters literally.
-            int32_t s = pos;
-            pos = skipUWhiteSpace(input, pos);
-            if (pos == s && !literalMatch) {
-                return -1;
-            }
-
-            // If we skip UWhiteSpace in the input text, we need to skip it in the pattern.
-            // Otherwise, the previous lines may have skipped over text (such as U+00A0) that
-            // is also in the affix.
-            i = skipUWhiteSpace(affix, i);
-        } else {
-            if (pos < input.length() &&
-                input.char32At(pos) == c) {
-                i += len;
-                pos += len;
-            } else {
-                return -1;
-            }
-        }
-    }
-    return pos - start;
-}
-
-//----------------------------------------------------------------------
-
-int32_t
-SimpleDateFormat::skipPatternWhiteSpace(const UnicodeString& text, int32_t pos) const {
-    const UChar* s = text.getBuffer();
-    return (int32_t)(PatternProps::skipWhiteSpace(s + pos, text.length() - pos) - s);
-}
-
-//----------------------------------------------------------------------
-
-int32_t
-SimpleDateFormat::skipUWhiteSpace(const UnicodeString& text, int32_t pos) const {
-    while (pos < text.length()) {
-        UChar32 c = text.char32At(pos);
-        if (!u_isUWhiteSpace(c)) {
-            break;
-        }
-        pos += U16_LENGTH(c);
-    }
-    return pos;
-}
-
-//----------------------------------------------------------------------
-
-// Lazy TimeZoneFormat instantiation, semantically const.
-TimeZoneFormat *
-SimpleDateFormat::tzFormat(UErrorCode &status) const {
-    if (fTimeZoneFormat == NULL) {
-        umtx_lock(&LOCK);
-        {
-            if (fTimeZoneFormat == NULL) {
-                TimeZoneFormat *tzfmt = TimeZoneFormat::createInstance(fLocale, status);
-                if (U_FAILURE(status)) {
-                    return NULL;
-                }
-
-                const_cast<SimpleDateFormat *>(this)->fTimeZoneFormat = tzfmt;
-            }
-        }
-        umtx_unlock(&LOCK);
-    }
-    return fTimeZoneFormat;
-}
-
-void SimpleDateFormat::parsePattern() {
-    fHasMinute = FALSE;
-    fHasSecond = FALSE;
-    fHasHanYearChar = FALSE;
-
-    int len = fPattern.length();
-    UBool inQuote = FALSE;
-    for (int32_t i = 0; i < len; ++i) {
-        UChar ch = fPattern[i];
-        if (ch == QUOTE) {
-            inQuote = !inQuote;
-        }
-        if (ch == 0x5E74) { // don't care whether this is inside quotes
-            fHasHanYearChar = TRUE;
-        }
-        if (!inQuote) {
-            if (ch == 0x6D) {  // 0x6D == 'm'
-                fHasMinute = TRUE;
-            }
-            if (ch == 0x73) {  // 0x73 == 's'
-                fHasSecond = TRUE;
-            }
-        }
-    }
-}
-
-U_NAMESPACE_END
-
-#endif /* #if !UCONFIG_NO_FORMATTING */
-
-//eof
-=======
-// © 2016 and later: Unicode, Inc. and others.
-// License & terms of use: http://www.unicode.org/copyright.html
-/*
-*******************************************************************************
-* Copyright (C) 1997-2016, International Business Machines Corporation and    *
-* others. All Rights Reserved.                                                *
-*******************************************************************************
-*
-* File SMPDTFMT.CPP
-*
-* Modification History:
-*
-*   Date        Name        Description
-*   02/19/97    aliu        Converted from java.
-*   03/31/97    aliu        Modified extensively to work with 50 locales.
-*   04/01/97    aliu        Added support for centuries.
-*   07/09/97    helena      Made ParsePosition into a class.
-*   07/21/98    stephen     Added initializeDefaultCentury.
-*                             Removed getZoneIndex (added in DateFormatSymbols)
-*                             Removed subParseLong
-*                             Removed chk
-*   02/22/99    stephen     Removed character literals for EBCDIC safety
-*   10/14/99    aliu        Updated 2-digit year parsing so that only "00" thru
-*                           "99" are recognized. {j28 4182066}
-*   11/15/99    weiv        Added support for week of year/day of week format
-********************************************************************************
-*/
-
-#define ZID_KEY_MAX 128
-
-#include "unicode/utypes.h"
-
-#if !UCONFIG_NO_FORMATTING
-#include "unicode/smpdtfmt.h"
-#include "unicode/dtfmtsym.h"
-#include "unicode/ures.h"
-#include "unicode/msgfmt.h"
-#include "unicode/calendar.h"
-#include "unicode/gregocal.h"
-#include "unicode/timezone.h"
-#include "unicode/decimfmt.h"
-#include "unicode/dcfmtsym.h"
-#include "unicode/uchar.h"
-#include "unicode/uniset.h"
-#include "unicode/ustring.h"
-#include "unicode/basictz.h"
-#include "unicode/simpleformatter.h"
-#include "unicode/simplenumberformatter.h"
-#include "unicode/simpletz.h"
-#include "unicode/rbtz.h"
-#include "unicode/tzfmt.h"
-#include "unicode/ucasemap.h"
-#include "unicode/utf16.h"
-#include "unicode/vtzone.h"
-#include "unicode/udisplaycontext.h"
-#include "unicode/brkiter.h"
-#include "unicode/rbnf.h"
-#include "unicode/dtptngen.h"
-#include "uresimp.h"
-#include "olsontz.h"
-#include "patternprops.h"
-#include "fphdlimp.h"
-#include "hebrwcal.h"
-#include "cstring.h"
-#include "uassert.h"
-#include "cmemory.h"
-#include "umutex.h"
-#include "mutex.h"
-#include <float.h>
-#include "smpdtfst.h"
-#include "sharednumberformat.h"
-#include "ucasemap_imp.h"
-#include "ustr_imp.h"
-#include "charstr.h"
-#include "uvector.h"
-#include "cstr.h"
-#include "dayperiodrules.h"
-#include "tznames_impl.h"   // ZONE_NAME_U16_MAX
-#include "number_utypes.h"
-
-#if defined( U_DEBUG_CALSVC ) || defined (U_DEBUG_CAL)
-#include <stdio.h>
-#endif
-
-// *****************************************************************************
-// class SimpleDateFormat
-// *****************************************************************************
-
-U_NAMESPACE_BEGIN
-
-/**
- * Last-resort string to use for "GMT" when constructing time zone strings.
- */
-// For time zones that have no names, use strings GMT+minutes and
-// GMT-minutes. For instance, in France the time zone is GMT+60.
-// Also accepted are GMT+H:MM or GMT-H:MM.
-// Currently not being used
-//static const char16_t gGmt[]      = {0x0047, 0x004D, 0x0054, 0x0000};         // "GMT"
-//static const char16_t gGmtPlus[]  = {0x0047, 0x004D, 0x0054, 0x002B, 0x0000}; // "GMT+"
-//static const char16_t gGmtMinus[] = {0x0047, 0x004D, 0x0054, 0x002D, 0x0000}; // "GMT-"
-//static const char16_t gDefGmtPat[]       = {0x0047, 0x004D, 0x0054, 0x007B, 0x0030, 0x007D, 0x0000}; /* GMT{0} */
-//static const char16_t gDefGmtNegHmsPat[] = {0x002D, 0x0048, 0x0048, 0x003A, 0x006D, 0x006D, 0x003A, 0x0073, 0x0073, 0x0000}; /* -HH:mm:ss */
-//static const char16_t gDefGmtNegHmPat[]  = {0x002D, 0x0048, 0x0048, 0x003A, 0x006D, 0x006D, 0x0000}; /* -HH:mm */
-//static const char16_t gDefGmtPosHmsPat[] = {0x002B, 0x0048, 0x0048, 0x003A, 0x006D, 0x006D, 0x003A, 0x0073, 0x0073, 0x0000}; /* +HH:mm:ss */
-//static const char16_t gDefGmtPosHmPat[]  = {0x002B, 0x0048, 0x0048, 0x003A, 0x006D, 0x006D, 0x0000}; /* +HH:mm */
-//static const char16_t gUt[]       = {0x0055, 0x0054, 0x0000};  // "UT"
-//static const char16_t gUtc[]      = {0x0055, 0x0054, 0x0043, 0x0000};  // "UT"
-
-typedef enum GmtPatSize {
-    kGmtLen = 3,
-    kGmtPatLen = 6,
-    kNegHmsLen = 9,
-    kNegHmLen = 6,
-    kPosHmsLen = 9,
-    kPosHmLen = 6,
-    kUtLen = 2,
-    kUtcLen = 3
-} GmtPatSize;
-
-// Stuff needed for numbering system overrides
-
-typedef enum OvrStrType {
-    kOvrStrDate = 0,
-    kOvrStrTime = 1,
-    kOvrStrBoth = 2
-} OvrStrType;
-
-static const UDateFormatField kDateFields[] = {
-    UDAT_YEAR_FIELD,
-    UDAT_MONTH_FIELD,
-    UDAT_DATE_FIELD,
-    UDAT_DAY_OF_YEAR_FIELD,
-    UDAT_DAY_OF_WEEK_IN_MONTH_FIELD,
-    UDAT_WEEK_OF_YEAR_FIELD,
-    UDAT_WEEK_OF_MONTH_FIELD,
-    UDAT_YEAR_WOY_FIELD,
-    UDAT_EXTENDED_YEAR_FIELD,
-    UDAT_JULIAN_DAY_FIELD,
-    UDAT_STANDALONE_DAY_FIELD,
-    UDAT_STANDALONE_MONTH_FIELD,
-    UDAT_QUARTER_FIELD,
-    UDAT_STANDALONE_QUARTER_FIELD,
-    UDAT_YEAR_NAME_FIELD,
-    UDAT_RELATED_YEAR_FIELD };
-static const int8_t kDateFieldsCount = 16;
-
-static const UDateFormatField kTimeFields[] = {
-    UDAT_HOUR_OF_DAY1_FIELD,
-    UDAT_HOUR_OF_DAY0_FIELD,
-    UDAT_MINUTE_FIELD,
-    UDAT_SECOND_FIELD,
-    UDAT_FRACTIONAL_SECOND_FIELD,
-    UDAT_HOUR1_FIELD,
-    UDAT_HOUR0_FIELD,
-    UDAT_MILLISECONDS_IN_DAY_FIELD,
-    UDAT_TIMEZONE_RFC_FIELD,
-    UDAT_TIMEZONE_LOCALIZED_GMT_OFFSET_FIELD };
-static const int8_t kTimeFieldsCount = 10;
-
-
-// This is a pattern-of-last-resort used when we can't load a usable pattern out
-// of a resource.
-static const char16_t gDefaultPattern[] =
-{
-    0x79, 0x4D, 0x4D, 0x64, 0x64, 0x20, 0x68, 0x68, 0x3A, 0x6D, 0x6D, 0x20, 0x61, 0
-};  /* "yMMdd hh:mm a" */
-
-// This prefix is designed to NEVER MATCH real text, in order to
-// suppress the parsing of negative numbers.  Adjust as needed (if
-// this becomes valid Unicode).
-static const char16_t SUPPRESS_NEGATIVE_PREFIX[] = {0xAB00, 0};
-
-/**
- * These are the tags we expect to see in normal resource bundle files associated
- * with a locale.
- */
-static const char16_t QUOTE = 0x27; // Single quote
-
-/*
- * The field range check bias for each UDateFormatField.
- * The bias is added to the minimum and maximum values
- * before they are compared to the parsed number.
- * For example, the calendar stores zero-based month numbers
- * but the parsed month numbers start at 1, so the bias is 1.
- *
- * A value of -1 means that the value is not checked.
- */
-static const int32_t gFieldRangeBias[] = {
-    -1,  // 'G' - UDAT_ERA_FIELD
-    -1,  // 'y' - UDAT_YEAR_FIELD
-     1,  // 'M' - UDAT_MONTH_FIELD
-     0,  // 'd' - UDAT_DATE_FIELD
-    -1,  // 'k' - UDAT_HOUR_OF_DAY1_FIELD
-    -1,  // 'H' - UDAT_HOUR_OF_DAY0_FIELD
-     0,  // 'm' - UDAT_MINUTE_FIELD
-     0,  // 's' - UDAT_SECOND_FIELD
-    -1,  // 'S' - UDAT_FRACTIONAL_SECOND_FIELD (0-999?)
-    -1,  // 'E' - UDAT_DAY_OF_WEEK_FIELD (1-7?)
-    -1,  // 'D' - UDAT_DAY_OF_YEAR_FIELD (1 - 366?)
-    -1,  // 'F' - UDAT_DAY_OF_WEEK_IN_MONTH_FIELD (1-5?)
-    -1,  // 'w' - UDAT_WEEK_OF_YEAR_FIELD (1-52?)
-    -1,  // 'W' - UDAT_WEEK_OF_MONTH_FIELD (1-5?)
-    -1,  // 'a' - UDAT_AM_PM_FIELD
-    -1,  // 'h' - UDAT_HOUR1_FIELD
-    -1,  // 'K' - UDAT_HOUR0_FIELD
-    -1,  // 'z' - UDAT_TIMEZONE_FIELD
-    -1,  // 'Y' - UDAT_YEAR_WOY_FIELD
-    -1,  // 'e' - UDAT_DOW_LOCAL_FIELD
-    -1,  // 'u' - UDAT_EXTENDED_YEAR_FIELD
-    -1,  // 'g' - UDAT_JULIAN_DAY_FIELD
-    -1,  // 'A' - UDAT_MILLISECONDS_IN_DAY_FIELD
-    -1,  // 'Z' - UDAT_TIMEZONE_RFC_FIELD
-    -1,  // 'v' - UDAT_TIMEZONE_GENERIC_FIELD
-     0,  // 'c' - UDAT_STANDALONE_DAY_FIELD
-     1,  // 'L' - UDAT_STANDALONE_MONTH_FIELD
-    -1,  // 'Q' - UDAT_QUARTER_FIELD (1-4?)
-    -1,  // 'q' - UDAT_STANDALONE_QUARTER_FIELD
-    -1,  // 'V' - UDAT_TIMEZONE_SPECIAL_FIELD
-    -1,  // 'U' - UDAT_YEAR_NAME_FIELD
-    -1,  // 'O' - UDAT_TIMEZONE_LOCALIZED_GMT_OFFSET_FIELD
-    -1,  // 'X' - UDAT_TIMEZONE_ISO_FIELD
-    -1,  // 'x' - UDAT_TIMEZONE_ISO_LOCAL_FIELD
-    -1,  // 'r' - UDAT_RELATED_YEAR_FIELD
-#if UDAT_HAS_PATTERN_CHAR_FOR_TIME_SEPARATOR
-    -1,  // ':' - UDAT_TIME_SEPARATOR_FIELD
-#else
-    -1,  // (no pattern character currently) - UDAT_TIME_SEPARATOR_FIELD
-#endif
-};
-
-// When calendar uses hebr numbering (i.e. he@calendar=hebrew),
-// offset the years within the current millennium down to 1-999
-static const int32_t HEBREW_CAL_CUR_MILLENIUM_START_YEAR = 5000;
-static const int32_t HEBREW_CAL_CUR_MILLENIUM_END_YEAR = 6000;
-
-/**
- * Maximum range for detecting daylight offset of a time zone when parsed time zone
- * string indicates it's daylight saving time, but the detected time zone does not
- * observe daylight saving time at the parsed date.
- */
-static const double MAX_DAYLIGHT_DETECTION_RANGE = 30*365*24*60*60*1000.0;
-
-static UMutex LOCK;
-
-UOBJECT_DEFINE_RTTI_IMPLEMENTATION(SimpleDateFormat)
-
-SimpleDateFormat::NSOverride::~NSOverride() {
-    if (snf != nullptr) {
-        snf->removeRef();
-    }
-}
-
-
-void SimpleDateFormat::NSOverride::free() {
-    NSOverride *cur = this;
-    while (cur) {
-        NSOverride *next_temp = cur->next;
-        delete cur;
-        cur = next_temp;
-    }
-}
-
-// no matter what the locale's default number format looked like, we want
-// to modify it so that it doesn't use thousands separators, doesn't always
-// show the decimal point, and recognizes integers only when parsing
-static void fixNumberFormatForDates(NumberFormat &nf) {
-    nf.setGroupingUsed(false);
-    DecimalFormat* decfmt = dynamic_cast<DecimalFormat*>(&nf);
-    if (decfmt != nullptr) {
-        decfmt->setDecimalSeparatorAlwaysShown(false);
-    }
-    nf.setParseIntegerOnly(true);
-    nf.setMinimumFractionDigits(0); // To prevent "Jan 1.00, 1997.00"
-}
-
-static const SharedNumberFormat *createSharedNumberFormat(
-        NumberFormat *nfToAdopt) {
-    fixNumberFormatForDates(*nfToAdopt);
-    const SharedNumberFormat *result = new SharedNumberFormat(nfToAdopt);
-    if (result == nullptr) {
-        delete nfToAdopt;
-    }
-    return result;
-}
-
-static const SharedNumberFormat *createSharedNumberFormat(
-        const Locale &loc, UErrorCode &status) {
-    NumberFormat *nf = NumberFormat::createInstance(loc, status);
-    if (U_FAILURE(status)) {
-        return nullptr;
-    }
-    const SharedNumberFormat *result = createSharedNumberFormat(nf);
-    if (result == nullptr) {
-        status = U_MEMORY_ALLOCATION_ERROR;
-    }
-    return result;
-}
-
-static const SharedNumberFormat **allocSharedNumberFormatters() {
-    const SharedNumberFormat **result = (const SharedNumberFormat**)
-            uprv_malloc(UDAT_FIELD_COUNT * sizeof(const SharedNumberFormat*));
-    if (result == nullptr) {
-        return nullptr;
-    }
-    for (int32_t i = 0; i < UDAT_FIELD_COUNT; ++i) {
-        result[i] = nullptr;
-    }
-    return result;
-}
-
-static void freeSharedNumberFormatters(const SharedNumberFormat ** list) {
-    for (int32_t i = 0; i < UDAT_FIELD_COUNT; ++i) {
-        SharedObject::clearPtr(list[i]);
-    }
-    uprv_free(list);
-}
-
-const NumberFormat *SimpleDateFormat::getNumberFormatByIndex(
-        UDateFormatField index) const {
-    if (fSharedNumberFormatters == nullptr ||
-        fSharedNumberFormatters[index] == nullptr) {
-        return fNumberFormat;
-    }
-    return &(**fSharedNumberFormatters[index]);
-}
-
-//----------------------------------------------------------------------
-
-SimpleDateFormat::~SimpleDateFormat()
-{
-    delete fSymbols;
-    if (fSharedNumberFormatters) {
-        freeSharedNumberFormatters(fSharedNumberFormatters);
-    }
-    if (fTimeZoneFormat) {
-        delete fTimeZoneFormat;
-    }
-    delete fSimpleNumberFormatter;
-
-#if !UCONFIG_NO_BREAK_ITERATION
-    delete fCapitalizationBrkIter;
-#endif
-}
-
-//----------------------------------------------------------------------
-
-SimpleDateFormat::SimpleDateFormat(UErrorCode& status)
-  :   fLocale(Locale::getDefault())
-{
-    initializeBooleanAttributes();
-    construct(kShort, (EStyle) (kShort + kDateOffset), fLocale, status);
-    initializeDefaultCentury();
-}
-
-//----------------------------------------------------------------------
-
-SimpleDateFormat::SimpleDateFormat(const UnicodeString& pattern,
-                                   UErrorCode &status)
-:   fPattern(pattern),
-    fLocale(Locale::getDefault())
-{
-    fDateOverride.setToBogus();
-    fTimeOverride.setToBogus();
-    initializeBooleanAttributes();
-    initializeCalendar(nullptr,fLocale,status);
-    fSymbols = DateFormatSymbols::createForLocale(fLocale, status);
-    initialize(fLocale, status);
-    initializeDefaultCentury();
-
-}
-//----------------------------------------------------------------------
-
-SimpleDateFormat::SimpleDateFormat(const UnicodeString& pattern,
-                                   const UnicodeString& override,
-                                   UErrorCode &status)
-:   fPattern(pattern),
-    fLocale(Locale::getDefault())
-{
-    fDateOverride.setTo(override);
-    fTimeOverride.setToBogus();
-    initializeBooleanAttributes();
-    initializeCalendar(nullptr,fLocale,status);
-    fSymbols = DateFormatSymbols::createForLocale(fLocale, status);
-    initialize(fLocale, status);
-    initializeDefaultCentury();
-
-    processOverrideString(fLocale,override,kOvrStrBoth,status);
-
-}
-
-//----------------------------------------------------------------------
-
-SimpleDateFormat::SimpleDateFormat(const UnicodeString& pattern,
-                                   const Locale& locale,
-                                   UErrorCode& status)
-:   fPattern(pattern),
-    fLocale(locale)
-{
-
-    fDateOverride.setToBogus();
-    fTimeOverride.setToBogus();
-    initializeBooleanAttributes();
-
-    initializeCalendar(nullptr,fLocale,status);
-    fSymbols = DateFormatSymbols::createForLocale(fLocale, status);
-    initialize(fLocale, status);
-    initializeDefaultCentury();
-}
-
-//----------------------------------------------------------------------
-
-SimpleDateFormat::SimpleDateFormat(const UnicodeString& pattern,
-                                   const UnicodeString& override,
-                                   const Locale& locale,
-                                   UErrorCode& status)
-:   fPattern(pattern),
-    fLocale(locale)
-{
-
-    fDateOverride.setTo(override);
-    fTimeOverride.setToBogus();
-    initializeBooleanAttributes();
-
-    initializeCalendar(nullptr,fLocale,status);
-    fSymbols = DateFormatSymbols::createForLocale(fLocale, status);
-    initialize(fLocale, status);
-    initializeDefaultCentury();
-
-    processOverrideString(locale,override,kOvrStrBoth,status);
-
-}
-
-//----------------------------------------------------------------------
-
-SimpleDateFormat::SimpleDateFormat(const UnicodeString& pattern,
-                                   DateFormatSymbols* symbolsToAdopt,
-                                   UErrorCode& status)
-:   fPattern(pattern),
-    fLocale(Locale::getDefault()),
-    fSymbols(symbolsToAdopt)
-{
-
-    fDateOverride.setToBogus();
-    fTimeOverride.setToBogus();
-    initializeBooleanAttributes();
-
-    initializeCalendar(nullptr,fLocale,status);
-    initialize(fLocale, status);
-    initializeDefaultCentury();
-}
-
-//----------------------------------------------------------------------
-
-SimpleDateFormat::SimpleDateFormat(const UnicodeString& pattern,
-                                   const DateFormatSymbols& symbols,
-                                   UErrorCode& status)
-:   fPattern(pattern),
-    fLocale(Locale::getDefault()),
-    fSymbols(new DateFormatSymbols(symbols))
-{
-
-    fDateOverride.setToBogus();
-    fTimeOverride.setToBogus();
-    initializeBooleanAttributes();
-
-    initializeCalendar(nullptr, fLocale, status);
-    initialize(fLocale, status);
-    initializeDefaultCentury();
-}
-
-//----------------------------------------------------------------------
-
-// Not for public consumption; used by DateFormat
-SimpleDateFormat::SimpleDateFormat(EStyle timeStyle,
-                                   EStyle dateStyle,
-                                   const Locale& locale,
-                                   UErrorCode& status)
-:   fLocale(locale)
-{
-    initializeBooleanAttributes();
-    construct(timeStyle, dateStyle, fLocale, status);
-    if(U_SUCCESS(status)) {
-      initializeDefaultCentury();
-    }
-}
-
-//----------------------------------------------------------------------
-
-/**
- * Not for public consumption; used by DateFormat.  This constructor
- * never fails.  If the resource data is not available, it uses the
- * the last resort symbols.
- */
-SimpleDateFormat::SimpleDateFormat(const Locale& locale,
-                                   UErrorCode& status)
-:   fPattern(gDefaultPattern),
-    fLocale(locale)
-{
-    if (U_FAILURE(status)) return;
-    initializeBooleanAttributes();
-    initializeCalendar(nullptr, fLocale, status);
-    fSymbols = DateFormatSymbols::createForLocale(fLocale, status);
-    if (U_FAILURE(status))
-    {
-        status = U_ZERO_ERROR;
-        delete fSymbols;
-        // This constructor doesn't fail; it uses last resort data
-        fSymbols = new DateFormatSymbols(status);
-        /* test for nullptr */
-        if (fSymbols == 0) {
-            status = U_MEMORY_ALLOCATION_ERROR;
-            return;
-        }
-    }
-
-    fDateOverride.setToBogus();
-    fTimeOverride.setToBogus();
-
-    initialize(fLocale, status);
-    if(U_SUCCESS(status)) {
-      initializeDefaultCentury();
-    }
-}
-
-//----------------------------------------------------------------------
-
-SimpleDateFormat::SimpleDateFormat(const SimpleDateFormat& other)
-:   DateFormat(other),
-    fLocale(other.fLocale)
-{
-    initializeBooleanAttributes();
-    *this = other;
-}
-
-//----------------------------------------------------------------------
-
-SimpleDateFormat& SimpleDateFormat::operator=(const SimpleDateFormat& other)
-{
-    if (this == &other) {
-        return *this;
-    }
-
-    // fSimpleNumberFormatter references fNumberFormatter, delete it
-    // before we call the = operator which may invalidate fNumberFormatter
-    delete fSimpleNumberFormatter;
-    fSimpleNumberFormatter = nullptr;
-
-    DateFormat::operator=(other);
-    fDateOverride = other.fDateOverride;
-    fTimeOverride = other.fTimeOverride;
-
-    delete fSymbols;
-    fSymbols = nullptr;
-
-    if (other.fSymbols)
-        fSymbols = new DateFormatSymbols(*other.fSymbols);
-
-    fDefaultCenturyStart         = other.fDefaultCenturyStart;
-    fDefaultCenturyStartYear     = other.fDefaultCenturyStartYear;
-    fHaveDefaultCentury          = other.fHaveDefaultCentury;
-
-    fPattern = other.fPattern;
-    fHasMinute = other.fHasMinute;
-    fHasSecond = other.fHasSecond;
-
-    fLocale = other.fLocale;
-
-    // TimeZoneFormat can now be set independently via setter.
-    // If it is nullptr, it will be lazily initialized from locale.
-    delete fTimeZoneFormat;
-    fTimeZoneFormat = nullptr;
-    TimeZoneFormat *otherTZFormat;
-    {
-        // Synchronization is required here, when accessing other.fTimeZoneFormat,
-        // because another thread may be concurrently executing other.tzFormat(),
-        // a logically const function that lazily creates other.fTimeZoneFormat.
-        //
-        // Without synchronization, reordered memory writes could allow us
-        // to see a non-null fTimeZoneFormat before the object itself was
-        // fully initialized. In case of a race, it doesn't matter whether
-        // we see a null or a fully initialized other.fTimeZoneFormat,
-        // only that we avoid seeing a partially initialized object.
-        //
-        // Once initialized, no const function can modify fTimeZoneFormat,
-        // meaning that once we have safely grabbed the other.fTimeZoneFormat
-        // pointer, continued synchronization is not required to use it.
-        Mutex m(&LOCK);
-        otherTZFormat = other.fTimeZoneFormat;
-    }
-    if (otherTZFormat) {
-        fTimeZoneFormat = new TimeZoneFormat(*otherTZFormat);
-    }
-
-#if !UCONFIG_NO_BREAK_ITERATION
-    if (other.fCapitalizationBrkIter != nullptr) {
-        fCapitalizationBrkIter = (other.fCapitalizationBrkIter)->clone();
-    }
-#endif
-
-    if (fSharedNumberFormatters != nullptr) {
-        freeSharedNumberFormatters(fSharedNumberFormatters);
-        fSharedNumberFormatters = nullptr;
-    }
-    if (other.fSharedNumberFormatters != nullptr) {
-        fSharedNumberFormatters = allocSharedNumberFormatters();
-        if (fSharedNumberFormatters) {
-            for (int32_t i = 0; i < UDAT_FIELD_COUNT; ++i) {
-                SharedObject::copyPtr(
-                        other.fSharedNumberFormatters[i],
-                        fSharedNumberFormatters[i]);
-            }
-        }
-    }
-
-    UErrorCode localStatus = U_ZERO_ERROR;
-    // SimpleNumberFormatter does not have a copy constructor. Furthermore,
-    // it references data from an internal field, fNumberFormatter,
-    // so we must rematerialize that reference after copying over the number formatter.
-    initSimpleNumberFormatter(localStatus);
-    return *this;
-}
-
-//----------------------------------------------------------------------
-
-SimpleDateFormat*
-SimpleDateFormat::clone() const
-{
-    return new SimpleDateFormat(*this);
-}
-
-//----------------------------------------------------------------------
-
-bool
-SimpleDateFormat::operator==(const Format& other) const
-{
-    if (DateFormat::operator==(other)) {
-        // The DateFormat::operator== check for fCapitalizationContext equality above
-        //   is sufficient to check equality of all derived context-related data.
-        // DateFormat::operator== guarantees following cast is safe
-        SimpleDateFormat* that = (SimpleDateFormat*)&other;
-        return (fPattern             == that->fPattern &&
-                fSymbols             != nullptr && // Check for pathological object
-                that->fSymbols       != nullptr && // Check for pathological object
-                *fSymbols            == *that->fSymbols &&
-                fHaveDefaultCentury  == that->fHaveDefaultCentury &&
-                fDefaultCenturyStart == that->fDefaultCenturyStart);
-    }
-    return false;
-}
-
-//----------------------------------------------------------------------
-static const char16_t* timeSkeletons[4] = {
-    u"jmmsszzzz",   // kFull
-    u"jmmssz",      // kLong
-    u"jmmss",       // kMedium
-    u"jmm",         // kShort
-};
-
-void SimpleDateFormat::construct(EStyle timeStyle,
-                                 EStyle dateStyle,
-                                 const Locale& locale,
-                                 UErrorCode& status)
-{
-    // called by several constructors to load pattern data from the resources
-    if (U_FAILURE(status)) return;
-
-    // We will need the calendar to know what type of symbols to load.
-    initializeCalendar(nullptr, locale, status);
-    if (U_FAILURE(status)) return;
-
-    // Load date time patterns directly from resources.
-    const char* cType = fCalendar ? fCalendar->getType() : nullptr;
-    LocalUResourceBundlePointer bundle(ures_open(nullptr, locale.getBaseName(), &status));
-    if (U_FAILURE(status)) return;
-
-    UBool cTypeIsGregorian = true;
-    LocalUResourceBundlePointer dateTimePatterns;
-    if (cType != nullptr && uprv_strcmp(cType, "gregorian") != 0) {
-        CharString resourcePath("calendar/", status);
-        resourcePath.append(cType, status).append("/DateTimePatterns", status);
-        dateTimePatterns.adoptInstead(
-            ures_getByKeyWithFallback(bundle.getAlias(), resourcePath.data(),
-                                      (UResourceBundle*)nullptr, &status));
-        cTypeIsGregorian = false;
-    }
-
-    // Check for "gregorian" fallback.
-    if (cTypeIsGregorian || status == U_MISSING_RESOURCE_ERROR) {
-        status = U_ZERO_ERROR;
-        dateTimePatterns.adoptInstead(
-            ures_getByKeyWithFallback(bundle.getAlias(),
-                                      "calendar/gregorian/DateTimePatterns",
-                                      (UResourceBundle*)nullptr, &status));
-    }
-    if (U_FAILURE(status)) return;
-
-    LocalUResourceBundlePointer currentBundle;
-
-    if (ures_getSize(dateTimePatterns.getAlias()) <= kDateTime)
-    {
-        status = U_INVALID_FORMAT_ERROR;
-        return;
-    }
-
-    setLocaleIDs(ures_getLocaleByType(dateTimePatterns.getAlias(), ULOC_VALID_LOCALE, &status),
-                 ures_getLocaleByType(dateTimePatterns.getAlias(), ULOC_ACTUAL_LOCALE, &status));
-
-    // create a symbols object from the locale
-    fSymbols = DateFormatSymbols::createForLocale(locale, status);
-    if (U_FAILURE(status)) return;
-    /* test for nullptr */
-    if (fSymbols == 0) {
-        status = U_MEMORY_ALLOCATION_ERROR;
-        return;
-    }
-
-    const char16_t *resStr,*ovrStr;
-    int32_t resStrLen,ovrStrLen = 0;
-    fDateOverride.setToBogus();
-    fTimeOverride.setToBogus();
-
-    UnicodeString timePattern;
-    if (timeStyle >= kFull && timeStyle <= kShort) {
-        const char* baseLocID = locale.getBaseName();
-        if (baseLocID[0]!=0 && uprv_strcmp(baseLocID,"und")!=0) {
-            UErrorCode useStatus = U_ZERO_ERROR;
-            Locale baseLoc(baseLocID);
-            Locale validLoc(getLocale(ULOC_VALID_LOCALE, useStatus));
-            if (U_SUCCESS(useStatus) && validLoc!=baseLoc) {
-                bool useDTPG = false;
-                const char* baseReg = baseLoc.getCountry(); // empty string if no region
-                if ((baseReg[0]!=0 && uprv_strncmp(baseReg,validLoc.getCountry(),ULOC_COUNTRY_CAPACITY)!=0)
-                        || uprv_strncmp(baseLoc.getLanguage(),validLoc.getLanguage(),ULOC_LANG_CAPACITY)!=0) {
-                    // use DTPG if
-                    // * baseLoc has a region and validLoc does not have the same one (or has none), OR
-                    // * validLoc has a different language code than baseLoc
-                    useDTPG = true;
-                }
-                if (useDTPG) {
-                    // The standard time formats may have the wrong time cycle, because:
-                    // the valid locale differs in important ways (region, language) from
-                    // the base locale.
-                    // We could *also* check whether they do actually have a mismatch with
-                    // the time cycle preferences for the region, but that is a lot more
-                    // work for little or no additional benefit, since just going ahead
-                    // and always synthesizing the time format as per the following should
-                    // create a locale-appropriate pattern with cycle that matches the
-                    // region preferences anyway.
-                    LocalPointer<DateTimePatternGenerator> dtpg(DateTimePatternGenerator::createInstanceNoStdPat(locale, useStatus));
-                    if (U_SUCCESS(useStatus)) {
-                        UnicodeString timeSkeleton(true, timeSkeletons[timeStyle], -1);
-                        timePattern = dtpg->getBestPattern(timeSkeleton, useStatus);
-                    }
-                }
-            }
-        }
-    }
-
-    // if the pattern should include both date and time information, use the date/time
-    // pattern string as a guide to tell use how to glue together the appropriate date
-    // and time pattern strings.
-    if ((timeStyle != kNone) && (dateStyle != kNone))
-    {
-        UnicodeString tempus1(timePattern);
-        if (tempus1.length() == 0) {
-            currentBundle.adoptInstead(
-                    ures_getByIndex(dateTimePatterns.getAlias(), (int32_t)timeStyle, nullptr, &status));
-            if (U_FAILURE(status)) {
-               status = U_INVALID_FORMAT_ERROR;
-               return;
-            }
-            switch (ures_getType(currentBundle.getAlias())) {
-                case URES_STRING: {
-                   resStr = ures_getString(currentBundle.getAlias(), &resStrLen, &status);
-                   break;
-                }
-                case URES_ARRAY: {
-                   resStr = ures_getStringByIndex(currentBundle.getAlias(), 0, &resStrLen, &status);
-                   ovrStr = ures_getStringByIndex(currentBundle.getAlias(), 1, &ovrStrLen, &status);
-                   fTimeOverride.setTo(true, ovrStr, ovrStrLen);
-                   break;
-                }
-                default: {
-                   status = U_INVALID_FORMAT_ERROR;
-                   return;
-                }
-            }
-
-            tempus1.setTo(true, resStr, resStrLen);
-        }
-
-        currentBundle.adoptInstead(
-                ures_getByIndex(dateTimePatterns.getAlias(), (int32_t)dateStyle, nullptr, &status));
-        if (U_FAILURE(status)) {
-           status = U_INVALID_FORMAT_ERROR;
-           return;
-        }
-        switch (ures_getType(currentBundle.getAlias())) {
-            case URES_STRING: {
-               resStr = ures_getString(currentBundle.getAlias(), &resStrLen, &status);
-               break;
-            }
-            case URES_ARRAY: {
-               resStr = ures_getStringByIndex(currentBundle.getAlias(), 0, &resStrLen, &status);
-               ovrStr = ures_getStringByIndex(currentBundle.getAlias(), 1, &ovrStrLen, &status);
-               fDateOverride.setTo(true, ovrStr, ovrStrLen);
-               break;
-            }
-            default: {
-               status = U_INVALID_FORMAT_ERROR;
-               return;
-            }
-        }
-
-        UnicodeString tempus2(true, resStr, resStrLen);
-
-        // Currently, for compatibility with pre-CLDR-42 data, we default to the "atTime"
-        // combining patterns. Depending on guidance in CLDR 42 spec and on DisplayOptions,
-        // we may change this.
-        LocalUResourceBundlePointer dateAtTimePatterns;
-        if (!cTypeIsGregorian) {
-            CharString resourcePath("calendar/", status);
-            resourcePath.append(cType, status).append("/DateTimePatterns%atTime", status);
-            dateAtTimePatterns.adoptInstead(
-                ures_getByKeyWithFallback(bundle.getAlias(), resourcePath.data(),
-                                          nullptr, &status));
-        }
-        if (cTypeIsGregorian || status == U_MISSING_RESOURCE_ERROR) {
-            status = U_ZERO_ERROR;
-            dateAtTimePatterns.adoptInstead(
-                ures_getByKeyWithFallback(bundle.getAlias(),
-                                          "calendar/gregorian/DateTimePatterns%atTime",
-                                          nullptr, &status));
-        }
-        if (U_SUCCESS(status) && ures_getSize(dateAtTimePatterns.getAlias()) >= 4) {
-            resStr = ures_getStringByIndex(dateAtTimePatterns.getAlias(), dateStyle - kDateOffset, &resStrLen, &status);
-        } else {
-            status = U_ZERO_ERROR;
-            int32_t glueIndex = kDateTime;
-            int32_t patternsSize = ures_getSize(dateTimePatterns.getAlias());
-            if (patternsSize >= (kDateTimeOffset + kShort + 1)) {
-                // Get proper date time format
-                glueIndex = (int32_t)(kDateTimeOffset + (dateStyle - kDateOffset));
-            }
-
-            resStr = ures_getStringByIndex(dateTimePatterns.getAlias(), glueIndex, &resStrLen, &status);
-        }
-        SimpleFormatter(UnicodeString(true, resStr, resStrLen), 2, 2, status).
-                format(tempus1, tempus2, fPattern, status);
-    }
-    // if the pattern includes just time data or just date date, load the appropriate
-    // pattern string from the resources
-    // setTo() - see DateFormatSymbols::assignArray comments
-    else if (timeStyle != kNone) {
-        fPattern.setTo(timePattern);
-        if (fPattern.length() == 0) {
-            currentBundle.adoptInstead(
-                    ures_getByIndex(dateTimePatterns.getAlias(), (int32_t)timeStyle, nullptr, &status));
-            if (U_FAILURE(status)) {
-               status = U_INVALID_FORMAT_ERROR;
-               return;
-            }
-            switch (ures_getType(currentBundle.getAlias())) {
-                case URES_STRING: {
-                   resStr = ures_getString(currentBundle.getAlias(), &resStrLen, &status);
-                   break;
-                }
-                case URES_ARRAY: {
-                   resStr = ures_getStringByIndex(currentBundle.getAlias(), 0, &resStrLen, &status);
-                   ovrStr = ures_getStringByIndex(currentBundle.getAlias(), 1, &ovrStrLen, &status);
-                   fDateOverride.setTo(true, ovrStr, ovrStrLen);
-                   break;
-                }
-                default: {
-                   status = U_INVALID_FORMAT_ERROR;
-                   return;
-                }
-            }
-            fPattern.setTo(true, resStr, resStrLen);
-        }
-    }
-    else if (dateStyle != kNone) {
-        currentBundle.adoptInstead(
-                ures_getByIndex(dateTimePatterns.getAlias(), (int32_t)dateStyle, nullptr, &status));
-        if (U_FAILURE(status)) {
-           status = U_INVALID_FORMAT_ERROR;
-           return;
-        }
-        switch (ures_getType(currentBundle.getAlias())) {
-            case URES_STRING: {
-               resStr = ures_getString(currentBundle.getAlias(), &resStrLen, &status);
-               break;
-            }
-            case URES_ARRAY: {
-               resStr = ures_getStringByIndex(currentBundle.getAlias(), 0, &resStrLen, &status);
-               ovrStr = ures_getStringByIndex(currentBundle.getAlias(), 1, &ovrStrLen, &status);
-               fDateOverride.setTo(true, ovrStr, ovrStrLen);
-               break;
-            }
-            default: {
-               status = U_INVALID_FORMAT_ERROR;
-               return;
-            }
-        }
-        fPattern.setTo(true, resStr, resStrLen);
-    }
-
-    // and if it includes _neither_, that's an error
-    else
-        status = U_INVALID_FORMAT_ERROR;
-
-    // finally, finish initializing by creating a Calendar and a NumberFormat
-    initialize(locale, status);
-}
-
-//----------------------------------------------------------------------
-
-Calendar*
-SimpleDateFormat::initializeCalendar(TimeZone* adoptZone, const Locale& locale, UErrorCode& status)
-{
-    if(!U_FAILURE(status)) {
-        fCalendar = Calendar::createInstance(
-            adoptZone ? adoptZone : TimeZone::forLocaleOrDefault(locale), locale, status);
-    }
-    return fCalendar;
-}
-
-void
-SimpleDateFormat::initialize(const Locale& locale,
-                             UErrorCode& status)
-{
-    if (U_FAILURE(status)) return;
-
-    parsePattern(); // Need this before initNumberFormatters(), to set fHasHanYearChar
-
-    // Simple-minded hack to force Gannen year numbering for ja@calendar=japanese
-    // if format is non-numeric (includes 年) and fDateOverride is not already specified.
-    // Now this does get updated if applyPattern subsequently changes the pattern type.
-    if (fDateOverride.isBogus() && fHasHanYearChar &&
-            fCalendar != nullptr && uprv_strcmp(fCalendar->getType(),"japanese") == 0 &&
-            uprv_strcmp(fLocale.getLanguage(),"ja") == 0) {
-        fDateOverride.setTo(u"y=jpanyear", -1);
-    }
-
-    // We don't need to check that the row count is >= 1, since all 2d arrays have at
-    // least one row
-    fNumberFormat = NumberFormat::createInstance(locale, status);
-    if (fNumberFormat != nullptr && U_SUCCESS(status))
-    {
-        fixNumberFormatForDates(*fNumberFormat);
-        //fNumberFormat->setLenient(true); // Java uses a custom DateNumberFormat to format/parse
-
-        initNumberFormatters(locale, status);
-        initSimpleNumberFormatter(status);
-
-    }
-    else if (U_SUCCESS(status))
-    {
-        status = U_MISSING_RESOURCE_ERROR;
-    }
-}
-
-/* Initialize the fields we use to disambiguate ambiguous years. Separate
- * so we can call it from readObject().
- */
-void SimpleDateFormat::initializeDefaultCentury()
-{
-  if(fCalendar) {
-    fHaveDefaultCentury = fCalendar->haveDefaultCentury();
-    if(fHaveDefaultCentury) {
-      fDefaultCenturyStart = fCalendar->defaultCenturyStart();
-      fDefaultCenturyStartYear = fCalendar->defaultCenturyStartYear();
-    } else {
-      fDefaultCenturyStart = DBL_MIN;
-      fDefaultCenturyStartYear = -1;
-    }
-  }
-}
-
-/*
- * Initialize the boolean attributes. Separate so we can call it from all constructors.
- */
-void SimpleDateFormat::initializeBooleanAttributes()
-{
-    UErrorCode status = U_ZERO_ERROR;
-
-    setBooleanAttribute(UDAT_PARSE_ALLOW_WHITESPACE, true, status);
-    setBooleanAttribute(UDAT_PARSE_ALLOW_NUMERIC, true, status);
-    setBooleanAttribute(UDAT_PARSE_PARTIAL_LITERAL_MATCH, true, status);
-    setBooleanAttribute(UDAT_PARSE_MULTIPLE_PATTERNS_FOR_MATCH, true, status);
-}
-
-/* Define one-century window into which to disambiguate dates using
- * two-digit years. Make public in JDK 1.2.
- */
-void SimpleDateFormat::parseAmbiguousDatesAsAfter(UDate startDate, UErrorCode& status)
-{
-    if(U_FAILURE(status)) {
-        return;
-    }
-    if(!fCalendar) {
-      status = U_ILLEGAL_ARGUMENT_ERROR;
-      return;
-    }
-
-    fCalendar->setTime(startDate, status);
-    if(U_SUCCESS(status)) {
-        fHaveDefaultCentury = true;
-        fDefaultCenturyStart = startDate;
-        fDefaultCenturyStartYear = fCalendar->get(UCAL_YEAR, status);
-    }
-}
-
-//----------------------------------------------------------------------
-
-UnicodeString&
-SimpleDateFormat::format(Calendar& cal, UnicodeString& appendTo, FieldPosition& pos) const
-{
-  UErrorCode status = U_ZERO_ERROR;
-  FieldPositionOnlyHandler handler(pos);
-  return _format(cal, appendTo, handler, status);
-}
-
-//----------------------------------------------------------------------
-
-UnicodeString&
-SimpleDateFormat::format(Calendar& cal, UnicodeString& appendTo,
-                         FieldPositionIterator* posIter, UErrorCode& status) const
-{
-  FieldPositionIteratorHandler handler(posIter, status);
-  return _format(cal, appendTo, handler, status);
-}
-
-//----------------------------------------------------------------------
-
-UnicodeString&
-SimpleDateFormat::_format(Calendar& cal, UnicodeString& appendTo,
-                            FieldPositionHandler& handler, UErrorCode& status) const
-{
-    if ( U_FAILURE(status) ) {
-       return appendTo;
-    }
-    Calendar* workCal = &cal;
-    Calendar* calClone = nullptr;
-    if (&cal != fCalendar && uprv_strcmp(cal.getType(), fCalendar->getType()) != 0) {
-        // Different calendar type
-        // We use the time and time zone from the input calendar, but
-        // do not use the input calendar for field calculation.
-        calClone = fCalendar->clone();
-        if (calClone != nullptr) {
-            UDate t = cal.getTime(status);
-            calClone->setTime(t, status);
-            calClone->setTimeZone(cal.getTimeZone());
-            workCal = calClone;
-        } else {
-            status = U_MEMORY_ALLOCATION_ERROR;
-            return appendTo;
-        }
-    }
-
-    UBool inQuote = false;
-    char16_t prevCh = 0;
-    int32_t count = 0;
-    int32_t fieldNum = 0;
-    UDisplayContext capitalizationContext = getContext(UDISPCTX_TYPE_CAPITALIZATION, status);
-
-    // loop through the pattern string character by character
-    for (int32_t i = 0; i < fPattern.length() && U_SUCCESS(status); ++i) {
-        char16_t ch = fPattern[i];
-
-        // Use subFormat() to format a repeated pattern character
-        // when a different pattern or non-pattern character is seen
-        if (ch != prevCh && count > 0) {
-            subFormat(appendTo, prevCh, count, capitalizationContext, fieldNum++,
-                      prevCh, handler, *workCal, status);
-            count = 0;
-        }
-        if (ch == QUOTE) {
-            // Consecutive single quotes are a single quote literal,
-            // either outside of quotes or between quotes
-            if ((i+1) < fPattern.length() && fPattern[i+1] == QUOTE) {
-                appendTo += (char16_t)QUOTE;
-                ++i;
-            } else {
-                inQuote = ! inQuote;
-            }
-        }
-        else if (!inQuote && isSyntaxChar(ch)) {
-            // ch is a date-time pattern character to be interpreted
-            // by subFormat(); count the number of times it is repeated
-            prevCh = ch;
-            ++count;
-        }
-        else {
-            // Append quoted characters and unquoted non-pattern characters
-            appendTo += ch;
-        }
-    }
-
-    // Format the last item in the pattern, if any
-    if (count > 0) {
-        subFormat(appendTo, prevCh, count, capitalizationContext, fieldNum++,
-                  prevCh, handler, *workCal, status);
-    }
-
-    if (calClone != nullptr) {
-        delete calClone;
-    }
-
-    return appendTo;
-}
-
-//----------------------------------------------------------------------
-
-/* Map calendar field into calendar field level.
- * the larger the level, the smaller the field unit.
- * For example, UCAL_ERA level is 0, UCAL_YEAR level is 10,
- * UCAL_MONTH level is 20.
- * NOTE: if new fields adds in, the table needs to update.
- */
-const int32_t
-SimpleDateFormat::fgCalendarFieldToLevel[] =
-{
-    /*GyM*/ 0, 10, 20,
-    /*wW*/ 20, 30,
-    /*dDEF*/ 30, 20, 30, 30,
-    /*ahHm*/ 40, 50, 50, 60,
-    /*sS*/ 70, 80,
-    /*z?Y*/ 0, 0, 10,
-    /*eug*/ 30, 10, 0,
-    /*A?.*/ 40, 0, 0
-};
-
-int32_t SimpleDateFormat::getLevelFromChar(char16_t ch) {
-    // Map date field LETTER into calendar field level.
-    // the larger the level, the smaller the field unit.
-    // NOTE: if new fields adds in, the table needs to update.
-    static const int32_t mapCharToLevel[] = {
-            -1, -1, -1, -1, -1, -1, -1, -1, -1, -1, -1, -1, -1, -1, -1, -1,
-        //
-            -1, -1, -1, -1, -1, -1, -1, -1, -1, -1, -1, -1, -1, -1, -1, -1,
-        //       !   "   #   $   %   &   '   (   )   *   +   ,   -   .   /
-            -1, -1, -1, -1, -1, -1, -1, -1, -1, -1, -1, -1, -1, -1, -1, -1,
-#if UDAT_HAS_PATTERN_CHAR_FOR_TIME_SEPARATOR
-        //   0   1   2   3   4   5   6   7   8   9   :   ;   <   =   >   ?
-            -1, -1, -1, -1, -1, -1, -1, -1, -1, -1,  0, -1, -1, -1, -1, -1,
-#else
-        //   0   1   2   3   4   5   6   7   8   9   :   ;   <   =   >   ?
-            -1, -1, -1, -1, -1, -1, -1, -1, -1, -1, -1, -1, -1, -1, -1, -1,
-#endif
-        //   @   A   B   C   D   E   F   G   H   I   J   K   L   M   N   O
-            -1, 40, -1, -1, 20, 30, 30,  0, 50, -1, -1, 50, 20, 20, -1,  0,
-        //   P   Q   R   S   T   U   V   W   X   Y   Z   [   \   ]   ^   _
-            -1, 20, -1, 80, -1, 10,  0, 30,  0, 10,  0, -1, -1, -1, -1, -1,
-        //   `   a   b   c   d   e   f   g   h   i   j   k   l   m   n   o
-            -1, 40, -1, 30, 30, 30, -1,  0, 50, -1, -1, 50,  0, 60, -1, -1,
-        //   p   q   r   s   t   u   v   w   x   y   z   {   |   }   ~
-            -1, 20, 10, 70, -1, 10,  0, 20,  0, 10,  0, -1, -1, -1, -1, -1
-    };
-
-    return ch < UPRV_LENGTHOF(mapCharToLevel) ? mapCharToLevel[ch] : -1;
-}
-
-UBool SimpleDateFormat::isSyntaxChar(char16_t ch) {
-    static const UBool mapCharToIsSyntax[] = {
-        //
-        false, false, false, false, false, false, false, false,
-        //
-        false, false, false, false, false, false, false, false,
-        //
-        false, false, false, false, false, false, false, false,
-        //
-        false, false, false, false, false, false, false, false,
-        //         !      "      #      $      %      &      '
-        false, false, false, false, false, false, false, false,
-        //  (      )      *      +      ,      -      .      /
-        false, false, false, false, false, false, false, false,
-        //  0      1      2      3      4      5      6      7
-        false, false, false, false, false, false, false, false,
-#if UDAT_HAS_PATTERN_CHAR_FOR_TIME_SEPARATOR
-        //  8      9      :      ;      <      =      >      ?
-        false, false,  true, false, false, false, false, false,
-#else
-        //  8      9      :      ;      <      =      >      ?
-        false, false, false, false, false, false, false, false,
-#endif
-        //  @      A      B      C      D      E      F      G
-        false,  true,  true,  true,  true,  true,  true,  true,
-        //  H      I      J      K      L      M      N      O
-         true,  true,  true,  true,  true,  true,  true,  true,
-        //  P      Q      R      S      T      U      V      W
-         true,  true,  true,  true,  true,  true,  true,  true,
-        //  X      Y      Z      [      \      ]      ^      _
-         true,  true,  true, false, false, false, false, false,
-        //  `      a      b      c      d      e      f      g
-        false,  true,  true,  true,  true,  true,  true,  true,
-        //  h      i      j      k      l      m      n      o
-         true,  true,  true,  true,  true,  true,  true,  true,
-        //  p      q      r      s      t      u      v      w
-         true,  true,  true,  true,  true,  true,  true,  true,
-        //  x      y      z      {      |      }      ~
-         true,  true,  true, false, false, false, false, false
-    };
-
-    return ch < UPRV_LENGTHOF(mapCharToIsSyntax) ? mapCharToIsSyntax[ch] : false;
-}
-
-// Map index into pattern character string to Calendar field number.
-const UCalendarDateFields
-SimpleDateFormat::fgPatternIndexToCalendarField[] =
-{
-    /*GyM*/ UCAL_ERA, UCAL_YEAR, UCAL_MONTH,
-    /*dkH*/ UCAL_DATE, UCAL_HOUR_OF_DAY, UCAL_HOUR_OF_DAY,
-    /*msS*/ UCAL_MINUTE, UCAL_SECOND, UCAL_MILLISECOND,
-    /*EDF*/ UCAL_DAY_OF_WEEK, UCAL_DAY_OF_YEAR, UCAL_DAY_OF_WEEK_IN_MONTH,
-    /*wWa*/ UCAL_WEEK_OF_YEAR, UCAL_WEEK_OF_MONTH, UCAL_AM_PM,
-    /*hKz*/ UCAL_HOUR, UCAL_HOUR, UCAL_ZONE_OFFSET,
-    /*Yeu*/ UCAL_YEAR_WOY, UCAL_DOW_LOCAL, UCAL_EXTENDED_YEAR,
-    /*gAZ*/ UCAL_JULIAN_DAY, UCAL_MILLISECONDS_IN_DAY, UCAL_ZONE_OFFSET,
-    /*v*/   UCAL_ZONE_OFFSET,
-    /*c*/   UCAL_DOW_LOCAL,
-    /*L*/   UCAL_MONTH,
-    /*Q*/   UCAL_MONTH,
-    /*q*/   UCAL_MONTH,
-    /*V*/   UCAL_ZONE_OFFSET,
-    /*U*/   UCAL_YEAR,
-    /*O*/   UCAL_ZONE_OFFSET,
-    /*Xx*/  UCAL_ZONE_OFFSET, UCAL_ZONE_OFFSET,
-    /*r*/   UCAL_EXTENDED_YEAR,
-    /*bB*/   UCAL_FIELD_COUNT, UCAL_FIELD_COUNT,  // no mappings to calendar fields
-#if UDAT_HAS_PATTERN_CHAR_FOR_TIME_SEPARATOR
-    /*:*/   UCAL_FIELD_COUNT, /* => no useful mapping to any calendar field */
-#else
-    /*no pattern char for UDAT_TIME_SEPARATOR_FIELD*/   UCAL_FIELD_COUNT, /* => no useful mapping to any calendar field */
-#endif
-};
-
-// Map index into pattern character string to DateFormat field number
-const UDateFormatField
-SimpleDateFormat::fgPatternIndexToDateFormatField[] = {
-    /*GyM*/ UDAT_ERA_FIELD, UDAT_YEAR_FIELD, UDAT_MONTH_FIELD,
-    /*dkH*/ UDAT_DATE_FIELD, UDAT_HOUR_OF_DAY1_FIELD, UDAT_HOUR_OF_DAY0_FIELD,
-    /*msS*/ UDAT_MINUTE_FIELD, UDAT_SECOND_FIELD, UDAT_FRACTIONAL_SECOND_FIELD,
-    /*EDF*/ UDAT_DAY_OF_WEEK_FIELD, UDAT_DAY_OF_YEAR_FIELD, UDAT_DAY_OF_WEEK_IN_MONTH_FIELD,
-    /*wWa*/ UDAT_WEEK_OF_YEAR_FIELD, UDAT_WEEK_OF_MONTH_FIELD, UDAT_AM_PM_FIELD,
-    /*hKz*/ UDAT_HOUR1_FIELD, UDAT_HOUR0_FIELD, UDAT_TIMEZONE_FIELD,
-    /*Yeu*/ UDAT_YEAR_WOY_FIELD, UDAT_DOW_LOCAL_FIELD, UDAT_EXTENDED_YEAR_FIELD,
-    /*gAZ*/ UDAT_JULIAN_DAY_FIELD, UDAT_MILLISECONDS_IN_DAY_FIELD, UDAT_TIMEZONE_RFC_FIELD,
-    /*v*/   UDAT_TIMEZONE_GENERIC_FIELD,
-    /*c*/   UDAT_STANDALONE_DAY_FIELD,
-    /*L*/   UDAT_STANDALONE_MONTH_FIELD,
-    /*Q*/   UDAT_QUARTER_FIELD,
-    /*q*/   UDAT_STANDALONE_QUARTER_FIELD,
-    /*V*/   UDAT_TIMEZONE_SPECIAL_FIELD,
-    /*U*/   UDAT_YEAR_NAME_FIELD,
-    /*O*/   UDAT_TIMEZONE_LOCALIZED_GMT_OFFSET_FIELD,
-    /*Xx*/  UDAT_TIMEZONE_ISO_FIELD, UDAT_TIMEZONE_ISO_LOCAL_FIELD,
-    /*r*/   UDAT_RELATED_YEAR_FIELD,
-    /*bB*/  UDAT_AM_PM_MIDNIGHT_NOON_FIELD, UDAT_FLEXIBLE_DAY_PERIOD_FIELD,
-#if UDAT_HAS_PATTERN_CHAR_FOR_TIME_SEPARATOR
-    /*:*/   UDAT_TIME_SEPARATOR_FIELD,
-#else
-    /*no pattern char for UDAT_TIME_SEPARATOR_FIELD*/   UDAT_TIME_SEPARATOR_FIELD,
-#endif
-};
-
-//----------------------------------------------------------------------
-
-/**
- * Append symbols[value] to dst.  Make sure the array index is not out
- * of bounds.
- */
-static inline void
-_appendSymbol(UnicodeString& dst,
-              int32_t value,
-              const UnicodeString* symbols,
-              int32_t symbolsCount) {
-    U_ASSERT(0 <= value && value < symbolsCount);
-    if (0 <= value && value < symbolsCount) {
-        dst += symbols[value];
-    }
-}
-
-static inline void
-_appendSymbolWithMonthPattern(UnicodeString& dst, int32_t value, const UnicodeString* symbols, int32_t symbolsCount,
-              const UnicodeString* monthPattern, UErrorCode& status) {
-    U_ASSERT(0 <= value && value < symbolsCount);
-    if (0 <= value && value < symbolsCount) {
-        if (monthPattern == nullptr) {
-            dst += symbols[value];
-        } else {
-            SimpleFormatter(*monthPattern, 1, 1, status).format(symbols[value], dst, status);
-        }
-    }
-}
-
-//----------------------------------------------------------------------
-
-void
-SimpleDateFormat::initSimpleNumberFormatter(UErrorCode &status) {
-    if (U_FAILURE(status)) {
-        return;
-    }
-    auto* df = dynamic_cast<const DecimalFormat*>(fNumberFormat);
-    if (df == nullptr) {
-        return;
-    }
-    const DecimalFormatSymbols* syms = df->getDecimalFormatSymbols();
-    if (syms == nullptr) {
-        return;
-    }
-    fSimpleNumberFormatter = new number::SimpleNumberFormatter(
-        number::SimpleNumberFormatter::forLocaleAndSymbolsAndGroupingStrategy(
-            fLocale, *syms, UNUM_GROUPING_OFF, status
-        )
-    );
-    if (fSimpleNumberFormatter == nullptr) {
-        status = U_MEMORY_ALLOCATION_ERROR;
-    }
-}
-
-void
-SimpleDateFormat::initNumberFormatters(const Locale &locale,UErrorCode &status) {
-    if (U_FAILURE(status)) {
-        return;
-    }
-    if ( fDateOverride.isBogus() && fTimeOverride.isBogus() ) {
-        return;
-    }
-    umtx_lock(&LOCK);
-    if (fSharedNumberFormatters == nullptr) {
-        fSharedNumberFormatters = allocSharedNumberFormatters();
-        if (fSharedNumberFormatters == nullptr) {
-            status = U_MEMORY_ALLOCATION_ERROR;
-        }
-    }
-    umtx_unlock(&LOCK);
-
-    if (U_FAILURE(status)) {
-        return;
-    }
-
-    processOverrideString(locale,fDateOverride,kOvrStrDate,status);
-    processOverrideString(locale,fTimeOverride,kOvrStrTime,status);
-}
-
-void
-SimpleDateFormat::processOverrideString(const Locale &locale, const UnicodeString &str, int8_t type, UErrorCode &status) {
-    if (str.isBogus() || U_FAILURE(status)) {
-        return;
-    }
-
-    int32_t start = 0;
-    int32_t len;
-    UnicodeString nsName;
-    UnicodeString ovrField;
-    UBool moreToProcess = true;
-    NSOverride *overrideList = nullptr;
-
-    while (moreToProcess) {
-        int32_t delimiterPosition = str.indexOf((char16_t)ULOC_KEYWORD_ITEM_SEPARATOR_UNICODE,start);
-        if (delimiterPosition == -1) {
-            moreToProcess = false;
-            len = str.length() - start;
-        } else {
-            len = delimiterPosition - start;
-        }
-        UnicodeString currentString(str,start,len);
-        int32_t equalSignPosition = currentString.indexOf((char16_t)ULOC_KEYWORD_ASSIGN_UNICODE,0);
-        if (equalSignPosition == -1) { // Simple override string such as "hebrew"
-            nsName.setTo(currentString);
-            ovrField.setToBogus();
-        } else { // Field specific override string such as "y=hebrew"
-            nsName.setTo(currentString,equalSignPosition+1);
-            ovrField.setTo(currentString,0,1); // We just need the first character.
-        }
-
-        int32_t nsNameHash = nsName.hashCode();
-        // See if the numbering system is in the override list, if not, then add it.
-        NSOverride *curr = overrideList;
-        const SharedNumberFormat *snf = nullptr;
-        UBool found = false;
-        while ( curr && !found ) {
-            if ( curr->hash == nsNameHash ) {
-                snf = curr->snf;
-                found = true;
-            }
-            curr = curr->next;
-        }
-
-        if (!found) {
-           LocalPointer<NSOverride> cur(new NSOverride);
-           if (!cur.isNull()) {
-               char kw[ULOC_KEYWORD_AND_VALUES_CAPACITY];
-               uprv_strcpy(kw,"numbers=");
-               nsName.extract(0,len,kw+8,ULOC_KEYWORD_AND_VALUES_CAPACITY-8,US_INV);
-
-               Locale ovrLoc(locale.getLanguage(),locale.getCountry(),locale.getVariant(),kw);
-               cur->hash = nsNameHash;
-               cur->next = overrideList;
-               SharedObject::copyPtr(
-                       createSharedNumberFormat(ovrLoc, status), cur->snf);
-               if (U_FAILURE(status)) {
-                   if (overrideList) {
-                       overrideList->free();
-                   }
-                   return;
-               }
-               snf = cur->snf;
-               overrideList = cur.orphan();
-           } else {
-               status = U_MEMORY_ALLOCATION_ERROR;
-               if (overrideList) {
-                   overrideList->free();
-               }
-               return;
-           }
-        }
-
-        // Now that we have an appropriate number formatter, fill in the appropriate spaces in the
-        // number formatters table.
-        if (ovrField.isBogus()) {
-            switch (type) {
-                case kOvrStrDate:
-                case kOvrStrBoth: {
-                    for ( int8_t i=0 ; i<kDateFieldsCount; i++ ) {
-                        SharedObject::copyPtr(snf, fSharedNumberFormatters[kDateFields[i]]);
-                    }
-                    if (type==kOvrStrDate) {
-                        break;
-                    }
-                    U_FALLTHROUGH;
-                }
-                case kOvrStrTime : {
-                    for ( int8_t i=0 ; i<kTimeFieldsCount; i++ ) {
-                        SharedObject::copyPtr(snf, fSharedNumberFormatters[kTimeFields[i]]);
-                    }
-                    break;
-                }
-            }
-        } else {
-           // if the pattern character is unrecognized, signal an error and bail out
-           UDateFormatField patternCharIndex =
-              DateFormatSymbols::getPatternCharIndex(ovrField.charAt(0));
-           if (patternCharIndex == UDAT_FIELD_COUNT) {
-               status = U_INVALID_FORMAT_ERROR;
-               if (overrideList) {
-                   overrideList->free();
-               }
-               return;
-           }
-           SharedObject::copyPtr(snf, fSharedNumberFormatters[patternCharIndex]);
-        }
-
-        start = delimiterPosition + 1;
-    }
-    if (overrideList) {
-        overrideList->free();
-    }
-}
-
-//---------------------------------------------------------------------
-void
-SimpleDateFormat::subFormat(UnicodeString &appendTo,
-                            char16_t ch,
-                            int32_t count,
-                            UDisplayContext capitalizationContext,
-                            int32_t fieldNum,
-                            char16_t fieldToOutput,
-                            FieldPositionHandler& handler,
-                            Calendar& cal,
-                            UErrorCode& status) const
-{
-    if (U_FAILURE(status)) {
-        return;
-    }
-
-    // this function gets called by format() to produce the appropriate substitution
-    // text for an individual pattern symbol (e.g., "HH" or "yyyy")
-
-    UDateFormatField patternCharIndex = DateFormatSymbols::getPatternCharIndex(ch);
-    const int32_t maxIntCount = 10;
-    int32_t beginOffset = appendTo.length();
-    const NumberFormat *currentNumberFormat;
-    DateFormatSymbols::ECapitalizationContextUsageType capContextUsageType = DateFormatSymbols::kCapContextUsageOther;
-
-    UBool isHebrewCalendar = (uprv_strcmp(cal.getType(),"hebrew") == 0);
-    UBool isChineseCalendar = (uprv_strcmp(cal.getType(),"chinese") == 0 || uprv_strcmp(cal.getType(),"dangi") == 0);
-
-    // if the pattern character is unrecognized, signal an error and dump out
-    if (patternCharIndex == UDAT_FIELD_COUNT)
-    {
-        if (ch != 0x6C) { // pattern char 'l' (SMALL LETTER L) just gets ignored
-            status = U_INVALID_FORMAT_ERROR;
-        }
-        return;
-    }
-
-    UCalendarDateFields field = fgPatternIndexToCalendarField[patternCharIndex];
-    int32_t value = 0;
-    // Don't get value unless it is useful
-    if (field < UCAL_FIELD_COUNT) {
-        value = (patternCharIndex != UDAT_RELATED_YEAR_FIELD)? cal.get(field, status): cal.getRelatedYear(status);
-    }
-    if (U_FAILURE(status)) {
-        return;
-    }
-
-    currentNumberFormat = getNumberFormatByIndex(patternCharIndex);
-    if (currentNumberFormat == nullptr) {
-        status = U_INTERNAL_PROGRAM_ERROR;
-        return;
-    }
-    UnicodeString hebr("hebr", 4, US_INV);
-
-    switch (patternCharIndex) {
-
-    // for any "G" symbol, write out the appropriate era string
-    // "GGGG" is wide era name, "GGGGG" is narrow era name, anything else is abbreviated name
-    case UDAT_ERA_FIELD:
-        if (isChineseCalendar) {
-            zeroPaddingNumber(currentNumberFormat,appendTo, value, 1, 9); // as in ICU4J
-        } else {
-            if (count == 5) {
-                _appendSymbol(appendTo, value, fSymbols->fNarrowEras, fSymbols->fNarrowErasCount);
-                capContextUsageType = DateFormatSymbols::kCapContextUsageEraNarrow;
-            } else if (count == 4) {
-                _appendSymbol(appendTo, value, fSymbols->fEraNames, fSymbols->fEraNamesCount);
-                capContextUsageType = DateFormatSymbols::kCapContextUsageEraWide;
-            } else {
-                _appendSymbol(appendTo, value, fSymbols->fEras, fSymbols->fErasCount);
-                capContextUsageType = DateFormatSymbols::kCapContextUsageEraAbbrev;
-            }
-        }
-        break;
-
-     case UDAT_YEAR_NAME_FIELD:
-        if (fSymbols->fShortYearNames != nullptr && value <= fSymbols->fShortYearNamesCount) {
-            // the Calendar YEAR field runs 1 through 60 for cyclic years
-            _appendSymbol(appendTo, value - 1, fSymbols->fShortYearNames, fSymbols->fShortYearNamesCount);
-            break;
-        }
-        // else fall through to numeric year handling, do not break here
-        U_FALLTHROUGH;
-
-   // OLD: for "yyyy", write out the whole year; for "yy", write out the last 2 digits
-    // NEW: UTS#35:
-//Year         y     yy     yyy     yyyy     yyyyy
-//AD 1         1     01     001     0001     00001
-//AD 12       12     12     012     0012     00012
-//AD 123     123     23     123     0123     00123
-//AD 1234   1234     34    1234     1234     01234
-//AD 12345 12345     45   12345    12345     12345
-    case UDAT_YEAR_FIELD:
-    case UDAT_YEAR_WOY_FIELD:
-        if (fDateOverride.compare(hebr)==0 && value>HEBREW_CAL_CUR_MILLENIUM_START_YEAR && value<HEBREW_CAL_CUR_MILLENIUM_END_YEAR) {
-            value-=HEBREW_CAL_CUR_MILLENIUM_START_YEAR;
-        }
-        if(count == 2)
-            zeroPaddingNumber(currentNumberFormat, appendTo, value, 2, 2);
-        else
-            zeroPaddingNumber(currentNumberFormat, appendTo, value, count, maxIntCount);
-        break;
-
-    // for "MMMM"/"LLLL", write out the whole month name, for "MMM"/"LLL", write out the month
-    // abbreviation, for "M"/"L" or "MM"/"LL", write out the month as a number with the
-    // appropriate number of digits
-    // for "MMMMM"/"LLLLL", use the narrow form
-    case UDAT_MONTH_FIELD:
-    case UDAT_STANDALONE_MONTH_FIELD:
-        if ( isHebrewCalendar ) {
-           HebrewCalendar *hc = (HebrewCalendar*)&cal;
-           if (hc->isLeapYear(hc->get(UCAL_YEAR,status)) && value == 6 && count >= 3 )
-               value = 13; // Show alternate form for Adar II in leap years in Hebrew calendar.
-           if (!hc->isLeapYear(hc->get(UCAL_YEAR,status)) && value >= 6 && count < 3 )
-               value--; // Adjust the month number down 1 in Hebrew non-leap years, i.e. Adar is 6, not 7.
-        }
-        {
-            int32_t isLeapMonth = (fSymbols->fLeapMonthPatterns != nullptr && fSymbols->fLeapMonthPatternsCount >= DateFormatSymbols::kMonthPatternsCount)?
-                        cal.get(UCAL_IS_LEAP_MONTH, status): 0;
-            // should consolidate the next section by using arrays of pointers & counts for the right symbols...
-            if (count == 5) {
-                if (patternCharIndex == UDAT_MONTH_FIELD) {
-                    _appendSymbolWithMonthPattern(appendTo, value, fSymbols->fNarrowMonths, fSymbols->fNarrowMonthsCount,
-                            (isLeapMonth!=0)? &(fSymbols->fLeapMonthPatterns[DateFormatSymbols::kLeapMonthPatternFormatNarrow]): nullptr, status);
-                } else {
-                    _appendSymbolWithMonthPattern(appendTo, value, fSymbols->fStandaloneNarrowMonths, fSymbols->fStandaloneNarrowMonthsCount,
-                            (isLeapMonth!=0)? &(fSymbols->fLeapMonthPatterns[DateFormatSymbols::kLeapMonthPatternStandaloneNarrow]): nullptr, status);
-                }
-                capContextUsageType = DateFormatSymbols::kCapContextUsageMonthNarrow;
-            } else if (count == 4) {
-                if (patternCharIndex == UDAT_MONTH_FIELD) {
-                    _appendSymbolWithMonthPattern(appendTo, value, fSymbols->fMonths, fSymbols->fMonthsCount,
-                            (isLeapMonth!=0)? &(fSymbols->fLeapMonthPatterns[DateFormatSymbols::kLeapMonthPatternFormatWide]): nullptr, status);
-                    capContextUsageType = DateFormatSymbols::kCapContextUsageMonthFormat;
-                } else {
-                    _appendSymbolWithMonthPattern(appendTo, value, fSymbols->fStandaloneMonths, fSymbols->fStandaloneMonthsCount,
-                            (isLeapMonth!=0)? &(fSymbols->fLeapMonthPatterns[DateFormatSymbols::kLeapMonthPatternStandaloneWide]): nullptr, status);
-                    capContextUsageType = DateFormatSymbols::kCapContextUsageMonthStandalone;
-                }
-            } else if (count == 3) {
-                if (patternCharIndex == UDAT_MONTH_FIELD) {
-                    _appendSymbolWithMonthPattern(appendTo, value, fSymbols->fShortMonths, fSymbols->fShortMonthsCount,
-                            (isLeapMonth!=0)? &(fSymbols->fLeapMonthPatterns[DateFormatSymbols::kLeapMonthPatternFormatAbbrev]): nullptr, status);
-                    capContextUsageType = DateFormatSymbols::kCapContextUsageMonthFormat;
-                } else {
-                    _appendSymbolWithMonthPattern(appendTo, value, fSymbols->fStandaloneShortMonths, fSymbols->fStandaloneShortMonthsCount,
-                            (isLeapMonth!=0)? &(fSymbols->fLeapMonthPatterns[DateFormatSymbols::kLeapMonthPatternStandaloneAbbrev]): nullptr, status);
-                    capContextUsageType = DateFormatSymbols::kCapContextUsageMonthStandalone;
-                }
-            } else {
-                UnicodeString monthNumber;
-                zeroPaddingNumber(currentNumberFormat,monthNumber, value + 1, count, maxIntCount);
-                _appendSymbolWithMonthPattern(appendTo, 0, &monthNumber, 1,
-                        (isLeapMonth!=0)? &(fSymbols->fLeapMonthPatterns[DateFormatSymbols::kLeapMonthPatternNumeric]): nullptr, status);
-            }
-        }
-        break;
-
-    // for "k" and "kk", write out the hour, adjusting midnight to appear as "24"
-    case UDAT_HOUR_OF_DAY1_FIELD:
-        if (value == 0)
-            zeroPaddingNumber(currentNumberFormat,appendTo, cal.getMaximum(UCAL_HOUR_OF_DAY) + 1, count, maxIntCount);
-        else
-            zeroPaddingNumber(currentNumberFormat,appendTo, value, count, maxIntCount);
-        break;
-
-    case UDAT_FRACTIONAL_SECOND_FIELD:
-        // Fractional seconds left-justify
-        {
-            int32_t minDigits = (count > 3) ? 3 : count;
-            if (count == 1) {
-                value /= 100;
-            } else if (count == 2) {
-                value /= 10;
-            }
-            zeroPaddingNumber(currentNumberFormat, appendTo, value, minDigits, maxIntCount);
-            if (count > 3) {
-                zeroPaddingNumber(currentNumberFormat, appendTo, 0, count - 3, maxIntCount);
-            }
-        }
-        break;
-
-    // for "ee" or "e", use local numeric day-of-the-week
-    // for "EEEEEE" or "eeeeee", write out the short day-of-the-week name
-    // for "EEEEE" or "eeeee", write out the narrow day-of-the-week name
-    // for "EEEE" or "eeee", write out the wide day-of-the-week name
-    // for "EEE" or "EE" or "E" or "eee", write out the abbreviated day-of-the-week name
-    case UDAT_DOW_LOCAL_FIELD:
-        if ( count < 3 ) {
-            zeroPaddingNumber(currentNumberFormat,appendTo, value, count, maxIntCount);
-            break;
-        }
-        // fall through to EEEEE-EEE handling, but for that we don't want local day-of-week,
-        // we want standard day-of-week, so first fix value to work for EEEEE-EEE.
-        value = cal.get(UCAL_DAY_OF_WEEK, status);
-        if (U_FAILURE(status)) {
-            return;
-        }
-        // fall through, do not break here
-        U_FALLTHROUGH;
-    case UDAT_DAY_OF_WEEK_FIELD:
-        if (count == 5) {
-            _appendSymbol(appendTo, value, fSymbols->fNarrowWeekdays,
-                          fSymbols->fNarrowWeekdaysCount);
-            capContextUsageType = DateFormatSymbols::kCapContextUsageDayNarrow;
-        } else if (count == 4) {
-            _appendSymbol(appendTo, value, fSymbols->fWeekdays,
-                          fSymbols->fWeekdaysCount);
-            capContextUsageType = DateFormatSymbols::kCapContextUsageDayFormat;
-        } else if (count == 6) {
-            _appendSymbol(appendTo, value, fSymbols->fShorterWeekdays,
-                          fSymbols->fShorterWeekdaysCount);
-            capContextUsageType = DateFormatSymbols::kCapContextUsageDayFormat;
-        } else {
-            _appendSymbol(appendTo, value, fSymbols->fShortWeekdays,
-                          fSymbols->fShortWeekdaysCount);
-            capContextUsageType = DateFormatSymbols::kCapContextUsageDayFormat;
-        }
-        break;
-
-    // for "ccc", write out the abbreviated day-of-the-week name
-    // for "cccc", write out the wide day-of-the-week name
-    // for "ccccc", use the narrow day-of-the-week name
-    // for "ccccc", use the short day-of-the-week name
-    case UDAT_STANDALONE_DAY_FIELD:
-        if ( count < 3 ) {
-            zeroPaddingNumber(currentNumberFormat,appendTo, value, 1, maxIntCount);
-            break;
-        }
-        // fall through to alpha DOW handling, but for that we don't want local day-of-week,
-        // we want standard day-of-week, so first fix value.
-        value = cal.get(UCAL_DAY_OF_WEEK, status);
-        if (U_FAILURE(status)) {
-            return;
-        }
-        if (count == 5) {
-            _appendSymbol(appendTo, value, fSymbols->fStandaloneNarrowWeekdays,
-                          fSymbols->fStandaloneNarrowWeekdaysCount);
-            capContextUsageType = DateFormatSymbols::kCapContextUsageDayNarrow;
-        } else if (count == 4) {
-            _appendSymbol(appendTo, value, fSymbols->fStandaloneWeekdays,
-                          fSymbols->fStandaloneWeekdaysCount);
-            capContextUsageType = DateFormatSymbols::kCapContextUsageDayStandalone;
-        } else if (count == 6) {
-            _appendSymbol(appendTo, value, fSymbols->fStandaloneShorterWeekdays,
-                          fSymbols->fStandaloneShorterWeekdaysCount);
-            capContextUsageType = DateFormatSymbols::kCapContextUsageDayStandalone;
-        } else { // count == 3
-            _appendSymbol(appendTo, value, fSymbols->fStandaloneShortWeekdays,
-                          fSymbols->fStandaloneShortWeekdaysCount);
-            capContextUsageType = DateFormatSymbols::kCapContextUsageDayStandalone;
-        }
-        break;
-
-    // for "a" symbol, write out the whole AM/PM string
-    case UDAT_AM_PM_FIELD:
-        if (count < 5) {
-            _appendSymbol(appendTo, value, fSymbols->fAmPms,
-                          fSymbols->fAmPmsCount);
-        } else {
-            _appendSymbol(appendTo, value, fSymbols->fNarrowAmPms,
-                          fSymbols->fNarrowAmPmsCount);
-        }
-        break;
-
-    // if we see pattern character for UDAT_TIME_SEPARATOR_FIELD (none currently defined),
-    // write out the time separator string. Leave support in for future definition.
-    case UDAT_TIME_SEPARATOR_FIELD:
-        {
-            UnicodeString separator;
-            appendTo += fSymbols->getTimeSeparatorString(separator);
-        }
-        break;
-
-    // for "h" and "hh", write out the hour, adjusting noon and midnight to show up
-    // as "12"
-    case UDAT_HOUR1_FIELD:
-        if (value == 0)
-            zeroPaddingNumber(currentNumberFormat,appendTo, cal.getLeastMaximum(UCAL_HOUR) + 1, count, maxIntCount);
-        else
-            zeroPaddingNumber(currentNumberFormat,appendTo, value, count, maxIntCount);
-        break;
-
-    case UDAT_TIMEZONE_FIELD: // 'z'
-    case UDAT_TIMEZONE_RFC_FIELD: // 'Z'
-    case UDAT_TIMEZONE_GENERIC_FIELD: // 'v'
-    case UDAT_TIMEZONE_SPECIAL_FIELD: // 'V'
-    case UDAT_TIMEZONE_LOCALIZED_GMT_OFFSET_FIELD: // 'O'
-    case UDAT_TIMEZONE_ISO_FIELD: // 'X'
-    case UDAT_TIMEZONE_ISO_LOCAL_FIELD: // 'x'
-        {
-            char16_t zsbuf[ZONE_NAME_U16_MAX];
-            UnicodeString zoneString(zsbuf, 0, UPRV_LENGTHOF(zsbuf));
-            const TimeZone& tz = cal.getTimeZone();
-            UDate date = cal.getTime(status);
-            const TimeZoneFormat *tzfmt = tzFormat(status);
-            if (U_SUCCESS(status)) {
-                if (patternCharIndex == UDAT_TIMEZONE_FIELD) {
-                    if (count < 4) {
-                        // "z", "zz", "zzz"
-                        tzfmt->format(UTZFMT_STYLE_SPECIFIC_SHORT, tz, date, zoneString);
-                        capContextUsageType = DateFormatSymbols::kCapContextUsageMetazoneShort;
-                    } else {
-                        // "zzzz" or longer
-                        tzfmt->format(UTZFMT_STYLE_SPECIFIC_LONG, tz, date, zoneString);
-                        capContextUsageType = DateFormatSymbols::kCapContextUsageMetazoneLong;
-                    }
-                }
-                else if (patternCharIndex == UDAT_TIMEZONE_RFC_FIELD) {
-                    if (count < 4) {
-                        // "Z"
-                        tzfmt->format(UTZFMT_STYLE_ISO_BASIC_LOCAL_FULL, tz, date, zoneString);
-                    } else if (count == 5) {
-                        // "ZZZZZ"
-                        tzfmt->format(UTZFMT_STYLE_ISO_EXTENDED_FULL, tz, date, zoneString);
-                    } else {
-                        // "ZZ", "ZZZ", "ZZZZ"
-                        tzfmt->format(UTZFMT_STYLE_LOCALIZED_GMT, tz, date, zoneString);
-                    }
-                }
-                else if (patternCharIndex == UDAT_TIMEZONE_GENERIC_FIELD) {
-                    if (count == 1) {
-                        // "v"
-                        tzfmt->format(UTZFMT_STYLE_GENERIC_SHORT, tz, date, zoneString);
-                        capContextUsageType = DateFormatSymbols::kCapContextUsageMetazoneShort;
-                    } else if (count == 4) {
-                        // "vvvv"
-                        tzfmt->format(UTZFMT_STYLE_GENERIC_LONG, tz, date, zoneString);
-                        capContextUsageType = DateFormatSymbols::kCapContextUsageMetazoneLong;
-                    }
-                }
-                else if (patternCharIndex == UDAT_TIMEZONE_SPECIAL_FIELD) {
-                    if (count == 1) {
-                        // "V"
-                        tzfmt->format(UTZFMT_STYLE_ZONE_ID_SHORT, tz, date, zoneString);
-                    } else if (count == 2) {
-                        // "VV"
-                        tzfmt->format(UTZFMT_STYLE_ZONE_ID, tz, date, zoneString);
-                    } else if (count == 3) {
-                        // "VVV"
-                        tzfmt->format(UTZFMT_STYLE_EXEMPLAR_LOCATION, tz, date, zoneString);
-                    } else if (count == 4) {
-                        // "VVVV"
-                        tzfmt->format(UTZFMT_STYLE_GENERIC_LOCATION, tz, date, zoneString);
-                        capContextUsageType = DateFormatSymbols::kCapContextUsageZoneLong;
-                    }
-                }
-                else if (patternCharIndex == UDAT_TIMEZONE_LOCALIZED_GMT_OFFSET_FIELD) {
-                    if (count == 1) {
-                        // "O"
-                        tzfmt->format(UTZFMT_STYLE_LOCALIZED_GMT_SHORT, tz, date, zoneString);
-                    } else if (count == 4) {
-                        // "OOOO"
-                        tzfmt->format(UTZFMT_STYLE_LOCALIZED_GMT, tz, date, zoneString);
-                    }
-                }
-                else if (patternCharIndex == UDAT_TIMEZONE_ISO_FIELD) {
-                    if (count == 1) {
-                        // "X"
-                        tzfmt->format(UTZFMT_STYLE_ISO_BASIC_SHORT, tz, date, zoneString);
-                    } else if (count == 2) {
-                        // "XX"
-                        tzfmt->format(UTZFMT_STYLE_ISO_BASIC_FIXED, tz, date, zoneString);
-                    } else if (count == 3) {
-                        // "XXX"
-                        tzfmt->format(UTZFMT_STYLE_ISO_EXTENDED_FIXED, tz, date, zoneString);
-                    } else if (count == 4) {
-                        // "XXXX"
-                        tzfmt->format(UTZFMT_STYLE_ISO_BASIC_FULL, tz, date, zoneString);
-                    } else if (count == 5) {
-                        // "XXXXX"
-                        tzfmt->format(UTZFMT_STYLE_ISO_EXTENDED_FULL, tz, date, zoneString);
-                    }
-                }
-                else if (patternCharIndex == UDAT_TIMEZONE_ISO_LOCAL_FIELD) {
-                    if (count == 1) {
-                        // "x"
-                        tzfmt->format(UTZFMT_STYLE_ISO_BASIC_LOCAL_SHORT, tz, date, zoneString);
-                    } else if (count == 2) {
-                        // "xx"
-                        tzfmt->format(UTZFMT_STYLE_ISO_BASIC_LOCAL_FIXED, tz, date, zoneString);
-                    } else if (count == 3) {
-                        // "xxx"
-                        tzfmt->format(UTZFMT_STYLE_ISO_EXTENDED_LOCAL_FIXED, tz, date, zoneString);
-                    } else if (count == 4) {
-                        // "xxxx"
-                        tzfmt->format(UTZFMT_STYLE_ISO_BASIC_LOCAL_FULL, tz, date, zoneString);
-                    } else if (count == 5) {
-                        // "xxxxx"
-                        tzfmt->format(UTZFMT_STYLE_ISO_EXTENDED_LOCAL_FULL, tz, date, zoneString);
-                    }
-                }
-                else {
-                    UPRV_UNREACHABLE_EXIT;
-                }
-            }
-            appendTo += zoneString;
-        }
-        break;
-
-    case UDAT_QUARTER_FIELD:
-        if (count >= 5)
-            _appendSymbol(appendTo, value/3, fSymbols->fNarrowQuarters,
-                          fSymbols->fNarrowQuartersCount);
-         else if (count == 4)
-            _appendSymbol(appendTo, value/3, fSymbols->fQuarters,
-                          fSymbols->fQuartersCount);
-        else if (count == 3)
-            _appendSymbol(appendTo, value/3, fSymbols->fShortQuarters,
-                          fSymbols->fShortQuartersCount);
-        else
-            zeroPaddingNumber(currentNumberFormat,appendTo, (value/3) + 1, count, maxIntCount);
-        break;
-
-    case UDAT_STANDALONE_QUARTER_FIELD:
-        if (count >= 5)
-            _appendSymbol(appendTo, value/3, fSymbols->fStandaloneNarrowQuarters,
-                          fSymbols->fStandaloneNarrowQuartersCount);
-        else if (count == 4)
-            _appendSymbol(appendTo, value/3, fSymbols->fStandaloneQuarters,
-                          fSymbols->fStandaloneQuartersCount);
-        else if (count == 3)
-            _appendSymbol(appendTo, value/3, fSymbols->fStandaloneShortQuarters,
-                          fSymbols->fStandaloneShortQuartersCount);
-        else
-            zeroPaddingNumber(currentNumberFormat,appendTo, (value/3) + 1, count, maxIntCount);
-        break;
-
-    case UDAT_AM_PM_MIDNIGHT_NOON_FIELD:
-    {
-        const UnicodeString *toAppend = nullptr;
-        int32_t hour = cal.get(UCAL_HOUR_OF_DAY, status);
-
-        // Note: "midnight" can be ambiguous as to whether it refers to beginning of day or end of day.
-        // For ICU 57 output of "midnight" is temporarily suppressed.
-
-        // For "midnight" and "noon":
-        // Time, as displayed, must be exactly noon or midnight.
-        // This means minutes and seconds, if present, must be zero.
-        if ((/*hour == 0 ||*/ hour == 12) &&
-                (!fHasMinute || cal.get(UCAL_MINUTE, status) == 0) &&
-                (!fHasSecond || cal.get(UCAL_SECOND, status) == 0)) {
-            // Stealing am/pm value to use as our array index.
-            // It works out: am/midnight are both 0, pm/noon are both 1,
-            // 12 am is 12 midnight, and 12 pm is 12 noon.
-            int32_t val = cal.get(UCAL_AM_PM, status);
-
-            if (count <= 3) {
-                toAppend = &fSymbols->fAbbreviatedDayPeriods[val];
-            } else if (count == 4 || count > 5) {
-                toAppend = &fSymbols->fWideDayPeriods[val];
-            } else { // count == 5
-                toAppend = &fSymbols->fNarrowDayPeriods[val];
-            }
-        }
-
-        // toAppend is nullptr if time isn't exactly midnight or noon (as displayed).
-        // toAppend is bogus if time is midnight or noon, but no localized string exists.
-        // In either case, fall back to am/pm.
-        if (toAppend == nullptr || toAppend->isBogus()) {
-            // Reformat with identical arguments except ch, now changed to 'a'.
-            // We are passing a different fieldToOutput because we want to add
-            // 'b' to field position. This makes this fallback stable when
-            // there is a data change on locales.
-            subFormat(appendTo, u'a', count, capitalizationContext, fieldNum, u'b', handler, cal, status);
-            return;
-        } else {
-            appendTo += *toAppend;
-        }
-
-        break;
-    }
-
-    case UDAT_FLEXIBLE_DAY_PERIOD_FIELD:
-    {
-        // TODO: Maybe fetch the DayperiodRules during initialization (instead of at the first
-        // loading of an instance) if a relevant pattern character (b or B) is used.
-        const DayPeriodRules *ruleSet = DayPeriodRules::getInstance(this->getSmpFmtLocale(), status);
-        if (U_FAILURE(status)) {
-            // Data doesn't conform to spec, therefore loading failed.
-            break;
-        }
-        if (ruleSet == nullptr) {
-            // Data doesn't exist for the locale we're looking for.
-            // Falling back to am/pm.
-            // We are passing a different fieldToOutput because we want to add
-            // 'B' to field position. This makes this fallback stable when
-            // there is a data change on locales.
-            subFormat(appendTo, u'a', count, capitalizationContext, fieldNum, u'B', handler, cal, status);
-            return;
-        }
-
-        // Get current display time.
-        int32_t hour = cal.get(UCAL_HOUR_OF_DAY, status);
-        int32_t minute = 0;
-        if (fHasMinute) {
-            minute = cal.get(UCAL_MINUTE, status);
-        }
-        int32_t second = 0;
-        if (fHasSecond) {
-            second = cal.get(UCAL_SECOND, status);
-        }
-
-        // Determine day period.
-        DayPeriodRules::DayPeriod periodType;
-        if (hour == 0 && minute == 0 && second == 0 && ruleSet->hasMidnight()) {
-            periodType = DayPeriodRules::DAYPERIOD_MIDNIGHT;
-        } else if (hour == 12 && minute == 0 && second == 0 && ruleSet->hasNoon()) {
-            periodType = DayPeriodRules::DAYPERIOD_NOON;
-        } else {
-            periodType = ruleSet->getDayPeriodForHour(hour);
-        }
-
-        // Rule set exists, therefore periodType can't be UNKNOWN.
-        // Get localized string.
-        U_ASSERT(periodType != DayPeriodRules::DAYPERIOD_UNKNOWN);
-        UnicodeString *toAppend = nullptr;
-        int32_t index;
-
-        // Note: "midnight" can be ambiguous as to whether it refers to beginning of day or end of day.
-        // For ICU 57 output of "midnight" is temporarily suppressed.
-
-        if (periodType != DayPeriodRules::DAYPERIOD_AM &&
-                periodType != DayPeriodRules::DAYPERIOD_PM &&
-                periodType != DayPeriodRules::DAYPERIOD_MIDNIGHT) {
-            index = (int32_t)periodType;
-            if (count <= 3) {
-                toAppend = &fSymbols->fAbbreviatedDayPeriods[index];  // i.e. short
-            } else if (count == 4 || count > 5) {
-                toAppend = &fSymbols->fWideDayPeriods[index];
-            } else {  // count == 5
-                toAppend = &fSymbols->fNarrowDayPeriods[index];
-            }
-        }
-
-        // Fallback schedule:
-        // Midnight/Noon -> General Periods -> AM/PM.
-
-        // Midnight/Noon -> General Periods.
-        if ((toAppend == nullptr || toAppend->isBogus()) &&
-                (periodType == DayPeriodRules::DAYPERIOD_MIDNIGHT ||
-                 periodType == DayPeriodRules::DAYPERIOD_NOON)) {
-            periodType = ruleSet->getDayPeriodForHour(hour);
-            index = (int32_t)periodType;
-
-            if (count <= 3) {
-                toAppend = &fSymbols->fAbbreviatedDayPeriods[index];  // i.e. short
-            } else if (count == 4 || count > 5) {
-                toAppend = &fSymbols->fWideDayPeriods[index];
-            } else {  // count == 5
-                toAppend = &fSymbols->fNarrowDayPeriods[index];
-            }
-        }
-
-        // General Periods -> AM/PM.
-        if (periodType == DayPeriodRules::DAYPERIOD_AM ||
-            periodType == DayPeriodRules::DAYPERIOD_PM ||
-            toAppend->isBogus()) {
-            // We are passing a different fieldToOutput because we want to add
-            // 'B' to field position iterator. This makes this fallback stable when
-            // there is a data change on locales.
-            subFormat(appendTo, u'a', count, capitalizationContext, fieldNum, u'B', handler, cal, status);
-            return;
-        }
-        else {
-            appendTo += *toAppend;
-        }
-
-        break;
-    }
-
-    // all of the other pattern symbols can be formatted as simple numbers with
-    // appropriate zero padding
-    default:
-        zeroPaddingNumber(currentNumberFormat,appendTo, value, count, maxIntCount);
-        break;
-    }
-#if !UCONFIG_NO_BREAK_ITERATION
-    // if first field, check to see whether we need to and are able to titlecase it
-    if (fieldNum == 0 && fCapitalizationBrkIter != nullptr && appendTo.length() > beginOffset &&
-            u_islower(appendTo.char32At(beginOffset))) {
-        UBool titlecase = false;
-        switch (capitalizationContext) {
-            case UDISPCTX_CAPITALIZATION_FOR_BEGINNING_OF_SENTENCE:
-                titlecase = true;
-                break;
-            case UDISPCTX_CAPITALIZATION_FOR_UI_LIST_OR_MENU:
-                titlecase = fSymbols->fCapitalization[capContextUsageType][0];
-                break;
-            case UDISPCTX_CAPITALIZATION_FOR_STANDALONE:
-                titlecase = fSymbols->fCapitalization[capContextUsageType][1];
-                break;
-            default:
-                // titlecase = false;
-                break;
-        }
-        if (titlecase) {
-            BreakIterator* const mutableCapitalizationBrkIter = fCapitalizationBrkIter->clone();
-            UnicodeString firstField(appendTo, beginOffset);
-            firstField.toTitle(mutableCapitalizationBrkIter, fLocale, U_TITLECASE_NO_LOWERCASE | U_TITLECASE_NO_BREAK_ADJUSTMENT);
-            appendTo.replaceBetween(beginOffset, appendTo.length(), firstField);
-            delete mutableCapitalizationBrkIter;
-        }
-    }
-#endif
-
-    handler.addAttribute(DateFormatSymbols::getPatternCharIndex(fieldToOutput), beginOffset, appendTo.length());
-}
-
-//----------------------------------------------------------------------
-
-void SimpleDateFormat::adoptNumberFormat(NumberFormat *formatToAdopt) {
-    // Null out the fast formatter, it references fNumberFormat which we're
-    // about to invalidate
-    delete fSimpleNumberFormatter;
-    fSimpleNumberFormatter = nullptr;
-
-    fixNumberFormatForDates(*formatToAdopt);
-    delete fNumberFormat;
-    fNumberFormat = formatToAdopt;
-
-    // We successfully set the default number format. Now delete the overrides
-    // (can't fail).
-    if (fSharedNumberFormatters) {
-        freeSharedNumberFormatters(fSharedNumberFormatters);
-        fSharedNumberFormatters = nullptr;
-    }
-
-    // Recompute fSimpleNumberFormatter if necessary
-    UErrorCode localStatus = U_ZERO_ERROR;
-    initSimpleNumberFormatter(localStatus);
-}
-
-void SimpleDateFormat::adoptNumberFormat(const UnicodeString& fields, NumberFormat *formatToAdopt, UErrorCode &status){
-    fixNumberFormatForDates(*formatToAdopt);
-    LocalPointer<NumberFormat> fmt(formatToAdopt);
-    if (U_FAILURE(status)) {
-        return;
-    }
-
-    // We must ensure fSharedNumberFormatters is allocated.
-    if (fSharedNumberFormatters == nullptr) {
-        fSharedNumberFormatters = allocSharedNumberFormatters();
-        if (fSharedNumberFormatters == nullptr) {
-            status = U_MEMORY_ALLOCATION_ERROR;
-            return;
-        }
-    }
-    const SharedNumberFormat *newFormat = createSharedNumberFormat(fmt.orphan());
-    if (newFormat == nullptr) {
-        status = U_MEMORY_ALLOCATION_ERROR;
-        return;
-    }
-    for (int i=0; i<fields.length(); i++) {
-        char16_t field = fields.charAt(i);
-        // if the pattern character is unrecognized, signal an error and bail out
-        UDateFormatField patternCharIndex = DateFormatSymbols::getPatternCharIndex(field);
-        if (patternCharIndex == UDAT_FIELD_COUNT) {
-            status = U_INVALID_FORMAT_ERROR;
-            newFormat->deleteIfZeroRefCount();
-            return;
-        }
-
-        // Set the number formatter in the table
-        SharedObject::copyPtr(
-                newFormat, fSharedNumberFormatters[patternCharIndex]);
-    }
-    newFormat->deleteIfZeroRefCount();
-}
-
-const NumberFormat *
-SimpleDateFormat::getNumberFormatForField(char16_t field) const {
-    UDateFormatField index = DateFormatSymbols::getPatternCharIndex(field);
-    if (index == UDAT_FIELD_COUNT) {
-        return nullptr;
-    }
-    return getNumberFormatByIndex(index);
-}
-
-//----------------------------------------------------------------------
-void
-SimpleDateFormat::zeroPaddingNumber(
-        const NumberFormat *currentNumberFormat,
-        UnicodeString &appendTo,
-        int32_t value, int32_t minDigits, int32_t maxDigits) const
-{
-
-    if (currentNumberFormat == fNumberFormat && fSimpleNumberFormatter) {
-        // Can use fast path
-        UErrorCode localStatus = U_ZERO_ERROR;
-        number::SimpleNumber number = number::SimpleNumber::forInt64(value, localStatus);
-        number.setMinimumIntegerDigits(minDigits, localStatus);
-        number.truncateStart(maxDigits, localStatus);
-
-        number::FormattedNumber result = fSimpleNumberFormatter->format(std::move(number), localStatus);
-        if (U_FAILURE(localStatus)) {
-            return;
-        }
-        appendTo.append(result.toTempString(localStatus));
-        return;
-    }
-
-    // Check for RBNF (no clone necessary)
-    auto* rbnf = dynamic_cast<const RuleBasedNumberFormat*>(currentNumberFormat);
-    if (rbnf != nullptr) {
-        FieldPosition pos(FieldPosition::DONT_CARE);
-        rbnf->format(value, appendTo, pos);  // 3rd arg is there to speed up processing
-        return;
-    }
-
-    // Fall back to slow path (clone and mutate the NumberFormat)
-    if (currentNumberFormat != nullptr) {
-        FieldPosition pos(FieldPosition::DONT_CARE);
-        LocalPointer<NumberFormat> nf(currentNumberFormat->clone());
-        nf->setMinimumIntegerDigits(minDigits);
-        nf->setMaximumIntegerDigits(maxDigits);
-        nf->format(value, appendTo, pos);  // 3rd arg is there to speed up processing
-    }
-}
-
-//----------------------------------------------------------------------
-
-/**
- * Return true if the given format character, occurring count
- * times, represents a numeric field.
- */
-UBool SimpleDateFormat::isNumeric(char16_t formatChar, int32_t count) {
-    return DateFormatSymbols::isNumericPatternChar(formatChar, count);
-}
-
-UBool
-SimpleDateFormat::isAtNumericField(const UnicodeString &pattern, int32_t patternOffset) {
-    if (patternOffset >= pattern.length()) {
-        // not at any field
-        return false;
-    }
-    char16_t ch = pattern.charAt(patternOffset);
-    UDateFormatField f = DateFormatSymbols::getPatternCharIndex(ch);
-    if (f == UDAT_FIELD_COUNT) {
-        // not at any field
-        return false;
-    }
-    int32_t i = patternOffset;
-    while (pattern.charAt(++i) == ch) {}
-    return DateFormatSymbols::isNumericField(f, i - patternOffset);
-}
-
-UBool
-SimpleDateFormat::isAfterNonNumericField(const UnicodeString &pattern, int32_t patternOffset) {
-    if (patternOffset <= 0) {
-        // not after any field
-        return false;
-    }
-    char16_t ch = pattern.charAt(--patternOffset);
-    UDateFormatField f = DateFormatSymbols::getPatternCharIndex(ch);
-    if (f == UDAT_FIELD_COUNT) {
-        // not after any field
-        return false;
-    }
-    int32_t i = patternOffset;
-    while (pattern.charAt(--i) == ch) {}
-    return !DateFormatSymbols::isNumericField(f, patternOffset - i);
-}
-
-void
-SimpleDateFormat::parse(const UnicodeString& text, Calendar& cal, ParsePosition& parsePos) const
-{
-    UErrorCode status = U_ZERO_ERROR;
-    int32_t pos = parsePos.getIndex();
-    if(parsePos.getIndex() < 0) {
-        parsePos.setErrorIndex(0);
-        return;
-    }
-    int32_t start = pos;
-
-    // Hold the day period until everything else is parsed, because we need
-    // the hour to interpret time correctly.
-    int32_t dayPeriodInt = -1;
-
-    UBool ambiguousYear[] = { false };
-    int32_t saveHebrewMonth = -1;
-    int32_t count = 0;
-    UTimeZoneFormatTimeType tzTimeType = UTZFMT_TIME_TYPE_UNKNOWN;
-
-    // For parsing abutting numeric fields. 'abutPat' is the
-    // offset into 'pattern' of the first of 2 or more abutting
-    // numeric fields.  'abutStart' is the offset into 'text'
-    // where parsing the fields begins. 'abutPass' starts off as 0
-    // and increments each time we try to parse the fields.
-    int32_t abutPat = -1; // If >=0, we are in a run of abutting numeric fields
-    int32_t abutStart = 0;
-    int32_t abutPass = 0;
-    UBool inQuote = false;
-
-    MessageFormat * numericLeapMonthFormatter = nullptr;
-
-    Calendar* calClone = nullptr;
-    Calendar *workCal = &cal;
-    if (&cal != fCalendar && uprv_strcmp(cal.getType(), fCalendar->getType()) != 0) {
-        // Different calendar type
-        // We use the time/zone from the input calendar, but
-        // do not use the input calendar for field calculation.
-        calClone = fCalendar->clone();
-        if (calClone != nullptr) {
-            calClone->setTime(cal.getTime(status),status);
-            if (U_FAILURE(status)) {
-                goto ExitParse;
-            }
-            calClone->setTimeZone(cal.getTimeZone());
-            workCal = calClone;
-        } else {
-            status = U_MEMORY_ALLOCATION_ERROR;
-            goto ExitParse;
-        }
-    }
-
-    if (fSymbols->fLeapMonthPatterns != nullptr && fSymbols->fLeapMonthPatternsCount >= DateFormatSymbols::kMonthPatternsCount) {
-        numericLeapMonthFormatter = new MessageFormat(fSymbols->fLeapMonthPatterns[DateFormatSymbols::kLeapMonthPatternNumeric], fLocale, status);
-        if (numericLeapMonthFormatter == nullptr) {
-             status = U_MEMORY_ALLOCATION_ERROR;
-             goto ExitParse;
-        } else if (U_FAILURE(status)) {
-             goto ExitParse; // this will delete numericLeapMonthFormatter
-        }
-    }
-
-    for (int32_t i=0; i<fPattern.length(); ++i) {
-        char16_t ch = fPattern.charAt(i);
-
-        // Handle alphabetic field characters.
-        if (!inQuote && isSyntaxChar(ch)) {
-            int32_t fieldPat = i;
-
-            // Count the length of this field specifier
-            count = 1;
-            while ((i+1)<fPattern.length() &&
-                   fPattern.charAt(i+1) == ch) {
-                ++count;
-                ++i;
-            }
-
-            if (isNumeric(ch, count)) {
-                if (abutPat < 0) {
-                    // Determine if there is an abutting numeric field.
-                    // Record the start of a set of abutting numeric fields.
-                    if (isAtNumericField(fPattern, i + 1)) {
-                        abutPat = fieldPat;
-                        abutStart = pos;
-                        abutPass = 0;
-                    }
-                }
-            } else {
-                abutPat = -1; // End of any abutting fields
-            }
-
-            // Handle fields within a run of abutting numeric fields.  Take
-            // the pattern "HHmmss" as an example. We will try to parse
-            // 2/2/2 characters of the input text, then if that fails,
-            // 1/2/2.  We only adjust the width of the leftmost field; the
-            // others remain fixed.  This allows "123456" => 12:34:56, but
-            // "12345" => 1:23:45.  Likewise, for the pattern "yyyyMMdd" we
-            // try 4/2/2, 3/2/2, 2/2/2, and finally 1/2/2.
-            if (abutPat >= 0) {
-                // If we are at the start of a run of abutting fields, then
-                // shorten this field in each pass.  If we can't shorten
-                // this field any more, then the parse of this set of
-                // abutting numeric fields has failed.
-                if (fieldPat == abutPat) {
-                    count -= abutPass++;
-                    if (count == 0) {
-                        status = U_PARSE_ERROR;
-                        goto ExitParse;
-                    }
-                }
-
-                pos = subParse(text, pos, ch, count,
-                               true, false, ambiguousYear, saveHebrewMonth, *workCal, i, numericLeapMonthFormatter, &tzTimeType);
-
-                // If the parse fails anywhere in the run, back up to the
-                // start of the run and retry.
-                if (pos < 0) {
-                    i = abutPat - 1;
-                    pos = abutStart;
-                    continue;
-                }
-            }
-
-            // Handle non-numeric fields and non-abutting numeric
-            // fields.
-            else if (ch != 0x6C) { // pattern char 'l' (SMALL LETTER L) just gets ignored
-                int32_t s = subParse(text, pos, ch, count,
-                               false, true, ambiguousYear, saveHebrewMonth, *workCal, i, numericLeapMonthFormatter, &tzTimeType, &dayPeriodInt);
-
-                if (s == -pos-1) {
-                    // era not present, in special cases allow this to continue
-                    // from the position where the era was expected
-                    s = pos;
-
-                    if (i+1 < fPattern.length()) {
-                        // move to next pattern character
-                        char16_t c = fPattern.charAt(i+1);
-
-                        // check for whitespace
-                        if (PatternProps::isWhiteSpace(c)) {
-                            i++;
-                            // Advance over run in pattern
-                            while ((i+1)<fPattern.length() &&
-                                   PatternProps::isWhiteSpace(fPattern.charAt(i+1))) {
-                                ++i;
-                            }
-                        }
-                    }
-                }
-                else if (s <= 0) {
-                    status = U_PARSE_ERROR;
-                    goto ExitParse;
-                }
-                pos = s;
-            }
-        }
-
-        // Handle literal pattern characters.  These are any
-        // quoted characters and non-alphabetic unquoted
-        // characters.
-        else {
-
-            abutPat = -1; // End of any abutting fields
-
-            if (! matchLiterals(fPattern, i, text, pos, getBooleanAttribute(UDAT_PARSE_ALLOW_WHITESPACE, status), getBooleanAttribute(UDAT_PARSE_PARTIAL_LITERAL_MATCH, status), isLenient())) {
-                status = U_PARSE_ERROR;
-                goto ExitParse;
-            }
-        }
-    }
-
-    // Special hack for trailing "." after non-numeric field.
-    if (text.charAt(pos) == 0x2e && getBooleanAttribute(UDAT_PARSE_ALLOW_WHITESPACE, status)) {
-        // only do if the last field is not numeric
-        if (isAfterNonNumericField(fPattern, fPattern.length())) {
-            pos++; // skip the extra "."
-        }
-    }
-
-    // If dayPeriod is set, use it in conjunction with hour-of-day to determine am/pm.
-    if (dayPeriodInt >= 0) {
-        DayPeriodRules::DayPeriod dayPeriod = (DayPeriodRules::DayPeriod)dayPeriodInt;
-        const DayPeriodRules *ruleSet = DayPeriodRules::getInstance(this->getSmpFmtLocale(), status);
-
-        if (!cal.isSet(UCAL_HOUR) && !cal.isSet(UCAL_HOUR_OF_DAY)) {
-            // If hour is not set, set time to the midpoint of current day period, overwriting
-            // minutes if it's set.
-            double midPoint = ruleSet->getMidPointForDayPeriod(dayPeriod, status);
-
-            // If we can't get midPoint we do nothing.
-            if (U_SUCCESS(status)) {
-                // Truncate midPoint toward zero to get the hour.
-                // Any leftover means it was a half-hour.
-                int32_t midPointHour = (int32_t) midPoint;
-                int32_t midPointMinute = (midPoint - midPointHour) > 0 ? 30 : 0;
-
-                // No need to set am/pm because hour-of-day is set last therefore takes precedence.
-                cal.set(UCAL_HOUR_OF_DAY, midPointHour);
-                cal.set(UCAL_MINUTE, midPointMinute);
-            }
-        } else {
-            int hourOfDay;
-
-            if (cal.isSet(UCAL_HOUR_OF_DAY)) {  // Hour is parsed in 24-hour format.
-                hourOfDay = cal.get(UCAL_HOUR_OF_DAY, status);
-            } else {  // Hour is parsed in 12-hour format.
-                hourOfDay = cal.get(UCAL_HOUR, status);
-                // cal.get() turns 12 to 0 for 12-hour time; change 0 to 12
-                // so 0 unambiguously means a 24-hour time from above.
-                if (hourOfDay == 0) { hourOfDay = 12; }
-            }
-            U_ASSERT(0 <= hourOfDay && hourOfDay <= 23);
-
-
-            // If hour-of-day is 0 or 13 thru 23 then input time in unambiguously in 24-hour format.
-            if (hourOfDay == 0 || (13 <= hourOfDay && hourOfDay <= 23)) {
-                // Make hour-of-day take precedence over (hour + am/pm) by setting it again.
-                cal.set(UCAL_HOUR_OF_DAY, hourOfDay);
-            } else {
-                // We have a 12-hour time and need to choose between am and pm.
-                // Behave as if dayPeriod spanned 6 hours each way from its center point.
-                // This will parse correctly for consistent time + period (e.g. 10 at night) as
-                // well as provide a reasonable recovery for inconsistent time + period (e.g.
-                // 9 in the afternoon).
-
-                // Assume current time is in the AM.
-                // - Change 12 back to 0 for easier handling of 12am.
-                // - Append minutes as fractional hours because e.g. 8:15 and 8:45 could be parsed
-                // into different half-days if center of dayPeriod is at 14:30.
-                // - cal.get(MINUTE) will return 0 if MINUTE is unset, which works.
-                if (hourOfDay == 12) { hourOfDay = 0; }
-                double currentHour = hourOfDay + (cal.get(UCAL_MINUTE, status)) / 60.0;
-                double midPointHour = ruleSet->getMidPointForDayPeriod(dayPeriod, status);
-
-                if (U_SUCCESS(status)) {
-                    double hoursAheadMidPoint = currentHour - midPointHour;
-
-                    // Assume current time is in the AM.
-                    if (-6 <= hoursAheadMidPoint && hoursAheadMidPoint < 6) {
-                        // Assumption holds; set time as such.
-                        cal.set(UCAL_AM_PM, 0);
-                    } else {
-                        cal.set(UCAL_AM_PM, 1);
-                    }
-                }
-            }
-        }
-    }
-
-    // At this point the fields of Calendar have been set.  Calendar
-    // will fill in default values for missing fields when the time
-    // is computed.
-
-    parsePos.setIndex(pos);
-
-    // This part is a problem:  When we call parsedDate.after, we compute the time.
-    // Take the date April 3 2004 at 2:30 am.  When this is first set up, the year
-    // will be wrong if we're parsing a 2-digit year pattern.  It will be 1904.
-    // April 3 1904 is a Sunday (unlike 2004) so it is the DST onset day.  2:30 am
-    // is therefore an "impossible" time, since the time goes from 1:59 to 3:00 am
-    // on that day.  It is therefore parsed out to fields as 3:30 am.  Then we
-    // add 100 years, and get April 3 2004 at 3:30 am.  Note that April 3 2004 is
-    // a Saturday, so it can have a 2:30 am -- and it should. [LIU]
-    /*
-        UDate parsedDate = calendar.getTime();
-        if( ambiguousYear[0] && !parsedDate.after(fDefaultCenturyStart) ) {
-            calendar.add(Calendar.YEAR, 100);
-            parsedDate = calendar.getTime();
-        }
-    */
-    // Because of the above condition, save off the fields in case we need to readjust.
-    // The procedure we use here is not particularly efficient, but there is no other
-    // way to do this given the API restrictions present in Calendar.  We minimize
-    // inefficiency by only performing this computation when it might apply, that is,
-    // when the two-digit year is equal to the start year, and thus might fall at the
-    // front or the back of the default century.  This only works because we adjust
-    // the year correctly to start with in other cases -- see subParse().
-    if (ambiguousYear[0] || tzTimeType != UTZFMT_TIME_TYPE_UNKNOWN) // If this is true then the two-digit year == the default start year
-    {
-        // We need a copy of the fields, and we need to avoid triggering a call to
-        // complete(), which will recalculate the fields.  Since we can't access
-        // the fields[] array in Calendar, we clone the entire object.  This will
-        // stop working if Calendar.clone() is ever rewritten to call complete().
-        Calendar *copy;
-        if (ambiguousYear[0]) {
-            copy = cal.clone();
-            // Check for failed cloning.
-            if (copy == nullptr) {
-                status = U_MEMORY_ALLOCATION_ERROR;
-                goto ExitParse;
-            }
-            UDate parsedDate = copy->getTime(status);
-            // {sfb} check internalGetDefaultCenturyStart
-            if (fHaveDefaultCentury && (parsedDate < fDefaultCenturyStart)) {
-                // We can't use add here because that does a complete() first.
-                cal.set(UCAL_YEAR, fDefaultCenturyStartYear + 100);
-            }
-            delete copy;
-        }
-
-        if (tzTimeType != UTZFMT_TIME_TYPE_UNKNOWN) {
-            copy = cal.clone();
-            // Check for failed cloning.
-            if (copy == nullptr) {
-                status = U_MEMORY_ALLOCATION_ERROR;
-                goto ExitParse;
-            }
-            const TimeZone & tz = cal.getTimeZone();
-            BasicTimeZone *btz = nullptr;
-
-            if (dynamic_cast<const OlsonTimeZone *>(&tz) != nullptr
-                || dynamic_cast<const SimpleTimeZone *>(&tz) != nullptr
-                || dynamic_cast<const RuleBasedTimeZone *>(&tz) != nullptr
-                || dynamic_cast<const VTimeZone *>(&tz) != nullptr) {
-                btz = (BasicTimeZone*)&tz;
-            }
-
-            // Get local millis
-            copy->set(UCAL_ZONE_OFFSET, 0);
-            copy->set(UCAL_DST_OFFSET, 0);
-            UDate localMillis = copy->getTime(status);
-
-            // Make sure parsed time zone type (Standard or Daylight)
-            // matches the rule used by the parsed time zone.
-            int32_t raw, dst;
-            if (btz != nullptr) {
-                if (tzTimeType == UTZFMT_TIME_TYPE_STANDARD) {
-                    btz->getOffsetFromLocal(localMillis,
-                        UCAL_TZ_LOCAL_STANDARD_FORMER, UCAL_TZ_LOCAL_STANDARD_LATTER, raw, dst, status);
-                } else {
-                    btz->getOffsetFromLocal(localMillis,
-                        UCAL_TZ_LOCAL_DAYLIGHT_FORMER, UCAL_TZ_LOCAL_DAYLIGHT_LATTER, raw, dst, status);
-                }
-            } else {
-                // No good way to resolve ambiguous time at transition,
-                // but following code work in most case.
-                tz.getOffset(localMillis, true, raw, dst, status);
-            }
-
-            // Now, compare the results with parsed type, either standard or daylight saving time
-            int32_t resolvedSavings = dst;
-            if (tzTimeType == UTZFMT_TIME_TYPE_STANDARD) {
-                if (dst != 0) {
-                    // Override DST_OFFSET = 0 in the result calendar
-                    resolvedSavings = 0;
-                }
-            } else { // tztype == TZTYPE_DST
-                if (dst == 0) {
-                    if (btz != nullptr) {
-                        // This implementation resolves daylight saving time offset
-                        // closest rule after the given time.
-                        UDate baseTime = localMillis + raw;
-                        UDate time = baseTime;
-                        UDate limit = baseTime + MAX_DAYLIGHT_DETECTION_RANGE;
-                        TimeZoneTransition trs;
-                        UBool trsAvail;
-
-                        // Search for DST rule after the given time
-                        while (time < limit) {
-                            trsAvail = btz->getNextTransition(time, false, trs);
-                            if (!trsAvail) {
-                                break;
-                            }
-                            resolvedSavings = trs.getTo()->getDSTSavings();
-                            if (resolvedSavings != 0) {
-                                break;
-                            }
-                            time = trs.getTime();
-                        }
-
-                        if (resolvedSavings == 0) {
-                            // If no DST rule after the given time was found, search for
-                            // DST rule before.
-                            time = baseTime;
-                            limit = baseTime - MAX_DAYLIGHT_DETECTION_RANGE;
-                            while (time > limit) {
-                                trsAvail = btz->getPreviousTransition(time, true, trs);
-                                if (!trsAvail) {
-                                    break;
-                                }
-                                resolvedSavings = trs.getFrom()->getDSTSavings();
-                                if (resolvedSavings != 0) {
-                                    break;
-                                }
-                                time = trs.getTime() - 1;
-                            }
-
-                            if (resolvedSavings == 0) {
-                                resolvedSavings = btz->getDSTSavings();
-                            }
-                        }
-                    } else {
-                        resolvedSavings = tz.getDSTSavings();
-                    }
-                    if (resolvedSavings == 0) {
-                        // final fallback
-                        resolvedSavings = U_MILLIS_PER_HOUR;
-                    }
-                }
-            }
-            cal.set(UCAL_ZONE_OFFSET, raw);
-            cal.set(UCAL_DST_OFFSET, resolvedSavings);
-            delete copy;
-        }
-    }
-ExitParse:
-    // Set the parsed result if local calendar is used
-    // instead of the input calendar
-    if (U_SUCCESS(status) && workCal != &cal) {
-        cal.setTimeZone(workCal->getTimeZone());
-        cal.setTime(workCal->getTime(status), status);
-    }
-
-    if (numericLeapMonthFormatter != nullptr) {
-        delete numericLeapMonthFormatter;
-    }
-    if (calClone != nullptr) {
-        delete calClone;
-    }
-
-    // If any Calendar calls failed, we pretend that we
-    // couldn't parse the string, when in reality this isn't quite accurate--
-    // we did parse it; the Calendar calls just failed.
-    if (U_FAILURE(status)) {
-        parsePos.setErrorIndex(pos);
-        parsePos.setIndex(start);
-    }
-}
-
-//----------------------------------------------------------------------
-
-static int32_t
-matchStringWithOptionalDot(const UnicodeString &text,
-                            int32_t index,
-                            const UnicodeString &data);
-
-int32_t SimpleDateFormat::matchQuarterString(const UnicodeString& text,
-                              int32_t start,
-                              UCalendarDateFields field,
-                              const UnicodeString* data,
-                              int32_t dataCount,
-                              Calendar& cal) const
-{
-    int32_t i = 0;
-    int32_t count = dataCount;
-
-    // There may be multiple strings in the data[] array which begin with
-    // the same prefix (e.g., Cerven and Cervenec (June and July) in Czech).
-    // We keep track of the longest match, and return that.  Note that this
-    // unfortunately requires us to test all array elements.
-    int32_t bestMatchLength = 0, bestMatch = -1;
-    UnicodeString bestMatchName;
-
-    for (; i < count; ++i) {
-        int32_t matchLength = 0;
-        if ((matchLength = matchStringWithOptionalDot(text, start, data[i])) > bestMatchLength) {
-            bestMatchLength = matchLength;
-            bestMatch = i;
-        }
-    }
-
-    if (bestMatch >= 0) {
-        cal.set(field, bestMatch * 3);
-        return start + bestMatchLength;
-    }
-
-    return -start;
-}
-
-int32_t SimpleDateFormat::matchDayPeriodStrings(const UnicodeString& text, int32_t start,
-                              const UnicodeString* data, int32_t dataCount,
-                              int32_t &dayPeriod) const
-{
-
-    int32_t bestMatchLength = 0, bestMatch = -1;
-
-    for (int32_t i = 0; i < dataCount; ++i) {
-        int32_t matchLength = 0;
-        if ((matchLength = matchStringWithOptionalDot(text, start, data[i])) > bestMatchLength) {
-            bestMatchLength = matchLength;
-            bestMatch = i;
-        }
-    }
-
-    if (bestMatch >= 0) {
-        dayPeriod = bestMatch;
-        return start + bestMatchLength;
-    }
-
-    return -start;
-}
-
-//----------------------------------------------------------------------
-UBool SimpleDateFormat::matchLiterals(const UnicodeString &pattern,
-                                      int32_t &patternOffset,
-                                      const UnicodeString &text,
-                                      int32_t &textOffset,
-                                      UBool whitespaceLenient,
-                                      UBool partialMatchLenient,
-                                      UBool oldLeniency)
-{
-    UBool inQuote = false;
-    UnicodeString literal;
-    int32_t i = patternOffset;
-
-    // scan pattern looking for contiguous literal characters
-    for ( ; i < pattern.length(); i += 1) {
-        char16_t ch = pattern.charAt(i);
-
-        if (!inQuote && isSyntaxChar(ch)) {
-            break;
-        }
-
-        if (ch == QUOTE) {
-            // Match a quote literal ('') inside OR outside of quotes
-            if ((i + 1) < pattern.length() && pattern.charAt(i + 1) == QUOTE) {
-                i += 1;
-            } else {
-                inQuote = !inQuote;
-                continue;
-            }
-        }
-
-        literal += ch;
-    }
-
-    // at this point, literal contains the literal text
-    // and i is the index of the next non-literal pattern character.
-    int32_t p;
-    int32_t t = textOffset;
-
-    if (whitespaceLenient) {
-        // trim leading, trailing whitespace from
-        // the literal text
-        literal.trim();
-
-        // ignore any leading whitespace in the text
-        while (t < text.length() && u_isWhitespace(text.charAt(t))) {
-            t += 1;
-        }
-    }
-
-    for (p = 0; p < literal.length() && t < text.length();) {
-        UBool needWhitespace = false;
-
-        while (p < literal.length() && PatternProps::isWhiteSpace(literal.charAt(p))) {
-            needWhitespace = true;
-            p += 1;
-        }
-
-        if (needWhitespace) {
-            int32_t tStart = t;
-
-            while (t < text.length()) {
-                char16_t tch = text.charAt(t);
-
-                if (!u_isUWhiteSpace(tch) && !PatternProps::isWhiteSpace(tch)) {
-                    break;
-                }
-
-                t += 1;
-            }
-
-            // TODO: should we require internal spaces
-            // in lenient mode? (There won't be any
-            // leading or trailing spaces)
-            if (!whitespaceLenient && t == tStart) {
-                // didn't find matching whitespace:
-                // an error in strict mode
-                return false;
-            }
-
-            // In strict mode, this run of whitespace
-            // may have been at the end.
-            if (p >= literal.length()) {
-                break;
-            }
-        }
-        if (t >= text.length() || literal.charAt(p) != text.charAt(t)) {
-            // Ran out of text, or found a non-matching character:
-            // OK in lenient mode, an error in strict mode.
-            if (whitespaceLenient) {
-                if (t == textOffset && text.charAt(t) == 0x2e &&
-                        isAfterNonNumericField(pattern, patternOffset)) {
-                    // Lenient mode and the literal input text begins with a "." and
-                    // we are after a non-numeric field: We skip the "."
-                    ++t;
-                    continue;  // Do not update p.
-                }
-                // if it is actual whitespace and we're whitespace lenient it's OK
-
-                char16_t wsc = text.charAt(t);
-                if(PatternProps::isWhiteSpace(wsc)) {
-                    // Lenient mode and it's just whitespace we skip it
-                    ++t;
-                    continue;  // Do not update p.
-                }
-            }
-            // hack around oldleniency being a bit of a catch-all bucket and we're just adding support specifically for partial matches
-            if(partialMatchLenient && oldLeniency) {
-                break;
-            }
-
-            return false;
-        }
-        ++p;
-        ++t;
-    }
-
-    // At this point if we're in strict mode we have a complete match.
-    // If we're in lenient mode we may have a partial match, or no
-    // match at all.
-    if (p <= 0) {
-        // no match. Pretend it matched a run of whitespace
-        // and ignorables in the text.
-        const  UnicodeSet *ignorables = nullptr;
-        UDateFormatField patternCharIndex = DateFormatSymbols::getPatternCharIndex(pattern.charAt(i));
-        if (patternCharIndex != UDAT_FIELD_COUNT) {
-            ignorables = SimpleDateFormatStaticSets::getIgnorables(patternCharIndex);
-        }
-
-        for (t = textOffset; t < text.length(); t += 1) {
-            char16_t ch = text.charAt(t);
-
-            if (ignorables == nullptr || !ignorables->contains(ch)) {
-                break;
-            }
-        }
-    }
-
-    // if we get here, we've got a complete match.
-    patternOffset = i - 1;
-    textOffset = t;
-
-    return true;
-}
-
-//----------------------------------------------------------------------
-// check both wide and abbrev months.
-// Does not currently handle monthPattern.
-// UCalendarDateFields field = UCAL_MONTH
-
-int32_t SimpleDateFormat::matchAlphaMonthStrings(const UnicodeString& text,
-                              int32_t start,
-                              const UnicodeString* wideData,
-                              const UnicodeString* shortData,
-                              int32_t dataCount,
-                              Calendar& cal) const
-{
-    int32_t i;
-    int32_t bestMatchLength = 0, bestMatch = -1;
-
-    for (i = 0; i < dataCount; ++i) {
-        int32_t matchLen = 0;
-        if ((matchLen = matchStringWithOptionalDot(text, start, wideData[i])) > bestMatchLength) {
-            bestMatch = i;
-            bestMatchLength = matchLen;
-        }
-    }
-    for (i = 0; i < dataCount; ++i) {
-        int32_t matchLen = 0;
-        if ((matchLen = matchStringWithOptionalDot(text, start, shortData[i])) > bestMatchLength) {
-            bestMatch = i;
-            bestMatchLength = matchLen;
-        }
-    }
-
-    if (bestMatch >= 0) { 
-        // Adjustment for Hebrew Calendar month Adar II
-        if (!strcmp(cal.getType(),"hebrew") && bestMatch==13) {
-            cal.set(UCAL_MONTH,6);
-        } else {
-            cal.set(UCAL_MONTH, bestMatch);
-        }
-        return start + bestMatchLength;
-    }
-
-    return -start;
-}
-
-//----------------------------------------------------------------------
-
-int32_t SimpleDateFormat::matchString(const UnicodeString& text,
-                              int32_t start,
-                              UCalendarDateFields field,
-                              const UnicodeString* data,
-                              int32_t dataCount,
-                              const UnicodeString* monthPattern,
-                              Calendar& cal) const
-{
-    int32_t i = 0;
-    int32_t count = dataCount;
-
-    if (field == UCAL_DAY_OF_WEEK) i = 1;
-
-    // There may be multiple strings in the data[] array which begin with
-    // the same prefix (e.g., Cerven and Cervenec (June and July) in Czech).
-    // We keep track of the longest match, and return that.  Note that this
-    // unfortunately requires us to test all array elements.
-    // But this does not really work for cases such as Chuvash in which
-    // May is "ҫу" and August is "ҫурла"/"ҫур.", hence matchAlphaMonthStrings.
-    int32_t bestMatchLength = 0, bestMatch = -1;
-    UnicodeString bestMatchName;
-    int32_t isLeapMonth = 0;
-
-    for (; i < count; ++i) {
-        int32_t matchLen = 0;
-        if ((matchLen = matchStringWithOptionalDot(text, start, data[i])) > bestMatchLength) {
-            bestMatch = i;
-            bestMatchLength = matchLen;
-        }
-
-        if (monthPattern != nullptr) {
-            UErrorCode status = U_ZERO_ERROR;
-            UnicodeString leapMonthName;
-            SimpleFormatter(*monthPattern, 1, 1, status).format(data[i], leapMonthName, status);
-            if (U_SUCCESS(status)) {
-                if ((matchLen = matchStringWithOptionalDot(text, start, leapMonthName)) > bestMatchLength) {
-                    bestMatch = i;
-                    bestMatchLength = matchLen;
-                    isLeapMonth = 1;
-                }
-            }
-        }
-    }
-
-    if (bestMatch >= 0) {
-        if (field < UCAL_FIELD_COUNT) {
-            // Adjustment for Hebrew Calendar month Adar II
-            if (!strcmp(cal.getType(),"hebrew") && field==UCAL_MONTH && bestMatch==13) {
-                cal.set(field,6);
-            } else {
-                if (field == UCAL_YEAR) {
-                    bestMatch++; // only get here for cyclic year names, which match 1-based years 1-60
-                }
-                cal.set(field, bestMatch);
-            }
-            if (monthPattern != nullptr) {
-                cal.set(UCAL_IS_LEAP_MONTH, isLeapMonth);
-            }
-        }
-
-        return start + bestMatchLength;
-    }
-
-    return -start;
-}
-
-static int32_t
-matchStringWithOptionalDot(const UnicodeString &text,
-                            int32_t index,
-                            const UnicodeString &data) {
-    UErrorCode sts = U_ZERO_ERROR;
-    int32_t matchLenText = 0;
-    int32_t matchLenData = 0;
-
-    u_caseInsensitivePrefixMatch(text.getBuffer() + index, text.length() - index,
-                                 data.getBuffer(), data.length(),
-                                 0 /* default case option */,
-                                 &matchLenText, &matchLenData,
-                                 &sts);
-    U_ASSERT (U_SUCCESS(sts));
-
-    if (matchLenData == data.length() /* normal match */
-        || (data.charAt(data.length() - 1) == 0x2e
-            && matchLenData == data.length() - 1 /* match without trailing dot */)) {
-        return matchLenText;
-    }
-
-    return 0;
-}
-
-//----------------------------------------------------------------------
-
-void
-SimpleDateFormat::set2DigitYearStart(UDate d, UErrorCode& status)
-{
-    parseAmbiguousDatesAsAfter(d, status);
-}
-
-/**
- * Private member function that converts the parsed date strings into
- * timeFields. Returns -start (for ParsePosition) if failed.
- */
-int32_t SimpleDateFormat::subParse(const UnicodeString& text, int32_t& start, char16_t ch, int32_t count,
-                           UBool obeyCount, UBool allowNegative, UBool ambiguousYear[], int32_t& saveHebrewMonth, Calendar& cal,
-                           int32_t patLoc, MessageFormat * numericLeapMonthFormatter, UTimeZoneFormatTimeType *tzTimeType,
-                           int32_t *dayPeriod) const
-{
-    Formattable number;
-    int32_t value = 0;
-    int32_t i;
-    int32_t ps = 0;
-    UErrorCode status = U_ZERO_ERROR;
-    ParsePosition pos(0);
-    UDateFormatField patternCharIndex = DateFormatSymbols::getPatternCharIndex(ch);
-    const NumberFormat *currentNumberFormat;
-    UnicodeString temp;
-    UBool gotNumber = false;
-
-#if defined (U_DEBUG_CAL)
-    //fprintf(stderr, "%s:%d - [%c]  st=%d \n", __FILE__, __LINE__, (char) ch, start);
-#endif
-
-    if (patternCharIndex == UDAT_FIELD_COUNT) {
-        return -start;
-    }
-
-    currentNumberFormat = getNumberFormatByIndex(patternCharIndex);
-    if (currentNumberFormat == nullptr) {
-        return -start;
-    }
-    UCalendarDateFields field = fgPatternIndexToCalendarField[patternCharIndex]; // UCAL_FIELD_COUNT if irrelevant
-    UnicodeString hebr("hebr", 4, US_INV);
-
-    if (numericLeapMonthFormatter != nullptr) {
-        numericLeapMonthFormatter->setFormats((const Format **)&currentNumberFormat, 1);
-    }
-    UBool isChineseCalendar = (uprv_strcmp(cal.getType(),"chinese") == 0 || uprv_strcmp(cal.getType(),"dangi") == 0);
-
-    // If there are any spaces here, skip over them.  If we hit the end
-    // of the string, then fail.
-    for (;;) {
-        if (start >= text.length()) {
-            return -start;
-        }
-        UChar32 c = text.char32At(start);
-        if (!u_isUWhiteSpace(c) /*||*/ && !PatternProps::isWhiteSpace(c)) {
-            break;
-        }
-        start += U16_LENGTH(c);
-    }
-    pos.setIndex(start);
-
-    // We handle a few special cases here where we need to parse
-    // a number value.  We handle further, more generic cases below.  We need
-    // to handle some of them here because some fields require extra processing on
-    // the parsed value.
-    if (patternCharIndex == UDAT_HOUR_OF_DAY1_FIELD ||                       // k
-        patternCharIndex == UDAT_HOUR_OF_DAY0_FIELD ||                       // H
-        patternCharIndex == UDAT_HOUR1_FIELD ||                              // h
-        patternCharIndex == UDAT_HOUR0_FIELD ||                              // K
-        (patternCharIndex == UDAT_DOW_LOCAL_FIELD && count <= 2) ||          // e
-        (patternCharIndex == UDAT_STANDALONE_DAY_FIELD && count <= 2) ||     // c
-        (patternCharIndex == UDAT_MONTH_FIELD && count <= 2) ||              // M
-        (patternCharIndex == UDAT_STANDALONE_MONTH_FIELD && count <= 2) ||   // L
-        (patternCharIndex == UDAT_QUARTER_FIELD && count <= 2) ||            // Q
-        (patternCharIndex == UDAT_STANDALONE_QUARTER_FIELD && count <= 2) || // q
-        patternCharIndex == UDAT_YEAR_FIELD ||                               // y
-        patternCharIndex == UDAT_YEAR_WOY_FIELD ||                           // Y
-        patternCharIndex == UDAT_YEAR_NAME_FIELD ||                          // U (falls back to numeric)
-        (patternCharIndex == UDAT_ERA_FIELD && isChineseCalendar) ||         // G
-        patternCharIndex == UDAT_FRACTIONAL_SECOND_FIELD)                    // S
-    {
-        int32_t parseStart = pos.getIndex();
-        // It would be good to unify this with the obeyCount logic below,
-        // but that's going to be difficult.
-        const UnicodeString* src;
-
-        UBool parsedNumericLeapMonth = false;
-        if (numericLeapMonthFormatter != nullptr && (patternCharIndex == UDAT_MONTH_FIELD || patternCharIndex == UDAT_STANDALONE_MONTH_FIELD)) {
-            int32_t argCount;
-            Formattable * args = numericLeapMonthFormatter->parse(text, pos, argCount);
-            if (args != nullptr && argCount == 1 && pos.getIndex() > parseStart && args[0].isNumeric()) {
-                parsedNumericLeapMonth = true;
-                number.setLong(args[0].getLong());
-                cal.set(UCAL_IS_LEAP_MONTH, 1);
-                delete[] args;
-            } else {
-                pos.setIndex(parseStart);
-                cal.set(UCAL_IS_LEAP_MONTH, 0);
-            }
-        }
-
-        if (!parsedNumericLeapMonth) {
-            if (obeyCount) {
-                if ((start+count) > text.length()) {
-                    return -start;
-                }
-
-                text.extractBetween(0, start + count, temp);
-                src = &temp;
-            } else {
-                src = &text;
-            }
-
-            parseInt(*src, number, pos, allowNegative,currentNumberFormat);
-        }
-
-        int32_t txtLoc = pos.getIndex();
-
-        if (txtLoc > parseStart) {
-            value = number.getLong();
-            gotNumber = true;
-
-            // suffix processing
-            if (value < 0 ) {
-                txtLoc = checkIntSuffix(text, txtLoc, patLoc+1, true);
-                if (txtLoc != pos.getIndex()) {
-                    value *= -1;
-                }
-            }
-            else {
-                txtLoc = checkIntSuffix(text, txtLoc, patLoc+1, false);
-            }
-
-            if (!getBooleanAttribute(UDAT_PARSE_ALLOW_WHITESPACE, status)) {
-                // Check the range of the value
-                int32_t bias = gFieldRangeBias[patternCharIndex];
-                if (bias >= 0 && (value > cal.getMaximum(field) + bias || value < cal.getMinimum(field) + bias)) {
-                    return -start;
-                }
-            }
-
-            pos.setIndex(txtLoc);
-        }
-    }
-
-    // Make sure that we got a number if
-    // we want one, and didn't get one
-    // if we don't want one.
-    switch (patternCharIndex) {
-        case UDAT_HOUR_OF_DAY1_FIELD:
-        case UDAT_HOUR_OF_DAY0_FIELD:
-        case UDAT_HOUR1_FIELD:
-        case UDAT_HOUR0_FIELD:
-            // special range check for hours:
-            if (value < 0 || value > 24) {
-                return -start;
-            }
-
-            // fall through to gotNumber check
-            U_FALLTHROUGH;
-        case UDAT_YEAR_FIELD:
-        case UDAT_YEAR_WOY_FIELD:
-        case UDAT_FRACTIONAL_SECOND_FIELD:
-            // these must be a number
-            if (! gotNumber) {
-                return -start;
-            }
-
-            break;
-
-        default:
-            // we check the rest of the fields below.
-            break;
-    }
-
-    switch (patternCharIndex) {
-    case UDAT_ERA_FIELD:
-        if (isChineseCalendar) {
-            if (!gotNumber) {
-                return -start;
-            }
-            cal.set(UCAL_ERA, value);
-            return pos.getIndex();
-        }
-        if (count == 5) {
-            ps = matchString(text, start, UCAL_ERA, fSymbols->fNarrowEras, fSymbols->fNarrowErasCount, nullptr, cal);
-        } else if (count == 4) {
-            ps = matchString(text, start, UCAL_ERA, fSymbols->fEraNames, fSymbols->fEraNamesCount, nullptr, cal);
-        } else {
-            ps = matchString(text, start, UCAL_ERA, fSymbols->fEras, fSymbols->fErasCount, nullptr, cal);
-        }
-
-        // check return position, if it equals -start, then matchString error
-        // special case the return code so we don't necessarily fail out until we
-        // verify no year information also
-        if (ps == -start)
-            ps--;
-
-        return ps;
-
-    case UDAT_YEAR_FIELD:
-        // If there are 3 or more YEAR pattern characters, this indicates
-        // that the year value is to be treated literally, without any
-        // two-digit year adjustments (e.g., from "01" to 2001).  Otherwise
-        // we made adjustments to place the 2-digit year in the proper
-        // century, for parsed strings from "00" to "99".  Any other string
-        // is treated literally:  "2250", "-1", "1", "002".
-        if (fDateOverride.compare(hebr)==0 && value < 1000) {
-            value += HEBREW_CAL_CUR_MILLENIUM_START_YEAR;
-        } else if (text.moveIndex32(start, 2) == pos.getIndex() && !isChineseCalendar
-            && u_isdigit(text.char32At(start))
-            && u_isdigit(text.char32At(text.moveIndex32(start, 1))))
-        {
-            // only adjust year for patterns less than 3.
-            if(count < 3) {
-                // Assume for example that the defaultCenturyStart is 6/18/1903.
-                // This means that two-digit years will be forced into the range
-                // 6/18/1903 to 6/17/2003.  As a result, years 00, 01, and 02
-                // correspond to 2000, 2001, and 2002.  Years 04, 05, etc. correspond
-                // to 1904, 1905, etc.  If the year is 03, then it is 2003 if the
-                // other fields specify a date before 6/18, or 1903 if they specify a
-                // date afterwards.  As a result, 03 is an ambiguous year.  All other
-                // two-digit years are unambiguous.
-                if(fHaveDefaultCentury) { // check if this formatter even has a pivot year
-                    int32_t ambiguousTwoDigitYear = fDefaultCenturyStartYear % 100;
-                    ambiguousYear[0] = (value == ambiguousTwoDigitYear);
-                    value += (fDefaultCenturyStartYear/100)*100 +
-                            (value < ambiguousTwoDigitYear ? 100 : 0);
-                }
-            }
-        }
-        cal.set(UCAL_YEAR, value);
-
-        // Delayed checking for adjustment of Hebrew month numbers in non-leap years.
-        if (saveHebrewMonth >= 0) {
-            HebrewCalendar *hc = (HebrewCalendar*)&cal;
-            if (!hc->isLeapYear(value) && saveHebrewMonth >= 6) {
-               cal.set(UCAL_MONTH,saveHebrewMonth);
-            } else {
-               cal.set(UCAL_MONTH,saveHebrewMonth-1);
-            }
-            saveHebrewMonth = -1;
-        }
-        return pos.getIndex();
-
-    case UDAT_YEAR_WOY_FIELD:
-        // Comment is the same as for UDAT_Year_FIELDs - look above
-        if (fDateOverride.compare(hebr)==0 && value < 1000) {
-            value += HEBREW_CAL_CUR_MILLENIUM_START_YEAR;
-        } else if (text.moveIndex32(start, 2) == pos.getIndex()
-            && u_isdigit(text.char32At(start))
-            && u_isdigit(text.char32At(text.moveIndex32(start, 1)))
-            && fHaveDefaultCentury )
-        {
-            int32_t ambiguousTwoDigitYear = fDefaultCenturyStartYear % 100;
-            ambiguousYear[0] = (value == ambiguousTwoDigitYear);
-            value += (fDefaultCenturyStartYear/100)*100 +
-                (value < ambiguousTwoDigitYear ? 100 : 0);
-        }
-        cal.set(UCAL_YEAR_WOY, value);
-        return pos.getIndex();
-
-    case UDAT_YEAR_NAME_FIELD:
-        if (fSymbols->fShortYearNames != nullptr) {
-            int32_t newStart = matchString(text, start, UCAL_YEAR, fSymbols->fShortYearNames, fSymbols->fShortYearNamesCount, nullptr, cal);
-            if (newStart > 0) {
-                return newStart;
-            }
-        }
-        if (gotNumber && (getBooleanAttribute(UDAT_PARSE_ALLOW_NUMERIC,status) || value > fSymbols->fShortYearNamesCount)) {
-            cal.set(UCAL_YEAR, value);
-            return pos.getIndex();
-        }
-        return -start;
-
-    case UDAT_MONTH_FIELD:
-    case UDAT_STANDALONE_MONTH_FIELD:
-        if (gotNumber) // i.e., M or MM.
-        {
-            // When parsing month numbers from the Hebrew Calendar, we might need to adjust the month depending on whether
-            // or not it was a leap year.  We may or may not yet know what year it is, so might have to delay checking until
-            // the year is parsed.
-            if (!strcmp(cal.getType(),"hebrew")) {
-                HebrewCalendar *hc = (HebrewCalendar*)&cal;
-                if (cal.isSet(UCAL_YEAR)) {
-                   UErrorCode monthStatus = U_ZERO_ERROR;
-                   if (!hc->isLeapYear(hc->get(UCAL_YEAR, monthStatus)) && value >= 6) {
-                       cal.set(UCAL_MONTH, value);
-                   } else {
-                       cal.set(UCAL_MONTH, value - 1);
-                   }
-                } else {
-                    saveHebrewMonth = value;
-                }
-            } else {
-                // Don't want to parse the month if it is a string
-                // while pattern uses numeric style: M/MM, L/LL
-                // [We computed 'value' above.]
-                cal.set(UCAL_MONTH, value - 1);
-            }
-            return pos.getIndex();
-        } else {
-            // count >= 3 // i.e., MMM/MMMM, LLL/LLLL
-            // Want to be able to parse both short and long forms.
-            // Try count == 4 first:
-            UnicodeString * wideMonthPat = nullptr;
-            UnicodeString * shortMonthPat = nullptr;
-            if (fSymbols->fLeapMonthPatterns != nullptr && fSymbols->fLeapMonthPatternsCount >= DateFormatSymbols::kMonthPatternsCount) {
-                if (patternCharIndex==UDAT_MONTH_FIELD) {
-                    wideMonthPat = &fSymbols->fLeapMonthPatterns[DateFormatSymbols::kLeapMonthPatternFormatWide];
-                    shortMonthPat = &fSymbols->fLeapMonthPatterns[DateFormatSymbols::kLeapMonthPatternFormatAbbrev];
-                } else {
-                    wideMonthPat = &fSymbols->fLeapMonthPatterns[DateFormatSymbols::kLeapMonthPatternStandaloneWide];
-                    shortMonthPat = &fSymbols->fLeapMonthPatterns[DateFormatSymbols::kLeapMonthPatternStandaloneAbbrev];
-                }
-            }
-            int32_t newStart = 0;
-            if (patternCharIndex==UDAT_MONTH_FIELD) {
-                if(getBooleanAttribute(UDAT_PARSE_MULTIPLE_PATTERNS_FOR_MATCH, status) && count>=3 && count <=4 &&
-                        fSymbols->fLeapMonthPatterns==nullptr && fSymbols->fMonthsCount==fSymbols->fShortMonthsCount) {
-                    // single function to check both wide and short, an experiment
-                    newStart = matchAlphaMonthStrings(text, start, fSymbols->fMonths, fSymbols->fShortMonths, fSymbols->fMonthsCount, cal); // try MMMM,MMM
-                    if (newStart > 0) {
-                        return newStart;
-                    }
-                }
-                if(getBooleanAttribute(UDAT_PARSE_MULTIPLE_PATTERNS_FOR_MATCH, status) || count == 4) {
-                    newStart = matchString(text, start, UCAL_MONTH, fSymbols->fMonths, fSymbols->fMonthsCount, wideMonthPat, cal); // try MMMM
-                    if (newStart > 0) {
-                        return newStart;
-                    }
-                }
-                if(getBooleanAttribute(UDAT_PARSE_MULTIPLE_PATTERNS_FOR_MATCH, status) || count == 3) {
-                    newStart = matchString(text, start, UCAL_MONTH, fSymbols->fShortMonths, fSymbols->fShortMonthsCount, shortMonthPat, cal); // try MMM
-                }
-            } else {
-                if(getBooleanAttribute(UDAT_PARSE_MULTIPLE_PATTERNS_FOR_MATCH, status) && count>=3 && count <=4 &&
-                        fSymbols->fLeapMonthPatterns==nullptr && fSymbols->fStandaloneMonthsCount==fSymbols->fStandaloneShortMonthsCount) {
-                    // single function to check both wide and short, an experiment
-                    newStart = matchAlphaMonthStrings(text, start, fSymbols->fStandaloneMonths, fSymbols->fStandaloneShortMonths, fSymbols->fStandaloneMonthsCount, cal); // try MMMM,MMM
-                    if (newStart > 0) {
-                        return newStart;
-                    }
-                }
-                if(getBooleanAttribute(UDAT_PARSE_MULTIPLE_PATTERNS_FOR_MATCH, status) || count == 4) {
-                    newStart = matchString(text, start, UCAL_MONTH, fSymbols->fStandaloneMonths, fSymbols->fStandaloneMonthsCount, wideMonthPat, cal); // try LLLL
-                    if (newStart > 0) {
-                        return newStart;
-                    }
-                }
-                if(getBooleanAttribute(UDAT_PARSE_MULTIPLE_PATTERNS_FOR_MATCH, status) || count == 3) {
-                    newStart = matchString(text, start, UCAL_MONTH, fSymbols->fStandaloneShortMonths, fSymbols->fStandaloneShortMonthsCount, shortMonthPat, cal); // try LLL
-                }
-            }
-            if (newStart > 0 || !getBooleanAttribute(UDAT_PARSE_ALLOW_NUMERIC, status))  // currently we do not try to parse MMMMM/LLLLL: #8860
-                return newStart;
-            // else we allowing parsing as number, below
-        }
-        break;
-
-    case UDAT_HOUR_OF_DAY1_FIELD:
-        // [We computed 'value' above.]
-        if (value == cal.getMaximum(UCAL_HOUR_OF_DAY) + 1)
-            value = 0;
-
-        // fall through to set field
-        U_FALLTHROUGH;
-    case UDAT_HOUR_OF_DAY0_FIELD:
-        cal.set(UCAL_HOUR_OF_DAY, value);
-        return pos.getIndex();
-
-    case UDAT_FRACTIONAL_SECOND_FIELD:
-        // Fractional seconds left-justify
-        i = countDigits(text, start, pos.getIndex());
-        if (i < 3) {
-            while (i < 3) {
-                value *= 10;
-                i++;
-            }
-        } else {
-            int32_t a = 1;
-            while (i > 3) {
-                a *= 10;
-                i--;
-            }
-            value /= a;
-        }
-        cal.set(UCAL_MILLISECOND, value);
-        return pos.getIndex();
-
-    case UDAT_DOW_LOCAL_FIELD:
-        if (gotNumber) // i.e., e or ee
-        {
-            // [We computed 'value' above.]
-            cal.set(UCAL_DOW_LOCAL, value);
-            return pos.getIndex();
-        }
-        // else for eee-eeeee fall through to handling of EEE-EEEEE
-        // fall through, do not break here
-        U_FALLTHROUGH;
-    case UDAT_DAY_OF_WEEK_FIELD:
-        {
-            // Want to be able to parse both short and long forms.
-            // Try count == 4 (EEEE) wide first:
-            int32_t newStart = 0;
-            if(getBooleanAttribute(UDAT_PARSE_MULTIPLE_PATTERNS_FOR_MATCH, status) || count == 4) {
-                if ((newStart = matchString(text, start, UCAL_DAY_OF_WEEK,
-                                          fSymbols->fWeekdays, fSymbols->fWeekdaysCount, nullptr, cal)) > 0)
-                    return newStart;
-            }
-            // EEEE wide failed, now try EEE abbreviated
-            if(getBooleanAttribute(UDAT_PARSE_MULTIPLE_PATTERNS_FOR_MATCH, status) || count == 3) {
-                if ((newStart = matchString(text, start, UCAL_DAY_OF_WEEK,
-                                       fSymbols->fShortWeekdays, fSymbols->fShortWeekdaysCount, nullptr, cal)) > 0)
-                    return newStart;
-            }
-            // EEE abbreviated failed, now try EEEEEE short
-            if(getBooleanAttribute(UDAT_PARSE_MULTIPLE_PATTERNS_FOR_MATCH, status) || count == 6) {
-                if ((newStart = matchString(text, start, UCAL_DAY_OF_WEEK,
-                                       fSymbols->fShorterWeekdays, fSymbols->fShorterWeekdaysCount, nullptr, cal)) > 0)
-                    return newStart;
-            }
-            // EEEEEE short failed, now try EEEEE narrow
-            if(getBooleanAttribute(UDAT_PARSE_MULTIPLE_PATTERNS_FOR_MATCH, status) || count == 5) {
-                if ((newStart = matchString(text, start, UCAL_DAY_OF_WEEK,
-                                       fSymbols->fNarrowWeekdays, fSymbols->fNarrowWeekdaysCount, nullptr, cal)) > 0)
-                    return newStart;
-            }
-            if (!getBooleanAttribute(UDAT_PARSE_ALLOW_NUMERIC, status) || patternCharIndex == UDAT_DAY_OF_WEEK_FIELD)
-                return newStart;
-            // else we allowing parsing as number, below
-        }
-        break;
-
-    case UDAT_STANDALONE_DAY_FIELD:
-        {
-            if (gotNumber) // c or cc
-            {
-                // [We computed 'value' above.]
-                cal.set(UCAL_DOW_LOCAL, value);
-                return pos.getIndex();
-            }
-            // Want to be able to parse both short and long forms.
-            // Try count == 4 (cccc) first:
-            int32_t newStart = 0;
-            if(getBooleanAttribute(UDAT_PARSE_MULTIPLE_PATTERNS_FOR_MATCH, status) || count == 4) {
-                if ((newStart = matchString(text, start, UCAL_DAY_OF_WEEK,
-                                      fSymbols->fStandaloneWeekdays, fSymbols->fStandaloneWeekdaysCount, nullptr, cal)) > 0)
-                    return newStart;
-            }
-            if(getBooleanAttribute(UDAT_PARSE_MULTIPLE_PATTERNS_FOR_MATCH, status) || count == 3) {
-                if ((newStart = matchString(text, start, UCAL_DAY_OF_WEEK,
-                                          fSymbols->fStandaloneShortWeekdays, fSymbols->fStandaloneShortWeekdaysCount, nullptr, cal)) > 0)
-                    return newStart;
-            }
-            if(getBooleanAttribute(UDAT_PARSE_MULTIPLE_PATTERNS_FOR_MATCH, status) || count == 6) {
-                if ((newStart = matchString(text, start, UCAL_DAY_OF_WEEK,
-                                          fSymbols->fStandaloneShorterWeekdays, fSymbols->fStandaloneShorterWeekdaysCount, nullptr, cal)) > 0)
-                    return newStart;
-            }
-            if (!getBooleanAttribute(UDAT_PARSE_ALLOW_NUMERIC, status))
-                return newStart;
-            // else we allowing parsing as number, below
-        }
-        break;
-
-    case UDAT_AM_PM_FIELD:
-        {
-            // optionally try both wide/abbrev and narrow forms
-            int32_t newStart = 0;
-            // try wide/abbrev
-            if( getBooleanAttribute(UDAT_PARSE_MULTIPLE_PATTERNS_FOR_MATCH, status) || count < 5 ) {
-                if ((newStart = matchString(text, start, UCAL_AM_PM, fSymbols->fAmPms, fSymbols->fAmPmsCount, nullptr, cal)) > 0) {
-                    return newStart;
-                }
-            }
-            // try narrow
-            if( getBooleanAttribute(UDAT_PARSE_MULTIPLE_PATTERNS_FOR_MATCH, status) || count >= 5 ) {
-                if ((newStart = matchString(text, start, UCAL_AM_PM, fSymbols->fNarrowAmPms, fSymbols->fNarrowAmPmsCount, nullptr, cal)) > 0) {
-                    return newStart;
-                }
-            }
-            // no matches for given options
-            return -start;
-        }
-
-    case UDAT_HOUR1_FIELD:
-        // [We computed 'value' above.]
-        if (value == cal.getLeastMaximum(UCAL_HOUR)+1)
-            value = 0;
-
-        // fall through to set field
-        U_FALLTHROUGH;
-    case UDAT_HOUR0_FIELD:
-        cal.set(UCAL_HOUR, value);
-        return pos.getIndex();
-
-    case UDAT_QUARTER_FIELD:
-        if (gotNumber) // i.e., Q or QQ.
-        {
-            // Don't want to parse the month if it is a string
-            // while pattern uses numeric style: Q or QQ.
-            // [We computed 'value' above.]
-            cal.set(UCAL_MONTH, (value - 1) * 3);
-            return pos.getIndex();
-        } else {
-            // count >= 3 // i.e., QQQ or QQQQ
-            // Want to be able to parse short, long, and narrow forms.
-            // Try count == 4 first:
-            int32_t newStart = 0;
-
-            if(getBooleanAttribute(UDAT_PARSE_MULTIPLE_PATTERNS_FOR_MATCH, status) || count == 4) {
-                if ((newStart = matchQuarterString(text, start, UCAL_MONTH,
-                                      fSymbols->fQuarters, fSymbols->fQuartersCount, cal)) > 0)
-                    return newStart;
-            }
-            if(getBooleanAttribute(UDAT_PARSE_MULTIPLE_PATTERNS_FOR_MATCH, status) || count == 3) {
-                if ((newStart = matchQuarterString(text, start, UCAL_MONTH,
-                                          fSymbols->fShortQuarters, fSymbols->fShortQuartersCount, cal)) > 0)
-                    return newStart;
-            }
-            if(getBooleanAttribute(UDAT_PARSE_MULTIPLE_PATTERNS_FOR_MATCH, status) || count == 5) {
-                if ((newStart = matchQuarterString(text, start, UCAL_MONTH,
-                                      fSymbols->fNarrowQuarters, fSymbols->fNarrowQuartersCount, cal)) > 0)
-                    return newStart;
-            }
-            if (!getBooleanAttribute(UDAT_PARSE_ALLOW_NUMERIC, status))
-                return newStart;
-            // else we allowing parsing as number, below
-            if(!getBooleanAttribute(UDAT_PARSE_MULTIPLE_PATTERNS_FOR_MATCH, status))
-                return -start;
-        }
-        break;
-
-    case UDAT_STANDALONE_QUARTER_FIELD:
-        if (gotNumber) // i.e., q or qq.
-        {
-            // Don't want to parse the month if it is a string
-            // while pattern uses numeric style: q or q.
-            // [We computed 'value' above.]
-            cal.set(UCAL_MONTH, (value - 1) * 3);
-            return pos.getIndex();
-        } else {
-            // count >= 3 // i.e., qqq or qqqq
-            // Want to be able to parse both short and long forms.
-            // Try count == 4 first:
-            int32_t newStart = 0;
-
-            if(getBooleanAttribute(UDAT_PARSE_MULTIPLE_PATTERNS_FOR_MATCH, status) || count == 4) {
-                if ((newStart = matchQuarterString(text, start, UCAL_MONTH,
-                                      fSymbols->fStandaloneQuarters, fSymbols->fStandaloneQuartersCount, cal)) > 0)
-                    return newStart;
-            }
-            if(getBooleanAttribute(UDAT_PARSE_MULTIPLE_PATTERNS_FOR_MATCH, status) || count == 3) {
-                if ((newStart = matchQuarterString(text, start, UCAL_MONTH,
-                                          fSymbols->fStandaloneShortQuarters, fSymbols->fStandaloneShortQuartersCount, cal)) > 0)
-                    return newStart;
-            }
-            if(getBooleanAttribute(UDAT_PARSE_MULTIPLE_PATTERNS_FOR_MATCH, status) || count == 5) {
-                if ((newStart = matchQuarterString(text, start, UCAL_MONTH,
-                                          fSymbols->fStandaloneNarrowQuarters, fSymbols->fStandaloneNarrowQuartersCount, cal)) > 0)
-                    return newStart;
-            }
-            if (!getBooleanAttribute(UDAT_PARSE_ALLOW_NUMERIC, status))
-                return newStart;
-            // else we allowing parsing as number, below
-            if(!getBooleanAttribute(UDAT_PARSE_MULTIPLE_PATTERNS_FOR_MATCH, status))
-                return -start;
-        }
-        break;
-
-    case UDAT_TIMEZONE_FIELD: // 'z'
-        {
-            UTimeZoneFormatStyle style = (count < 4) ? UTZFMT_STYLE_SPECIFIC_SHORT : UTZFMT_STYLE_SPECIFIC_LONG;
-            const TimeZoneFormat *tzfmt = tzFormat(status);
-            if (U_SUCCESS(status)) {
-                TimeZone *tz = tzfmt->parse(style, text, pos, tzTimeType);
-                if (tz != nullptr) {
-                    cal.adoptTimeZone(tz);
-                    return pos.getIndex();
-                }
-            }
-            return -start;
-    }
-        break;
-    case UDAT_TIMEZONE_RFC_FIELD: // 'Z'
-        {
-            UTimeZoneFormatStyle style = (count < 4) ?
-                UTZFMT_STYLE_ISO_BASIC_LOCAL_FULL : ((count == 5) ? UTZFMT_STYLE_ISO_EXTENDED_FULL: UTZFMT_STYLE_LOCALIZED_GMT);
-            const TimeZoneFormat *tzfmt = tzFormat(status);
-            if (U_SUCCESS(status)) {
-                TimeZone *tz = tzfmt->parse(style, text, pos, tzTimeType);
-                if (tz != nullptr) {
-                    cal.adoptTimeZone(tz);
-                    return pos.getIndex();
-                }
-            }
-            return -start;
-        }
-    case UDAT_TIMEZONE_GENERIC_FIELD: // 'v'
-        {
-            UTimeZoneFormatStyle style = (count < 4) ? UTZFMT_STYLE_GENERIC_SHORT : UTZFMT_STYLE_GENERIC_LONG;
-            const TimeZoneFormat *tzfmt = tzFormat(status);
-            if (U_SUCCESS(status)) {
-                TimeZone *tz = tzfmt->parse(style, text, pos, tzTimeType);
-                if (tz != nullptr) {
-                    cal.adoptTimeZone(tz);
-                    return pos.getIndex();
-                }
-            }
-            return -start;
-        }
-    case UDAT_TIMEZONE_SPECIAL_FIELD: // 'V'
-        {
-            UTimeZoneFormatStyle style;
-            switch (count) {
-            case 1:
-                style = UTZFMT_STYLE_ZONE_ID_SHORT;
-                break;
-            case 2:
-                style = UTZFMT_STYLE_ZONE_ID;
-                break;
-            case 3:
-                style = UTZFMT_STYLE_EXEMPLAR_LOCATION;
-                break;
-            default:
-                style = UTZFMT_STYLE_GENERIC_LOCATION;
-                break;
-            }
-            const TimeZoneFormat *tzfmt = tzFormat(status);
-            if (U_SUCCESS(status)) {
-                TimeZone *tz = tzfmt->parse(style, text, pos, tzTimeType);
-                if (tz != nullptr) {
-                    cal.adoptTimeZone(tz);
-                    return pos.getIndex();
-                }
-            }
-            return -start;
-        }
-    case UDAT_TIMEZONE_LOCALIZED_GMT_OFFSET_FIELD: // 'O'
-        {
-            UTimeZoneFormatStyle style = (count < 4) ? UTZFMT_STYLE_LOCALIZED_GMT_SHORT : UTZFMT_STYLE_LOCALIZED_GMT;
-            const TimeZoneFormat *tzfmt = tzFormat(status);
-            if (U_SUCCESS(status)) {
-                TimeZone *tz = tzfmt->parse(style, text, pos, tzTimeType);
-                if (tz != nullptr) {
-                    cal.adoptTimeZone(tz);
-                    return pos.getIndex();
-                }
-            }
-            return -start;
-        }
-    case UDAT_TIMEZONE_ISO_FIELD: // 'X'
-        {
-            UTimeZoneFormatStyle style;
-            switch (count) {
-            case 1:
-                style = UTZFMT_STYLE_ISO_BASIC_SHORT;
-                break;
-            case 2:
-                style = UTZFMT_STYLE_ISO_BASIC_FIXED;
-                break;
-            case 3:
-                style = UTZFMT_STYLE_ISO_EXTENDED_FIXED;
-                break;
-            case 4:
-                style = UTZFMT_STYLE_ISO_BASIC_FULL;
-                break;
-            default:
-                style = UTZFMT_STYLE_ISO_EXTENDED_FULL;
-                break;
-            }
-            const TimeZoneFormat *tzfmt = tzFormat(status);
-            if (U_SUCCESS(status)) {
-                TimeZone *tz = tzfmt->parse(style, text, pos, tzTimeType);
-                if (tz != nullptr) {
-                    cal.adoptTimeZone(tz);
-                    return pos.getIndex();
-                }
-            }
-            return -start;
-        }
-    case UDAT_TIMEZONE_ISO_LOCAL_FIELD: // 'x'
-        {
-            UTimeZoneFormatStyle style;
-            switch (count) {
-            case 1:
-                style = UTZFMT_STYLE_ISO_BASIC_LOCAL_SHORT;
-                break;
-            case 2:
-                style = UTZFMT_STYLE_ISO_BASIC_LOCAL_FIXED;
-                break;
-            case 3:
-                style = UTZFMT_STYLE_ISO_EXTENDED_LOCAL_FIXED;
-                break;
-            case 4:
-                style = UTZFMT_STYLE_ISO_BASIC_LOCAL_FULL;
-                break;
-            default:
-                style = UTZFMT_STYLE_ISO_EXTENDED_LOCAL_FULL;
-                break;
-            }
-            const TimeZoneFormat *tzfmt = tzFormat(status);
-            if (U_SUCCESS(status)) {
-                TimeZone *tz = tzfmt->parse(style, text, pos, tzTimeType);
-                if (tz != nullptr) {
-                    cal.adoptTimeZone(tz);
-                    return pos.getIndex();
-                }
-            }
-            return -start;
-        }
-    // currently no pattern character is defined for UDAT_TIME_SEPARATOR_FIELD
-    // so we should not get here. Leave support in for future definition.
-    case UDAT_TIME_SEPARATOR_FIELD:
-        {
-            static const char16_t def_sep = DateFormatSymbols::DEFAULT_TIME_SEPARATOR;
-            static const char16_t alt_sep = DateFormatSymbols::ALTERNATE_TIME_SEPARATOR;
-
-            // Try matching a time separator.
-            int32_t count_sep = 1;
-            UnicodeString data[3];
-            fSymbols->getTimeSeparatorString(data[0]);
-
-            // Add the default, if different from the locale.
-            if (data[0].compare(&def_sep, 1) != 0) {
-                data[count_sep++].setTo(def_sep);
-            }
-
-            // If lenient, add also the alternate, if different from the locale.
-            if (isLenient() && data[0].compare(&alt_sep, 1) != 0) {
-                data[count_sep++].setTo(alt_sep);
-            }
-
-            return matchString(text, start, UCAL_FIELD_COUNT /* => nothing to set */, data, count_sep, nullptr, cal);
-        }
-
-    case UDAT_AM_PM_MIDNIGHT_NOON_FIELD:
-    {
-        U_ASSERT(dayPeriod != nullptr);
-        int32_t ampmStart = subParse(text, start, 0x61, count,
-                           obeyCount, allowNegative, ambiguousYear, saveHebrewMonth, cal,
-                           patLoc, numericLeapMonthFormatter, tzTimeType);
-
-        if (ampmStart > 0) {
-            return ampmStart;
-        } else {
-            int32_t newStart = 0;
-
-            // Only match the first two strings from the day period strings array.
-            if (getBooleanAttribute(UDAT_PARSE_MULTIPLE_PATTERNS_FOR_MATCH, status) || count == 3) {
-                if ((newStart = matchDayPeriodStrings(text, start, fSymbols->fAbbreviatedDayPeriods,
-                                                        2, *dayPeriod)) > 0) {
-                    return newStart;
-                }
-            }
-            if (getBooleanAttribute(UDAT_PARSE_MULTIPLE_PATTERNS_FOR_MATCH, status) || count == 5) {
-                if ((newStart = matchDayPeriodStrings(text, start, fSymbols->fNarrowDayPeriods,
-                                                        2, *dayPeriod)) > 0) {
-                    return newStart;
-                }
-            }
-            // count == 4, but allow other counts
-            if (getBooleanAttribute(UDAT_PARSE_MULTIPLE_PATTERNS_FOR_MATCH, status)) {
-                if ((newStart = matchDayPeriodStrings(text, start, fSymbols->fWideDayPeriods,
-                                                        2, *dayPeriod)) > 0) {
-                    return newStart;
-                }
-            }
-
-            return -start;
-        }
-    }
-
-    case UDAT_FLEXIBLE_DAY_PERIOD_FIELD:
-    {
-        U_ASSERT(dayPeriod != nullptr);
-        int32_t newStart = 0;
-
-        if (getBooleanAttribute(UDAT_PARSE_MULTIPLE_PATTERNS_FOR_MATCH, status) || count == 3) {
-            if ((newStart = matchDayPeriodStrings(text, start, fSymbols->fAbbreviatedDayPeriods,
-                                fSymbols->fAbbreviatedDayPeriodsCount, *dayPeriod)) > 0) {
-                return newStart;
-            }
-        }
-        if (getBooleanAttribute(UDAT_PARSE_MULTIPLE_PATTERNS_FOR_MATCH, status) || count == 5) {
-            if ((newStart = matchDayPeriodStrings(text, start, fSymbols->fNarrowDayPeriods,
-                                fSymbols->fNarrowDayPeriodsCount, *dayPeriod)) > 0) {
-                return newStart;
-            }
-        }
-        if (getBooleanAttribute(UDAT_PARSE_MULTIPLE_PATTERNS_FOR_MATCH, status) || count == 4) {
-            if ((newStart = matchDayPeriodStrings(text, start, fSymbols->fWideDayPeriods,
-                                fSymbols->fWideDayPeriodsCount, *dayPeriod)) > 0) {
-                return newStart;
-            }
-        }
-
-        return -start;
-    }
-
-    default:
-        // Handle "generic" fields
-        // this is now handled below, outside the switch block
-        break;
-    }
-    // Handle "generic" fields:
-    // switch default case now handled here (outside switch block) to allow
-    // parsing of some string fields as digits for lenient case
-
-    int32_t parseStart = pos.getIndex();
-    const UnicodeString* src;
-    if (obeyCount) {
-        if ((start+count) > text.length()) {
-            return -start;
-        }
-        text.extractBetween(0, start + count, temp);
-        src = &temp;
-    } else {
-        src = &text;
-    }
-    parseInt(*src, number, pos, allowNegative,currentNumberFormat);
-    if (obeyCount && !isLenient() && pos.getIndex() < start + count) {
-        return -start;
-    }
-    if (pos.getIndex() != parseStart) {
-        int32_t val = number.getLong();
-
-        // Don't need suffix processing here (as in number processing at the beginning of the function);
-        // the new fields being handled as numeric values (month, weekdays, quarters) should not have suffixes.
-
-        if (!getBooleanAttribute(UDAT_PARSE_ALLOW_NUMERIC, status)) {
-            // Check the range of the value
-            int32_t bias = gFieldRangeBias[patternCharIndex];
-            if (bias >= 0 && (val > cal.getMaximum(field) + bias || val < cal.getMinimum(field) + bias)) {
-                return -start;
-            }
-        }
-
-        // For the following, need to repeat some of the "if (gotNumber)" code above:
-        // UDAT_[STANDALONE_]MONTH_FIELD, UDAT_DOW_LOCAL_FIELD, UDAT_STANDALONE_DAY_FIELD,
-        // UDAT_[STANDALONE_]QUARTER_FIELD
-        switch (patternCharIndex) {
-        case UDAT_MONTH_FIELD:
-            // See notes under UDAT_MONTH_FIELD case above
-            if (!strcmp(cal.getType(),"hebrew")) {
-                HebrewCalendar *hc = (HebrewCalendar*)&cal;
-                if (cal.isSet(UCAL_YEAR)) {
-                   UErrorCode monthStatus = U_ZERO_ERROR;
-                   if (!hc->isLeapYear(hc->get(UCAL_YEAR, monthStatus)) && val >= 6) {
-                       cal.set(UCAL_MONTH, val);
-                   } else {
-                       cal.set(UCAL_MONTH, val - 1);
-                   }
-                } else {
-                    saveHebrewMonth = val;
-                }
-            } else {
-                cal.set(UCAL_MONTH, val - 1);
-            }
-            break;
-        case UDAT_STANDALONE_MONTH_FIELD:
-            cal.set(UCAL_MONTH, val - 1);
-            break;
-        case UDAT_DOW_LOCAL_FIELD:
-        case UDAT_STANDALONE_DAY_FIELD:
-            cal.set(UCAL_DOW_LOCAL, val);
-            break;
-        case UDAT_QUARTER_FIELD:
-        case UDAT_STANDALONE_QUARTER_FIELD:
-             cal.set(UCAL_MONTH, (val - 1) * 3);
-             break;
-        case UDAT_RELATED_YEAR_FIELD:
-            cal.setRelatedYear(val);
-            break;
-        default:
-            cal.set(field, val);
-            break;
-        }
-        return pos.getIndex();
-    }
-    return -start;
-}
-
-/**
- * Parse an integer using fNumberFormat.  This method is semantically
- * const, but actually may modify fNumberFormat.
- */
-void SimpleDateFormat::parseInt(const UnicodeString& text,
-                                Formattable& number,
-                                ParsePosition& pos,
-                                UBool allowNegative,
-                                const NumberFormat *fmt) const {
-    parseInt(text, number, -1, pos, allowNegative,fmt);
-}
-
-/**
- * Parse an integer using fNumberFormat up to maxDigits.
- */
-void SimpleDateFormat::parseInt(const UnicodeString& text,
-                                Formattable& number,
-                                int32_t maxDigits,
-                                ParsePosition& pos,
-                                UBool allowNegative,
-                                const NumberFormat *fmt) const {
-    UnicodeString oldPrefix;
-    auto* fmtAsDF = dynamic_cast<const DecimalFormat*>(fmt);
-    LocalPointer<DecimalFormat> df;
-    if (!allowNegative && fmtAsDF != nullptr) {
-        df.adoptInstead(fmtAsDF->clone());
-        if (df.isNull()) {
-            // Memory allocation error
-            return;
-        }
-        df->setNegativePrefix(UnicodeString(true, SUPPRESS_NEGATIVE_PREFIX, -1));
-        fmt = df.getAlias();
-    }
-    int32_t oldPos = pos.getIndex();
-    fmt->parse(text, number, pos);
-
-    if (maxDigits > 0) {
-        // adjust the result to fit into
-        // the maxDigits and move the position back
-        int32_t nDigits = pos.getIndex() - oldPos;
-        if (nDigits > maxDigits) {
-            int32_t val = number.getLong();
-            nDigits -= maxDigits;
-            while (nDigits > 0) {
-                val /= 10;
-                nDigits--;
-            }
-            pos.setIndex(oldPos + maxDigits);
-            number.setLong(val);
-        }
-    }
-}
-
-int32_t SimpleDateFormat::countDigits(const UnicodeString& text, int32_t start, int32_t end) const {
-    int32_t numDigits = 0;
-    int32_t idx = start;
-    while (idx < end) {
-        UChar32 cp = text.char32At(idx);
-        if (u_isdigit(cp)) {
-            numDigits++;
-        }
-        idx += U16_LENGTH(cp);
-    }
-    return numDigits;
-}
-
-//----------------------------------------------------------------------
-
-void SimpleDateFormat::translatePattern(const UnicodeString& originalPattern,
-                                        UnicodeString& translatedPattern,
-                                        const UnicodeString& from,
-                                        const UnicodeString& to,
-                                        UErrorCode& status)
-{
-    // run through the pattern and convert any pattern symbols from the version
-    // in "from" to the corresponding character in "to".  This code takes
-    // quoted strings into account (it doesn't try to translate them), and it signals
-    // an error if a particular "pattern character" doesn't appear in "from".
-    // Depending on the values of "from" and "to" this can convert from generic
-    // to localized patterns or localized to generic.
-    if (U_FAILURE(status)) {
-        return;
-    }
-
-    translatedPattern.remove();
-    UBool inQuote = false;
-    for (int32_t i = 0; i < originalPattern.length(); ++i) {
-        char16_t c = originalPattern[i];
-        if (inQuote) {
-            if (c == QUOTE) {
-                inQuote = false;
-            }
-        } else {
-            if (c == QUOTE) {
-                inQuote = true;
-            } else if (isSyntaxChar(c)) {
-                int32_t ci = from.indexOf(c);
-                if (ci == -1) {
-                    status = U_INVALID_FORMAT_ERROR;
-                    return;
-                }
-                c = to[ci];
-            }
-        }
-        translatedPattern += c;
-    }
-    if (inQuote) {
-        status = U_INVALID_FORMAT_ERROR;
-        return;
-    }
-}
-
-//----------------------------------------------------------------------
-
-UnicodeString&
-SimpleDateFormat::toPattern(UnicodeString& result) const
-{
-    result = fPattern;
-    return result;
-}
-
-//----------------------------------------------------------------------
-
-UnicodeString&
-SimpleDateFormat::toLocalizedPattern(UnicodeString& result,
-                                     UErrorCode& status) const
-{
-    translatePattern(fPattern, result,
-                     UnicodeString(DateFormatSymbols::getPatternUChars()),
-                     fSymbols->fLocalPatternChars, status);
-    return result;
-}
-
-//----------------------------------------------------------------------
-
-void
-SimpleDateFormat::applyPattern(const UnicodeString& pattern)
-{
-    fPattern = pattern;
-    parsePattern();
-
-    // Hack to update use of Gannen year numbering for ja@calendar=japanese -
-    // use only if format is non-numeric (includes 年) and no other fDateOverride.
-    if (fCalendar != nullptr && uprv_strcmp(fCalendar->getType(),"japanese") == 0 &&
-            uprv_strcmp(fLocale.getLanguage(),"ja") == 0) {
-        if (fDateOverride==UnicodeString(u"y=jpanyear") && !fHasHanYearChar) {
-            // Gannen numbering is set but new pattern should not use it, unset;
-            // use procedure from adoptNumberFormat to clear overrides
-            if (fSharedNumberFormatters) {
-                freeSharedNumberFormatters(fSharedNumberFormatters);
-                fSharedNumberFormatters = nullptr;
-            }
-            fDateOverride.setToBogus(); // record status
-        } else if (fDateOverride.isBogus() && fHasHanYearChar) {
-            // No current override (=> no Gannen numbering) but new pattern needs it;
-            // use procedures from initNUmberFormatters / adoptNumberFormat
-            umtx_lock(&LOCK);
-            if (fSharedNumberFormatters == nullptr) {
-                fSharedNumberFormatters = allocSharedNumberFormatters();
-            }
-            umtx_unlock(&LOCK);
-            if (fSharedNumberFormatters != nullptr) {
-                Locale ovrLoc(fLocale.getLanguage(),fLocale.getCountry(),fLocale.getVariant(),"numbers=jpanyear");
-                UErrorCode status = U_ZERO_ERROR;
-                const SharedNumberFormat *snf = createSharedNumberFormat(ovrLoc, status);
-                if (U_SUCCESS(status)) {
-                    // Now that we have an appropriate number formatter, fill in the
-                    // appropriate slot in the number formatters table.
-                    UDateFormatField patternCharIndex = DateFormatSymbols::getPatternCharIndex(u'y');
-                    SharedObject::copyPtr(snf, fSharedNumberFormatters[patternCharIndex]);
-                    snf->deleteIfZeroRefCount();
-                    fDateOverride.setTo(u"y=jpanyear", -1); // record status
-                }
-            }
-        }
-    }
-}
-
-//----------------------------------------------------------------------
-
-void
-SimpleDateFormat::applyLocalizedPattern(const UnicodeString& pattern,
-                                        UErrorCode &status)
-{
-    translatePattern(pattern, fPattern,
-                     fSymbols->fLocalPatternChars,
-                     UnicodeString(DateFormatSymbols::getPatternUChars()), status);
-}
-
-//----------------------------------------------------------------------
-
-const DateFormatSymbols*
-SimpleDateFormat::getDateFormatSymbols() const
-{
-    return fSymbols;
-}
-
-//----------------------------------------------------------------------
-
-void
-SimpleDateFormat::adoptDateFormatSymbols(DateFormatSymbols* newFormatSymbols)
-{
-    delete fSymbols;
-    fSymbols = newFormatSymbols;
-}
-
-//----------------------------------------------------------------------
-void
-SimpleDateFormat::setDateFormatSymbols(const DateFormatSymbols& newFormatSymbols)
-{
-    delete fSymbols;
-    fSymbols = new DateFormatSymbols(newFormatSymbols);
-}
-
-//----------------------------------------------------------------------
-const TimeZoneFormat*
-SimpleDateFormat::getTimeZoneFormat() const {
-    // TimeZoneFormat initialization might fail when out of memory.
-    // If we always initialize TimeZoneFormat instance, we can return
-    // such status there. For now, this implementation lazily instantiates
-    // a TimeZoneFormat for performance optimization reasons, but cannot
-    // propagate such error (probably just out of memory case) to the caller.
-    UErrorCode status = U_ZERO_ERROR;
-    return (const TimeZoneFormat*)tzFormat(status);
-}
-
-//----------------------------------------------------------------------
-void
-SimpleDateFormat::adoptTimeZoneFormat(TimeZoneFormat* timeZoneFormatToAdopt)
-{
-    delete fTimeZoneFormat;
-    fTimeZoneFormat = timeZoneFormatToAdopt;
-}
-
-//----------------------------------------------------------------------
-void
-SimpleDateFormat::setTimeZoneFormat(const TimeZoneFormat& newTimeZoneFormat)
-{
-    delete fTimeZoneFormat;
-    fTimeZoneFormat = new TimeZoneFormat(newTimeZoneFormat);
-}
-
-//----------------------------------------------------------------------
-
-
-void SimpleDateFormat::adoptCalendar(Calendar* calendarToAdopt)
-{
-  UErrorCode status = U_ZERO_ERROR;
-  Locale calLocale(fLocale);
-  calLocale.setKeywordValue("calendar", calendarToAdopt->getType(), status);
-  DateFormatSymbols *newSymbols =
-          DateFormatSymbols::createForLocale(calLocale, status);
-  if (U_FAILURE(status)) {
-      delete calendarToAdopt;
-      return;
-  }
-  DateFormat::adoptCalendar(calendarToAdopt);
-  delete fSymbols;
-  fSymbols = newSymbols;
-  initializeDefaultCentury();  // we need a new century (possibly)
-}
-
-
-//----------------------------------------------------------------------
-
-
-// override the DateFormat implementation in order to
-// lazily initialize fCapitalizationBrkIter
-void
-SimpleDateFormat::setContext(UDisplayContext value, UErrorCode& status)
-{
-    DateFormat::setContext(value, status);
-#if !UCONFIG_NO_BREAK_ITERATION
-    if (U_SUCCESS(status)) {
-        if ( fCapitalizationBrkIter == nullptr && (value==UDISPCTX_CAPITALIZATION_FOR_BEGINNING_OF_SENTENCE ||
-                value==UDISPCTX_CAPITALIZATION_FOR_UI_LIST_OR_MENU || value==UDISPCTX_CAPITALIZATION_FOR_STANDALONE) ) {
-            status = U_ZERO_ERROR;
-            fCapitalizationBrkIter = BreakIterator::createSentenceInstance(fLocale, status);
-            if (U_FAILURE(status)) {
-                delete fCapitalizationBrkIter;
-                fCapitalizationBrkIter = nullptr;
-            }
-        }
-    }
-#endif
-}
-
-
-//----------------------------------------------------------------------
-
-
-UBool
-SimpleDateFormat::isFieldUnitIgnored(UCalendarDateFields field) const {
-    return isFieldUnitIgnored(fPattern, field);
-}
-
-
-UBool
-SimpleDateFormat::isFieldUnitIgnored(const UnicodeString& pattern,
-                                     UCalendarDateFields field) {
-    int32_t fieldLevel = fgCalendarFieldToLevel[field];
-    int32_t level;
-    char16_t ch;
-    UBool inQuote = false;
-    char16_t prevCh = 0;
-    int32_t count = 0;
-
-    for (int32_t i = 0; i < pattern.length(); ++i) {
-        ch = pattern[i];
-        if (ch != prevCh && count > 0) {
-            level = getLevelFromChar(prevCh);
-            // the larger the level, the smaller the field unit.
-            if (fieldLevel <= level) {
-                return false;
-            }
-            count = 0;
-        }
-        if (ch == QUOTE) {
-            if ((i+1) < pattern.length() && pattern[i+1] == QUOTE) {
-                ++i;
-            } else {
-                inQuote = ! inQuote;
-            }
-        }
-        else if (!inQuote && isSyntaxChar(ch)) {
-            prevCh = ch;
-            ++count;
-        }
-    }
-    if (count > 0) {
-        // last item
-        level = getLevelFromChar(prevCh);
-        if (fieldLevel <= level) {
-            return false;
-        }
-    }
-    return true;
-}
-
-//----------------------------------------------------------------------
-
-const Locale&
-SimpleDateFormat::getSmpFmtLocale() const {
-    return fLocale;
-}
-
-//----------------------------------------------------------------------
-
-int32_t
-SimpleDateFormat::checkIntSuffix(const UnicodeString& text, int32_t start,
-                                 int32_t patLoc, UBool isNegative) const {
-    // local variables
-    UnicodeString suf;
-    int32_t patternMatch;
-    int32_t textPreMatch;
-    int32_t textPostMatch;
-
-    // check that we are still in range
-    if ( (start > text.length()) ||
-         (start < 0) ||
-         (patLoc < 0) ||
-         (patLoc > fPattern.length())) {
-        // out of range, don't advance location in text
-        return start;
-    }
-
-    // get the suffix
-    DecimalFormat* decfmt = dynamic_cast<DecimalFormat*>(fNumberFormat);
-    if (decfmt != nullptr) {
-        if (isNegative) {
-            suf = decfmt->getNegativeSuffix(suf);
-        }
-        else {
-            suf = decfmt->getPositiveSuffix(suf);
-        }
-    }
-
-    // check for suffix
-    if (suf.length() <= 0) {
-        return start;
-    }
-
-    // check suffix will be encountered in the pattern
-    patternMatch = compareSimpleAffix(suf,fPattern,patLoc);
-
-    // check if a suffix will be encountered in the text
-    textPreMatch = compareSimpleAffix(suf,text,start);
-
-    // check if a suffix was encountered in the text
-    textPostMatch = compareSimpleAffix(suf,text,start-suf.length());
-
-    // check for suffix match
-    if ((textPreMatch >= 0) && (patternMatch >= 0) && (textPreMatch == patternMatch)) {
-        return start;
-    }
-    else if ((textPostMatch >= 0) && (patternMatch >= 0) && (textPostMatch == patternMatch)) {
-        return  start - suf.length();
-    }
-
-    // should not get here
-    return start;
-}
-
-//----------------------------------------------------------------------
-
-int32_t
-SimpleDateFormat::compareSimpleAffix(const UnicodeString& affix,
-                   const UnicodeString& input,
-                   int32_t pos) const {
-    int32_t start = pos;
-    for (int32_t i=0; i<affix.length(); ) {
-        UChar32 c = affix.char32At(i);
-        int32_t len = U16_LENGTH(c);
-        if (PatternProps::isWhiteSpace(c)) {
-            // We may have a pattern like: \u200F \u0020
-            //        and input text like: \u200F \u0020
-            // Note that U+200F and U+0020 are Pattern_White_Space but only
-            // U+0020 is UWhiteSpace.  So we have to first do a direct
-            // match of the run of Pattern_White_Space in the pattern,
-            // then match any extra characters.
-            UBool literalMatch = false;
-            while (pos < input.length() &&
-                   input.char32At(pos) == c) {
-                literalMatch = true;
-                i += len;
-                pos += len;
-                if (i == affix.length()) {
-                    break;
-                }
-                c = affix.char32At(i);
-                len = U16_LENGTH(c);
-                if (!PatternProps::isWhiteSpace(c)) {
-                    break;
-                }
-            }
-
-            // Advance over run in pattern
-            i = skipPatternWhiteSpace(affix, i);
-
-            // Advance over run in input text
-            // Must see at least one white space char in input,
-            // unless we've already matched some characters literally.
-            int32_t s = pos;
-            pos = skipUWhiteSpace(input, pos);
-            if (pos == s && !literalMatch) {
-                return -1;
-            }
-
-            // If we skip UWhiteSpace in the input text, we need to skip it in the pattern.
-            // Otherwise, the previous lines may have skipped over text (such as U+00A0) that
-            // is also in the affix.
-            i = skipUWhiteSpace(affix, i);
-        } else {
-            if (pos < input.length() &&
-                input.char32At(pos) == c) {
-                i += len;
-                pos += len;
-            } else {
-                return -1;
-            }
-        }
-    }
-    return pos - start;
-}
-
-//----------------------------------------------------------------------
-
-int32_t
-SimpleDateFormat::skipPatternWhiteSpace(const UnicodeString& text, int32_t pos) const {
-    const char16_t* s = text.getBuffer();
-    return (int32_t)(PatternProps::skipWhiteSpace(s + pos, text.length() - pos) - s);
-}
-
-//----------------------------------------------------------------------
-
-int32_t
-SimpleDateFormat::skipUWhiteSpace(const UnicodeString& text, int32_t pos) const {
-    while (pos < text.length()) {
-        UChar32 c = text.char32At(pos);
-        if (!u_isUWhiteSpace(c)) {
-            break;
-        }
-        pos += U16_LENGTH(c);
-    }
-    return pos;
-}
-
-//----------------------------------------------------------------------
-
-// Lazy TimeZoneFormat instantiation, semantically const.
-TimeZoneFormat *
-SimpleDateFormat::tzFormat(UErrorCode &status) const {
-    Mutex m(&LOCK);
-    if (fTimeZoneFormat == nullptr && U_SUCCESS(status)) {
-        const_cast<SimpleDateFormat *>(this)->fTimeZoneFormat =
-                TimeZoneFormat::createInstance(fLocale, status);
-    }
-    return fTimeZoneFormat;
-}
-
-void SimpleDateFormat::parsePattern() {
-    fHasMinute = false;
-    fHasSecond = false;
-    fHasHanYearChar = false;
-
-    int len = fPattern.length();
-    UBool inQuote = false;
-    for (int32_t i = 0; i < len; ++i) {
-        char16_t ch = fPattern[i];
-        if (ch == QUOTE) {
-            inQuote = !inQuote;
-        }
-        if (ch == 0x5E74) { // don't care whether this is inside quotes
-            fHasHanYearChar = true;
-        }
-        if (!inQuote) {
-            if (ch == 0x6D) {  // 0x6D == 'm'
-                fHasMinute = true;
-            }
-            if (ch == 0x73) {  // 0x73 == 's'
-                fHasSecond = true;
-            }
-        }
-    }
-}
-
-U_NAMESPACE_END
-
-#endif /* #if !UCONFIG_NO_FORMATTING */
-
-//eof
->>>>>>> a8a80be5
+// © 2016 and later: Unicode, Inc. and others.
+// License & terms of use: http://www.unicode.org/copyright.html
+/*
+*******************************************************************************
+* Copyright (C) 1997-2016, International Business Machines Corporation and    *
+* others. All Rights Reserved.                                                *
+*******************************************************************************
+*
+* File SMPDTFMT.CPP
+*
+* Modification History:
+*
+*   Date        Name        Description
+*   02/19/97    aliu        Converted from java.
+*   03/31/97    aliu        Modified extensively to work with 50 locales.
+*   04/01/97    aliu        Added support for centuries.
+*   07/09/97    helena      Made ParsePosition into a class.
+*   07/21/98    stephen     Added initializeDefaultCentury.
+*                             Removed getZoneIndex (added in DateFormatSymbols)
+*                             Removed subParseLong
+*                             Removed chk
+*   02/22/99    stephen     Removed character literals for EBCDIC safety
+*   10/14/99    aliu        Updated 2-digit year parsing so that only "00" thru
+*                           "99" are recognized. {j28 4182066}
+*   11/15/99    weiv        Added support for week of year/day of week format
+********************************************************************************
+*/
+
+#define ZID_KEY_MAX 128
+
+#include "unicode/utypes.h"
+
+#if !UCONFIG_NO_FORMATTING
+#include "unicode/smpdtfmt.h"
+#include "unicode/dtfmtsym.h"
+#include "unicode/ures.h"
+#include "unicode/msgfmt.h"
+#include "unicode/calendar.h"
+#include "unicode/gregocal.h"
+#include "unicode/timezone.h"
+#include "unicode/decimfmt.h"
+#include "unicode/dcfmtsym.h"
+#include "unicode/uchar.h"
+#include "unicode/uniset.h"
+#include "unicode/ustring.h"
+#include "unicode/basictz.h"
+#include "unicode/simpleformatter.h"
+#include "unicode/simplenumberformatter.h"
+#include "unicode/simpletz.h"
+#include "unicode/rbtz.h"
+#include "unicode/tzfmt.h"
+#include "unicode/ucasemap.h"
+#include "unicode/utf16.h"
+#include "unicode/vtzone.h"
+#include "unicode/udisplaycontext.h"
+#include "unicode/brkiter.h"
+#include "unicode/rbnf.h"
+#include "unicode/dtptngen.h"
+#include "uresimp.h"
+#include "olsontz.h"
+#include "patternprops.h"
+#include "fphdlimp.h"
+#include "hebrwcal.h"
+#include "cstring.h"
+#include "uassert.h"
+#include "cmemory.h"
+#include "umutex.h"
+#include "mutex.h"
+#include <float.h>
+#include "smpdtfst.h"
+#include "sharednumberformat.h"
+#include "ucasemap_imp.h"
+#include "ustr_imp.h"
+#include "charstr.h"
+#include "uvector.h"
+#include "cstr.h"
+#include "dayperiodrules.h"
+#include "tznames_impl.h"   // ZONE_NAME_U16_MAX
+#include "number_utypes.h"
+
+#if defined( U_DEBUG_CALSVC ) || defined (U_DEBUG_CAL)
+#include <stdio.h>
+#endif
+
+// *****************************************************************************
+// class SimpleDateFormat
+// *****************************************************************************
+
+U_NAMESPACE_BEGIN
+
+/**
+ * Last-resort string to use for "GMT" when constructing time zone strings.
+ */
+// For time zones that have no names, use strings GMT+minutes and
+// GMT-minutes. For instance, in France the time zone is GMT+60.
+// Also accepted are GMT+H:MM or GMT-H:MM.
+// Currently not being used
+//static const char16_t gGmt[]      = {0x0047, 0x004D, 0x0054, 0x0000};         // "GMT"
+//static const char16_t gGmtPlus[]  = {0x0047, 0x004D, 0x0054, 0x002B, 0x0000}; // "GMT+"
+//static const char16_t gGmtMinus[] = {0x0047, 0x004D, 0x0054, 0x002D, 0x0000}; // "GMT-"
+//static const char16_t gDefGmtPat[]       = {0x0047, 0x004D, 0x0054, 0x007B, 0x0030, 0x007D, 0x0000}; /* GMT{0} */
+//static const char16_t gDefGmtNegHmsPat[] = {0x002D, 0x0048, 0x0048, 0x003A, 0x006D, 0x006D, 0x003A, 0x0073, 0x0073, 0x0000}; /* -HH:mm:ss */
+//static const char16_t gDefGmtNegHmPat[]  = {0x002D, 0x0048, 0x0048, 0x003A, 0x006D, 0x006D, 0x0000}; /* -HH:mm */
+//static const char16_t gDefGmtPosHmsPat[] = {0x002B, 0x0048, 0x0048, 0x003A, 0x006D, 0x006D, 0x003A, 0x0073, 0x0073, 0x0000}; /* +HH:mm:ss */
+//static const char16_t gDefGmtPosHmPat[]  = {0x002B, 0x0048, 0x0048, 0x003A, 0x006D, 0x006D, 0x0000}; /* +HH:mm */
+//static const char16_t gUt[]       = {0x0055, 0x0054, 0x0000};  // "UT"
+//static const char16_t gUtc[]      = {0x0055, 0x0054, 0x0043, 0x0000};  // "UT"
+
+typedef enum GmtPatSize {
+    kGmtLen = 3,
+    kGmtPatLen = 6,
+    kNegHmsLen = 9,
+    kNegHmLen = 6,
+    kPosHmsLen = 9,
+    kPosHmLen = 6,
+    kUtLen = 2,
+    kUtcLen = 3
+} GmtPatSize;
+
+// Stuff needed for numbering system overrides
+
+typedef enum OvrStrType {
+    kOvrStrDate = 0,
+    kOvrStrTime = 1,
+    kOvrStrBoth = 2
+} OvrStrType;
+
+static const UDateFormatField kDateFields[] = {
+    UDAT_YEAR_FIELD,
+    UDAT_MONTH_FIELD,
+    UDAT_DATE_FIELD,
+    UDAT_DAY_OF_YEAR_FIELD,
+    UDAT_DAY_OF_WEEK_IN_MONTH_FIELD,
+    UDAT_WEEK_OF_YEAR_FIELD,
+    UDAT_WEEK_OF_MONTH_FIELD,
+    UDAT_YEAR_WOY_FIELD,
+    UDAT_EXTENDED_YEAR_FIELD,
+    UDAT_JULIAN_DAY_FIELD,
+    UDAT_STANDALONE_DAY_FIELD,
+    UDAT_STANDALONE_MONTH_FIELD,
+    UDAT_QUARTER_FIELD,
+    UDAT_STANDALONE_QUARTER_FIELD,
+    UDAT_YEAR_NAME_FIELD,
+    UDAT_RELATED_YEAR_FIELD };
+static const int8_t kDateFieldsCount = 16;
+
+static const UDateFormatField kTimeFields[] = {
+    UDAT_HOUR_OF_DAY1_FIELD,
+    UDAT_HOUR_OF_DAY0_FIELD,
+    UDAT_MINUTE_FIELD,
+    UDAT_SECOND_FIELD,
+    UDAT_FRACTIONAL_SECOND_FIELD,
+    UDAT_HOUR1_FIELD,
+    UDAT_HOUR0_FIELD,
+    UDAT_MILLISECONDS_IN_DAY_FIELD,
+    UDAT_TIMEZONE_RFC_FIELD,
+    UDAT_TIMEZONE_LOCALIZED_GMT_OFFSET_FIELD };
+static const int8_t kTimeFieldsCount = 10;
+
+
+// This is a pattern-of-last-resort used when we can't load a usable pattern out
+// of a resource.
+static const char16_t gDefaultPattern[] =
+{
+    0x79, 0x4D, 0x4D, 0x64, 0x64, 0x20, 0x68, 0x68, 0x3A, 0x6D, 0x6D, 0x20, 0x61, 0
+};  /* "yMMdd hh:mm a" */
+
+// This prefix is designed to NEVER MATCH real text, in order to
+// suppress the parsing of negative numbers.  Adjust as needed (if
+// this becomes valid Unicode).
+static const char16_t SUPPRESS_NEGATIVE_PREFIX[] = {0xAB00, 0};
+
+/**
+ * These are the tags we expect to see in normal resource bundle files associated
+ * with a locale.
+ */
+static const char16_t QUOTE = 0x27; // Single quote
+
+/*
+ * The field range check bias for each UDateFormatField.
+ * The bias is added to the minimum and maximum values
+ * before they are compared to the parsed number.
+ * For example, the calendar stores zero-based month numbers
+ * but the parsed month numbers start at 1, so the bias is 1.
+ *
+ * A value of -1 means that the value is not checked.
+ */
+static const int32_t gFieldRangeBias[] = {
+    -1,  // 'G' - UDAT_ERA_FIELD
+    -1,  // 'y' - UDAT_YEAR_FIELD
+     1,  // 'M' - UDAT_MONTH_FIELD
+     0,  // 'd' - UDAT_DATE_FIELD
+    -1,  // 'k' - UDAT_HOUR_OF_DAY1_FIELD
+    -1,  // 'H' - UDAT_HOUR_OF_DAY0_FIELD
+     0,  // 'm' - UDAT_MINUTE_FIELD
+     0,  // 's' - UDAT_SECOND_FIELD
+    -1,  // 'S' - UDAT_FRACTIONAL_SECOND_FIELD (0-999?)
+    -1,  // 'E' - UDAT_DAY_OF_WEEK_FIELD (1-7?)
+    -1,  // 'D' - UDAT_DAY_OF_YEAR_FIELD (1 - 366?)
+    -1,  // 'F' - UDAT_DAY_OF_WEEK_IN_MONTH_FIELD (1-5?)
+    -1,  // 'w' - UDAT_WEEK_OF_YEAR_FIELD (1-52?)
+    -1,  // 'W' - UDAT_WEEK_OF_MONTH_FIELD (1-5?)
+    -1,  // 'a' - UDAT_AM_PM_FIELD
+    -1,  // 'h' - UDAT_HOUR1_FIELD
+    -1,  // 'K' - UDAT_HOUR0_FIELD
+    -1,  // 'z' - UDAT_TIMEZONE_FIELD
+    -1,  // 'Y' - UDAT_YEAR_WOY_FIELD
+    -1,  // 'e' - UDAT_DOW_LOCAL_FIELD
+    -1,  // 'u' - UDAT_EXTENDED_YEAR_FIELD
+    -1,  // 'g' - UDAT_JULIAN_DAY_FIELD
+    -1,  // 'A' - UDAT_MILLISECONDS_IN_DAY_FIELD
+    -1,  // 'Z' - UDAT_TIMEZONE_RFC_FIELD
+    -1,  // 'v' - UDAT_TIMEZONE_GENERIC_FIELD
+     0,  // 'c' - UDAT_STANDALONE_DAY_FIELD
+     1,  // 'L' - UDAT_STANDALONE_MONTH_FIELD
+    -1,  // 'Q' - UDAT_QUARTER_FIELD (1-4?)
+    -1,  // 'q' - UDAT_STANDALONE_QUARTER_FIELD
+    -1,  // 'V' - UDAT_TIMEZONE_SPECIAL_FIELD
+    -1,  // 'U' - UDAT_YEAR_NAME_FIELD
+    -1,  // 'O' - UDAT_TIMEZONE_LOCALIZED_GMT_OFFSET_FIELD
+    -1,  // 'X' - UDAT_TIMEZONE_ISO_FIELD
+    -1,  // 'x' - UDAT_TIMEZONE_ISO_LOCAL_FIELD
+    -1,  // 'r' - UDAT_RELATED_YEAR_FIELD
+#if UDAT_HAS_PATTERN_CHAR_FOR_TIME_SEPARATOR
+    -1,  // ':' - UDAT_TIME_SEPARATOR_FIELD
+#else
+    -1,  // (no pattern character currently) - UDAT_TIME_SEPARATOR_FIELD
+#endif
+};
+
+// When calendar uses hebr numbering (i.e. he@calendar=hebrew),
+// offset the years within the current millennium down to 1-999
+static const int32_t HEBREW_CAL_CUR_MILLENIUM_START_YEAR = 5000;
+static const int32_t HEBREW_CAL_CUR_MILLENIUM_END_YEAR = 6000;
+
+/**
+ * Maximum range for detecting daylight offset of a time zone when parsed time zone
+ * string indicates it's daylight saving time, but the detected time zone does not
+ * observe daylight saving time at the parsed date.
+ */
+static const double MAX_DAYLIGHT_DETECTION_RANGE = 30*365*24*60*60*1000.0;
+
+static UMutex LOCK;
+
+UOBJECT_DEFINE_RTTI_IMPLEMENTATION(SimpleDateFormat)
+
+SimpleDateFormat::NSOverride::~NSOverride() {
+    if (snf != nullptr) {
+        snf->removeRef();
+    }
+}
+
+
+void SimpleDateFormat::NSOverride::free() {
+    NSOverride *cur = this;
+    while (cur) {
+        NSOverride *next_temp = cur->next;
+        delete cur;
+        cur = next_temp;
+    }
+}
+
+// no matter what the locale's default number format looked like, we want
+// to modify it so that it doesn't use thousands separators, doesn't always
+// show the decimal point, and recognizes integers only when parsing
+static void fixNumberFormatForDates(NumberFormat &nf) {
+    nf.setGroupingUsed(false);
+    DecimalFormat* decfmt = dynamic_cast<DecimalFormat*>(&nf);
+    if (decfmt != nullptr) {
+        decfmt->setDecimalSeparatorAlwaysShown(false);
+    }
+    nf.setParseIntegerOnly(true);
+    nf.setMinimumFractionDigits(0); // To prevent "Jan 1.00, 1997.00"
+}
+
+static const SharedNumberFormat *createSharedNumberFormat(
+        NumberFormat *nfToAdopt) {
+    fixNumberFormatForDates(*nfToAdopt);
+    const SharedNumberFormat *result = new SharedNumberFormat(nfToAdopt);
+    if (result == nullptr) {
+        delete nfToAdopt;
+    }
+    return result;
+}
+
+static const SharedNumberFormat *createSharedNumberFormat(
+        const Locale &loc, UErrorCode &status) {
+    NumberFormat *nf = NumberFormat::createInstance(loc, status);
+    if (U_FAILURE(status)) {
+        return nullptr;
+    }
+    const SharedNumberFormat *result = createSharedNumberFormat(nf);
+    if (result == nullptr) {
+        status = U_MEMORY_ALLOCATION_ERROR;
+    }
+    return result;
+}
+
+static const SharedNumberFormat **allocSharedNumberFormatters() {
+    const SharedNumberFormat **result = (const SharedNumberFormat**)
+            uprv_malloc(UDAT_FIELD_COUNT * sizeof(const SharedNumberFormat*));
+    if (result == nullptr) {
+        return nullptr;
+    }
+    for (int32_t i = 0; i < UDAT_FIELD_COUNT; ++i) {
+        result[i] = nullptr;
+    }
+    return result;
+}
+
+static void freeSharedNumberFormatters(const SharedNumberFormat ** list) {
+    for (int32_t i = 0; i < UDAT_FIELD_COUNT; ++i) {
+        SharedObject::clearPtr(list[i]);
+    }
+    uprv_free(list);
+}
+
+const NumberFormat *SimpleDateFormat::getNumberFormatByIndex(
+        UDateFormatField index) const {
+    if (fSharedNumberFormatters == nullptr ||
+        fSharedNumberFormatters[index] == nullptr) {
+        return fNumberFormat;
+    }
+    return &(**fSharedNumberFormatters[index]);
+}
+
+//----------------------------------------------------------------------
+
+SimpleDateFormat::~SimpleDateFormat()
+{
+    delete fSymbols;
+    if (fSharedNumberFormatters) {
+        freeSharedNumberFormatters(fSharedNumberFormatters);
+    }
+    if (fTimeZoneFormat) {
+        delete fTimeZoneFormat;
+    }
+    delete fSimpleNumberFormatter;
+
+#if !UCONFIG_NO_BREAK_ITERATION
+    delete fCapitalizationBrkIter;
+#endif
+}
+
+//----------------------------------------------------------------------
+
+SimpleDateFormat::SimpleDateFormat(UErrorCode& status)
+  :   fLocale(Locale::getDefault())
+{
+    initializeBooleanAttributes();
+    construct(kShort, (EStyle) (kShort + kDateOffset), fLocale, status);
+    initializeDefaultCentury();
+}
+
+//----------------------------------------------------------------------
+
+SimpleDateFormat::SimpleDateFormat(const UnicodeString& pattern,
+                                   UErrorCode &status)
+:   fPattern(pattern),
+    fLocale(Locale::getDefault())
+{
+    fDateOverride.setToBogus();
+    fTimeOverride.setToBogus();
+    initializeBooleanAttributes();
+    initializeCalendar(nullptr,fLocale,status);
+    fSymbols = DateFormatSymbols::createForLocale(fLocale, status);
+    initialize(fLocale, status);
+    initializeDefaultCentury();
+
+}
+//----------------------------------------------------------------------
+
+SimpleDateFormat::SimpleDateFormat(const UnicodeString& pattern,
+                                   const UnicodeString& override,
+                                   UErrorCode &status)
+:   fPattern(pattern),
+    fLocale(Locale::getDefault())
+{
+    fDateOverride.setTo(override);
+    fTimeOverride.setToBogus();
+    initializeBooleanAttributes();
+    initializeCalendar(nullptr,fLocale,status);
+    fSymbols = DateFormatSymbols::createForLocale(fLocale, status);
+    initialize(fLocale, status);
+    initializeDefaultCentury();
+
+    processOverrideString(fLocale,override,kOvrStrBoth,status);
+
+}
+
+//----------------------------------------------------------------------
+
+SimpleDateFormat::SimpleDateFormat(const UnicodeString& pattern,
+                                   const Locale& locale,
+                                   UErrorCode& status)
+:   fPattern(pattern),
+    fLocale(locale)
+{
+
+    fDateOverride.setToBogus();
+    fTimeOverride.setToBogus();
+    initializeBooleanAttributes();
+
+    initializeCalendar(nullptr,fLocale,status);
+    fSymbols = DateFormatSymbols::createForLocale(fLocale, status);
+    initialize(fLocale, status);
+    initializeDefaultCentury();
+}
+
+//----------------------------------------------------------------------
+
+SimpleDateFormat::SimpleDateFormat(const UnicodeString& pattern,
+                                   const UnicodeString& override,
+                                   const Locale& locale,
+                                   UErrorCode& status)
+:   fPattern(pattern),
+    fLocale(locale)
+{
+
+    fDateOverride.setTo(override);
+    fTimeOverride.setToBogus();
+    initializeBooleanAttributes();
+
+    initializeCalendar(nullptr,fLocale,status);
+    fSymbols = DateFormatSymbols::createForLocale(fLocale, status);
+    initialize(fLocale, status);
+    initializeDefaultCentury();
+
+    processOverrideString(locale,override,kOvrStrBoth,status);
+
+}
+
+//----------------------------------------------------------------------
+
+SimpleDateFormat::SimpleDateFormat(const UnicodeString& pattern,
+                                   DateFormatSymbols* symbolsToAdopt,
+                                   UErrorCode& status)
+:   fPattern(pattern),
+    fLocale(Locale::getDefault()),
+    fSymbols(symbolsToAdopt)
+{
+
+    fDateOverride.setToBogus();
+    fTimeOverride.setToBogus();
+    initializeBooleanAttributes();
+
+    initializeCalendar(nullptr,fLocale,status);
+    initialize(fLocale, status);
+    initializeDefaultCentury();
+}
+
+//----------------------------------------------------------------------
+
+SimpleDateFormat::SimpleDateFormat(const UnicodeString& pattern,
+                                   const DateFormatSymbols& symbols,
+                                   UErrorCode& status)
+:   fPattern(pattern),
+    fLocale(Locale::getDefault()),
+    fSymbols(new DateFormatSymbols(symbols))
+{
+
+    fDateOverride.setToBogus();
+    fTimeOverride.setToBogus();
+    initializeBooleanAttributes();
+
+    initializeCalendar(nullptr, fLocale, status);
+    initialize(fLocale, status);
+    initializeDefaultCentury();
+}
+
+//----------------------------------------------------------------------
+
+// Not for public consumption; used by DateFormat
+SimpleDateFormat::SimpleDateFormat(EStyle timeStyle,
+                                   EStyle dateStyle,
+                                   const Locale& locale,
+                                   UErrorCode& status)
+:   fLocale(locale)
+{
+    initializeBooleanAttributes();
+    construct(timeStyle, dateStyle, fLocale, status);
+    if(U_SUCCESS(status)) {
+      initializeDefaultCentury();
+    }
+}
+
+//----------------------------------------------------------------------
+
+/**
+ * Not for public consumption; used by DateFormat.  This constructor
+ * never fails.  If the resource data is not available, it uses the
+ * the last resort symbols.
+ */
+SimpleDateFormat::SimpleDateFormat(const Locale& locale,
+                                   UErrorCode& status)
+:   fPattern(gDefaultPattern),
+    fLocale(locale)
+{
+    if (U_FAILURE(status)) return;
+    initializeBooleanAttributes();
+    initializeCalendar(nullptr, fLocale, status);
+    fSymbols = DateFormatSymbols::createForLocale(fLocale, status);
+    if (U_FAILURE(status))
+    {
+        status = U_ZERO_ERROR;
+        delete fSymbols;
+        // This constructor doesn't fail; it uses last resort data
+        fSymbols = new DateFormatSymbols(status);
+        /* test for nullptr */
+        if (fSymbols == 0) {
+            status = U_MEMORY_ALLOCATION_ERROR;
+            return;
+        }
+    }
+
+    fDateOverride.setToBogus();
+    fTimeOverride.setToBogus();
+
+    initialize(fLocale, status);
+    if(U_SUCCESS(status)) {
+      initializeDefaultCentury();
+    }
+}
+
+//----------------------------------------------------------------------
+
+SimpleDateFormat::SimpleDateFormat(const SimpleDateFormat& other)
+:   DateFormat(other),
+    fLocale(other.fLocale)
+{
+    initializeBooleanAttributes();
+    *this = other;
+}
+
+//----------------------------------------------------------------------
+
+SimpleDateFormat& SimpleDateFormat::operator=(const SimpleDateFormat& other)
+{
+    if (this == &other) {
+        return *this;
+    }
+
+    // fSimpleNumberFormatter references fNumberFormatter, delete it
+    // before we call the = operator which may invalidate fNumberFormatter
+    delete fSimpleNumberFormatter;
+    fSimpleNumberFormatter = nullptr;
+
+    DateFormat::operator=(other);
+    fDateOverride = other.fDateOverride;
+    fTimeOverride = other.fTimeOverride;
+
+    delete fSymbols;
+    fSymbols = nullptr;
+
+    if (other.fSymbols)
+        fSymbols = new DateFormatSymbols(*other.fSymbols);
+
+    fDefaultCenturyStart         = other.fDefaultCenturyStart;
+    fDefaultCenturyStartYear     = other.fDefaultCenturyStartYear;
+    fHaveDefaultCentury          = other.fHaveDefaultCentury;
+
+    fPattern = other.fPattern;
+    fHasMinute = other.fHasMinute;
+    fHasSecond = other.fHasSecond;
+
+    fLocale = other.fLocale;
+
+    // TimeZoneFormat can now be set independently via setter.
+    // If it is nullptr, it will be lazily initialized from locale.
+    delete fTimeZoneFormat;
+    fTimeZoneFormat = nullptr;
+    TimeZoneFormat *otherTZFormat;
+    {
+        // Synchronization is required here, when accessing other.fTimeZoneFormat,
+        // because another thread may be concurrently executing other.tzFormat(),
+        // a logically const function that lazily creates other.fTimeZoneFormat.
+        //
+        // Without synchronization, reordered memory writes could allow us
+        // to see a non-null fTimeZoneFormat before the object itself was
+        // fully initialized. In case of a race, it doesn't matter whether
+        // we see a null or a fully initialized other.fTimeZoneFormat,
+        // only that we avoid seeing a partially initialized object.
+        //
+        // Once initialized, no const function can modify fTimeZoneFormat,
+        // meaning that once we have safely grabbed the other.fTimeZoneFormat
+        // pointer, continued synchronization is not required to use it.
+        Mutex m(&LOCK);
+        otherTZFormat = other.fTimeZoneFormat;
+    }
+    if (otherTZFormat) {
+        fTimeZoneFormat = new TimeZoneFormat(*otherTZFormat);
+    }
+
+#if !UCONFIG_NO_BREAK_ITERATION
+    if (other.fCapitalizationBrkIter != nullptr) {
+        fCapitalizationBrkIter = (other.fCapitalizationBrkIter)->clone();
+    }
+#endif
+
+    if (fSharedNumberFormatters != nullptr) {
+        freeSharedNumberFormatters(fSharedNumberFormatters);
+        fSharedNumberFormatters = nullptr;
+    }
+    if (other.fSharedNumberFormatters != nullptr) {
+        fSharedNumberFormatters = allocSharedNumberFormatters();
+        if (fSharedNumberFormatters) {
+            for (int32_t i = 0; i < UDAT_FIELD_COUNT; ++i) {
+                SharedObject::copyPtr(
+                        other.fSharedNumberFormatters[i],
+                        fSharedNumberFormatters[i]);
+            }
+        }
+    }
+
+    UErrorCode localStatus = U_ZERO_ERROR;
+    // SimpleNumberFormatter does not have a copy constructor. Furthermore,
+    // it references data from an internal field, fNumberFormatter,
+    // so we must rematerialize that reference after copying over the number formatter.
+    initSimpleNumberFormatter(localStatus);
+    return *this;
+}
+
+//----------------------------------------------------------------------
+
+SimpleDateFormat*
+SimpleDateFormat::clone() const
+{
+    return new SimpleDateFormat(*this);
+}
+
+//----------------------------------------------------------------------
+
+bool
+SimpleDateFormat::operator==(const Format& other) const
+{
+    if (DateFormat::operator==(other)) {
+        // The DateFormat::operator== check for fCapitalizationContext equality above
+        //   is sufficient to check equality of all derived context-related data.
+        // DateFormat::operator== guarantees following cast is safe
+        SimpleDateFormat* that = (SimpleDateFormat*)&other;
+        return (fPattern             == that->fPattern &&
+                fSymbols             != nullptr && // Check for pathological object
+                that->fSymbols       != nullptr && // Check for pathological object
+                *fSymbols            == *that->fSymbols &&
+                fHaveDefaultCentury  == that->fHaveDefaultCentury &&
+                fDefaultCenturyStart == that->fDefaultCenturyStart);
+    }
+    return false;
+}
+
+//----------------------------------------------------------------------
+static const char16_t* timeSkeletons[4] = {
+    u"jmmsszzzz",   // kFull
+    u"jmmssz",      // kLong
+    u"jmmss",       // kMedium
+    u"jmm",         // kShort
+};
+
+void SimpleDateFormat::construct(EStyle timeStyle,
+                                 EStyle dateStyle,
+                                 const Locale& locale,
+                                 UErrorCode& status)
+{
+    // called by several constructors to load pattern data from the resources
+    if (U_FAILURE(status)) return;
+
+    // We will need the calendar to know what type of symbols to load.
+    initializeCalendar(nullptr, locale, status);
+    if (U_FAILURE(status)) return;
+
+    // Load date time patterns directly from resources.
+    const char* cType = fCalendar ? fCalendar->getType() : nullptr;
+    LocalUResourceBundlePointer bundle(ures_open(nullptr, locale.getBaseName(), &status));
+    if (U_FAILURE(status)) return;
+
+    UBool cTypeIsGregorian = true;
+    LocalUResourceBundlePointer dateTimePatterns;
+    if (cType != nullptr && uprv_strcmp(cType, "gregorian") != 0) {
+        CharString resourcePath("calendar/", status);
+        resourcePath.append(cType, status).append("/DateTimePatterns", status);
+        dateTimePatterns.adoptInstead(
+            ures_getByKeyWithFallback(bundle.getAlias(), resourcePath.data(),
+                                      (UResourceBundle*)nullptr, &status));
+        cTypeIsGregorian = false;
+    }
+
+    // Check for "gregorian" fallback.
+    if (cTypeIsGregorian || status == U_MISSING_RESOURCE_ERROR) {
+        status = U_ZERO_ERROR;
+        dateTimePatterns.adoptInstead(
+            ures_getByKeyWithFallback(bundle.getAlias(),
+                                      "calendar/gregorian/DateTimePatterns",
+                                      (UResourceBundle*)nullptr, &status));
+    }
+    if (U_FAILURE(status)) return;
+
+    LocalUResourceBundlePointer currentBundle;
+
+    if (ures_getSize(dateTimePatterns.getAlias()) <= kDateTime)
+    {
+        status = U_INVALID_FORMAT_ERROR;
+        return;
+    }
+
+    setLocaleIDs(ures_getLocaleByType(dateTimePatterns.getAlias(), ULOC_VALID_LOCALE, &status),
+                 ures_getLocaleByType(dateTimePatterns.getAlias(), ULOC_ACTUAL_LOCALE, &status));
+
+    // create a symbols object from the locale
+    fSymbols = DateFormatSymbols::createForLocale(locale, status);
+    if (U_FAILURE(status)) return;
+    /* test for nullptr */
+    if (fSymbols == 0) {
+        status = U_MEMORY_ALLOCATION_ERROR;
+        return;
+    }
+
+    const char16_t *resStr,*ovrStr;
+    int32_t resStrLen,ovrStrLen = 0;
+    fDateOverride.setToBogus();
+    fTimeOverride.setToBogus();
+
+    UnicodeString timePattern;
+    if (timeStyle >= kFull && timeStyle <= kShort) {
+        const char* baseLocID = locale.getBaseName();
+        if (baseLocID[0]!=0 && uprv_strcmp(baseLocID,"und")!=0) {
+            UErrorCode useStatus = U_ZERO_ERROR;
+            Locale baseLoc(baseLocID);
+            Locale validLoc(getLocale(ULOC_VALID_LOCALE, useStatus));
+            if (U_SUCCESS(useStatus) && validLoc!=baseLoc) {
+                bool useDTPG = false;
+                const char* baseReg = baseLoc.getCountry(); // empty string if no region
+                if ((baseReg[0]!=0 && uprv_strncmp(baseReg,validLoc.getCountry(),ULOC_COUNTRY_CAPACITY)!=0)
+                        || uprv_strncmp(baseLoc.getLanguage(),validLoc.getLanguage(),ULOC_LANG_CAPACITY)!=0) {
+                    // use DTPG if
+                    // * baseLoc has a region and validLoc does not have the same one (or has none), OR
+                    // * validLoc has a different language code than baseLoc
+                    useDTPG = true;
+                }
+                if (useDTPG) {
+                    // The standard time formats may have the wrong time cycle, because:
+                    // the valid locale differs in important ways (region, language) from
+                    // the base locale.
+                    // We could *also* check whether they do actually have a mismatch with
+                    // the time cycle preferences for the region, but that is a lot more
+                    // work for little or no additional benefit, since just going ahead
+                    // and always synthesizing the time format as per the following should
+                    // create a locale-appropriate pattern with cycle that matches the
+                    // region preferences anyway.
+                    LocalPointer<DateTimePatternGenerator> dtpg(DateTimePatternGenerator::createInstanceNoStdPat(locale, useStatus));
+                    if (U_SUCCESS(useStatus)) {
+                        UnicodeString timeSkeleton(true, timeSkeletons[timeStyle], -1);
+                        timePattern = dtpg->getBestPattern(timeSkeleton, useStatus);
+                    }
+                }
+            }
+        }
+    }
+
+    // if the pattern should include both date and time information, use the date/time
+    // pattern string as a guide to tell use how to glue together the appropriate date
+    // and time pattern strings.
+    if ((timeStyle != kNone) && (dateStyle != kNone))
+    {
+        UnicodeString tempus1(timePattern);
+        if (tempus1.length() == 0) {
+            currentBundle.adoptInstead(
+                    ures_getByIndex(dateTimePatterns.getAlias(), (int32_t)timeStyle, nullptr, &status));
+            if (U_FAILURE(status)) {
+               status = U_INVALID_FORMAT_ERROR;
+               return;
+            }
+            switch (ures_getType(currentBundle.getAlias())) {
+                case URES_STRING: {
+                   resStr = ures_getString(currentBundle.getAlias(), &resStrLen, &status);
+                   break;
+                }
+                case URES_ARRAY: {
+                   resStr = ures_getStringByIndex(currentBundle.getAlias(), 0, &resStrLen, &status);
+                   ovrStr = ures_getStringByIndex(currentBundle.getAlias(), 1, &ovrStrLen, &status);
+                   fTimeOverride.setTo(true, ovrStr, ovrStrLen);
+                   break;
+                }
+                default: {
+                   status = U_INVALID_FORMAT_ERROR;
+                   return;
+                }
+            }
+
+            tempus1.setTo(true, resStr, resStrLen);
+        }
+
+        currentBundle.adoptInstead(
+                ures_getByIndex(dateTimePatterns.getAlias(), (int32_t)dateStyle, nullptr, &status));
+        if (U_FAILURE(status)) {
+           status = U_INVALID_FORMAT_ERROR;
+           return;
+        }
+        switch (ures_getType(currentBundle.getAlias())) {
+            case URES_STRING: {
+               resStr = ures_getString(currentBundle.getAlias(), &resStrLen, &status);
+               break;
+            }
+            case URES_ARRAY: {
+               resStr = ures_getStringByIndex(currentBundle.getAlias(), 0, &resStrLen, &status);
+               ovrStr = ures_getStringByIndex(currentBundle.getAlias(), 1, &ovrStrLen, &status);
+               fDateOverride.setTo(true, ovrStr, ovrStrLen);
+               break;
+            }
+            default: {
+               status = U_INVALID_FORMAT_ERROR;
+               return;
+            }
+        }
+
+        UnicodeString tempus2(true, resStr, resStrLen);
+
+        // Currently, for compatibility with pre-CLDR-42 data, we default to the "atTime"
+        // combining patterns. Depending on guidance in CLDR 42 spec and on DisplayOptions,
+        // we may change this.
+        LocalUResourceBundlePointer dateAtTimePatterns;
+        if (!cTypeIsGregorian) {
+            CharString resourcePath("calendar/", status);
+            resourcePath.append(cType, status).append("/DateTimePatterns%atTime", status);
+            dateAtTimePatterns.adoptInstead(
+                ures_getByKeyWithFallback(bundle.getAlias(), resourcePath.data(),
+                                          nullptr, &status));
+        }
+        if (cTypeIsGregorian || status == U_MISSING_RESOURCE_ERROR) {
+            status = U_ZERO_ERROR;
+            dateAtTimePatterns.adoptInstead(
+                ures_getByKeyWithFallback(bundle.getAlias(),
+                                          "calendar/gregorian/DateTimePatterns%atTime",
+                                          nullptr, &status));
+        }
+        if (U_SUCCESS(status) && ures_getSize(dateAtTimePatterns.getAlias()) >= 4) {
+            resStr = ures_getStringByIndex(dateAtTimePatterns.getAlias(), dateStyle - kDateOffset, &resStrLen, &status);
+        } else {
+            status = U_ZERO_ERROR;
+            int32_t glueIndex = kDateTime;
+            int32_t patternsSize = ures_getSize(dateTimePatterns.getAlias());
+            if (patternsSize >= (kDateTimeOffset + kShort + 1)) {
+                // Get proper date time format
+                glueIndex = (int32_t)(kDateTimeOffset + (dateStyle - kDateOffset));
+            }
+
+            resStr = ures_getStringByIndex(dateTimePatterns.getAlias(), glueIndex, &resStrLen, &status);
+        }
+        SimpleFormatter(UnicodeString(true, resStr, resStrLen), 2, 2, status).
+                format(tempus1, tempus2, fPattern, status);
+    }
+    // if the pattern includes just time data or just date date, load the appropriate
+    // pattern string from the resources
+    // setTo() - see DateFormatSymbols::assignArray comments
+    else if (timeStyle != kNone) {
+        fPattern.setTo(timePattern);
+        if (fPattern.length() == 0) {
+            currentBundle.adoptInstead(
+                    ures_getByIndex(dateTimePatterns.getAlias(), (int32_t)timeStyle, nullptr, &status));
+            if (U_FAILURE(status)) {
+               status = U_INVALID_FORMAT_ERROR;
+               return;
+            }
+            switch (ures_getType(currentBundle.getAlias())) {
+                case URES_STRING: {
+                   resStr = ures_getString(currentBundle.getAlias(), &resStrLen, &status);
+                   break;
+                }
+                case URES_ARRAY: {
+                   resStr = ures_getStringByIndex(currentBundle.getAlias(), 0, &resStrLen, &status);
+                   ovrStr = ures_getStringByIndex(currentBundle.getAlias(), 1, &ovrStrLen, &status);
+                   fDateOverride.setTo(true, ovrStr, ovrStrLen);
+                   break;
+                }
+                default: {
+                   status = U_INVALID_FORMAT_ERROR;
+                   return;
+                }
+            }
+            fPattern.setTo(true, resStr, resStrLen);
+        }
+    }
+    else if (dateStyle != kNone) {
+        currentBundle.adoptInstead(
+                ures_getByIndex(dateTimePatterns.getAlias(), (int32_t)dateStyle, nullptr, &status));
+        if (U_FAILURE(status)) {
+           status = U_INVALID_FORMAT_ERROR;
+           return;
+        }
+        switch (ures_getType(currentBundle.getAlias())) {
+            case URES_STRING: {
+               resStr = ures_getString(currentBundle.getAlias(), &resStrLen, &status);
+               break;
+            }
+            case URES_ARRAY: {
+               resStr = ures_getStringByIndex(currentBundle.getAlias(), 0, &resStrLen, &status);
+               ovrStr = ures_getStringByIndex(currentBundle.getAlias(), 1, &ovrStrLen, &status);
+               fDateOverride.setTo(true, ovrStr, ovrStrLen);
+               break;
+            }
+            default: {
+               status = U_INVALID_FORMAT_ERROR;
+               return;
+            }
+        }
+        fPattern.setTo(true, resStr, resStrLen);
+    }
+
+    // and if it includes _neither_, that's an error
+    else
+        status = U_INVALID_FORMAT_ERROR;
+
+    // finally, finish initializing by creating a Calendar and a NumberFormat
+    initialize(locale, status);
+}
+
+//----------------------------------------------------------------------
+
+Calendar*
+SimpleDateFormat::initializeCalendar(TimeZone* adoptZone, const Locale& locale, UErrorCode& status)
+{
+    if(!U_FAILURE(status)) {
+        fCalendar = Calendar::createInstance(
+            adoptZone ? adoptZone : TimeZone::forLocaleOrDefault(locale), locale, status);
+    }
+    return fCalendar;
+}
+
+void
+SimpleDateFormat::initialize(const Locale& locale,
+                             UErrorCode& status)
+{
+    if (U_FAILURE(status)) return;
+
+    parsePattern(); // Need this before initNumberFormatters(), to set fHasHanYearChar
+
+    // Simple-minded hack to force Gannen year numbering for ja@calendar=japanese
+    // if format is non-numeric (includes 年) and fDateOverride is not already specified.
+    // Now this does get updated if applyPattern subsequently changes the pattern type.
+    if (fDateOverride.isBogus() && fHasHanYearChar &&
+            fCalendar != nullptr && uprv_strcmp(fCalendar->getType(),"japanese") == 0 &&
+            uprv_strcmp(fLocale.getLanguage(),"ja") == 0) {
+        fDateOverride.setTo(u"y=jpanyear", -1);
+    }
+
+    // We don't need to check that the row count is >= 1, since all 2d arrays have at
+    // least one row
+    fNumberFormat = NumberFormat::createInstance(locale, status);
+    if (fNumberFormat != nullptr && U_SUCCESS(status))
+    {
+        fixNumberFormatForDates(*fNumberFormat);
+        //fNumberFormat->setLenient(true); // Java uses a custom DateNumberFormat to format/parse
+
+        initNumberFormatters(locale, status);
+        initSimpleNumberFormatter(status);
+
+    }
+    else if (U_SUCCESS(status))
+    {
+        status = U_MISSING_RESOURCE_ERROR;
+    }
+}
+
+/* Initialize the fields we use to disambiguate ambiguous years. Separate
+ * so we can call it from readObject().
+ */
+void SimpleDateFormat::initializeDefaultCentury()
+{
+  if(fCalendar) {
+    fHaveDefaultCentury = fCalendar->haveDefaultCentury();
+    if(fHaveDefaultCentury) {
+      fDefaultCenturyStart = fCalendar->defaultCenturyStart();
+      fDefaultCenturyStartYear = fCalendar->defaultCenturyStartYear();
+    } else {
+      fDefaultCenturyStart = DBL_MIN;
+      fDefaultCenturyStartYear = -1;
+    }
+  }
+}
+
+/*
+ * Initialize the boolean attributes. Separate so we can call it from all constructors.
+ */
+void SimpleDateFormat::initializeBooleanAttributes()
+{
+    UErrorCode status = U_ZERO_ERROR;
+
+    setBooleanAttribute(UDAT_PARSE_ALLOW_WHITESPACE, true, status);
+    setBooleanAttribute(UDAT_PARSE_ALLOW_NUMERIC, true, status);
+    setBooleanAttribute(UDAT_PARSE_PARTIAL_LITERAL_MATCH, true, status);
+    setBooleanAttribute(UDAT_PARSE_MULTIPLE_PATTERNS_FOR_MATCH, true, status);
+}
+
+/* Define one-century window into which to disambiguate dates using
+ * two-digit years. Make public in JDK 1.2.
+ */
+void SimpleDateFormat::parseAmbiguousDatesAsAfter(UDate startDate, UErrorCode& status)
+{
+    if(U_FAILURE(status)) {
+        return;
+    }
+    if(!fCalendar) {
+      status = U_ILLEGAL_ARGUMENT_ERROR;
+      return;
+    }
+
+    fCalendar->setTime(startDate, status);
+    if(U_SUCCESS(status)) {
+        fHaveDefaultCentury = true;
+        fDefaultCenturyStart = startDate;
+        fDefaultCenturyStartYear = fCalendar->get(UCAL_YEAR, status);
+    }
+}
+
+//----------------------------------------------------------------------
+
+UnicodeString&
+SimpleDateFormat::format(Calendar& cal, UnicodeString& appendTo, FieldPosition& pos) const
+{
+  UErrorCode status = U_ZERO_ERROR;
+  FieldPositionOnlyHandler handler(pos);
+  return _format(cal, appendTo, handler, status);
+}
+
+//----------------------------------------------------------------------
+
+UnicodeString&
+SimpleDateFormat::format(Calendar& cal, UnicodeString& appendTo,
+                         FieldPositionIterator* posIter, UErrorCode& status) const
+{
+  FieldPositionIteratorHandler handler(posIter, status);
+  return _format(cal, appendTo, handler, status);
+}
+
+//----------------------------------------------------------------------
+
+UnicodeString&
+SimpleDateFormat::_format(Calendar& cal, UnicodeString& appendTo,
+                            FieldPositionHandler& handler, UErrorCode& status) const
+{
+    if ( U_FAILURE(status) ) {
+       return appendTo;
+    }
+    Calendar* workCal = &cal;
+    Calendar* calClone = nullptr;
+    if (&cal != fCalendar && uprv_strcmp(cal.getType(), fCalendar->getType()) != 0) {
+        // Different calendar type
+        // We use the time and time zone from the input calendar, but
+        // do not use the input calendar for field calculation.
+        calClone = fCalendar->clone();
+        if (calClone != nullptr) {
+            UDate t = cal.getTime(status);
+            calClone->setTime(t, status);
+            calClone->setTimeZone(cal.getTimeZone());
+            workCal = calClone;
+        } else {
+            status = U_MEMORY_ALLOCATION_ERROR;
+            return appendTo;
+        }
+    }
+
+    UBool inQuote = false;
+    char16_t prevCh = 0;
+    int32_t count = 0;
+    int32_t fieldNum = 0;
+    UDisplayContext capitalizationContext = getContext(UDISPCTX_TYPE_CAPITALIZATION, status);
+
+    // loop through the pattern string character by character
+    for (int32_t i = 0; i < fPattern.length() && U_SUCCESS(status); ++i) {
+        char16_t ch = fPattern[i];
+
+        // Use subFormat() to format a repeated pattern character
+        // when a different pattern or non-pattern character is seen
+        if (ch != prevCh && count > 0) {
+            subFormat(appendTo, prevCh, count, capitalizationContext, fieldNum++,
+                      prevCh, handler, *workCal, status);
+            count = 0;
+        }
+        if (ch == QUOTE) {
+            // Consecutive single quotes are a single quote literal,
+            // either outside of quotes or between quotes
+            if ((i+1) < fPattern.length() && fPattern[i+1] == QUOTE) {
+                appendTo += (char16_t)QUOTE;
+                ++i;
+            } else {
+                inQuote = ! inQuote;
+            }
+        }
+        else if (!inQuote && isSyntaxChar(ch)) {
+            // ch is a date-time pattern character to be interpreted
+            // by subFormat(); count the number of times it is repeated
+            prevCh = ch;
+            ++count;
+        }
+        else {
+            // Append quoted characters and unquoted non-pattern characters
+            appendTo += ch;
+        }
+    }
+
+    // Format the last item in the pattern, if any
+    if (count > 0) {
+        subFormat(appendTo, prevCh, count, capitalizationContext, fieldNum++,
+                  prevCh, handler, *workCal, status);
+    }
+
+    if (calClone != nullptr) {
+        delete calClone;
+    }
+
+    return appendTo;
+}
+
+//----------------------------------------------------------------------
+
+/* Map calendar field into calendar field level.
+ * the larger the level, the smaller the field unit.
+ * For example, UCAL_ERA level is 0, UCAL_YEAR level is 10,
+ * UCAL_MONTH level is 20.
+ * NOTE: if new fields adds in, the table needs to update.
+ */
+const int32_t
+SimpleDateFormat::fgCalendarFieldToLevel[] =
+{
+    /*GyM*/ 0, 10, 20,
+    /*wW*/ 20, 30,
+    /*dDEF*/ 30, 20, 30, 30,
+    /*ahHm*/ 40, 50, 50, 60,
+    /*sS*/ 70, 80,
+    /*z?Y*/ 0, 0, 10,
+    /*eug*/ 30, 10, 0,
+    /*A?.*/ 40, 0, 0
+};
+
+int32_t SimpleDateFormat::getLevelFromChar(char16_t ch) {
+    // Map date field LETTER into calendar field level.
+    // the larger the level, the smaller the field unit.
+    // NOTE: if new fields adds in, the table needs to update.
+    static const int32_t mapCharToLevel[] = {
+            -1, -1, -1, -1, -1, -1, -1, -1, -1, -1, -1, -1, -1, -1, -1, -1,
+        //
+            -1, -1, -1, -1, -1, -1, -1, -1, -1, -1, -1, -1, -1, -1, -1, -1,
+        //       !   "   #   $   %   &   '   (   )   *   +   ,   -   .   /
+            -1, -1, -1, -1, -1, -1, -1, -1, -1, -1, -1, -1, -1, -1, -1, -1,
+#if UDAT_HAS_PATTERN_CHAR_FOR_TIME_SEPARATOR
+        //   0   1   2   3   4   5   6   7   8   9   :   ;   <   =   >   ?
+            -1, -1, -1, -1, -1, -1, -1, -1, -1, -1,  0, -1, -1, -1, -1, -1,
+#else
+        //   0   1   2   3   4   5   6   7   8   9   :   ;   <   =   >   ?
+            -1, -1, -1, -1, -1, -1, -1, -1, -1, -1, -1, -1, -1, -1, -1, -1,
+#endif
+        //   @   A   B   C   D   E   F   G   H   I   J   K   L   M   N   O
+            -1, 40, -1, -1, 20, 30, 30,  0, 50, -1, -1, 50, 20, 20, -1,  0,
+        //   P   Q   R   S   T   U   V   W   X   Y   Z   [   \   ]   ^   _
+            -1, 20, -1, 80, -1, 10,  0, 30,  0, 10,  0, -1, -1, -1, -1, -1,
+        //   `   a   b   c   d   e   f   g   h   i   j   k   l   m   n   o
+            -1, 40, -1, 30, 30, 30, -1,  0, 50, -1, -1, 50,  0, 60, -1, -1,
+        //   p   q   r   s   t   u   v   w   x   y   z   {   |   }   ~
+            -1, 20, 10, 70, -1, 10,  0, 20,  0, 10,  0, -1, -1, -1, -1, -1
+    };
+
+    return ch < UPRV_LENGTHOF(mapCharToLevel) ? mapCharToLevel[ch] : -1;
+}
+
+UBool SimpleDateFormat::isSyntaxChar(char16_t ch) {
+    static const UBool mapCharToIsSyntax[] = {
+        //
+        false, false, false, false, false, false, false, false,
+        //
+        false, false, false, false, false, false, false, false,
+        //
+        false, false, false, false, false, false, false, false,
+        //
+        false, false, false, false, false, false, false, false,
+        //         !      "      #      $      %      &      '
+        false, false, false, false, false, false, false, false,
+        //  (      )      *      +      ,      -      .      /
+        false, false, false, false, false, false, false, false,
+        //  0      1      2      3      4      5      6      7
+        false, false, false, false, false, false, false, false,
+#if UDAT_HAS_PATTERN_CHAR_FOR_TIME_SEPARATOR
+        //  8      9      :      ;      <      =      >      ?
+        false, false,  true, false, false, false, false, false,
+#else
+        //  8      9      :      ;      <      =      >      ?
+        false, false, false, false, false, false, false, false,
+#endif
+        //  @      A      B      C      D      E      F      G
+        false,  true,  true,  true,  true,  true,  true,  true,
+        //  H      I      J      K      L      M      N      O
+         true,  true,  true,  true,  true,  true,  true,  true,
+        //  P      Q      R      S      T      U      V      W
+         true,  true,  true,  true,  true,  true,  true,  true,
+        //  X      Y      Z      [      \      ]      ^      _
+         true,  true,  true, false, false, false, false, false,
+        //  `      a      b      c      d      e      f      g
+        false,  true,  true,  true,  true,  true,  true,  true,
+        //  h      i      j      k      l      m      n      o
+         true,  true,  true,  true,  true,  true,  true,  true,
+        //  p      q      r      s      t      u      v      w
+         true,  true,  true,  true,  true,  true,  true,  true,
+        //  x      y      z      {      |      }      ~
+         true,  true,  true, false, false, false, false, false
+    };
+
+    return ch < UPRV_LENGTHOF(mapCharToIsSyntax) ? mapCharToIsSyntax[ch] : false;
+}
+
+// Map index into pattern character string to Calendar field number.
+const UCalendarDateFields
+SimpleDateFormat::fgPatternIndexToCalendarField[] =
+{
+    /*GyM*/ UCAL_ERA, UCAL_YEAR, UCAL_MONTH,
+    /*dkH*/ UCAL_DATE, UCAL_HOUR_OF_DAY, UCAL_HOUR_OF_DAY,
+    /*msS*/ UCAL_MINUTE, UCAL_SECOND, UCAL_MILLISECOND,
+    /*EDF*/ UCAL_DAY_OF_WEEK, UCAL_DAY_OF_YEAR, UCAL_DAY_OF_WEEK_IN_MONTH,
+    /*wWa*/ UCAL_WEEK_OF_YEAR, UCAL_WEEK_OF_MONTH, UCAL_AM_PM,
+    /*hKz*/ UCAL_HOUR, UCAL_HOUR, UCAL_ZONE_OFFSET,
+    /*Yeu*/ UCAL_YEAR_WOY, UCAL_DOW_LOCAL, UCAL_EXTENDED_YEAR,
+    /*gAZ*/ UCAL_JULIAN_DAY, UCAL_MILLISECONDS_IN_DAY, UCAL_ZONE_OFFSET,
+    /*v*/   UCAL_ZONE_OFFSET,
+    /*c*/   UCAL_DOW_LOCAL,
+    /*L*/   UCAL_MONTH,
+    /*Q*/   UCAL_MONTH,
+    /*q*/   UCAL_MONTH,
+    /*V*/   UCAL_ZONE_OFFSET,
+    /*U*/   UCAL_YEAR,
+    /*O*/   UCAL_ZONE_OFFSET,
+    /*Xx*/  UCAL_ZONE_OFFSET, UCAL_ZONE_OFFSET,
+    /*r*/   UCAL_EXTENDED_YEAR,
+    /*bB*/   UCAL_FIELD_COUNT, UCAL_FIELD_COUNT,  // no mappings to calendar fields
+#if UDAT_HAS_PATTERN_CHAR_FOR_TIME_SEPARATOR
+    /*:*/   UCAL_FIELD_COUNT, /* => no useful mapping to any calendar field */
+#else
+    /*no pattern char for UDAT_TIME_SEPARATOR_FIELD*/   UCAL_FIELD_COUNT, /* => no useful mapping to any calendar field */
+#endif
+};
+
+// Map index into pattern character string to DateFormat field number
+const UDateFormatField
+SimpleDateFormat::fgPatternIndexToDateFormatField[] = {
+    /*GyM*/ UDAT_ERA_FIELD, UDAT_YEAR_FIELD, UDAT_MONTH_FIELD,
+    /*dkH*/ UDAT_DATE_FIELD, UDAT_HOUR_OF_DAY1_FIELD, UDAT_HOUR_OF_DAY0_FIELD,
+    /*msS*/ UDAT_MINUTE_FIELD, UDAT_SECOND_FIELD, UDAT_FRACTIONAL_SECOND_FIELD,
+    /*EDF*/ UDAT_DAY_OF_WEEK_FIELD, UDAT_DAY_OF_YEAR_FIELD, UDAT_DAY_OF_WEEK_IN_MONTH_FIELD,
+    /*wWa*/ UDAT_WEEK_OF_YEAR_FIELD, UDAT_WEEK_OF_MONTH_FIELD, UDAT_AM_PM_FIELD,
+    /*hKz*/ UDAT_HOUR1_FIELD, UDAT_HOUR0_FIELD, UDAT_TIMEZONE_FIELD,
+    /*Yeu*/ UDAT_YEAR_WOY_FIELD, UDAT_DOW_LOCAL_FIELD, UDAT_EXTENDED_YEAR_FIELD,
+    /*gAZ*/ UDAT_JULIAN_DAY_FIELD, UDAT_MILLISECONDS_IN_DAY_FIELD, UDAT_TIMEZONE_RFC_FIELD,
+    /*v*/   UDAT_TIMEZONE_GENERIC_FIELD,
+    /*c*/   UDAT_STANDALONE_DAY_FIELD,
+    /*L*/   UDAT_STANDALONE_MONTH_FIELD,
+    /*Q*/   UDAT_QUARTER_FIELD,
+    /*q*/   UDAT_STANDALONE_QUARTER_FIELD,
+    /*V*/   UDAT_TIMEZONE_SPECIAL_FIELD,
+    /*U*/   UDAT_YEAR_NAME_FIELD,
+    /*O*/   UDAT_TIMEZONE_LOCALIZED_GMT_OFFSET_FIELD,
+    /*Xx*/  UDAT_TIMEZONE_ISO_FIELD, UDAT_TIMEZONE_ISO_LOCAL_FIELD,
+    /*r*/   UDAT_RELATED_YEAR_FIELD,
+    /*bB*/  UDAT_AM_PM_MIDNIGHT_NOON_FIELD, UDAT_FLEXIBLE_DAY_PERIOD_FIELD,
+#if UDAT_HAS_PATTERN_CHAR_FOR_TIME_SEPARATOR
+    /*:*/   UDAT_TIME_SEPARATOR_FIELD,
+#else
+    /*no pattern char for UDAT_TIME_SEPARATOR_FIELD*/   UDAT_TIME_SEPARATOR_FIELD,
+#endif
+};
+
+//----------------------------------------------------------------------
+
+/**
+ * Append symbols[value] to dst.  Make sure the array index is not out
+ * of bounds.
+ */
+static inline void
+_appendSymbol(UnicodeString& dst,
+              int32_t value,
+              const UnicodeString* symbols,
+              int32_t symbolsCount) {
+    U_ASSERT(0 <= value && value < symbolsCount);
+    if (0 <= value && value < symbolsCount) {
+        dst += symbols[value];
+    }
+}
+
+static inline void
+_appendSymbolWithMonthPattern(UnicodeString& dst, int32_t value, const UnicodeString* symbols, int32_t symbolsCount,
+              const UnicodeString* monthPattern, UErrorCode& status) {
+    U_ASSERT(0 <= value && value < symbolsCount);
+    if (0 <= value && value < symbolsCount) {
+        if (monthPattern == nullptr) {
+            dst += symbols[value];
+        } else {
+            SimpleFormatter(*monthPattern, 1, 1, status).format(symbols[value], dst, status);
+        }
+    }
+}
+
+//----------------------------------------------------------------------
+
+void
+SimpleDateFormat::initSimpleNumberFormatter(UErrorCode &status) {
+    if (U_FAILURE(status)) {
+        return;
+    }
+    auto* df = dynamic_cast<const DecimalFormat*>(fNumberFormat);
+    if (df == nullptr) {
+        return;
+    }
+    const DecimalFormatSymbols* syms = df->getDecimalFormatSymbols();
+    if (syms == nullptr) {
+        return;
+    }
+    fSimpleNumberFormatter = new number::SimpleNumberFormatter(
+        number::SimpleNumberFormatter::forLocaleAndSymbolsAndGroupingStrategy(
+            fLocale, *syms, UNUM_GROUPING_OFF, status
+        )
+    );
+    if (fSimpleNumberFormatter == nullptr) {
+        status = U_MEMORY_ALLOCATION_ERROR;
+    }
+}
+
+void
+SimpleDateFormat::initNumberFormatters(const Locale &locale,UErrorCode &status) {
+    if (U_FAILURE(status)) {
+        return;
+    }
+    if ( fDateOverride.isBogus() && fTimeOverride.isBogus() ) {
+        return;
+    }
+    umtx_lock(&LOCK);
+    if (fSharedNumberFormatters == nullptr) {
+        fSharedNumberFormatters = allocSharedNumberFormatters();
+        if (fSharedNumberFormatters == nullptr) {
+            status = U_MEMORY_ALLOCATION_ERROR;
+        }
+    }
+    umtx_unlock(&LOCK);
+
+    if (U_FAILURE(status)) {
+        return;
+    }
+
+    processOverrideString(locale,fDateOverride,kOvrStrDate,status);
+    processOverrideString(locale,fTimeOverride,kOvrStrTime,status);
+}
+
+void
+SimpleDateFormat::processOverrideString(const Locale &locale, const UnicodeString &str, int8_t type, UErrorCode &status) {
+    if (str.isBogus() || U_FAILURE(status)) {
+        return;
+    }
+
+    int32_t start = 0;
+    int32_t len;
+    UnicodeString nsName;
+    UnicodeString ovrField;
+    UBool moreToProcess = true;
+    NSOverride *overrideList = nullptr;
+
+    while (moreToProcess) {
+        int32_t delimiterPosition = str.indexOf((char16_t)ULOC_KEYWORD_ITEM_SEPARATOR_UNICODE,start);
+        if (delimiterPosition == -1) {
+            moreToProcess = false;
+            len = str.length() - start;
+        } else {
+            len = delimiterPosition - start;
+        }
+        UnicodeString currentString(str,start,len);
+        int32_t equalSignPosition = currentString.indexOf((char16_t)ULOC_KEYWORD_ASSIGN_UNICODE,0);
+        if (equalSignPosition == -1) { // Simple override string such as "hebrew"
+            nsName.setTo(currentString);
+            ovrField.setToBogus();
+        } else { // Field specific override string such as "y=hebrew"
+            nsName.setTo(currentString,equalSignPosition+1);
+            ovrField.setTo(currentString,0,1); // We just need the first character.
+        }
+
+        int32_t nsNameHash = nsName.hashCode();
+        // See if the numbering system is in the override list, if not, then add it.
+        NSOverride *curr = overrideList;
+        const SharedNumberFormat *snf = nullptr;
+        UBool found = false;
+        while ( curr && !found ) {
+            if ( curr->hash == nsNameHash ) {
+                snf = curr->snf;
+                found = true;
+            }
+            curr = curr->next;
+        }
+
+        if (!found) {
+           LocalPointer<NSOverride> cur(new NSOverride);
+           if (!cur.isNull()) {
+               char kw[ULOC_KEYWORD_AND_VALUES_CAPACITY];
+               uprv_strcpy(kw,"numbers=");
+               nsName.extract(0,len,kw+8,ULOC_KEYWORD_AND_VALUES_CAPACITY-8,US_INV);
+
+               Locale ovrLoc(locale.getLanguage(),locale.getCountry(),locale.getVariant(),kw);
+               cur->hash = nsNameHash;
+               cur->next = overrideList;
+               SharedObject::copyPtr(
+                       createSharedNumberFormat(ovrLoc, status), cur->snf);
+               if (U_FAILURE(status)) {
+                   if (overrideList) {
+                       overrideList->free();
+                   }
+                   return;
+               }
+               snf = cur->snf;
+               overrideList = cur.orphan();
+           } else {
+               status = U_MEMORY_ALLOCATION_ERROR;
+               if (overrideList) {
+                   overrideList->free();
+               }
+               return;
+           }
+        }
+
+        // Now that we have an appropriate number formatter, fill in the appropriate spaces in the
+        // number formatters table.
+        if (ovrField.isBogus()) {
+            switch (type) {
+                case kOvrStrDate:
+                case kOvrStrBoth: {
+                    for ( int8_t i=0 ; i<kDateFieldsCount; i++ ) {
+                        SharedObject::copyPtr(snf, fSharedNumberFormatters[kDateFields[i]]);
+                    }
+                    if (type==kOvrStrDate) {
+                        break;
+                    }
+                    U_FALLTHROUGH;
+                }
+                case kOvrStrTime : {
+                    for ( int8_t i=0 ; i<kTimeFieldsCount; i++ ) {
+                        SharedObject::copyPtr(snf, fSharedNumberFormatters[kTimeFields[i]]);
+                    }
+                    break;
+                }
+            }
+        } else {
+           // if the pattern character is unrecognized, signal an error and bail out
+           UDateFormatField patternCharIndex =
+              DateFormatSymbols::getPatternCharIndex(ovrField.charAt(0));
+           if (patternCharIndex == UDAT_FIELD_COUNT) {
+               status = U_INVALID_FORMAT_ERROR;
+               if (overrideList) {
+                   overrideList->free();
+               }
+               return;
+           }
+           SharedObject::copyPtr(snf, fSharedNumberFormatters[patternCharIndex]);
+        }
+
+        start = delimiterPosition + 1;
+    }
+    if (overrideList) {
+        overrideList->free();
+    }
+}
+
+//---------------------------------------------------------------------
+void
+SimpleDateFormat::subFormat(UnicodeString &appendTo,
+                            char16_t ch,
+                            int32_t count,
+                            UDisplayContext capitalizationContext,
+                            int32_t fieldNum,
+                            char16_t fieldToOutput,
+                            FieldPositionHandler& handler,
+                            Calendar& cal,
+                            UErrorCode& status) const
+{
+    if (U_FAILURE(status)) {
+        return;
+    }
+
+    // this function gets called by format() to produce the appropriate substitution
+    // text for an individual pattern symbol (e.g., "HH" or "yyyy")
+
+    UDateFormatField patternCharIndex = DateFormatSymbols::getPatternCharIndex(ch);
+    const int32_t maxIntCount = 10;
+    int32_t beginOffset = appendTo.length();
+    const NumberFormat *currentNumberFormat;
+    DateFormatSymbols::ECapitalizationContextUsageType capContextUsageType = DateFormatSymbols::kCapContextUsageOther;
+
+    UBool isHebrewCalendar = (uprv_strcmp(cal.getType(),"hebrew") == 0);
+    UBool isChineseCalendar = (uprv_strcmp(cal.getType(),"chinese") == 0 || uprv_strcmp(cal.getType(),"dangi") == 0);
+
+    // if the pattern character is unrecognized, signal an error and dump out
+    if (patternCharIndex == UDAT_FIELD_COUNT)
+    {
+        if (ch != 0x6C) { // pattern char 'l' (SMALL LETTER L) just gets ignored
+            status = U_INVALID_FORMAT_ERROR;
+        }
+        return;
+    }
+
+    UCalendarDateFields field = fgPatternIndexToCalendarField[patternCharIndex];
+    int32_t value = 0;
+    // Don't get value unless it is useful
+    if (field < UCAL_FIELD_COUNT) {
+        value = (patternCharIndex != UDAT_RELATED_YEAR_FIELD)? cal.get(field, status): cal.getRelatedYear(status);
+    }
+    if (U_FAILURE(status)) {
+        return;
+    }
+
+    currentNumberFormat = getNumberFormatByIndex(patternCharIndex);
+    if (currentNumberFormat == nullptr) {
+        status = U_INTERNAL_PROGRAM_ERROR;
+        return;
+    }
+    UnicodeString hebr("hebr", 4, US_INV);
+
+    switch (patternCharIndex) {
+
+    // for any "G" symbol, write out the appropriate era string
+    // "GGGG" is wide era name, "GGGGG" is narrow era name, anything else is abbreviated name
+    case UDAT_ERA_FIELD:
+        if (isChineseCalendar) {
+            zeroPaddingNumber(currentNumberFormat,appendTo, value, 1, 9); // as in ICU4J
+        } else {
+            if (count == 5) {
+                _appendSymbol(appendTo, value, fSymbols->fNarrowEras, fSymbols->fNarrowErasCount);
+                capContextUsageType = DateFormatSymbols::kCapContextUsageEraNarrow;
+            } else if (count == 4) {
+                _appendSymbol(appendTo, value, fSymbols->fEraNames, fSymbols->fEraNamesCount);
+                capContextUsageType = DateFormatSymbols::kCapContextUsageEraWide;
+            } else {
+                _appendSymbol(appendTo, value, fSymbols->fEras, fSymbols->fErasCount);
+                capContextUsageType = DateFormatSymbols::kCapContextUsageEraAbbrev;
+            }
+        }
+        break;
+
+     case UDAT_YEAR_NAME_FIELD:
+        if (fSymbols->fShortYearNames != nullptr && value <= fSymbols->fShortYearNamesCount) {
+            // the Calendar YEAR field runs 1 through 60 for cyclic years
+            _appendSymbol(appendTo, value - 1, fSymbols->fShortYearNames, fSymbols->fShortYearNamesCount);
+            break;
+        }
+        // else fall through to numeric year handling, do not break here
+        U_FALLTHROUGH;
+
+   // OLD: for "yyyy", write out the whole year; for "yy", write out the last 2 digits
+    // NEW: UTS#35:
+//Year         y     yy     yyy     yyyy     yyyyy
+//AD 1         1     01     001     0001     00001
+//AD 12       12     12     012     0012     00012
+//AD 123     123     23     123     0123     00123
+//AD 1234   1234     34    1234     1234     01234
+//AD 12345 12345     45   12345    12345     12345
+    case UDAT_YEAR_FIELD:
+    case UDAT_YEAR_WOY_FIELD:
+        if (fDateOverride.compare(hebr)==0 && value>HEBREW_CAL_CUR_MILLENIUM_START_YEAR && value<HEBREW_CAL_CUR_MILLENIUM_END_YEAR) {
+            value-=HEBREW_CAL_CUR_MILLENIUM_START_YEAR;
+        }
+        if(count == 2)
+            zeroPaddingNumber(currentNumberFormat, appendTo, value, 2, 2);
+        else
+            zeroPaddingNumber(currentNumberFormat, appendTo, value, count, maxIntCount);
+        break;
+
+    // for "MMMM"/"LLLL", write out the whole month name, for "MMM"/"LLL", write out the month
+    // abbreviation, for "M"/"L" or "MM"/"LL", write out the month as a number with the
+    // appropriate number of digits
+    // for "MMMMM"/"LLLLL", use the narrow form
+    case UDAT_MONTH_FIELD:
+    case UDAT_STANDALONE_MONTH_FIELD:
+        if ( isHebrewCalendar ) {
+           HebrewCalendar *hc = (HebrewCalendar*)&cal;
+           if (hc->isLeapYear(hc->get(UCAL_YEAR,status)) && value == 6 && count >= 3 )
+               value = 13; // Show alternate form for Adar II in leap years in Hebrew calendar.
+           if (!hc->isLeapYear(hc->get(UCAL_YEAR,status)) && value >= 6 && count < 3 )
+               value--; // Adjust the month number down 1 in Hebrew non-leap years, i.e. Adar is 6, not 7.
+        }
+        {
+            int32_t isLeapMonth = (fSymbols->fLeapMonthPatterns != nullptr && fSymbols->fLeapMonthPatternsCount >= DateFormatSymbols::kMonthPatternsCount)?
+                        cal.get(UCAL_IS_LEAP_MONTH, status): 0;
+            // should consolidate the next section by using arrays of pointers & counts for the right symbols...
+            if (count == 5) {
+                if (patternCharIndex == UDAT_MONTH_FIELD) {
+                    _appendSymbolWithMonthPattern(appendTo, value, fSymbols->fNarrowMonths, fSymbols->fNarrowMonthsCount,
+                            (isLeapMonth!=0)? &(fSymbols->fLeapMonthPatterns[DateFormatSymbols::kLeapMonthPatternFormatNarrow]): nullptr, status);
+                } else {
+                    _appendSymbolWithMonthPattern(appendTo, value, fSymbols->fStandaloneNarrowMonths, fSymbols->fStandaloneNarrowMonthsCount,
+                            (isLeapMonth!=0)? &(fSymbols->fLeapMonthPatterns[DateFormatSymbols::kLeapMonthPatternStandaloneNarrow]): nullptr, status);
+                }
+                capContextUsageType = DateFormatSymbols::kCapContextUsageMonthNarrow;
+            } else if (count == 4) {
+                if (patternCharIndex == UDAT_MONTH_FIELD) {
+                    _appendSymbolWithMonthPattern(appendTo, value, fSymbols->fMonths, fSymbols->fMonthsCount,
+                            (isLeapMonth!=0)? &(fSymbols->fLeapMonthPatterns[DateFormatSymbols::kLeapMonthPatternFormatWide]): nullptr, status);
+                    capContextUsageType = DateFormatSymbols::kCapContextUsageMonthFormat;
+                } else {
+                    _appendSymbolWithMonthPattern(appendTo, value, fSymbols->fStandaloneMonths, fSymbols->fStandaloneMonthsCount,
+                            (isLeapMonth!=0)? &(fSymbols->fLeapMonthPatterns[DateFormatSymbols::kLeapMonthPatternStandaloneWide]): nullptr, status);
+                    capContextUsageType = DateFormatSymbols::kCapContextUsageMonthStandalone;
+                }
+            } else if (count == 3) {
+                if (patternCharIndex == UDAT_MONTH_FIELD) {
+                    _appendSymbolWithMonthPattern(appendTo, value, fSymbols->fShortMonths, fSymbols->fShortMonthsCount,
+                            (isLeapMonth!=0)? &(fSymbols->fLeapMonthPatterns[DateFormatSymbols::kLeapMonthPatternFormatAbbrev]): nullptr, status);
+                    capContextUsageType = DateFormatSymbols::kCapContextUsageMonthFormat;
+                } else {
+                    _appendSymbolWithMonthPattern(appendTo, value, fSymbols->fStandaloneShortMonths, fSymbols->fStandaloneShortMonthsCount,
+                            (isLeapMonth!=0)? &(fSymbols->fLeapMonthPatterns[DateFormatSymbols::kLeapMonthPatternStandaloneAbbrev]): nullptr, status);
+                    capContextUsageType = DateFormatSymbols::kCapContextUsageMonthStandalone;
+                }
+            } else {
+                UnicodeString monthNumber;
+                zeroPaddingNumber(currentNumberFormat,monthNumber, value + 1, count, maxIntCount);
+                _appendSymbolWithMonthPattern(appendTo, 0, &monthNumber, 1,
+                        (isLeapMonth!=0)? &(fSymbols->fLeapMonthPatterns[DateFormatSymbols::kLeapMonthPatternNumeric]): nullptr, status);
+            }
+        }
+        break;
+
+    // for "k" and "kk", write out the hour, adjusting midnight to appear as "24"
+    case UDAT_HOUR_OF_DAY1_FIELD:
+        if (value == 0)
+            zeroPaddingNumber(currentNumberFormat,appendTo, cal.getMaximum(UCAL_HOUR_OF_DAY) + 1, count, maxIntCount);
+        else
+            zeroPaddingNumber(currentNumberFormat,appendTo, value, count, maxIntCount);
+        break;
+
+    case UDAT_FRACTIONAL_SECOND_FIELD:
+        // Fractional seconds left-justify
+        {
+            int32_t minDigits = (count > 3) ? 3 : count;
+            if (count == 1) {
+                value /= 100;
+            } else if (count == 2) {
+                value /= 10;
+            }
+            zeroPaddingNumber(currentNumberFormat, appendTo, value, minDigits, maxIntCount);
+            if (count > 3) {
+                zeroPaddingNumber(currentNumberFormat, appendTo, 0, count - 3, maxIntCount);
+            }
+        }
+        break;
+
+    // for "ee" or "e", use local numeric day-of-the-week
+    // for "EEEEEE" or "eeeeee", write out the short day-of-the-week name
+    // for "EEEEE" or "eeeee", write out the narrow day-of-the-week name
+    // for "EEEE" or "eeee", write out the wide day-of-the-week name
+    // for "EEE" or "EE" or "E" or "eee", write out the abbreviated day-of-the-week name
+    case UDAT_DOW_LOCAL_FIELD:
+        if ( count < 3 ) {
+            zeroPaddingNumber(currentNumberFormat,appendTo, value, count, maxIntCount);
+            break;
+        }
+        // fall through to EEEEE-EEE handling, but for that we don't want local day-of-week,
+        // we want standard day-of-week, so first fix value to work for EEEEE-EEE.
+        value = cal.get(UCAL_DAY_OF_WEEK, status);
+        if (U_FAILURE(status)) {
+            return;
+        }
+        // fall through, do not break here
+        U_FALLTHROUGH;
+    case UDAT_DAY_OF_WEEK_FIELD:
+        if (count == 5) {
+            _appendSymbol(appendTo, value, fSymbols->fNarrowWeekdays,
+                          fSymbols->fNarrowWeekdaysCount);
+            capContextUsageType = DateFormatSymbols::kCapContextUsageDayNarrow;
+        } else if (count == 4) {
+            _appendSymbol(appendTo, value, fSymbols->fWeekdays,
+                          fSymbols->fWeekdaysCount);
+            capContextUsageType = DateFormatSymbols::kCapContextUsageDayFormat;
+        } else if (count == 6) {
+            _appendSymbol(appendTo, value, fSymbols->fShorterWeekdays,
+                          fSymbols->fShorterWeekdaysCount);
+            capContextUsageType = DateFormatSymbols::kCapContextUsageDayFormat;
+        } else {
+            _appendSymbol(appendTo, value, fSymbols->fShortWeekdays,
+                          fSymbols->fShortWeekdaysCount);
+            capContextUsageType = DateFormatSymbols::kCapContextUsageDayFormat;
+        }
+        break;
+
+    // for "ccc", write out the abbreviated day-of-the-week name
+    // for "cccc", write out the wide day-of-the-week name
+    // for "ccccc", use the narrow day-of-the-week name
+    // for "ccccc", use the short day-of-the-week name
+    case UDAT_STANDALONE_DAY_FIELD:
+        if ( count < 3 ) {
+            zeroPaddingNumber(currentNumberFormat,appendTo, value, 1, maxIntCount);
+            break;
+        }
+        // fall through to alpha DOW handling, but for that we don't want local day-of-week,
+        // we want standard day-of-week, so first fix value.
+        value = cal.get(UCAL_DAY_OF_WEEK, status);
+        if (U_FAILURE(status)) {
+            return;
+        }
+        if (count == 5) {
+            _appendSymbol(appendTo, value, fSymbols->fStandaloneNarrowWeekdays,
+                          fSymbols->fStandaloneNarrowWeekdaysCount);
+            capContextUsageType = DateFormatSymbols::kCapContextUsageDayNarrow;
+        } else if (count == 4) {
+            _appendSymbol(appendTo, value, fSymbols->fStandaloneWeekdays,
+                          fSymbols->fStandaloneWeekdaysCount);
+            capContextUsageType = DateFormatSymbols::kCapContextUsageDayStandalone;
+        } else if (count == 6) {
+            _appendSymbol(appendTo, value, fSymbols->fStandaloneShorterWeekdays,
+                          fSymbols->fStandaloneShorterWeekdaysCount);
+            capContextUsageType = DateFormatSymbols::kCapContextUsageDayStandalone;
+        } else { // count == 3
+            _appendSymbol(appendTo, value, fSymbols->fStandaloneShortWeekdays,
+                          fSymbols->fStandaloneShortWeekdaysCount);
+            capContextUsageType = DateFormatSymbols::kCapContextUsageDayStandalone;
+        }
+        break;
+
+    // for "a" symbol, write out the whole AM/PM string
+    case UDAT_AM_PM_FIELD:
+        if (count < 5) {
+            _appendSymbol(appendTo, value, fSymbols->fAmPms,
+                          fSymbols->fAmPmsCount);
+        } else {
+            _appendSymbol(appendTo, value, fSymbols->fNarrowAmPms,
+                          fSymbols->fNarrowAmPmsCount);
+        }
+        break;
+
+    // if we see pattern character for UDAT_TIME_SEPARATOR_FIELD (none currently defined),
+    // write out the time separator string. Leave support in for future definition.
+    case UDAT_TIME_SEPARATOR_FIELD:
+        {
+            UnicodeString separator;
+            appendTo += fSymbols->getTimeSeparatorString(separator);
+        }
+        break;
+
+    // for "h" and "hh", write out the hour, adjusting noon and midnight to show up
+    // as "12"
+    case UDAT_HOUR1_FIELD:
+        if (value == 0)
+            zeroPaddingNumber(currentNumberFormat,appendTo, cal.getLeastMaximum(UCAL_HOUR) + 1, count, maxIntCount);
+        else
+            zeroPaddingNumber(currentNumberFormat,appendTo, value, count, maxIntCount);
+        break;
+
+    case UDAT_TIMEZONE_FIELD: // 'z'
+    case UDAT_TIMEZONE_RFC_FIELD: // 'Z'
+    case UDAT_TIMEZONE_GENERIC_FIELD: // 'v'
+    case UDAT_TIMEZONE_SPECIAL_FIELD: // 'V'
+    case UDAT_TIMEZONE_LOCALIZED_GMT_OFFSET_FIELD: // 'O'
+    case UDAT_TIMEZONE_ISO_FIELD: // 'X'
+    case UDAT_TIMEZONE_ISO_LOCAL_FIELD: // 'x'
+        {
+            char16_t zsbuf[ZONE_NAME_U16_MAX];
+            UnicodeString zoneString(zsbuf, 0, UPRV_LENGTHOF(zsbuf));
+            const TimeZone& tz = cal.getTimeZone();
+            UDate date = cal.getTime(status);
+            const TimeZoneFormat *tzfmt = tzFormat(status);
+            if (U_SUCCESS(status)) {
+                if (patternCharIndex == UDAT_TIMEZONE_FIELD) {
+                    if (count < 4) {
+                        // "z", "zz", "zzz"
+                        tzfmt->format(UTZFMT_STYLE_SPECIFIC_SHORT, tz, date, zoneString);
+                        capContextUsageType = DateFormatSymbols::kCapContextUsageMetazoneShort;
+                    } else {
+                        // "zzzz" or longer
+                        tzfmt->format(UTZFMT_STYLE_SPECIFIC_LONG, tz, date, zoneString);
+                        capContextUsageType = DateFormatSymbols::kCapContextUsageMetazoneLong;
+                    }
+                }
+                else if (patternCharIndex == UDAT_TIMEZONE_RFC_FIELD) {
+                    if (count < 4) {
+                        // "Z"
+                        tzfmt->format(UTZFMT_STYLE_ISO_BASIC_LOCAL_FULL, tz, date, zoneString);
+                    } else if (count == 5) {
+                        // "ZZZZZ"
+                        tzfmt->format(UTZFMT_STYLE_ISO_EXTENDED_FULL, tz, date, zoneString);
+                    } else {
+                        // "ZZ", "ZZZ", "ZZZZ"
+                        tzfmt->format(UTZFMT_STYLE_LOCALIZED_GMT, tz, date, zoneString);
+                    }
+                }
+                else if (patternCharIndex == UDAT_TIMEZONE_GENERIC_FIELD) {
+                    if (count == 1) {
+                        // "v"
+                        tzfmt->format(UTZFMT_STYLE_GENERIC_SHORT, tz, date, zoneString);
+                        capContextUsageType = DateFormatSymbols::kCapContextUsageMetazoneShort;
+                    } else if (count == 4) {
+                        // "vvvv"
+                        tzfmt->format(UTZFMT_STYLE_GENERIC_LONG, tz, date, zoneString);
+                        capContextUsageType = DateFormatSymbols::kCapContextUsageMetazoneLong;
+                    }
+                }
+                else if (patternCharIndex == UDAT_TIMEZONE_SPECIAL_FIELD) {
+                    if (count == 1) {
+                        // "V"
+                        tzfmt->format(UTZFMT_STYLE_ZONE_ID_SHORT, tz, date, zoneString);
+                    } else if (count == 2) {
+                        // "VV"
+                        tzfmt->format(UTZFMT_STYLE_ZONE_ID, tz, date, zoneString);
+                    } else if (count == 3) {
+                        // "VVV"
+                        tzfmt->format(UTZFMT_STYLE_EXEMPLAR_LOCATION, tz, date, zoneString);
+                    } else if (count == 4) {
+                        // "VVVV"
+                        tzfmt->format(UTZFMT_STYLE_GENERIC_LOCATION, tz, date, zoneString);
+                        capContextUsageType = DateFormatSymbols::kCapContextUsageZoneLong;
+                    }
+                }
+                else if (patternCharIndex == UDAT_TIMEZONE_LOCALIZED_GMT_OFFSET_FIELD) {
+                    if (count == 1) {
+                        // "O"
+                        tzfmt->format(UTZFMT_STYLE_LOCALIZED_GMT_SHORT, tz, date, zoneString);
+                    } else if (count == 4) {
+                        // "OOOO"
+                        tzfmt->format(UTZFMT_STYLE_LOCALIZED_GMT, tz, date, zoneString);
+                    }
+                }
+                else if (patternCharIndex == UDAT_TIMEZONE_ISO_FIELD) {
+                    if (count == 1) {
+                        // "X"
+                        tzfmt->format(UTZFMT_STYLE_ISO_BASIC_SHORT, tz, date, zoneString);
+                    } else if (count == 2) {
+                        // "XX"
+                        tzfmt->format(UTZFMT_STYLE_ISO_BASIC_FIXED, tz, date, zoneString);
+                    } else if (count == 3) {
+                        // "XXX"
+                        tzfmt->format(UTZFMT_STYLE_ISO_EXTENDED_FIXED, tz, date, zoneString);
+                    } else if (count == 4) {
+                        // "XXXX"
+                        tzfmt->format(UTZFMT_STYLE_ISO_BASIC_FULL, tz, date, zoneString);
+                    } else if (count == 5) {
+                        // "XXXXX"
+                        tzfmt->format(UTZFMT_STYLE_ISO_EXTENDED_FULL, tz, date, zoneString);
+                    }
+                }
+                else if (patternCharIndex == UDAT_TIMEZONE_ISO_LOCAL_FIELD) {
+                    if (count == 1) {
+                        // "x"
+                        tzfmt->format(UTZFMT_STYLE_ISO_BASIC_LOCAL_SHORT, tz, date, zoneString);
+                    } else if (count == 2) {
+                        // "xx"
+                        tzfmt->format(UTZFMT_STYLE_ISO_BASIC_LOCAL_FIXED, tz, date, zoneString);
+                    } else if (count == 3) {
+                        // "xxx"
+                        tzfmt->format(UTZFMT_STYLE_ISO_EXTENDED_LOCAL_FIXED, tz, date, zoneString);
+                    } else if (count == 4) {
+                        // "xxxx"
+                        tzfmt->format(UTZFMT_STYLE_ISO_BASIC_LOCAL_FULL, tz, date, zoneString);
+                    } else if (count == 5) {
+                        // "xxxxx"
+                        tzfmt->format(UTZFMT_STYLE_ISO_EXTENDED_LOCAL_FULL, tz, date, zoneString);
+                    }
+                }
+                else {
+                    UPRV_UNREACHABLE_EXIT;
+                }
+            }
+            appendTo += zoneString;
+        }
+        break;
+
+    case UDAT_QUARTER_FIELD:
+        if (count >= 5)
+            _appendSymbol(appendTo, value/3, fSymbols->fNarrowQuarters,
+                          fSymbols->fNarrowQuartersCount);
+         else if (count == 4)
+            _appendSymbol(appendTo, value/3, fSymbols->fQuarters,
+                          fSymbols->fQuartersCount);
+        else if (count == 3)
+            _appendSymbol(appendTo, value/3, fSymbols->fShortQuarters,
+                          fSymbols->fShortQuartersCount);
+        else
+            zeroPaddingNumber(currentNumberFormat,appendTo, (value/3) + 1, count, maxIntCount);
+        break;
+
+    case UDAT_STANDALONE_QUARTER_FIELD:
+        if (count >= 5)
+            _appendSymbol(appendTo, value/3, fSymbols->fStandaloneNarrowQuarters,
+                          fSymbols->fStandaloneNarrowQuartersCount);
+        else if (count == 4)
+            _appendSymbol(appendTo, value/3, fSymbols->fStandaloneQuarters,
+                          fSymbols->fStandaloneQuartersCount);
+        else if (count == 3)
+            _appendSymbol(appendTo, value/3, fSymbols->fStandaloneShortQuarters,
+                          fSymbols->fStandaloneShortQuartersCount);
+        else
+            zeroPaddingNumber(currentNumberFormat,appendTo, (value/3) + 1, count, maxIntCount);
+        break;
+
+    case UDAT_AM_PM_MIDNIGHT_NOON_FIELD:
+    {
+        const UnicodeString *toAppend = nullptr;
+        int32_t hour = cal.get(UCAL_HOUR_OF_DAY, status);
+
+        // Note: "midnight" can be ambiguous as to whether it refers to beginning of day or end of day.
+        // For ICU 57 output of "midnight" is temporarily suppressed.
+
+        // For "midnight" and "noon":
+        // Time, as displayed, must be exactly noon or midnight.
+        // This means minutes and seconds, if present, must be zero.
+        if ((/*hour == 0 ||*/ hour == 12) &&
+                (!fHasMinute || cal.get(UCAL_MINUTE, status) == 0) &&
+                (!fHasSecond || cal.get(UCAL_SECOND, status) == 0)) {
+            // Stealing am/pm value to use as our array index.
+            // It works out: am/midnight are both 0, pm/noon are both 1,
+            // 12 am is 12 midnight, and 12 pm is 12 noon.
+            int32_t val = cal.get(UCAL_AM_PM, status);
+
+            if (count <= 3) {
+                toAppend = &fSymbols->fAbbreviatedDayPeriods[val];
+            } else if (count == 4 || count > 5) {
+                toAppend = &fSymbols->fWideDayPeriods[val];
+            } else { // count == 5
+                toAppend = &fSymbols->fNarrowDayPeriods[val];
+            }
+        }
+
+        // toAppend is nullptr if time isn't exactly midnight or noon (as displayed).
+        // toAppend is bogus if time is midnight or noon, but no localized string exists.
+        // In either case, fall back to am/pm.
+        if (toAppend == nullptr || toAppend->isBogus()) {
+            // Reformat with identical arguments except ch, now changed to 'a'.
+            // We are passing a different fieldToOutput because we want to add
+            // 'b' to field position. This makes this fallback stable when
+            // there is a data change on locales.
+            subFormat(appendTo, u'a', count, capitalizationContext, fieldNum, u'b', handler, cal, status);
+            return;
+        } else {
+            appendTo += *toAppend;
+        }
+
+        break;
+    }
+
+    case UDAT_FLEXIBLE_DAY_PERIOD_FIELD:
+    {
+        // TODO: Maybe fetch the DayperiodRules during initialization (instead of at the first
+        // loading of an instance) if a relevant pattern character (b or B) is used.
+        const DayPeriodRules *ruleSet = DayPeriodRules::getInstance(this->getSmpFmtLocale(), status);
+        if (U_FAILURE(status)) {
+            // Data doesn't conform to spec, therefore loading failed.
+            break;
+        }
+        if (ruleSet == nullptr) {
+            // Data doesn't exist for the locale we're looking for.
+            // Falling back to am/pm.
+            // We are passing a different fieldToOutput because we want to add
+            // 'B' to field position. This makes this fallback stable when
+            // there is a data change on locales.
+            subFormat(appendTo, u'a', count, capitalizationContext, fieldNum, u'B', handler, cal, status);
+            return;
+        }
+
+        // Get current display time.
+        int32_t hour = cal.get(UCAL_HOUR_OF_DAY, status);
+        int32_t minute = 0;
+        if (fHasMinute) {
+            minute = cal.get(UCAL_MINUTE, status);
+        }
+        int32_t second = 0;
+        if (fHasSecond) {
+            second = cal.get(UCAL_SECOND, status);
+        }
+
+        // Determine day period.
+        DayPeriodRules::DayPeriod periodType;
+        if (hour == 0 && minute == 0 && second == 0 && ruleSet->hasMidnight()) {
+            periodType = DayPeriodRules::DAYPERIOD_MIDNIGHT;
+        } else if (hour == 12 && minute == 0 && second == 0 && ruleSet->hasNoon()) {
+            periodType = DayPeriodRules::DAYPERIOD_NOON;
+        } else {
+            periodType = ruleSet->getDayPeriodForHour(hour);
+        }
+
+        // Rule set exists, therefore periodType can't be UNKNOWN.
+        // Get localized string.
+        U_ASSERT(periodType != DayPeriodRules::DAYPERIOD_UNKNOWN);
+        UnicodeString *toAppend = nullptr;
+        int32_t index;
+
+        // Note: "midnight" can be ambiguous as to whether it refers to beginning of day or end of day.
+        // For ICU 57 output of "midnight" is temporarily suppressed.
+
+        if (periodType != DayPeriodRules::DAYPERIOD_AM &&
+                periodType != DayPeriodRules::DAYPERIOD_PM &&
+                periodType != DayPeriodRules::DAYPERIOD_MIDNIGHT) {
+            index = (int32_t)periodType;
+            if (count <= 3) {
+                toAppend = &fSymbols->fAbbreviatedDayPeriods[index];  // i.e. short
+            } else if (count == 4 || count > 5) {
+                toAppend = &fSymbols->fWideDayPeriods[index];
+            } else {  // count == 5
+                toAppend = &fSymbols->fNarrowDayPeriods[index];
+            }
+        }
+
+        // Fallback schedule:
+        // Midnight/Noon -> General Periods -> AM/PM.
+
+        // Midnight/Noon -> General Periods.
+        if ((toAppend == nullptr || toAppend->isBogus()) &&
+                (periodType == DayPeriodRules::DAYPERIOD_MIDNIGHT ||
+                 periodType == DayPeriodRules::DAYPERIOD_NOON)) {
+            periodType = ruleSet->getDayPeriodForHour(hour);
+            index = (int32_t)periodType;
+
+            if (count <= 3) {
+                toAppend = &fSymbols->fAbbreviatedDayPeriods[index];  // i.e. short
+            } else if (count == 4 || count > 5) {
+                toAppend = &fSymbols->fWideDayPeriods[index];
+            } else {  // count == 5
+                toAppend = &fSymbols->fNarrowDayPeriods[index];
+            }
+        }
+
+        // General Periods -> AM/PM.
+        if (periodType == DayPeriodRules::DAYPERIOD_AM ||
+            periodType == DayPeriodRules::DAYPERIOD_PM ||
+            toAppend->isBogus()) {
+            // We are passing a different fieldToOutput because we want to add
+            // 'B' to field position iterator. This makes this fallback stable when
+            // there is a data change on locales.
+            subFormat(appendTo, u'a', count, capitalizationContext, fieldNum, u'B', handler, cal, status);
+            return;
+        }
+        else {
+            appendTo += *toAppend;
+        }
+
+        break;
+    }
+
+    // all of the other pattern symbols can be formatted as simple numbers with
+    // appropriate zero padding
+    default:
+        zeroPaddingNumber(currentNumberFormat,appendTo, value, count, maxIntCount);
+        break;
+    }
+#if !UCONFIG_NO_BREAK_ITERATION
+    // if first field, check to see whether we need to and are able to titlecase it
+    if (fieldNum == 0 && fCapitalizationBrkIter != nullptr && appendTo.length() > beginOffset &&
+            u_islower(appendTo.char32At(beginOffset))) {
+        UBool titlecase = false;
+        switch (capitalizationContext) {
+            case UDISPCTX_CAPITALIZATION_FOR_BEGINNING_OF_SENTENCE:
+                titlecase = true;
+                break;
+            case UDISPCTX_CAPITALIZATION_FOR_UI_LIST_OR_MENU:
+                titlecase = fSymbols->fCapitalization[capContextUsageType][0];
+                break;
+            case UDISPCTX_CAPITALIZATION_FOR_STANDALONE:
+                titlecase = fSymbols->fCapitalization[capContextUsageType][1];
+                break;
+            default:
+                // titlecase = false;
+                break;
+        }
+        if (titlecase) {
+            BreakIterator* const mutableCapitalizationBrkIter = fCapitalizationBrkIter->clone();
+            UnicodeString firstField(appendTo, beginOffset);
+            firstField.toTitle(mutableCapitalizationBrkIter, fLocale, U_TITLECASE_NO_LOWERCASE | U_TITLECASE_NO_BREAK_ADJUSTMENT);
+            appendTo.replaceBetween(beginOffset, appendTo.length(), firstField);
+            delete mutableCapitalizationBrkIter;
+        }
+    }
+#endif
+
+    handler.addAttribute(DateFormatSymbols::getPatternCharIndex(fieldToOutput), beginOffset, appendTo.length());
+}
+
+//----------------------------------------------------------------------
+
+void SimpleDateFormat::adoptNumberFormat(NumberFormat *formatToAdopt) {
+    // Null out the fast formatter, it references fNumberFormat which we're
+    // about to invalidate
+    delete fSimpleNumberFormatter;
+    fSimpleNumberFormatter = nullptr;
+
+    fixNumberFormatForDates(*formatToAdopt);
+    delete fNumberFormat;
+    fNumberFormat = formatToAdopt;
+
+    // We successfully set the default number format. Now delete the overrides
+    // (can't fail).
+    if (fSharedNumberFormatters) {
+        freeSharedNumberFormatters(fSharedNumberFormatters);
+        fSharedNumberFormatters = nullptr;
+    }
+
+    // Recompute fSimpleNumberFormatter if necessary
+    UErrorCode localStatus = U_ZERO_ERROR;
+    initSimpleNumberFormatter(localStatus);
+}
+
+void SimpleDateFormat::adoptNumberFormat(const UnicodeString& fields, NumberFormat *formatToAdopt, UErrorCode &status){
+    fixNumberFormatForDates(*formatToAdopt);
+    LocalPointer<NumberFormat> fmt(formatToAdopt);
+    if (U_FAILURE(status)) {
+        return;
+    }
+
+    // We must ensure fSharedNumberFormatters is allocated.
+    if (fSharedNumberFormatters == nullptr) {
+        fSharedNumberFormatters = allocSharedNumberFormatters();
+        if (fSharedNumberFormatters == nullptr) {
+            status = U_MEMORY_ALLOCATION_ERROR;
+            return;
+        }
+    }
+    const SharedNumberFormat *newFormat = createSharedNumberFormat(fmt.orphan());
+    if (newFormat == nullptr) {
+        status = U_MEMORY_ALLOCATION_ERROR;
+        return;
+    }
+    for (int i=0; i<fields.length(); i++) {
+        char16_t field = fields.charAt(i);
+        // if the pattern character is unrecognized, signal an error and bail out
+        UDateFormatField patternCharIndex = DateFormatSymbols::getPatternCharIndex(field);
+        if (patternCharIndex == UDAT_FIELD_COUNT) {
+            status = U_INVALID_FORMAT_ERROR;
+            newFormat->deleteIfZeroRefCount();
+            return;
+        }
+
+        // Set the number formatter in the table
+        SharedObject::copyPtr(
+                newFormat, fSharedNumberFormatters[patternCharIndex]);
+    }
+    newFormat->deleteIfZeroRefCount();
+}
+
+const NumberFormat *
+SimpleDateFormat::getNumberFormatForField(char16_t field) const {
+    UDateFormatField index = DateFormatSymbols::getPatternCharIndex(field);
+    if (index == UDAT_FIELD_COUNT) {
+        return nullptr;
+    }
+    return getNumberFormatByIndex(index);
+}
+
+//----------------------------------------------------------------------
+void
+SimpleDateFormat::zeroPaddingNumber(
+        const NumberFormat *currentNumberFormat,
+        UnicodeString &appendTo,
+        int32_t value, int32_t minDigits, int32_t maxDigits) const
+{
+
+    if (currentNumberFormat == fNumberFormat && fSimpleNumberFormatter) {
+        // Can use fast path
+        UErrorCode localStatus = U_ZERO_ERROR;
+        number::SimpleNumber number = number::SimpleNumber::forInt64(value, localStatus);
+        number.setMinimumIntegerDigits(minDigits, localStatus);
+        number.truncateStart(maxDigits, localStatus);
+
+        number::FormattedNumber result = fSimpleNumberFormatter->format(std::move(number), localStatus);
+        if (U_FAILURE(localStatus)) {
+            return;
+        }
+        appendTo.append(result.toTempString(localStatus));
+        return;
+    }
+
+    // Check for RBNF (no clone necessary)
+    auto* rbnf = dynamic_cast<const RuleBasedNumberFormat*>(currentNumberFormat);
+    if (rbnf != nullptr) {
+        FieldPosition pos(FieldPosition::DONT_CARE);
+        rbnf->format(value, appendTo, pos);  // 3rd arg is there to speed up processing
+        return;
+    }
+
+    // Fall back to slow path (clone and mutate the NumberFormat)
+    if (currentNumberFormat != nullptr) {
+        FieldPosition pos(FieldPosition::DONT_CARE);
+        LocalPointer<NumberFormat> nf(currentNumberFormat->clone());
+        nf->setMinimumIntegerDigits(minDigits);
+        nf->setMaximumIntegerDigits(maxDigits);
+        nf->format(value, appendTo, pos);  // 3rd arg is there to speed up processing
+    }
+}
+
+//----------------------------------------------------------------------
+
+/**
+ * Return true if the given format character, occurring count
+ * times, represents a numeric field.
+ */
+UBool SimpleDateFormat::isNumeric(char16_t formatChar, int32_t count) {
+    return DateFormatSymbols::isNumericPatternChar(formatChar, count);
+}
+
+UBool
+SimpleDateFormat::isAtNumericField(const UnicodeString &pattern, int32_t patternOffset) {
+    if (patternOffset >= pattern.length()) {
+        // not at any field
+        return false;
+    }
+    char16_t ch = pattern.charAt(patternOffset);
+    UDateFormatField f = DateFormatSymbols::getPatternCharIndex(ch);
+    if (f == UDAT_FIELD_COUNT) {
+        // not at any field
+        return false;
+    }
+    int32_t i = patternOffset;
+    while (pattern.charAt(++i) == ch) {}
+    return DateFormatSymbols::isNumericField(f, i - patternOffset);
+}
+
+UBool
+SimpleDateFormat::isAfterNonNumericField(const UnicodeString &pattern, int32_t patternOffset) {
+    if (patternOffset <= 0) {
+        // not after any field
+        return false;
+    }
+    char16_t ch = pattern.charAt(--patternOffset);
+    UDateFormatField f = DateFormatSymbols::getPatternCharIndex(ch);
+    if (f == UDAT_FIELD_COUNT) {
+        // not after any field
+        return false;
+    }
+    int32_t i = patternOffset;
+    while (pattern.charAt(--i) == ch) {}
+    return !DateFormatSymbols::isNumericField(f, patternOffset - i);
+}
+
+void
+SimpleDateFormat::parse(const UnicodeString& text, Calendar& cal, ParsePosition& parsePos) const
+{
+    UErrorCode status = U_ZERO_ERROR;
+    int32_t pos = parsePos.getIndex();
+    if(parsePos.getIndex() < 0) {
+        parsePos.setErrorIndex(0);
+        return;
+    }
+    int32_t start = pos;
+
+    // Hold the day period until everything else is parsed, because we need
+    // the hour to interpret time correctly.
+    int32_t dayPeriodInt = -1;
+
+    UBool ambiguousYear[] = { false };
+    int32_t saveHebrewMonth = -1;
+    int32_t count = 0;
+    UTimeZoneFormatTimeType tzTimeType = UTZFMT_TIME_TYPE_UNKNOWN;
+
+    // For parsing abutting numeric fields. 'abutPat' is the
+    // offset into 'pattern' of the first of 2 or more abutting
+    // numeric fields.  'abutStart' is the offset into 'text'
+    // where parsing the fields begins. 'abutPass' starts off as 0
+    // and increments each time we try to parse the fields.
+    int32_t abutPat = -1; // If >=0, we are in a run of abutting numeric fields
+    int32_t abutStart = 0;
+    int32_t abutPass = 0;
+    UBool inQuote = false;
+
+    MessageFormat * numericLeapMonthFormatter = nullptr;
+
+    Calendar* calClone = nullptr;
+    Calendar *workCal = &cal;
+    if (&cal != fCalendar && uprv_strcmp(cal.getType(), fCalendar->getType()) != 0) {
+        // Different calendar type
+        // We use the time/zone from the input calendar, but
+        // do not use the input calendar for field calculation.
+        calClone = fCalendar->clone();
+        if (calClone != nullptr) {
+            calClone->setTime(cal.getTime(status),status);
+            if (U_FAILURE(status)) {
+                goto ExitParse;
+            }
+            calClone->setTimeZone(cal.getTimeZone());
+            workCal = calClone;
+        } else {
+            status = U_MEMORY_ALLOCATION_ERROR;
+            goto ExitParse;
+        }
+    }
+
+    if (fSymbols->fLeapMonthPatterns != nullptr && fSymbols->fLeapMonthPatternsCount >= DateFormatSymbols::kMonthPatternsCount) {
+        numericLeapMonthFormatter = new MessageFormat(fSymbols->fLeapMonthPatterns[DateFormatSymbols::kLeapMonthPatternNumeric], fLocale, status);
+        if (numericLeapMonthFormatter == nullptr) {
+             status = U_MEMORY_ALLOCATION_ERROR;
+             goto ExitParse;
+        } else if (U_FAILURE(status)) {
+             goto ExitParse; // this will delete numericLeapMonthFormatter
+        }
+    }
+
+    for (int32_t i=0; i<fPattern.length(); ++i) {
+        char16_t ch = fPattern.charAt(i);
+
+        // Handle alphabetic field characters.
+        if (!inQuote && isSyntaxChar(ch)) {
+            int32_t fieldPat = i;
+
+            // Count the length of this field specifier
+            count = 1;
+            while ((i+1)<fPattern.length() &&
+                   fPattern.charAt(i+1) == ch) {
+                ++count;
+                ++i;
+            }
+
+            if (isNumeric(ch, count)) {
+                if (abutPat < 0) {
+                    // Determine if there is an abutting numeric field.
+                    // Record the start of a set of abutting numeric fields.
+                    if (isAtNumericField(fPattern, i + 1)) {
+                        abutPat = fieldPat;
+                        abutStart = pos;
+                        abutPass = 0;
+                    }
+                }
+            } else {
+                abutPat = -1; // End of any abutting fields
+            }
+
+            // Handle fields within a run of abutting numeric fields.  Take
+            // the pattern "HHmmss" as an example. We will try to parse
+            // 2/2/2 characters of the input text, then if that fails,
+            // 1/2/2.  We only adjust the width of the leftmost field; the
+            // others remain fixed.  This allows "123456" => 12:34:56, but
+            // "12345" => 1:23:45.  Likewise, for the pattern "yyyyMMdd" we
+            // try 4/2/2, 3/2/2, 2/2/2, and finally 1/2/2.
+            if (abutPat >= 0) {
+                // If we are at the start of a run of abutting fields, then
+                // shorten this field in each pass.  If we can't shorten
+                // this field any more, then the parse of this set of
+                // abutting numeric fields has failed.
+                if (fieldPat == abutPat) {
+                    count -= abutPass++;
+                    if (count == 0) {
+                        status = U_PARSE_ERROR;
+                        goto ExitParse;
+                    }
+                }
+
+                pos = subParse(text, pos, ch, count,
+                               true, false, ambiguousYear, saveHebrewMonth, *workCal, i, numericLeapMonthFormatter, &tzTimeType);
+
+                // If the parse fails anywhere in the run, back up to the
+                // start of the run and retry.
+                if (pos < 0) {
+                    i = abutPat - 1;
+                    pos = abutStart;
+                    continue;
+                }
+            }
+
+            // Handle non-numeric fields and non-abutting numeric
+            // fields.
+            else if (ch != 0x6C) { // pattern char 'l' (SMALL LETTER L) just gets ignored
+                int32_t s = subParse(text, pos, ch, count,
+                               false, true, ambiguousYear, saveHebrewMonth, *workCal, i, numericLeapMonthFormatter, &tzTimeType, &dayPeriodInt);
+
+                if (s == -pos-1) {
+                    // era not present, in special cases allow this to continue
+                    // from the position where the era was expected
+                    s = pos;
+
+                    if (i+1 < fPattern.length()) {
+                        // move to next pattern character
+                        char16_t c = fPattern.charAt(i+1);
+
+                        // check for whitespace
+                        if (PatternProps::isWhiteSpace(c)) {
+                            i++;
+                            // Advance over run in pattern
+                            while ((i+1)<fPattern.length() &&
+                                   PatternProps::isWhiteSpace(fPattern.charAt(i+1))) {
+                                ++i;
+                            }
+                        }
+                    }
+                }
+                else if (s <= 0) {
+                    status = U_PARSE_ERROR;
+                    goto ExitParse;
+                }
+                pos = s;
+            }
+        }
+
+        // Handle literal pattern characters.  These are any
+        // quoted characters and non-alphabetic unquoted
+        // characters.
+        else {
+
+            abutPat = -1; // End of any abutting fields
+
+            if (! matchLiterals(fPattern, i, text, pos, getBooleanAttribute(UDAT_PARSE_ALLOW_WHITESPACE, status), getBooleanAttribute(UDAT_PARSE_PARTIAL_LITERAL_MATCH, status), isLenient())) {
+                status = U_PARSE_ERROR;
+                goto ExitParse;
+            }
+        }
+    }
+
+    // Special hack for trailing "." after non-numeric field.
+    if (text.charAt(pos) == 0x2e && getBooleanAttribute(UDAT_PARSE_ALLOW_WHITESPACE, status)) {
+        // only do if the last field is not numeric
+        if (isAfterNonNumericField(fPattern, fPattern.length())) {
+            pos++; // skip the extra "."
+        }
+    }
+
+    // If dayPeriod is set, use it in conjunction with hour-of-day to determine am/pm.
+    if (dayPeriodInt >= 0) {
+        DayPeriodRules::DayPeriod dayPeriod = (DayPeriodRules::DayPeriod)dayPeriodInt;
+        const DayPeriodRules *ruleSet = DayPeriodRules::getInstance(this->getSmpFmtLocale(), status);
+
+        if (!cal.isSet(UCAL_HOUR) && !cal.isSet(UCAL_HOUR_OF_DAY)) {
+            // If hour is not set, set time to the midpoint of current day period, overwriting
+            // minutes if it's set.
+            double midPoint = ruleSet->getMidPointForDayPeriod(dayPeriod, status);
+
+            // If we can't get midPoint we do nothing.
+            if (U_SUCCESS(status)) {
+                // Truncate midPoint toward zero to get the hour.
+                // Any leftover means it was a half-hour.
+                int32_t midPointHour = (int32_t) midPoint;
+                int32_t midPointMinute = (midPoint - midPointHour) > 0 ? 30 : 0;
+
+                // No need to set am/pm because hour-of-day is set last therefore takes precedence.
+                cal.set(UCAL_HOUR_OF_DAY, midPointHour);
+                cal.set(UCAL_MINUTE, midPointMinute);
+            }
+        } else {
+            int hourOfDay;
+
+            if (cal.isSet(UCAL_HOUR_OF_DAY)) {  // Hour is parsed in 24-hour format.
+                hourOfDay = cal.get(UCAL_HOUR_OF_DAY, status);
+            } else {  // Hour is parsed in 12-hour format.
+                hourOfDay = cal.get(UCAL_HOUR, status);
+                // cal.get() turns 12 to 0 for 12-hour time; change 0 to 12
+                // so 0 unambiguously means a 24-hour time from above.
+                if (hourOfDay == 0) { hourOfDay = 12; }
+            }
+            U_ASSERT(0 <= hourOfDay && hourOfDay <= 23);
+
+
+            // If hour-of-day is 0 or 13 thru 23 then input time in unambiguously in 24-hour format.
+            if (hourOfDay == 0 || (13 <= hourOfDay && hourOfDay <= 23)) {
+                // Make hour-of-day take precedence over (hour + am/pm) by setting it again.
+                cal.set(UCAL_HOUR_OF_DAY, hourOfDay);
+            } else {
+                // We have a 12-hour time and need to choose between am and pm.
+                // Behave as if dayPeriod spanned 6 hours each way from its center point.
+                // This will parse correctly for consistent time + period (e.g. 10 at night) as
+                // well as provide a reasonable recovery for inconsistent time + period (e.g.
+                // 9 in the afternoon).
+
+                // Assume current time is in the AM.
+                // - Change 12 back to 0 for easier handling of 12am.
+                // - Append minutes as fractional hours because e.g. 8:15 and 8:45 could be parsed
+                // into different half-days if center of dayPeriod is at 14:30.
+                // - cal.get(MINUTE) will return 0 if MINUTE is unset, which works.
+                if (hourOfDay == 12) { hourOfDay = 0; }
+                double currentHour = hourOfDay + (cal.get(UCAL_MINUTE, status)) / 60.0;
+                double midPointHour = ruleSet->getMidPointForDayPeriod(dayPeriod, status);
+
+                if (U_SUCCESS(status)) {
+                    double hoursAheadMidPoint = currentHour - midPointHour;
+
+                    // Assume current time is in the AM.
+                    if (-6 <= hoursAheadMidPoint && hoursAheadMidPoint < 6) {
+                        // Assumption holds; set time as such.
+                        cal.set(UCAL_AM_PM, 0);
+                    } else {
+                        cal.set(UCAL_AM_PM, 1);
+                    }
+                }
+            }
+        }
+    }
+
+    // At this point the fields of Calendar have been set.  Calendar
+    // will fill in default values for missing fields when the time
+    // is computed.
+
+    parsePos.setIndex(pos);
+
+    // This part is a problem:  When we call parsedDate.after, we compute the time.
+    // Take the date April 3 2004 at 2:30 am.  When this is first set up, the year
+    // will be wrong if we're parsing a 2-digit year pattern.  It will be 1904.
+    // April 3 1904 is a Sunday (unlike 2004) so it is the DST onset day.  2:30 am
+    // is therefore an "impossible" time, since the time goes from 1:59 to 3:00 am
+    // on that day.  It is therefore parsed out to fields as 3:30 am.  Then we
+    // add 100 years, and get April 3 2004 at 3:30 am.  Note that April 3 2004 is
+    // a Saturday, so it can have a 2:30 am -- and it should. [LIU]
+    /*
+        UDate parsedDate = calendar.getTime();
+        if( ambiguousYear[0] && !parsedDate.after(fDefaultCenturyStart) ) {
+            calendar.add(Calendar.YEAR, 100);
+            parsedDate = calendar.getTime();
+        }
+    */
+    // Because of the above condition, save off the fields in case we need to readjust.
+    // The procedure we use here is not particularly efficient, but there is no other
+    // way to do this given the API restrictions present in Calendar.  We minimize
+    // inefficiency by only performing this computation when it might apply, that is,
+    // when the two-digit year is equal to the start year, and thus might fall at the
+    // front or the back of the default century.  This only works because we adjust
+    // the year correctly to start with in other cases -- see subParse().
+    if (ambiguousYear[0] || tzTimeType != UTZFMT_TIME_TYPE_UNKNOWN) // If this is true then the two-digit year == the default start year
+    {
+        // We need a copy of the fields, and we need to avoid triggering a call to
+        // complete(), which will recalculate the fields.  Since we can't access
+        // the fields[] array in Calendar, we clone the entire object.  This will
+        // stop working if Calendar.clone() is ever rewritten to call complete().
+        Calendar *copy;
+        if (ambiguousYear[0]) {
+            copy = cal.clone();
+            // Check for failed cloning.
+            if (copy == nullptr) {
+                status = U_MEMORY_ALLOCATION_ERROR;
+                goto ExitParse;
+            }
+            UDate parsedDate = copy->getTime(status);
+            // {sfb} check internalGetDefaultCenturyStart
+            if (fHaveDefaultCentury && (parsedDate < fDefaultCenturyStart)) {
+                // We can't use add here because that does a complete() first.
+                cal.set(UCAL_YEAR, fDefaultCenturyStartYear + 100);
+            }
+            delete copy;
+        }
+
+        if (tzTimeType != UTZFMT_TIME_TYPE_UNKNOWN) {
+            copy = cal.clone();
+            // Check for failed cloning.
+            if (copy == nullptr) {
+                status = U_MEMORY_ALLOCATION_ERROR;
+                goto ExitParse;
+            }
+            const TimeZone & tz = cal.getTimeZone();
+            BasicTimeZone *btz = nullptr;
+
+            if (dynamic_cast<const OlsonTimeZone *>(&tz) != nullptr
+                || dynamic_cast<const SimpleTimeZone *>(&tz) != nullptr
+                || dynamic_cast<const RuleBasedTimeZone *>(&tz) != nullptr
+                || dynamic_cast<const VTimeZone *>(&tz) != nullptr) {
+                btz = (BasicTimeZone*)&tz;
+            }
+
+            // Get local millis
+            copy->set(UCAL_ZONE_OFFSET, 0);
+            copy->set(UCAL_DST_OFFSET, 0);
+            UDate localMillis = copy->getTime(status);
+
+            // Make sure parsed time zone type (Standard or Daylight)
+            // matches the rule used by the parsed time zone.
+            int32_t raw, dst;
+            if (btz != nullptr) {
+                if (tzTimeType == UTZFMT_TIME_TYPE_STANDARD) {
+                    btz->getOffsetFromLocal(localMillis,
+                        UCAL_TZ_LOCAL_STANDARD_FORMER, UCAL_TZ_LOCAL_STANDARD_LATTER, raw, dst, status);
+                } else {
+                    btz->getOffsetFromLocal(localMillis,
+                        UCAL_TZ_LOCAL_DAYLIGHT_FORMER, UCAL_TZ_LOCAL_DAYLIGHT_LATTER, raw, dst, status);
+                }
+            } else {
+                // No good way to resolve ambiguous time at transition,
+                // but following code work in most case.
+                tz.getOffset(localMillis, true, raw, dst, status);
+            }
+
+            // Now, compare the results with parsed type, either standard or daylight saving time
+            int32_t resolvedSavings = dst;
+            if (tzTimeType == UTZFMT_TIME_TYPE_STANDARD) {
+                if (dst != 0) {
+                    // Override DST_OFFSET = 0 in the result calendar
+                    resolvedSavings = 0;
+                }
+            } else { // tztype == TZTYPE_DST
+                if (dst == 0) {
+                    if (btz != nullptr) {
+                        // This implementation resolves daylight saving time offset
+                        // closest rule after the given time.
+                        UDate baseTime = localMillis + raw;
+                        UDate time = baseTime;
+                        UDate limit = baseTime + MAX_DAYLIGHT_DETECTION_RANGE;
+                        TimeZoneTransition trs;
+                        UBool trsAvail;
+
+                        // Search for DST rule after the given time
+                        while (time < limit) {
+                            trsAvail = btz->getNextTransition(time, false, trs);
+                            if (!trsAvail) {
+                                break;
+                            }
+                            resolvedSavings = trs.getTo()->getDSTSavings();
+                            if (resolvedSavings != 0) {
+                                break;
+                            }
+                            time = trs.getTime();
+                        }
+
+                        if (resolvedSavings == 0) {
+                            // If no DST rule after the given time was found, search for
+                            // DST rule before.
+                            time = baseTime;
+                            limit = baseTime - MAX_DAYLIGHT_DETECTION_RANGE;
+                            while (time > limit) {
+                                trsAvail = btz->getPreviousTransition(time, true, trs);
+                                if (!trsAvail) {
+                                    break;
+                                }
+                                resolvedSavings = trs.getFrom()->getDSTSavings();
+                                if (resolvedSavings != 0) {
+                                    break;
+                                }
+                                time = trs.getTime() - 1;
+                            }
+
+                            if (resolvedSavings == 0) {
+                                resolvedSavings = btz->getDSTSavings();
+                            }
+                        }
+                    } else {
+                        resolvedSavings = tz.getDSTSavings();
+                    }
+                    if (resolvedSavings == 0) {
+                        // final fallback
+                        resolvedSavings = U_MILLIS_PER_HOUR;
+                    }
+                }
+            }
+            cal.set(UCAL_ZONE_OFFSET, raw);
+            cal.set(UCAL_DST_OFFSET, resolvedSavings);
+            delete copy;
+        }
+    }
+ExitParse:
+    // Set the parsed result if local calendar is used
+    // instead of the input calendar
+    if (U_SUCCESS(status) && workCal != &cal) {
+        cal.setTimeZone(workCal->getTimeZone());
+        cal.setTime(workCal->getTime(status), status);
+    }
+
+    if (numericLeapMonthFormatter != nullptr) {
+        delete numericLeapMonthFormatter;
+    }
+    if (calClone != nullptr) {
+        delete calClone;
+    }
+
+    // If any Calendar calls failed, we pretend that we
+    // couldn't parse the string, when in reality this isn't quite accurate--
+    // we did parse it; the Calendar calls just failed.
+    if (U_FAILURE(status)) {
+        parsePos.setErrorIndex(pos);
+        parsePos.setIndex(start);
+    }
+}
+
+//----------------------------------------------------------------------
+
+static int32_t
+matchStringWithOptionalDot(const UnicodeString &text,
+                            int32_t index,
+                            const UnicodeString &data);
+
+int32_t SimpleDateFormat::matchQuarterString(const UnicodeString& text,
+                              int32_t start,
+                              UCalendarDateFields field,
+                              const UnicodeString* data,
+                              int32_t dataCount,
+                              Calendar& cal) const
+{
+    int32_t i = 0;
+    int32_t count = dataCount;
+
+    // There may be multiple strings in the data[] array which begin with
+    // the same prefix (e.g., Cerven and Cervenec (June and July) in Czech).
+    // We keep track of the longest match, and return that.  Note that this
+    // unfortunately requires us to test all array elements.
+    int32_t bestMatchLength = 0, bestMatch = -1;
+    UnicodeString bestMatchName;
+
+    for (; i < count; ++i) {
+        int32_t matchLength = 0;
+        if ((matchLength = matchStringWithOptionalDot(text, start, data[i])) > bestMatchLength) {
+            bestMatchLength = matchLength;
+            bestMatch = i;
+        }
+    }
+
+    if (bestMatch >= 0) {
+        cal.set(field, bestMatch * 3);
+        return start + bestMatchLength;
+    }
+
+    return -start;
+}
+
+int32_t SimpleDateFormat::matchDayPeriodStrings(const UnicodeString& text, int32_t start,
+                              const UnicodeString* data, int32_t dataCount,
+                              int32_t &dayPeriod) const
+{
+
+    int32_t bestMatchLength = 0, bestMatch = -1;
+
+    for (int32_t i = 0; i < dataCount; ++i) {
+        int32_t matchLength = 0;
+        if ((matchLength = matchStringWithOptionalDot(text, start, data[i])) > bestMatchLength) {
+            bestMatchLength = matchLength;
+            bestMatch = i;
+        }
+    }
+
+    if (bestMatch >= 0) {
+        dayPeriod = bestMatch;
+        return start + bestMatchLength;
+    }
+
+    return -start;
+}
+
+//----------------------------------------------------------------------
+UBool SimpleDateFormat::matchLiterals(const UnicodeString &pattern,
+                                      int32_t &patternOffset,
+                                      const UnicodeString &text,
+                                      int32_t &textOffset,
+                                      UBool whitespaceLenient,
+                                      UBool partialMatchLenient,
+                                      UBool oldLeniency)
+{
+    UBool inQuote = false;
+    UnicodeString literal;
+    int32_t i = patternOffset;
+
+    // scan pattern looking for contiguous literal characters
+    for ( ; i < pattern.length(); i += 1) {
+        char16_t ch = pattern.charAt(i);
+
+        if (!inQuote && isSyntaxChar(ch)) {
+            break;
+        }
+
+        if (ch == QUOTE) {
+            // Match a quote literal ('') inside OR outside of quotes
+            if ((i + 1) < pattern.length() && pattern.charAt(i + 1) == QUOTE) {
+                i += 1;
+            } else {
+                inQuote = !inQuote;
+                continue;
+            }
+        }
+
+        literal += ch;
+    }
+
+    // at this point, literal contains the literal text
+    // and i is the index of the next non-literal pattern character.
+    int32_t p;
+    int32_t t = textOffset;
+
+    if (whitespaceLenient) {
+        // trim leading, trailing whitespace from
+        // the literal text
+        literal.trim();
+
+        // ignore any leading whitespace in the text
+        while (t < text.length() && u_isWhitespace(text.charAt(t))) {
+            t += 1;
+        }
+    }
+
+    for (p = 0; p < literal.length() && t < text.length();) {
+        UBool needWhitespace = false;
+
+        while (p < literal.length() && PatternProps::isWhiteSpace(literal.charAt(p))) {
+            needWhitespace = true;
+            p += 1;
+        }
+
+        if (needWhitespace) {
+            int32_t tStart = t;
+
+            while (t < text.length()) {
+                char16_t tch = text.charAt(t);
+
+                if (!u_isUWhiteSpace(tch) && !PatternProps::isWhiteSpace(tch)) {
+                    break;
+                }
+
+                t += 1;
+            }
+
+            // TODO: should we require internal spaces
+            // in lenient mode? (There won't be any
+            // leading or trailing spaces)
+            if (!whitespaceLenient && t == tStart) {
+                // didn't find matching whitespace:
+                // an error in strict mode
+                return false;
+            }
+
+            // In strict mode, this run of whitespace
+            // may have been at the end.
+            if (p >= literal.length()) {
+                break;
+            }
+        }
+        if (t >= text.length() || literal.charAt(p) != text.charAt(t)) {
+            // Ran out of text, or found a non-matching character:
+            // OK in lenient mode, an error in strict mode.
+            if (whitespaceLenient) {
+                if (t == textOffset && text.charAt(t) == 0x2e &&
+                        isAfterNonNumericField(pattern, patternOffset)) {
+                    // Lenient mode and the literal input text begins with a "." and
+                    // we are after a non-numeric field: We skip the "."
+                    ++t;
+                    continue;  // Do not update p.
+                }
+                // if it is actual whitespace and we're whitespace lenient it's OK
+
+                char16_t wsc = text.charAt(t);
+                if(PatternProps::isWhiteSpace(wsc)) {
+                    // Lenient mode and it's just whitespace we skip it
+                    ++t;
+                    continue;  // Do not update p.
+                }
+            }
+            // hack around oldleniency being a bit of a catch-all bucket and we're just adding support specifically for partial matches
+            if(partialMatchLenient && oldLeniency) {
+                break;
+            }
+
+            return false;
+        }
+        ++p;
+        ++t;
+    }
+
+    // At this point if we're in strict mode we have a complete match.
+    // If we're in lenient mode we may have a partial match, or no
+    // match at all.
+    if (p <= 0) {
+        // no match. Pretend it matched a run of whitespace
+        // and ignorables in the text.
+        const  UnicodeSet *ignorables = nullptr;
+        UDateFormatField patternCharIndex = DateFormatSymbols::getPatternCharIndex(pattern.charAt(i));
+        if (patternCharIndex != UDAT_FIELD_COUNT) {
+            ignorables = SimpleDateFormatStaticSets::getIgnorables(patternCharIndex);
+        }
+
+        for (t = textOffset; t < text.length(); t += 1) {
+            char16_t ch = text.charAt(t);
+
+            if (ignorables == nullptr || !ignorables->contains(ch)) {
+                break;
+            }
+        }
+    }
+
+    // if we get here, we've got a complete match.
+    patternOffset = i - 1;
+    textOffset = t;
+
+    return true;
+}
+
+//----------------------------------------------------------------------
+// check both wide and abbrev months.
+// Does not currently handle monthPattern.
+// UCalendarDateFields field = UCAL_MONTH
+
+int32_t SimpleDateFormat::matchAlphaMonthStrings(const UnicodeString& text,
+                              int32_t start,
+                              const UnicodeString* wideData,
+                              const UnicodeString* shortData,
+                              int32_t dataCount,
+                              Calendar& cal) const
+{
+    int32_t i;
+    int32_t bestMatchLength = 0, bestMatch = -1;
+
+    for (i = 0; i < dataCount; ++i) {
+        int32_t matchLen = 0;
+        if ((matchLen = matchStringWithOptionalDot(text, start, wideData[i])) > bestMatchLength) {
+            bestMatch = i;
+            bestMatchLength = matchLen;
+        }
+    }
+    for (i = 0; i < dataCount; ++i) {
+        int32_t matchLen = 0;
+        if ((matchLen = matchStringWithOptionalDot(text, start, shortData[i])) > bestMatchLength) {
+            bestMatch = i;
+            bestMatchLength = matchLen;
+        }
+    }
+
+    if (bestMatch >= 0) { 
+        // Adjustment for Hebrew Calendar month Adar II
+        if (!strcmp(cal.getType(),"hebrew") && bestMatch==13) {
+            cal.set(UCAL_MONTH,6);
+        } else {
+            cal.set(UCAL_MONTH, bestMatch);
+        }
+        return start + bestMatchLength;
+    }
+
+    return -start;
+}
+
+//----------------------------------------------------------------------
+
+int32_t SimpleDateFormat::matchString(const UnicodeString& text,
+                              int32_t start,
+                              UCalendarDateFields field,
+                              const UnicodeString* data,
+                              int32_t dataCount,
+                              const UnicodeString* monthPattern,
+                              Calendar& cal) const
+{
+    int32_t i = 0;
+    int32_t count = dataCount;
+
+    if (field == UCAL_DAY_OF_WEEK) i = 1;
+
+    // There may be multiple strings in the data[] array which begin with
+    // the same prefix (e.g., Cerven and Cervenec (June and July) in Czech).
+    // We keep track of the longest match, and return that.  Note that this
+    // unfortunately requires us to test all array elements.
+    // But this does not really work for cases such as Chuvash in which
+    // May is "ҫу" and August is "ҫурла"/"ҫур.", hence matchAlphaMonthStrings.
+    int32_t bestMatchLength = 0, bestMatch = -1;
+    UnicodeString bestMatchName;
+    int32_t isLeapMonth = 0;
+
+    for (; i < count; ++i) {
+        int32_t matchLen = 0;
+        if ((matchLen = matchStringWithOptionalDot(text, start, data[i])) > bestMatchLength) {
+            bestMatch = i;
+            bestMatchLength = matchLen;
+        }
+
+        if (monthPattern != nullptr) {
+            UErrorCode status = U_ZERO_ERROR;
+            UnicodeString leapMonthName;
+            SimpleFormatter(*monthPattern, 1, 1, status).format(data[i], leapMonthName, status);
+            if (U_SUCCESS(status)) {
+                if ((matchLen = matchStringWithOptionalDot(text, start, leapMonthName)) > bestMatchLength) {
+                    bestMatch = i;
+                    bestMatchLength = matchLen;
+                    isLeapMonth = 1;
+                }
+            }
+        }
+    }
+
+    if (bestMatch >= 0) {
+        if (field < UCAL_FIELD_COUNT) {
+            // Adjustment for Hebrew Calendar month Adar II
+            if (!strcmp(cal.getType(),"hebrew") && field==UCAL_MONTH && bestMatch==13) {
+                cal.set(field,6);
+            } else {
+                if (field == UCAL_YEAR) {
+                    bestMatch++; // only get here for cyclic year names, which match 1-based years 1-60
+                }
+                cal.set(field, bestMatch);
+            }
+            if (monthPattern != nullptr) {
+                cal.set(UCAL_IS_LEAP_MONTH, isLeapMonth);
+            }
+        }
+
+        return start + bestMatchLength;
+    }
+
+    return -start;
+}
+
+static int32_t
+matchStringWithOptionalDot(const UnicodeString &text,
+                            int32_t index,
+                            const UnicodeString &data) {
+    UErrorCode sts = U_ZERO_ERROR;
+    int32_t matchLenText = 0;
+    int32_t matchLenData = 0;
+
+    u_caseInsensitivePrefixMatch(text.getBuffer() + index, text.length() - index,
+                                 data.getBuffer(), data.length(),
+                                 0 /* default case option */,
+                                 &matchLenText, &matchLenData,
+                                 &sts);
+    U_ASSERT (U_SUCCESS(sts));
+
+    if (matchLenData == data.length() /* normal match */
+        || (data.charAt(data.length() - 1) == 0x2e
+            && matchLenData == data.length() - 1 /* match without trailing dot */)) {
+        return matchLenText;
+    }
+
+    return 0;
+}
+
+//----------------------------------------------------------------------
+
+void
+SimpleDateFormat::set2DigitYearStart(UDate d, UErrorCode& status)
+{
+    parseAmbiguousDatesAsAfter(d, status);
+}
+
+/**
+ * Private member function that converts the parsed date strings into
+ * timeFields. Returns -start (for ParsePosition) if failed.
+ */
+int32_t SimpleDateFormat::subParse(const UnicodeString& text, int32_t& start, char16_t ch, int32_t count,
+                           UBool obeyCount, UBool allowNegative, UBool ambiguousYear[], int32_t& saveHebrewMonth, Calendar& cal,
+                           int32_t patLoc, MessageFormat * numericLeapMonthFormatter, UTimeZoneFormatTimeType *tzTimeType,
+                           int32_t *dayPeriod) const
+{
+    Formattable number;
+    int32_t value = 0;
+    int32_t i;
+    int32_t ps = 0;
+    UErrorCode status = U_ZERO_ERROR;
+    ParsePosition pos(0);
+    UDateFormatField patternCharIndex = DateFormatSymbols::getPatternCharIndex(ch);
+    const NumberFormat *currentNumberFormat;
+    UnicodeString temp;
+    UBool gotNumber = false;
+
+#if defined (U_DEBUG_CAL)
+    //fprintf(stderr, "%s:%d - [%c]  st=%d \n", __FILE__, __LINE__, (char) ch, start);
+#endif
+
+    if (patternCharIndex == UDAT_FIELD_COUNT) {
+        return -start;
+    }
+
+    currentNumberFormat = getNumberFormatByIndex(patternCharIndex);
+    if (currentNumberFormat == nullptr) {
+        return -start;
+    }
+    UCalendarDateFields field = fgPatternIndexToCalendarField[patternCharIndex]; // UCAL_FIELD_COUNT if irrelevant
+    UnicodeString hebr("hebr", 4, US_INV);
+
+    if (numericLeapMonthFormatter != nullptr) {
+        numericLeapMonthFormatter->setFormats((const Format **)&currentNumberFormat, 1);
+    }
+    UBool isChineseCalendar = (uprv_strcmp(cal.getType(),"chinese") == 0 || uprv_strcmp(cal.getType(),"dangi") == 0);
+
+    // If there are any spaces here, skip over them.  If we hit the end
+    // of the string, then fail.
+    for (;;) {
+        if (start >= text.length()) {
+            return -start;
+        }
+        UChar32 c = text.char32At(start);
+        if (!u_isUWhiteSpace(c) /*||*/ && !PatternProps::isWhiteSpace(c)) {
+            break;
+        }
+        start += U16_LENGTH(c);
+    }
+    pos.setIndex(start);
+
+    // We handle a few special cases here where we need to parse
+    // a number value.  We handle further, more generic cases below.  We need
+    // to handle some of them here because some fields require extra processing on
+    // the parsed value.
+    if (patternCharIndex == UDAT_HOUR_OF_DAY1_FIELD ||                       // k
+        patternCharIndex == UDAT_HOUR_OF_DAY0_FIELD ||                       // H
+        patternCharIndex == UDAT_HOUR1_FIELD ||                              // h
+        patternCharIndex == UDAT_HOUR0_FIELD ||                              // K
+        (patternCharIndex == UDAT_DOW_LOCAL_FIELD && count <= 2) ||          // e
+        (patternCharIndex == UDAT_STANDALONE_DAY_FIELD && count <= 2) ||     // c
+        (patternCharIndex == UDAT_MONTH_FIELD && count <= 2) ||              // M
+        (patternCharIndex == UDAT_STANDALONE_MONTH_FIELD && count <= 2) ||   // L
+        (patternCharIndex == UDAT_QUARTER_FIELD && count <= 2) ||            // Q
+        (patternCharIndex == UDAT_STANDALONE_QUARTER_FIELD && count <= 2) || // q
+        patternCharIndex == UDAT_YEAR_FIELD ||                               // y
+        patternCharIndex == UDAT_YEAR_WOY_FIELD ||                           // Y
+        patternCharIndex == UDAT_YEAR_NAME_FIELD ||                          // U (falls back to numeric)
+        (patternCharIndex == UDAT_ERA_FIELD && isChineseCalendar) ||         // G
+        patternCharIndex == UDAT_FRACTIONAL_SECOND_FIELD)                    // S
+    {
+        int32_t parseStart = pos.getIndex();
+        // It would be good to unify this with the obeyCount logic below,
+        // but that's going to be difficult.
+        const UnicodeString* src;
+
+        UBool parsedNumericLeapMonth = false;
+        if (numericLeapMonthFormatter != nullptr && (patternCharIndex == UDAT_MONTH_FIELD || patternCharIndex == UDAT_STANDALONE_MONTH_FIELD)) {
+            int32_t argCount;
+            Formattable * args = numericLeapMonthFormatter->parse(text, pos, argCount);
+            if (args != nullptr && argCount == 1 && pos.getIndex() > parseStart && args[0].isNumeric()) {
+                parsedNumericLeapMonth = true;
+                number.setLong(args[0].getLong());
+                cal.set(UCAL_IS_LEAP_MONTH, 1);
+                delete[] args;
+            } else {
+                pos.setIndex(parseStart);
+                cal.set(UCAL_IS_LEAP_MONTH, 0);
+            }
+        }
+
+        if (!parsedNumericLeapMonth) {
+            if (obeyCount) {
+                if ((start+count) > text.length()) {
+                    return -start;
+                }
+
+                text.extractBetween(0, start + count, temp);
+                src = &temp;
+            } else {
+                src = &text;
+            }
+
+            parseInt(*src, number, pos, allowNegative,currentNumberFormat);
+        }
+
+        int32_t txtLoc = pos.getIndex();
+
+        if (txtLoc > parseStart) {
+            value = number.getLong();
+            gotNumber = true;
+
+            // suffix processing
+            if (value < 0 ) {
+                txtLoc = checkIntSuffix(text, txtLoc, patLoc+1, true);
+                if (txtLoc != pos.getIndex()) {
+                    value *= -1;
+                }
+            }
+            else {
+                txtLoc = checkIntSuffix(text, txtLoc, patLoc+1, false);
+            }
+
+            if (!getBooleanAttribute(UDAT_PARSE_ALLOW_WHITESPACE, status)) {
+                // Check the range of the value
+                int32_t bias = gFieldRangeBias[patternCharIndex];
+                if (bias >= 0 && (value > cal.getMaximum(field) + bias || value < cal.getMinimum(field) + bias)) {
+                    return -start;
+                }
+            }
+
+            pos.setIndex(txtLoc);
+        }
+    }
+
+    // Make sure that we got a number if
+    // we want one, and didn't get one
+    // if we don't want one.
+    switch (patternCharIndex) {
+        case UDAT_HOUR_OF_DAY1_FIELD:
+        case UDAT_HOUR_OF_DAY0_FIELD:
+        case UDAT_HOUR1_FIELD:
+        case UDAT_HOUR0_FIELD:
+            // special range check for hours:
+            if (value < 0 || value > 24) {
+                return -start;
+            }
+
+            // fall through to gotNumber check
+            U_FALLTHROUGH;
+        case UDAT_YEAR_FIELD:
+        case UDAT_YEAR_WOY_FIELD:
+        case UDAT_FRACTIONAL_SECOND_FIELD:
+            // these must be a number
+            if (! gotNumber) {
+                return -start;
+            }
+
+            break;
+
+        default:
+            // we check the rest of the fields below.
+            break;
+    }
+
+    switch (patternCharIndex) {
+    case UDAT_ERA_FIELD:
+        if (isChineseCalendar) {
+            if (!gotNumber) {
+                return -start;
+            }
+            cal.set(UCAL_ERA, value);
+            return pos.getIndex();
+        }
+        if (count == 5) {
+            ps = matchString(text, start, UCAL_ERA, fSymbols->fNarrowEras, fSymbols->fNarrowErasCount, nullptr, cal);
+        } else if (count == 4) {
+            ps = matchString(text, start, UCAL_ERA, fSymbols->fEraNames, fSymbols->fEraNamesCount, nullptr, cal);
+        } else {
+            ps = matchString(text, start, UCAL_ERA, fSymbols->fEras, fSymbols->fErasCount, nullptr, cal);
+        }
+
+        // check return position, if it equals -start, then matchString error
+        // special case the return code so we don't necessarily fail out until we
+        // verify no year information also
+        if (ps == -start)
+            ps--;
+
+        return ps;
+
+    case UDAT_YEAR_FIELD:
+        // If there are 3 or more YEAR pattern characters, this indicates
+        // that the year value is to be treated literally, without any
+        // two-digit year adjustments (e.g., from "01" to 2001).  Otherwise
+        // we made adjustments to place the 2-digit year in the proper
+        // century, for parsed strings from "00" to "99".  Any other string
+        // is treated literally:  "2250", "-1", "1", "002".
+        if (fDateOverride.compare(hebr)==0 && value < 1000) {
+            value += HEBREW_CAL_CUR_MILLENIUM_START_YEAR;
+        } else if (text.moveIndex32(start, 2) == pos.getIndex() && !isChineseCalendar
+            && u_isdigit(text.char32At(start))
+            && u_isdigit(text.char32At(text.moveIndex32(start, 1))))
+        {
+            // only adjust year for patterns less than 3.
+            if(count < 3) {
+                // Assume for example that the defaultCenturyStart is 6/18/1903.
+                // This means that two-digit years will be forced into the range
+                // 6/18/1903 to 6/17/2003.  As a result, years 00, 01, and 02
+                // correspond to 2000, 2001, and 2002.  Years 04, 05, etc. correspond
+                // to 1904, 1905, etc.  If the year is 03, then it is 2003 if the
+                // other fields specify a date before 6/18, or 1903 if they specify a
+                // date afterwards.  As a result, 03 is an ambiguous year.  All other
+                // two-digit years are unambiguous.
+                if(fHaveDefaultCentury) { // check if this formatter even has a pivot year
+                    int32_t ambiguousTwoDigitYear = fDefaultCenturyStartYear % 100;
+                    ambiguousYear[0] = (value == ambiguousTwoDigitYear);
+                    value += (fDefaultCenturyStartYear/100)*100 +
+                            (value < ambiguousTwoDigitYear ? 100 : 0);
+                }
+            }
+        }
+        cal.set(UCAL_YEAR, value);
+
+        // Delayed checking for adjustment of Hebrew month numbers in non-leap years.
+        if (saveHebrewMonth >= 0) {
+            HebrewCalendar *hc = (HebrewCalendar*)&cal;
+            if (!hc->isLeapYear(value) && saveHebrewMonth >= 6) {
+               cal.set(UCAL_MONTH,saveHebrewMonth);
+            } else {
+               cal.set(UCAL_MONTH,saveHebrewMonth-1);
+            }
+            saveHebrewMonth = -1;
+        }
+        return pos.getIndex();
+
+    case UDAT_YEAR_WOY_FIELD:
+        // Comment is the same as for UDAT_Year_FIELDs - look above
+        if (fDateOverride.compare(hebr)==0 && value < 1000) {
+            value += HEBREW_CAL_CUR_MILLENIUM_START_YEAR;
+        } else if (text.moveIndex32(start, 2) == pos.getIndex()
+            && u_isdigit(text.char32At(start))
+            && u_isdigit(text.char32At(text.moveIndex32(start, 1)))
+            && fHaveDefaultCentury )
+        {
+            int32_t ambiguousTwoDigitYear = fDefaultCenturyStartYear % 100;
+            ambiguousYear[0] = (value == ambiguousTwoDigitYear);
+            value += (fDefaultCenturyStartYear/100)*100 +
+                (value < ambiguousTwoDigitYear ? 100 : 0);
+        }
+        cal.set(UCAL_YEAR_WOY, value);
+        return pos.getIndex();
+
+    case UDAT_YEAR_NAME_FIELD:
+        if (fSymbols->fShortYearNames != nullptr) {
+            int32_t newStart = matchString(text, start, UCAL_YEAR, fSymbols->fShortYearNames, fSymbols->fShortYearNamesCount, nullptr, cal);
+            if (newStart > 0) {
+                return newStart;
+            }
+        }
+        if (gotNumber && (getBooleanAttribute(UDAT_PARSE_ALLOW_NUMERIC,status) || value > fSymbols->fShortYearNamesCount)) {
+            cal.set(UCAL_YEAR, value);
+            return pos.getIndex();
+        }
+        return -start;
+
+    case UDAT_MONTH_FIELD:
+    case UDAT_STANDALONE_MONTH_FIELD:
+        if (gotNumber) // i.e., M or MM.
+        {
+            // When parsing month numbers from the Hebrew Calendar, we might need to adjust the month depending on whether
+            // or not it was a leap year.  We may or may not yet know what year it is, so might have to delay checking until
+            // the year is parsed.
+            if (!strcmp(cal.getType(),"hebrew")) {
+                HebrewCalendar *hc = (HebrewCalendar*)&cal;
+                if (cal.isSet(UCAL_YEAR)) {
+                   UErrorCode monthStatus = U_ZERO_ERROR;
+                   if (!hc->isLeapYear(hc->get(UCAL_YEAR, monthStatus)) && value >= 6) {
+                       cal.set(UCAL_MONTH, value);
+                   } else {
+                       cal.set(UCAL_MONTH, value - 1);
+                   }
+                } else {
+                    saveHebrewMonth = value;
+                }
+            } else {
+                // Don't want to parse the month if it is a string
+                // while pattern uses numeric style: M/MM, L/LL
+                // [We computed 'value' above.]
+                cal.set(UCAL_MONTH, value - 1);
+            }
+            return pos.getIndex();
+        } else {
+            // count >= 3 // i.e., MMM/MMMM, LLL/LLLL
+            // Want to be able to parse both short and long forms.
+            // Try count == 4 first:
+            UnicodeString * wideMonthPat = nullptr;
+            UnicodeString * shortMonthPat = nullptr;
+            if (fSymbols->fLeapMonthPatterns != nullptr && fSymbols->fLeapMonthPatternsCount >= DateFormatSymbols::kMonthPatternsCount) {
+                if (patternCharIndex==UDAT_MONTH_FIELD) {
+                    wideMonthPat = &fSymbols->fLeapMonthPatterns[DateFormatSymbols::kLeapMonthPatternFormatWide];
+                    shortMonthPat = &fSymbols->fLeapMonthPatterns[DateFormatSymbols::kLeapMonthPatternFormatAbbrev];
+                } else {
+                    wideMonthPat = &fSymbols->fLeapMonthPatterns[DateFormatSymbols::kLeapMonthPatternStandaloneWide];
+                    shortMonthPat = &fSymbols->fLeapMonthPatterns[DateFormatSymbols::kLeapMonthPatternStandaloneAbbrev];
+                }
+            }
+            int32_t newStart = 0;
+            if (patternCharIndex==UDAT_MONTH_FIELD) {
+                if(getBooleanAttribute(UDAT_PARSE_MULTIPLE_PATTERNS_FOR_MATCH, status) && count>=3 && count <=4 &&
+                        fSymbols->fLeapMonthPatterns==nullptr && fSymbols->fMonthsCount==fSymbols->fShortMonthsCount) {
+                    // single function to check both wide and short, an experiment
+                    newStart = matchAlphaMonthStrings(text, start, fSymbols->fMonths, fSymbols->fShortMonths, fSymbols->fMonthsCount, cal); // try MMMM,MMM
+                    if (newStart > 0) {
+                        return newStart;
+                    }
+                }
+                if(getBooleanAttribute(UDAT_PARSE_MULTIPLE_PATTERNS_FOR_MATCH, status) || count == 4) {
+                    newStart = matchString(text, start, UCAL_MONTH, fSymbols->fMonths, fSymbols->fMonthsCount, wideMonthPat, cal); // try MMMM
+                    if (newStart > 0) {
+                        return newStart;
+                    }
+                }
+                if(getBooleanAttribute(UDAT_PARSE_MULTIPLE_PATTERNS_FOR_MATCH, status) || count == 3) {
+                    newStart = matchString(text, start, UCAL_MONTH, fSymbols->fShortMonths, fSymbols->fShortMonthsCount, shortMonthPat, cal); // try MMM
+                }
+            } else {
+                if(getBooleanAttribute(UDAT_PARSE_MULTIPLE_PATTERNS_FOR_MATCH, status) && count>=3 && count <=4 &&
+                        fSymbols->fLeapMonthPatterns==nullptr && fSymbols->fStandaloneMonthsCount==fSymbols->fStandaloneShortMonthsCount) {
+                    // single function to check both wide and short, an experiment
+                    newStart = matchAlphaMonthStrings(text, start, fSymbols->fStandaloneMonths, fSymbols->fStandaloneShortMonths, fSymbols->fStandaloneMonthsCount, cal); // try MMMM,MMM
+                    if (newStart > 0) {
+                        return newStart;
+                    }
+                }
+                if(getBooleanAttribute(UDAT_PARSE_MULTIPLE_PATTERNS_FOR_MATCH, status) || count == 4) {
+                    newStart = matchString(text, start, UCAL_MONTH, fSymbols->fStandaloneMonths, fSymbols->fStandaloneMonthsCount, wideMonthPat, cal); // try LLLL
+                    if (newStart > 0) {
+                        return newStart;
+                    }
+                }
+                if(getBooleanAttribute(UDAT_PARSE_MULTIPLE_PATTERNS_FOR_MATCH, status) || count == 3) {
+                    newStart = matchString(text, start, UCAL_MONTH, fSymbols->fStandaloneShortMonths, fSymbols->fStandaloneShortMonthsCount, shortMonthPat, cal); // try LLL
+                }
+            }
+            if (newStart > 0 || !getBooleanAttribute(UDAT_PARSE_ALLOW_NUMERIC, status))  // currently we do not try to parse MMMMM/LLLLL: #8860
+                return newStart;
+            // else we allowing parsing as number, below
+        }
+        break;
+
+    case UDAT_HOUR_OF_DAY1_FIELD:
+        // [We computed 'value' above.]
+        if (value == cal.getMaximum(UCAL_HOUR_OF_DAY) + 1)
+            value = 0;
+
+        // fall through to set field
+        U_FALLTHROUGH;
+    case UDAT_HOUR_OF_DAY0_FIELD:
+        cal.set(UCAL_HOUR_OF_DAY, value);
+        return pos.getIndex();
+
+    case UDAT_FRACTIONAL_SECOND_FIELD:
+        // Fractional seconds left-justify
+        i = countDigits(text, start, pos.getIndex());
+        if (i < 3) {
+            while (i < 3) {
+                value *= 10;
+                i++;
+            }
+        } else {
+            int32_t a = 1;
+            while (i > 3) {
+                a *= 10;
+                i--;
+            }
+            value /= a;
+        }
+        cal.set(UCAL_MILLISECOND, value);
+        return pos.getIndex();
+
+    case UDAT_DOW_LOCAL_FIELD:
+        if (gotNumber) // i.e., e or ee
+        {
+            // [We computed 'value' above.]
+            cal.set(UCAL_DOW_LOCAL, value);
+            return pos.getIndex();
+        }
+        // else for eee-eeeee fall through to handling of EEE-EEEEE
+        // fall through, do not break here
+        U_FALLTHROUGH;
+    case UDAT_DAY_OF_WEEK_FIELD:
+        {
+            // Want to be able to parse both short and long forms.
+            // Try count == 4 (EEEE) wide first:
+            int32_t newStart = 0;
+            if(getBooleanAttribute(UDAT_PARSE_MULTIPLE_PATTERNS_FOR_MATCH, status) || count == 4) {
+                if ((newStart = matchString(text, start, UCAL_DAY_OF_WEEK,
+                                          fSymbols->fWeekdays, fSymbols->fWeekdaysCount, nullptr, cal)) > 0)
+                    return newStart;
+            }
+            // EEEE wide failed, now try EEE abbreviated
+            if(getBooleanAttribute(UDAT_PARSE_MULTIPLE_PATTERNS_FOR_MATCH, status) || count == 3) {
+                if ((newStart = matchString(text, start, UCAL_DAY_OF_WEEK,
+                                       fSymbols->fShortWeekdays, fSymbols->fShortWeekdaysCount, nullptr, cal)) > 0)
+                    return newStart;
+            }
+            // EEE abbreviated failed, now try EEEEEE short
+            if(getBooleanAttribute(UDAT_PARSE_MULTIPLE_PATTERNS_FOR_MATCH, status) || count == 6) {
+                if ((newStart = matchString(text, start, UCAL_DAY_OF_WEEK,
+                                       fSymbols->fShorterWeekdays, fSymbols->fShorterWeekdaysCount, nullptr, cal)) > 0)
+                    return newStart;
+            }
+            // EEEEEE short failed, now try EEEEE narrow
+            if(getBooleanAttribute(UDAT_PARSE_MULTIPLE_PATTERNS_FOR_MATCH, status) || count == 5) {
+                if ((newStart = matchString(text, start, UCAL_DAY_OF_WEEK,
+                                       fSymbols->fNarrowWeekdays, fSymbols->fNarrowWeekdaysCount, nullptr, cal)) > 0)
+                    return newStart;
+            }
+            if (!getBooleanAttribute(UDAT_PARSE_ALLOW_NUMERIC, status) || patternCharIndex == UDAT_DAY_OF_WEEK_FIELD)
+                return newStart;
+            // else we allowing parsing as number, below
+        }
+        break;
+
+    case UDAT_STANDALONE_DAY_FIELD:
+        {
+            if (gotNumber) // c or cc
+            {
+                // [We computed 'value' above.]
+                cal.set(UCAL_DOW_LOCAL, value);
+                return pos.getIndex();
+            }
+            // Want to be able to parse both short and long forms.
+            // Try count == 4 (cccc) first:
+            int32_t newStart = 0;
+            if(getBooleanAttribute(UDAT_PARSE_MULTIPLE_PATTERNS_FOR_MATCH, status) || count == 4) {
+                if ((newStart = matchString(text, start, UCAL_DAY_OF_WEEK,
+                                      fSymbols->fStandaloneWeekdays, fSymbols->fStandaloneWeekdaysCount, nullptr, cal)) > 0)
+                    return newStart;
+            }
+            if(getBooleanAttribute(UDAT_PARSE_MULTIPLE_PATTERNS_FOR_MATCH, status) || count == 3) {
+                if ((newStart = matchString(text, start, UCAL_DAY_OF_WEEK,
+                                          fSymbols->fStandaloneShortWeekdays, fSymbols->fStandaloneShortWeekdaysCount, nullptr, cal)) > 0)
+                    return newStart;
+            }
+            if(getBooleanAttribute(UDAT_PARSE_MULTIPLE_PATTERNS_FOR_MATCH, status) || count == 6) {
+                if ((newStart = matchString(text, start, UCAL_DAY_OF_WEEK,
+                                          fSymbols->fStandaloneShorterWeekdays, fSymbols->fStandaloneShorterWeekdaysCount, nullptr, cal)) > 0)
+                    return newStart;
+            }
+            if (!getBooleanAttribute(UDAT_PARSE_ALLOW_NUMERIC, status))
+                return newStart;
+            // else we allowing parsing as number, below
+        }
+        break;
+
+    case UDAT_AM_PM_FIELD:
+        {
+            // optionally try both wide/abbrev and narrow forms
+            int32_t newStart = 0;
+            // try wide/abbrev
+            if( getBooleanAttribute(UDAT_PARSE_MULTIPLE_PATTERNS_FOR_MATCH, status) || count < 5 ) {
+                if ((newStart = matchString(text, start, UCAL_AM_PM, fSymbols->fAmPms, fSymbols->fAmPmsCount, nullptr, cal)) > 0) {
+                    return newStart;
+                }
+            }
+            // try narrow
+            if( getBooleanAttribute(UDAT_PARSE_MULTIPLE_PATTERNS_FOR_MATCH, status) || count >= 5 ) {
+                if ((newStart = matchString(text, start, UCAL_AM_PM, fSymbols->fNarrowAmPms, fSymbols->fNarrowAmPmsCount, nullptr, cal)) > 0) {
+                    return newStart;
+                }
+            }
+            // no matches for given options
+            return -start;
+        }
+
+    case UDAT_HOUR1_FIELD:
+        // [We computed 'value' above.]
+        if (value == cal.getLeastMaximum(UCAL_HOUR)+1)
+            value = 0;
+
+        // fall through to set field
+        U_FALLTHROUGH;
+    case UDAT_HOUR0_FIELD:
+        cal.set(UCAL_HOUR, value);
+        return pos.getIndex();
+
+    case UDAT_QUARTER_FIELD:
+        if (gotNumber) // i.e., Q or QQ.
+        {
+            // Don't want to parse the month if it is a string
+            // while pattern uses numeric style: Q or QQ.
+            // [We computed 'value' above.]
+            cal.set(UCAL_MONTH, (value - 1) * 3);
+            return pos.getIndex();
+        } else {
+            // count >= 3 // i.e., QQQ or QQQQ
+            // Want to be able to parse short, long, and narrow forms.
+            // Try count == 4 first:
+            int32_t newStart = 0;
+
+            if(getBooleanAttribute(UDAT_PARSE_MULTIPLE_PATTERNS_FOR_MATCH, status) || count == 4) {
+                if ((newStart = matchQuarterString(text, start, UCAL_MONTH,
+                                      fSymbols->fQuarters, fSymbols->fQuartersCount, cal)) > 0)
+                    return newStart;
+            }
+            if(getBooleanAttribute(UDAT_PARSE_MULTIPLE_PATTERNS_FOR_MATCH, status) || count == 3) {
+                if ((newStart = matchQuarterString(text, start, UCAL_MONTH,
+                                          fSymbols->fShortQuarters, fSymbols->fShortQuartersCount, cal)) > 0)
+                    return newStart;
+            }
+            if(getBooleanAttribute(UDAT_PARSE_MULTIPLE_PATTERNS_FOR_MATCH, status) || count == 5) {
+                if ((newStart = matchQuarterString(text, start, UCAL_MONTH,
+                                      fSymbols->fNarrowQuarters, fSymbols->fNarrowQuartersCount, cal)) > 0)
+                    return newStart;
+            }
+            if (!getBooleanAttribute(UDAT_PARSE_ALLOW_NUMERIC, status))
+                return newStart;
+            // else we allowing parsing as number, below
+            if(!getBooleanAttribute(UDAT_PARSE_MULTIPLE_PATTERNS_FOR_MATCH, status))
+                return -start;
+        }
+        break;
+
+    case UDAT_STANDALONE_QUARTER_FIELD:
+        if (gotNumber) // i.e., q or qq.
+        {
+            // Don't want to parse the month if it is a string
+            // while pattern uses numeric style: q or q.
+            // [We computed 'value' above.]
+            cal.set(UCAL_MONTH, (value - 1) * 3);
+            return pos.getIndex();
+        } else {
+            // count >= 3 // i.e., qqq or qqqq
+            // Want to be able to parse both short and long forms.
+            // Try count == 4 first:
+            int32_t newStart = 0;
+
+            if(getBooleanAttribute(UDAT_PARSE_MULTIPLE_PATTERNS_FOR_MATCH, status) || count == 4) {
+                if ((newStart = matchQuarterString(text, start, UCAL_MONTH,
+                                      fSymbols->fStandaloneQuarters, fSymbols->fStandaloneQuartersCount, cal)) > 0)
+                    return newStart;
+            }
+            if(getBooleanAttribute(UDAT_PARSE_MULTIPLE_PATTERNS_FOR_MATCH, status) || count == 3) {
+                if ((newStart = matchQuarterString(text, start, UCAL_MONTH,
+                                          fSymbols->fStandaloneShortQuarters, fSymbols->fStandaloneShortQuartersCount, cal)) > 0)
+                    return newStart;
+            }
+            if(getBooleanAttribute(UDAT_PARSE_MULTIPLE_PATTERNS_FOR_MATCH, status) || count == 5) {
+                if ((newStart = matchQuarterString(text, start, UCAL_MONTH,
+                                          fSymbols->fStandaloneNarrowQuarters, fSymbols->fStandaloneNarrowQuartersCount, cal)) > 0)
+                    return newStart;
+            }
+            if (!getBooleanAttribute(UDAT_PARSE_ALLOW_NUMERIC, status))
+                return newStart;
+            // else we allowing parsing as number, below
+            if(!getBooleanAttribute(UDAT_PARSE_MULTIPLE_PATTERNS_FOR_MATCH, status))
+                return -start;
+        }
+        break;
+
+    case UDAT_TIMEZONE_FIELD: // 'z'
+        {
+            UTimeZoneFormatStyle style = (count < 4) ? UTZFMT_STYLE_SPECIFIC_SHORT : UTZFMT_STYLE_SPECIFIC_LONG;
+            const TimeZoneFormat *tzfmt = tzFormat(status);
+            if (U_SUCCESS(status)) {
+                TimeZone *tz = tzfmt->parse(style, text, pos, tzTimeType);
+                if (tz != nullptr) {
+                    cal.adoptTimeZone(tz);
+                    return pos.getIndex();
+                }
+            }
+            return -start;
+    }
+        break;
+    case UDAT_TIMEZONE_RFC_FIELD: // 'Z'
+        {
+            UTimeZoneFormatStyle style = (count < 4) ?
+                UTZFMT_STYLE_ISO_BASIC_LOCAL_FULL : ((count == 5) ? UTZFMT_STYLE_ISO_EXTENDED_FULL: UTZFMT_STYLE_LOCALIZED_GMT);
+            const TimeZoneFormat *tzfmt = tzFormat(status);
+            if (U_SUCCESS(status)) {
+                TimeZone *tz = tzfmt->parse(style, text, pos, tzTimeType);
+                if (tz != nullptr) {
+                    cal.adoptTimeZone(tz);
+                    return pos.getIndex();
+                }
+            }
+            return -start;
+        }
+    case UDAT_TIMEZONE_GENERIC_FIELD: // 'v'
+        {
+            UTimeZoneFormatStyle style = (count < 4) ? UTZFMT_STYLE_GENERIC_SHORT : UTZFMT_STYLE_GENERIC_LONG;
+            const TimeZoneFormat *tzfmt = tzFormat(status);
+            if (U_SUCCESS(status)) {
+                TimeZone *tz = tzfmt->parse(style, text, pos, tzTimeType);
+                if (tz != nullptr) {
+                    cal.adoptTimeZone(tz);
+                    return pos.getIndex();
+                }
+            }
+            return -start;
+        }
+    case UDAT_TIMEZONE_SPECIAL_FIELD: // 'V'
+        {
+            UTimeZoneFormatStyle style;
+            switch (count) {
+            case 1:
+                style = UTZFMT_STYLE_ZONE_ID_SHORT;
+                break;
+            case 2:
+                style = UTZFMT_STYLE_ZONE_ID;
+                break;
+            case 3:
+                style = UTZFMT_STYLE_EXEMPLAR_LOCATION;
+                break;
+            default:
+                style = UTZFMT_STYLE_GENERIC_LOCATION;
+                break;
+            }
+            const TimeZoneFormat *tzfmt = tzFormat(status);
+            if (U_SUCCESS(status)) {
+                TimeZone *tz = tzfmt->parse(style, text, pos, tzTimeType);
+                if (tz != nullptr) {
+                    cal.adoptTimeZone(tz);
+                    return pos.getIndex();
+                }
+            }
+            return -start;
+        }
+    case UDAT_TIMEZONE_LOCALIZED_GMT_OFFSET_FIELD: // 'O'
+        {
+            UTimeZoneFormatStyle style = (count < 4) ? UTZFMT_STYLE_LOCALIZED_GMT_SHORT : UTZFMT_STYLE_LOCALIZED_GMT;
+            const TimeZoneFormat *tzfmt = tzFormat(status);
+            if (U_SUCCESS(status)) {
+                TimeZone *tz = tzfmt->parse(style, text, pos, tzTimeType);
+                if (tz != nullptr) {
+                    cal.adoptTimeZone(tz);
+                    return pos.getIndex();
+                }
+            }
+            return -start;
+        }
+    case UDAT_TIMEZONE_ISO_FIELD: // 'X'
+        {
+            UTimeZoneFormatStyle style;
+            switch (count) {
+            case 1:
+                style = UTZFMT_STYLE_ISO_BASIC_SHORT;
+                break;
+            case 2:
+                style = UTZFMT_STYLE_ISO_BASIC_FIXED;
+                break;
+            case 3:
+                style = UTZFMT_STYLE_ISO_EXTENDED_FIXED;
+                break;
+            case 4:
+                style = UTZFMT_STYLE_ISO_BASIC_FULL;
+                break;
+            default:
+                style = UTZFMT_STYLE_ISO_EXTENDED_FULL;
+                break;
+            }
+            const TimeZoneFormat *tzfmt = tzFormat(status);
+            if (U_SUCCESS(status)) {
+                TimeZone *tz = tzfmt->parse(style, text, pos, tzTimeType);
+                if (tz != nullptr) {
+                    cal.adoptTimeZone(tz);
+                    return pos.getIndex();
+                }
+            }
+            return -start;
+        }
+    case UDAT_TIMEZONE_ISO_LOCAL_FIELD: // 'x'
+        {
+            UTimeZoneFormatStyle style;
+            switch (count) {
+            case 1:
+                style = UTZFMT_STYLE_ISO_BASIC_LOCAL_SHORT;
+                break;
+            case 2:
+                style = UTZFMT_STYLE_ISO_BASIC_LOCAL_FIXED;
+                break;
+            case 3:
+                style = UTZFMT_STYLE_ISO_EXTENDED_LOCAL_FIXED;
+                break;
+            case 4:
+                style = UTZFMT_STYLE_ISO_BASIC_LOCAL_FULL;
+                break;
+            default:
+                style = UTZFMT_STYLE_ISO_EXTENDED_LOCAL_FULL;
+                break;
+            }
+            const TimeZoneFormat *tzfmt = tzFormat(status);
+            if (U_SUCCESS(status)) {
+                TimeZone *tz = tzfmt->parse(style, text, pos, tzTimeType);
+                if (tz != nullptr) {
+                    cal.adoptTimeZone(tz);
+                    return pos.getIndex();
+                }
+            }
+            return -start;
+        }
+    // currently no pattern character is defined for UDAT_TIME_SEPARATOR_FIELD
+    // so we should not get here. Leave support in for future definition.
+    case UDAT_TIME_SEPARATOR_FIELD:
+        {
+            static const char16_t def_sep = DateFormatSymbols::DEFAULT_TIME_SEPARATOR;
+            static const char16_t alt_sep = DateFormatSymbols::ALTERNATE_TIME_SEPARATOR;
+
+            // Try matching a time separator.
+            int32_t count_sep = 1;
+            UnicodeString data[3];
+            fSymbols->getTimeSeparatorString(data[0]);
+
+            // Add the default, if different from the locale.
+            if (data[0].compare(&def_sep, 1) != 0) {
+                data[count_sep++].setTo(def_sep);
+            }
+
+            // If lenient, add also the alternate, if different from the locale.
+            if (isLenient() && data[0].compare(&alt_sep, 1) != 0) {
+                data[count_sep++].setTo(alt_sep);
+            }
+
+            return matchString(text, start, UCAL_FIELD_COUNT /* => nothing to set */, data, count_sep, nullptr, cal);
+        }
+
+    case UDAT_AM_PM_MIDNIGHT_NOON_FIELD:
+    {
+        U_ASSERT(dayPeriod != nullptr);
+        int32_t ampmStart = subParse(text, start, 0x61, count,
+                           obeyCount, allowNegative, ambiguousYear, saveHebrewMonth, cal,
+                           patLoc, numericLeapMonthFormatter, tzTimeType);
+
+        if (ampmStart > 0) {
+            return ampmStart;
+        } else {
+            int32_t newStart = 0;
+
+            // Only match the first two strings from the day period strings array.
+            if (getBooleanAttribute(UDAT_PARSE_MULTIPLE_PATTERNS_FOR_MATCH, status) || count == 3) {
+                if ((newStart = matchDayPeriodStrings(text, start, fSymbols->fAbbreviatedDayPeriods,
+                                                        2, *dayPeriod)) > 0) {
+                    return newStart;
+                }
+            }
+            if (getBooleanAttribute(UDAT_PARSE_MULTIPLE_PATTERNS_FOR_MATCH, status) || count == 5) {
+                if ((newStart = matchDayPeriodStrings(text, start, fSymbols->fNarrowDayPeriods,
+                                                        2, *dayPeriod)) > 0) {
+                    return newStart;
+                }
+            }
+            // count == 4, but allow other counts
+            if (getBooleanAttribute(UDAT_PARSE_MULTIPLE_PATTERNS_FOR_MATCH, status)) {
+                if ((newStart = matchDayPeriodStrings(text, start, fSymbols->fWideDayPeriods,
+                                                        2, *dayPeriod)) > 0) {
+                    return newStart;
+                }
+            }
+
+            return -start;
+        }
+    }
+
+    case UDAT_FLEXIBLE_DAY_PERIOD_FIELD:
+    {
+        U_ASSERT(dayPeriod != nullptr);
+        int32_t newStart = 0;
+
+        if (getBooleanAttribute(UDAT_PARSE_MULTIPLE_PATTERNS_FOR_MATCH, status) || count == 3) {
+            if ((newStart = matchDayPeriodStrings(text, start, fSymbols->fAbbreviatedDayPeriods,
+                                fSymbols->fAbbreviatedDayPeriodsCount, *dayPeriod)) > 0) {
+                return newStart;
+            }
+        }
+        if (getBooleanAttribute(UDAT_PARSE_MULTIPLE_PATTERNS_FOR_MATCH, status) || count == 5) {
+            if ((newStart = matchDayPeriodStrings(text, start, fSymbols->fNarrowDayPeriods,
+                                fSymbols->fNarrowDayPeriodsCount, *dayPeriod)) > 0) {
+                return newStart;
+            }
+        }
+        if (getBooleanAttribute(UDAT_PARSE_MULTIPLE_PATTERNS_FOR_MATCH, status) || count == 4) {
+            if ((newStart = matchDayPeriodStrings(text, start, fSymbols->fWideDayPeriods,
+                                fSymbols->fWideDayPeriodsCount, *dayPeriod)) > 0) {
+                return newStart;
+            }
+        }
+
+        return -start;
+    }
+
+    default:
+        // Handle "generic" fields
+        // this is now handled below, outside the switch block
+        break;
+    }
+    // Handle "generic" fields:
+    // switch default case now handled here (outside switch block) to allow
+    // parsing of some string fields as digits for lenient case
+
+    int32_t parseStart = pos.getIndex();
+    const UnicodeString* src;
+    if (obeyCount) {
+        if ((start+count) > text.length()) {
+            return -start;
+        }
+        text.extractBetween(0, start + count, temp);
+        src = &temp;
+    } else {
+        src = &text;
+    }
+    parseInt(*src, number, pos, allowNegative,currentNumberFormat);
+    if (obeyCount && !isLenient() && pos.getIndex() < start + count) {
+        return -start;
+    }
+    if (pos.getIndex() != parseStart) {
+        int32_t val = number.getLong();
+
+        // Don't need suffix processing here (as in number processing at the beginning of the function);
+        // the new fields being handled as numeric values (month, weekdays, quarters) should not have suffixes.
+
+        if (!getBooleanAttribute(UDAT_PARSE_ALLOW_NUMERIC, status)) {
+            // Check the range of the value
+            int32_t bias = gFieldRangeBias[patternCharIndex];
+            if (bias >= 0 && (val > cal.getMaximum(field) + bias || val < cal.getMinimum(field) + bias)) {
+                return -start;
+            }
+        }
+
+        // For the following, need to repeat some of the "if (gotNumber)" code above:
+        // UDAT_[STANDALONE_]MONTH_FIELD, UDAT_DOW_LOCAL_FIELD, UDAT_STANDALONE_DAY_FIELD,
+        // UDAT_[STANDALONE_]QUARTER_FIELD
+        switch (patternCharIndex) {
+        case UDAT_MONTH_FIELD:
+            // See notes under UDAT_MONTH_FIELD case above
+            if (!strcmp(cal.getType(),"hebrew")) {
+                HebrewCalendar *hc = (HebrewCalendar*)&cal;
+                if (cal.isSet(UCAL_YEAR)) {
+                   UErrorCode monthStatus = U_ZERO_ERROR;
+                   if (!hc->isLeapYear(hc->get(UCAL_YEAR, monthStatus)) && val >= 6) {
+                       cal.set(UCAL_MONTH, val);
+                   } else {
+                       cal.set(UCAL_MONTH, val - 1);
+                   }
+                } else {
+                    saveHebrewMonth = val;
+                }
+            } else {
+                cal.set(UCAL_MONTH, val - 1);
+            }
+            break;
+        case UDAT_STANDALONE_MONTH_FIELD:
+            cal.set(UCAL_MONTH, val - 1);
+            break;
+        case UDAT_DOW_LOCAL_FIELD:
+        case UDAT_STANDALONE_DAY_FIELD:
+            cal.set(UCAL_DOW_LOCAL, val);
+            break;
+        case UDAT_QUARTER_FIELD:
+        case UDAT_STANDALONE_QUARTER_FIELD:
+             cal.set(UCAL_MONTH, (val - 1) * 3);
+             break;
+        case UDAT_RELATED_YEAR_FIELD:
+            cal.setRelatedYear(val);
+            break;
+        default:
+            cal.set(field, val);
+            break;
+        }
+        return pos.getIndex();
+    }
+    return -start;
+}
+
+/**
+ * Parse an integer using fNumberFormat.  This method is semantically
+ * const, but actually may modify fNumberFormat.
+ */
+void SimpleDateFormat::parseInt(const UnicodeString& text,
+                                Formattable& number,
+                                ParsePosition& pos,
+                                UBool allowNegative,
+                                const NumberFormat *fmt) const {
+    parseInt(text, number, -1, pos, allowNegative,fmt);
+}
+
+/**
+ * Parse an integer using fNumberFormat up to maxDigits.
+ */
+void SimpleDateFormat::parseInt(const UnicodeString& text,
+                                Formattable& number,
+                                int32_t maxDigits,
+                                ParsePosition& pos,
+                                UBool allowNegative,
+                                const NumberFormat *fmt) const {
+    UnicodeString oldPrefix;
+    auto* fmtAsDF = dynamic_cast<const DecimalFormat*>(fmt);
+    LocalPointer<DecimalFormat> df;
+    if (!allowNegative && fmtAsDF != nullptr) {
+        df.adoptInstead(fmtAsDF->clone());
+        if (df.isNull()) {
+            // Memory allocation error
+            return;
+        }
+        df->setNegativePrefix(UnicodeString(true, SUPPRESS_NEGATIVE_PREFIX, -1));
+        fmt = df.getAlias();
+    }
+    int32_t oldPos = pos.getIndex();
+    fmt->parse(text, number, pos);
+
+    if (maxDigits > 0) {
+        // adjust the result to fit into
+        // the maxDigits and move the position back
+        int32_t nDigits = pos.getIndex() - oldPos;
+        if (nDigits > maxDigits) {
+            int32_t val = number.getLong();
+            nDigits -= maxDigits;
+            while (nDigits > 0) {
+                val /= 10;
+                nDigits--;
+            }
+            pos.setIndex(oldPos + maxDigits);
+            number.setLong(val);
+        }
+    }
+}
+
+int32_t SimpleDateFormat::countDigits(const UnicodeString& text, int32_t start, int32_t end) const {
+    int32_t numDigits = 0;
+    int32_t idx = start;
+    while (idx < end) {
+        UChar32 cp = text.char32At(idx);
+        if (u_isdigit(cp)) {
+            numDigits++;
+        }
+        idx += U16_LENGTH(cp);
+    }
+    return numDigits;
+}
+
+//----------------------------------------------------------------------
+
+void SimpleDateFormat::translatePattern(const UnicodeString& originalPattern,
+                                        UnicodeString& translatedPattern,
+                                        const UnicodeString& from,
+                                        const UnicodeString& to,
+                                        UErrorCode& status)
+{
+    // run through the pattern and convert any pattern symbols from the version
+    // in "from" to the corresponding character in "to".  This code takes
+    // quoted strings into account (it doesn't try to translate them), and it signals
+    // an error if a particular "pattern character" doesn't appear in "from".
+    // Depending on the values of "from" and "to" this can convert from generic
+    // to localized patterns or localized to generic.
+    if (U_FAILURE(status)) {
+        return;
+    }
+
+    translatedPattern.remove();
+    UBool inQuote = false;
+    for (int32_t i = 0; i < originalPattern.length(); ++i) {
+        char16_t c = originalPattern[i];
+        if (inQuote) {
+            if (c == QUOTE) {
+                inQuote = false;
+            }
+        } else {
+            if (c == QUOTE) {
+                inQuote = true;
+            } else if (isSyntaxChar(c)) {
+                int32_t ci = from.indexOf(c);
+                if (ci == -1) {
+                    status = U_INVALID_FORMAT_ERROR;
+                    return;
+                }
+                c = to[ci];
+            }
+        }
+        translatedPattern += c;
+    }
+    if (inQuote) {
+        status = U_INVALID_FORMAT_ERROR;
+        return;
+    }
+}
+
+//----------------------------------------------------------------------
+
+UnicodeString&
+SimpleDateFormat::toPattern(UnicodeString& result) const
+{
+    result = fPattern;
+    return result;
+}
+
+//----------------------------------------------------------------------
+
+UnicodeString&
+SimpleDateFormat::toLocalizedPattern(UnicodeString& result,
+                                     UErrorCode& status) const
+{
+    translatePattern(fPattern, result,
+                     UnicodeString(DateFormatSymbols::getPatternUChars()),
+                     fSymbols->fLocalPatternChars, status);
+    return result;
+}
+
+//----------------------------------------------------------------------
+
+void
+SimpleDateFormat::applyPattern(const UnicodeString& pattern)
+{
+    fPattern = pattern;
+    parsePattern();
+
+    // Hack to update use of Gannen year numbering for ja@calendar=japanese -
+    // use only if format is non-numeric (includes 年) and no other fDateOverride.
+    if (fCalendar != nullptr && uprv_strcmp(fCalendar->getType(),"japanese") == 0 &&
+            uprv_strcmp(fLocale.getLanguage(),"ja") == 0) {
+        if (fDateOverride==UnicodeString(u"y=jpanyear") && !fHasHanYearChar) {
+            // Gannen numbering is set but new pattern should not use it, unset;
+            // use procedure from adoptNumberFormat to clear overrides
+            if (fSharedNumberFormatters) {
+                freeSharedNumberFormatters(fSharedNumberFormatters);
+                fSharedNumberFormatters = nullptr;
+            }
+            fDateOverride.setToBogus(); // record status
+        } else if (fDateOverride.isBogus() && fHasHanYearChar) {
+            // No current override (=> no Gannen numbering) but new pattern needs it;
+            // use procedures from initNUmberFormatters / adoptNumberFormat
+            umtx_lock(&LOCK);
+            if (fSharedNumberFormatters == nullptr) {
+                fSharedNumberFormatters = allocSharedNumberFormatters();
+            }
+            umtx_unlock(&LOCK);
+            if (fSharedNumberFormatters != nullptr) {
+                Locale ovrLoc(fLocale.getLanguage(),fLocale.getCountry(),fLocale.getVariant(),"numbers=jpanyear");
+                UErrorCode status = U_ZERO_ERROR;
+                const SharedNumberFormat *snf = createSharedNumberFormat(ovrLoc, status);
+                if (U_SUCCESS(status)) {
+                    // Now that we have an appropriate number formatter, fill in the
+                    // appropriate slot in the number formatters table.
+                    UDateFormatField patternCharIndex = DateFormatSymbols::getPatternCharIndex(u'y');
+                    SharedObject::copyPtr(snf, fSharedNumberFormatters[patternCharIndex]);
+                    snf->deleteIfZeroRefCount();
+                    fDateOverride.setTo(u"y=jpanyear", -1); // record status
+                }
+            }
+        }
+    }
+}
+
+//----------------------------------------------------------------------
+
+void
+SimpleDateFormat::applyLocalizedPattern(const UnicodeString& pattern,
+                                        UErrorCode &status)
+{
+    translatePattern(pattern, fPattern,
+                     fSymbols->fLocalPatternChars,
+                     UnicodeString(DateFormatSymbols::getPatternUChars()), status);
+}
+
+//----------------------------------------------------------------------
+
+const DateFormatSymbols*
+SimpleDateFormat::getDateFormatSymbols() const
+{
+    return fSymbols;
+}
+
+//----------------------------------------------------------------------
+
+void
+SimpleDateFormat::adoptDateFormatSymbols(DateFormatSymbols* newFormatSymbols)
+{
+    delete fSymbols;
+    fSymbols = newFormatSymbols;
+}
+
+//----------------------------------------------------------------------
+void
+SimpleDateFormat::setDateFormatSymbols(const DateFormatSymbols& newFormatSymbols)
+{
+    delete fSymbols;
+    fSymbols = new DateFormatSymbols(newFormatSymbols);
+}
+
+//----------------------------------------------------------------------
+const TimeZoneFormat*
+SimpleDateFormat::getTimeZoneFormat() const {
+    // TimeZoneFormat initialization might fail when out of memory.
+    // If we always initialize TimeZoneFormat instance, we can return
+    // such status there. For now, this implementation lazily instantiates
+    // a TimeZoneFormat for performance optimization reasons, but cannot
+    // propagate such error (probably just out of memory case) to the caller.
+    UErrorCode status = U_ZERO_ERROR;
+    return (const TimeZoneFormat*)tzFormat(status);
+}
+
+//----------------------------------------------------------------------
+void
+SimpleDateFormat::adoptTimeZoneFormat(TimeZoneFormat* timeZoneFormatToAdopt)
+{
+    delete fTimeZoneFormat;
+    fTimeZoneFormat = timeZoneFormatToAdopt;
+}
+
+//----------------------------------------------------------------------
+void
+SimpleDateFormat::setTimeZoneFormat(const TimeZoneFormat& newTimeZoneFormat)
+{
+    delete fTimeZoneFormat;
+    fTimeZoneFormat = new TimeZoneFormat(newTimeZoneFormat);
+}
+
+//----------------------------------------------------------------------
+
+
+void SimpleDateFormat::adoptCalendar(Calendar* calendarToAdopt)
+{
+  UErrorCode status = U_ZERO_ERROR;
+  Locale calLocale(fLocale);
+  calLocale.setKeywordValue("calendar", calendarToAdopt->getType(), status);
+  DateFormatSymbols *newSymbols =
+          DateFormatSymbols::createForLocale(calLocale, status);
+  if (U_FAILURE(status)) {
+      delete calendarToAdopt;
+      return;
+  }
+  DateFormat::adoptCalendar(calendarToAdopt);
+  delete fSymbols;
+  fSymbols = newSymbols;
+  initializeDefaultCentury();  // we need a new century (possibly)
+}
+
+
+//----------------------------------------------------------------------
+
+
+// override the DateFormat implementation in order to
+// lazily initialize fCapitalizationBrkIter
+void
+SimpleDateFormat::setContext(UDisplayContext value, UErrorCode& status)
+{
+    DateFormat::setContext(value, status);
+#if !UCONFIG_NO_BREAK_ITERATION
+    if (U_SUCCESS(status)) {
+        if ( fCapitalizationBrkIter == nullptr && (value==UDISPCTX_CAPITALIZATION_FOR_BEGINNING_OF_SENTENCE ||
+                value==UDISPCTX_CAPITALIZATION_FOR_UI_LIST_OR_MENU || value==UDISPCTX_CAPITALIZATION_FOR_STANDALONE) ) {
+            status = U_ZERO_ERROR;
+            fCapitalizationBrkIter = BreakIterator::createSentenceInstance(fLocale, status);
+            if (U_FAILURE(status)) {
+                delete fCapitalizationBrkIter;
+                fCapitalizationBrkIter = nullptr;
+            }
+        }
+    }
+#endif
+}
+
+
+//----------------------------------------------------------------------
+
+
+UBool
+SimpleDateFormat::isFieldUnitIgnored(UCalendarDateFields field) const {
+    return isFieldUnitIgnored(fPattern, field);
+}
+
+
+UBool
+SimpleDateFormat::isFieldUnitIgnored(const UnicodeString& pattern,
+                                     UCalendarDateFields field) {
+    int32_t fieldLevel = fgCalendarFieldToLevel[field];
+    int32_t level;
+    char16_t ch;
+    UBool inQuote = false;
+    char16_t prevCh = 0;
+    int32_t count = 0;
+
+    for (int32_t i = 0; i < pattern.length(); ++i) {
+        ch = pattern[i];
+        if (ch != prevCh && count > 0) {
+            level = getLevelFromChar(prevCh);
+            // the larger the level, the smaller the field unit.
+            if (fieldLevel <= level) {
+                return false;
+            }
+            count = 0;
+        }
+        if (ch == QUOTE) {
+            if ((i+1) < pattern.length() && pattern[i+1] == QUOTE) {
+                ++i;
+            } else {
+                inQuote = ! inQuote;
+            }
+        }
+        else if (!inQuote && isSyntaxChar(ch)) {
+            prevCh = ch;
+            ++count;
+        }
+    }
+    if (count > 0) {
+        // last item
+        level = getLevelFromChar(prevCh);
+        if (fieldLevel <= level) {
+            return false;
+        }
+    }
+    return true;
+}
+
+//----------------------------------------------------------------------
+
+const Locale&
+SimpleDateFormat::getSmpFmtLocale() const {
+    return fLocale;
+}
+
+//----------------------------------------------------------------------
+
+int32_t
+SimpleDateFormat::checkIntSuffix(const UnicodeString& text, int32_t start,
+                                 int32_t patLoc, UBool isNegative) const {
+    // local variables
+    UnicodeString suf;
+    int32_t patternMatch;
+    int32_t textPreMatch;
+    int32_t textPostMatch;
+
+    // check that we are still in range
+    if ( (start > text.length()) ||
+         (start < 0) ||
+         (patLoc < 0) ||
+         (patLoc > fPattern.length())) {
+        // out of range, don't advance location in text
+        return start;
+    }
+
+    // get the suffix
+    DecimalFormat* decfmt = dynamic_cast<DecimalFormat*>(fNumberFormat);
+    if (decfmt != nullptr) {
+        if (isNegative) {
+            suf = decfmt->getNegativeSuffix(suf);
+        }
+        else {
+            suf = decfmt->getPositiveSuffix(suf);
+        }
+    }
+
+    // check for suffix
+    if (suf.length() <= 0) {
+        return start;
+    }
+
+    // check suffix will be encountered in the pattern
+    patternMatch = compareSimpleAffix(suf,fPattern,patLoc);
+
+    // check if a suffix will be encountered in the text
+    textPreMatch = compareSimpleAffix(suf,text,start);
+
+    // check if a suffix was encountered in the text
+    textPostMatch = compareSimpleAffix(suf,text,start-suf.length());
+
+    // check for suffix match
+    if ((textPreMatch >= 0) && (patternMatch >= 0) && (textPreMatch == patternMatch)) {
+        return start;
+    }
+    else if ((textPostMatch >= 0) && (patternMatch >= 0) && (textPostMatch == patternMatch)) {
+        return  start - suf.length();
+    }
+
+    // should not get here
+    return start;
+}
+
+//----------------------------------------------------------------------
+
+int32_t
+SimpleDateFormat::compareSimpleAffix(const UnicodeString& affix,
+                   const UnicodeString& input,
+                   int32_t pos) const {
+    int32_t start = pos;
+    for (int32_t i=0; i<affix.length(); ) {
+        UChar32 c = affix.char32At(i);
+        int32_t len = U16_LENGTH(c);
+        if (PatternProps::isWhiteSpace(c)) {
+            // We may have a pattern like: \u200F \u0020
+            //        and input text like: \u200F \u0020
+            // Note that U+200F and U+0020 are Pattern_White_Space but only
+            // U+0020 is UWhiteSpace.  So we have to first do a direct
+            // match of the run of Pattern_White_Space in the pattern,
+            // then match any extra characters.
+            UBool literalMatch = false;
+            while (pos < input.length() &&
+                   input.char32At(pos) == c) {
+                literalMatch = true;
+                i += len;
+                pos += len;
+                if (i == affix.length()) {
+                    break;
+                }
+                c = affix.char32At(i);
+                len = U16_LENGTH(c);
+                if (!PatternProps::isWhiteSpace(c)) {
+                    break;
+                }
+            }
+
+            // Advance over run in pattern
+            i = skipPatternWhiteSpace(affix, i);
+
+            // Advance over run in input text
+            // Must see at least one white space char in input,
+            // unless we've already matched some characters literally.
+            int32_t s = pos;
+            pos = skipUWhiteSpace(input, pos);
+            if (pos == s && !literalMatch) {
+                return -1;
+            }
+
+            // If we skip UWhiteSpace in the input text, we need to skip it in the pattern.
+            // Otherwise, the previous lines may have skipped over text (such as U+00A0) that
+            // is also in the affix.
+            i = skipUWhiteSpace(affix, i);
+        } else {
+            if (pos < input.length() &&
+                input.char32At(pos) == c) {
+                i += len;
+                pos += len;
+            } else {
+                return -1;
+            }
+        }
+    }
+    return pos - start;
+}
+
+//----------------------------------------------------------------------
+
+int32_t
+SimpleDateFormat::skipPatternWhiteSpace(const UnicodeString& text, int32_t pos) const {
+    const char16_t* s = text.getBuffer();
+    return (int32_t)(PatternProps::skipWhiteSpace(s + pos, text.length() - pos) - s);
+}
+
+//----------------------------------------------------------------------
+
+int32_t
+SimpleDateFormat::skipUWhiteSpace(const UnicodeString& text, int32_t pos) const {
+    while (pos < text.length()) {
+        UChar32 c = text.char32At(pos);
+        if (!u_isUWhiteSpace(c)) {
+            break;
+        }
+        pos += U16_LENGTH(c);
+    }
+    return pos;
+}
+
+//----------------------------------------------------------------------
+
+// Lazy TimeZoneFormat instantiation, semantically const.
+TimeZoneFormat *
+SimpleDateFormat::tzFormat(UErrorCode &status) const {
+    Mutex m(&LOCK);
+    if (fTimeZoneFormat == nullptr && U_SUCCESS(status)) {
+        const_cast<SimpleDateFormat *>(this)->fTimeZoneFormat =
+                TimeZoneFormat::createInstance(fLocale, status);
+    }
+    return fTimeZoneFormat;
+}
+
+void SimpleDateFormat::parsePattern() {
+    fHasMinute = false;
+    fHasSecond = false;
+    fHasHanYearChar = false;
+
+    int len = fPattern.length();
+    UBool inQuote = false;
+    for (int32_t i = 0; i < len; ++i) {
+        char16_t ch = fPattern[i];
+        if (ch == QUOTE) {
+            inQuote = !inQuote;
+        }
+        if (ch == 0x5E74) { // don't care whether this is inside quotes
+            fHasHanYearChar = true;
+        }
+        if (!inQuote) {
+            if (ch == 0x6D) {  // 0x6D == 'm'
+                fHasMinute = true;
+            }
+            if (ch == 0x73) {  // 0x73 == 's'
+                fHasSecond = true;
+            }
+        }
+    }
+}
+
+U_NAMESPACE_END
+
+#endif /* #if !UCONFIG_NO_FORMATTING */
+
+//eof