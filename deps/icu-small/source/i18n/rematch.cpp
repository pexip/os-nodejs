--- conflicted
+++ resolved
@@ -1,11450 +1,5733 @@
-<<<<<<< HEAD
-// © 2016 and later: Unicode, Inc. and others.
-// License & terms of use: http://www.unicode.org/copyright.html
-/*
-**************************************************************************
-*   Copyright (C) 2002-2016 International Business Machines Corporation
-*   and others. All rights reserved.
-**************************************************************************
-*/
-//
-//  file:  rematch.cpp
-//
-//         Contains the implementation of class RegexMatcher,
-//         which is one of the main API classes for the ICU regular expression package.
-//
-
-#include "unicode/utypes.h"
-#if !UCONFIG_NO_REGULAR_EXPRESSIONS
-
-#include "unicode/regex.h"
-#include "unicode/uniset.h"
-#include "unicode/uchar.h"
-#include "unicode/ustring.h"
-#include "unicode/rbbi.h"
-#include "unicode/utf.h"
-#include "unicode/utf16.h"
-#include "uassert.h"
-#include "cmemory.h"
-#include "cstr.h"
-#include "uvector.h"
-#include "uvectr32.h"
-#include "uvectr64.h"
-#include "regeximp.h"
-#include "regexst.h"
-#include "regextxt.h"
-#include "ucase.h"
-
-// #include <malloc.h>        // Needed for heapcheck testing
-
-
-U_NAMESPACE_BEGIN
-
-// Default limit for the size of the back track stack, to avoid system
-//    failures causedby heap exhaustion.  Units are in 32 bit words, not bytes.
-// This value puts ICU's limits higher than most other regexp implementations,
-//    which use recursion rather than the heap, and take more storage per
-//    backtrack point.
-//
-static const int32_t DEFAULT_BACKTRACK_STACK_CAPACITY = 8000000;
-
-// Time limit counter constant.
-//   Time limits for expression evaluation are in terms of quanta of work by
-//   the engine, each of which is 10,000 state saves.
-//   This constant determines that state saves per tick number.
-static const int32_t TIMER_INITIAL_VALUE = 10000;
-
-
-// Test for any of the Unicode line terminating characters.
-static inline UBool isLineTerminator(UChar32 c) {
-    if (c & ~(0x0a | 0x0b | 0x0c | 0x0d | 0x85 | 0x2028 | 0x2029)) {
-        return false;
-    }
-    return (c<=0x0d && c>=0x0a) || c==0x85 || c==0x2028 || c==0x2029;
-}
-
-//-----------------------------------------------------------------------------
-//
-//   Constructor and Destructor
-//
-//-----------------------------------------------------------------------------
-RegexMatcher::RegexMatcher(const RegexPattern *pat)  {
-    fDeferredStatus = U_ZERO_ERROR;
-    init(fDeferredStatus);
-    if (U_FAILURE(fDeferredStatus)) {
-        return;
-    }
-    if (pat==NULL) {
-        fDeferredStatus = U_ILLEGAL_ARGUMENT_ERROR;
-        return;
-    }
-    fPattern = pat;
-    init2(RegexStaticSets::gStaticSets->fEmptyText, fDeferredStatus);
-}
-
-
-
-RegexMatcher::RegexMatcher(const UnicodeString &regexp, const UnicodeString &input,
-                           uint32_t flags, UErrorCode &status) {
-    init(status);
-    if (U_FAILURE(status)) {
-        return;
-    }
-    UParseError    pe;
-    fPatternOwned      = RegexPattern::compile(regexp, flags, pe, status);
-    fPattern           = fPatternOwned;
-
-    UText inputText = UTEXT_INITIALIZER;
-    utext_openConstUnicodeString(&inputText, &input, &status);
-    init2(&inputText, status);
-    utext_close(&inputText);
-
-    fInputUniStrMaybeMutable = TRUE;
-}
-
-
-RegexMatcher::RegexMatcher(UText *regexp, UText *input,
-                           uint32_t flags, UErrorCode &status) {
-    init(status);
-    if (U_FAILURE(status)) {
-        return;
-    }
-    UParseError    pe;
-    fPatternOwned      = RegexPattern::compile(regexp, flags, pe, status);
-    if (U_FAILURE(status)) {
-        return;
-    }
-
-    fPattern           = fPatternOwned;
-    init2(input, status);
-}
-
-
-RegexMatcher::RegexMatcher(const UnicodeString &regexp,
-                           uint32_t flags, UErrorCode &status) {
-    init(status);
-    if (U_FAILURE(status)) {
-        return;
-    }
-    UParseError    pe;
-    fPatternOwned      = RegexPattern::compile(regexp, flags, pe, status);
-    if (U_FAILURE(status)) {
-        return;
-    }
-    fPattern           = fPatternOwned;
-    init2(RegexStaticSets::gStaticSets->fEmptyText, status);
-}
-
-RegexMatcher::RegexMatcher(UText *regexp,
-                           uint32_t flags, UErrorCode &status) {
-    init(status);
-    if (U_FAILURE(status)) {
-        return;
-    }
-    UParseError    pe;
-    fPatternOwned      = RegexPattern::compile(regexp, flags, pe, status);
-        if (U_FAILURE(status)) {
-        return;
-    }
-
-    fPattern           = fPatternOwned;
-    init2(RegexStaticSets::gStaticSets->fEmptyText, status);
-}
-
-
-
-
-RegexMatcher::~RegexMatcher() {
-    delete fStack;
-    if (fData != fSmallData) {
-        uprv_free(fData);
-        fData = NULL;
-    }
-    if (fPatternOwned) {
-        delete fPatternOwned;
-        fPatternOwned = NULL;
-        fPattern = NULL;
-    }
-
-    if (fInput) {
-        delete fInput;
-    }
-    if (fInputText) {
-        utext_close(fInputText);
-    }
-    if (fAltInputText) {
-        utext_close(fAltInputText);
-    }
-
-    #if UCONFIG_NO_BREAK_ITERATION==0
-    delete fWordBreakItr;
-    delete fGCBreakItr;
-    #endif
-}
-
-//
-//   init()   common initialization for use by all constructors.
-//            Initialize all fields, get the object into a consistent state.
-//            This must be done even when the initial status shows an error,
-//            so that the object is initialized sufficiently well for the destructor
-//            to run safely.
-//
-void RegexMatcher::init(UErrorCode &status) {
-    fPattern           = NULL;
-    fPatternOwned      = NULL;
-    fFrameSize         = 0;
-    fRegionStart       = 0;
-    fRegionLimit       = 0;
-    fAnchorStart       = 0;
-    fAnchorLimit       = 0;
-    fLookStart         = 0;
-    fLookLimit         = 0;
-    fActiveStart       = 0;
-    fActiveLimit       = 0;
-    fTransparentBounds = FALSE;
-    fAnchoringBounds   = TRUE;
-    fMatch             = FALSE;
-    fMatchStart        = 0;
-    fMatchEnd          = 0;
-    fLastMatchEnd      = -1;
-    fAppendPosition    = 0;
-    fHitEnd            = FALSE;
-    fRequireEnd        = FALSE;
-    fStack             = NULL;
-    fFrame             = NULL;
-    fTimeLimit         = 0;
-    fTime              = 0;
-    fTickCounter       = 0;
-    fStackLimit        = DEFAULT_BACKTRACK_STACK_CAPACITY;
-    fCallbackFn        = NULL;
-    fCallbackContext   = NULL;
-    fFindProgressCallbackFn      = NULL;
-    fFindProgressCallbackContext = NULL;
-    fTraceDebug        = FALSE;
-    fDeferredStatus    = status;
-    fData              = fSmallData;
-    fWordBreakItr      = NULL;
-    fGCBreakItr        = NULL;
-
-    fStack             = NULL;
-    fInputText         = NULL;
-    fAltInputText      = NULL;
-    fInput             = NULL;
-    fInputLength       = 0;
-    fInputUniStrMaybeMutable = FALSE;
-}
-
-//
-//  init2()   Common initialization for use by RegexMatcher constructors, part 2.
-//            This handles the common setup to be done after the Pattern is available.
-//
-void RegexMatcher::init2(UText *input, UErrorCode &status) {
-    if (U_FAILURE(status)) {
-        fDeferredStatus = status;
-        return;
-    }
-
-    if (fPattern->fDataSize > UPRV_LENGTHOF(fSmallData)) {
-        fData = (int64_t *)uprv_malloc(fPattern->fDataSize * sizeof(int64_t));
-        if (fData == NULL) {
-            status = fDeferredStatus = U_MEMORY_ALLOCATION_ERROR;
-            return;
-        }
-    }
-
-    fStack = new UVector64(status);
-    if (fStack == NULL) {
-        status = fDeferredStatus = U_MEMORY_ALLOCATION_ERROR;
-        return;
-    }
-
-    reset(input);
-    setStackLimit(DEFAULT_BACKTRACK_STACK_CAPACITY, status);
-    if (U_FAILURE(status)) {
-        fDeferredStatus = status;
-        return;
-    }
-}
-
-
-static const UChar BACKSLASH  = 0x5c;
-static const UChar DOLLARSIGN = 0x24;
-static const UChar LEFTBRACKET = 0x7b;
-static const UChar RIGHTBRACKET = 0x7d;
-
-//--------------------------------------------------------------------------------
-//
-//    appendReplacement
-//
-//--------------------------------------------------------------------------------
-RegexMatcher &RegexMatcher::appendReplacement(UnicodeString &dest,
-                                              const UnicodeString &replacement,
-                                              UErrorCode &status) {
-    UText replacementText = UTEXT_INITIALIZER;
-
-    utext_openConstUnicodeString(&replacementText, &replacement, &status);
-    if (U_SUCCESS(status)) {
-        UText resultText = UTEXT_INITIALIZER;
-        utext_openUnicodeString(&resultText, &dest, &status);
-
-        if (U_SUCCESS(status)) {
-            appendReplacement(&resultText, &replacementText, status);
-            utext_close(&resultText);
-        }
-        utext_close(&replacementText);
-    }
-
-    return *this;
-}
-
-//
-//    appendReplacement, UText mode
-//
-RegexMatcher &RegexMatcher::appendReplacement(UText *dest,
-                                              UText *replacement,
-                                              UErrorCode &status) {
-    if (U_FAILURE(status)) {
-        return *this;
-    }
-    if (U_FAILURE(fDeferredStatus)) {
-        status = fDeferredStatus;
-        return *this;
-    }
-    if (fMatch == FALSE) {
-        status = U_REGEX_INVALID_STATE;
-        return *this;
-    }
-
-    // Copy input string from the end of previous match to start of current match
-    int64_t  destLen = utext_nativeLength(dest);
-    if (fMatchStart > fAppendPosition) {
-        if (UTEXT_FULL_TEXT_IN_CHUNK(fInputText, fInputLength)) {
-            destLen += utext_replace(dest, destLen, destLen, fInputText->chunkContents+fAppendPosition,
-                                     (int32_t)(fMatchStart-fAppendPosition), &status);
-        } else {
-            int32_t len16;
-            if (UTEXT_USES_U16(fInputText)) {
-                len16 = (int32_t)(fMatchStart-fAppendPosition);
-            } else {
-                UErrorCode lengthStatus = U_ZERO_ERROR;
-                len16 = utext_extract(fInputText, fAppendPosition, fMatchStart, NULL, 0, &lengthStatus);
-            }
-            UChar *inputChars = (UChar *)uprv_malloc(sizeof(UChar)*(len16+1));
-            if (inputChars == NULL) {
-                status = U_MEMORY_ALLOCATION_ERROR;
-                return *this;
-            }
-            utext_extract(fInputText, fAppendPosition, fMatchStart, inputChars, len16+1, &status);
-            destLen += utext_replace(dest, destLen, destLen, inputChars, len16, &status);
-            uprv_free(inputChars);
-        }
-    }
-    fAppendPosition = fMatchEnd;
-
-
-    // scan the replacement text, looking for substitutions ($n) and \escapes.
-    //  TODO:  optimize this loop by efficiently scanning for '$' or '\',
-    //         move entire ranges not containing substitutions.
-    UTEXT_SETNATIVEINDEX(replacement, 0);
-    for (UChar32 c = UTEXT_NEXT32(replacement); U_SUCCESS(status) && c != U_SENTINEL;  c = UTEXT_NEXT32(replacement)) {
-        if (c == BACKSLASH) {
-            // Backslash Escape.  Copy the following char out without further checks.
-            //                    Note:  Surrogate pairs don't need any special handling
-            //                           The second half wont be a '$' or a '\', and
-            //                           will move to the dest normally on the next
-            //                           loop iteration.
-            c = UTEXT_CURRENT32(replacement);
-            if (c == U_SENTINEL) {
-                break;
-            }
-
-            if (c==0x55/*U*/ || c==0x75/*u*/) {
-                // We have a \udddd or \Udddddddd escape sequence.
-                int32_t offset = 0;
-                struct URegexUTextUnescapeCharContext context = U_REGEX_UTEXT_UNESCAPE_CONTEXT(replacement);
-                UChar32 escapedChar = u_unescapeAt(uregex_utext_unescape_charAt, &offset, INT32_MAX, &context);
-                if (escapedChar != (UChar32)0xFFFFFFFF) {
-                    if (U_IS_BMP(escapedChar)) {
-                        UChar c16 = (UChar)escapedChar;
-                        destLen += utext_replace(dest, destLen, destLen, &c16, 1, &status);
-                    } else {
-                        UChar surrogate[2];
-                        surrogate[0] = U16_LEAD(escapedChar);
-                        surrogate[1] = U16_TRAIL(escapedChar);
-                        if (U_SUCCESS(status)) {
-                            destLen += utext_replace(dest, destLen, destLen, surrogate, 2, &status);
-                        }
-                    }
-                    // TODO:  Report errors for mal-formed \u escapes?
-                    //        As this is, the original sequence is output, which may be OK.
-                    if (context.lastOffset == offset) {
-                        (void)UTEXT_PREVIOUS32(replacement);
-                    } else if (context.lastOffset != offset-1) {
-                        utext_moveIndex32(replacement, offset - context.lastOffset - 1);
-                    }
-                }
-            } else {
-                (void)UTEXT_NEXT32(replacement);
-                // Plain backslash escape.  Just put out the escaped character.
-                if (U_IS_BMP(c)) {
-                    UChar c16 = (UChar)c;
-                    destLen += utext_replace(dest, destLen, destLen, &c16, 1, &status);
-                } else {
-                    UChar surrogate[2];
-                    surrogate[0] = U16_LEAD(c);
-                    surrogate[1] = U16_TRAIL(c);
-                    if (U_SUCCESS(status)) {
-                        destLen += utext_replace(dest, destLen, destLen, surrogate, 2, &status);
-                    }
-                }
-            }
-        } else if (c != DOLLARSIGN) {
-            // Normal char, not a $.  Copy it out without further checks.
-            if (U_IS_BMP(c)) {
-                UChar c16 = (UChar)c;
-                destLen += utext_replace(dest, destLen, destLen, &c16, 1, &status);
-            } else {
-                UChar surrogate[2];
-                surrogate[0] = U16_LEAD(c);
-                surrogate[1] = U16_TRAIL(c);
-                if (U_SUCCESS(status)) {
-                    destLen += utext_replace(dest, destLen, destLen, surrogate, 2, &status);
-                }
-            }
-        } else {
-            // We've got a $.  Pick up a capture group name or number if one follows.
-            // Consume digits so long as the resulting group number <= the number of
-            // number of capture groups in the pattern.
-
-            int32_t groupNum  = 0;
-            int32_t numDigits = 0;
-            UChar32 nextChar = utext_current32(replacement);
-            if (nextChar == LEFTBRACKET) {
-                // Scan for a Named Capture Group, ${name}.
-                UnicodeString groupName;
-                utext_next32(replacement);
-                while(U_SUCCESS(status) && nextChar != RIGHTBRACKET) {
-                    nextChar = utext_next32(replacement);
-                    if (nextChar == U_SENTINEL) {
-                        status = U_REGEX_INVALID_CAPTURE_GROUP_NAME;
-                    } else if ((nextChar >= 0x41 && nextChar <= 0x5a) ||       // A..Z
-                               (nextChar >= 0x61 && nextChar <= 0x7a) ||       // a..z
-                               (nextChar >= 0x31 && nextChar <= 0x39)) {       // 0..9
-                        groupName.append(nextChar);
-                    } else if (nextChar == RIGHTBRACKET) {
-                        groupNum = fPattern->fNamedCaptureMap ? uhash_geti(fPattern->fNamedCaptureMap, &groupName) : 0;
-                        if (groupNum == 0) {
-                            status = U_REGEX_INVALID_CAPTURE_GROUP_NAME;
-                        }
-                    } else {
-                        // Character was something other than a name char or a closing '}'
-                        status = U_REGEX_INVALID_CAPTURE_GROUP_NAME;
-                    }
-                }
-
-            } else if (u_isdigit(nextChar)) {
-                // $n    Scan for a capture group number
-                int32_t numCaptureGroups = fPattern->fGroupMap->size();
-                for (;;) {
-                    nextChar = UTEXT_CURRENT32(replacement);
-                    if (nextChar == U_SENTINEL) {
-                        break;
-                    }
-                    if (u_isdigit(nextChar) == FALSE) {
-                        break;
-                    }
-                    int32_t nextDigitVal = u_charDigitValue(nextChar);
-                    if (groupNum*10 + nextDigitVal > numCaptureGroups) {
-                        // Don't consume the next digit if it makes the capture group number too big.
-                        if (numDigits == 0) {
-                            status = U_INDEX_OUTOFBOUNDS_ERROR;
-                        }
-                        break;
-                    }
-                    (void)UTEXT_NEXT32(replacement);
-                    groupNum=groupNum*10 + nextDigitVal;
-                    ++numDigits;
-                }
-            } else {
-                // $ not followed by capture group name or number.
-                status = U_REGEX_INVALID_CAPTURE_GROUP_NAME;
-            }
-
-            if (U_SUCCESS(status)) {
-                destLen += appendGroup(groupNum, dest, status);
-            }
-        }  // End of $ capture group handling
-    }  // End of per-character loop through the replacement string.
-
-    return *this;
-}
-
-
-
-//--------------------------------------------------------------------------------
-//
-//    appendTail     Intended to be used in conjunction with appendReplacement()
-//                   To the destination string, append everything following
-//                   the last match position from the input string.
-//
-//                   Note:  Match ranges do not affect appendTail or appendReplacement
-//
-//--------------------------------------------------------------------------------
-UnicodeString &RegexMatcher::appendTail(UnicodeString &dest) {
-    UErrorCode status = U_ZERO_ERROR;
-    UText resultText = UTEXT_INITIALIZER;
-    utext_openUnicodeString(&resultText, &dest, &status);
-
-    if (U_SUCCESS(status)) {
-        appendTail(&resultText, status);
-        utext_close(&resultText);
-    }
-
-    return dest;
-}
-
-//
-//   appendTail, UText mode
-//
-UText *RegexMatcher::appendTail(UText *dest, UErrorCode &status) {
-    if (U_FAILURE(status)) {
-        return dest;
-    }
-    if (U_FAILURE(fDeferredStatus)) {
-        status = fDeferredStatus;
-        return dest;
-    }
-
-    if (fInputLength > fAppendPosition) {
-        if (UTEXT_FULL_TEXT_IN_CHUNK(fInputText, fInputLength)) {
-            int64_t destLen = utext_nativeLength(dest);
-            utext_replace(dest, destLen, destLen, fInputText->chunkContents+fAppendPosition,
-                          (int32_t)(fInputLength-fAppendPosition), &status);
-        } else {
-            int32_t len16;
-            if (UTEXT_USES_U16(fInputText)) {
-                len16 = (int32_t)(fInputLength-fAppendPosition);
-            } else {
-                len16 = utext_extract(fInputText, fAppendPosition, fInputLength, NULL, 0, &status);
-                status = U_ZERO_ERROR; // buffer overflow
-            }
-
-            UChar *inputChars = (UChar *)uprv_malloc(sizeof(UChar)*(len16));
-            if (inputChars == NULL) {
-                fDeferredStatus = U_MEMORY_ALLOCATION_ERROR;
-            } else {
-                utext_extract(fInputText, fAppendPosition, fInputLength, inputChars, len16, &status); // unterminated
-                int64_t destLen = utext_nativeLength(dest);
-                utext_replace(dest, destLen, destLen, inputChars, len16, &status);
-                uprv_free(inputChars);
-            }
-        }
-    }
-    return dest;
-}
-
-
-
-//--------------------------------------------------------------------------------
-//
-//   end
-//
-//--------------------------------------------------------------------------------
-int32_t RegexMatcher::end(UErrorCode &err) const {
-    return end(0, err);
-}
-
-int64_t RegexMatcher::end64(UErrorCode &err) const {
-    return end64(0, err);
-}
-
-int64_t RegexMatcher::end64(int32_t group, UErrorCode &err) const {
-    if (U_FAILURE(err)) {
-        return -1;
-    }
-    if (fMatch == FALSE) {
-        err = U_REGEX_INVALID_STATE;
-        return -1;
-    }
-    if (group < 0 || group > fPattern->fGroupMap->size()) {
-        err = U_INDEX_OUTOFBOUNDS_ERROR;
-        return -1;
-    }
-    int64_t e = -1;
-    if (group == 0) {
-        e = fMatchEnd;
-    } else {
-        // Get the position within the stack frame of the variables for
-        //    this capture group.
-        int32_t groupOffset = fPattern->fGroupMap->elementAti(group-1);
-        U_ASSERT(groupOffset < fPattern->fFrameSize);
-        U_ASSERT(groupOffset >= 0);
-        e = fFrame->fExtra[groupOffset + 1];
-    }
-
-        return e;
-}
-
-int32_t RegexMatcher::end(int32_t group, UErrorCode &err) const {
-    return (int32_t)end64(group, err);
-}
-
-//--------------------------------------------------------------------------------
-//
-//   findProgressInterrupt  This function is called once for each advance in the target
-//                          string from the find() function, and calls the user progress callback
-//                          function if there is one installed.
-//
-//         Return:  TRUE if the find operation is to be terminated.
-//                  FALSE if the find operation is to continue running.
-//
-//--------------------------------------------------------------------------------
-UBool RegexMatcher::findProgressInterrupt(int64_t pos, UErrorCode &status) {
-    if (fFindProgressCallbackFn && !(*fFindProgressCallbackFn)(fFindProgressCallbackContext, pos)) {
-        status = U_REGEX_STOPPED_BY_CALLER;
-        return TRUE;
-    }
-    return FALSE;
-}
-
-//--------------------------------------------------------------------------------
-//
-//   find()
-//
-//--------------------------------------------------------------------------------
-UBool RegexMatcher::find() {
-    if (U_FAILURE(fDeferredStatus)) {
-        return FALSE;
-    }
-    UErrorCode status = U_ZERO_ERROR;
-    UBool result = find(status);
-    return result;
-}
-
-//--------------------------------------------------------------------------------
-//
-//   find()
-//
-//--------------------------------------------------------------------------------
-UBool RegexMatcher::find(UErrorCode &status) {
-    // Start at the position of the last match end.  (Will be zero if the
-    //   matcher has been reset.)
-    //
-    if (U_FAILURE(status)) {
-        return FALSE;
-    }
-    if (U_FAILURE(fDeferredStatus)) {
-        status = fDeferredStatus;
-        return FALSE;
-    }
-
-    if (UTEXT_FULL_TEXT_IN_CHUNK(fInputText, fInputLength)) {
-        return findUsingChunk(status);
-    }
-
-    int64_t startPos = fMatchEnd;
-    if (startPos==0) {
-        startPos = fActiveStart;
-    }
-
-    if (fMatch) {
-        // Save the position of any previous successful match.
-        fLastMatchEnd = fMatchEnd;
-
-        if (fMatchStart == fMatchEnd) {
-            // Previous match had zero length.  Move start position up one position
-            //  to avoid sending find() into a loop on zero-length matches.
-            if (startPos >= fActiveLimit) {
-                fMatch = FALSE;
-                fHitEnd = TRUE;
-                return FALSE;
-            }
-            UTEXT_SETNATIVEINDEX(fInputText, startPos);
-            (void)UTEXT_NEXT32(fInputText);
-            startPos = UTEXT_GETNATIVEINDEX(fInputText);
-        }
-    } else {
-        if (fLastMatchEnd >= 0) {
-            // A previous find() failed to match.  Don't try again.
-            //   (without this test, a pattern with a zero-length match
-            //    could match again at the end of an input string.)
-            fHitEnd = TRUE;
-            return FALSE;
-        }
-    }
-
-
-    // Compute the position in the input string beyond which a match can not begin, because
-    //   the minimum length match would extend past the end of the input.
-    //   Note:  some patterns that cannot match anything will have fMinMatchLength==Max Int.
-    //          Be aware of possible overflows if making changes here.
-    int64_t testStartLimit;
-    if (UTEXT_USES_U16(fInputText)) {
-        testStartLimit = fActiveLimit - fPattern->fMinMatchLen;
-        if (startPos > testStartLimit) {
-            fMatch = FALSE;
-            fHitEnd = TRUE;
-            return FALSE;
-        }
-    } else {
-        // We don't know exactly how long the minimum match length is in native characters.
-        // Treat anything > 0 as 1.
-        testStartLimit = fActiveLimit - (fPattern->fMinMatchLen > 0 ? 1 : 0);
-    }
-
-    UChar32  c;
-    U_ASSERT(startPos >= 0);
-
-    switch (fPattern->fStartType) {
-    case START_NO_INFO:
-        // No optimization was found.
-        //  Try a match at each input position.
-        for (;;) {
-            MatchAt(startPos, FALSE, status);
-            if (U_FAILURE(status)) {
-                return FALSE;
-            }
-            if (fMatch) {
-                return TRUE;
-            }
-            if (startPos >= testStartLimit) {
-                fHitEnd = TRUE;
-                return FALSE;
-            }
-            UTEXT_SETNATIVEINDEX(fInputText, startPos);
-            (void)UTEXT_NEXT32(fInputText);
-            startPos = UTEXT_GETNATIVEINDEX(fInputText);
-            // Note that it's perfectly OK for a pattern to have a zero-length
-            //   match at the end of a string, so we must make sure that the loop
-            //   runs with startPos == testStartLimit the last time through.
-            if  (findProgressInterrupt(startPos, status))
-                return FALSE;
-        }
-        UPRV_UNREACHABLE;
-
-    case START_START:
-        // Matches are only possible at the start of the input string
-        //   (pattern begins with ^ or \A)
-        if (startPos > fActiveStart) {
-            fMatch = FALSE;
-            return FALSE;
-        }
-        MatchAt(startPos, FALSE, status);
-        if (U_FAILURE(status)) {
-            return FALSE;
-        }
-        return fMatch;
-
-
-    case START_SET:
-        {
-            // Match may start on any char from a pre-computed set.
-            U_ASSERT(fPattern->fMinMatchLen > 0);
-            UTEXT_SETNATIVEINDEX(fInputText, startPos);
-            for (;;) {
-                int64_t pos = startPos;
-                c = UTEXT_NEXT32(fInputText);
-                startPos = UTEXT_GETNATIVEINDEX(fInputText);
-                // c will be -1 (U_SENTINEL) at end of text, in which case we
-                // skip this next block (so we don't have a negative array index)
-                // and handle end of text in the following block.
-                if (c >= 0 && ((c<256 && fPattern->fInitialChars8->contains(c)) ||
-                              (c>=256 && fPattern->fInitialChars->contains(c)))) {
-                    MatchAt(pos, FALSE, status);
-                    if (U_FAILURE(status)) {
-                        return FALSE;
-                    }
-                    if (fMatch) {
-                        return TRUE;
-                    }
-                    UTEXT_SETNATIVEINDEX(fInputText, pos);
-                }
-                if (startPos > testStartLimit) {
-                    fMatch = FALSE;
-                    fHitEnd = TRUE;
-                    return FALSE;
-                }
-                if  (findProgressInterrupt(startPos, status))
-                    return FALSE;
-            }
-        }
-        UPRV_UNREACHABLE;
-
-    case START_STRING:
-    case START_CHAR:
-        {
-            // Match starts on exactly one char.
-            U_ASSERT(fPattern->fMinMatchLen > 0);
-            UChar32 theChar = fPattern->fInitialChar;
-            UTEXT_SETNATIVEINDEX(fInputText, startPos);
-            for (;;) {
-                int64_t pos = startPos;
-                c = UTEXT_NEXT32(fInputText);
-                startPos = UTEXT_GETNATIVEINDEX(fInputText);
-                if (c == theChar) {
-                    MatchAt(pos, FALSE, status);
-                    if (U_FAILURE(status)) {
-                        return FALSE;
-                    }
-                    if (fMatch) {
-                        return TRUE;
-                    }
-                    UTEXT_SETNATIVEINDEX(fInputText, startPos);
-                }
-                if (startPos > testStartLimit) {
-                    fMatch = FALSE;
-                    fHitEnd = TRUE;
-                    return FALSE;
-                }
-                if  (findProgressInterrupt(startPos, status))
-                    return FALSE;
-           }
-        }
-        UPRV_UNREACHABLE;
-
-    case START_LINE:
-        {
-            UChar32 ch;
-            if (startPos == fAnchorStart) {
-                MatchAt(startPos, FALSE, status);
-                if (U_FAILURE(status)) {
-                    return FALSE;
-                }
-                if (fMatch) {
-                    return TRUE;
-                }
-                UTEXT_SETNATIVEINDEX(fInputText, startPos);
-                ch = UTEXT_NEXT32(fInputText);
-                startPos = UTEXT_GETNATIVEINDEX(fInputText);
-            } else {
-                UTEXT_SETNATIVEINDEX(fInputText, startPos);
-                ch = UTEXT_PREVIOUS32(fInputText);
-                UTEXT_SETNATIVEINDEX(fInputText, startPos);
-            }
-
-            if (fPattern->fFlags & UREGEX_UNIX_LINES) {
-                for (;;) {
-                    if (ch == 0x0a) {
-                            MatchAt(startPos, FALSE, status);
-                            if (U_FAILURE(status)) {
-                                return FALSE;
-                            }
-                            if (fMatch) {
-                                return TRUE;
-                            }
-                            UTEXT_SETNATIVEINDEX(fInputText, startPos);
-                    }
-                    if (startPos >= testStartLimit) {
-                        fMatch = FALSE;
-                        fHitEnd = TRUE;
-                        return FALSE;
-                    }
-                    ch = UTEXT_NEXT32(fInputText);
-                    startPos = UTEXT_GETNATIVEINDEX(fInputText);
-                    // Note that it's perfectly OK for a pattern to have a zero-length
-                    //   match at the end of a string, so we must make sure that the loop
-                    //   runs with startPos == testStartLimit the last time through.
-                    if  (findProgressInterrupt(startPos, status))
-                        return FALSE;
-                }
-            } else {
-                for (;;) {
-                    if (isLineTerminator(ch)) {
-                        if (ch == 0x0d && startPos < fActiveLimit && UTEXT_CURRENT32(fInputText) == 0x0a) {
-                            (void)UTEXT_NEXT32(fInputText);
-                            startPos = UTEXT_GETNATIVEINDEX(fInputText);
-                        }
-                        MatchAt(startPos, FALSE, status);
-                        if (U_FAILURE(status)) {
-                            return FALSE;
-                        }
-                        if (fMatch) {
-                            return TRUE;
-                        }
-                        UTEXT_SETNATIVEINDEX(fInputText, startPos);
-                    }
-                    if (startPos >= testStartLimit) {
-                        fMatch = FALSE;
-                        fHitEnd = TRUE;
-                        return FALSE;
-                    }
-                    ch = UTEXT_NEXT32(fInputText);
-                    startPos = UTEXT_GETNATIVEINDEX(fInputText);
-                    // Note that it's perfectly OK for a pattern to have a zero-length
-                    //   match at the end of a string, so we must make sure that the loop
-                    //   runs with startPos == testStartLimit the last time through.
-                    if  (findProgressInterrupt(startPos, status))
-                        return FALSE;
-                }
-            }
-        }
-
-    default:
-        UPRV_UNREACHABLE;
-    }
-
-    UPRV_UNREACHABLE;
-}
-
-
-
-UBool RegexMatcher::find(int64_t start, UErrorCode &status) {
-    if (U_FAILURE(status)) {
-        return FALSE;
-    }
-    if (U_FAILURE(fDeferredStatus)) {
-        status = fDeferredStatus;
-        return FALSE;
-    }
-    this->reset();                        // Note:  Reset() is specified by Java Matcher documentation.
-                                          //        This will reset the region to be the full input length.
-    if (start < 0) {
-        status = U_INDEX_OUTOFBOUNDS_ERROR;
-        return FALSE;
-    }
-
-    int64_t nativeStart = start;
-    if (nativeStart < fActiveStart || nativeStart > fActiveLimit) {
-        status = U_INDEX_OUTOFBOUNDS_ERROR;
-        return FALSE;
-    }
-    fMatchEnd = nativeStart;
-    return find(status);
-}
-
-
-//--------------------------------------------------------------------------------
-//
-//   findUsingChunk() -- like find(), but with the advance knowledge that the
-//                       entire string is available in the UText's chunk buffer.
-//
-//--------------------------------------------------------------------------------
-UBool RegexMatcher::findUsingChunk(UErrorCode &status) {
-    // Start at the position of the last match end.  (Will be zero if the
-    //   matcher has been reset.
-    //
-
-    int32_t startPos = (int32_t)fMatchEnd;
-    if (startPos==0) {
-        startPos = (int32_t)fActiveStart;
-    }
-
-    const UChar *inputBuf = fInputText->chunkContents;
-
-    if (fMatch) {
-        // Save the position of any previous successful match.
-        fLastMatchEnd = fMatchEnd;
-
-        if (fMatchStart == fMatchEnd) {
-            // Previous match had zero length.  Move start position up one position
-            //  to avoid sending find() into a loop on zero-length matches.
-            if (startPos >= fActiveLimit) {
-                fMatch = FALSE;
-                fHitEnd = TRUE;
-                return FALSE;
-            }
-            U16_FWD_1(inputBuf, startPos, fInputLength);
-        }
-    } else {
-        if (fLastMatchEnd >= 0) {
-            // A previous find() failed to match.  Don't try again.
-            //   (without this test, a pattern with a zero-length match
-            //    could match again at the end of an input string.)
-            fHitEnd = TRUE;
-            return FALSE;
-        }
-    }
-
-
-    // Compute the position in the input string beyond which a match can not begin, because
-    //   the minimum length match would extend past the end of the input.
-    //   Note:  some patterns that cannot match anything will have fMinMatchLength==Max Int.
-    //          Be aware of possible overflows if making changes here.
-    //   Note:  a match can begin at inputBuf + testLen; it is an inclusive limit.
-    int32_t testLen  = (int32_t)(fActiveLimit - fPattern->fMinMatchLen);
-    if (startPos > testLen) {
-        fMatch = FALSE;
-        fHitEnd = TRUE;
-        return FALSE;
-    }
-
-    UChar32  c;
-    U_ASSERT(startPos >= 0);
-
-    switch (fPattern->fStartType) {
-    case START_NO_INFO:
-        // No optimization was found.
-        //  Try a match at each input position.
-        for (;;) {
-            MatchChunkAt(startPos, FALSE, status);
-            if (U_FAILURE(status)) {
-                return FALSE;
-            }
-            if (fMatch) {
-                return TRUE;
-            }
-            if (startPos >= testLen) {
-                fHitEnd = TRUE;
-                return FALSE;
-            }
-            U16_FWD_1(inputBuf, startPos, fActiveLimit);
-            // Note that it's perfectly OK for a pattern to have a zero-length
-            //   match at the end of a string, so we must make sure that the loop
-            //   runs with startPos == testLen the last time through.
-            if  (findProgressInterrupt(startPos, status))
-                return FALSE;
-        }
-        UPRV_UNREACHABLE;
-
-    case START_START:
-        // Matches are only possible at the start of the input string
-        //   (pattern begins with ^ or \A)
-        if (startPos > fActiveStart) {
-            fMatch = FALSE;
-            return FALSE;
-        }
-        MatchChunkAt(startPos, FALSE, status);
-        if (U_FAILURE(status)) {
-            return FALSE;
-        }
-        return fMatch;
-
-
-    case START_SET:
-    {
-        // Match may start on any char from a pre-computed set.
-        U_ASSERT(fPattern->fMinMatchLen > 0);
-        for (;;) {
-            int32_t pos = startPos;
-            U16_NEXT(inputBuf, startPos, fActiveLimit, c);  // like c = inputBuf[startPos++];
-            if ((c<256 && fPattern->fInitialChars8->contains(c)) ||
-                (c>=256 && fPattern->fInitialChars->contains(c))) {
-                MatchChunkAt(pos, FALSE, status);
-                if (U_FAILURE(status)) {
-                    return FALSE;
-                }
-                if (fMatch) {
-                    return TRUE;
-                }
-            }
-            if (startPos > testLen) {
-                fMatch = FALSE;
-                fHitEnd = TRUE;
-                return FALSE;
-            }
-            if  (findProgressInterrupt(startPos, status))
-                return FALSE;
-        }
-    }
-    UPRV_UNREACHABLE;
-
-    case START_STRING:
-    case START_CHAR:
-    {
-        // Match starts on exactly one char.
-        U_ASSERT(fPattern->fMinMatchLen > 0);
-        UChar32 theChar = fPattern->fInitialChar;
-        for (;;) {
-            int32_t pos = startPos;
-            U16_NEXT(inputBuf, startPos, fActiveLimit, c);  // like c = inputBuf[startPos++];
-            if (c == theChar) {
-                MatchChunkAt(pos, FALSE, status);
-                if (U_FAILURE(status)) {
-                    return FALSE;
-                }
-                if (fMatch) {
-                    return TRUE;
-                }
-            }
-            if (startPos > testLen) {
-                fMatch = FALSE;
-                fHitEnd = TRUE;
-                return FALSE;
-            }
-            if  (findProgressInterrupt(startPos, status))
-                return FALSE;
-        }
-    }
-    UPRV_UNREACHABLE;
-
-    case START_LINE:
-    {
-        UChar32 ch;
-        if (startPos == fAnchorStart) {
-            MatchChunkAt(startPos, FALSE, status);
-            if (U_FAILURE(status)) {
-                return FALSE;
-            }
-            if (fMatch) {
-                return TRUE;
-            }
-            U16_FWD_1(inputBuf, startPos, fActiveLimit);
-        }
-
-        if (fPattern->fFlags & UREGEX_UNIX_LINES) {
-            for (;;) {
-                ch = inputBuf[startPos-1];
-                if (ch == 0x0a) {
-                    MatchChunkAt(startPos, FALSE, status);
-                    if (U_FAILURE(status)) {
-                        return FALSE;
-                    }
-                    if (fMatch) {
-                        return TRUE;
-                    }
-                }
-                if (startPos >= testLen) {
-                    fMatch = FALSE;
-                    fHitEnd = TRUE;
-                    return FALSE;
-                }
-                U16_FWD_1(inputBuf, startPos, fActiveLimit);
-                // Note that it's perfectly OK for a pattern to have a zero-length
-                //   match at the end of a string, so we must make sure that the loop
-                //   runs with startPos == testLen the last time through.
-                if  (findProgressInterrupt(startPos, status))
-                    return FALSE;
-            }
-        } else {
-            for (;;) {
-                ch = inputBuf[startPos-1];
-                if (isLineTerminator(ch)) {
-                    if (ch == 0x0d && startPos < fActiveLimit && inputBuf[startPos] == 0x0a) {
-                        startPos++;
-                    }
-                    MatchChunkAt(startPos, FALSE, status);
-                    if (U_FAILURE(status)) {
-                        return FALSE;
-                    }
-                    if (fMatch) {
-                        return TRUE;
-                    }
-                }
-                if (startPos >= testLen) {
-                    fMatch = FALSE;
-                    fHitEnd = TRUE;
-                    return FALSE;
-                }
-                U16_FWD_1(inputBuf, startPos, fActiveLimit);
-                // Note that it's perfectly OK for a pattern to have a zero-length
-                //   match at the end of a string, so we must make sure that the loop
-                //   runs with startPos == testLen the last time through.
-                if  (findProgressInterrupt(startPos, status))
-                    return FALSE;
-            }
-        }
-    }
-
-    default:
-        UPRV_UNREACHABLE;
-    }
-
-    UPRV_UNREACHABLE;
-}
-
-
-
-//--------------------------------------------------------------------------------
-//
-//  group()
-//
-//--------------------------------------------------------------------------------
-UnicodeString RegexMatcher::group(UErrorCode &status) const {
-    return group(0, status);
-}
-
-//  Return immutable shallow clone
-UText *RegexMatcher::group(UText *dest, int64_t &group_len, UErrorCode &status) const {
-    return group(0, dest, group_len, status);
-}
-
-//  Return immutable shallow clone
-UText *RegexMatcher::group(int32_t groupNum, UText *dest, int64_t &group_len, UErrorCode &status) const {
-    group_len = 0;
-    if (U_FAILURE(status)) {
-        return dest;
-    }
-    if (U_FAILURE(fDeferredStatus)) {
-        status = fDeferredStatus;
-    } else if (fMatch == FALSE) {
-        status = U_REGEX_INVALID_STATE;
-    } else if (groupNum < 0 || groupNum > fPattern->fGroupMap->size()) {
-        status = U_INDEX_OUTOFBOUNDS_ERROR;
-    }
-
-    if (U_FAILURE(status)) {
-        return dest;
-    }
-
-    int64_t s, e;
-    if (groupNum == 0) {
-        s = fMatchStart;
-        e = fMatchEnd;
-    } else {
-        int32_t groupOffset = fPattern->fGroupMap->elementAti(groupNum-1);
-        U_ASSERT(groupOffset < fPattern->fFrameSize);
-        U_ASSERT(groupOffset >= 0);
-        s = fFrame->fExtra[groupOffset];
-        e = fFrame->fExtra[groupOffset+1];
-    }
-
-    if (s < 0) {
-        // A capture group wasn't part of the match
-        return utext_clone(dest, fInputText, FALSE, TRUE, &status);
-    }
-    U_ASSERT(s <= e);
-    group_len = e - s;
-
-    dest = utext_clone(dest, fInputText, FALSE, TRUE, &status);
-    if (dest)
-        UTEXT_SETNATIVEINDEX(dest, s);
-    return dest;
-}
-
-UnicodeString RegexMatcher::group(int32_t groupNum, UErrorCode &status) const {
-    UnicodeString result;
-    int64_t groupStart = start64(groupNum, status);
-    int64_t groupEnd = end64(groupNum, status);
-    if (U_FAILURE(status) || groupStart == -1 || groupStart == groupEnd) {
-        return result;
-    }
-
-    // Get the group length using a utext_extract preflight.
-    //    UText is actually pretty efficient at this when underlying encoding is UTF-16.
-    int32_t length = utext_extract(fInputText, groupStart, groupEnd, NULL, 0, &status);
-    if (status != U_BUFFER_OVERFLOW_ERROR) {
-        return result;
-    }
-
-    status = U_ZERO_ERROR;
-    UChar *buf = result.getBuffer(length);
-    if (buf == NULL) {
-        status = U_MEMORY_ALLOCATION_ERROR;
-    } else {
-        int32_t extractLength = utext_extract(fInputText, groupStart, groupEnd, buf, length, &status);
-        result.releaseBuffer(extractLength);
-        U_ASSERT(length == extractLength);
-    }
-    return result;
-}
-
-
-//--------------------------------------------------------------------------------
-//
-//  appendGroup() -- currently internal only, appends a group to a UText rather
-//                   than replacing its contents
-//
-//--------------------------------------------------------------------------------
-
-int64_t RegexMatcher::appendGroup(int32_t groupNum, UText *dest, UErrorCode &status) const {
-    if (U_FAILURE(status)) {
-        return 0;
-    }
-    if (U_FAILURE(fDeferredStatus)) {
-        status = fDeferredStatus;
-        return 0;
-    }
-    int64_t destLen = utext_nativeLength(dest);
-
-    if (fMatch == FALSE) {
-        status = U_REGEX_INVALID_STATE;
-        return utext_replace(dest, destLen, destLen, NULL, 0, &status);
-    }
-    if (groupNum < 0 || groupNum > fPattern->fGroupMap->size()) {
-        status = U_INDEX_OUTOFBOUNDS_ERROR;
-        return utext_replace(dest, destLen, destLen, NULL, 0, &status);
-    }
-
-    int64_t s, e;
-    if (groupNum == 0) {
-        s = fMatchStart;
-        e = fMatchEnd;
-    } else {
-        int32_t groupOffset = fPattern->fGroupMap->elementAti(groupNum-1);
-        U_ASSERT(groupOffset < fPattern->fFrameSize);
-        U_ASSERT(groupOffset >= 0);
-        s = fFrame->fExtra[groupOffset];
-        e = fFrame->fExtra[groupOffset+1];
-    }
-
-    if (s < 0) {
-        // A capture group wasn't part of the match
-        return utext_replace(dest, destLen, destLen, NULL, 0, &status);
-    }
-    U_ASSERT(s <= e);
-
-    int64_t deltaLen;
-    if (UTEXT_FULL_TEXT_IN_CHUNK(fInputText, fInputLength)) {
-        U_ASSERT(e <= fInputLength);
-        deltaLen = utext_replace(dest, destLen, destLen, fInputText->chunkContents+s, (int32_t)(e-s), &status);
-    } else {
-        int32_t len16;
-        if (UTEXT_USES_U16(fInputText)) {
-            len16 = (int32_t)(e-s);
-        } else {
-            UErrorCode lengthStatus = U_ZERO_ERROR;
-            len16 = utext_extract(fInputText, s, e, NULL, 0, &lengthStatus);
-        }
-        UChar *groupChars = (UChar *)uprv_malloc(sizeof(UChar)*(len16+1));
-        if (groupChars == NULL) {
-            status = U_MEMORY_ALLOCATION_ERROR;
-            return 0;
-        }
-        utext_extract(fInputText, s, e, groupChars, len16+1, &status);
-
-        deltaLen = utext_replace(dest, destLen, destLen, groupChars, len16, &status);
-        uprv_free(groupChars);
-    }
-    return deltaLen;
-}
-
-
-
-//--------------------------------------------------------------------------------
-//
-//  groupCount()
-//
-//--------------------------------------------------------------------------------
-int32_t RegexMatcher::groupCount() const {
-    return fPattern->fGroupMap->size();
-}
-
-//--------------------------------------------------------------------------------
-//
-//  hasAnchoringBounds()
-//
-//--------------------------------------------------------------------------------
-UBool RegexMatcher::hasAnchoringBounds() const {
-    return fAnchoringBounds;
-}
-
-
-//--------------------------------------------------------------------------------
-//
-//  hasTransparentBounds()
-//
-//--------------------------------------------------------------------------------
-UBool RegexMatcher::hasTransparentBounds() const {
-    return fTransparentBounds;
-}
-
-
-
-//--------------------------------------------------------------------------------
-//
-//  hitEnd()
-//
-//--------------------------------------------------------------------------------
-UBool RegexMatcher::hitEnd() const {
-    return fHitEnd;
-}
-
-
-//--------------------------------------------------------------------------------
-//
-//  input()
-//
-//--------------------------------------------------------------------------------
-const UnicodeString &RegexMatcher::input() const {
-    if (!fInput) {
-        UErrorCode status = U_ZERO_ERROR;
-        int32_t len16;
-        if (UTEXT_USES_U16(fInputText)) {
-            len16 = (int32_t)fInputLength;
-        } else {
-            len16 = utext_extract(fInputText, 0, fInputLength, NULL, 0, &status);
-            status = U_ZERO_ERROR; // overflow, length status
-        }
-        UnicodeString *result = new UnicodeString(len16, 0, 0);
-
-        UChar *inputChars = result->getBuffer(len16);
-        utext_extract(fInputText, 0, fInputLength, inputChars, len16, &status); // unterminated warning
-        result->releaseBuffer(len16);
-
-        (*(const UnicodeString **)&fInput) = result; // pointer assignment, rather than operator=
-    }
-
-    return *fInput;
-}
-
-//--------------------------------------------------------------------------------
-//
-//  inputText()
-//
-//--------------------------------------------------------------------------------
-UText *RegexMatcher::inputText() const {
-    return fInputText;
-}
-
-
-//--------------------------------------------------------------------------------
-//
-//  getInput() -- like inputText(), but makes a clone or copies into another UText
-//
-//--------------------------------------------------------------------------------
-UText *RegexMatcher::getInput (UText *dest, UErrorCode &status) const {
-    if (U_FAILURE(status)) {
-        return dest;
-    }
-    if (U_FAILURE(fDeferredStatus)) {
-        status = fDeferredStatus;
-        return dest;
-    }
-
-    if (dest) {
-        if (UTEXT_FULL_TEXT_IN_CHUNK(fInputText, fInputLength)) {
-            utext_replace(dest, 0, utext_nativeLength(dest), fInputText->chunkContents, (int32_t)fInputLength, &status);
-        } else {
-            int32_t input16Len;
-            if (UTEXT_USES_U16(fInputText)) {
-                input16Len = (int32_t)fInputLength;
-            } else {
-                UErrorCode lengthStatus = U_ZERO_ERROR;
-                input16Len = utext_extract(fInputText, 0, fInputLength, NULL, 0, &lengthStatus); // buffer overflow error
-            }
-            UChar *inputChars = (UChar *)uprv_malloc(sizeof(UChar)*(input16Len));
-            if (inputChars == NULL) {
-                return dest;
-            }
-
-            status = U_ZERO_ERROR;
-            utext_extract(fInputText, 0, fInputLength, inputChars, input16Len, &status); // not terminated warning
-            status = U_ZERO_ERROR;
-            utext_replace(dest, 0, utext_nativeLength(dest), inputChars, input16Len, &status);
-
-            uprv_free(inputChars);
-        }
-        return dest;
-    } else {
-        return utext_clone(NULL, fInputText, FALSE, TRUE, &status);
-    }
-}
-
-
-static UBool compat_SyncMutableUTextContents(UText *ut);
-static UBool compat_SyncMutableUTextContents(UText *ut) {
-    UBool retVal = FALSE;
-
-    //  In the following test, we're really only interested in whether the UText should switch
-    //  between heap and stack allocation.  If length hasn't changed, we won't, so the chunkContents
-    //  will still point to the correct data.
-    if (utext_nativeLength(ut) != ut->nativeIndexingLimit) {
-        UnicodeString *us=(UnicodeString *)ut->context;
-
-        // Update to the latest length.
-        // For example, (utext_nativeLength(ut) != ut->nativeIndexingLimit).
-        int32_t newLength = us->length();
-
-        // Update the chunk description.
-        // The buffer may have switched between stack- and heap-based.
-        ut->chunkContents    = us->getBuffer();
-        ut->chunkLength      = newLength;
-        ut->chunkNativeLimit = newLength;
-        ut->nativeIndexingLimit = newLength;
-        retVal = TRUE;
-    }
-
-    return retVal;
-}
-
-//--------------------------------------------------------------------------------
-//
-//  lookingAt()
-//
-//--------------------------------------------------------------------------------
-UBool RegexMatcher::lookingAt(UErrorCode &status) {
-    if (U_FAILURE(status)) {
-        return FALSE;
-    }
-    if (U_FAILURE(fDeferredStatus)) {
-        status = fDeferredStatus;
-        return FALSE;
-    }
-
-    if (fInputUniStrMaybeMutable) {
-        if (compat_SyncMutableUTextContents(fInputText)) {
-        fInputLength = utext_nativeLength(fInputText);
-        reset();
-        }
-    }
-    else {
-        resetPreserveRegion();
-    }
-    if (UTEXT_FULL_TEXT_IN_CHUNK(fInputText, fInputLength)) {
-        MatchChunkAt((int32_t)fActiveStart, FALSE, status);
-    } else {
-        MatchAt(fActiveStart, FALSE, status);
-    }
-    return fMatch;
-}
-
-
-UBool RegexMatcher::lookingAt(int64_t start, UErrorCode &status) {
-    if (U_FAILURE(status)) {
-        return FALSE;
-    }
-    if (U_FAILURE(fDeferredStatus)) {
-        status = fDeferredStatus;
-        return FALSE;
-    }
-    reset();
-
-    if (start < 0) {
-        status = U_INDEX_OUTOFBOUNDS_ERROR;
-        return FALSE;
-    }
-
-    if (fInputUniStrMaybeMutable) {
-        if (compat_SyncMutableUTextContents(fInputText)) {
-        fInputLength = utext_nativeLength(fInputText);
-        reset();
-        }
-    }
-
-    int64_t nativeStart;
-    nativeStart = start;
-    if (nativeStart < fActiveStart || nativeStart > fActiveLimit) {
-        status = U_INDEX_OUTOFBOUNDS_ERROR;
-        return FALSE;
-    }
-
-    if (UTEXT_FULL_TEXT_IN_CHUNK(fInputText, fInputLength)) {
-        MatchChunkAt((int32_t)nativeStart, FALSE, status);
-    } else {
-        MatchAt(nativeStart, FALSE, status);
-    }
-    return fMatch;
-}
-
-
-
-//--------------------------------------------------------------------------------
-//
-//  matches()
-//
-//--------------------------------------------------------------------------------
-UBool RegexMatcher::matches(UErrorCode &status) {
-    if (U_FAILURE(status)) {
-        return FALSE;
-    }
-    if (U_FAILURE(fDeferredStatus)) {
-        status = fDeferredStatus;
-        return FALSE;
-    }
-
-    if (fInputUniStrMaybeMutable) {
-        if (compat_SyncMutableUTextContents(fInputText)) {
-        fInputLength = utext_nativeLength(fInputText);
-        reset();
-        }
-    }
-    else {
-        resetPreserveRegion();
-    }
-
-    if (UTEXT_FULL_TEXT_IN_CHUNK(fInputText, fInputLength)) {
-        MatchChunkAt((int32_t)fActiveStart, TRUE, status);
-    } else {
-        MatchAt(fActiveStart, TRUE, status);
-    }
-    return fMatch;
-}
-
-
-UBool RegexMatcher::matches(int64_t start, UErrorCode &status) {
-    if (U_FAILURE(status)) {
-        return FALSE;
-    }
-    if (U_FAILURE(fDeferredStatus)) {
-        status = fDeferredStatus;
-        return FALSE;
-    }
-    reset();
-
-    if (start < 0) {
-        status = U_INDEX_OUTOFBOUNDS_ERROR;
-        return FALSE;
-    }
-
-    if (fInputUniStrMaybeMutable) {
-        if (compat_SyncMutableUTextContents(fInputText)) {
-        fInputLength = utext_nativeLength(fInputText);
-        reset();
-        }
-    }
-
-    int64_t nativeStart;
-    nativeStart = start;
-    if (nativeStart < fActiveStart || nativeStart > fActiveLimit) {
-        status = U_INDEX_OUTOFBOUNDS_ERROR;
-        return FALSE;
-    }
-
-    if (UTEXT_FULL_TEXT_IN_CHUNK(fInputText, fInputLength)) {
-        MatchChunkAt((int32_t)nativeStart, TRUE, status);
-    } else {
-        MatchAt(nativeStart, TRUE, status);
-    }
-    return fMatch;
-}
-
-
-
-//--------------------------------------------------------------------------------
-//
-//    pattern
-//
-//--------------------------------------------------------------------------------
-const RegexPattern &RegexMatcher::pattern() const {
-    return *fPattern;
-}
-
-
-
-//--------------------------------------------------------------------------------
-//
-//    region
-//
-//--------------------------------------------------------------------------------
-RegexMatcher &RegexMatcher::region(int64_t regionStart, int64_t regionLimit, int64_t startIndex, UErrorCode &status) {
-    if (U_FAILURE(status)) {
-        return *this;
-    }
-
-    if (regionStart>regionLimit || regionStart<0 || regionLimit<0) {
-        status = U_ILLEGAL_ARGUMENT_ERROR;
-    }
-
-    int64_t nativeStart = regionStart;
-    int64_t nativeLimit = regionLimit;
-    if (nativeStart > fInputLength || nativeLimit > fInputLength) {
-      status = U_ILLEGAL_ARGUMENT_ERROR;
-    }
-
-    if (startIndex == -1)
-      this->reset();
-    else
-      resetPreserveRegion();
-
-    fRegionStart = nativeStart;
-    fRegionLimit = nativeLimit;
-    fActiveStart = nativeStart;
-    fActiveLimit = nativeLimit;
-
-    if (startIndex != -1) {
-      if (startIndex < fActiveStart || startIndex > fActiveLimit) {
-          status = U_INDEX_OUTOFBOUNDS_ERROR;
-      }
-      fMatchEnd = startIndex;
-    }
-
-    if (!fTransparentBounds) {
-        fLookStart = nativeStart;
-        fLookLimit = nativeLimit;
-    }
-    if (fAnchoringBounds) {
-        fAnchorStart = nativeStart;
-        fAnchorLimit = nativeLimit;
-    }
-    return *this;
-}
-
-RegexMatcher &RegexMatcher::region(int64_t start, int64_t limit, UErrorCode &status) {
-  return region(start, limit, -1, status);
-}
-
-//--------------------------------------------------------------------------------
-//
-//    regionEnd
-//
-//--------------------------------------------------------------------------------
-int32_t RegexMatcher::regionEnd() const {
-    return (int32_t)fRegionLimit;
-}
-
-int64_t RegexMatcher::regionEnd64() const {
-    return fRegionLimit;
-}
-
-//--------------------------------------------------------------------------------
-//
-//    regionStart
-//
-//--------------------------------------------------------------------------------
-int32_t RegexMatcher::regionStart() const {
-    return (int32_t)fRegionStart;
-}
-
-int64_t RegexMatcher::regionStart64() const {
-    return fRegionStart;
-}
-
-
-//--------------------------------------------------------------------------------
-//
-//    replaceAll
-//
-//--------------------------------------------------------------------------------
-UnicodeString RegexMatcher::replaceAll(const UnicodeString &replacement, UErrorCode &status) {
-    UText replacementText = UTEXT_INITIALIZER;
-    UText resultText = UTEXT_INITIALIZER;
-    UnicodeString resultString;
-    if (U_FAILURE(status)) {
-        return resultString;
-    }
-
-    utext_openConstUnicodeString(&replacementText, &replacement, &status);
-    utext_openUnicodeString(&resultText, &resultString, &status);
-
-    replaceAll(&replacementText, &resultText, status);
-
-    utext_close(&resultText);
-    utext_close(&replacementText);
-
-    return resultString;
-}
-
-
-//
-//    replaceAll, UText mode
-//
-UText *RegexMatcher::replaceAll(UText *replacement, UText *dest, UErrorCode &status) {
-    if (U_FAILURE(status)) {
-        return dest;
-    }
-    if (U_FAILURE(fDeferredStatus)) {
-        status = fDeferredStatus;
-        return dest;
-    }
-
-    if (dest == NULL) {
-        UnicodeString emptyString;
-        UText empty = UTEXT_INITIALIZER;
-
-        utext_openUnicodeString(&empty, &emptyString, &status);
-        dest = utext_clone(NULL, &empty, TRUE, FALSE, &status);
-        utext_close(&empty);
-    }
-
-    if (U_SUCCESS(status)) {
-        reset();
-        while (find()) {
-            appendReplacement(dest, replacement, status);
-            if (U_FAILURE(status)) {
-                break;
-            }
-        }
-        appendTail(dest, status);
-    }
-
-    return dest;
-}
-
-
-//--------------------------------------------------------------------------------
-//
-//    replaceFirst
-//
-//--------------------------------------------------------------------------------
-UnicodeString RegexMatcher::replaceFirst(const UnicodeString &replacement, UErrorCode &status) {
-    UText replacementText = UTEXT_INITIALIZER;
-    UText resultText = UTEXT_INITIALIZER;
-    UnicodeString resultString;
-
-    utext_openConstUnicodeString(&replacementText, &replacement, &status);
-    utext_openUnicodeString(&resultText, &resultString, &status);
-
-    replaceFirst(&replacementText, &resultText, status);
-
-    utext_close(&resultText);
-    utext_close(&replacementText);
-
-    return resultString;
-}
-
-//
-//    replaceFirst, UText mode
-//
-UText *RegexMatcher::replaceFirst(UText *replacement, UText *dest, UErrorCode &status) {
-    if (U_FAILURE(status)) {
-        return dest;
-    }
-    if (U_FAILURE(fDeferredStatus)) {
-        status = fDeferredStatus;
-        return dest;
-    }
-
-    reset();
-    if (!find()) {
-        return getInput(dest, status);
-    }
-
-    if (dest == NULL) {
-        UnicodeString emptyString;
-        UText empty = UTEXT_INITIALIZER;
-
-        utext_openUnicodeString(&empty, &emptyString, &status);
-        dest = utext_clone(NULL, &empty, TRUE, FALSE, &status);
-        utext_close(&empty);
-    }
-
-    appendReplacement(dest, replacement, status);
-    appendTail(dest, status);
-
-    return dest;
-}
-
-
-//--------------------------------------------------------------------------------
-//
-//     requireEnd
-//
-//--------------------------------------------------------------------------------
-UBool RegexMatcher::requireEnd() const {
-    return fRequireEnd;
-}
-
-
-//--------------------------------------------------------------------------------
-//
-//     reset
-//
-//--------------------------------------------------------------------------------
-RegexMatcher &RegexMatcher::reset() {
-    fRegionStart    = 0;
-    fRegionLimit    = fInputLength;
-    fActiveStart    = 0;
-    fActiveLimit    = fInputLength;
-    fAnchorStart    = 0;
-    fAnchorLimit    = fInputLength;
-    fLookStart      = 0;
-    fLookLimit      = fInputLength;
-    resetPreserveRegion();
-    return *this;
-}
-
-
-
-void RegexMatcher::resetPreserveRegion() {
-    fMatchStart     = 0;
-    fMatchEnd       = 0;
-    fLastMatchEnd   = -1;
-    fAppendPosition = 0;
-    fMatch          = FALSE;
-    fHitEnd         = FALSE;
-    fRequireEnd     = FALSE;
-    fTime           = 0;
-    fTickCounter    = TIMER_INITIAL_VALUE;
-    //resetStack(); // more expensive than it looks...
-}
-
-
-RegexMatcher &RegexMatcher::reset(const UnicodeString &input) {
-    fInputText = utext_openConstUnicodeString(fInputText, &input, &fDeferredStatus);
-    if (fPattern->fNeedsAltInput) {
-        fAltInputText = utext_clone(fAltInputText, fInputText, FALSE, TRUE, &fDeferredStatus);
-    }
-    if (U_FAILURE(fDeferredStatus)) {
-        return *this;
-    }
-    fInputLength = utext_nativeLength(fInputText);
-
-    reset();
-    delete fInput;
-    fInput = NULL;
-
-    //  Do the following for any UnicodeString.
-    //  This is for compatibility for those clients who modify the input string "live" during regex operations.
-    fInputUniStrMaybeMutable = TRUE;
-
-#if UCONFIG_NO_BREAK_ITERATION==0
-    if (fWordBreakItr) {
-        fWordBreakItr->setText(fInputText, fDeferredStatus);
-    }
-    if (fGCBreakItr) {
-        fGCBreakItr->setText(fInputText, fDeferredStatus);
-    }
-#endif
-
-    return *this;
-}
-
-
-RegexMatcher &RegexMatcher::reset(UText *input) {
-    if (fInputText != input) {
-        fInputText = utext_clone(fInputText, input, FALSE, TRUE, &fDeferredStatus);
-        if (fPattern->fNeedsAltInput) fAltInputText = utext_clone(fAltInputText, fInputText, FALSE, TRUE, &fDeferredStatus);
-        if (U_FAILURE(fDeferredStatus)) {
-            return *this;
-        }
-        fInputLength = utext_nativeLength(fInputText);
-
-        delete fInput;
-        fInput = NULL;
-
-#if UCONFIG_NO_BREAK_ITERATION==0
-        if (fWordBreakItr) {
-            fWordBreakItr->setText(input, fDeferredStatus);
-        }
-        if (fGCBreakItr) {
-            fGCBreakItr->setText(fInputText, fDeferredStatus);
-        }
-#endif
-    }
-    reset();
-    fInputUniStrMaybeMutable = FALSE;
-
-    return *this;
-}
-
-/*RegexMatcher &RegexMatcher::reset(const UChar *) {
-    fDeferredStatus = U_INTERNAL_PROGRAM_ERROR;
-    return *this;
-}*/
-
-RegexMatcher &RegexMatcher::reset(int64_t position, UErrorCode &status) {
-    if (U_FAILURE(status)) {
-        return *this;
-    }
-    reset();       // Reset also resets the region to be the entire string.
-
-    if (position < 0 || position > fActiveLimit) {
-        status = U_INDEX_OUTOFBOUNDS_ERROR;
-        return *this;
-    }
-    fMatchEnd = position;
-    return *this;
-}
-
-
-//--------------------------------------------------------------------------------
-//
-//    refresh
-//
-//--------------------------------------------------------------------------------
-RegexMatcher &RegexMatcher::refreshInputText(UText *input, UErrorCode &status) {
-    if (U_FAILURE(status)) {
-        return *this;
-    }
-    if (input == NULL) {
-        status = U_ILLEGAL_ARGUMENT_ERROR;
-        return *this;
-    }
-    if (utext_nativeLength(fInputText) != utext_nativeLength(input)) {
-        status = U_ILLEGAL_ARGUMENT_ERROR;
-        return *this;
-    }
-    int64_t  pos = utext_getNativeIndex(fInputText);
-    //  Shallow read-only clone of the new UText into the existing input UText
-    fInputText = utext_clone(fInputText, input, FALSE, TRUE, &status);
-    if (U_FAILURE(status)) {
-        return *this;
-    }
-    utext_setNativeIndex(fInputText, pos);
-
-    if (fAltInputText != NULL) {
-        pos = utext_getNativeIndex(fAltInputText);
-        fAltInputText = utext_clone(fAltInputText, input, FALSE, TRUE, &status);
-        if (U_FAILURE(status)) {
-            return *this;
-        }
-        utext_setNativeIndex(fAltInputText, pos);
-    }
-    return *this;
-}
-
-
-
-//--------------------------------------------------------------------------------
-//
-//    setTrace
-//
-//--------------------------------------------------------------------------------
-void RegexMatcher::setTrace(UBool state) {
-    fTraceDebug = state;
-}
-
-
-
-/**
-  *  UText, replace entire contents of the destination UText with a substring of the source UText.
-  *
-  *     @param src    The source UText
-  *     @param dest   The destination UText. Must be writable.
-  *                   May be NULL, in which case a new UText will be allocated.
-  *     @param start  Start index of source substring.
-  *     @param limit  Limit index of source substring.
-  *     @param status An error code.
-  */
-static UText *utext_extract_replace(UText *src, UText *dest, int64_t start, int64_t limit, UErrorCode *status) {
-    if (U_FAILURE(*status)) {
-        return dest;
-    }
-    if (start == limit) {
-        if (dest) {
-            utext_replace(dest, 0, utext_nativeLength(dest), NULL, 0, status);
-            return dest;
-        } else {
-            return utext_openUChars(NULL, NULL, 0, status);
-        }
-    }
-    int32_t length = utext_extract(src, start, limit, NULL, 0, status);
-    if (*status != U_BUFFER_OVERFLOW_ERROR && U_FAILURE(*status)) {
-        return dest;
-    }
-    *status = U_ZERO_ERROR;
-    MaybeStackArray<UChar, 40> buffer;
-    if (length >= buffer.getCapacity()) {
-        UChar *newBuf = buffer.resize(length+1);   // Leave space for terminating Nul.
-        if (newBuf == NULL) {
-            *status = U_MEMORY_ALLOCATION_ERROR;
-        }
-    }
-    utext_extract(src, start, limit, buffer.getAlias(), length+1, status);
-    if (dest) {
-        utext_replace(dest, 0, utext_nativeLength(dest), buffer.getAlias(), length, status);
-        return dest;
-    }
-
-    // Caller did not provide a prexisting UText.
-    // Open a new one, and have it adopt the text buffer storage.
-    if (U_FAILURE(*status)) {
-        return NULL;
-    }
-    int32_t ownedLength = 0;
-    UChar *ownedBuf = buffer.orphanOrClone(length+1, ownedLength);
-    if (ownedBuf == NULL) {
-        *status = U_MEMORY_ALLOCATION_ERROR;
-        return NULL;
-    }
-    UText *result = utext_openUChars(NULL, ownedBuf, length, status);
-    if (U_FAILURE(*status)) {
-        uprv_free(ownedBuf);
-        return NULL;
-    }
-    result->providerProperties |= (1 << UTEXT_PROVIDER_OWNS_TEXT);
-    return result;
-}
-
-
-//---------------------------------------------------------------------
-//
-//   split
-//
-//---------------------------------------------------------------------
-int32_t  RegexMatcher::split(const UnicodeString &input,
-        UnicodeString    dest[],
-        int32_t          destCapacity,
-        UErrorCode      &status)
-{
-    UText inputText = UTEXT_INITIALIZER;
-    utext_openConstUnicodeString(&inputText, &input, &status);
-    if (U_FAILURE(status)) {
-        return 0;
-    }
-
-    UText **destText = (UText **)uprv_malloc(sizeof(UText*)*destCapacity);
-    if (destText == NULL) {
-        status = U_MEMORY_ALLOCATION_ERROR;
-        return 0;
-    }
-    int32_t i;
-    for (i = 0; i < destCapacity; i++) {
-        destText[i] = utext_openUnicodeString(NULL, &dest[i], &status);
-    }
-
-    int32_t fieldCount = split(&inputText, destText, destCapacity, status);
-
-    for (i = 0; i < destCapacity; i++) {
-        utext_close(destText[i]);
-    }
-
-    uprv_free(destText);
-    utext_close(&inputText);
-    return fieldCount;
-}
-
-//
-//   split, UText mode
-//
-int32_t  RegexMatcher::split(UText *input,
-        UText           *dest[],
-        int32_t          destCapacity,
-        UErrorCode      &status)
-{
-    //
-    // Check arguments for validity
-    //
-    if (U_FAILURE(status)) {
-        return 0;
-    }
-
-    if (destCapacity < 1) {
-        status = U_ILLEGAL_ARGUMENT_ERROR;
-        return 0;
-    }
-
-    //
-    // Reset for the input text
-    //
-    reset(input);
-    int64_t   nextOutputStringStart = 0;
-    if (fActiveLimit == 0) {
-        return 0;
-    }
-
-    //
-    // Loop through the input text, searching for the delimiter pattern
-    //
-    int32_t i;
-    int32_t numCaptureGroups = fPattern->fGroupMap->size();
-    for (i=0; ; i++) {
-        if (i>=destCapacity-1) {
-            // There is one or zero output string left.
-            // Fill the last output string with whatever is left from the input, then exit the loop.
-            //  ( i will be == destCapacity if we filled the output array while processing
-            //    capture groups of the delimiter expression, in which case we will discard the
-            //    last capture group saved in favor of the unprocessed remainder of the
-            //    input string.)
-            i = destCapacity-1;
-            if (fActiveLimit > nextOutputStringStart) {
-                if (UTEXT_FULL_TEXT_IN_CHUNK(input, fInputLength)) {
-                    if (dest[i]) {
-                        utext_replace(dest[i], 0, utext_nativeLength(dest[i]),
-                                      input->chunkContents+nextOutputStringStart,
-                                      (int32_t)(fActiveLimit-nextOutputStringStart), &status);
-                    } else {
-                        UText remainingText = UTEXT_INITIALIZER;
-                        utext_openUChars(&remainingText, input->chunkContents+nextOutputStringStart,
-                                         fActiveLimit-nextOutputStringStart, &status);
-                        dest[i] = utext_clone(NULL, &remainingText, TRUE, FALSE, &status);
-                        utext_close(&remainingText);
-                    }
-                } else {
-                    UErrorCode lengthStatus = U_ZERO_ERROR;
-                    int32_t remaining16Length =
-                        utext_extract(input, nextOutputStringStart, fActiveLimit, NULL, 0, &lengthStatus);
-                    UChar *remainingChars = (UChar *)uprv_malloc(sizeof(UChar)*(remaining16Length+1));
-                    if (remainingChars == NULL) {
-                        status = U_MEMORY_ALLOCATION_ERROR;
-                        break;
-                    }
-
-                    utext_extract(input, nextOutputStringStart, fActiveLimit, remainingChars, remaining16Length+1, &status);
-                    if (dest[i]) {
-                        utext_replace(dest[i], 0, utext_nativeLength(dest[i]), remainingChars, remaining16Length, &status);
-                    } else {
-                        UText remainingText = UTEXT_INITIALIZER;
-                        utext_openUChars(&remainingText, remainingChars, remaining16Length, &status);
-                        dest[i] = utext_clone(NULL, &remainingText, TRUE, FALSE, &status);
-                        utext_close(&remainingText);
-                    }
-
-                    uprv_free(remainingChars);
-                }
-            }
-            break;
-        }
-        if (find()) {
-            // We found another delimiter.  Move everything from where we started looking
-            //  up until the start of the delimiter into the next output string.
-            if (UTEXT_FULL_TEXT_IN_CHUNK(input, fInputLength)) {
-                if (dest[i]) {
-                    utext_replace(dest[i], 0, utext_nativeLength(dest[i]),
-                                  input->chunkContents+nextOutputStringStart,
-                                  (int32_t)(fMatchStart-nextOutputStringStart), &status);
-                } else {
-                    UText remainingText = UTEXT_INITIALIZER;
-                    utext_openUChars(&remainingText, input->chunkContents+nextOutputStringStart,
-                                      fMatchStart-nextOutputStringStart, &status);
-                    dest[i] = utext_clone(NULL, &remainingText, TRUE, FALSE, &status);
-                    utext_close(&remainingText);
-                }
-            } else {
-                UErrorCode lengthStatus = U_ZERO_ERROR;
-                int32_t remaining16Length = utext_extract(input, nextOutputStringStart, fMatchStart, NULL, 0, &lengthStatus);
-                UChar *remainingChars = (UChar *)uprv_malloc(sizeof(UChar)*(remaining16Length+1));
-                if (remainingChars == NULL) {
-                    status = U_MEMORY_ALLOCATION_ERROR;
-                    break;
-                }
-                utext_extract(input, nextOutputStringStart, fMatchStart, remainingChars, remaining16Length+1, &status);
-                if (dest[i]) {
-                    utext_replace(dest[i], 0, utext_nativeLength(dest[i]), remainingChars, remaining16Length, &status);
-                } else {
-                    UText remainingText = UTEXT_INITIALIZER;
-                    utext_openUChars(&remainingText, remainingChars, remaining16Length, &status);
-                    dest[i] = utext_clone(NULL, &remainingText, TRUE, FALSE, &status);
-                    utext_close(&remainingText);
-                }
-
-                uprv_free(remainingChars);
-            }
-            nextOutputStringStart = fMatchEnd;
-
-            // If the delimiter pattern has capturing parentheses, the captured
-            //  text goes out into the next n destination strings.
-            int32_t groupNum;
-            for (groupNum=1; groupNum<=numCaptureGroups; groupNum++) {
-                if (i >= destCapacity-2) {
-                    // Never fill the last available output string with capture group text.
-                    // It will filled with the last field, the remainder of the
-                    //  unsplit input text.
-                    break;
-                }
-                i++;
-                dest[i] = utext_extract_replace(fInputText, dest[i],
-                                               start64(groupNum, status), end64(groupNum, status), &status);
-            }
-
-            if (nextOutputStringStart == fActiveLimit) {
-                // The delimiter was at the end of the string.  We're done, but first
-                // we output one last empty string, for the empty field following
-                //   the delimiter at the end of input.
-                if (i+1 < destCapacity) {
-                    ++i;
-                    if (dest[i] == NULL) {
-                        dest[i] = utext_openUChars(NULL, NULL, 0, &status);
-                    } else {
-                        static const UChar emptyString[] = {(UChar)0};
-                        utext_replace(dest[i], 0, utext_nativeLength(dest[i]), emptyString, 0, &status);
-                    }
-                }
-                break;
-
-            }
-        }
-        else
-        {
-            // We ran off the end of the input while looking for the next delimiter.
-            // All the remaining text goes into the current output string.
-            if (UTEXT_FULL_TEXT_IN_CHUNK(input, fInputLength)) {
-                if (dest[i]) {
-                    utext_replace(dest[i], 0, utext_nativeLength(dest[i]),
-                                  input->chunkContents+nextOutputStringStart,
-                                  (int32_t)(fActiveLimit-nextOutputStringStart), &status);
-                } else {
-                    UText remainingText = UTEXT_INITIALIZER;
-                    utext_openUChars(&remainingText, input->chunkContents+nextOutputStringStart,
-                                     fActiveLimit-nextOutputStringStart, &status);
-                    dest[i] = utext_clone(NULL, &remainingText, TRUE, FALSE, &status);
-                    utext_close(&remainingText);
-                }
-            } else {
-                UErrorCode lengthStatus = U_ZERO_ERROR;
-                int32_t remaining16Length = utext_extract(input, nextOutputStringStart, fActiveLimit, NULL, 0, &lengthStatus);
-                UChar *remainingChars = (UChar *)uprv_malloc(sizeof(UChar)*(remaining16Length+1));
-                if (remainingChars == NULL) {
-                    status = U_MEMORY_ALLOCATION_ERROR;
-                    break;
-                }
-
-                utext_extract(input, nextOutputStringStart, fActiveLimit, remainingChars, remaining16Length+1, &status);
-                if (dest[i]) {
-                    utext_replace(dest[i], 0, utext_nativeLength(dest[i]), remainingChars, remaining16Length, &status);
-                } else {
-                    UText remainingText = UTEXT_INITIALIZER;
-                    utext_openUChars(&remainingText, remainingChars, remaining16Length, &status);
-                    dest[i] = utext_clone(NULL, &remainingText, TRUE, FALSE, &status);
-                    utext_close(&remainingText);
-                }
-
-                uprv_free(remainingChars);
-            }
-            break;
-        }
-        if (U_FAILURE(status)) {
-            break;
-        }
-    }   // end of for loop
-    return i+1;
-}
-
-
-//--------------------------------------------------------------------------------
-//
-//     start
-//
-//--------------------------------------------------------------------------------
-int32_t RegexMatcher::start(UErrorCode &status) const {
-    return start(0, status);
-}
-
-int64_t RegexMatcher::start64(UErrorCode &status) const {
-    return start64(0, status);
-}
-
-//--------------------------------------------------------------------------------
-//
-//     start(int32_t group, UErrorCode &status)
-//
-//--------------------------------------------------------------------------------
-
-int64_t RegexMatcher::start64(int32_t group, UErrorCode &status) const {
-    if (U_FAILURE(status)) {
-        return -1;
-    }
-    if (U_FAILURE(fDeferredStatus)) {
-        status = fDeferredStatus;
-        return -1;
-    }
-    if (fMatch == FALSE) {
-        status = U_REGEX_INVALID_STATE;
-        return -1;
-    }
-    if (group < 0 || group > fPattern->fGroupMap->size()) {
-        status = U_INDEX_OUTOFBOUNDS_ERROR;
-        return -1;
-    }
-    int64_t s;
-    if (group == 0) {
-        s = fMatchStart;
-    } else {
-        int32_t groupOffset = fPattern->fGroupMap->elementAti(group-1);
-        U_ASSERT(groupOffset < fPattern->fFrameSize);
-        U_ASSERT(groupOffset >= 0);
-        s = fFrame->fExtra[groupOffset];
-    }
-
-    return s;
-}
-
-
-int32_t RegexMatcher::start(int32_t group, UErrorCode &status) const {
-    return (int32_t)start64(group, status);
-}
-
-//--------------------------------------------------------------------------------
-//
-//     useAnchoringBounds
-//
-//--------------------------------------------------------------------------------
-RegexMatcher &RegexMatcher::useAnchoringBounds(UBool b) {
-    fAnchoringBounds = b;
-    fAnchorStart = (fAnchoringBounds ? fRegionStart : 0);
-    fAnchorLimit = (fAnchoringBounds ? fRegionLimit : fInputLength);
-    return *this;
-}
-
-
-//--------------------------------------------------------------------------------
-//
-//     useTransparentBounds
-//
-//--------------------------------------------------------------------------------
-RegexMatcher &RegexMatcher::useTransparentBounds(UBool b) {
-    fTransparentBounds = b;
-    fLookStart = (fTransparentBounds ? 0 : fRegionStart);
-    fLookLimit = (fTransparentBounds ? fInputLength : fRegionLimit);
-    return *this;
-}
-
-//--------------------------------------------------------------------------------
-//
-//     setTimeLimit
-//
-//--------------------------------------------------------------------------------
-void RegexMatcher::setTimeLimit(int32_t limit, UErrorCode &status) {
-    if (U_FAILURE(status)) {
-        return;
-    }
-    if (U_FAILURE(fDeferredStatus)) {
-        status = fDeferredStatus;
-        return;
-    }
-    if (limit < 0) {
-        status = U_ILLEGAL_ARGUMENT_ERROR;
-        return;
-    }
-    fTimeLimit = limit;
-}
-
-
-//--------------------------------------------------------------------------------
-//
-//     getTimeLimit
-//
-//--------------------------------------------------------------------------------
-int32_t RegexMatcher::getTimeLimit() const {
-    return fTimeLimit;
-}
-
-
-//--------------------------------------------------------------------------------
-//
-//     setStackLimit
-//
-//--------------------------------------------------------------------------------
-void RegexMatcher::setStackLimit(int32_t limit, UErrorCode &status) {
-    if (U_FAILURE(status)) {
-        return;
-    }
-    if (U_FAILURE(fDeferredStatus)) {
-        status = fDeferredStatus;
-        return;
-    }
-    if (limit < 0) {
-        status = U_ILLEGAL_ARGUMENT_ERROR;
-        return;
-    }
-
-    // Reset the matcher.  This is needed here in case there is a current match
-    //    whose final stack frame (containing the match results, pointed to by fFrame)
-    //    would be lost by resizing to a smaller stack size.
-    reset();
-
-    if (limit == 0) {
-        // Unlimited stack expansion
-        fStack->setMaxCapacity(0);
-    } else {
-        // Change the units of the limit  from bytes to ints, and bump the size up
-        //   to be big enough to hold at least one stack frame for the pattern,
-        //   if it isn't there already.
-        int32_t adjustedLimit = limit / sizeof(int32_t);
-        if (adjustedLimit < fPattern->fFrameSize) {
-            adjustedLimit = fPattern->fFrameSize;
-        }
-        fStack->setMaxCapacity(adjustedLimit);
-    }
-    fStackLimit = limit;
-}
-
-
-//--------------------------------------------------------------------------------
-//
-//     getStackLimit
-//
-//--------------------------------------------------------------------------------
-int32_t RegexMatcher::getStackLimit() const {
-    return fStackLimit;
-}
-
-
-//--------------------------------------------------------------------------------
-//
-//     setMatchCallback
-//
-//--------------------------------------------------------------------------------
-void RegexMatcher::setMatchCallback(URegexMatchCallback     *callback,
-                                    const void              *context,
-                                    UErrorCode              &status) {
-    if (U_FAILURE(status)) {
-        return;
-    }
-    fCallbackFn = callback;
-    fCallbackContext = context;
-}
-
-
-//--------------------------------------------------------------------------------
-//
-//     getMatchCallback
-//
-//--------------------------------------------------------------------------------
-void RegexMatcher::getMatchCallback(URegexMatchCallback   *&callback,
-                                  const void              *&context,
-                                  UErrorCode              &status) {
-    if (U_FAILURE(status)) {
-       return;
-    }
-    callback = fCallbackFn;
-    context  = fCallbackContext;
-}
-
-
-//--------------------------------------------------------------------------------
-//
-//     setMatchCallback
-//
-//--------------------------------------------------------------------------------
-void RegexMatcher::setFindProgressCallback(URegexFindProgressCallback      *callback,
-                                                const void                      *context,
-                                                UErrorCode                      &status) {
-    if (U_FAILURE(status)) {
-        return;
-    }
-    fFindProgressCallbackFn = callback;
-    fFindProgressCallbackContext = context;
-}
-
-
-//--------------------------------------------------------------------------------
-//
-//     getMatchCallback
-//
-//--------------------------------------------------------------------------------
-void RegexMatcher::getFindProgressCallback(URegexFindProgressCallback    *&callback,
-                                                const void                    *&context,
-                                                UErrorCode                    &status) {
-    if (U_FAILURE(status)) {
-       return;
-    }
-    callback = fFindProgressCallbackFn;
-    context  = fFindProgressCallbackContext;
-}
-
-
-//================================================================================
-//
-//    Code following this point in this file is the internal
-//    Match Engine Implementation.
-//
-//================================================================================
-
-
-//--------------------------------------------------------------------------------
-//
-//   resetStack
-//           Discard any previous contents of the state save stack, and initialize a
-//           new stack frame to all -1.  The -1s are needed for capture group limits,
-//           where they indicate that a group has not yet matched anything.
-//--------------------------------------------------------------------------------
-REStackFrame *RegexMatcher::resetStack() {
-    // Discard any previous contents of the state save stack, and initialize a
-    //  new stack frame with all -1 data.  The -1s are needed for capture group limits,
-    //  where they indicate that a group has not yet matched anything.
-    fStack->removeAllElements();
-
-    REStackFrame *iFrame = (REStackFrame *)fStack->reserveBlock(fPattern->fFrameSize, fDeferredStatus);
-    if(U_FAILURE(fDeferredStatus)) {
-        return NULL;
-    }
-
-    int32_t i;
-    for (i=0; i<fPattern->fFrameSize-RESTACKFRAME_HDRCOUNT; i++) {
-        iFrame->fExtra[i] = -1;
-    }
-    return iFrame;
-}
-
-
-
-//--------------------------------------------------------------------------------
-//
-//   isWordBoundary
-//                     in perl, "xab..cd..", \b is true at positions 0,3,5,7
-//                     For us,
-//                       If the current char is a combining mark,
-//                          \b is FALSE.
-//                       Else Scan backwards to the first non-combining char.
-//                            We are at a boundary if the this char and the original chars are
-//                               opposite in membership in \w set
-//
-//          parameters:   pos   - the current position in the input buffer
-//
-//              TODO:  double-check edge cases at region boundaries.
-//
-//--------------------------------------------------------------------------------
-UBool RegexMatcher::isWordBoundary(int64_t pos) {
-    UBool isBoundary = FALSE;
-    UBool cIsWord    = FALSE;
-
-    if (pos >= fLookLimit) {
-        fHitEnd = TRUE;
-    } else {
-        // Determine whether char c at current position is a member of the word set of chars.
-        // If we're off the end of the string, behave as though we're not at a word char.
-        UTEXT_SETNATIVEINDEX(fInputText, pos);
-        UChar32  c = UTEXT_CURRENT32(fInputText);
-        if (u_hasBinaryProperty(c, UCHAR_GRAPHEME_EXTEND) || u_charType(c) == U_FORMAT_CHAR) {
-            // Current char is a combining one.  Not a boundary.
-            return FALSE;
-        }
-        cIsWord = RegexStaticSets::gStaticSets->fPropSets[URX_ISWORD_SET].contains(c);
-    }
-
-    // Back up until we come to a non-combining char, determine whether
-    //  that char is a word char.
-    UBool prevCIsWord = FALSE;
-    for (;;) {
-        if (UTEXT_GETNATIVEINDEX(fInputText) <= fLookStart) {
-            break;
-        }
-        UChar32 prevChar = UTEXT_PREVIOUS32(fInputText);
-        if (!(u_hasBinaryProperty(prevChar, UCHAR_GRAPHEME_EXTEND)
-              || u_charType(prevChar) == U_FORMAT_CHAR)) {
-            prevCIsWord = RegexStaticSets::gStaticSets->fPropSets[URX_ISWORD_SET].contains(prevChar);
-            break;
-        }
-    }
-    isBoundary = cIsWord ^ prevCIsWord;
-    return isBoundary;
-}
-
-UBool RegexMatcher::isChunkWordBoundary(int32_t pos) {
-    UBool isBoundary = FALSE;
-    UBool cIsWord    = FALSE;
-
-    const UChar *inputBuf = fInputText->chunkContents;
-
-    if (pos >= fLookLimit) {
-        fHitEnd = TRUE;
-    } else {
-        // Determine whether char c at current position is a member of the word set of chars.
-        // If we're off the end of the string, behave as though we're not at a word char.
-        UChar32 c;
-        U16_GET(inputBuf, fLookStart, pos, fLookLimit, c);
-        if (u_hasBinaryProperty(c, UCHAR_GRAPHEME_EXTEND) || u_charType(c) == U_FORMAT_CHAR) {
-            // Current char is a combining one.  Not a boundary.
-            return FALSE;
-        }
-        cIsWord = RegexStaticSets::gStaticSets->fPropSets[URX_ISWORD_SET].contains(c);
-    }
-
-    // Back up until we come to a non-combining char, determine whether
-    //  that char is a word char.
-    UBool prevCIsWord = FALSE;
-    for (;;) {
-        if (pos <= fLookStart) {
-            break;
-        }
-        UChar32 prevChar;
-        U16_PREV(inputBuf, fLookStart, pos, prevChar);
-        if (!(u_hasBinaryProperty(prevChar, UCHAR_GRAPHEME_EXTEND)
-              || u_charType(prevChar) == U_FORMAT_CHAR)) {
-            prevCIsWord = RegexStaticSets::gStaticSets->fPropSets[URX_ISWORD_SET].contains(prevChar);
-            break;
-        }
-    }
-    isBoundary = cIsWord ^ prevCIsWord;
-    return isBoundary;
-}
-
-//--------------------------------------------------------------------------------
-//
-//   isUWordBoundary
-//
-//         Test for a word boundary using RBBI word break.
-//
-//          parameters:   pos   - the current position in the input buffer
-//
-//--------------------------------------------------------------------------------
-UBool RegexMatcher::isUWordBoundary(int64_t pos, UErrorCode &status) {
-    UBool       returnVal = FALSE;
-
-#if UCONFIG_NO_BREAK_ITERATION==0
-    // Note: this point will never be reached if break iteration is configured out.
-    //       Regex patterns that would require this function will fail to compile.
-
-    // If we haven't yet created a break iterator for this matcher, do it now.
-    if (fWordBreakItr == nullptr) {
-        fWordBreakItr = BreakIterator::createWordInstance(Locale::getEnglish(), status);
-        if (U_FAILURE(status)) {
-            return FALSE;
-        }
-        fWordBreakItr->setText(fInputText, status);
-    }
-
-    // Note: zero width boundary tests like \b see through transparent region bounds,
-    //       which is why fLookLimit is used here, rather than fActiveLimit.
-    if (pos >= fLookLimit) {
-        fHitEnd = TRUE;
-        returnVal = TRUE;   // With Unicode word rules, only positions within the interior of "real"
-                            //    words are not boundaries.  All non-word chars stand by themselves,
-                            //    with word boundaries on both sides.
-    } else {
-        returnVal = fWordBreakItr->isBoundary((int32_t)pos);
-    }
-#endif
-    return   returnVal;
-}
-
-
-int64_t RegexMatcher::followingGCBoundary(int64_t pos, UErrorCode &status) {
-    int64_t result = pos;
-
-#if UCONFIG_NO_BREAK_ITERATION==0
-    // Note: this point will never be reached if break iteration is configured out.
-    //       Regex patterns that would require this function will fail to compile.
-
-    // If we haven't yet created a break iterator for this matcher, do it now.
-    if (fGCBreakItr == nullptr) {
-        fGCBreakItr = BreakIterator::createCharacterInstance(Locale::getEnglish(), status);
-        if (U_FAILURE(status)) {
-            return pos;
-        }
-        fGCBreakItr->setText(fInputText, status);
-    }
-    result = fGCBreakItr->following(pos);
-    if (result == BreakIterator::DONE) {
-        result = pos;
-    }
-#endif
-    return result;
-}
-
-//--------------------------------------------------------------------------------
-//
-//   IncrementTime     This function is called once each TIMER_INITIAL_VALUE state
-//                     saves. Increment the "time" counter, and call the
-//                     user callback function if there is one installed.
-//
-//                     If the match operation needs to be aborted, either for a time-out
-//                     or because the user callback asked for it, just set an error status.
-//                     The engine will pick that up and stop in its outer loop.
-//
-//--------------------------------------------------------------------------------
-void RegexMatcher::IncrementTime(UErrorCode &status) {
-    fTickCounter = TIMER_INITIAL_VALUE;
-    fTime++;
-    if (fCallbackFn != NULL) {
-        if ((*fCallbackFn)(fCallbackContext, fTime) == FALSE) {
-            status = U_REGEX_STOPPED_BY_CALLER;
-            return;
-        }
-    }
-    if (fTimeLimit > 0 && fTime >= fTimeLimit) {
-        status = U_REGEX_TIME_OUT;
-    }
-}
-
-//--------------------------------------------------------------------------------
-//
-//   StateSave
-//       Make a new stack frame, initialized as a copy of the current stack frame.
-//       Set the pattern index in the original stack frame from the operand value
-//       in the opcode.  Execution of the engine continues with the state in
-//       the newly created stack frame
-//
-//       Note that reserveBlock() may grow the stack, resulting in the
-//       whole thing being relocated in memory.
-//
-//    Parameters:
-//       fp           The top frame pointer when called.  At return, a new
-//                    fame will be present
-//       savePatIdx   An index into the compiled pattern.  Goes into the original
-//                    (not new) frame.  If execution ever back-tracks out of the
-//                    new frame, this will be where we continue from in the pattern.
-//    Return
-//                    The new frame pointer.
-//
-//--------------------------------------------------------------------------------
-inline REStackFrame *RegexMatcher::StateSave(REStackFrame *fp, int64_t savePatIdx, UErrorCode &status) {
-    if (U_FAILURE(status)) {
-        return fp;
-    }
-    // push storage for a new frame.
-    int64_t *newFP = fStack->reserveBlock(fFrameSize, status);
-    if (U_FAILURE(status)) {
-        // Failure on attempted stack expansion.
-        //   Stack function set some other error code, change it to a more
-        //   specific one for regular expressions.
-        status = U_REGEX_STACK_OVERFLOW;
-        // We need to return a writable stack frame, so just return the
-        //    previous frame.  The match operation will stop quickly
-        //    because of the error status, after which the frame will never
-        //    be looked at again.
-        return fp;
-    }
-    fp = (REStackFrame *)(newFP - fFrameSize);  // in case of realloc of stack.
-
-    // New stack frame = copy of old top frame.
-    int64_t *source = (int64_t *)fp;
-    int64_t *dest   = newFP;
-    for (;;) {
-        *dest++ = *source++;
-        if (source == newFP) {
-            break;
-        }
-    }
-
-    fTickCounter--;
-    if (fTickCounter <= 0) {
-       IncrementTime(status);    // Re-initializes fTickCounter
-    }
-    fp->fPatIdx = savePatIdx;
-    return (REStackFrame *)newFP;
-}
-
-#if defined(REGEX_DEBUG)
-namespace {
-UnicodeString StringFromUText(UText *ut) {
-    UnicodeString result;
-    for (UChar32 c = utext_next32From(ut, 0); c != U_SENTINEL; c = UTEXT_NEXT32(ut)) {
-        result.append(c);
-    }
-    return result;
-}
-}
-#endif // REGEX_DEBUG
-
-
-//--------------------------------------------------------------------------------
-//
-//   MatchAt      This is the actual matching engine.
-//
-//                  startIdx:    begin matching a this index.
-//                  toEnd:       if true, match must extend to end of the input region
-//
-//--------------------------------------------------------------------------------
-void RegexMatcher::MatchAt(int64_t startIdx, UBool toEnd, UErrorCode &status) {
-    UBool       isMatch  = FALSE;      // True if the we have a match.
-
-    int64_t     backSearchIndex = U_INT64_MAX; // used after greedy single-character matches for searching backwards
-
-    int32_t     op;                    // Operation from the compiled pattern, split into
-    int32_t     opType;                //    the opcode
-    int32_t     opValue;               //    and the operand value.
-
-#ifdef REGEX_RUN_DEBUG
-    if (fTraceDebug) {
-        printf("MatchAt(startIdx=%ld)\n", startIdx);
-        printf("Original Pattern: \"%s\"\n", CStr(StringFromUText(fPattern->fPattern))());
-        printf("Input String:     \"%s\"\n\n", CStr(StringFromUText(fInputText))());
-    }
-#endif
-
-    if (U_FAILURE(status)) {
-        return;
-    }
-
-    //  Cache frequently referenced items from the compiled pattern
-    //
-    int64_t             *pat           = fPattern->fCompiledPat->getBuffer();
-
-    const UChar         *litText       = fPattern->fLiteralText.getBuffer();
-    UVector             *fSets         = fPattern->fSets;
-
-    fFrameSize = fPattern->fFrameSize;
-    REStackFrame        *fp            = resetStack();
-    if (U_FAILURE(fDeferredStatus)) {
-        status = fDeferredStatus;
-        return;
-    }
-
-    fp->fPatIdx   = 0;
-    fp->fInputIdx = startIdx;
-
-    // Zero out the pattern's static data
-    int32_t i;
-    for (i = 0; i<fPattern->fDataSize; i++) {
-        fData[i] = 0;
-    }
-
-    //
-    //  Main loop for interpreting the compiled pattern.
-    //  One iteration of the loop per pattern operation performed.
-    //
-    for (;;) {
-        op      = (int32_t)pat[fp->fPatIdx];
-        opType  = URX_TYPE(op);
-        opValue = URX_VAL(op);
-#ifdef REGEX_RUN_DEBUG
-        if (fTraceDebug) {
-            UTEXT_SETNATIVEINDEX(fInputText, fp->fInputIdx);
-            printf("inputIdx=%ld   inputChar=%x   sp=%3ld   activeLimit=%ld  ", fp->fInputIdx,
-                UTEXT_CURRENT32(fInputText), (int64_t *)fp-fStack->getBuffer(), fActiveLimit);
-            fPattern->dumpOp(fp->fPatIdx);
-        }
-#endif
-        fp->fPatIdx++;
-
-        switch (opType) {
-
-
-        case URX_NOP:
-            break;
-
-
-        case URX_BACKTRACK:
-            // Force a backtrack.  In some circumstances, the pattern compiler
-            //   will notice that the pattern can't possibly match anything, and will
-            //   emit one of these at that point.
-            fp = (REStackFrame *)fStack->popFrame(fFrameSize);
-            break;
-
-
-        case URX_ONECHAR:
-            if (fp->fInputIdx < fActiveLimit) {
-                UTEXT_SETNATIVEINDEX(fInputText, fp->fInputIdx);
-                UChar32 c = UTEXT_NEXT32(fInputText);
-                if (c == opValue) {
-                    fp->fInputIdx = UTEXT_GETNATIVEINDEX(fInputText);
-                    break;
-                }
-            } else {
-                fHitEnd = TRUE;
-            }
-            fp = (REStackFrame *)fStack->popFrame(fFrameSize);
-            break;
-
-
-        case URX_STRING:
-            {
-                // Test input against a literal string.
-                // Strings require two slots in the compiled pattern, one for the
-                //   offset to the string text, and one for the length.
-
-                int32_t   stringStartIdx = opValue;
-                op      = (int32_t)pat[fp->fPatIdx];     // Fetch the second operand
-                fp->fPatIdx++;
-                opType    = URX_TYPE(op);
-                int32_t stringLen = URX_VAL(op);
-                U_ASSERT(opType == URX_STRING_LEN);
-                U_ASSERT(stringLen >= 2);
-
-                const UChar *patternString = litText+stringStartIdx;
-                int32_t patternStringIndex = 0;
-                UTEXT_SETNATIVEINDEX(fInputText, fp->fInputIdx);
-                UChar32 inputChar;
-                UChar32 patternChar;
-                UBool success = TRUE;
-                while (patternStringIndex < stringLen) {
-                    if (UTEXT_GETNATIVEINDEX(fInputText) >= fActiveLimit) {
-                        success = FALSE;
-                        fHitEnd = TRUE;
-                        break;
-                    }
-                    inputChar = UTEXT_NEXT32(fInputText);
-                    U16_NEXT(patternString, patternStringIndex, stringLen, patternChar);
-                    if (patternChar != inputChar) {
-                        success = FALSE;
-                        break;
-                    }
-                }
-
-                if (success) {
-                    fp->fInputIdx = UTEXT_GETNATIVEINDEX(fInputText);
-                } else {
-                    fp = (REStackFrame *)fStack->popFrame(fFrameSize);
-                }
-            }
-            break;
-
-
-        case URX_STATE_SAVE:
-            fp = StateSave(fp, opValue, status);
-            break;
-
-
-        case URX_END:
-            // The match loop will exit via this path on a successful match,
-            //   when we reach the end of the pattern.
-            if (toEnd && fp->fInputIdx != fActiveLimit) {
-                // The pattern matched, but not to the end of input.  Try some more.
-                fp = (REStackFrame *)fStack->popFrame(fFrameSize);
-                break;
-            }
-            isMatch = TRUE;
-            goto  breakFromLoop;
-
-        // Start and End Capture stack frame variables are laid out out like this:
-            //  fp->fExtra[opValue]  - The start of a completed capture group
-            //             opValue+1 - The end   of a completed capture group
-            //             opValue+2 - the start of a capture group whose end
-            //                          has not yet been reached (and might not ever be).
-        case URX_START_CAPTURE:
-            U_ASSERT(opValue >= 0 && opValue < fFrameSize-3);
-            fp->fExtra[opValue+2] = fp->fInputIdx;
-            break;
-
-
-        case URX_END_CAPTURE:
-            U_ASSERT(opValue >= 0 && opValue < fFrameSize-3);
-            U_ASSERT(fp->fExtra[opValue+2] >= 0);            // Start pos for this group must be set.
-            fp->fExtra[opValue]   = fp->fExtra[opValue+2];   // Tentative start becomes real.
-            fp->fExtra[opValue+1] = fp->fInputIdx;           // End position
-            U_ASSERT(fp->fExtra[opValue] <= fp->fExtra[opValue+1]);
-            break;
-
-
-        case URX_DOLLAR:                   //  $, test for End of line
-                                           //     or for position before new line at end of input
-            {
-                if (fp->fInputIdx >= fAnchorLimit) {
-                    // We really are at the end of input.  Success.
-                    fHitEnd = TRUE;
-                    fRequireEnd = TRUE;
-                    break;
-                }
-
-                UTEXT_SETNATIVEINDEX(fInputText, fp->fInputIdx);
-
-                // If we are positioned just before a new-line that is located at the
-                //   end of input, succeed.
-                UChar32 c = UTEXT_NEXT32(fInputText);
-                if (UTEXT_GETNATIVEINDEX(fInputText) >= fAnchorLimit) {
-                    if (isLineTerminator(c)) {
-                        // If not in the middle of a CR/LF sequence
-                        if ( !(c==0x0a && fp->fInputIdx>fAnchorStart && ((void)UTEXT_PREVIOUS32(fInputText), UTEXT_PREVIOUS32(fInputText))==0x0d)) {
-                            // At new-line at end of input. Success
-                            fHitEnd = TRUE;
-                            fRequireEnd = TRUE;
-
-                            break;
-                        }
-                    }
-                } else {
-                    UChar32 nextC = UTEXT_NEXT32(fInputText);
-                    if (c == 0x0d && nextC == 0x0a && UTEXT_GETNATIVEINDEX(fInputText) >= fAnchorLimit) {
-                        fHitEnd = TRUE;
-                        fRequireEnd = TRUE;
-                        break;                         // At CR/LF at end of input.  Success
-                    }
-                }
-
-                fp = (REStackFrame *)fStack->popFrame(fFrameSize);
-            }
-            break;
-
-
-         case URX_DOLLAR_D:                   //  $, test for End of Line, in UNIX_LINES mode.
-            if (fp->fInputIdx >= fAnchorLimit) {
-                // Off the end of input.  Success.
-                fHitEnd = TRUE;
-                fRequireEnd = TRUE;
-                break;
-            } else {
-                UTEXT_SETNATIVEINDEX(fInputText, fp->fInputIdx);
-                UChar32 c = UTEXT_NEXT32(fInputText);
-                // Either at the last character of input, or off the end.
-                if (c == 0x0a && UTEXT_GETNATIVEINDEX(fInputText) == fAnchorLimit) {
-                    fHitEnd = TRUE;
-                    fRequireEnd = TRUE;
-                    break;
-                }
-            }
-
-            // Not at end of input.  Back-track out.
-            fp = (REStackFrame *)fStack->popFrame(fFrameSize);
-            break;
-
-
-         case URX_DOLLAR_M:                //  $, test for End of line in multi-line mode
-             {
-                 if (fp->fInputIdx >= fAnchorLimit) {
-                     // We really are at the end of input.  Success.
-                     fHitEnd = TRUE;
-                     fRequireEnd = TRUE;
-                     break;
-                 }
-                 // If we are positioned just before a new-line, succeed.
-                 // It makes no difference where the new-line is within the input.
-                 UTEXT_SETNATIVEINDEX(fInputText, fp->fInputIdx);
-                 UChar32 c = UTEXT_CURRENT32(fInputText);
-                 if (isLineTerminator(c)) {
-                     // At a line end, except for the odd chance of  being in the middle of a CR/LF sequence
-                     //  In multi-line mode, hitting a new-line just before the end of input does not
-                     //   set the hitEnd or requireEnd flags
-                     if ( !(c==0x0a && fp->fInputIdx>fAnchorStart && UTEXT_PREVIOUS32(fInputText)==0x0d)) {
-                        break;
-                     }
-                 }
-                 // not at a new line.  Fail.
-                 fp = (REStackFrame *)fStack->popFrame(fFrameSize);
-             }
-             break;
-
-
-         case URX_DOLLAR_MD:                //  $, test for End of line in multi-line and UNIX_LINES mode
-             {
-                 if (fp->fInputIdx >= fAnchorLimit) {
-                     // We really are at the end of input.  Success.
-                     fHitEnd = TRUE;
-                     fRequireEnd = TRUE;  // Java set requireEnd in this case, even though
-                     break;               //   adding a new-line would not lose the match.
-                 }
-                 // If we are not positioned just before a new-line, the test fails; backtrack out.
-                 // It makes no difference where the new-line is within the input.
-                 UTEXT_SETNATIVEINDEX(fInputText, fp->fInputIdx);
-                 if (UTEXT_CURRENT32(fInputText) != 0x0a) {
-                     fp = (REStackFrame *)fStack->popFrame(fFrameSize);
-                 }
-             }
-             break;
-
-
-       case URX_CARET:                    //  ^, test for start of line
-            if (fp->fInputIdx != fAnchorStart) {
-                fp = (REStackFrame *)fStack->popFrame(fFrameSize);
-            }
-            break;
-
-
-       case URX_CARET_M:                   //  ^, test for start of line in mulit-line mode
-           {
-               if (fp->fInputIdx == fAnchorStart) {
-                   // We are at the start input.  Success.
-                   break;
-               }
-               // Check whether character just before the current pos is a new-line
-               //   unless we are at the end of input
-               UTEXT_SETNATIVEINDEX(fInputText, fp->fInputIdx);
-               UChar32  c = UTEXT_PREVIOUS32(fInputText);
-               if ((fp->fInputIdx < fAnchorLimit) && isLineTerminator(c)) {
-                   //  It's a new-line.  ^ is true.  Success.
-                   //  TODO:  what should be done with positions between a CR and LF?
-                   break;
-               }
-               // Not at the start of a line.  Fail.
-               fp = (REStackFrame *)fStack->popFrame(fFrameSize);
-           }
-           break;
-
-
-       case URX_CARET_M_UNIX:       //  ^, test for start of line in mulit-line + Unix-line mode
-           {
-               U_ASSERT(fp->fInputIdx >= fAnchorStart);
-               if (fp->fInputIdx <= fAnchorStart) {
-                   // We are at the start input.  Success.
-                   break;
-               }
-               // Check whether character just before the current pos is a new-line
-               U_ASSERT(fp->fInputIdx <= fAnchorLimit);
-               UTEXT_SETNATIVEINDEX(fInputText, fp->fInputIdx);
-               UChar32  c = UTEXT_PREVIOUS32(fInputText);
-               if (c != 0x0a) {
-                   // Not at the start of a line.  Back-track out.
-                   fp = (REStackFrame *)fStack->popFrame(fFrameSize);
-               }
-           }
-           break;
-
-        case URX_BACKSLASH_B:          // Test for word boundaries
-            {
-                UBool success = isWordBoundary(fp->fInputIdx);
-                success ^= (UBool)(opValue != 0);     // flip sense for \B
-                if (!success) {
-                    fp = (REStackFrame *)fStack->popFrame(fFrameSize);
-                }
-            }
-            break;
-
-
-        case URX_BACKSLASH_BU:          // Test for word boundaries, Unicode-style
-            {
-                UBool success = isUWordBoundary(fp->fInputIdx, status);
-                success ^= (UBool)(opValue != 0);     // flip sense for \B
-                if (!success) {
-                    fp = (REStackFrame *)fStack->popFrame(fFrameSize);
-                }
-            }
-            break;
-
-
-        case URX_BACKSLASH_D:            // Test for decimal digit
-            {
-                if (fp->fInputIdx >= fActiveLimit) {
-                    fHitEnd = TRUE;
-                    fp = (REStackFrame *)fStack->popFrame(fFrameSize);
-                    break;
-                }
-
-                UTEXT_SETNATIVEINDEX(fInputText, fp->fInputIdx);
-
-                UChar32 c = UTEXT_NEXT32(fInputText);
-                int8_t ctype = u_charType(c);     // TODO:  make a unicode set for this.  Will be faster.
-                UBool success = (ctype == U_DECIMAL_DIGIT_NUMBER);
-                success ^= (UBool)(opValue != 0);        // flip sense for \D
-                if (success) {
-                    fp->fInputIdx = UTEXT_GETNATIVEINDEX(fInputText);
-                } else {
-                    fp = (REStackFrame *)fStack->popFrame(fFrameSize);
-                }
-            }
-            break;
-
-
-        case URX_BACKSLASH_G:          // Test for position at end of previous match
-            if (!((fMatch && fp->fInputIdx==fMatchEnd) || (fMatch==FALSE && fp->fInputIdx==fActiveStart))) {
-                fp = (REStackFrame *)fStack->popFrame(fFrameSize);
-            }
-            break;
-
-
-        case URX_BACKSLASH_H:            // Test for \h, horizontal white space.
-            {
-                if (fp->fInputIdx >= fActiveLimit) {
-                    fHitEnd = TRUE;
-                    fp = (REStackFrame *)fStack->popFrame(fFrameSize);
-                    break;
-                }
-                UTEXT_SETNATIVEINDEX(fInputText, fp->fInputIdx);
-                UChar32 c = UTEXT_NEXT32(fInputText);
-                int8_t ctype = u_charType(c);
-                UBool success = (ctype == U_SPACE_SEPARATOR || c == 9);  // SPACE_SEPARATOR || TAB
-                success ^= (UBool)(opValue != 0);        // flip sense for \H
-                if (success) {
-                    fp->fInputIdx = UTEXT_GETNATIVEINDEX(fInputText);
-                } else {
-                    fp = (REStackFrame *)fStack->popFrame(fFrameSize);
-                }
-            }
-            break;
-
-
-        case URX_BACKSLASH_R:            // Test for \R, any line break sequence.
-            {
-                if (fp->fInputIdx >= fActiveLimit) {
-                    fHitEnd = TRUE;
-                    fp = (REStackFrame *)fStack->popFrame(fFrameSize);
-                    break;
-                }
-                UTEXT_SETNATIVEINDEX(fInputText, fp->fInputIdx);
-                UChar32 c = UTEXT_NEXT32(fInputText);
-                if (isLineTerminator(c)) {
-                    if (c == 0x0d && utext_current32(fInputText) == 0x0a) {
-                        utext_next32(fInputText);
-                    }
-                    fp->fInputIdx = UTEXT_GETNATIVEINDEX(fInputText);
-                } else {
-                    fp = (REStackFrame *)fStack->popFrame(fFrameSize);
-                }
-            }
-            break;
-
-
-        case URX_BACKSLASH_V:            // \v, any single line ending character.
-            {
-                if (fp->fInputIdx >= fActiveLimit) {
-                    fHitEnd = TRUE;
-                    fp = (REStackFrame *)fStack->popFrame(fFrameSize);
-                    break;
-                }
-                UTEXT_SETNATIVEINDEX(fInputText, fp->fInputIdx);
-                UChar32 c = UTEXT_NEXT32(fInputText);
-                UBool success = isLineTerminator(c);
-                success ^= (UBool)(opValue != 0);        // flip sense for \V
-                if (success) {
-                    fp->fInputIdx = UTEXT_GETNATIVEINDEX(fInputText);
-                } else {
-                    fp = (REStackFrame *)fStack->popFrame(fFrameSize);
-                }
-            }
-            break;
-
-
-        case URX_BACKSLASH_X:
-            //  Match a Grapheme, as defined by Unicode UAX 29.
-
-            // Fail if at end of input
-            if (fp->fInputIdx >= fActiveLimit) {
-                fHitEnd = TRUE;
-                fp = (REStackFrame *)fStack->popFrame(fFrameSize);
-                break;
-            }
-
-            fp->fInputIdx = followingGCBoundary(fp->fInputIdx, status);
-            if (fp->fInputIdx >= fActiveLimit) {
-                fHitEnd = TRUE;
-                fp->fInputIdx = fActiveLimit;
-            }
-            break;
-
-
-        case URX_BACKSLASH_Z:          // Test for end of Input
-            if (fp->fInputIdx < fAnchorLimit) {
-                fp = (REStackFrame *)fStack->popFrame(fFrameSize);
-            } else {
-                fHitEnd = TRUE;
-                fRequireEnd = TRUE;
-            }
-            break;
-
-
-
-        case URX_STATIC_SETREF:
-            {
-                // Test input character against one of the predefined sets
-                //    (Word Characters, for example)
-                // The high bit of the op value is a flag for the match polarity.
-                //    0:   success if input char is in set.
-                //    1:   success if input char is not in set.
-                if (fp->fInputIdx >= fActiveLimit) {
-                    fHitEnd = TRUE;
-                    fp = (REStackFrame *)fStack->popFrame(fFrameSize);
-                    break;
-                }
-
-                UBool success = ((opValue & URX_NEG_SET) == URX_NEG_SET);
-                opValue &= ~URX_NEG_SET;
-                U_ASSERT(opValue > 0 && opValue < URX_LAST_SET);
-
-                UTEXT_SETNATIVEINDEX(fInputText, fp->fInputIdx);
-                UChar32 c = UTEXT_NEXT32(fInputText);
-                if (c < 256) {
-                    Regex8BitSet &s8 = RegexStaticSets::gStaticSets->fPropSets8[opValue];
-                    if (s8.contains(c)) {
-                        success = !success;
-                    }
-                } else {
-                    const UnicodeSet &s = RegexStaticSets::gStaticSets->fPropSets[opValue];
-                    if (s.contains(c)) {
-                        success = !success;
-                    }
-                }
-                if (success) {
-                    fp->fInputIdx = UTEXT_GETNATIVEINDEX(fInputText);
-                } else {
-                    // the character wasn't in the set.
-                    fp = (REStackFrame *)fStack->popFrame(fFrameSize);
-                }
-            }
-            break;
-
-
-        case URX_STAT_SETREF_N:
-            {
-                // Test input character for NOT being a member of  one of
-                //    the predefined sets (Word Characters, for example)
-                if (fp->fInputIdx >= fActiveLimit) {
-                    fHitEnd = TRUE;
-                    fp = (REStackFrame *)fStack->popFrame(fFrameSize);
-                    break;
-                }
-
-                U_ASSERT(opValue > 0 && opValue < URX_LAST_SET);
-
-                UTEXT_SETNATIVEINDEX(fInputText, fp->fInputIdx);
-
-                UChar32 c = UTEXT_NEXT32(fInputText);
-                if (c < 256) {
-                    Regex8BitSet &s8 = RegexStaticSets::gStaticSets->fPropSets8[opValue];
-                    if (s8.contains(c) == FALSE) {
-                        fp->fInputIdx = UTEXT_GETNATIVEINDEX(fInputText);
-                        break;
-                    }
-                } else {
-                    const UnicodeSet &s = RegexStaticSets::gStaticSets->fPropSets[opValue];
-                    if (s.contains(c) == FALSE) {
-                        fp->fInputIdx = UTEXT_GETNATIVEINDEX(fInputText);
-                        break;
-                    }
-                }
-                // the character wasn't in the set.
-                fp = (REStackFrame *)fStack->popFrame(fFrameSize);
-            }
-            break;
-
-
-        case URX_SETREF:
-            if (fp->fInputIdx >= fActiveLimit) {
-                fHitEnd = TRUE;
-                fp = (REStackFrame *)fStack->popFrame(fFrameSize);
-                break;
-            } else {
-                UTEXT_SETNATIVEINDEX(fInputText, fp->fInputIdx);
-
-                // There is input left.  Pick up one char and test it for set membership.
-                UChar32 c = UTEXT_NEXT32(fInputText);
-                U_ASSERT(opValue > 0 && opValue < fSets->size());
-                if (c<256) {
-                    Regex8BitSet *s8 = &fPattern->fSets8[opValue];
-                    if (s8->contains(c)) {
-                        fp->fInputIdx = UTEXT_GETNATIVEINDEX(fInputText);
-                        break;
-                    }
-                } else {
-                    UnicodeSet *s = (UnicodeSet *)fSets->elementAt(opValue);
-                    if (s->contains(c)) {
-                        // The character is in the set.  A Match.
-                        fp->fInputIdx = UTEXT_GETNATIVEINDEX(fInputText);
-                        break;
-                    }
-                }
-
-                // the character wasn't in the set.
-                fp = (REStackFrame *)fStack->popFrame(fFrameSize);
-            }
-            break;
-
-
-        case URX_DOTANY:
-            {
-                // . matches anything, but stops at end-of-line.
-                if (fp->fInputIdx >= fActiveLimit) {
-                    // At end of input.  Match failed.  Backtrack out.
-                    fHitEnd = TRUE;
-                    fp = (REStackFrame *)fStack->popFrame(fFrameSize);
-                    break;
-                }
-
-                UTEXT_SETNATIVEINDEX(fInputText, fp->fInputIdx);
-
-                // There is input left.  Advance over one char, unless we've hit end-of-line
-                UChar32 c = UTEXT_NEXT32(fInputText);
-                if (isLineTerminator(c)) {
-                    // End of line in normal mode.   . does not match.
-                        fp = (REStackFrame *)fStack->popFrame(fFrameSize);
-                    break;
-                }
-                fp->fInputIdx = UTEXT_GETNATIVEINDEX(fInputText);
-            }
-            break;
-
-
-        case URX_DOTANY_ALL:
-            {
-                // ., in dot-matches-all (including new lines) mode
-                if (fp->fInputIdx >= fActiveLimit) {
-                    // At end of input.  Match failed.  Backtrack out.
-                    fHitEnd = TRUE;
-                    fp = (REStackFrame *)fStack->popFrame(fFrameSize);
-                    break;
-                }
-
-                UTEXT_SETNATIVEINDEX(fInputText, fp->fInputIdx);
-
-                // There is input left.  Advance over one char, except if we are
-                //   at a cr/lf, advance over both of them.
-                UChar32 c;
-                c = UTEXT_NEXT32(fInputText);
-                fp->fInputIdx = UTEXT_GETNATIVEINDEX(fInputText);
-                if (c==0x0d && fp->fInputIdx < fActiveLimit) {
-                    // In the case of a CR/LF, we need to advance over both.
-                    UChar32 nextc = UTEXT_CURRENT32(fInputText);
-                    if (nextc == 0x0a) {
-                        (void)UTEXT_NEXT32(fInputText);
-                        fp->fInputIdx = UTEXT_GETNATIVEINDEX(fInputText);
-                    }
-                }
-            }
-            break;
-
-
-        case URX_DOTANY_UNIX:
-            {
-                // '.' operator, matches all, but stops at end-of-line.
-                //   UNIX_LINES mode, so 0x0a is the only recognized line ending.
-                if (fp->fInputIdx >= fActiveLimit) {
-                    // At end of input.  Match failed.  Backtrack out.
-                    fHitEnd = TRUE;
-                    fp = (REStackFrame *)fStack->popFrame(fFrameSize);
-                    break;
-                }
-
-                UTEXT_SETNATIVEINDEX(fInputText, fp->fInputIdx);
-
-                // There is input left.  Advance over one char, unless we've hit end-of-line
-                UChar32 c = UTEXT_NEXT32(fInputText);
-                if (c == 0x0a) {
-                    // End of line in normal mode.   '.' does not match the \n
-                    fp = (REStackFrame *)fStack->popFrame(fFrameSize);
-                } else {
-                    fp->fInputIdx = UTEXT_GETNATIVEINDEX(fInputText);
-                }
-            }
-            break;
-
-
-        case URX_JMP:
-            fp->fPatIdx = opValue;
-            break;
-
-        case URX_FAIL:
-            isMatch = FALSE;
-            goto breakFromLoop;
-
-        case URX_JMP_SAV:
-            U_ASSERT(opValue < fPattern->fCompiledPat->size());
-            fp = StateSave(fp, fp->fPatIdx, status);       // State save to loc following current
-            fp->fPatIdx = opValue;                         // Then JMP.
-            break;
-
-        case URX_JMP_SAV_X:
-            // This opcode is used with (x)+, when x can match a zero length string.
-            // Same as JMP_SAV, except conditional on the match having made forward progress.
-            // Destination of the JMP must be a URX_STO_INP_LOC, from which we get the
-            //   data address of the input position at the start of the loop.
-            {
-                U_ASSERT(opValue > 0 && opValue < fPattern->fCompiledPat->size());
-                int32_t  stoOp = (int32_t)pat[opValue-1];
-                U_ASSERT(URX_TYPE(stoOp) == URX_STO_INP_LOC);
-                int32_t  frameLoc = URX_VAL(stoOp);
-                U_ASSERT(frameLoc >= 0 && frameLoc < fFrameSize);
-                int64_t prevInputIdx = fp->fExtra[frameLoc];
-                U_ASSERT(prevInputIdx <= fp->fInputIdx);
-                if (prevInputIdx < fp->fInputIdx) {
-                    // The match did make progress.  Repeat the loop.
-                    fp = StateSave(fp, fp->fPatIdx, status);  // State save to loc following current
-                    fp->fPatIdx = opValue;
-                    fp->fExtra[frameLoc] = fp->fInputIdx;
-                }
-                // If the input position did not advance, we do nothing here,
-                //   execution will fall out of the loop.
-            }
-            break;
-
-        case URX_CTR_INIT:
-            {
-                U_ASSERT(opValue >= 0 && opValue < fFrameSize-2);
-                fp->fExtra[opValue] = 0;                 //  Set the loop counter variable to zero
-
-                // Pick up the three extra operands that CTR_INIT has, and
-                //    skip the pattern location counter past
-                int32_t instrOperandLoc = (int32_t)fp->fPatIdx;
-                fp->fPatIdx += 3;
-                int32_t loopLoc  = URX_VAL(pat[instrOperandLoc]);
-                int32_t minCount = (int32_t)pat[instrOperandLoc+1];
-                int32_t maxCount = (int32_t)pat[instrOperandLoc+2];
-                U_ASSERT(minCount>=0);
-                U_ASSERT(maxCount>=minCount || maxCount==-1);
-                U_ASSERT(loopLoc>=fp->fPatIdx);
-
-                if (minCount == 0) {
-                    fp = StateSave(fp, loopLoc+1, status);
-                }
-                if (maxCount == -1) {
-                    fp->fExtra[opValue+1] = fp->fInputIdx;   //  For loop breaking.
-                } else if (maxCount == 0) {
-                    fp = (REStackFrame *)fStack->popFrame(fFrameSize);
-                }
-            }
-            break;
-
-        case URX_CTR_LOOP:
-            {
-                U_ASSERT(opValue>0 && opValue < fp->fPatIdx-2);
-                int32_t initOp = (int32_t)pat[opValue];
-                U_ASSERT(URX_TYPE(initOp) == URX_CTR_INIT);
-                int64_t *pCounter = &fp->fExtra[URX_VAL(initOp)];
-                int32_t minCount  = (int32_t)pat[opValue+2];
-                int32_t maxCount  = (int32_t)pat[opValue+3];
-                (*pCounter)++;
-                if ((uint64_t)*pCounter >= (uint32_t)maxCount && maxCount != -1) {
-                    U_ASSERT(*pCounter == maxCount);
-                    break;
-                }
-                if (*pCounter >= minCount) {
-                    if (maxCount == -1) {
-                        // Loop has no hard upper bound.
-                        // Check that it is progressing through the input, break if it is not.
-                        int64_t *pLastInputIdx =  &fp->fExtra[URX_VAL(initOp) + 1];
-                        if (fp->fInputIdx == *pLastInputIdx) {
-                            break;
-                        } else {
-                            *pLastInputIdx = fp->fInputIdx;
-                        }
-                    }
-                    fp = StateSave(fp, fp->fPatIdx, status);
-                } else {
-                    // Increment time-out counter. (StateSave() does it if count >= minCount)
-                    fTickCounter--;
-                    if (fTickCounter <= 0) {
-                        IncrementTime(status);    // Re-initializes fTickCounter
-                    }
-                }
-
-                fp->fPatIdx = opValue + 4;    // Loop back.
-            }
-            break;
-
-        case URX_CTR_INIT_NG:
-            {
-                // Initialize a non-greedy loop
-                U_ASSERT(opValue >= 0 && opValue < fFrameSize-2);
-                fp->fExtra[opValue] = 0;                 //  Set the loop counter variable to zero
-
-                // Pick up the three extra operands that CTR_INIT_NG has, and
-                //    skip the pattern location counter past
-                int32_t instrOperandLoc = (int32_t)fp->fPatIdx;
-                fp->fPatIdx += 3;
-                int32_t loopLoc  = URX_VAL(pat[instrOperandLoc]);
-                int32_t minCount = (int32_t)pat[instrOperandLoc+1];
-                int32_t maxCount = (int32_t)pat[instrOperandLoc+2];
-                U_ASSERT(minCount>=0);
-                U_ASSERT(maxCount>=minCount || maxCount==-1);
-                U_ASSERT(loopLoc>fp->fPatIdx);
-                if (maxCount == -1) {
-                    fp->fExtra[opValue+1] = fp->fInputIdx;   //  Save initial input index for loop breaking.
-                }
-
-                if (minCount == 0) {
-                    if (maxCount != 0) {
-                        fp = StateSave(fp, fp->fPatIdx, status);
-                    }
-                    fp->fPatIdx = loopLoc+1;   // Continue with stuff after repeated block
-                }
-            }
-            break;
-
-        case URX_CTR_LOOP_NG:
-            {
-                // Non-greedy {min, max} loops
-                U_ASSERT(opValue>0 && opValue < fp->fPatIdx-2);
-                int32_t initOp = (int32_t)pat[opValue];
-                U_ASSERT(URX_TYPE(initOp) == URX_CTR_INIT_NG);
-                int64_t *pCounter = &fp->fExtra[URX_VAL(initOp)];
-                int32_t minCount  = (int32_t)pat[opValue+2];
-                int32_t maxCount  = (int32_t)pat[opValue+3];
-
-                (*pCounter)++;
-                if ((uint64_t)*pCounter >= (uint32_t)maxCount && maxCount != -1) {
-                    // The loop has matched the maximum permitted number of times.
-                    //   Break out of here with no action.  Matching will
-                    //   continue with the following pattern.
-                    U_ASSERT(*pCounter == maxCount);
-                    break;
-                }
-
-                if (*pCounter < minCount) {
-                    // We haven't met the minimum number of matches yet.
-                    //   Loop back for another one.
-                    fp->fPatIdx = opValue + 4;    // Loop back.
-                    // Increment time-out counter. (StateSave() does it if count >= minCount)
-                    fTickCounter--;
-                    if (fTickCounter <= 0) {
-                        IncrementTime(status);    // Re-initializes fTickCounter
-                    }
-                } else {
-                    // We do have the minimum number of matches.
-
-                    // If there is no upper bound on the loop iterations, check that the input index
-                    // is progressing, and stop the loop if it is not.
-                    if (maxCount == -1) {
-                        int64_t *pLastInputIdx =  &fp->fExtra[URX_VAL(initOp) + 1];
-                        if (fp->fInputIdx == *pLastInputIdx) {
-                            break;
-                        }
-                        *pLastInputIdx = fp->fInputIdx;
-                    }
-
-                    // Loop Continuation: we will fall into the pattern following the loop
-                    //   (non-greedy, don't execute loop body first), but first do
-                    //   a state save to the top of the loop, so that a match failure
-                    //   in the following pattern will try another iteration of the loop.
-                    fp = StateSave(fp, opValue + 4, status);
-                }
-            }
-            break;
-
-        case URX_STO_SP:
-            U_ASSERT(opValue >= 0 && opValue < fPattern->fDataSize);
-            fData[opValue] = fStack->size();
-            break;
-
-        case URX_LD_SP:
-            {
-                U_ASSERT(opValue >= 0 && opValue < fPattern->fDataSize);
-                int32_t newStackSize = (int32_t)fData[opValue];
-                U_ASSERT(newStackSize <= fStack->size());
-                int64_t *newFP = fStack->getBuffer() + newStackSize - fFrameSize;
-                if (newFP == (int64_t *)fp) {
-                    break;
-                }
-                int32_t j;
-                for (j=0; j<fFrameSize; j++) {
-                    newFP[j] = ((int64_t *)fp)[j];
-                }
-                fp = (REStackFrame *)newFP;
-                fStack->setSize(newStackSize);
-            }
-            break;
-
-        case URX_BACKREF:
-            {
-                U_ASSERT(opValue < fFrameSize);
-                int64_t groupStartIdx = fp->fExtra[opValue];
-                int64_t groupEndIdx   = fp->fExtra[opValue+1];
-                U_ASSERT(groupStartIdx <= groupEndIdx);
-                if (groupStartIdx < 0) {
-                    // This capture group has not participated in the match thus far,
-                    fp = (REStackFrame *)fStack->popFrame(fFrameSize);   // FAIL, no match.
-                    break;
-                }
-                UTEXT_SETNATIVEINDEX(fAltInputText, groupStartIdx);
-                UTEXT_SETNATIVEINDEX(fInputText, fp->fInputIdx);
-
-                //   Note: if the capture group match was of an empty string the backref
-                //         match succeeds.  Verified by testing:  Perl matches succeed
-                //         in this case, so we do too.
-
-                UBool success = TRUE;
-                for (;;) {
-                    if (utext_getNativeIndex(fAltInputText) >= groupEndIdx) {
-                        success = TRUE;
-                        break;
-                    }
-                    if (utext_getNativeIndex(fInputText) >= fActiveLimit) {
-                        success = FALSE;
-                        fHitEnd = TRUE;
-                        break;
-                    }
-                    UChar32 captureGroupChar = utext_next32(fAltInputText);
-                    UChar32 inputChar = utext_next32(fInputText);
-                    if (inputChar != captureGroupChar) {
-                        success = FALSE;
-                        break;
-                    }
-                }
-
-                if (success) {
-                    fp->fInputIdx = UTEXT_GETNATIVEINDEX(fInputText);
-                } else {
-                    fp = (REStackFrame *)fStack->popFrame(fFrameSize);
-                }
-            }
-            break;
-
-
-
-        case URX_BACKREF_I:
-            {
-                U_ASSERT(opValue < fFrameSize);
-                int64_t groupStartIdx = fp->fExtra[opValue];
-                int64_t groupEndIdx   = fp->fExtra[opValue+1];
-                U_ASSERT(groupStartIdx <= groupEndIdx);
-                if (groupStartIdx < 0) {
-                    // This capture group has not participated in the match thus far,
-                    fp = (REStackFrame *)fStack->popFrame(fFrameSize);   // FAIL, no match.
-                    break;
-                }
-                utext_setNativeIndex(fAltInputText, groupStartIdx);
-                utext_setNativeIndex(fInputText, fp->fInputIdx);
-                CaseFoldingUTextIterator captureGroupItr(*fAltInputText);
-                CaseFoldingUTextIterator inputItr(*fInputText);
-
-                //   Note: if the capture group match was of an empty string the backref
-                //         match succeeds.  Verified by testing:  Perl matches succeed
-                //         in this case, so we do too.
-
-                UBool success = TRUE;
-                for (;;) {
-                    if (!captureGroupItr.inExpansion() && utext_getNativeIndex(fAltInputText) >= groupEndIdx) {
-                        success = TRUE;
-                        break;
-                    }
-                    if (!inputItr.inExpansion() && utext_getNativeIndex(fInputText) >= fActiveLimit) {
-                        success = FALSE;
-                        fHitEnd = TRUE;
-                        break;
-                    }
-                    UChar32 captureGroupChar = captureGroupItr.next();
-                    UChar32 inputChar = inputItr.next();
-                    if (inputChar != captureGroupChar) {
-                        success = FALSE;
-                        break;
-                    }
-                }
-
-                if (success && inputItr.inExpansion()) {
-                    // We otained a match by consuming part of a string obtained from
-                    // case-folding a single code point of the input text.
-                    // This does not count as an overall match.
-                    success = FALSE;
-                }
-
-                if (success) {
-                    fp->fInputIdx = UTEXT_GETNATIVEINDEX(fInputText);
-                } else {
-                    fp = (REStackFrame *)fStack->popFrame(fFrameSize);
-                }
-
-            }
-            break;
-
-        case URX_STO_INP_LOC:
-            {
-                U_ASSERT(opValue >= 0 && opValue < fFrameSize);
-                fp->fExtra[opValue] = fp->fInputIdx;
-            }
-            break;
-
-        case URX_JMPX:
-            {
-                int32_t instrOperandLoc = (int32_t)fp->fPatIdx;
-                fp->fPatIdx += 1;
-                int32_t dataLoc  = URX_VAL(pat[instrOperandLoc]);
-                U_ASSERT(dataLoc >= 0 && dataLoc < fFrameSize);
-                int64_t savedInputIdx = fp->fExtra[dataLoc];
-                U_ASSERT(savedInputIdx <= fp->fInputIdx);
-                if (savedInputIdx < fp->fInputIdx) {
-                    fp->fPatIdx = opValue;                               // JMP
-                } else {
-                     fp = (REStackFrame *)fStack->popFrame(fFrameSize);   // FAIL, no progress in loop.
-                }
-            }
-            break;
-
-        case URX_LA_START:
-            {
-                // Entering a look around block.
-                // Save Stack Ptr, Input Pos.
-                U_ASSERT(opValue>=0 && opValue+3<fPattern->fDataSize);
-                fData[opValue]   = fStack->size();
-                fData[opValue+1] = fp->fInputIdx;
-                fData[opValue+2] = fActiveStart;
-                fData[opValue+3] = fActiveLimit;
-                fActiveStart     = fLookStart;          // Set the match region change for
-                fActiveLimit     = fLookLimit;          //   transparent bounds.
-            }
-            break;
-
-        case URX_LA_END:
-            {
-                // Leaving a look-ahead block.
-                //  restore Stack Ptr, Input Pos to positions they had on entry to block.
-                U_ASSERT(opValue>=0 && opValue+3<fPattern->fDataSize);
-                int32_t stackSize = fStack->size();
-                int32_t newStackSize =(int32_t)fData[opValue];
-                U_ASSERT(stackSize >= newStackSize);
-                if (stackSize > newStackSize) {
-                    // Copy the current top frame back to the new (cut back) top frame.
-                    //   This makes the capture groups from within the look-ahead
-                    //   expression available.
-                    int64_t *newFP = fStack->getBuffer() + newStackSize - fFrameSize;
-                    int32_t j;
-                    for (j=0; j<fFrameSize; j++) {
-                        newFP[j] = ((int64_t *)fp)[j];
-                    }
-                    fp = (REStackFrame *)newFP;
-                    fStack->setSize(newStackSize);
-                }
-                fp->fInputIdx = fData[opValue+1];
-
-                // Restore the active region bounds in the input string; they may have
-                //    been changed because of transparent bounds on a Region.
-                fActiveStart = fData[opValue+2];
-                fActiveLimit = fData[opValue+3];
-                U_ASSERT(fActiveStart >= 0);
-                U_ASSERT(fActiveLimit <= fInputLength);
-            }
-            break;
-
-        case URX_ONECHAR_I:
-            // Case insensitive one char.  The char from the pattern is already case folded.
-            // Input text is not, but case folding the input can not reduce two or more code
-            // points to one.
-            if (fp->fInputIdx < fActiveLimit) {
-                UTEXT_SETNATIVEINDEX(fInputText, fp->fInputIdx);
-
-                UChar32 c = UTEXT_NEXT32(fInputText);
-                if (u_foldCase(c, U_FOLD_CASE_DEFAULT) == opValue) {
-                    fp->fInputIdx = UTEXT_GETNATIVEINDEX(fInputText);
-                    break;
-                }
-            } else {
-                fHitEnd = TRUE;
-            }
-
-            fp = (REStackFrame *)fStack->popFrame(fFrameSize);
-            break;
-
-        case URX_STRING_I:
-            {
-                // Case-insensitive test input against a literal string.
-                // Strings require two slots in the compiled pattern, one for the
-                //   offset to the string text, and one for the length.
-                //   The compiled string has already been case folded.
-                {
-                    const UChar *patternString = litText + opValue;
-                    int32_t      patternStringIdx  = 0;
-
-                    op      = (int32_t)pat[fp->fPatIdx];
-                    fp->fPatIdx++;
-                    opType  = URX_TYPE(op);
-                    opValue = URX_VAL(op);
-                    U_ASSERT(opType == URX_STRING_LEN);
-                    int32_t patternStringLen = opValue;  // Length of the string from the pattern.
-
-
-                    UChar32   cPattern;
-                    UChar32   cText;
-                    UBool     success = TRUE;
-
-                    UTEXT_SETNATIVEINDEX(fInputText, fp->fInputIdx);
-                    CaseFoldingUTextIterator inputIterator(*fInputText);
-                    while (patternStringIdx < patternStringLen) {
-                        if (!inputIterator.inExpansion() && UTEXT_GETNATIVEINDEX(fInputText) >= fActiveLimit) {
-                            success = FALSE;
-                            fHitEnd = TRUE;
-                            break;
-                        }
-                        U16_NEXT(patternString, patternStringIdx, patternStringLen, cPattern);
-                        cText = inputIterator.next();
-                        if (cText != cPattern) {
-                            success = FALSE;
-                            break;
-                        }
-                    }
-                    if (inputIterator.inExpansion()) {
-                        success = FALSE;
-                    }
-
-                    if (success) {
-                        fp->fInputIdx = UTEXT_GETNATIVEINDEX(fInputText);
-                    } else {
-                        fp = (REStackFrame *)fStack->popFrame(fFrameSize);
-                    }
-                }
-            }
-            break;
-
-        case URX_LB_START:
-            {
-                // Entering a look-behind block.
-                // Save Stack Ptr, Input Pos and active input region.
-                //   TODO:  implement transparent bounds.  Ticket #6067
-                U_ASSERT(opValue>=0 && opValue+4<fPattern->fDataSize);
-                fData[opValue]   = fStack->size();
-                fData[opValue+1] = fp->fInputIdx;
-                // Save input string length, then reset to pin any matches to end at
-                //   the current position.
-                fData[opValue+2] = fActiveStart;
-                fData[opValue+3] = fActiveLimit;
-                fActiveStart     = fRegionStart;
-                fActiveLimit     = fp->fInputIdx;
-                // Init the variable containing the start index for attempted matches.
-                fData[opValue+4] = -1;
-            }
-            break;
-
-
-        case URX_LB_CONT:
-            {
-                // Positive Look-Behind, at top of loop checking for matches of LB expression
-                //    at all possible input starting positions.
-
-                // Fetch the min and max possible match lengths.  They are the operands
-                //   of this op in the pattern.
-                int32_t minML = (int32_t)pat[fp->fPatIdx++];
-                int32_t maxML = (int32_t)pat[fp->fPatIdx++];
-                if (!UTEXT_USES_U16(fInputText)) {
-                    // utf-8 fix to maximum match length. The pattern compiler assumes utf-16.
-                    // The max length need not be exact; it just needs to be >= actual maximum.
-                    maxML *= 3;
-                }
-                U_ASSERT(minML <= maxML);
-                U_ASSERT(minML >= 0);
-
-                // Fetch (from data) the last input index where a match was attempted.
-                U_ASSERT(opValue>=0 && opValue+4<fPattern->fDataSize);
-                int64_t  &lbStartIdx = fData[opValue+4];
-                if (lbStartIdx < 0) {
-                    // First time through loop.
-                    lbStartIdx = fp->fInputIdx - minML;
-                    if (lbStartIdx > 0) {
-                        // move index to a code point boundary, if it's not on one already.
-                        UTEXT_SETNATIVEINDEX(fInputText, lbStartIdx);
-                        lbStartIdx = UTEXT_GETNATIVEINDEX(fInputText);
-                    }
-                } else {
-                    // 2nd through nth time through the loop.
-                    // Back up start position for match by one.
-                    if (lbStartIdx == 0) {
-                        (lbStartIdx)--;
-                    } else {
-                        UTEXT_SETNATIVEINDEX(fInputText, lbStartIdx);
-                        (void)UTEXT_PREVIOUS32(fInputText);
-                        lbStartIdx = UTEXT_GETNATIVEINDEX(fInputText);
-                    }
-                }
-
-                if (lbStartIdx < 0 || lbStartIdx < fp->fInputIdx - maxML) {
-                    // We have tried all potential match starting points without
-                    //  getting a match.  Backtrack out, and out of the
-                    //   Look Behind altogether.
-                    fp = (REStackFrame *)fStack->popFrame(fFrameSize);
-                    fActiveStart = fData[opValue+2];
-                    fActiveLimit = fData[opValue+3];
-                    U_ASSERT(fActiveStart >= 0);
-                    U_ASSERT(fActiveLimit <= fInputLength);
-                    break;
-                }
-
-                //    Save state to this URX_LB_CONT op, so failure to match will repeat the loop.
-                //      (successful match will fall off the end of the loop.)
-                fp = StateSave(fp, fp->fPatIdx-3, status);
-                fp->fInputIdx = lbStartIdx;
-            }
-            break;
-
-        case URX_LB_END:
-            // End of a look-behind block, after a successful match.
-            {
-                U_ASSERT(opValue>=0 && opValue+4<fPattern->fDataSize);
-                if (fp->fInputIdx != fActiveLimit) {
-                    //  The look-behind expression matched, but the match did not
-                    //    extend all the way to the point that we are looking behind from.
-                    //  FAIL out of here, which will take us back to the LB_CONT, which
-                    //     will retry the match starting at another position or fail
-                    //     the look-behind altogether, whichever is appropriate.
-                    fp = (REStackFrame *)fStack->popFrame(fFrameSize);
-                    break;
-                }
-
-                // Look-behind match is good.  Restore the orignal input string region,
-                //   which had been truncated to pin the end of the lookbehind match to the
-                //   position being looked-behind.
-                fActiveStart = fData[opValue+2];
-                fActiveLimit = fData[opValue+3];
-                U_ASSERT(fActiveStart >= 0);
-                U_ASSERT(fActiveLimit <= fInputLength);
-            }
-            break;
-
-
-        case URX_LBN_CONT:
-            {
-                // Negative Look-Behind, at top of loop checking for matches of LB expression
-                //    at all possible input starting positions.
-
-                // Fetch the extra parameters of this op.
-                int32_t minML       = (int32_t)pat[fp->fPatIdx++];
-                int32_t maxML       = (int32_t)pat[fp->fPatIdx++];
-                if (!UTEXT_USES_U16(fInputText)) {
-                    // utf-8 fix to maximum match length. The pattern compiler assumes utf-16.
-                    // The max length need not be exact; it just needs to be >= actual maximum.
-                    maxML *= 3;
-                }
-                int32_t continueLoc = (int32_t)pat[fp->fPatIdx++];
-                        continueLoc = URX_VAL(continueLoc);
-                U_ASSERT(minML <= maxML);
-                U_ASSERT(minML >= 0);
-                U_ASSERT(continueLoc > fp->fPatIdx);
-
-                // Fetch (from data) the last input index where a match was attempted.
-                U_ASSERT(opValue>=0 && opValue+4<fPattern->fDataSize);
-                int64_t  &lbStartIdx = fData[opValue+4];
-                if (lbStartIdx < 0) {
-                    // First time through loop.
-                    lbStartIdx = fp->fInputIdx - minML;
-                    if (lbStartIdx > 0) {
-                        // move index to a code point boundary, if it's not on one already.
-                        UTEXT_SETNATIVEINDEX(fInputText, lbStartIdx);
-                        lbStartIdx = UTEXT_GETNATIVEINDEX(fInputText);
-                    }
-                } else {
-                    // 2nd through nth time through the loop.
-                    // Back up start position for match by one.
-                    if (lbStartIdx == 0) {
-                        (lbStartIdx)--;
-                    } else {
-                        UTEXT_SETNATIVEINDEX(fInputText, lbStartIdx);
-                        (void)UTEXT_PREVIOUS32(fInputText);
-                        lbStartIdx = UTEXT_GETNATIVEINDEX(fInputText);
-                    }
-                }
-
-                if (lbStartIdx < 0 || lbStartIdx < fp->fInputIdx - maxML) {
-                    // We have tried all potential match starting points without
-                    //  getting a match, which means that the negative lookbehind as
-                    //  a whole has succeeded.  Jump forward to the continue location
-                    fActiveStart = fData[opValue+2];
-                    fActiveLimit = fData[opValue+3];
-                    U_ASSERT(fActiveStart >= 0);
-                    U_ASSERT(fActiveLimit <= fInputLength);
-                    fp->fPatIdx = continueLoc;
-                    break;
-                }
-
-                //    Save state to this URX_LB_CONT op, so failure to match will repeat the loop.
-                //      (successful match will cause a FAIL out of the loop altogether.)
-                fp = StateSave(fp, fp->fPatIdx-4, status);
-                fp->fInputIdx = lbStartIdx;
-            }
-            break;
-
-        case URX_LBN_END:
-            // End of a negative look-behind block, after a successful match.
-            {
-                U_ASSERT(opValue>=0 && opValue+4<fPattern->fDataSize);
-                if (fp->fInputIdx != fActiveLimit) {
-                    //  The look-behind expression matched, but the match did not
-                    //    extend all the way to the point that we are looking behind from.
-                    //  FAIL out of here, which will take us back to the LB_CONT, which
-                    //     will retry the match starting at another position or succeed
-                    //     the look-behind altogether, whichever is appropriate.
-                    fp = (REStackFrame *)fStack->popFrame(fFrameSize);
-                    break;
-                }
-
-                // Look-behind expression matched, which means look-behind test as
-                //   a whole Fails
-
-                //   Restore the orignal input string length, which had been truncated
-                //   inorder to pin the end of the lookbehind match
-                //   to the position being looked-behind.
-                fActiveStart = fData[opValue+2];
-                fActiveLimit = fData[opValue+3];
-                U_ASSERT(fActiveStart >= 0);
-                U_ASSERT(fActiveLimit <= fInputLength);
-
-                // Restore original stack position, discarding any state saved
-                //   by the successful pattern match.
-                U_ASSERT(opValue>=0 && opValue+1<fPattern->fDataSize);
-                int32_t newStackSize = (int32_t)fData[opValue];
-                U_ASSERT(fStack->size() > newStackSize);
-                fStack->setSize(newStackSize);
-
-                //  FAIL, which will take control back to someplace
-                //  prior to entering the look-behind test.
-                fp = (REStackFrame *)fStack->popFrame(fFrameSize);
-            }
-            break;
-
-
-        case URX_LOOP_SR_I:
-            // Loop Initialization for the optimized implementation of
-            //     [some character set]*
-            //   This op scans through all matching input.
-            //   The following LOOP_C op emulates stack unwinding if the following pattern fails.
-            {
-                U_ASSERT(opValue > 0 && opValue < fSets->size());
-                Regex8BitSet *s8 = &fPattern->fSets8[opValue];
-                UnicodeSet   *s  = (UnicodeSet *)fSets->elementAt(opValue);
-
-                // Loop through input, until either the input is exhausted or
-                //   we reach a character that is not a member of the set.
-                int64_t ix = fp->fInputIdx;
-                UTEXT_SETNATIVEINDEX(fInputText, ix);
-                for (;;) {
-                    if (ix >= fActiveLimit) {
-                        fHitEnd = TRUE;
-                        break;
-                    }
-                    UChar32 c = UTEXT_NEXT32(fInputText);
-                    if (c<256) {
-                        if (s8->contains(c) == FALSE) {
-                            break;
-                        }
-                    } else {
-                        if (s->contains(c) == FALSE) {
-                            break;
-                        }
-                    }
-                    ix = UTEXT_GETNATIVEINDEX(fInputText);
-                }
-
-                // If there were no matching characters, skip over the loop altogether.
-                //   The loop doesn't run at all, a * op always succeeds.
-                if (ix == fp->fInputIdx) {
-                    fp->fPatIdx++;   // skip the URX_LOOP_C op.
-                    break;
-                }
-
-                // Peek ahead in the compiled pattern, to the URX_LOOP_C that
-                //   must follow.  It's operand is the stack location
-                //   that holds the starting input index for the match of this [set]*
-                int32_t loopcOp = (int32_t)pat[fp->fPatIdx];
-                U_ASSERT(URX_TYPE(loopcOp) == URX_LOOP_C);
-                int32_t stackLoc = URX_VAL(loopcOp);
-                U_ASSERT(stackLoc >= 0 && stackLoc < fFrameSize);
-                fp->fExtra[stackLoc] = fp->fInputIdx;
-                fp->fInputIdx = ix;
-
-                // Save State to the URX_LOOP_C op that follows this one,
-                //   so that match failures in the following code will return to there.
-                //   Then bump the pattern idx so the LOOP_C is skipped on the way out of here.
-                fp = StateSave(fp, fp->fPatIdx, status);
-                fp->fPatIdx++;
-            }
-            break;
-
-
-        case URX_LOOP_DOT_I:
-            // Loop Initialization for the optimized implementation of .*
-            //   This op scans through all remaining input.
-            //   The following LOOP_C op emulates stack unwinding if the following pattern fails.
-            {
-                // Loop through input until the input is exhausted (we reach an end-of-line)
-                // In DOTALL mode, we can just go straight to the end of the input.
-                int64_t ix;
-                if ((opValue & 1) == 1) {
-                    // Dot-matches-All mode.  Jump straight to the end of the string.
-                    ix = fActiveLimit;
-                    fHitEnd = TRUE;
-                } else {
-                    // NOT DOT ALL mode.  Line endings do not match '.'
-                    // Scan forward until a line ending or end of input.
-                    ix = fp->fInputIdx;
-                    UTEXT_SETNATIVEINDEX(fInputText, ix);
-                    for (;;) {
-                        if (ix >= fActiveLimit) {
-                            fHitEnd = TRUE;
-                            break;
-                        }
-                        UChar32 c = UTEXT_NEXT32(fInputText);
-                        if ((c & 0x7f) <= 0x29) {          // Fast filter of non-new-line-s
-                            if ((c == 0x0a) ||             //  0x0a is newline in both modes.
-                               (((opValue & 2) == 0) &&    // IF not UNIX_LINES mode
-                                    isLineTerminator(c))) {
-                                //  char is a line ending.  Exit the scanning loop.
-                                break;
-                            }
-                        }
-                        ix = UTEXT_GETNATIVEINDEX(fInputText);
-                    }
-                }
-
-                // If there were no matching characters, skip over the loop altogether.
-                //   The loop doesn't run at all, a * op always succeeds.
-                if (ix == fp->fInputIdx) {
-                    fp->fPatIdx++;   // skip the URX_LOOP_C op.
-                    break;
-                }
-
-                // Peek ahead in the compiled pattern, to the URX_LOOP_C that
-                //   must follow.  It's operand is the stack location
-                //   that holds the starting input index for the match of this .*
-                int32_t loopcOp = (int32_t)pat[fp->fPatIdx];
-                U_ASSERT(URX_TYPE(loopcOp) == URX_LOOP_C);
-                int32_t stackLoc = URX_VAL(loopcOp);
-                U_ASSERT(stackLoc >= 0 && stackLoc < fFrameSize);
-                fp->fExtra[stackLoc] = fp->fInputIdx;
-                fp->fInputIdx = ix;
-
-                // Save State to the URX_LOOP_C op that follows this one,
-                //   so that match failures in the following code will return to there.
-                //   Then bump the pattern idx so the LOOP_C is skipped on the way out of here.
-                fp = StateSave(fp, fp->fPatIdx, status);
-                fp->fPatIdx++;
-            }
-            break;
-
-
-        case URX_LOOP_C:
-            {
-                U_ASSERT(opValue>=0 && opValue<fFrameSize);
-                backSearchIndex = fp->fExtra[opValue];
-                U_ASSERT(backSearchIndex <= fp->fInputIdx);
-                if (backSearchIndex == fp->fInputIdx) {
-                    // We've backed up the input idx to the point that the loop started.
-                    // The loop is done.  Leave here without saving state.
-                    //  Subsequent failures won't come back here.
-                    break;
-                }
-                // Set up for the next iteration of the loop, with input index
-                //   backed up by one from the last time through,
-                //   and a state save to this instruction in case the following code fails again.
-                //   (We're going backwards because this loop emulates stack unwinding, not
-                //    the initial scan forward.)
-                U_ASSERT(fp->fInputIdx > 0);
-                UTEXT_SETNATIVEINDEX(fInputText, fp->fInputIdx);
-                UChar32 prevC = UTEXT_PREVIOUS32(fInputText);
-                fp->fInputIdx = UTEXT_GETNATIVEINDEX(fInputText);
-
-                UChar32 twoPrevC = UTEXT_PREVIOUS32(fInputText);
-                if (prevC == 0x0a &&
-                    fp->fInputIdx > backSearchIndex &&
-                    twoPrevC == 0x0d) {
-                    int32_t prevOp = (int32_t)pat[fp->fPatIdx-2];
-                    if (URX_TYPE(prevOp) == URX_LOOP_DOT_I) {
-                        // .*, stepping back over CRLF pair.
-                        fp->fInputIdx = UTEXT_GETNATIVEINDEX(fInputText);
-                    }
-                }
-
-
-                fp = StateSave(fp, fp->fPatIdx-1, status);
-            }
-            break;
-
-
-
-        default:
-            // Trouble.  The compiled pattern contains an entry with an
-            //           unrecognized type tag.
-            UPRV_UNREACHABLE;
-        }
-
-        if (U_FAILURE(status)) {
-            isMatch = FALSE;
-            break;
-        }
-    }
-
-breakFromLoop:
-    fMatch = isMatch;
-    if (isMatch) {
-        fLastMatchEnd = fMatchEnd;
-        fMatchStart   = startIdx;
-        fMatchEnd     = fp->fInputIdx;
-    }
-
-#ifdef REGEX_RUN_DEBUG
-    if (fTraceDebug) {
-        if (isMatch) {
-            printf("Match.  start=%ld   end=%ld\n\n", fMatchStart, fMatchEnd);
-        } else {
-            printf("No match\n\n");
-        }
-    }
-#endif
-
-    fFrame = fp;                // The active stack frame when the engine stopped.
-                                //   Contains the capture group results that we need to
-                                //    access later.
-    return;
-}
-
-
-//--------------------------------------------------------------------------------
-//
-//   MatchChunkAt   This is the actual matching engine. Like MatchAt, but with the
-//                  assumption that the entire string is available in the UText's
-//                  chunk buffer. For now, that means we can use int32_t indexes,
-//                  except for anything that needs to be saved (like group starts
-//                  and ends).
-//
-//                  startIdx:    begin matching a this index.
-//                  toEnd:       if true, match must extend to end of the input region
-//
-//--------------------------------------------------------------------------------
-void RegexMatcher::MatchChunkAt(int32_t startIdx, UBool toEnd, UErrorCode &status) {
-    UBool       isMatch  = FALSE;      // True if the we have a match.
-
-    int32_t     backSearchIndex = INT32_MAX; // used after greedy single-character matches for searching backwards
-
-    int32_t     op;                    // Operation from the compiled pattern, split into
-    int32_t     opType;                //    the opcode
-    int32_t     opValue;               //    and the operand value.
-
-#ifdef REGEX_RUN_DEBUG
-    if (fTraceDebug) {
-        printf("MatchAt(startIdx=%d)\n", startIdx);
-        printf("Original Pattern: \"%s\"\n", CStr(StringFromUText(fPattern->fPattern))());
-        printf("Input String:     \"%s\"\n\n", CStr(StringFromUText(fInputText))());
-    }
-#endif
-
-    if (U_FAILURE(status)) {
-        return;
-    }
-
-    //  Cache frequently referenced items from the compiled pattern
-    //
-    int64_t             *pat           = fPattern->fCompiledPat->getBuffer();
-
-    const UChar         *litText       = fPattern->fLiteralText.getBuffer();
-    UVector             *fSets         = fPattern->fSets;
-
-    const UChar         *inputBuf      = fInputText->chunkContents;
-
-    fFrameSize = fPattern->fFrameSize;
-    REStackFrame        *fp            = resetStack();
-    if (U_FAILURE(fDeferredStatus)) {
-        status = fDeferredStatus;
-        return;
-    }
-
-    fp->fPatIdx   = 0;
-    fp->fInputIdx = startIdx;
-
-    // Zero out the pattern's static data
-    int32_t i;
-    for (i = 0; i<fPattern->fDataSize; i++) {
-        fData[i] = 0;
-    }
-
-    //
-    //  Main loop for interpreting the compiled pattern.
-    //  One iteration of the loop per pattern operation performed.
-    //
-    for (;;) {
-        op      = (int32_t)pat[fp->fPatIdx];
-        opType  = URX_TYPE(op);
-        opValue = URX_VAL(op);
-#ifdef REGEX_RUN_DEBUG
-        if (fTraceDebug) {
-            UTEXT_SETNATIVEINDEX(fInputText, fp->fInputIdx);
-            printf("inputIdx=%ld   inputChar=%x   sp=%3ld   activeLimit=%ld  ", fp->fInputIdx,
-                   UTEXT_CURRENT32(fInputText), (int64_t *)fp-fStack->getBuffer(), fActiveLimit);
-            fPattern->dumpOp(fp->fPatIdx);
-        }
-#endif
-        fp->fPatIdx++;
-
-        switch (opType) {
-
-
-        case URX_NOP:
-            break;
-
-
-        case URX_BACKTRACK:
-            // Force a backtrack.  In some circumstances, the pattern compiler
-            //   will notice that the pattern can't possibly match anything, and will
-            //   emit one of these at that point.
-            fp = (REStackFrame *)fStack->popFrame(fFrameSize);
-            break;
-
-
-        case URX_ONECHAR:
-            if (fp->fInputIdx < fActiveLimit) {
-                UChar32 c;
-                U16_NEXT(inputBuf, fp->fInputIdx, fActiveLimit, c);
-                if (c == opValue) {
-                    break;
-                }
-            } else {
-                fHitEnd = TRUE;
-            }
-            fp = (REStackFrame *)fStack->popFrame(fFrameSize);
-            break;
-
-
-        case URX_STRING:
-            {
-                // Test input against a literal string.
-                // Strings require two slots in the compiled pattern, one for the
-                //   offset to the string text, and one for the length.
-                int32_t   stringStartIdx = opValue;
-                int32_t   stringLen;
-
-                op      = (int32_t)pat[fp->fPatIdx];     // Fetch the second operand
-                fp->fPatIdx++;
-                opType    = URX_TYPE(op);
-                stringLen = URX_VAL(op);
-                U_ASSERT(opType == URX_STRING_LEN);
-                U_ASSERT(stringLen >= 2);
-
-                const UChar * pInp = inputBuf + fp->fInputIdx;
-                const UChar * pInpLimit = inputBuf + fActiveLimit;
-                const UChar * pPat = litText+stringStartIdx;
-                const UChar * pEnd = pInp + stringLen;
-                UBool success = TRUE;
-                while (pInp < pEnd) {
-                    if (pInp >= pInpLimit) {
-                        fHitEnd = TRUE;
-                        success = FALSE;
-                        break;
-                    }
-                    if (*pInp++ != *pPat++) {
-                        success = FALSE;
-                        break;
-                    }
-                }
-
-                if (success) {
-                    fp->fInputIdx += stringLen;
-                } else {
-                    fp = (REStackFrame *)fStack->popFrame(fFrameSize);
-                }
-            }
-            break;
-
-
-        case URX_STATE_SAVE:
-            fp = StateSave(fp, opValue, status);
-            break;
-
-
-        case URX_END:
-            // The match loop will exit via this path on a successful match,
-            //   when we reach the end of the pattern.
-            if (toEnd && fp->fInputIdx != fActiveLimit) {
-                // The pattern matched, but not to the end of input.  Try some more.
-                fp = (REStackFrame *)fStack->popFrame(fFrameSize);
-                break;
-            }
-            isMatch = TRUE;
-            goto  breakFromLoop;
-
-            // Start and End Capture stack frame variables are laid out out like this:
-            //  fp->fExtra[opValue]  - The start of a completed capture group
-            //             opValue+1 - The end   of a completed capture group
-            //             opValue+2 - the start of a capture group whose end
-            //                          has not yet been reached (and might not ever be).
-        case URX_START_CAPTURE:
-            U_ASSERT(opValue >= 0 && opValue < fFrameSize-3);
-            fp->fExtra[opValue+2] = fp->fInputIdx;
-            break;
-
-
-        case URX_END_CAPTURE:
-            U_ASSERT(opValue >= 0 && opValue < fFrameSize-3);
-            U_ASSERT(fp->fExtra[opValue+2] >= 0);            // Start pos for this group must be set.
-            fp->fExtra[opValue]   = fp->fExtra[opValue+2];   // Tentative start becomes real.
-            fp->fExtra[opValue+1] = fp->fInputIdx;           // End position
-            U_ASSERT(fp->fExtra[opValue] <= fp->fExtra[opValue+1]);
-            break;
-
-
-        case URX_DOLLAR:                   //  $, test for End of line
-            //     or for position before new line at end of input
-            if (fp->fInputIdx < fAnchorLimit-2) {
-                // We are no where near the end of input.  Fail.
-                //   This is the common case.  Keep it first.
-                fp = (REStackFrame *)fStack->popFrame(fFrameSize);
-                break;
-            }
-            if (fp->fInputIdx >= fAnchorLimit) {
-                // We really are at the end of input.  Success.
-                fHitEnd = TRUE;
-                fRequireEnd = TRUE;
-                break;
-            }
-
-            // If we are positioned just before a new-line that is located at the
-            //   end of input, succeed.
-            if (fp->fInputIdx == fAnchorLimit-1) {
-                UChar32 c;
-                U16_GET(inputBuf, fAnchorStart, fp->fInputIdx, fAnchorLimit, c);
-
-                if (isLineTerminator(c)) {
-                    if ( !(c==0x0a && fp->fInputIdx>fAnchorStart && inputBuf[fp->fInputIdx-1]==0x0d)) {
-                        // At new-line at end of input. Success
-                        fHitEnd = TRUE;
-                        fRequireEnd = TRUE;
-                        break;
-                    }
-                }
-            } else if (fp->fInputIdx == fAnchorLimit-2 &&
-                inputBuf[fp->fInputIdx]==0x0d && inputBuf[fp->fInputIdx+1]==0x0a) {
-                    fHitEnd = TRUE;
-                    fRequireEnd = TRUE;
-                    break;                         // At CR/LF at end of input.  Success
-            }
-
-            fp = (REStackFrame *)fStack->popFrame(fFrameSize);
-
-            break;
-
-
-        case URX_DOLLAR_D:                   //  $, test for End of Line, in UNIX_LINES mode.
-            if (fp->fInputIdx >= fAnchorLimit-1) {
-                // Either at the last character of input, or off the end.
-                if (fp->fInputIdx == fAnchorLimit-1) {
-                    // At last char of input.  Success if it's a new line.
-                    if (inputBuf[fp->fInputIdx] == 0x0a) {
-                        fHitEnd = TRUE;
-                        fRequireEnd = TRUE;
-                        break;
-                    }
-                } else {
-                    // Off the end of input.  Success.
-                    fHitEnd = TRUE;
-                    fRequireEnd = TRUE;
-                    break;
-                }
-            }
-
-            // Not at end of input.  Back-track out.
-            fp = (REStackFrame *)fStack->popFrame(fFrameSize);
-            break;
-
-
-        case URX_DOLLAR_M:                //  $, test for End of line in multi-line mode
-            {
-                if (fp->fInputIdx >= fAnchorLimit) {
-                    // We really are at the end of input.  Success.
-                    fHitEnd = TRUE;
-                    fRequireEnd = TRUE;
-                    break;
-                }
-                // If we are positioned just before a new-line, succeed.
-                // It makes no difference where the new-line is within the input.
-                UChar32 c = inputBuf[fp->fInputIdx];
-                if (isLineTerminator(c)) {
-                    // At a line end, except for the odd chance of  being in the middle of a CR/LF sequence
-                    //  In multi-line mode, hitting a new-line just before the end of input does not
-                    //   set the hitEnd or requireEnd flags
-                    if ( !(c==0x0a && fp->fInputIdx>fAnchorStart && inputBuf[fp->fInputIdx-1]==0x0d)) {
-                        break;
-                    }
-                }
-                // not at a new line.  Fail.
-                fp = (REStackFrame *)fStack->popFrame(fFrameSize);
-            }
-            break;
-
-
-        case URX_DOLLAR_MD:                //  $, test for End of line in multi-line and UNIX_LINES mode
-            {
-                if (fp->fInputIdx >= fAnchorLimit) {
-                    // We really are at the end of input.  Success.
-                    fHitEnd = TRUE;
-                    fRequireEnd = TRUE;  // Java set requireEnd in this case, even though
-                    break;               //   adding a new-line would not lose the match.
-                }
-                // If we are not positioned just before a new-line, the test fails; backtrack out.
-                // It makes no difference where the new-line is within the input.
-                if (inputBuf[fp->fInputIdx] != 0x0a) {
-                    fp = (REStackFrame *)fStack->popFrame(fFrameSize);
-                }
-            }
-            break;
-
-
-        case URX_CARET:                    //  ^, test for start of line
-            if (fp->fInputIdx != fAnchorStart) {
-                fp = (REStackFrame *)fStack->popFrame(fFrameSize);
-            }
-            break;
-
-
-        case URX_CARET_M:                   //  ^, test for start of line in mulit-line mode
-            {
-                if (fp->fInputIdx == fAnchorStart) {
-                    // We are at the start input.  Success.
-                    break;
-                }
-                // Check whether character just before the current pos is a new-line
-                //   unless we are at the end of input
-                UChar  c = inputBuf[fp->fInputIdx - 1];
-                if ((fp->fInputIdx < fAnchorLimit) &&
-                    isLineTerminator(c)) {
-                    //  It's a new-line.  ^ is true.  Success.
-                    //  TODO:  what should be done with positions between a CR and LF?
-                    break;
-                }
-                // Not at the start of a line.  Fail.
-                fp = (REStackFrame *)fStack->popFrame(fFrameSize);
-            }
-            break;
-
-
-        case URX_CARET_M_UNIX:       //  ^, test for start of line in mulit-line + Unix-line mode
-            {
-                U_ASSERT(fp->fInputIdx >= fAnchorStart);
-                if (fp->fInputIdx <= fAnchorStart) {
-                    // We are at the start input.  Success.
-                    break;
-                }
-                // Check whether character just before the current pos is a new-line
-                U_ASSERT(fp->fInputIdx <= fAnchorLimit);
-                UChar  c = inputBuf[fp->fInputIdx - 1];
-                if (c != 0x0a) {
-                    // Not at the start of a line.  Back-track out.
-                    fp = (REStackFrame *)fStack->popFrame(fFrameSize);
-                }
-            }
-            break;
-
-        case URX_BACKSLASH_B:          // Test for word boundaries
-            {
-                UBool success = isChunkWordBoundary((int32_t)fp->fInputIdx);
-                success ^= (UBool)(opValue != 0);     // flip sense for \B
-                if (!success) {
-                    fp = (REStackFrame *)fStack->popFrame(fFrameSize);
-                }
-            }
-            break;
-
-
-        case URX_BACKSLASH_BU:          // Test for word boundaries, Unicode-style
-            {
-                UBool success = isUWordBoundary(fp->fInputIdx, status);
-                success ^= (UBool)(opValue != 0);     // flip sense for \B
-                if (!success) {
-                    fp = (REStackFrame *)fStack->popFrame(fFrameSize);
-                }
-            }
-            break;
-
-
-        case URX_BACKSLASH_D:            // Test for decimal digit
-            {
-                if (fp->fInputIdx >= fActiveLimit) {
-                    fHitEnd = TRUE;
-                    fp = (REStackFrame *)fStack->popFrame(fFrameSize);
-                    break;
-                }
-
-                UChar32 c;
-                U16_NEXT(inputBuf, fp->fInputIdx, fActiveLimit, c);
-                int8_t ctype = u_charType(c);     // TODO:  make a unicode set for this.  Will be faster.
-                UBool success = (ctype == U_DECIMAL_DIGIT_NUMBER);
-                success ^= (UBool)(opValue != 0);        // flip sense for \D
-                if (!success) {
-                    fp = (REStackFrame *)fStack->popFrame(fFrameSize);
-                }
-            }
-            break;
-
-
-        case URX_BACKSLASH_G:          // Test for position at end of previous match
-            if (!((fMatch && fp->fInputIdx==fMatchEnd) || (fMatch==FALSE && fp->fInputIdx==fActiveStart))) {
-                fp = (REStackFrame *)fStack->popFrame(fFrameSize);
-            }
-            break;
-
-
-        case URX_BACKSLASH_H:            // Test for \h, horizontal white space.
-            {
-                if (fp->fInputIdx >= fActiveLimit) {
-                    fHitEnd = TRUE;
-                    fp = (REStackFrame *)fStack->popFrame(fFrameSize);
-                    break;
-                }
-                UChar32 c;
-                U16_NEXT(inputBuf, fp->fInputIdx, fActiveLimit, c);
-                int8_t ctype = u_charType(c);
-                UBool success = (ctype == U_SPACE_SEPARATOR || c == 9);  // SPACE_SEPARATOR || TAB
-                success ^= (UBool)(opValue != 0);        // flip sense for \H
-                if (!success) {
-                    fp = (REStackFrame *)fStack->popFrame(fFrameSize);
-                }
-            }
-            break;
-
-
-        case URX_BACKSLASH_R:            // Test for \R, any line break sequence.
-            {
-                if (fp->fInputIdx >= fActiveLimit) {
-                    fHitEnd = TRUE;
-                    fp = (REStackFrame *)fStack->popFrame(fFrameSize);
-                    break;
-                }
-                UChar32 c;
-                U16_NEXT(inputBuf, fp->fInputIdx, fActiveLimit, c);
-                if (isLineTerminator(c)) {
-                    if (c == 0x0d && fp->fInputIdx < fActiveLimit) {
-                        // Check for CR/LF sequence. Consume both together when found.
-                        UChar c2;
-                        U16_NEXT(inputBuf, fp->fInputIdx, fActiveLimit, c2);
-                        if (c2 != 0x0a) {
-                            U16_PREV(inputBuf, 0, fp->fInputIdx, c2);
-                        }
-                    }
-                } else {
-                    fp = (REStackFrame *)fStack->popFrame(fFrameSize);
-                }
-            }
-            break;
-
-
-        case URX_BACKSLASH_V:         // Any single code point line ending.
-            {
-                if (fp->fInputIdx >= fActiveLimit) {
-                    fHitEnd = TRUE;
-                    fp = (REStackFrame *)fStack->popFrame(fFrameSize);
-                    break;
-                }
-                UChar32 c;
-                U16_NEXT(inputBuf, fp->fInputIdx, fActiveLimit, c);
-                UBool success = isLineTerminator(c);
-                success ^= (UBool)(opValue != 0);        // flip sense for \V
-                if (!success) {
-                    fp = (REStackFrame *)fStack->popFrame(fFrameSize);
-                }
-            }
-            break;
-
-
-        case URX_BACKSLASH_X:
-            //  Match a Grapheme, as defined by Unicode UAX 29.
-
-            // Fail if at end of input
-            if (fp->fInputIdx >= fActiveLimit) {
-                fHitEnd = TRUE;
-                fp = (REStackFrame *)fStack->popFrame(fFrameSize);
-                break;
-            }
-
-            fp->fInputIdx = followingGCBoundary(fp->fInputIdx, status);
-            if (fp->fInputIdx >= fActiveLimit) {
-                fHitEnd = TRUE;
-                fp->fInputIdx = fActiveLimit;
-            }
-            break;
-
-
-        case URX_BACKSLASH_Z:          // Test for end of Input
-            if (fp->fInputIdx < fAnchorLimit) {
-                fp = (REStackFrame *)fStack->popFrame(fFrameSize);
-            } else {
-                fHitEnd = TRUE;
-                fRequireEnd = TRUE;
-            }
-            break;
-
-
-
-        case URX_STATIC_SETREF:
-            {
-                // Test input character against one of the predefined sets
-                //    (Word Characters, for example)
-                // The high bit of the op value is a flag for the match polarity.
-                //    0:   success if input char is in set.
-                //    1:   success if input char is not in set.
-                if (fp->fInputIdx >= fActiveLimit) {
-                    fHitEnd = TRUE;
-                    fp = (REStackFrame *)fStack->popFrame(fFrameSize);
-                    break;
-                }
-
-                UBool success = ((opValue & URX_NEG_SET) == URX_NEG_SET);
-                opValue &= ~URX_NEG_SET;
-                U_ASSERT(opValue > 0 && opValue < URX_LAST_SET);
-
-                UChar32 c;
-                U16_NEXT(inputBuf, fp->fInputIdx, fActiveLimit, c);
-                if (c < 256) {
-                    Regex8BitSet &s8 = RegexStaticSets::gStaticSets->fPropSets8[opValue];
-                    if (s8.contains(c)) {
-                        success = !success;
-                    }
-                } else {
-                    const UnicodeSet &s = RegexStaticSets::gStaticSets->fPropSets[opValue];
-                    if (s.contains(c)) {
-                        success = !success;
-                    }
-                }
-                if (!success) {
-                    fp = (REStackFrame *)fStack->popFrame(fFrameSize);
-                }
-            }
-            break;
-
-
-        case URX_STAT_SETREF_N:
-            {
-                // Test input character for NOT being a member of  one of
-                //    the predefined sets (Word Characters, for example)
-                if (fp->fInputIdx >= fActiveLimit) {
-                    fHitEnd = TRUE;
-                    fp = (REStackFrame *)fStack->popFrame(fFrameSize);
-                    break;
-                }
-
-                U_ASSERT(opValue > 0 && opValue < URX_LAST_SET);
-
-                UChar32  c;
-                U16_NEXT(inputBuf, fp->fInputIdx, fActiveLimit, c);
-                if (c < 256) {
-                    Regex8BitSet &s8 = RegexStaticSets::gStaticSets->fPropSets8[opValue];
-                    if (s8.contains(c) == FALSE) {
-                        break;
-                    }
-                } else {
-                    const UnicodeSet &s = RegexStaticSets::gStaticSets->fPropSets[opValue];
-                    if (s.contains(c) == FALSE) {
-                        break;
-                    }
-                }
-                fp = (REStackFrame *)fStack->popFrame(fFrameSize);
-            }
-            break;
-
-
-        case URX_SETREF:
-            {
-                if (fp->fInputIdx >= fActiveLimit) {
-                    fHitEnd = TRUE;
-                    fp = (REStackFrame *)fStack->popFrame(fFrameSize);
-                    break;
-                }
-
-                U_ASSERT(opValue > 0 && opValue < fSets->size());
-
-                // There is input left.  Pick up one char and test it for set membership.
-                UChar32  c;
-                U16_NEXT(inputBuf, fp->fInputIdx, fActiveLimit, c);
-                if (c<256) {
-                    Regex8BitSet *s8 = &fPattern->fSets8[opValue];
-                    if (s8->contains(c)) {
-                        // The character is in the set.  A Match.
-                        break;
-                    }
-                } else {
-                    UnicodeSet *s = (UnicodeSet *)fSets->elementAt(opValue);
-                    if (s->contains(c)) {
-                        // The character is in the set.  A Match.
-                        break;
-                    }
-                }
-
-                // the character wasn't in the set.
-                fp = (REStackFrame *)fStack->popFrame(fFrameSize);
-            }
-            break;
-
-
-        case URX_DOTANY:
-            {
-                // . matches anything, but stops at end-of-line.
-                if (fp->fInputIdx >= fActiveLimit) {
-                    // At end of input.  Match failed.  Backtrack out.
-                    fHitEnd = TRUE;
-                    fp = (REStackFrame *)fStack->popFrame(fFrameSize);
-                    break;
-                }
-
-                // There is input left.  Advance over one char, unless we've hit end-of-line
-                UChar32  c;
-                U16_NEXT(inputBuf, fp->fInputIdx, fActiveLimit, c);
-                if (isLineTerminator(c)) {
-                    // End of line in normal mode.   . does not match.
-                    fp = (REStackFrame *)fStack->popFrame(fFrameSize);
-                    break;
-                }
-            }
-            break;
-
-
-        case URX_DOTANY_ALL:
-            {
-                // . in dot-matches-all (including new lines) mode
-                if (fp->fInputIdx >= fActiveLimit) {
-                    // At end of input.  Match failed.  Backtrack out.
-                    fHitEnd = TRUE;
-                    fp = (REStackFrame *)fStack->popFrame(fFrameSize);
-                    break;
-                }
-
-                // There is input left.  Advance over one char, except if we are
-                //   at a cr/lf, advance over both of them.
-                UChar32 c;
-                U16_NEXT(inputBuf, fp->fInputIdx, fActiveLimit, c);
-                if (c==0x0d && fp->fInputIdx < fActiveLimit) {
-                    // In the case of a CR/LF, we need to advance over both.
-                    if (inputBuf[fp->fInputIdx] == 0x0a) {
-                        U16_FWD_1(inputBuf, fp->fInputIdx, fActiveLimit);
-                    }
-                }
-            }
-            break;
-
-
-        case URX_DOTANY_UNIX:
-            {
-                // '.' operator, matches all, but stops at end-of-line.
-                //   UNIX_LINES mode, so 0x0a is the only recognized line ending.
-                if (fp->fInputIdx >= fActiveLimit) {
-                    // At end of input.  Match failed.  Backtrack out.
-                    fHitEnd = TRUE;
-                    fp = (REStackFrame *)fStack->popFrame(fFrameSize);
-                    break;
-                }
-
-                // There is input left.  Advance over one char, unless we've hit end-of-line
-                UChar32 c;
-                U16_NEXT(inputBuf, fp->fInputIdx, fActiveLimit, c);
-                if (c == 0x0a) {
-                    // End of line in normal mode.   '.' does not match the \n
-                    fp = (REStackFrame *)fStack->popFrame(fFrameSize);
-                }
-            }
-            break;
-
-
-        case URX_JMP:
-            fp->fPatIdx = opValue;
-            break;
-
-        case URX_FAIL:
-            isMatch = FALSE;
-            goto breakFromLoop;
-
-        case URX_JMP_SAV:
-            U_ASSERT(opValue < fPattern->fCompiledPat->size());
-            fp = StateSave(fp, fp->fPatIdx, status);       // State save to loc following current
-            fp->fPatIdx = opValue;                         // Then JMP.
-            break;
-
-        case URX_JMP_SAV_X:
-            // This opcode is used with (x)+, when x can match a zero length string.
-            // Same as JMP_SAV, except conditional on the match having made forward progress.
-            // Destination of the JMP must be a URX_STO_INP_LOC, from which we get the
-            //   data address of the input position at the start of the loop.
-            {
-                U_ASSERT(opValue > 0 && opValue < fPattern->fCompiledPat->size());
-                int32_t  stoOp = (int32_t)pat[opValue-1];
-                U_ASSERT(URX_TYPE(stoOp) == URX_STO_INP_LOC);
-                int32_t  frameLoc = URX_VAL(stoOp);
-                U_ASSERT(frameLoc >= 0 && frameLoc < fFrameSize);
-                int32_t prevInputIdx = (int32_t)fp->fExtra[frameLoc];
-                U_ASSERT(prevInputIdx <= fp->fInputIdx);
-                if (prevInputIdx < fp->fInputIdx) {
-                    // The match did make progress.  Repeat the loop.
-                    fp = StateSave(fp, fp->fPatIdx, status);  // State save to loc following current
-                    fp->fPatIdx = opValue;
-                    fp->fExtra[frameLoc] = fp->fInputIdx;
-                }
-                // If the input position did not advance, we do nothing here,
-                //   execution will fall out of the loop.
-            }
-            break;
-
-        case URX_CTR_INIT:
-            {
-                U_ASSERT(opValue >= 0 && opValue < fFrameSize-2);
-                fp->fExtra[opValue] = 0;                 //  Set the loop counter variable to zero
-
-                // Pick up the three extra operands that CTR_INIT has, and
-                //    skip the pattern location counter past
-                int32_t instrOperandLoc = (int32_t)fp->fPatIdx;
-                fp->fPatIdx += 3;
-                int32_t loopLoc  = URX_VAL(pat[instrOperandLoc]);
-                int32_t minCount = (int32_t)pat[instrOperandLoc+1];
-                int32_t maxCount = (int32_t)pat[instrOperandLoc+2];
-                U_ASSERT(minCount>=0);
-                U_ASSERT(maxCount>=minCount || maxCount==-1);
-                U_ASSERT(loopLoc>=fp->fPatIdx);
-
-                if (minCount == 0) {
-                    fp = StateSave(fp, loopLoc+1, status);
-                }
-                if (maxCount == -1) {
-                    fp->fExtra[opValue+1] = fp->fInputIdx;   //  For loop breaking.
-                } else if (maxCount == 0) {
-                    fp = (REStackFrame *)fStack->popFrame(fFrameSize);
-                }
-            }
-            break;
-
-        case URX_CTR_LOOP:
-            {
-                U_ASSERT(opValue>0 && opValue < fp->fPatIdx-2);
-                int32_t initOp = (int32_t)pat[opValue];
-                U_ASSERT(URX_TYPE(initOp) == URX_CTR_INIT);
-                int64_t *pCounter = &fp->fExtra[URX_VAL(initOp)];
-                int32_t minCount  = (int32_t)pat[opValue+2];
-                int32_t maxCount  = (int32_t)pat[opValue+3];
-                (*pCounter)++;
-                if ((uint64_t)*pCounter >= (uint32_t)maxCount && maxCount != -1) {
-                    U_ASSERT(*pCounter == maxCount);
-                    break;
-                }
-                if (*pCounter >= minCount) {
-                    if (maxCount == -1) {
-                        // Loop has no hard upper bound.
-                        // Check that it is progressing through the input, break if it is not.
-                        int64_t *pLastInputIdx =  &fp->fExtra[URX_VAL(initOp) + 1];
-                        if (fp->fInputIdx == *pLastInputIdx) {
-                            break;
-                        } else {
-                            *pLastInputIdx = fp->fInputIdx;
-                        }
-                    }
-                    fp = StateSave(fp, fp->fPatIdx, status);
-                } else {
-                    // Increment time-out counter. (StateSave() does it if count >= minCount)
-                    fTickCounter--;
-                    if (fTickCounter <= 0) {
-                        IncrementTime(status);    // Re-initializes fTickCounter
-                    }
-                }
-                fp->fPatIdx = opValue + 4;    // Loop back.
-            }
-            break;
-
-        case URX_CTR_INIT_NG:
-            {
-                // Initialize a non-greedy loop
-                U_ASSERT(opValue >= 0 && opValue < fFrameSize-2);
-                fp->fExtra[opValue] = 0;                 //  Set the loop counter variable to zero
-
-                // Pick up the three extra operands that CTR_INIT_NG has, and
-                //    skip the pattern location counter past
-                int32_t instrOperandLoc = (int32_t)fp->fPatIdx;
-                fp->fPatIdx += 3;
-                int32_t loopLoc  = URX_VAL(pat[instrOperandLoc]);
-                int32_t minCount = (int32_t)pat[instrOperandLoc+1];
-                int32_t maxCount = (int32_t)pat[instrOperandLoc+2];
-                U_ASSERT(minCount>=0);
-                U_ASSERT(maxCount>=minCount || maxCount==-1);
-                U_ASSERT(loopLoc>fp->fPatIdx);
-                if (maxCount == -1) {
-                    fp->fExtra[opValue+1] = fp->fInputIdx;   //  Save initial input index for loop breaking.
-                }
-
-                if (minCount == 0) {
-                    if (maxCount != 0) {
-                        fp = StateSave(fp, fp->fPatIdx, status);
-                    }
-                    fp->fPatIdx = loopLoc+1;   // Continue with stuff after repeated block
-                }
-            }
-            break;
-
-        case URX_CTR_LOOP_NG:
-            {
-                // Non-greedy {min, max} loops
-                U_ASSERT(opValue>0 && opValue < fp->fPatIdx-2);
-                int32_t initOp = (int32_t)pat[opValue];
-                U_ASSERT(URX_TYPE(initOp) == URX_CTR_INIT_NG);
-                int64_t *pCounter = &fp->fExtra[URX_VAL(initOp)];
-                int32_t minCount  = (int32_t)pat[opValue+2];
-                int32_t maxCount  = (int32_t)pat[opValue+3];
-
-                (*pCounter)++;
-                if ((uint64_t)*pCounter >= (uint32_t)maxCount && maxCount != -1) {
-                    // The loop has matched the maximum permitted number of times.
-                    //   Break out of here with no action.  Matching will
-                    //   continue with the following pattern.
-                    U_ASSERT(*pCounter == maxCount);
-                    break;
-                }
-
-                if (*pCounter < minCount) {
-                    // We haven't met the minimum number of matches yet.
-                    //   Loop back for another one.
-                    fp->fPatIdx = opValue + 4;    // Loop back.
-                    fTickCounter--;
-                    if (fTickCounter <= 0) {
-                        IncrementTime(status);    // Re-initializes fTickCounter
-                    }
-                } else {
-                    // We do have the minimum number of matches.
-
-                    // If there is no upper bound on the loop iterations, check that the input index
-                    // is progressing, and stop the loop if it is not.
-                    if (maxCount == -1) {
-                        int64_t *pLastInputIdx =  &fp->fExtra[URX_VAL(initOp) + 1];
-                        if (fp->fInputIdx == *pLastInputIdx) {
-                            break;
-                        }
-                        *pLastInputIdx = fp->fInputIdx;
-                    }
-
-                    // Loop Continuation: we will fall into the pattern following the loop
-                    //   (non-greedy, don't execute loop body first), but first do
-                    //   a state save to the top of the loop, so that a match failure
-                    //   in the following pattern will try another iteration of the loop.
-                    fp = StateSave(fp, opValue + 4, status);
-                }
-            }
-            break;
-
-        case URX_STO_SP:
-            U_ASSERT(opValue >= 0 && opValue < fPattern->fDataSize);
-            fData[opValue] = fStack->size();
-            break;
-
-        case URX_LD_SP:
-            {
-                U_ASSERT(opValue >= 0 && opValue < fPattern->fDataSize);
-                int32_t newStackSize = (int32_t)fData[opValue];
-                U_ASSERT(newStackSize <= fStack->size());
-                int64_t *newFP = fStack->getBuffer() + newStackSize - fFrameSize;
-                if (newFP == (int64_t *)fp) {
-                    break;
-                }
-                int32_t j;
-                for (j=0; j<fFrameSize; j++) {
-                    newFP[j] = ((int64_t *)fp)[j];
-                }
-                fp = (REStackFrame *)newFP;
-                fStack->setSize(newStackSize);
-            }
-            break;
-
-        case URX_BACKREF:
-            {
-                U_ASSERT(opValue < fFrameSize);
-                int64_t groupStartIdx = fp->fExtra[opValue];
-                int64_t groupEndIdx   = fp->fExtra[opValue+1];
-                U_ASSERT(groupStartIdx <= groupEndIdx);
-                int64_t inputIndex = fp->fInputIdx;
-                if (groupStartIdx < 0) {
-                    // This capture group has not participated in the match thus far,
-                    fp = (REStackFrame *)fStack->popFrame(fFrameSize);   // FAIL, no match.
-                    break;
-                }
-                UBool success = TRUE;
-                for (int64_t groupIndex = groupStartIdx; groupIndex < groupEndIdx; ++groupIndex,++inputIndex) {
-                    if (inputIndex >= fActiveLimit) {
-                        success = FALSE;
-                        fHitEnd = TRUE;
-                        break;
-                    }
-                    if (inputBuf[groupIndex] != inputBuf[inputIndex]) {
-                        success = FALSE;
-                        break;
-                    }
-                }
-                if (success && groupStartIdx < groupEndIdx && U16_IS_LEAD(inputBuf[groupEndIdx-1]) &&
-                        inputIndex < fActiveLimit && U16_IS_TRAIL(inputBuf[inputIndex])) {
-                    // Capture group ended with an unpaired lead surrogate.
-                    // Back reference is not permitted to match lead only of a surrogatge pair.
-                    success = FALSE;
-                }
-                if (success) {
-                    fp->fInputIdx = inputIndex;
-                } else {
-                    fp = (REStackFrame *)fStack->popFrame(fFrameSize);
-                }
-            }
-            break;
-
-        case URX_BACKREF_I:
-            {
-                U_ASSERT(opValue < fFrameSize);
-                int64_t groupStartIdx = fp->fExtra[opValue];
-                int64_t groupEndIdx   = fp->fExtra[opValue+1];
-                U_ASSERT(groupStartIdx <= groupEndIdx);
-                if (groupStartIdx < 0) {
-                    // This capture group has not participated in the match thus far,
-                    fp = (REStackFrame *)fStack->popFrame(fFrameSize);   // FAIL, no match.
-                    break;
-                }
-                CaseFoldingUCharIterator captureGroupItr(inputBuf, groupStartIdx, groupEndIdx);
-                CaseFoldingUCharIterator inputItr(inputBuf, fp->fInputIdx, fActiveLimit);
-
-                //   Note: if the capture group match was of an empty string the backref
-                //         match succeeds.  Verified by testing:  Perl matches succeed
-                //         in this case, so we do too.
-
-                UBool success = TRUE;
-                for (;;) {
-                    UChar32 captureGroupChar = captureGroupItr.next();
-                    if (captureGroupChar == U_SENTINEL) {
-                        success = TRUE;
-                        break;
-                    }
-                    UChar32 inputChar = inputItr.next();
-                    if (inputChar == U_SENTINEL) {
-                        success = FALSE;
-                        fHitEnd = TRUE;
-                        break;
-                    }
-                    if (inputChar != captureGroupChar) {
-                        success = FALSE;
-                        break;
-                    }
-                }
-
-                if (success && inputItr.inExpansion()) {
-                    // We otained a match by consuming part of a string obtained from
-                    // case-folding a single code point of the input text.
-                    // This does not count as an overall match.
-                    success = FALSE;
-                }
-
-                if (success) {
-                    fp->fInputIdx = inputItr.getIndex();
-                } else {
-                    fp = (REStackFrame *)fStack->popFrame(fFrameSize);
-                }
-            }
-            break;
-
-        case URX_STO_INP_LOC:
-            {
-                U_ASSERT(opValue >= 0 && opValue < fFrameSize);
-                fp->fExtra[opValue] = fp->fInputIdx;
-            }
-            break;
-
-        case URX_JMPX:
-            {
-                int32_t instrOperandLoc = (int32_t)fp->fPatIdx;
-                fp->fPatIdx += 1;
-                int32_t dataLoc  = URX_VAL(pat[instrOperandLoc]);
-                U_ASSERT(dataLoc >= 0 && dataLoc < fFrameSize);
-                int32_t savedInputIdx = (int32_t)fp->fExtra[dataLoc];
-                U_ASSERT(savedInputIdx <= fp->fInputIdx);
-                if (savedInputIdx < fp->fInputIdx) {
-                    fp->fPatIdx = opValue;                               // JMP
-                } else {
-                    fp = (REStackFrame *)fStack->popFrame(fFrameSize);   // FAIL, no progress in loop.
-                }
-            }
-            break;
-
-        case URX_LA_START:
-            {
-                // Entering a look around block.
-                // Save Stack Ptr, Input Pos.
-                U_ASSERT(opValue>=0 && opValue+3<fPattern->fDataSize);
-                fData[opValue]   = fStack->size();
-                fData[opValue+1] = fp->fInputIdx;
-                fData[opValue+2] = fActiveStart;
-                fData[opValue+3] = fActiveLimit;
-                fActiveStart     = fLookStart;          // Set the match region change for
-                fActiveLimit     = fLookLimit;          //   transparent bounds.
-            }
-            break;
-
-        case URX_LA_END:
-            {
-                // Leaving a look around block.
-                //  restore Stack Ptr, Input Pos to positions they had on entry to block.
-                U_ASSERT(opValue>=0 && opValue+3<fPattern->fDataSize);
-                int32_t stackSize = fStack->size();
-                int32_t newStackSize = (int32_t)fData[opValue];
-                U_ASSERT(stackSize >= newStackSize);
-                if (stackSize > newStackSize) {
-                    // Copy the current top frame back to the new (cut back) top frame.
-                    //   This makes the capture groups from within the look-ahead
-                    //   expression available.
-                    int64_t *newFP = fStack->getBuffer() + newStackSize - fFrameSize;
-                    int32_t j;
-                    for (j=0; j<fFrameSize; j++) {
-                        newFP[j] = ((int64_t *)fp)[j];
-                    }
-                    fp = (REStackFrame *)newFP;
-                    fStack->setSize(newStackSize);
-                }
-                fp->fInputIdx = fData[opValue+1];
-
-                // Restore the active region bounds in the input string; they may have
-                //    been changed because of transparent bounds on a Region.
-                fActiveStart = fData[opValue+2];
-                fActiveLimit = fData[opValue+3];
-                U_ASSERT(fActiveStart >= 0);
-                U_ASSERT(fActiveLimit <= fInputLength);
-            }
-            break;
-
-        case URX_ONECHAR_I:
-            if (fp->fInputIdx < fActiveLimit) {
-                UChar32 c;
-                U16_NEXT(inputBuf, fp->fInputIdx, fActiveLimit, c);
-                if (u_foldCase(c, U_FOLD_CASE_DEFAULT) == opValue) {
-                    break;
-                }
-            } else {
-                fHitEnd = TRUE;
-            }
-            fp = (REStackFrame *)fStack->popFrame(fFrameSize);
-            break;
-
-        case URX_STRING_I:
-            // Case-insensitive test input against a literal string.
-            // Strings require two slots in the compiled pattern, one for the
-            //   offset to the string text, and one for the length.
-            //   The compiled string has already been case folded.
-            {
-                const UChar *patternString = litText + opValue;
-
-                op      = (int32_t)pat[fp->fPatIdx];
-                fp->fPatIdx++;
-                opType  = URX_TYPE(op);
-                opValue = URX_VAL(op);
-                U_ASSERT(opType == URX_STRING_LEN);
-                int32_t patternStringLen = opValue;  // Length of the string from the pattern.
-
-                UChar32      cText;
-                UChar32      cPattern;
-                UBool        success = TRUE;
-                int32_t      patternStringIdx  = 0;
-                CaseFoldingUCharIterator inputIterator(inputBuf, fp->fInputIdx, fActiveLimit);
-                while (patternStringIdx < patternStringLen) {
-                    U16_NEXT(patternString, patternStringIdx, patternStringLen, cPattern);
-                    cText = inputIterator.next();
-                    if (cText != cPattern) {
-                        success = FALSE;
-                        if (cText == U_SENTINEL) {
-                            fHitEnd = TRUE;
-                        }
-                        break;
-                    }
-                }
-                if (inputIterator.inExpansion()) {
-                    success = FALSE;
-                }
-
-                if (success) {
-                    fp->fInputIdx = inputIterator.getIndex();
-                } else {
-                    fp = (REStackFrame *)fStack->popFrame(fFrameSize);
-                }
-            }
-            break;
-
-        case URX_LB_START:
-            {
-                // Entering a look-behind block.
-                // Save Stack Ptr, Input Pos and active input region.
-                //   TODO:  implement transparent bounds.  Ticket #6067
-                U_ASSERT(opValue>=0 && opValue+4<fPattern->fDataSize);
-                fData[opValue]   = fStack->size();
-                fData[opValue+1] = fp->fInputIdx;
-                // Save input string length, then reset to pin any matches to end at
-                //   the current position.
-                fData[opValue+2] = fActiveStart;
-                fData[opValue+3] = fActiveLimit;
-                fActiveStart     = fRegionStart;
-                fActiveLimit     = fp->fInputIdx;
-                // Init the variable containing the start index for attempted matches.
-                fData[opValue+4] = -1;
-            }
-            break;
-
-
-        case URX_LB_CONT:
-            {
-                // Positive Look-Behind, at top of loop checking for matches of LB expression
-                //    at all possible input starting positions.
-
-                // Fetch the min and max possible match lengths.  They are the operands
-                //   of this op in the pattern.
-                int32_t minML = (int32_t)pat[fp->fPatIdx++];
-                int32_t maxML = (int32_t)pat[fp->fPatIdx++];
-                U_ASSERT(minML <= maxML);
-                U_ASSERT(minML >= 0);
-
-                // Fetch (from data) the last input index where a match was attempted.
-                U_ASSERT(opValue>=0 && opValue+4<fPattern->fDataSize);
-                int64_t  &lbStartIdx = fData[opValue+4];
-                if (lbStartIdx < 0) {
-                    // First time through loop.
-                    lbStartIdx = fp->fInputIdx - minML;
-                    if (lbStartIdx > 0 && lbStartIdx < fInputLength) {
-                        U16_SET_CP_START(inputBuf, 0, lbStartIdx);
-                    }
-                } else {
-                    // 2nd through nth time through the loop.
-                    // Back up start position for match by one.
-                    if (lbStartIdx == 0) {
-                        lbStartIdx--;
-                    } else {
-                        U16_BACK_1(inputBuf, 0, lbStartIdx);
-                    }
-                }
-
-                if (lbStartIdx < 0 || lbStartIdx < fp->fInputIdx - maxML) {
-                    // We have tried all potential match starting points without
-                    //  getting a match.  Backtrack out, and out of the
-                    //   Look Behind altogether.
-                    fp = (REStackFrame *)fStack->popFrame(fFrameSize);
-                    fActiveStart = fData[opValue+2];
-                    fActiveLimit = fData[opValue+3];
-                    U_ASSERT(fActiveStart >= 0);
-                    U_ASSERT(fActiveLimit <= fInputLength);
-                    break;
-                }
-
-                //    Save state to this URX_LB_CONT op, so failure to match will repeat the loop.
-                //      (successful match will fall off the end of the loop.)
-                fp = StateSave(fp, fp->fPatIdx-3, status);
-                fp->fInputIdx =  lbStartIdx;
-            }
-            break;
-
-        case URX_LB_END:
-            // End of a look-behind block, after a successful match.
-            {
-                U_ASSERT(opValue>=0 && opValue+4<fPattern->fDataSize);
-                if (fp->fInputIdx != fActiveLimit) {
-                    //  The look-behind expression matched, but the match did not
-                    //    extend all the way to the point that we are looking behind from.
-                    //  FAIL out of here, which will take us back to the LB_CONT, which
-                    //     will retry the match starting at another position or fail
-                    //     the look-behind altogether, whichever is appropriate.
-                    fp = (REStackFrame *)fStack->popFrame(fFrameSize);
-                    break;
-                }
-
-                // Look-behind match is good.  Restore the orignal input string region,
-                //   which had been truncated to pin the end of the lookbehind match to the
-                //   position being looked-behind.
-                fActiveStart = fData[opValue+2];
-                fActiveLimit = fData[opValue+3];
-                U_ASSERT(fActiveStart >= 0);
-                U_ASSERT(fActiveLimit <= fInputLength);
-            }
-            break;
-
-
-        case URX_LBN_CONT:
-            {
-                // Negative Look-Behind, at top of loop checking for matches of LB expression
-                //    at all possible input starting positions.
-
-                // Fetch the extra parameters of this op.
-                int32_t minML       = (int32_t)pat[fp->fPatIdx++];
-                int32_t maxML       = (int32_t)pat[fp->fPatIdx++];
-                int32_t continueLoc = (int32_t)pat[fp->fPatIdx++];
-                continueLoc = URX_VAL(continueLoc);
-                U_ASSERT(minML <= maxML);
-                U_ASSERT(minML >= 0);
-                U_ASSERT(continueLoc > fp->fPatIdx);
-
-                // Fetch (from data) the last input index where a match was attempted.
-                U_ASSERT(opValue>=0 && opValue+4<fPattern->fDataSize);
-                int64_t  &lbStartIdx = fData[opValue+4];
-                if (lbStartIdx < 0) {
-                    // First time through loop.
-                    lbStartIdx = fp->fInputIdx - minML;
-                    if (lbStartIdx > 0 && lbStartIdx < fInputLength) {
-                        U16_SET_CP_START(inputBuf, 0, lbStartIdx);
-                    }
-                } else {
-                    // 2nd through nth time through the loop.
-                    // Back up start position for match by one.
-                    if (lbStartIdx == 0) {
-                        lbStartIdx--;   // Because U16_BACK is unsafe starting at 0.
-                    } else {
-                        U16_BACK_1(inputBuf, 0, lbStartIdx);
-                    }
-                }
-
-                if (lbStartIdx < 0 || lbStartIdx < fp->fInputIdx - maxML) {
-                    // We have tried all potential match starting points without
-                    //  getting a match, which means that the negative lookbehind as
-                    //  a whole has succeeded.  Jump forward to the continue location
-                    fActiveStart = fData[opValue+2];
-                    fActiveLimit = fData[opValue+3];
-                    U_ASSERT(fActiveStart >= 0);
-                    U_ASSERT(fActiveLimit <= fInputLength);
-                    fp->fPatIdx = continueLoc;
-                    break;
-                }
-
-                //    Save state to this URX_LB_CONT op, so failure to match will repeat the loop.
-                //      (successful match will cause a FAIL out of the loop altogether.)
-                fp = StateSave(fp, fp->fPatIdx-4, status);
-                fp->fInputIdx =  lbStartIdx;
-            }
-            break;
-
-        case URX_LBN_END:
-            // End of a negative look-behind block, after a successful match.
-            {
-                U_ASSERT(opValue>=0 && opValue+4<fPattern->fDataSize);
-                if (fp->fInputIdx != fActiveLimit) {
-                    //  The look-behind expression matched, but the match did not
-                    //    extend all the way to the point that we are looking behind from.
-                    //  FAIL out of here, which will take us back to the LB_CONT, which
-                    //     will retry the match starting at another position or succeed
-                    //     the look-behind altogether, whichever is appropriate.
-                    fp = (REStackFrame *)fStack->popFrame(fFrameSize);
-                    break;
-                }
-
-                // Look-behind expression matched, which means look-behind test as
-                //   a whole Fails
-
-                //   Restore the orignal input string length, which had been truncated
-                //   inorder to pin the end of the lookbehind match
-                //   to the position being looked-behind.
-                fActiveStart = fData[opValue+2];
-                fActiveLimit = fData[opValue+3];
-                U_ASSERT(fActiveStart >= 0);
-                U_ASSERT(fActiveLimit <= fInputLength);
-
-                // Restore original stack position, discarding any state saved
-                //   by the successful pattern match.
-                U_ASSERT(opValue>=0 && opValue+1<fPattern->fDataSize);
-                int32_t newStackSize = (int32_t)fData[opValue];
-                U_ASSERT(fStack->size() > newStackSize);
-                fStack->setSize(newStackSize);
-
-                //  FAIL, which will take control back to someplace
-                //  prior to entering the look-behind test.
-                fp = (REStackFrame *)fStack->popFrame(fFrameSize);
-            }
-            break;
-
-
-        case URX_LOOP_SR_I:
-            // Loop Initialization for the optimized implementation of
-            //     [some character set]*
-            //   This op scans through all matching input.
-            //   The following LOOP_C op emulates stack unwinding if the following pattern fails.
-            {
-                U_ASSERT(opValue > 0 && opValue < fSets->size());
-                Regex8BitSet *s8 = &fPattern->fSets8[opValue];
-                UnicodeSet   *s  = (UnicodeSet *)fSets->elementAt(opValue);
-
-                // Loop through input, until either the input is exhausted or
-                //   we reach a character that is not a member of the set.
-                int32_t ix = (int32_t)fp->fInputIdx;
-                for (;;) {
-                    if (ix >= fActiveLimit) {
-                        fHitEnd = TRUE;
-                        break;
-                    }
-                    UChar32   c;
-                    U16_NEXT(inputBuf, ix, fActiveLimit, c);
-                    if (c<256) {
-                        if (s8->contains(c) == FALSE) {
-                            U16_BACK_1(inputBuf, 0, ix);
-                            break;
-                        }
-                    } else {
-                        if (s->contains(c) == FALSE) {
-                            U16_BACK_1(inputBuf, 0, ix);
-                            break;
-                        }
-                    }
-                }
-
-                // If there were no matching characters, skip over the loop altogether.
-                //   The loop doesn't run at all, a * op always succeeds.
-                if (ix == fp->fInputIdx) {
-                    fp->fPatIdx++;   // skip the URX_LOOP_C op.
-                    break;
-                }
-
-                // Peek ahead in the compiled pattern, to the URX_LOOP_C that
-                //   must follow.  It's operand is the stack location
-                //   that holds the starting input index for the match of this [set]*
-                int32_t loopcOp = (int32_t)pat[fp->fPatIdx];
-                U_ASSERT(URX_TYPE(loopcOp) == URX_LOOP_C);
-                int32_t stackLoc = URX_VAL(loopcOp);
-                U_ASSERT(stackLoc >= 0 && stackLoc < fFrameSize);
-                fp->fExtra[stackLoc] = fp->fInputIdx;
-                fp->fInputIdx = ix;
-
-                // Save State to the URX_LOOP_C op that follows this one,
-                //   so that match failures in the following code will return to there.
-                //   Then bump the pattern idx so the LOOP_C is skipped on the way out of here.
-                fp = StateSave(fp, fp->fPatIdx, status);
-                fp->fPatIdx++;
-            }
-            break;
-
-
-        case URX_LOOP_DOT_I:
-            // Loop Initialization for the optimized implementation of .*
-            //   This op scans through all remaining input.
-            //   The following LOOP_C op emulates stack unwinding if the following pattern fails.
-            {
-                // Loop through input until the input is exhausted (we reach an end-of-line)
-                // In DOTALL mode, we can just go straight to the end of the input.
-                int32_t ix;
-                if ((opValue & 1) == 1) {
-                    // Dot-matches-All mode.  Jump straight to the end of the string.
-                    ix = (int32_t)fActiveLimit;
-                    fHitEnd = TRUE;
-                } else {
-                    // NOT DOT ALL mode.  Line endings do not match '.'
-                    // Scan forward until a line ending or end of input.
-                    ix = (int32_t)fp->fInputIdx;
-                    for (;;) {
-                        if (ix >= fActiveLimit) {
-                            fHitEnd = TRUE;
-                            break;
-                        }
-                        UChar32   c;
-                        U16_NEXT(inputBuf, ix, fActiveLimit, c);   // c = inputBuf[ix++]
-                        if ((c & 0x7f) <= 0x29) {          // Fast filter of non-new-line-s
-                            if ((c == 0x0a) ||             //  0x0a is newline in both modes.
-                                (((opValue & 2) == 0) &&    // IF not UNIX_LINES mode
-                                   isLineTerminator(c))) {
-                                //  char is a line ending.  Put the input pos back to the
-                                //    line ending char, and exit the scanning loop.
-                                U16_BACK_1(inputBuf, 0, ix);
-                                break;
-                            }
-                        }
-                    }
-                }
-
-                // If there were no matching characters, skip over the loop altogether.
-                //   The loop doesn't run at all, a * op always succeeds.
-                if (ix == fp->fInputIdx) {
-                    fp->fPatIdx++;   // skip the URX_LOOP_C op.
-                    break;
-                }
-
-                // Peek ahead in the compiled pattern, to the URX_LOOP_C that
-                //   must follow.  It's operand is the stack location
-                //   that holds the starting input index for the match of this .*
-                int32_t loopcOp = (int32_t)pat[fp->fPatIdx];
-                U_ASSERT(URX_TYPE(loopcOp) == URX_LOOP_C);
-                int32_t stackLoc = URX_VAL(loopcOp);
-                U_ASSERT(stackLoc >= 0 && stackLoc < fFrameSize);
-                fp->fExtra[stackLoc] = fp->fInputIdx;
-                fp->fInputIdx = ix;
-
-                // Save State to the URX_LOOP_C op that follows this one,
-                //   so that match failures in the following code will return to there.
-                //   Then bump the pattern idx so the LOOP_C is skipped on the way out of here.
-                fp = StateSave(fp, fp->fPatIdx, status);
-                fp->fPatIdx++;
-            }
-            break;
-
-
-        case URX_LOOP_C:
-            {
-                U_ASSERT(opValue>=0 && opValue<fFrameSize);
-                backSearchIndex = (int32_t)fp->fExtra[opValue];
-                U_ASSERT(backSearchIndex <= fp->fInputIdx);
-                if (backSearchIndex == fp->fInputIdx) {
-                    // We've backed up the input idx to the point that the loop started.
-                    // The loop is done.  Leave here without saving state.
-                    //  Subsequent failures won't come back here.
-                    break;
-                }
-                // Set up for the next iteration of the loop, with input index
-                //   backed up by one from the last time through,
-                //   and a state save to this instruction in case the following code fails again.
-                //   (We're going backwards because this loop emulates stack unwinding, not
-                //    the initial scan forward.)
-                U_ASSERT(fp->fInputIdx > 0);
-                UChar32 prevC;
-                U16_PREV(inputBuf, 0, fp->fInputIdx, prevC); // !!!: should this 0 be one of f*Limit?
-
-                if (prevC == 0x0a &&
-                    fp->fInputIdx > backSearchIndex &&
-                    inputBuf[fp->fInputIdx-1] == 0x0d) {
-                    int32_t prevOp = (int32_t)pat[fp->fPatIdx-2];
-                    if (URX_TYPE(prevOp) == URX_LOOP_DOT_I) {
-                        // .*, stepping back over CRLF pair.
-                        U16_BACK_1(inputBuf, 0, fp->fInputIdx);
-                    }
-                }
-
-
-                fp = StateSave(fp, fp->fPatIdx-1, status);
-            }
-            break;
-
-
-
-        default:
-            // Trouble.  The compiled pattern contains an entry with an
-            //           unrecognized type tag.
-            UPRV_UNREACHABLE;
-        }
-
-        if (U_FAILURE(status)) {
-            isMatch = FALSE;
-            break;
-        }
-    }
-
-breakFromLoop:
-    fMatch = isMatch;
-    if (isMatch) {
-        fLastMatchEnd = fMatchEnd;
-        fMatchStart   = startIdx;
-        fMatchEnd     = fp->fInputIdx;
-    }
-
-#ifdef REGEX_RUN_DEBUG
-    if (fTraceDebug) {
-        if (isMatch) {
-            printf("Match.  start=%ld   end=%ld\n\n", fMatchStart, fMatchEnd);
-        } else {
-            printf("No match\n\n");
-        }
-    }
-#endif
-
-    fFrame = fp;                // The active stack frame when the engine stopped.
-                                //   Contains the capture group results that we need to
-                                //    access later.
-
-    return;
-}
-
-
-UOBJECT_DEFINE_RTTI_IMPLEMENTATION(RegexMatcher)
-
-U_NAMESPACE_END
-
-#endif  // !UCONFIG_NO_REGULAR_EXPRESSIONS
-=======
-// © 2016 and later: Unicode, Inc. and others.
-// License & terms of use: http://www.unicode.org/copyright.html
-/*
-**************************************************************************
-*   Copyright (C) 2002-2016 International Business Machines Corporation
-*   and others. All rights reserved.
-**************************************************************************
-*/
-//
-//  file:  rematch.cpp
-//
-//         Contains the implementation of class RegexMatcher,
-//         which is one of the main API classes for the ICU regular expression package.
-//
-
-#include "unicode/utypes.h"
-#if !UCONFIG_NO_REGULAR_EXPRESSIONS
-
-#include "unicode/regex.h"
-#include "unicode/uniset.h"
-#include "unicode/uchar.h"
-#include "unicode/ustring.h"
-#include "unicode/rbbi.h"
-#include "unicode/utf.h"
-#include "unicode/utf16.h"
-#include "uassert.h"
-#include "cmemory.h"
-#include "cstr.h"
-#include "uvector.h"
-#include "uvectr32.h"
-#include "uvectr64.h"
-#include "regeximp.h"
-#include "regexst.h"
-#include "regextxt.h"
-#include "ucase.h"
-
-// #include <malloc.h>        // Needed for heapcheck testing
-
-
-U_NAMESPACE_BEGIN
-
-// Default limit for the size of the back track stack, to avoid system
-//    failures causedby heap exhaustion.  Units are in 32 bit words, not bytes.
-// This value puts ICU's limits higher than most other regexp implementations,
-//    which use recursion rather than the heap, and take more storage per
-//    backtrack point.
-//
-static const int32_t DEFAULT_BACKTRACK_STACK_CAPACITY = 8000000;
-
-// Time limit counter constant.
-//   Time limits for expression evaluation are in terms of quanta of work by
-//   the engine, each of which is 10,000 state saves.
-//   This constant determines that state saves per tick number.
-static const int32_t TIMER_INITIAL_VALUE = 10000;
-
-
-// Test for any of the Unicode line terminating characters.
-static inline UBool isLineTerminator(UChar32 c) {
-    if (c & ~(0x0a | 0x0b | 0x0c | 0x0d | 0x85 | 0x2028 | 0x2029)) {
-        return false;
-    }
-    return (c<=0x0d && c>=0x0a) || c==0x85 || c==0x2028 || c==0x2029;
-}
-
-//-----------------------------------------------------------------------------
-//
-//   Constructor and Destructor
-//
-//-----------------------------------------------------------------------------
-RegexMatcher::RegexMatcher(const RegexPattern *pat)  {
-    fDeferredStatus = U_ZERO_ERROR;
-    init(fDeferredStatus);
-    if (U_FAILURE(fDeferredStatus)) {
-        return;
-    }
-    if (pat==nullptr) {
-        fDeferredStatus = U_ILLEGAL_ARGUMENT_ERROR;
-        return;
-    }
-    fPattern = pat;
-    init2(RegexStaticSets::gStaticSets->fEmptyText, fDeferredStatus);
-}
-
-
-
-RegexMatcher::RegexMatcher(const UnicodeString &regexp, const UnicodeString &input,
-                           uint32_t flags, UErrorCode &status) {
-    init(status);
-    if (U_FAILURE(status)) {
-        return;
-    }
-    UParseError    pe;
-    fPatternOwned      = RegexPattern::compile(regexp, flags, pe, status);
-    fPattern           = fPatternOwned;
-
-    UText inputText = UTEXT_INITIALIZER;
-    utext_openConstUnicodeString(&inputText, &input, &status);
-    init2(&inputText, status);
-    utext_close(&inputText);
-
-    fInputUniStrMaybeMutable = true;
-}
-
-
-RegexMatcher::RegexMatcher(UText *regexp, UText *input,
-                           uint32_t flags, UErrorCode &status) {
-    init(status);
-    if (U_FAILURE(status)) {
-        return;
-    }
-    UParseError    pe;
-    fPatternOwned      = RegexPattern::compile(regexp, flags, pe, status);
-    if (U_FAILURE(status)) {
-        return;
-    }
-
-    fPattern           = fPatternOwned;
-    init2(input, status);
-}
-
-
-RegexMatcher::RegexMatcher(const UnicodeString &regexp,
-                           uint32_t flags, UErrorCode &status) {
-    init(status);
-    if (U_FAILURE(status)) {
-        return;
-    }
-    UParseError    pe;
-    fPatternOwned      = RegexPattern::compile(regexp, flags, pe, status);
-    if (U_FAILURE(status)) {
-        return;
-    }
-    fPattern           = fPatternOwned;
-    init2(RegexStaticSets::gStaticSets->fEmptyText, status);
-}
-
-RegexMatcher::RegexMatcher(UText *regexp,
-                           uint32_t flags, UErrorCode &status) {
-    init(status);
-    if (U_FAILURE(status)) {
-        return;
-    }
-    UParseError    pe;
-    fPatternOwned      = RegexPattern::compile(regexp, flags, pe, status);
-        if (U_FAILURE(status)) {
-        return;
-    }
-
-    fPattern           = fPatternOwned;
-    init2(RegexStaticSets::gStaticSets->fEmptyText, status);
-}
-
-
-
-
-RegexMatcher::~RegexMatcher() {
-    delete fStack;
-    if (fData != fSmallData) {
-        uprv_free(fData);
-        fData = nullptr;
-    }
-    if (fPatternOwned) {
-        delete fPatternOwned;
-        fPatternOwned = nullptr;
-        fPattern = nullptr;
-    }
-
-    if (fInput) {
-        delete fInput;
-    }
-    if (fInputText) {
-        utext_close(fInputText);
-    }
-    if (fAltInputText) {
-        utext_close(fAltInputText);
-    }
-
-    #if UCONFIG_NO_BREAK_ITERATION==0
-    delete fWordBreakItr;
-    delete fGCBreakItr;
-    #endif
-}
-
-//
-//   init()   common initialization for use by all constructors.
-//            Initialize all fields, get the object into a consistent state.
-//            This must be done even when the initial status shows an error,
-//            so that the object is initialized sufficiently well for the destructor
-//            to run safely.
-//
-void RegexMatcher::init(UErrorCode &status) {
-    fPattern           = nullptr;
-    fPatternOwned      = nullptr;
-    fFrameSize         = 0;
-    fRegionStart       = 0;
-    fRegionLimit       = 0;
-    fAnchorStart       = 0;
-    fAnchorLimit       = 0;
-    fLookStart         = 0;
-    fLookLimit         = 0;
-    fActiveStart       = 0;
-    fActiveLimit       = 0;
-    fTransparentBounds = false;
-    fAnchoringBounds   = true;
-    fMatch             = false;
-    fMatchStart        = 0;
-    fMatchEnd          = 0;
-    fLastMatchEnd      = -1;
-    fAppendPosition    = 0;
-    fHitEnd            = false;
-    fRequireEnd        = false;
-    fStack             = nullptr;
-    fFrame             = nullptr;
-    fTimeLimit         = 0;
-    fTime              = 0;
-    fTickCounter       = 0;
-    fStackLimit        = DEFAULT_BACKTRACK_STACK_CAPACITY;
-    fCallbackFn        = nullptr;
-    fCallbackContext   = nullptr;
-    fFindProgressCallbackFn      = nullptr;
-    fFindProgressCallbackContext = nullptr;
-    fTraceDebug        = false;
-    fDeferredStatus    = status;
-    fData              = fSmallData;
-    fWordBreakItr      = nullptr;
-    fGCBreakItr        = nullptr;
-
-    fStack             = nullptr;
-    fInputText         = nullptr;
-    fAltInputText      = nullptr;
-    fInput             = nullptr;
-    fInputLength       = 0;
-    fInputUniStrMaybeMutable = false;
-}
-
-//
-//  init2()   Common initialization for use by RegexMatcher constructors, part 2.
-//            This handles the common setup to be done after the Pattern is available.
-//
-void RegexMatcher::init2(UText *input, UErrorCode &status) {
-    if (U_FAILURE(status)) {
-        fDeferredStatus = status;
-        return;
-    }
-
-    if (fPattern->fDataSize > UPRV_LENGTHOF(fSmallData)) {
-        fData = (int64_t *)uprv_malloc(fPattern->fDataSize * sizeof(int64_t));
-        if (fData == nullptr) {
-            status = fDeferredStatus = U_MEMORY_ALLOCATION_ERROR;
-            return;
-        }
-    }
-
-    fStack = new UVector64(status);
-    if (fStack == nullptr) {
-        status = fDeferredStatus = U_MEMORY_ALLOCATION_ERROR;
-        return;
-    }
-
-    reset(input);
-    setStackLimit(DEFAULT_BACKTRACK_STACK_CAPACITY, status);
-    if (U_FAILURE(status)) {
-        fDeferredStatus = status;
-        return;
-    }
-}
-
-
-static const char16_t BACKSLASH  = 0x5c;
-static const char16_t DOLLARSIGN = 0x24;
-static const char16_t LEFTBRACKET = 0x7b;
-static const char16_t RIGHTBRACKET = 0x7d;
-
-//--------------------------------------------------------------------------------
-//
-//    appendReplacement
-//
-//--------------------------------------------------------------------------------
-RegexMatcher &RegexMatcher::appendReplacement(UnicodeString &dest,
-                                              const UnicodeString &replacement,
-                                              UErrorCode &status) {
-    UText replacementText = UTEXT_INITIALIZER;
-
-    utext_openConstUnicodeString(&replacementText, &replacement, &status);
-    if (U_SUCCESS(status)) {
-        UText resultText = UTEXT_INITIALIZER;
-        utext_openUnicodeString(&resultText, &dest, &status);
-
-        if (U_SUCCESS(status)) {
-            appendReplacement(&resultText, &replacementText, status);
-            utext_close(&resultText);
-        }
-        utext_close(&replacementText);
-    }
-
-    return *this;
-}
-
-//
-//    appendReplacement, UText mode
-//
-RegexMatcher &RegexMatcher::appendReplacement(UText *dest,
-                                              UText *replacement,
-                                              UErrorCode &status) {
-    if (U_FAILURE(status)) {
-        return *this;
-    }
-    if (U_FAILURE(fDeferredStatus)) {
-        status = fDeferredStatus;
-        return *this;
-    }
-    if (fMatch == false) {
-        status = U_REGEX_INVALID_STATE;
-        return *this;
-    }
-
-    // Copy input string from the end of previous match to start of current match
-    int64_t  destLen = utext_nativeLength(dest);
-    if (fMatchStart > fAppendPosition) {
-        if (UTEXT_FULL_TEXT_IN_CHUNK(fInputText, fInputLength)) {
-            destLen += utext_replace(dest, destLen, destLen, fInputText->chunkContents+fAppendPosition,
-                                     (int32_t)(fMatchStart-fAppendPosition), &status);
-        } else {
-            int32_t len16;
-            if (UTEXT_USES_U16(fInputText)) {
-                len16 = (int32_t)(fMatchStart-fAppendPosition);
-            } else {
-                UErrorCode lengthStatus = U_ZERO_ERROR;
-                len16 = utext_extract(fInputText, fAppendPosition, fMatchStart, nullptr, 0, &lengthStatus);
-            }
-            char16_t *inputChars = (char16_t *)uprv_malloc(sizeof(char16_t)*(len16+1));
-            if (inputChars == nullptr) {
-                status = U_MEMORY_ALLOCATION_ERROR;
-                return *this;
-            }
-            utext_extract(fInputText, fAppendPosition, fMatchStart, inputChars, len16+1, &status);
-            destLen += utext_replace(dest, destLen, destLen, inputChars, len16, &status);
-            uprv_free(inputChars);
-        }
-    }
-    fAppendPosition = fMatchEnd;
-
-
-    // scan the replacement text, looking for substitutions ($n) and \escapes.
-    //  TODO:  optimize this loop by efficiently scanning for '$' or '\',
-    //         move entire ranges not containing substitutions.
-    UTEXT_SETNATIVEINDEX(replacement, 0);
-    for (UChar32 c = UTEXT_NEXT32(replacement); U_SUCCESS(status) && c != U_SENTINEL;  c = UTEXT_NEXT32(replacement)) {
-        if (c == BACKSLASH) {
-            // Backslash Escape.  Copy the following char out without further checks.
-            //                    Note:  Surrogate pairs don't need any special handling
-            //                           The second half wont be a '$' or a '\', and
-            //                           will move to the dest normally on the next
-            //                           loop iteration.
-            c = UTEXT_CURRENT32(replacement);
-            if (c == U_SENTINEL) {
-                break;
-            }
-
-            if (c==0x55/*U*/ || c==0x75/*u*/) {
-                // We have a \udddd or \Udddddddd escape sequence.
-                int32_t offset = 0;
-                struct URegexUTextUnescapeCharContext context = U_REGEX_UTEXT_UNESCAPE_CONTEXT(replacement);
-                UChar32 escapedChar = u_unescapeAt(uregex_utext_unescape_charAt, &offset, INT32_MAX, &context);
-                if (escapedChar != (UChar32)0xFFFFFFFF) {
-                    if (U_IS_BMP(escapedChar)) {
-                        char16_t c16 = (char16_t)escapedChar;
-                        destLen += utext_replace(dest, destLen, destLen, &c16, 1, &status);
-                    } else {
-                        char16_t surrogate[2];
-                        surrogate[0] = U16_LEAD(escapedChar);
-                        surrogate[1] = U16_TRAIL(escapedChar);
-                        if (U_SUCCESS(status)) {
-                            destLen += utext_replace(dest, destLen, destLen, surrogate, 2, &status);
-                        }
-                    }
-                    // TODO:  Report errors for mal-formed \u escapes?
-                    //        As this is, the original sequence is output, which may be OK.
-                    if (context.lastOffset == offset) {
-                        (void)UTEXT_PREVIOUS32(replacement);
-                    } else if (context.lastOffset != offset-1) {
-                        utext_moveIndex32(replacement, offset - context.lastOffset - 1);
-                    }
-                }
-            } else {
-                (void)UTEXT_NEXT32(replacement);
-                // Plain backslash escape.  Just put out the escaped character.
-                if (U_IS_BMP(c)) {
-                    char16_t c16 = (char16_t)c;
-                    destLen += utext_replace(dest, destLen, destLen, &c16, 1, &status);
-                } else {
-                    char16_t surrogate[2];
-                    surrogate[0] = U16_LEAD(c);
-                    surrogate[1] = U16_TRAIL(c);
-                    if (U_SUCCESS(status)) {
-                        destLen += utext_replace(dest, destLen, destLen, surrogate, 2, &status);
-                    }
-                }
-            }
-        } else if (c != DOLLARSIGN) {
-            // Normal char, not a $.  Copy it out without further checks.
-            if (U_IS_BMP(c)) {
-                char16_t c16 = (char16_t)c;
-                destLen += utext_replace(dest, destLen, destLen, &c16, 1, &status);
-            } else {
-                char16_t surrogate[2];
-                surrogate[0] = U16_LEAD(c);
-                surrogate[1] = U16_TRAIL(c);
-                if (U_SUCCESS(status)) {
-                    destLen += utext_replace(dest, destLen, destLen, surrogate, 2, &status);
-                }
-            }
-        } else {
-            // We've got a $.  Pick up a capture group name or number if one follows.
-            // Consume digits so long as the resulting group number <= the number of
-            // number of capture groups in the pattern.
-
-            int32_t groupNum  = 0;
-            int32_t numDigits = 0;
-            UChar32 nextChar = utext_current32(replacement);
-            if (nextChar == LEFTBRACKET) {
-                // Scan for a Named Capture Group, ${name}.
-                UnicodeString groupName;
-                utext_next32(replacement);
-                while(U_SUCCESS(status) && nextChar != RIGHTBRACKET) {
-                    nextChar = utext_next32(replacement);
-                    if (nextChar == U_SENTINEL) {
-                        status = U_REGEX_INVALID_CAPTURE_GROUP_NAME;
-                    } else if ((nextChar >= 0x41 && nextChar <= 0x5a) ||       // A..Z
-                               (nextChar >= 0x61 && nextChar <= 0x7a) ||       // a..z
-                               (nextChar >= 0x31 && nextChar <= 0x39)) {       // 0..9
-                        groupName.append(nextChar);
-                    } else if (nextChar == RIGHTBRACKET) {
-                        groupNum = fPattern->fNamedCaptureMap ? uhash_geti(fPattern->fNamedCaptureMap, &groupName) : 0;
-                        if (groupNum == 0) {
-                            status = U_REGEX_INVALID_CAPTURE_GROUP_NAME;
-                        }
-                    } else {
-                        // Character was something other than a name char or a closing '}'
-                        status = U_REGEX_INVALID_CAPTURE_GROUP_NAME;
-                    }
-                }
-
-            } else if (u_isdigit(nextChar)) {
-                // $n    Scan for a capture group number
-                int32_t numCaptureGroups = fPattern->fGroupMap->size();
-                for (;;) {
-                    nextChar = UTEXT_CURRENT32(replacement);
-                    if (nextChar == U_SENTINEL) {
-                        break;
-                    }
-                    if (u_isdigit(nextChar) == false) {
-                        break;
-                    }
-                    int32_t nextDigitVal = u_charDigitValue(nextChar);
-                    if (groupNum*10 + nextDigitVal > numCaptureGroups) {
-                        // Don't consume the next digit if it makes the capture group number too big.
-                        if (numDigits == 0) {
-                            status = U_INDEX_OUTOFBOUNDS_ERROR;
-                        }
-                        break;
-                    }
-                    (void)UTEXT_NEXT32(replacement);
-                    groupNum=groupNum*10 + nextDigitVal;
-                    ++numDigits;
-                }
-            } else {
-                // $ not followed by capture group name or number.
-                status = U_REGEX_INVALID_CAPTURE_GROUP_NAME;
-            }
-
-            if (U_SUCCESS(status)) {
-                destLen += appendGroup(groupNum, dest, status);
-            }
-        }  // End of $ capture group handling
-    }  // End of per-character loop through the replacement string.
-
-    return *this;
-}
-
-
-
-//--------------------------------------------------------------------------------
-//
-//    appendTail     Intended to be used in conjunction with appendReplacement()
-//                   To the destination string, append everything following
-//                   the last match position from the input string.
-//
-//                   Note:  Match ranges do not affect appendTail or appendReplacement
-//
-//--------------------------------------------------------------------------------
-UnicodeString &RegexMatcher::appendTail(UnicodeString &dest) {
-    UErrorCode status = U_ZERO_ERROR;
-    UText resultText = UTEXT_INITIALIZER;
-    utext_openUnicodeString(&resultText, &dest, &status);
-
-    if (U_SUCCESS(status)) {
-        appendTail(&resultText, status);
-        utext_close(&resultText);
-    }
-
-    return dest;
-}
-
-//
-//   appendTail, UText mode
-//
-UText *RegexMatcher::appendTail(UText *dest, UErrorCode &status) {
-    if (U_FAILURE(status)) {
-        return dest;
-    }
-    if (U_FAILURE(fDeferredStatus)) {
-        status = fDeferredStatus;
-        return dest;
-    }
-
-    if (fInputLength > fAppendPosition) {
-        if (UTEXT_FULL_TEXT_IN_CHUNK(fInputText, fInputLength)) {
-            int64_t destLen = utext_nativeLength(dest);
-            utext_replace(dest, destLen, destLen, fInputText->chunkContents+fAppendPosition,
-                          (int32_t)(fInputLength-fAppendPosition), &status);
-        } else {
-            int32_t len16;
-            if (UTEXT_USES_U16(fInputText)) {
-                len16 = (int32_t)(fInputLength-fAppendPosition);
-            } else {
-                len16 = utext_extract(fInputText, fAppendPosition, fInputLength, nullptr, 0, &status);
-                status = U_ZERO_ERROR; // buffer overflow
-            }
-
-            char16_t *inputChars = (char16_t *)uprv_malloc(sizeof(char16_t)*(len16));
-            if (inputChars == nullptr) {
-                fDeferredStatus = U_MEMORY_ALLOCATION_ERROR;
-            } else {
-                utext_extract(fInputText, fAppendPosition, fInputLength, inputChars, len16, &status); // unterminated
-                int64_t destLen = utext_nativeLength(dest);
-                utext_replace(dest, destLen, destLen, inputChars, len16, &status);
-                uprv_free(inputChars);
-            }
-        }
-    }
-    return dest;
-}
-
-
-
-//--------------------------------------------------------------------------------
-//
-//   end
-//
-//--------------------------------------------------------------------------------
-int32_t RegexMatcher::end(UErrorCode &err) const {
-    return end(0, err);
-}
-
-int64_t RegexMatcher::end64(UErrorCode &err) const {
-    return end64(0, err);
-}
-
-int64_t RegexMatcher::end64(int32_t group, UErrorCode &err) const {
-    if (U_FAILURE(err)) {
-        return -1;
-    }
-    if (fMatch == false) {
-        err = U_REGEX_INVALID_STATE;
-        return -1;
-    }
-    if (group < 0 || group > fPattern->fGroupMap->size()) {
-        err = U_INDEX_OUTOFBOUNDS_ERROR;
-        return -1;
-    }
-    int64_t e = -1;
-    if (group == 0) {
-        e = fMatchEnd;
-    } else {
-        // Get the position within the stack frame of the variables for
-        //    this capture group.
-        int32_t groupOffset = fPattern->fGroupMap->elementAti(group-1);
-        U_ASSERT(groupOffset < fPattern->fFrameSize);
-        U_ASSERT(groupOffset >= 0);
-        e = fFrame->fExtra[groupOffset + 1];
-    }
-
-        return e;
-}
-
-int32_t RegexMatcher::end(int32_t group, UErrorCode &err) const {
-    return (int32_t)end64(group, err);
-}
-
-//--------------------------------------------------------------------------------
-//
-//   findProgressInterrupt  This function is called once for each advance in the target
-//                          string from the find() function, and calls the user progress callback
-//                          function if there is one installed.
-//
-//         Return:  true if the find operation is to be terminated.
-//                  false if the find operation is to continue running.
-//
-//--------------------------------------------------------------------------------
-UBool RegexMatcher::findProgressInterrupt(int64_t pos, UErrorCode &status) {
-    if (fFindProgressCallbackFn && !(*fFindProgressCallbackFn)(fFindProgressCallbackContext, pos)) {
-        status = U_REGEX_STOPPED_BY_CALLER;
-        return true;
-    }
-    return false;
-}
-
-//--------------------------------------------------------------------------------
-//
-//   find()
-//
-//--------------------------------------------------------------------------------
-UBool RegexMatcher::find() {
-    if (U_FAILURE(fDeferredStatus)) {
-        return false;
-    }
-    UErrorCode status = U_ZERO_ERROR;
-    UBool result = find(status);
-    return result;
-}
-
-//--------------------------------------------------------------------------------
-//
-//   find()
-//
-//--------------------------------------------------------------------------------
-UBool RegexMatcher::find(UErrorCode &status) {
-    // Start at the position of the last match end.  (Will be zero if the
-    //   matcher has been reset.)
-    //
-    if (U_FAILURE(status)) {
-        return false;
-    }
-    if (U_FAILURE(fDeferredStatus)) {
-        status = fDeferredStatus;
-        return false;
-    }
-
-    if (UTEXT_FULL_TEXT_IN_CHUNK(fInputText, fInputLength)) {
-        return findUsingChunk(status);
-    }
-
-    int64_t startPos = fMatchEnd;
-    if (startPos==0) {
-        startPos = fActiveStart;
-    }
-
-    if (fMatch) {
-        // Save the position of any previous successful match.
-        fLastMatchEnd = fMatchEnd;
-
-        if (fMatchStart == fMatchEnd) {
-            // Previous match had zero length.  Move start position up one position
-            //  to avoid sending find() into a loop on zero-length matches.
-            if (startPos >= fActiveLimit) {
-                fMatch = false;
-                fHitEnd = true;
-                return false;
-            }
-            UTEXT_SETNATIVEINDEX(fInputText, startPos);
-            (void)UTEXT_NEXT32(fInputText);
-            startPos = UTEXT_GETNATIVEINDEX(fInputText);
-        }
-    } else {
-        if (fLastMatchEnd >= 0) {
-            // A previous find() failed to match.  Don't try again.
-            //   (without this test, a pattern with a zero-length match
-            //    could match again at the end of an input string.)
-            fHitEnd = true;
-            return false;
-        }
-    }
-
-
-    // Compute the position in the input string beyond which a match can not begin, because
-    //   the minimum length match would extend past the end of the input.
-    //   Note:  some patterns that cannot match anything will have fMinMatchLength==Max Int.
-    //          Be aware of possible overflows if making changes here.
-    int64_t testStartLimit;
-    if (UTEXT_USES_U16(fInputText)) {
-        testStartLimit = fActiveLimit - fPattern->fMinMatchLen;
-        if (startPos > testStartLimit) {
-            fMatch = false;
-            fHitEnd = true;
-            return false;
-        }
-    } else {
-        // We don't know exactly how long the minimum match length is in native characters.
-        // Treat anything > 0 as 1.
-        testStartLimit = fActiveLimit - (fPattern->fMinMatchLen > 0 ? 1 : 0);
-    }
-
-    UChar32  c;
-    U_ASSERT(startPos >= 0);
-
-    switch (fPattern->fStartType) {
-    case START_NO_INFO:
-        // No optimization was found.
-        //  Try a match at each input position.
-        for (;;) {
-            MatchAt(startPos, false, status);
-            if (U_FAILURE(status)) {
-                return false;
-            }
-            if (fMatch) {
-                return true;
-            }
-            if (startPos >= testStartLimit) {
-                fHitEnd = true;
-                return false;
-            }
-            UTEXT_SETNATIVEINDEX(fInputText, startPos);
-            (void)UTEXT_NEXT32(fInputText);
-            startPos = UTEXT_GETNATIVEINDEX(fInputText);
-            // Note that it's perfectly OK for a pattern to have a zero-length
-            //   match at the end of a string, so we must make sure that the loop
-            //   runs with startPos == testStartLimit the last time through.
-            if  (findProgressInterrupt(startPos, status))
-                return false;
-        }
-        UPRV_UNREACHABLE_EXIT;
-
-    case START_START:
-        // Matches are only possible at the start of the input string
-        //   (pattern begins with ^ or \A)
-        if (startPos > fActiveStart) {
-            fMatch = false;
-            return false;
-        }
-        MatchAt(startPos, false, status);
-        if (U_FAILURE(status)) {
-            return false;
-        }
-        return fMatch;
-
-
-    case START_SET:
-        {
-            // Match may start on any char from a pre-computed set.
-            U_ASSERT(fPattern->fMinMatchLen > 0);
-            UTEXT_SETNATIVEINDEX(fInputText, startPos);
-            for (;;) {
-                int64_t pos = startPos;
-                c = UTEXT_NEXT32(fInputText);
-                startPos = UTEXT_GETNATIVEINDEX(fInputText);
-                // c will be -1 (U_SENTINEL) at end of text, in which case we
-                // skip this next block (so we don't have a negative array index)
-                // and handle end of text in the following block.
-                if (c >= 0 && ((c<256 && fPattern->fInitialChars8->contains(c)) ||
-                              (c>=256 && fPattern->fInitialChars->contains(c)))) {
-                    MatchAt(pos, false, status);
-                    if (U_FAILURE(status)) {
-                        return false;
-                    }
-                    if (fMatch) {
-                        return true;
-                    }
-                    UTEXT_SETNATIVEINDEX(fInputText, pos);
-                }
-                if (startPos > testStartLimit) {
-                    fMatch = false;
-                    fHitEnd = true;
-                    return false;
-                }
-                if  (findProgressInterrupt(startPos, status))
-                    return false;
-            }
-        }
-        UPRV_UNREACHABLE_EXIT;
-
-    case START_STRING:
-    case START_CHAR:
-        {
-            // Match starts on exactly one char.
-            U_ASSERT(fPattern->fMinMatchLen > 0);
-            UChar32 theChar = fPattern->fInitialChar;
-            UTEXT_SETNATIVEINDEX(fInputText, startPos);
-            for (;;) {
-                int64_t pos = startPos;
-                c = UTEXT_NEXT32(fInputText);
-                startPos = UTEXT_GETNATIVEINDEX(fInputText);
-                if (c == theChar) {
-                    MatchAt(pos, false, status);
-                    if (U_FAILURE(status)) {
-                        return false;
-                    }
-                    if (fMatch) {
-                        return true;
-                    }
-                    UTEXT_SETNATIVEINDEX(fInputText, startPos);
-                }
-                if (startPos > testStartLimit) {
-                    fMatch = false;
-                    fHitEnd = true;
-                    return false;
-                }
-                if  (findProgressInterrupt(startPos, status))
-                    return false;
-           }
-        }
-        UPRV_UNREACHABLE_EXIT;
-
-    case START_LINE:
-        {
-            UChar32 ch;
-            if (startPos == fAnchorStart) {
-                MatchAt(startPos, false, status);
-                if (U_FAILURE(status)) {
-                    return false;
-                }
-                if (fMatch) {
-                    return true;
-                }
-                UTEXT_SETNATIVEINDEX(fInputText, startPos);
-                ch = UTEXT_NEXT32(fInputText);
-                startPos = UTEXT_GETNATIVEINDEX(fInputText);
-            } else {
-                UTEXT_SETNATIVEINDEX(fInputText, startPos);
-                ch = UTEXT_PREVIOUS32(fInputText);
-                UTEXT_SETNATIVEINDEX(fInputText, startPos);
-            }
-
-            if (fPattern->fFlags & UREGEX_UNIX_LINES) {
-                for (;;) {
-                    if (ch == 0x0a) {
-                            MatchAt(startPos, false, status);
-                            if (U_FAILURE(status)) {
-                                return false;
-                            }
-                            if (fMatch) {
-                                return true;
-                            }
-                            UTEXT_SETNATIVEINDEX(fInputText, startPos);
-                    }
-                    if (startPos >= testStartLimit) {
-                        fMatch = false;
-                        fHitEnd = true;
-                        return false;
-                    }
-                    ch = UTEXT_NEXT32(fInputText);
-                    startPos = UTEXT_GETNATIVEINDEX(fInputText);
-                    // Note that it's perfectly OK for a pattern to have a zero-length
-                    //   match at the end of a string, so we must make sure that the loop
-                    //   runs with startPos == testStartLimit the last time through.
-                    if  (findProgressInterrupt(startPos, status))
-                        return false;
-                }
-            } else {
-                for (;;) {
-                    if (isLineTerminator(ch)) {
-                        if (ch == 0x0d && startPos < fActiveLimit && UTEXT_CURRENT32(fInputText) == 0x0a) {
-                            (void)UTEXT_NEXT32(fInputText);
-                            startPos = UTEXT_GETNATIVEINDEX(fInputText);
-                        }
-                        MatchAt(startPos, false, status);
-                        if (U_FAILURE(status)) {
-                            return false;
-                        }
-                        if (fMatch) {
-                            return true;
-                        }
-                        UTEXT_SETNATIVEINDEX(fInputText, startPos);
-                    }
-                    if (startPos >= testStartLimit) {
-                        fMatch = false;
-                        fHitEnd = true;
-                        return false;
-                    }
-                    ch = UTEXT_NEXT32(fInputText);
-                    startPos = UTEXT_GETNATIVEINDEX(fInputText);
-                    // Note that it's perfectly OK for a pattern to have a zero-length
-                    //   match at the end of a string, so we must make sure that the loop
-                    //   runs with startPos == testStartLimit the last time through.
-                    if  (findProgressInterrupt(startPos, status))
-                        return false;
-                }
-            }
-        }
-
-    default:
-        UPRV_UNREACHABLE_ASSERT;
-        // Unknown value in fPattern->fStartType, should be from StartOfMatch enum. But
-        // we have reports of this in production code, don't use UPRV_UNREACHABLE_EXIT.
-        // See ICU-21669.
-        status = U_INTERNAL_PROGRAM_ERROR;
-        return false;
-    }
-
-    UPRV_UNREACHABLE_EXIT;
-}
-
-
-
-UBool RegexMatcher::find(int64_t start, UErrorCode &status) {
-    if (U_FAILURE(status)) {
-        return false;
-    }
-    if (U_FAILURE(fDeferredStatus)) {
-        status = fDeferredStatus;
-        return false;
-    }
-    this->reset();                        // Note:  Reset() is specified by Java Matcher documentation.
-                                          //        This will reset the region to be the full input length.
-    if (start < 0) {
-        status = U_INDEX_OUTOFBOUNDS_ERROR;
-        return false;
-    }
-
-    int64_t nativeStart = start;
-    if (nativeStart < fActiveStart || nativeStart > fActiveLimit) {
-        status = U_INDEX_OUTOFBOUNDS_ERROR;
-        return false;
-    }
-    fMatchEnd = nativeStart;
-    return find(status);
-}
-
-
-//--------------------------------------------------------------------------------
-//
-//   findUsingChunk() -- like find(), but with the advance knowledge that the
-//                       entire string is available in the UText's chunk buffer.
-//
-//--------------------------------------------------------------------------------
-UBool RegexMatcher::findUsingChunk(UErrorCode &status) {
-    // Start at the position of the last match end.  (Will be zero if the
-    //   matcher has been reset.
-    //
-
-    int32_t startPos = (int32_t)fMatchEnd;
-    if (startPos==0) {
-        startPos = (int32_t)fActiveStart;
-    }
-
-    const char16_t *inputBuf = fInputText->chunkContents;
-
-    if (fMatch) {
-        // Save the position of any previous successful match.
-        fLastMatchEnd = fMatchEnd;
-
-        if (fMatchStart == fMatchEnd) {
-            // Previous match had zero length.  Move start position up one position
-            //  to avoid sending find() into a loop on zero-length matches.
-            if (startPos >= fActiveLimit) {
-                fMatch = false;
-                fHitEnd = true;
-                return false;
-            }
-            U16_FWD_1(inputBuf, startPos, fInputLength);
-        }
-    } else {
-        if (fLastMatchEnd >= 0) {
-            // A previous find() failed to match.  Don't try again.
-            //   (without this test, a pattern with a zero-length match
-            //    could match again at the end of an input string.)
-            fHitEnd = true;
-            return false;
-        }
-    }
-
-
-    // Compute the position in the input string beyond which a match can not begin, because
-    //   the minimum length match would extend past the end of the input.
-    //   Note:  some patterns that cannot match anything will have fMinMatchLength==Max Int.
-    //          Be aware of possible overflows if making changes here.
-    //   Note:  a match can begin at inputBuf + testLen; it is an inclusive limit.
-    int32_t testLen  = (int32_t)(fActiveLimit - fPattern->fMinMatchLen);
-    if (startPos > testLen) {
-        fMatch = false;
-        fHitEnd = true;
-        return false;
-    }
-
-    UChar32  c;
-    U_ASSERT(startPos >= 0);
-
-    switch (fPattern->fStartType) {
-    case START_NO_INFO:
-        // No optimization was found.
-        //  Try a match at each input position.
-        for (;;) {
-            MatchChunkAt(startPos, false, status);
-            if (U_FAILURE(status)) {
-                return false;
-            }
-            if (fMatch) {
-                return true;
-            }
-            if (startPos >= testLen) {
-                fHitEnd = true;
-                return false;
-            }
-            U16_FWD_1(inputBuf, startPos, fActiveLimit);
-            // Note that it's perfectly OK for a pattern to have a zero-length
-            //   match at the end of a string, so we must make sure that the loop
-            //   runs with startPos == testLen the last time through.
-            if  (findProgressInterrupt(startPos, status))
-                return false;
-        }
-        UPRV_UNREACHABLE_EXIT;
-
-    case START_START:
-        // Matches are only possible at the start of the input string
-        //   (pattern begins with ^ or \A)
-        if (startPos > fActiveStart) {
-            fMatch = false;
-            return false;
-        }
-        MatchChunkAt(startPos, false, status);
-        if (U_FAILURE(status)) {
-            return false;
-        }
-        return fMatch;
-
-
-    case START_SET:
-    {
-        // Match may start on any char from a pre-computed set.
-        U_ASSERT(fPattern->fMinMatchLen > 0);
-        for (;;) {
-            int32_t pos = startPos;
-            U16_NEXT(inputBuf, startPos, fActiveLimit, c);  // like c = inputBuf[startPos++];
-            if ((c<256 && fPattern->fInitialChars8->contains(c)) ||
-                (c>=256 && fPattern->fInitialChars->contains(c))) {
-                MatchChunkAt(pos, false, status);
-                if (U_FAILURE(status)) {
-                    return false;
-                }
-                if (fMatch) {
-                    return true;
-                }
-            }
-            if (startPos > testLen) {
-                fMatch = false;
-                fHitEnd = true;
-                return false;
-            }
-            if  (findProgressInterrupt(startPos, status))
-                return false;
-        }
-    }
-    UPRV_UNREACHABLE_EXIT;
-
-    case START_STRING:
-    case START_CHAR:
-    {
-        // Match starts on exactly one char.
-        U_ASSERT(fPattern->fMinMatchLen > 0);
-        UChar32 theChar = fPattern->fInitialChar;
-        for (;;) {
-            int32_t pos = startPos;
-            U16_NEXT(inputBuf, startPos, fActiveLimit, c);  // like c = inputBuf[startPos++];
-            if (c == theChar) {
-                MatchChunkAt(pos, false, status);
-                if (U_FAILURE(status)) {
-                    return false;
-                }
-                if (fMatch) {
-                    return true;
-                }
-            }
-            if (startPos > testLen) {
-                fMatch = false;
-                fHitEnd = true;
-                return false;
-            }
-            if  (findProgressInterrupt(startPos, status))
-                return false;
-        }
-    }
-    UPRV_UNREACHABLE_EXIT;
-
-    case START_LINE:
-    {
-        UChar32 ch;
-        if (startPos == fAnchorStart) {
-            MatchChunkAt(startPos, false, status);
-            if (U_FAILURE(status)) {
-                return false;
-            }
-            if (fMatch) {
-                return true;
-            }
-            U16_FWD_1(inputBuf, startPos, fActiveLimit);
-        }
-
-        if (fPattern->fFlags & UREGEX_UNIX_LINES) {
-            for (;;) {
-                ch = inputBuf[startPos-1];
-                if (ch == 0x0a) {
-                    MatchChunkAt(startPos, false, status);
-                    if (U_FAILURE(status)) {
-                        return false;
-                    }
-                    if (fMatch) {
-                        return true;
-                    }
-                }
-                if (startPos >= testLen) {
-                    fMatch = false;
-                    fHitEnd = true;
-                    return false;
-                }
-                U16_FWD_1(inputBuf, startPos, fActiveLimit);
-                // Note that it's perfectly OK for a pattern to have a zero-length
-                //   match at the end of a string, so we must make sure that the loop
-                //   runs with startPos == testLen the last time through.
-                if  (findProgressInterrupt(startPos, status))
-                    return false;
-            }
-        } else {
-            for (;;) {
-                ch = inputBuf[startPos-1];
-                if (isLineTerminator(ch)) {
-                    if (ch == 0x0d && startPos < fActiveLimit && inputBuf[startPos] == 0x0a) {
-                        startPos++;
-                    }
-                    MatchChunkAt(startPos, false, status);
-                    if (U_FAILURE(status)) {
-                        return false;
-                    }
-                    if (fMatch) {
-                        return true;
-                    }
-                }
-                if (startPos >= testLen) {
-                    fMatch = false;
-                    fHitEnd = true;
-                    return false;
-                }
-                U16_FWD_1(inputBuf, startPos, fActiveLimit);
-                // Note that it's perfectly OK for a pattern to have a zero-length
-                //   match at the end of a string, so we must make sure that the loop
-                //   runs with startPos == testLen the last time through.
-                if  (findProgressInterrupt(startPos, status))
-                    return false;
-            }
-        }
-    }
-
-    default:
-        UPRV_UNREACHABLE_ASSERT;
-        // Unknown value in fPattern->fStartType, should be from StartOfMatch enum. But
-        // we have reports of this in production code, don't use UPRV_UNREACHABLE_EXIT.
-        // See ICU-21669.
-        status = U_INTERNAL_PROGRAM_ERROR;
-        return false;
-    }
-
-    UPRV_UNREACHABLE_EXIT;
-}
-
-
-
-//--------------------------------------------------------------------------------
-//
-//  group()
-//
-//--------------------------------------------------------------------------------
-UnicodeString RegexMatcher::group(UErrorCode &status) const {
-    return group(0, status);
-}
-
-//  Return immutable shallow clone
-UText *RegexMatcher::group(UText *dest, int64_t &group_len, UErrorCode &status) const {
-    return group(0, dest, group_len, status);
-}
-
-//  Return immutable shallow clone
-UText *RegexMatcher::group(int32_t groupNum, UText *dest, int64_t &group_len, UErrorCode &status) const {
-    group_len = 0;
-    if (U_FAILURE(status)) {
-        return dest;
-    }
-    if (U_FAILURE(fDeferredStatus)) {
-        status = fDeferredStatus;
-    } else if (fMatch == false) {
-        status = U_REGEX_INVALID_STATE;
-    } else if (groupNum < 0 || groupNum > fPattern->fGroupMap->size()) {
-        status = U_INDEX_OUTOFBOUNDS_ERROR;
-    }
-
-    if (U_FAILURE(status)) {
-        return dest;
-    }
-
-    int64_t s, e;
-    if (groupNum == 0) {
-        s = fMatchStart;
-        e = fMatchEnd;
-    } else {
-        int32_t groupOffset = fPattern->fGroupMap->elementAti(groupNum-1);
-        U_ASSERT(groupOffset < fPattern->fFrameSize);
-        U_ASSERT(groupOffset >= 0);
-        s = fFrame->fExtra[groupOffset];
-        e = fFrame->fExtra[groupOffset+1];
-    }
-
-    if (s < 0) {
-        // A capture group wasn't part of the match
-        return utext_clone(dest, fInputText, false, true, &status);
-    }
-    U_ASSERT(s <= e);
-    group_len = e - s;
-
-    dest = utext_clone(dest, fInputText, false, true, &status);
-    if (dest)
-        UTEXT_SETNATIVEINDEX(dest, s);
-    return dest;
-}
-
-UnicodeString RegexMatcher::group(int32_t groupNum, UErrorCode &status) const {
-    UnicodeString result;
-    int64_t groupStart = start64(groupNum, status);
-    int64_t groupEnd = end64(groupNum, status);
-    if (U_FAILURE(status) || groupStart == -1 || groupStart == groupEnd) {
-        return result;
-    }
-
-    // Get the group length using a utext_extract preflight.
-    //    UText is actually pretty efficient at this when underlying encoding is UTF-16.
-    int32_t length = utext_extract(fInputText, groupStart, groupEnd, nullptr, 0, &status);
-    if (status != U_BUFFER_OVERFLOW_ERROR) {
-        return result;
-    }
-
-    status = U_ZERO_ERROR;
-    char16_t *buf = result.getBuffer(length);
-    if (buf == nullptr) {
-        status = U_MEMORY_ALLOCATION_ERROR;
-    } else {
-        int32_t extractLength = utext_extract(fInputText, groupStart, groupEnd, buf, length, &status);
-        result.releaseBuffer(extractLength);
-        U_ASSERT(length == extractLength);
-    }
-    return result;
-}
-
-
-//--------------------------------------------------------------------------------
-//
-//  appendGroup() -- currently internal only, appends a group to a UText rather
-//                   than replacing its contents
-//
-//--------------------------------------------------------------------------------
-
-int64_t RegexMatcher::appendGroup(int32_t groupNum, UText *dest, UErrorCode &status) const {
-    if (U_FAILURE(status)) {
-        return 0;
-    }
-    if (U_FAILURE(fDeferredStatus)) {
-        status = fDeferredStatus;
-        return 0;
-    }
-    int64_t destLen = utext_nativeLength(dest);
-
-    if (fMatch == false) {
-        status = U_REGEX_INVALID_STATE;
-        return utext_replace(dest, destLen, destLen, nullptr, 0, &status);
-    }
-    if (groupNum < 0 || groupNum > fPattern->fGroupMap->size()) {
-        status = U_INDEX_OUTOFBOUNDS_ERROR;
-        return utext_replace(dest, destLen, destLen, nullptr, 0, &status);
-    }
-
-    int64_t s, e;
-    if (groupNum == 0) {
-        s = fMatchStart;
-        e = fMatchEnd;
-    } else {
-        int32_t groupOffset = fPattern->fGroupMap->elementAti(groupNum-1);
-        U_ASSERT(groupOffset < fPattern->fFrameSize);
-        U_ASSERT(groupOffset >= 0);
-        s = fFrame->fExtra[groupOffset];
-        e = fFrame->fExtra[groupOffset+1];
-    }
-
-    if (s < 0) {
-        // A capture group wasn't part of the match
-        return utext_replace(dest, destLen, destLen, nullptr, 0, &status);
-    }
-    U_ASSERT(s <= e);
-
-    int64_t deltaLen;
-    if (UTEXT_FULL_TEXT_IN_CHUNK(fInputText, fInputLength)) {
-        U_ASSERT(e <= fInputLength);
-        deltaLen = utext_replace(dest, destLen, destLen, fInputText->chunkContents+s, (int32_t)(e-s), &status);
-    } else {
-        int32_t len16;
-        if (UTEXT_USES_U16(fInputText)) {
-            len16 = (int32_t)(e-s);
-        } else {
-            UErrorCode lengthStatus = U_ZERO_ERROR;
-            len16 = utext_extract(fInputText, s, e, nullptr, 0, &lengthStatus);
-        }
-        char16_t *groupChars = (char16_t *)uprv_malloc(sizeof(char16_t)*(len16+1));
-        if (groupChars == nullptr) {
-            status = U_MEMORY_ALLOCATION_ERROR;
-            return 0;
-        }
-        utext_extract(fInputText, s, e, groupChars, len16+1, &status);
-
-        deltaLen = utext_replace(dest, destLen, destLen, groupChars, len16, &status);
-        uprv_free(groupChars);
-    }
-    return deltaLen;
-}
-
-
-
-//--------------------------------------------------------------------------------
-//
-//  groupCount()
-//
-//--------------------------------------------------------------------------------
-int32_t RegexMatcher::groupCount() const {
-    return fPattern->fGroupMap->size();
-}
-
-//--------------------------------------------------------------------------------
-//
-//  hasAnchoringBounds()
-//
-//--------------------------------------------------------------------------------
-UBool RegexMatcher::hasAnchoringBounds() const {
-    return fAnchoringBounds;
-}
-
-
-//--------------------------------------------------------------------------------
-//
-//  hasTransparentBounds()
-//
-//--------------------------------------------------------------------------------
-UBool RegexMatcher::hasTransparentBounds() const {
-    return fTransparentBounds;
-}
-
-
-
-//--------------------------------------------------------------------------------
-//
-//  hitEnd()
-//
-//--------------------------------------------------------------------------------
-UBool RegexMatcher::hitEnd() const {
-    return fHitEnd;
-}
-
-
-//--------------------------------------------------------------------------------
-//
-//  input()
-//
-//--------------------------------------------------------------------------------
-const UnicodeString &RegexMatcher::input() const {
-    if (!fInput) {
-        UErrorCode status = U_ZERO_ERROR;
-        int32_t len16;
-        if (UTEXT_USES_U16(fInputText)) {
-            len16 = (int32_t)fInputLength;
-        } else {
-            len16 = utext_extract(fInputText, 0, fInputLength, nullptr, 0, &status);
-            status = U_ZERO_ERROR; // overflow, length status
-        }
-        UnicodeString *result = new UnicodeString(len16, 0, 0);
-
-        char16_t *inputChars = result->getBuffer(len16);
-        utext_extract(fInputText, 0, fInputLength, inputChars, len16, &status); // unterminated warning
-        result->releaseBuffer(len16);
-
-        (*(const UnicodeString **)&fInput) = result; // pointer assignment, rather than operator=
-    }
-
-    return *fInput;
-}
-
-//--------------------------------------------------------------------------------
-//
-//  inputText()
-//
-//--------------------------------------------------------------------------------
-UText *RegexMatcher::inputText() const {
-    return fInputText;
-}
-
-
-//--------------------------------------------------------------------------------
-//
-//  getInput() -- like inputText(), but makes a clone or copies into another UText
-//
-//--------------------------------------------------------------------------------
-UText *RegexMatcher::getInput (UText *dest, UErrorCode &status) const {
-    if (U_FAILURE(status)) {
-        return dest;
-    }
-    if (U_FAILURE(fDeferredStatus)) {
-        status = fDeferredStatus;
-        return dest;
-    }
-
-    if (dest) {
-        if (UTEXT_FULL_TEXT_IN_CHUNK(fInputText, fInputLength)) {
-            utext_replace(dest, 0, utext_nativeLength(dest), fInputText->chunkContents, (int32_t)fInputLength, &status);
-        } else {
-            int32_t input16Len;
-            if (UTEXT_USES_U16(fInputText)) {
-                input16Len = (int32_t)fInputLength;
-            } else {
-                UErrorCode lengthStatus = U_ZERO_ERROR;
-                input16Len = utext_extract(fInputText, 0, fInputLength, nullptr, 0, &lengthStatus); // buffer overflow error
-            }
-            char16_t *inputChars = (char16_t *)uprv_malloc(sizeof(char16_t)*(input16Len));
-            if (inputChars == nullptr) {
-                return dest;
-            }
-
-            status = U_ZERO_ERROR;
-            utext_extract(fInputText, 0, fInputLength, inputChars, input16Len, &status); // not terminated warning
-            status = U_ZERO_ERROR;
-            utext_replace(dest, 0, utext_nativeLength(dest), inputChars, input16Len, &status);
-
-            uprv_free(inputChars);
-        }
-        return dest;
-    } else {
-        return utext_clone(nullptr, fInputText, false, true, &status);
-    }
-}
-
-
-static UBool compat_SyncMutableUTextContents(UText *ut);
-static UBool compat_SyncMutableUTextContents(UText *ut) {
-    UBool retVal = false;
-
-    //  In the following test, we're really only interested in whether the UText should switch
-    //  between heap and stack allocation.  If length hasn't changed, we won't, so the chunkContents
-    //  will still point to the correct data.
-    if (utext_nativeLength(ut) != ut->nativeIndexingLimit) {
-        UnicodeString *us=(UnicodeString *)ut->context;
-
-        // Update to the latest length.
-        // For example, (utext_nativeLength(ut) != ut->nativeIndexingLimit).
-        int32_t newLength = us->length();
-
-        // Update the chunk description.
-        // The buffer may have switched between stack- and heap-based.
-        ut->chunkContents    = us->getBuffer();
-        ut->chunkLength      = newLength;
-        ut->chunkNativeLimit = newLength;
-        ut->nativeIndexingLimit = newLength;
-        retVal = true;
-    }
-
-    return retVal;
-}
-
-//--------------------------------------------------------------------------------
-//
-//  lookingAt()
-//
-//--------------------------------------------------------------------------------
-UBool RegexMatcher::lookingAt(UErrorCode &status) {
-    if (U_FAILURE(status)) {
-        return false;
-    }
-    if (U_FAILURE(fDeferredStatus)) {
-        status = fDeferredStatus;
-        return false;
-    }
-
-    if (fInputUniStrMaybeMutable) {
-        if (compat_SyncMutableUTextContents(fInputText)) {
-        fInputLength = utext_nativeLength(fInputText);
-        reset();
-        }
-    }
-    else {
-        resetPreserveRegion();
-    }
-    if (UTEXT_FULL_TEXT_IN_CHUNK(fInputText, fInputLength)) {
-        MatchChunkAt((int32_t)fActiveStart, false, status);
-    } else {
-        MatchAt(fActiveStart, false, status);
-    }
-    return fMatch;
-}
-
-
-UBool RegexMatcher::lookingAt(int64_t start, UErrorCode &status) {
-    if (U_FAILURE(status)) {
-        return false;
-    }
-    if (U_FAILURE(fDeferredStatus)) {
-        status = fDeferredStatus;
-        return false;
-    }
-    reset();
-
-    if (start < 0) {
-        status = U_INDEX_OUTOFBOUNDS_ERROR;
-        return false;
-    }
-
-    if (fInputUniStrMaybeMutable) {
-        if (compat_SyncMutableUTextContents(fInputText)) {
-        fInputLength = utext_nativeLength(fInputText);
-        reset();
-        }
-    }
-
-    int64_t nativeStart;
-    nativeStart = start;
-    if (nativeStart < fActiveStart || nativeStart > fActiveLimit) {
-        status = U_INDEX_OUTOFBOUNDS_ERROR;
-        return false;
-    }
-
-    if (UTEXT_FULL_TEXT_IN_CHUNK(fInputText, fInputLength)) {
-        MatchChunkAt((int32_t)nativeStart, false, status);
-    } else {
-        MatchAt(nativeStart, false, status);
-    }
-    return fMatch;
-}
-
-
-
-//--------------------------------------------------------------------------------
-//
-//  matches()
-//
-//--------------------------------------------------------------------------------
-UBool RegexMatcher::matches(UErrorCode &status) {
-    if (U_FAILURE(status)) {
-        return false;
-    }
-    if (U_FAILURE(fDeferredStatus)) {
-        status = fDeferredStatus;
-        return false;
-    }
-
-    if (fInputUniStrMaybeMutable) {
-        if (compat_SyncMutableUTextContents(fInputText)) {
-        fInputLength = utext_nativeLength(fInputText);
-        reset();
-        }
-    }
-    else {
-        resetPreserveRegion();
-    }
-
-    if (UTEXT_FULL_TEXT_IN_CHUNK(fInputText, fInputLength)) {
-        MatchChunkAt((int32_t)fActiveStart, true, status);
-    } else {
-        MatchAt(fActiveStart, true, status);
-    }
-    return fMatch;
-}
-
-
-UBool RegexMatcher::matches(int64_t start, UErrorCode &status) {
-    if (U_FAILURE(status)) {
-        return false;
-    }
-    if (U_FAILURE(fDeferredStatus)) {
-        status = fDeferredStatus;
-        return false;
-    }
-    reset();
-
-    if (start < 0) {
-        status = U_INDEX_OUTOFBOUNDS_ERROR;
-        return false;
-    }
-
-    if (fInputUniStrMaybeMutable) {
-        if (compat_SyncMutableUTextContents(fInputText)) {
-        fInputLength = utext_nativeLength(fInputText);
-        reset();
-        }
-    }
-
-    int64_t nativeStart;
-    nativeStart = start;
-    if (nativeStart < fActiveStart || nativeStart > fActiveLimit) {
-        status = U_INDEX_OUTOFBOUNDS_ERROR;
-        return false;
-    }
-
-    if (UTEXT_FULL_TEXT_IN_CHUNK(fInputText, fInputLength)) {
-        MatchChunkAt((int32_t)nativeStart, true, status);
-    } else {
-        MatchAt(nativeStart, true, status);
-    }
-    return fMatch;
-}
-
-
-
-//--------------------------------------------------------------------------------
-//
-//    pattern
-//
-//--------------------------------------------------------------------------------
-const RegexPattern &RegexMatcher::pattern() const {
-    return *fPattern;
-}
-
-
-
-//--------------------------------------------------------------------------------
-//
-//    region
-//
-//--------------------------------------------------------------------------------
-RegexMatcher &RegexMatcher::region(int64_t regionStart, int64_t regionLimit, int64_t startIndex, UErrorCode &status) {
-    if (U_FAILURE(status)) {
-        return *this;
-    }
-
-    if (regionStart>regionLimit || regionStart<0 || regionLimit<0) {
-        status = U_ILLEGAL_ARGUMENT_ERROR;
-    }
-
-    int64_t nativeStart = regionStart;
-    int64_t nativeLimit = regionLimit;
-    if (nativeStart > fInputLength || nativeLimit > fInputLength) {
-      status = U_ILLEGAL_ARGUMENT_ERROR;
-    }
-
-    if (startIndex == -1)
-      this->reset();
-    else
-      resetPreserveRegion();
-
-    fRegionStart = nativeStart;
-    fRegionLimit = nativeLimit;
-    fActiveStart = nativeStart;
-    fActiveLimit = nativeLimit;
-
-    if (startIndex != -1) {
-      if (startIndex < fActiveStart || startIndex > fActiveLimit) {
-          status = U_INDEX_OUTOFBOUNDS_ERROR;
-      }
-      fMatchEnd = startIndex;
-    }
-
-    if (!fTransparentBounds) {
-        fLookStart = nativeStart;
-        fLookLimit = nativeLimit;
-    }
-    if (fAnchoringBounds) {
-        fAnchorStart = nativeStart;
-        fAnchorLimit = nativeLimit;
-    }
-    return *this;
-}
-
-RegexMatcher &RegexMatcher::region(int64_t start, int64_t limit, UErrorCode &status) {
-  return region(start, limit, -1, status);
-}
-
-//--------------------------------------------------------------------------------
-//
-//    regionEnd
-//
-//--------------------------------------------------------------------------------
-int32_t RegexMatcher::regionEnd() const {
-    return (int32_t)fRegionLimit;
-}
-
-int64_t RegexMatcher::regionEnd64() const {
-    return fRegionLimit;
-}
-
-//--------------------------------------------------------------------------------
-//
-//    regionStart
-//
-//--------------------------------------------------------------------------------
-int32_t RegexMatcher::regionStart() const {
-    return (int32_t)fRegionStart;
-}
-
-int64_t RegexMatcher::regionStart64() const {
-    return fRegionStart;
-}
-
-
-//--------------------------------------------------------------------------------
-//
-//    replaceAll
-//
-//--------------------------------------------------------------------------------
-UnicodeString RegexMatcher::replaceAll(const UnicodeString &replacement, UErrorCode &status) {
-    UText replacementText = UTEXT_INITIALIZER;
-    UText resultText = UTEXT_INITIALIZER;
-    UnicodeString resultString;
-    if (U_FAILURE(status)) {
-        return resultString;
-    }
-
-    utext_openConstUnicodeString(&replacementText, &replacement, &status);
-    utext_openUnicodeString(&resultText, &resultString, &status);
-
-    replaceAll(&replacementText, &resultText, status);
-
-    utext_close(&resultText);
-    utext_close(&replacementText);
-
-    return resultString;
-}
-
-
-//
-//    replaceAll, UText mode
-//
-UText *RegexMatcher::replaceAll(UText *replacement, UText *dest, UErrorCode &status) {
-    if (U_FAILURE(status)) {
-        return dest;
-    }
-    if (U_FAILURE(fDeferredStatus)) {
-        status = fDeferredStatus;
-        return dest;
-    }
-
-    if (dest == nullptr) {
-        UnicodeString emptyString;
-        UText empty = UTEXT_INITIALIZER;
-
-        utext_openUnicodeString(&empty, &emptyString, &status);
-        dest = utext_clone(nullptr, &empty, true, false, &status);
-        utext_close(&empty);
-    }
-
-    if (U_SUCCESS(status)) {
-        reset();
-        while (find()) {
-            appendReplacement(dest, replacement, status);
-            if (U_FAILURE(status)) {
-                break;
-            }
-        }
-        appendTail(dest, status);
-    }
-
-    return dest;
-}
-
-
-//--------------------------------------------------------------------------------
-//
-//    replaceFirst
-//
-//--------------------------------------------------------------------------------
-UnicodeString RegexMatcher::replaceFirst(const UnicodeString &replacement, UErrorCode &status) {
-    UText replacementText = UTEXT_INITIALIZER;
-    UText resultText = UTEXT_INITIALIZER;
-    UnicodeString resultString;
-
-    utext_openConstUnicodeString(&replacementText, &replacement, &status);
-    utext_openUnicodeString(&resultText, &resultString, &status);
-
-    replaceFirst(&replacementText, &resultText, status);
-
-    utext_close(&resultText);
-    utext_close(&replacementText);
-
-    return resultString;
-}
-
-//
-//    replaceFirst, UText mode
-//
-UText *RegexMatcher::replaceFirst(UText *replacement, UText *dest, UErrorCode &status) {
-    if (U_FAILURE(status)) {
-        return dest;
-    }
-    if (U_FAILURE(fDeferredStatus)) {
-        status = fDeferredStatus;
-        return dest;
-    }
-
-    reset();
-    if (!find()) {
-        return getInput(dest, status);
-    }
-
-    if (dest == nullptr) {
-        UnicodeString emptyString;
-        UText empty = UTEXT_INITIALIZER;
-
-        utext_openUnicodeString(&empty, &emptyString, &status);
-        dest = utext_clone(nullptr, &empty, true, false, &status);
-        utext_close(&empty);
-    }
-
-    appendReplacement(dest, replacement, status);
-    appendTail(dest, status);
-
-    return dest;
-}
-
-
-//--------------------------------------------------------------------------------
-//
-//     requireEnd
-//
-//--------------------------------------------------------------------------------
-UBool RegexMatcher::requireEnd() const {
-    return fRequireEnd;
-}
-
-
-//--------------------------------------------------------------------------------
-//
-//     reset
-//
-//--------------------------------------------------------------------------------
-RegexMatcher &RegexMatcher::reset() {
-    fRegionStart    = 0;
-    fRegionLimit    = fInputLength;
-    fActiveStart    = 0;
-    fActiveLimit    = fInputLength;
-    fAnchorStart    = 0;
-    fAnchorLimit    = fInputLength;
-    fLookStart      = 0;
-    fLookLimit      = fInputLength;
-    resetPreserveRegion();
-    return *this;
-}
-
-
-
-void RegexMatcher::resetPreserveRegion() {
-    fMatchStart     = 0;
-    fMatchEnd       = 0;
-    fLastMatchEnd   = -1;
-    fAppendPosition = 0;
-    fMatch          = false;
-    fHitEnd         = false;
-    fRequireEnd     = false;
-    fTime           = 0;
-    fTickCounter    = TIMER_INITIAL_VALUE;
-    //resetStack(); // more expensive than it looks...
-}
-
-
-RegexMatcher &RegexMatcher::reset(const UnicodeString &input) {
-    fInputText = utext_openConstUnicodeString(fInputText, &input, &fDeferredStatus);
-    if (fPattern->fNeedsAltInput) {
-        fAltInputText = utext_clone(fAltInputText, fInputText, false, true, &fDeferredStatus);
-    }
-    if (U_FAILURE(fDeferredStatus)) {
-        return *this;
-    }
-    fInputLength = utext_nativeLength(fInputText);
-
-    reset();
-    delete fInput;
-    fInput = nullptr;
-
-    //  Do the following for any UnicodeString.
-    //  This is for compatibility for those clients who modify the input string "live" during regex operations.
-    fInputUniStrMaybeMutable = true;
-
-#if UCONFIG_NO_BREAK_ITERATION==0
-    if (fWordBreakItr) {
-        fWordBreakItr->setText(fInputText, fDeferredStatus);
-    }
-    if (fGCBreakItr) {
-        fGCBreakItr->setText(fInputText, fDeferredStatus);
-    }
-#endif
-
-    return *this;
-}
-
-
-RegexMatcher &RegexMatcher::reset(UText *input) {
-    if (fInputText != input) {
-        fInputText = utext_clone(fInputText, input, false, true, &fDeferredStatus);
-        if (fPattern->fNeedsAltInput) fAltInputText = utext_clone(fAltInputText, fInputText, false, true, &fDeferredStatus);
-        if (U_FAILURE(fDeferredStatus)) {
-            return *this;
-        }
-        fInputLength = utext_nativeLength(fInputText);
-
-        delete fInput;
-        fInput = nullptr;
-
-#if UCONFIG_NO_BREAK_ITERATION==0
-        if (fWordBreakItr) {
-            fWordBreakItr->setText(input, fDeferredStatus);
-        }
-        if (fGCBreakItr) {
-            fGCBreakItr->setText(fInputText, fDeferredStatus);
-        }
-#endif
-    }
-    reset();
-    fInputUniStrMaybeMutable = false;
-
-    return *this;
-}
-
-/*RegexMatcher &RegexMatcher::reset(const char16_t *) {
-    fDeferredStatus = U_INTERNAL_PROGRAM_ERROR;
-    return *this;
-}*/
-
-RegexMatcher &RegexMatcher::reset(int64_t position, UErrorCode &status) {
-    if (U_FAILURE(status)) {
-        return *this;
-    }
-    reset();       // Reset also resets the region to be the entire string.
-
-    if (position < 0 || position > fActiveLimit) {
-        status = U_INDEX_OUTOFBOUNDS_ERROR;
-        return *this;
-    }
-    fMatchEnd = position;
-    return *this;
-}
-
-
-//--------------------------------------------------------------------------------
-//
-//    refresh
-//
-//--------------------------------------------------------------------------------
-RegexMatcher &RegexMatcher::refreshInputText(UText *input, UErrorCode &status) {
-    if (U_FAILURE(status)) {
-        return *this;
-    }
-    if (input == nullptr) {
-        status = U_ILLEGAL_ARGUMENT_ERROR;
-        return *this;
-    }
-    if (utext_nativeLength(fInputText) != utext_nativeLength(input)) {
-        status = U_ILLEGAL_ARGUMENT_ERROR;
-        return *this;
-    }
-    int64_t  pos = utext_getNativeIndex(fInputText);
-    //  Shallow read-only clone of the new UText into the existing input UText
-    fInputText = utext_clone(fInputText, input, false, true, &status);
-    if (U_FAILURE(status)) {
-        return *this;
-    }
-    utext_setNativeIndex(fInputText, pos);
-
-    if (fAltInputText != nullptr) {
-        pos = utext_getNativeIndex(fAltInputText);
-        fAltInputText = utext_clone(fAltInputText, input, false, true, &status);
-        if (U_FAILURE(status)) {
-            return *this;
-        }
-        utext_setNativeIndex(fAltInputText, pos);
-    }
-    return *this;
-}
-
-
-
-//--------------------------------------------------------------------------------
-//
-//    setTrace
-//
-//--------------------------------------------------------------------------------
-void RegexMatcher::setTrace(UBool state) {
-    fTraceDebug = state;
-}
-
-
-
-/**
-  *  UText, replace entire contents of the destination UText with a substring of the source UText.
-  *
-  *     @param src    The source UText
-  *     @param dest   The destination UText. Must be writable.
-  *                   May be nullptr, in which case a new UText will be allocated.
-  *     @param start  Start index of source substring.
-  *     @param limit  Limit index of source substring.
-  *     @param status An error code.
-  */
-static UText *utext_extract_replace(UText *src, UText *dest, int64_t start, int64_t limit, UErrorCode *status) {
-    if (U_FAILURE(*status)) {
-        return dest;
-    }
-    if (start == limit) {
-        if (dest) {
-            utext_replace(dest, 0, utext_nativeLength(dest), nullptr, 0, status);
-            return dest;
-        } else {
-            return utext_openUChars(nullptr, nullptr, 0, status);
-        }
-    }
-    int32_t length = utext_extract(src, start, limit, nullptr, 0, status);
-    if (*status != U_BUFFER_OVERFLOW_ERROR && U_FAILURE(*status)) {
-        return dest;
-    }
-    *status = U_ZERO_ERROR;
-    MaybeStackArray<char16_t, 40> buffer;
-    if (length >= buffer.getCapacity()) {
-        char16_t *newBuf = buffer.resize(length+1);   // Leave space for terminating Nul.
-        if (newBuf == nullptr) {
-            *status = U_MEMORY_ALLOCATION_ERROR;
-        }
-    }
-    utext_extract(src, start, limit, buffer.getAlias(), length+1, status);
-    if (dest) {
-        utext_replace(dest, 0, utext_nativeLength(dest), buffer.getAlias(), length, status);
-        return dest;
-    }
-
-    // Caller did not provide a preexisting UText.
-    // Open a new one, and have it adopt the text buffer storage.
-    if (U_FAILURE(*status)) {
-        return nullptr;
-    }
-    int32_t ownedLength = 0;
-    char16_t *ownedBuf = buffer.orphanOrClone(length+1, ownedLength);
-    if (ownedBuf == nullptr) {
-        *status = U_MEMORY_ALLOCATION_ERROR;
-        return nullptr;
-    }
-    UText *result = utext_openUChars(nullptr, ownedBuf, length, status);
-    if (U_FAILURE(*status)) {
-        uprv_free(ownedBuf);
-        return nullptr;
-    }
-    result->providerProperties |= (1 << UTEXT_PROVIDER_OWNS_TEXT);
-    return result;
-}
-
-
-//---------------------------------------------------------------------
-//
-//   split
-//
-//---------------------------------------------------------------------
-int32_t  RegexMatcher::split(const UnicodeString &input,
-        UnicodeString    dest[],
-        int32_t          destCapacity,
-        UErrorCode      &status)
-{
-    UText inputText = UTEXT_INITIALIZER;
-    utext_openConstUnicodeString(&inputText, &input, &status);
-    if (U_FAILURE(status)) {
-        return 0;
-    }
-
-    UText **destText = (UText **)uprv_malloc(sizeof(UText*)*destCapacity);
-    if (destText == nullptr) {
-        status = U_MEMORY_ALLOCATION_ERROR;
-        return 0;
-    }
-    int32_t i;
-    for (i = 0; i < destCapacity; i++) {
-        destText[i] = utext_openUnicodeString(nullptr, &dest[i], &status);
-    }
-
-    int32_t fieldCount = split(&inputText, destText, destCapacity, status);
-
-    for (i = 0; i < destCapacity; i++) {
-        utext_close(destText[i]);
-    }
-
-    uprv_free(destText);
-    utext_close(&inputText);
-    return fieldCount;
-}
-
-//
-//   split, UText mode
-//
-int32_t  RegexMatcher::split(UText *input,
-        UText           *dest[],
-        int32_t          destCapacity,
-        UErrorCode      &status)
-{
-    //
-    // Check arguments for validity
-    //
-    if (U_FAILURE(status)) {
-        return 0;
-    }
-
-    if (destCapacity < 1) {
-        status = U_ILLEGAL_ARGUMENT_ERROR;
-        return 0;
-    }
-
-    //
-    // Reset for the input text
-    //
-    reset(input);
-    int64_t   nextOutputStringStart = 0;
-    if (fActiveLimit == 0) {
-        return 0;
-    }
-
-    //
-    // Loop through the input text, searching for the delimiter pattern
-    //
-    int32_t i;
-    int32_t numCaptureGroups = fPattern->fGroupMap->size();
-    for (i=0; ; i++) {
-        if (i>=destCapacity-1) {
-            // There is one or zero output string left.
-            // Fill the last output string with whatever is left from the input, then exit the loop.
-            //  ( i will be == destCapacity if we filled the output array while processing
-            //    capture groups of the delimiter expression, in which case we will discard the
-            //    last capture group saved in favor of the unprocessed remainder of the
-            //    input string.)
-            i = destCapacity-1;
-            if (fActiveLimit > nextOutputStringStart) {
-                if (UTEXT_FULL_TEXT_IN_CHUNK(input, fInputLength)) {
-                    if (dest[i]) {
-                        utext_replace(dest[i], 0, utext_nativeLength(dest[i]),
-                                      input->chunkContents+nextOutputStringStart,
-                                      (int32_t)(fActiveLimit-nextOutputStringStart), &status);
-                    } else {
-                        UText remainingText = UTEXT_INITIALIZER;
-                        utext_openUChars(&remainingText, input->chunkContents+nextOutputStringStart,
-                                         fActiveLimit-nextOutputStringStart, &status);
-                        dest[i] = utext_clone(nullptr, &remainingText, true, false, &status);
-                        utext_close(&remainingText);
-                    }
-                } else {
-                    UErrorCode lengthStatus = U_ZERO_ERROR;
-                    int32_t remaining16Length =
-                        utext_extract(input, nextOutputStringStart, fActiveLimit, nullptr, 0, &lengthStatus);
-                    char16_t *remainingChars = (char16_t *)uprv_malloc(sizeof(char16_t)*(remaining16Length+1));
-                    if (remainingChars == nullptr) {
-                        status = U_MEMORY_ALLOCATION_ERROR;
-                        break;
-                    }
-
-                    utext_extract(input, nextOutputStringStart, fActiveLimit, remainingChars, remaining16Length+1, &status);
-                    if (dest[i]) {
-                        utext_replace(dest[i], 0, utext_nativeLength(dest[i]), remainingChars, remaining16Length, &status);
-                    } else {
-                        UText remainingText = UTEXT_INITIALIZER;
-                        utext_openUChars(&remainingText, remainingChars, remaining16Length, &status);
-                        dest[i] = utext_clone(nullptr, &remainingText, true, false, &status);
-                        utext_close(&remainingText);
-                    }
-
-                    uprv_free(remainingChars);
-                }
-            }
-            break;
-        }
-        if (find()) {
-            // We found another delimiter.  Move everything from where we started looking
-            //  up until the start of the delimiter into the next output string.
-            if (UTEXT_FULL_TEXT_IN_CHUNK(input, fInputLength)) {
-                if (dest[i]) {
-                    utext_replace(dest[i], 0, utext_nativeLength(dest[i]),
-                                  input->chunkContents+nextOutputStringStart,
-                                  (int32_t)(fMatchStart-nextOutputStringStart), &status);
-                } else {
-                    UText remainingText = UTEXT_INITIALIZER;
-                    utext_openUChars(&remainingText, input->chunkContents+nextOutputStringStart,
-                                      fMatchStart-nextOutputStringStart, &status);
-                    dest[i] = utext_clone(nullptr, &remainingText, true, false, &status);
-                    utext_close(&remainingText);
-                }
-            } else {
-                UErrorCode lengthStatus = U_ZERO_ERROR;
-                int32_t remaining16Length = utext_extract(input, nextOutputStringStart, fMatchStart, nullptr, 0, &lengthStatus);
-                char16_t *remainingChars = (char16_t *)uprv_malloc(sizeof(char16_t)*(remaining16Length+1));
-                if (remainingChars == nullptr) {
-                    status = U_MEMORY_ALLOCATION_ERROR;
-                    break;
-                }
-                utext_extract(input, nextOutputStringStart, fMatchStart, remainingChars, remaining16Length+1, &status);
-                if (dest[i]) {
-                    utext_replace(dest[i], 0, utext_nativeLength(dest[i]), remainingChars, remaining16Length, &status);
-                } else {
-                    UText remainingText = UTEXT_INITIALIZER;
-                    utext_openUChars(&remainingText, remainingChars, remaining16Length, &status);
-                    dest[i] = utext_clone(nullptr, &remainingText, true, false, &status);
-                    utext_close(&remainingText);
-                }
-
-                uprv_free(remainingChars);
-            }
-            nextOutputStringStart = fMatchEnd;
-
-            // If the delimiter pattern has capturing parentheses, the captured
-            //  text goes out into the next n destination strings.
-            int32_t groupNum;
-            for (groupNum=1; groupNum<=numCaptureGroups; groupNum++) {
-                if (i >= destCapacity-2) {
-                    // Never fill the last available output string with capture group text.
-                    // It will filled with the last field, the remainder of the
-                    //  unsplit input text.
-                    break;
-                }
-                i++;
-                dest[i] = utext_extract_replace(fInputText, dest[i],
-                                               start64(groupNum, status), end64(groupNum, status), &status);
-            }
-
-            if (nextOutputStringStart == fActiveLimit) {
-                // The delimiter was at the end of the string.  We're done, but first
-                // we output one last empty string, for the empty field following
-                //   the delimiter at the end of input.
-                if (i+1 < destCapacity) {
-                    ++i;
-                    if (dest[i] == nullptr) {
-                        dest[i] = utext_openUChars(nullptr, nullptr, 0, &status);
-                    } else {
-                        static const char16_t emptyString[] = {(char16_t)0};
-                        utext_replace(dest[i], 0, utext_nativeLength(dest[i]), emptyString, 0, &status);
-                    }
-                }
-                break;
-
-            }
-        }
-        else
-        {
-            // We ran off the end of the input while looking for the next delimiter.
-            // All the remaining text goes into the current output string.
-            if (UTEXT_FULL_TEXT_IN_CHUNK(input, fInputLength)) {
-                if (dest[i]) {
-                    utext_replace(dest[i], 0, utext_nativeLength(dest[i]),
-                                  input->chunkContents+nextOutputStringStart,
-                                  (int32_t)(fActiveLimit-nextOutputStringStart), &status);
-                } else {
-                    UText remainingText = UTEXT_INITIALIZER;
-                    utext_openUChars(&remainingText, input->chunkContents+nextOutputStringStart,
-                                     fActiveLimit-nextOutputStringStart, &status);
-                    dest[i] = utext_clone(nullptr, &remainingText, true, false, &status);
-                    utext_close(&remainingText);
-                }
-            } else {
-                UErrorCode lengthStatus = U_ZERO_ERROR;
-                int32_t remaining16Length = utext_extract(input, nextOutputStringStart, fActiveLimit, nullptr, 0, &lengthStatus);
-                char16_t *remainingChars = (char16_t *)uprv_malloc(sizeof(char16_t)*(remaining16Length+1));
-                if (remainingChars == nullptr) {
-                    status = U_MEMORY_ALLOCATION_ERROR;
-                    break;
-                }
-
-                utext_extract(input, nextOutputStringStart, fActiveLimit, remainingChars, remaining16Length+1, &status);
-                if (dest[i]) {
-                    utext_replace(dest[i], 0, utext_nativeLength(dest[i]), remainingChars, remaining16Length, &status);
-                } else {
-                    UText remainingText = UTEXT_INITIALIZER;
-                    utext_openUChars(&remainingText, remainingChars, remaining16Length, &status);
-                    dest[i] = utext_clone(nullptr, &remainingText, true, false, &status);
-                    utext_close(&remainingText);
-                }
-
-                uprv_free(remainingChars);
-            }
-            break;
-        }
-        if (U_FAILURE(status)) {
-            break;
-        }
-    }   // end of for loop
-    return i+1;
-}
-
-
-//--------------------------------------------------------------------------------
-//
-//     start
-//
-//--------------------------------------------------------------------------------
-int32_t RegexMatcher::start(UErrorCode &status) const {
-    return start(0, status);
-}
-
-int64_t RegexMatcher::start64(UErrorCode &status) const {
-    return start64(0, status);
-}
-
-//--------------------------------------------------------------------------------
-//
-//     start(int32_t group, UErrorCode &status)
-//
-//--------------------------------------------------------------------------------
-
-int64_t RegexMatcher::start64(int32_t group, UErrorCode &status) const {
-    if (U_FAILURE(status)) {
-        return -1;
-    }
-    if (U_FAILURE(fDeferredStatus)) {
-        status = fDeferredStatus;
-        return -1;
-    }
-    if (fMatch == false) {
-        status = U_REGEX_INVALID_STATE;
-        return -1;
-    }
-    if (group < 0 || group > fPattern->fGroupMap->size()) {
-        status = U_INDEX_OUTOFBOUNDS_ERROR;
-        return -1;
-    }
-    int64_t s;
-    if (group == 0) {
-        s = fMatchStart;
-    } else {
-        int32_t groupOffset = fPattern->fGroupMap->elementAti(group-1);
-        U_ASSERT(groupOffset < fPattern->fFrameSize);
-        U_ASSERT(groupOffset >= 0);
-        s = fFrame->fExtra[groupOffset];
-    }
-
-    return s;
-}
-
-
-int32_t RegexMatcher::start(int32_t group, UErrorCode &status) const {
-    return (int32_t)start64(group, status);
-}
-
-//--------------------------------------------------------------------------------
-//
-//     useAnchoringBounds
-//
-//--------------------------------------------------------------------------------
-RegexMatcher &RegexMatcher::useAnchoringBounds(UBool b) {
-    fAnchoringBounds = b;
-    fAnchorStart = (fAnchoringBounds ? fRegionStart : 0);
-    fAnchorLimit = (fAnchoringBounds ? fRegionLimit : fInputLength);
-    return *this;
-}
-
-
-//--------------------------------------------------------------------------------
-//
-//     useTransparentBounds
-//
-//--------------------------------------------------------------------------------
-RegexMatcher &RegexMatcher::useTransparentBounds(UBool b) {
-    fTransparentBounds = b;
-    fLookStart = (fTransparentBounds ? 0 : fRegionStart);
-    fLookLimit = (fTransparentBounds ? fInputLength : fRegionLimit);
-    return *this;
-}
-
-//--------------------------------------------------------------------------------
-//
-//     setTimeLimit
-//
-//--------------------------------------------------------------------------------
-void RegexMatcher::setTimeLimit(int32_t limit, UErrorCode &status) {
-    if (U_FAILURE(status)) {
-        return;
-    }
-    if (U_FAILURE(fDeferredStatus)) {
-        status = fDeferredStatus;
-        return;
-    }
-    if (limit < 0) {
-        status = U_ILLEGAL_ARGUMENT_ERROR;
-        return;
-    }
-    fTimeLimit = limit;
-}
-
-
-//--------------------------------------------------------------------------------
-//
-//     getTimeLimit
-//
-//--------------------------------------------------------------------------------
-int32_t RegexMatcher::getTimeLimit() const {
-    return fTimeLimit;
-}
-
-
-//--------------------------------------------------------------------------------
-//
-//     setStackLimit
-//
-//--------------------------------------------------------------------------------
-void RegexMatcher::setStackLimit(int32_t limit, UErrorCode &status) {
-    if (U_FAILURE(status)) {
-        return;
-    }
-    if (U_FAILURE(fDeferredStatus)) {
-        status = fDeferredStatus;
-        return;
-    }
-    if (limit < 0) {
-        status = U_ILLEGAL_ARGUMENT_ERROR;
-        return;
-    }
-
-    // Reset the matcher.  This is needed here in case there is a current match
-    //    whose final stack frame (containing the match results, pointed to by fFrame)
-    //    would be lost by resizing to a smaller stack size.
-    reset();
-
-    if (limit == 0) {
-        // Unlimited stack expansion
-        fStack->setMaxCapacity(0);
-    } else {
-        // Change the units of the limit  from bytes to ints, and bump the size up
-        //   to be big enough to hold at least one stack frame for the pattern,
-        //   if it isn't there already.
-        int32_t adjustedLimit = limit / sizeof(int32_t);
-        if (adjustedLimit < fPattern->fFrameSize) {
-            adjustedLimit = fPattern->fFrameSize;
-        }
-        fStack->setMaxCapacity(adjustedLimit);
-    }
-    fStackLimit = limit;
-}
-
-
-//--------------------------------------------------------------------------------
-//
-//     getStackLimit
-//
-//--------------------------------------------------------------------------------
-int32_t RegexMatcher::getStackLimit() const {
-    return fStackLimit;
-}
-
-
-//--------------------------------------------------------------------------------
-//
-//     setMatchCallback
-//
-//--------------------------------------------------------------------------------
-void RegexMatcher::setMatchCallback(URegexMatchCallback     *callback,
-                                    const void              *context,
-                                    UErrorCode              &status) {
-    if (U_FAILURE(status)) {
-        return;
-    }
-    fCallbackFn = callback;
-    fCallbackContext = context;
-}
-
-
-//--------------------------------------------------------------------------------
-//
-//     getMatchCallback
-//
-//--------------------------------------------------------------------------------
-void RegexMatcher::getMatchCallback(URegexMatchCallback   *&callback,
-                                  const void              *&context,
-                                  UErrorCode              &status) {
-    if (U_FAILURE(status)) {
-       return;
-    }
-    callback = fCallbackFn;
-    context  = fCallbackContext;
-}
-
-
-//--------------------------------------------------------------------------------
-//
-//     setMatchCallback
-//
-//--------------------------------------------------------------------------------
-void RegexMatcher::setFindProgressCallback(URegexFindProgressCallback      *callback,
-                                                const void                      *context,
-                                                UErrorCode                      &status) {
-    if (U_FAILURE(status)) {
-        return;
-    }
-    fFindProgressCallbackFn = callback;
-    fFindProgressCallbackContext = context;
-}
-
-
-//--------------------------------------------------------------------------------
-//
-//     getMatchCallback
-//
-//--------------------------------------------------------------------------------
-void RegexMatcher::getFindProgressCallback(URegexFindProgressCallback    *&callback,
-                                                const void                    *&context,
-                                                UErrorCode                    &status) {
-    if (U_FAILURE(status)) {
-       return;
-    }
-    callback = fFindProgressCallbackFn;
-    context  = fFindProgressCallbackContext;
-}
-
-
-//================================================================================
-//
-//    Code following this point in this file is the internal
-//    Match Engine Implementation.
-//
-//================================================================================
-
-
-//--------------------------------------------------------------------------------
-//
-//   resetStack
-//           Discard any previous contents of the state save stack, and initialize a
-//           new stack frame to all -1.  The -1s are needed for capture group limits,
-//           where they indicate that a group has not yet matched anything.
-//--------------------------------------------------------------------------------
-REStackFrame *RegexMatcher::resetStack() {
-    // Discard any previous contents of the state save stack, and initialize a
-    //  new stack frame with all -1 data.  The -1s are needed for capture group limits,
-    //  where they indicate that a group has not yet matched anything.
-    fStack->removeAllElements();
-
-    REStackFrame *iFrame = (REStackFrame *)fStack->reserveBlock(fPattern->fFrameSize, fDeferredStatus);
-    if(U_FAILURE(fDeferredStatus)) {
-        return nullptr;
-    }
-
-    int32_t i;
-    for (i=0; i<fPattern->fFrameSize-RESTACKFRAME_HDRCOUNT; i++) {
-        iFrame->fExtra[i] = -1;
-    }
-    return iFrame;
-}
-
-
-
-//--------------------------------------------------------------------------------
-//
-//   isWordBoundary
-//                     in perl, "xab..cd..", \b is true at positions 0,3,5,7
-//                     For us,
-//                       If the current char is a combining mark,
-//                          \b is false.
-//                       Else Scan backwards to the first non-combining char.
-//                            We are at a boundary if the this char and the original chars are
-//                               opposite in membership in \w set
-//
-//          parameters:   pos   - the current position in the input buffer
-//
-//              TODO:  double-check edge cases at region boundaries.
-//
-//--------------------------------------------------------------------------------
-UBool RegexMatcher::isWordBoundary(int64_t pos) {
-    UBool isBoundary = false;
-    UBool cIsWord    = false;
-
-    if (pos >= fLookLimit) {
-        fHitEnd = true;
-    } else {
-        // Determine whether char c at current position is a member of the word set of chars.
-        // If we're off the end of the string, behave as though we're not at a word char.
-        UTEXT_SETNATIVEINDEX(fInputText, pos);
-        UChar32  c = UTEXT_CURRENT32(fInputText);
-        if (u_hasBinaryProperty(c, UCHAR_GRAPHEME_EXTEND) || u_charType(c) == U_FORMAT_CHAR) {
-            // Current char is a combining one.  Not a boundary.
-            return false;
-        }
-        cIsWord = RegexStaticSets::gStaticSets->fPropSets[URX_ISWORD_SET].contains(c);
-    }
-
-    // Back up until we come to a non-combining char, determine whether
-    //  that char is a word char.
-    UBool prevCIsWord = false;
-    for (;;) {
-        if (UTEXT_GETNATIVEINDEX(fInputText) <= fLookStart) {
-            break;
-        }
-        UChar32 prevChar = UTEXT_PREVIOUS32(fInputText);
-        if (!(u_hasBinaryProperty(prevChar, UCHAR_GRAPHEME_EXTEND)
-              || u_charType(prevChar) == U_FORMAT_CHAR)) {
-            prevCIsWord = RegexStaticSets::gStaticSets->fPropSets[URX_ISWORD_SET].contains(prevChar);
-            break;
-        }
-    }
-    isBoundary = cIsWord ^ prevCIsWord;
-    return isBoundary;
-}
-
-UBool RegexMatcher::isChunkWordBoundary(int32_t pos) {
-    UBool isBoundary = false;
-    UBool cIsWord    = false;
-
-    const char16_t *inputBuf = fInputText->chunkContents;
-
-    if (pos >= fLookLimit) {
-        fHitEnd = true;
-    } else {
-        // Determine whether char c at current position is a member of the word set of chars.
-        // If we're off the end of the string, behave as though we're not at a word char.
-        UChar32 c;
-        U16_GET(inputBuf, fLookStart, pos, fLookLimit, c);
-        if (u_hasBinaryProperty(c, UCHAR_GRAPHEME_EXTEND) || u_charType(c) == U_FORMAT_CHAR) {
-            // Current char is a combining one.  Not a boundary.
-            return false;
-        }
-        cIsWord = RegexStaticSets::gStaticSets->fPropSets[URX_ISWORD_SET].contains(c);
-    }
-
-    // Back up until we come to a non-combining char, determine whether
-    //  that char is a word char.
-    UBool prevCIsWord = false;
-    for (;;) {
-        if (pos <= fLookStart) {
-            break;
-        }
-        UChar32 prevChar;
-        U16_PREV(inputBuf, fLookStart, pos, prevChar);
-        if (!(u_hasBinaryProperty(prevChar, UCHAR_GRAPHEME_EXTEND)
-              || u_charType(prevChar) == U_FORMAT_CHAR)) {
-            prevCIsWord = RegexStaticSets::gStaticSets->fPropSets[URX_ISWORD_SET].contains(prevChar);
-            break;
-        }
-    }
-    isBoundary = cIsWord ^ prevCIsWord;
-    return isBoundary;
-}
-
-//--------------------------------------------------------------------------------
-//
-//   isUWordBoundary
-//
-//         Test for a word boundary using RBBI word break.
-//
-//          parameters:   pos   - the current position in the input buffer
-//
-//--------------------------------------------------------------------------------
-UBool RegexMatcher::isUWordBoundary(int64_t pos, UErrorCode &status) {
-    UBool       returnVal = false;
-
-#if UCONFIG_NO_BREAK_ITERATION==0
-    // Note: this point will never be reached if break iteration is configured out.
-    //       Regex patterns that would require this function will fail to compile.
-
-    // If we haven't yet created a break iterator for this matcher, do it now.
-    if (fWordBreakItr == nullptr) {
-        fWordBreakItr = BreakIterator::createWordInstance(Locale::getEnglish(), status);
-        if (U_FAILURE(status)) {
-            return false;
-        }
-        fWordBreakItr->setText(fInputText, status);
-    }
-
-    // Note: zero width boundary tests like \b see through transparent region bounds,
-    //       which is why fLookLimit is used here, rather than fActiveLimit.
-    if (pos >= fLookLimit) {
-        fHitEnd = true;
-        returnVal = true;   // With Unicode word rules, only positions within the interior of "real"
-                            //    words are not boundaries.  All non-word chars stand by themselves,
-                            //    with word boundaries on both sides.
-    } else {
-        returnVal = fWordBreakItr->isBoundary((int32_t)pos);
-    }
-#endif
-    return   returnVal;
-}
-
-
-int64_t RegexMatcher::followingGCBoundary(int64_t pos, UErrorCode &status) {
-    int64_t result = pos;
-
-#if UCONFIG_NO_BREAK_ITERATION==0
-    // Note: this point will never be reached if break iteration is configured out.
-    //       Regex patterns that would require this function will fail to compile.
-
-    // If we haven't yet created a break iterator for this matcher, do it now.
-    if (fGCBreakItr == nullptr) {
-        fGCBreakItr = BreakIterator::createCharacterInstance(Locale::getEnglish(), status);
-        if (U_FAILURE(status)) {
-            return pos;
-        }
-        fGCBreakItr->setText(fInputText, status);
-    }
-    result = fGCBreakItr->following(pos);
-    if (result == BreakIterator::DONE) {
-        result = pos;
-    }
-#endif
-    return result;
-}
-
-//--------------------------------------------------------------------------------
-//
-//   IncrementTime     This function is called once each TIMER_INITIAL_VALUE state
-//                     saves. Increment the "time" counter, and call the
-//                     user callback function if there is one installed.
-//
-//                     If the match operation needs to be aborted, either for a time-out
-//                     or because the user callback asked for it, just set an error status.
-//                     The engine will pick that up and stop in its outer loop.
-//
-//--------------------------------------------------------------------------------
-void RegexMatcher::IncrementTime(UErrorCode &status) {
-    fTickCounter = TIMER_INITIAL_VALUE;
-    fTime++;
-    if (fCallbackFn != nullptr) {
-        if ((*fCallbackFn)(fCallbackContext, fTime) == false) {
-            status = U_REGEX_STOPPED_BY_CALLER;
-            return;
-        }
-    }
-    if (fTimeLimit > 0 && fTime >= fTimeLimit) {
-        status = U_REGEX_TIME_OUT;
-    }
-}
-
-//--------------------------------------------------------------------------------
-//
-//   StateSave
-//       Make a new stack frame, initialized as a copy of the current stack frame.
-//       Set the pattern index in the original stack frame from the operand value
-//       in the opcode.  Execution of the engine continues with the state in
-//       the newly created stack frame
-//
-//       Note that reserveBlock() may grow the stack, resulting in the
-//       whole thing being relocated in memory.
-//
-//    Parameters:
-//       fp           The top frame pointer when called.  At return, a new
-//                    fame will be present
-//       savePatIdx   An index into the compiled pattern.  Goes into the original
-//                    (not new) frame.  If execution ever back-tracks out of the
-//                    new frame, this will be where we continue from in the pattern.
-//    Return
-//                    The new frame pointer.
-//
-//--------------------------------------------------------------------------------
-inline REStackFrame *RegexMatcher::StateSave(REStackFrame *fp, int64_t savePatIdx, UErrorCode &status) {
-    if (U_FAILURE(status)) {
-        return fp;
-    }
-    // push storage for a new frame.
-    int64_t *newFP = fStack->reserveBlock(fFrameSize, status);
-    if (U_FAILURE(status)) {
-        // Failure on attempted stack expansion.
-        //   Stack function set some other error code, change it to a more
-        //   specific one for regular expressions.
-        status = U_REGEX_STACK_OVERFLOW;
-        // We need to return a writable stack frame, so just return the
-        //    previous frame.  The match operation will stop quickly
-        //    because of the error status, after which the frame will never
-        //    be looked at again.
-        return fp;
-    }
-    fp = (REStackFrame *)(newFP - fFrameSize);  // in case of realloc of stack.
-
-    // New stack frame = copy of old top frame.
-    int64_t *source = (int64_t *)fp;
-    int64_t *dest   = newFP;
-    for (;;) {
-        *dest++ = *source++;
-        if (source == newFP) {
-            break;
-        }
-    }
-
-    fTickCounter--;
-    if (fTickCounter <= 0) {
-       IncrementTime(status);    // Re-initializes fTickCounter
-    }
-    fp->fPatIdx = savePatIdx;
-    return (REStackFrame *)newFP;
-}
-
-#if defined(REGEX_DEBUG)
-namespace {
-UnicodeString StringFromUText(UText *ut) {
-    UnicodeString result;
-    for (UChar32 c = utext_next32From(ut, 0); c != U_SENTINEL; c = UTEXT_NEXT32(ut)) {
-        result.append(c);
-    }
-    return result;
-}
-}
-#endif // REGEX_DEBUG
-
-
-//--------------------------------------------------------------------------------
-//
-//   MatchAt      This is the actual matching engine.
-//
-//                  startIdx:    begin matching a this index.
-//                  toEnd:       if true, match must extend to end of the input region
-//
-//--------------------------------------------------------------------------------
-void RegexMatcher::MatchAt(int64_t startIdx, UBool toEnd, UErrorCode &status) {
-    UBool       isMatch  = false;      // True if the we have a match.
-
-    int64_t     backSearchIndex = U_INT64_MAX; // used after greedy single-character matches for searching backwards
-
-    int32_t     op;                    // Operation from the compiled pattern, split into
-    int32_t     opType;                //    the opcode
-    int32_t     opValue;               //    and the operand value.
-
-#ifdef REGEX_RUN_DEBUG
-    if (fTraceDebug) {
-        printf("MatchAt(startIdx=%ld)\n", startIdx);
-        printf("Original Pattern: \"%s\"\n", CStr(StringFromUText(fPattern->fPattern))());
-        printf("Input String:     \"%s\"\n\n", CStr(StringFromUText(fInputText))());
-    }
-#endif
-
-    if (U_FAILURE(status)) {
-        return;
-    }
-
-    //  Cache frequently referenced items from the compiled pattern
-    //
-    int64_t             *pat           = fPattern->fCompiledPat->getBuffer();
-
-    const char16_t      *litText       = fPattern->fLiteralText.getBuffer();
-    UVector             *fSets         = fPattern->fSets;
-
-    fFrameSize = fPattern->fFrameSize;
-    REStackFrame        *fp            = resetStack();
-    if (U_FAILURE(fDeferredStatus)) {
-        status = fDeferredStatus;
-        return;
-    }
-
-    fp->fPatIdx   = 0;
-    fp->fInputIdx = startIdx;
-
-    // Zero out the pattern's static data
-    int32_t i;
-    for (i = 0; i<fPattern->fDataSize; i++) {
-        fData[i] = 0;
-    }
-
-    //
-    //  Main loop for interpreting the compiled pattern.
-    //  One iteration of the loop per pattern operation performed.
-    //
-    for (;;) {
-        op      = (int32_t)pat[fp->fPatIdx];
-        opType  = URX_TYPE(op);
-        opValue = URX_VAL(op);
-#ifdef REGEX_RUN_DEBUG
-        if (fTraceDebug) {
-            UTEXT_SETNATIVEINDEX(fInputText, fp->fInputIdx);
-            printf("inputIdx=%ld   inputChar=%x   sp=%3ld   activeLimit=%ld  ", fp->fInputIdx,
-                UTEXT_CURRENT32(fInputText), (int64_t *)fp-fStack->getBuffer(), fActiveLimit);
-            fPattern->dumpOp(fp->fPatIdx);
-        }
-#endif
-        fp->fPatIdx++;
-
-        switch (opType) {
-
-
-        case URX_NOP:
-            break;
-
-
-        case URX_BACKTRACK:
-            // Force a backtrack.  In some circumstances, the pattern compiler
-            //   will notice that the pattern can't possibly match anything, and will
-            //   emit one of these at that point.
-            fp = (REStackFrame *)fStack->popFrame(fFrameSize);
-            break;
-
-
-        case URX_ONECHAR:
-            if (fp->fInputIdx < fActiveLimit) {
-                UTEXT_SETNATIVEINDEX(fInputText, fp->fInputIdx);
-                UChar32 c = UTEXT_NEXT32(fInputText);
-                if (c == opValue) {
-                    fp->fInputIdx = UTEXT_GETNATIVEINDEX(fInputText);
-                    break;
-                }
-            } else {
-                fHitEnd = true;
-            }
-            fp = (REStackFrame *)fStack->popFrame(fFrameSize);
-            break;
-
-
-        case URX_STRING:
-            {
-                // Test input against a literal string.
-                // Strings require two slots in the compiled pattern, one for the
-                //   offset to the string text, and one for the length.
-
-                int32_t   stringStartIdx = opValue;
-                op      = (int32_t)pat[fp->fPatIdx];     // Fetch the second operand
-                fp->fPatIdx++;
-                opType    = URX_TYPE(op);
-                int32_t stringLen = URX_VAL(op);
-                U_ASSERT(opType == URX_STRING_LEN);
-                U_ASSERT(stringLen >= 2);
-
-                const char16_t *patternString = litText+stringStartIdx;
-                int32_t patternStringIndex = 0;
-                UTEXT_SETNATIVEINDEX(fInputText, fp->fInputIdx);
-                UChar32 inputChar;
-                UChar32 patternChar;
-                UBool success = true;
-                while (patternStringIndex < stringLen) {
-                    if (UTEXT_GETNATIVEINDEX(fInputText) >= fActiveLimit) {
-                        success = false;
-                        fHitEnd = true;
-                        break;
-                    }
-                    inputChar = UTEXT_NEXT32(fInputText);
-                    U16_NEXT(patternString, patternStringIndex, stringLen, patternChar);
-                    if (patternChar != inputChar) {
-                        success = false;
-                        break;
-                    }
-                }
-
-                if (success) {
-                    fp->fInputIdx = UTEXT_GETNATIVEINDEX(fInputText);
-                } else {
-                    fp = (REStackFrame *)fStack->popFrame(fFrameSize);
-                }
-            }
-            break;
-
-
-        case URX_STATE_SAVE:
-            fp = StateSave(fp, opValue, status);
-            break;
-
-
-        case URX_END:
-            // The match loop will exit via this path on a successful match,
-            //   when we reach the end of the pattern.
-            if (toEnd && fp->fInputIdx != fActiveLimit) {
-                // The pattern matched, but not to the end of input.  Try some more.
-                fp = (REStackFrame *)fStack->popFrame(fFrameSize);
-                break;
-            }
-            isMatch = true;
-            goto  breakFromLoop;
-
-        // Start and End Capture stack frame variables are laid out out like this:
-            //  fp->fExtra[opValue]  - The start of a completed capture group
-            //             opValue+1 - The end   of a completed capture group
-            //             opValue+2 - the start of a capture group whose end
-            //                          has not yet been reached (and might not ever be).
-        case URX_START_CAPTURE:
-            U_ASSERT(opValue >= 0 && opValue < fFrameSize-3);
-            fp->fExtra[opValue+2] = fp->fInputIdx;
-            break;
-
-
-        case URX_END_CAPTURE:
-            U_ASSERT(opValue >= 0 && opValue < fFrameSize-3);
-            U_ASSERT(fp->fExtra[opValue+2] >= 0);            // Start pos for this group must be set.
-            fp->fExtra[opValue]   = fp->fExtra[opValue+2];   // Tentative start becomes real.
-            fp->fExtra[opValue+1] = fp->fInputIdx;           // End position
-            U_ASSERT(fp->fExtra[opValue] <= fp->fExtra[opValue+1]);
-            break;
-
-
-        case URX_DOLLAR:                   //  $, test for End of line
-                                           //     or for position before new line at end of input
-            {
-                if (fp->fInputIdx >= fAnchorLimit) {
-                    // We really are at the end of input.  Success.
-                    fHitEnd = true;
-                    fRequireEnd = true;
-                    break;
-                }
-
-                UTEXT_SETNATIVEINDEX(fInputText, fp->fInputIdx);
-
-                // If we are positioned just before a new-line that is located at the
-                //   end of input, succeed.
-                UChar32 c = UTEXT_NEXT32(fInputText);
-                if (UTEXT_GETNATIVEINDEX(fInputText) >= fAnchorLimit) {
-                    if (isLineTerminator(c)) {
-                        // If not in the middle of a CR/LF sequence
-                        if ( !(c==0x0a && fp->fInputIdx>fAnchorStart && ((void)UTEXT_PREVIOUS32(fInputText), UTEXT_PREVIOUS32(fInputText))==0x0d)) {
-                            // At new-line at end of input. Success
-                            fHitEnd = true;
-                            fRequireEnd = true;
-
-                            break;
-                        }
-                    }
-                } else {
-                    UChar32 nextC = UTEXT_NEXT32(fInputText);
-                    if (c == 0x0d && nextC == 0x0a && UTEXT_GETNATIVEINDEX(fInputText) >= fAnchorLimit) {
-                        fHitEnd = true;
-                        fRequireEnd = true;
-                        break;                         // At CR/LF at end of input.  Success
-                    }
-                }
-
-                fp = (REStackFrame *)fStack->popFrame(fFrameSize);
-            }
-            break;
-
-
-         case URX_DOLLAR_D:                   //  $, test for End of Line, in UNIX_LINES mode.
-            if (fp->fInputIdx >= fAnchorLimit) {
-                // Off the end of input.  Success.
-                fHitEnd = true;
-                fRequireEnd = true;
-                break;
-            } else {
-                UTEXT_SETNATIVEINDEX(fInputText, fp->fInputIdx);
-                UChar32 c = UTEXT_NEXT32(fInputText);
-                // Either at the last character of input, or off the end.
-                if (c == 0x0a && UTEXT_GETNATIVEINDEX(fInputText) == fAnchorLimit) {
-                    fHitEnd = true;
-                    fRequireEnd = true;
-                    break;
-                }
-            }
-
-            // Not at end of input.  Back-track out.
-            fp = (REStackFrame *)fStack->popFrame(fFrameSize);
-            break;
-
-
-         case URX_DOLLAR_M:                //  $, test for End of line in multi-line mode
-             {
-                 if (fp->fInputIdx >= fAnchorLimit) {
-                     // We really are at the end of input.  Success.
-                     fHitEnd = true;
-                     fRequireEnd = true;
-                     break;
-                 }
-                 // If we are positioned just before a new-line, succeed.
-                 // It makes no difference where the new-line is within the input.
-                 UTEXT_SETNATIVEINDEX(fInputText, fp->fInputIdx);
-                 UChar32 c = UTEXT_CURRENT32(fInputText);
-                 if (isLineTerminator(c)) {
-                     // At a line end, except for the odd chance of  being in the middle of a CR/LF sequence
-                     //  In multi-line mode, hitting a new-line just before the end of input does not
-                     //   set the hitEnd or requireEnd flags
-                     if ( !(c==0x0a && fp->fInputIdx>fAnchorStart && UTEXT_PREVIOUS32(fInputText)==0x0d)) {
-                        break;
-                     }
-                 }
-                 // not at a new line.  Fail.
-                 fp = (REStackFrame *)fStack->popFrame(fFrameSize);
-             }
-             break;
-
-
-         case URX_DOLLAR_MD:                //  $, test for End of line in multi-line and UNIX_LINES mode
-             {
-                 if (fp->fInputIdx >= fAnchorLimit) {
-                     // We really are at the end of input.  Success.
-                     fHitEnd = true;
-                     fRequireEnd = true;  // Java set requireEnd in this case, even though
-                     break;               //   adding a new-line would not lose the match.
-                 }
-                 // If we are not positioned just before a new-line, the test fails; backtrack out.
-                 // It makes no difference where the new-line is within the input.
-                 UTEXT_SETNATIVEINDEX(fInputText, fp->fInputIdx);
-                 if (UTEXT_CURRENT32(fInputText) != 0x0a) {
-                     fp = (REStackFrame *)fStack->popFrame(fFrameSize);
-                 }
-             }
-             break;
-
-
-       case URX_CARET:                    //  ^, test for start of line
-            if (fp->fInputIdx != fAnchorStart) {
-                fp = (REStackFrame *)fStack->popFrame(fFrameSize);
-            }
-            break;
-
-
-       case URX_CARET_M:                   //  ^, test for start of line in mulit-line mode
-           {
-               if (fp->fInputIdx == fAnchorStart) {
-                   // We are at the start input.  Success.
-                   break;
-               }
-               // Check whether character just before the current pos is a new-line
-               //   unless we are at the end of input
-               UTEXT_SETNATIVEINDEX(fInputText, fp->fInputIdx);
-               UChar32  c = UTEXT_PREVIOUS32(fInputText);
-               if ((fp->fInputIdx < fAnchorLimit) && isLineTerminator(c)) {
-                   //  It's a new-line.  ^ is true.  Success.
-                   //  TODO:  what should be done with positions between a CR and LF?
-                   break;
-               }
-               // Not at the start of a line.  Fail.
-               fp = (REStackFrame *)fStack->popFrame(fFrameSize);
-           }
-           break;
-
-
-       case URX_CARET_M_UNIX:       //  ^, test for start of line in mulit-line + Unix-line mode
-           {
-               U_ASSERT(fp->fInputIdx >= fAnchorStart);
-               if (fp->fInputIdx <= fAnchorStart) {
-                   // We are at the start input.  Success.
-                   break;
-               }
-               // Check whether character just before the current pos is a new-line
-               U_ASSERT(fp->fInputIdx <= fAnchorLimit);
-               UTEXT_SETNATIVEINDEX(fInputText, fp->fInputIdx);
-               UChar32  c = UTEXT_PREVIOUS32(fInputText);
-               if (c != 0x0a) {
-                   // Not at the start of a line.  Back-track out.
-                   fp = (REStackFrame *)fStack->popFrame(fFrameSize);
-               }
-           }
-           break;
-
-        case URX_BACKSLASH_B:          // Test for word boundaries
-            {
-                UBool success = isWordBoundary(fp->fInputIdx);
-                success ^= (UBool)(opValue != 0);     // flip sense for \B
-                if (!success) {
-                    fp = (REStackFrame *)fStack->popFrame(fFrameSize);
-                }
-            }
-            break;
-
-
-        case URX_BACKSLASH_BU:          // Test for word boundaries, Unicode-style
-            {
-                UBool success = isUWordBoundary(fp->fInputIdx, status);
-                success ^= (UBool)(opValue != 0);     // flip sense for \B
-                if (!success) {
-                    fp = (REStackFrame *)fStack->popFrame(fFrameSize);
-                }
-            }
-            break;
-
-
-        case URX_BACKSLASH_D:            // Test for decimal digit
-            {
-                if (fp->fInputIdx >= fActiveLimit) {
-                    fHitEnd = true;
-                    fp = (REStackFrame *)fStack->popFrame(fFrameSize);
-                    break;
-                }
-
-                UTEXT_SETNATIVEINDEX(fInputText, fp->fInputIdx);
-
-                UChar32 c = UTEXT_NEXT32(fInputText);
-                int8_t ctype = u_charType(c);     // TODO:  make a unicode set for this.  Will be faster.
-                UBool success = (ctype == U_DECIMAL_DIGIT_NUMBER);
-                success ^= (UBool)(opValue != 0);        // flip sense for \D
-                if (success) {
-                    fp->fInputIdx = UTEXT_GETNATIVEINDEX(fInputText);
-                } else {
-                    fp = (REStackFrame *)fStack->popFrame(fFrameSize);
-                }
-            }
-            break;
-
-
-        case URX_BACKSLASH_G:          // Test for position at end of previous match
-            if (!((fMatch && fp->fInputIdx==fMatchEnd) || (fMatch==false && fp->fInputIdx==fActiveStart))) {
-                fp = (REStackFrame *)fStack->popFrame(fFrameSize);
-            }
-            break;
-
-
-        case URX_BACKSLASH_H:            // Test for \h, horizontal white space.
-            {
-                if (fp->fInputIdx >= fActiveLimit) {
-                    fHitEnd = true;
-                    fp = (REStackFrame *)fStack->popFrame(fFrameSize);
-                    break;
-                }
-                UTEXT_SETNATIVEINDEX(fInputText, fp->fInputIdx);
-                UChar32 c = UTEXT_NEXT32(fInputText);
-                int8_t ctype = u_charType(c);
-                UBool success = (ctype == U_SPACE_SEPARATOR || c == 9);  // SPACE_SEPARATOR || TAB
-                success ^= (UBool)(opValue != 0);        // flip sense for \H
-                if (success) {
-                    fp->fInputIdx = UTEXT_GETNATIVEINDEX(fInputText);
-                } else {
-                    fp = (REStackFrame *)fStack->popFrame(fFrameSize);
-                }
-            }
-            break;
-
-
-        case URX_BACKSLASH_R:            // Test for \R, any line break sequence.
-            {
-                if (fp->fInputIdx >= fActiveLimit) {
-                    fHitEnd = true;
-                    fp = (REStackFrame *)fStack->popFrame(fFrameSize);
-                    break;
-                }
-                UTEXT_SETNATIVEINDEX(fInputText, fp->fInputIdx);
-                UChar32 c = UTEXT_NEXT32(fInputText);
-                if (isLineTerminator(c)) {
-                    if (c == 0x0d && utext_current32(fInputText) == 0x0a) {
-                        utext_next32(fInputText);
-                    }
-                    fp->fInputIdx = UTEXT_GETNATIVEINDEX(fInputText);
-                } else {
-                    fp = (REStackFrame *)fStack->popFrame(fFrameSize);
-                }
-            }
-            break;
-
-
-        case URX_BACKSLASH_V:            // \v, any single line ending character.
-            {
-                if (fp->fInputIdx >= fActiveLimit) {
-                    fHitEnd = true;
-                    fp = (REStackFrame *)fStack->popFrame(fFrameSize);
-                    break;
-                }
-                UTEXT_SETNATIVEINDEX(fInputText, fp->fInputIdx);
-                UChar32 c = UTEXT_NEXT32(fInputText);
-                UBool success = isLineTerminator(c);
-                success ^= (UBool)(opValue != 0);        // flip sense for \V
-                if (success) {
-                    fp->fInputIdx = UTEXT_GETNATIVEINDEX(fInputText);
-                } else {
-                    fp = (REStackFrame *)fStack->popFrame(fFrameSize);
-                }
-            }
-            break;
-
-
-        case URX_BACKSLASH_X:
-            //  Match a Grapheme, as defined by Unicode UAX 29.
-
-            // Fail if at end of input
-            if (fp->fInputIdx >= fActiveLimit) {
-                fHitEnd = true;
-                fp = (REStackFrame *)fStack->popFrame(fFrameSize);
-                break;
-            }
-
-            fp->fInputIdx = followingGCBoundary(fp->fInputIdx, status);
-            if (fp->fInputIdx >= fActiveLimit) {
-                fHitEnd = true;
-                fp->fInputIdx = fActiveLimit;
-            }
-            break;
-
-
-        case URX_BACKSLASH_Z:          // Test for end of Input
-            if (fp->fInputIdx < fAnchorLimit) {
-                fp = (REStackFrame *)fStack->popFrame(fFrameSize);
-            } else {
-                fHitEnd = true;
-                fRequireEnd = true;
-            }
-            break;
-
-
-
-        case URX_STATIC_SETREF:
-            {
-                // Test input character against one of the predefined sets
-                //    (Word Characters, for example)
-                // The high bit of the op value is a flag for the match polarity.
-                //    0:   success if input char is in set.
-                //    1:   success if input char is not in set.
-                if (fp->fInputIdx >= fActiveLimit) {
-                    fHitEnd = true;
-                    fp = (REStackFrame *)fStack->popFrame(fFrameSize);
-                    break;
-                }
-
-                UBool success = ((opValue & URX_NEG_SET) == URX_NEG_SET);
-                opValue &= ~URX_NEG_SET;
-                U_ASSERT(opValue > 0 && opValue < URX_LAST_SET);
-
-                UTEXT_SETNATIVEINDEX(fInputText, fp->fInputIdx);
-                UChar32 c = UTEXT_NEXT32(fInputText);
-                if (c < 256) {
-                    Regex8BitSet &s8 = RegexStaticSets::gStaticSets->fPropSets8[opValue];
-                    if (s8.contains(c)) {
-                        success = !success;
-                    }
-                } else {
-                    const UnicodeSet &s = RegexStaticSets::gStaticSets->fPropSets[opValue];
-                    if (s.contains(c)) {
-                        success = !success;
-                    }
-                }
-                if (success) {
-                    fp->fInputIdx = UTEXT_GETNATIVEINDEX(fInputText);
-                } else {
-                    // the character wasn't in the set.
-                    fp = (REStackFrame *)fStack->popFrame(fFrameSize);
-                }
-            }
-            break;
-
-
-        case URX_STAT_SETREF_N:
-            {
-                // Test input character for NOT being a member of  one of
-                //    the predefined sets (Word Characters, for example)
-                if (fp->fInputIdx >= fActiveLimit) {
-                    fHitEnd = true;
-                    fp = (REStackFrame *)fStack->popFrame(fFrameSize);
-                    break;
-                }
-
-                U_ASSERT(opValue > 0 && opValue < URX_LAST_SET);
-
-                UTEXT_SETNATIVEINDEX(fInputText, fp->fInputIdx);
-
-                UChar32 c = UTEXT_NEXT32(fInputText);
-                if (c < 256) {
-                    Regex8BitSet &s8 = RegexStaticSets::gStaticSets->fPropSets8[opValue];
-                    if (s8.contains(c) == false) {
-                        fp->fInputIdx = UTEXT_GETNATIVEINDEX(fInputText);
-                        break;
-                    }
-                } else {
-                    const UnicodeSet &s = RegexStaticSets::gStaticSets->fPropSets[opValue];
-                    if (s.contains(c) == false) {
-                        fp->fInputIdx = UTEXT_GETNATIVEINDEX(fInputText);
-                        break;
-                    }
-                }
-                // the character wasn't in the set.
-                fp = (REStackFrame *)fStack->popFrame(fFrameSize);
-            }
-            break;
-
-
-        case URX_SETREF:
-            if (fp->fInputIdx >= fActiveLimit) {
-                fHitEnd = true;
-                fp = (REStackFrame *)fStack->popFrame(fFrameSize);
-                break;
-            } else {
-                UTEXT_SETNATIVEINDEX(fInputText, fp->fInputIdx);
-
-                // There is input left.  Pick up one char and test it for set membership.
-                UChar32 c = UTEXT_NEXT32(fInputText);
-                U_ASSERT(opValue > 0 && opValue < fSets->size());
-                if (c<256) {
-                    Regex8BitSet *s8 = &fPattern->fSets8[opValue];
-                    if (s8->contains(c)) {
-                        fp->fInputIdx = UTEXT_GETNATIVEINDEX(fInputText);
-                        break;
-                    }
-                } else {
-                    UnicodeSet *s = (UnicodeSet *)fSets->elementAt(opValue);
-                    if (s->contains(c)) {
-                        // The character is in the set.  A Match.
-                        fp->fInputIdx = UTEXT_GETNATIVEINDEX(fInputText);
-                        break;
-                    }
-                }
-
-                // the character wasn't in the set.
-                fp = (REStackFrame *)fStack->popFrame(fFrameSize);
-            }
-            break;
-
-
-        case URX_DOTANY:
-            {
-                // . matches anything, but stops at end-of-line.
-                if (fp->fInputIdx >= fActiveLimit) {
-                    // At end of input.  Match failed.  Backtrack out.
-                    fHitEnd = true;
-                    fp = (REStackFrame *)fStack->popFrame(fFrameSize);
-                    break;
-                }
-
-                UTEXT_SETNATIVEINDEX(fInputText, fp->fInputIdx);
-
-                // There is input left.  Advance over one char, unless we've hit end-of-line
-                UChar32 c = UTEXT_NEXT32(fInputText);
-                if (isLineTerminator(c)) {
-                    // End of line in normal mode.   . does not match.
-                        fp = (REStackFrame *)fStack->popFrame(fFrameSize);
-                    break;
-                }
-                fp->fInputIdx = UTEXT_GETNATIVEINDEX(fInputText);
-            }
-            break;
-
-
-        case URX_DOTANY_ALL:
-            {
-                // ., in dot-matches-all (including new lines) mode
-                if (fp->fInputIdx >= fActiveLimit) {
-                    // At end of input.  Match failed.  Backtrack out.
-                    fHitEnd = true;
-                    fp = (REStackFrame *)fStack->popFrame(fFrameSize);
-                    break;
-                }
-
-                UTEXT_SETNATIVEINDEX(fInputText, fp->fInputIdx);
-
-                // There is input left.  Advance over one char, except if we are
-                //   at a cr/lf, advance over both of them.
-                UChar32 c;
-                c = UTEXT_NEXT32(fInputText);
-                fp->fInputIdx = UTEXT_GETNATIVEINDEX(fInputText);
-                if (c==0x0d && fp->fInputIdx < fActiveLimit) {
-                    // In the case of a CR/LF, we need to advance over both.
-                    UChar32 nextc = UTEXT_CURRENT32(fInputText);
-                    if (nextc == 0x0a) {
-                        (void)UTEXT_NEXT32(fInputText);
-                        fp->fInputIdx = UTEXT_GETNATIVEINDEX(fInputText);
-                    }
-                }
-            }
-            break;
-
-
-        case URX_DOTANY_UNIX:
-            {
-                // '.' operator, matches all, but stops at end-of-line.
-                //   UNIX_LINES mode, so 0x0a is the only recognized line ending.
-                if (fp->fInputIdx >= fActiveLimit) {
-                    // At end of input.  Match failed.  Backtrack out.
-                    fHitEnd = true;
-                    fp = (REStackFrame *)fStack->popFrame(fFrameSize);
-                    break;
-                }
-
-                UTEXT_SETNATIVEINDEX(fInputText, fp->fInputIdx);
-
-                // There is input left.  Advance over one char, unless we've hit end-of-line
-                UChar32 c = UTEXT_NEXT32(fInputText);
-                if (c == 0x0a) {
-                    // End of line in normal mode.   '.' does not match the \n
-                    fp = (REStackFrame *)fStack->popFrame(fFrameSize);
-                } else {
-                    fp->fInputIdx = UTEXT_GETNATIVEINDEX(fInputText);
-                }
-            }
-            break;
-
-
-        case URX_JMP:
-            fp->fPatIdx = opValue;
-            break;
-
-        case URX_FAIL:
-            isMatch = false;
-            goto breakFromLoop;
-
-        case URX_JMP_SAV:
-            U_ASSERT(opValue < fPattern->fCompiledPat->size());
-            fp = StateSave(fp, fp->fPatIdx, status);       // State save to loc following current
-            fp->fPatIdx = opValue;                         // Then JMP.
-            break;
-
-        case URX_JMP_SAV_X:
-            // This opcode is used with (x)+, when x can match a zero length string.
-            // Same as JMP_SAV, except conditional on the match having made forward progress.
-            // Destination of the JMP must be a URX_STO_INP_LOC, from which we get the
-            //   data address of the input position at the start of the loop.
-            {
-                U_ASSERT(opValue > 0 && opValue < fPattern->fCompiledPat->size());
-                int32_t  stoOp = (int32_t)pat[opValue-1];
-                U_ASSERT(URX_TYPE(stoOp) == URX_STO_INP_LOC);
-                int32_t  frameLoc = URX_VAL(stoOp);
-                U_ASSERT(frameLoc >= 0 && frameLoc < fFrameSize);
-                int64_t prevInputIdx = fp->fExtra[frameLoc];
-                U_ASSERT(prevInputIdx <= fp->fInputIdx);
-                if (prevInputIdx < fp->fInputIdx) {
-                    // The match did make progress.  Repeat the loop.
-                    fp = StateSave(fp, fp->fPatIdx, status);  // State save to loc following current
-                    fp->fPatIdx = opValue;
-                    fp->fExtra[frameLoc] = fp->fInputIdx;
-                }
-                // If the input position did not advance, we do nothing here,
-                //   execution will fall out of the loop.
-            }
-            break;
-
-        case URX_CTR_INIT:
-            {
-                U_ASSERT(opValue >= 0 && opValue < fFrameSize-2);
-                fp->fExtra[opValue] = 0;                 //  Set the loop counter variable to zero
-
-                // Pick up the three extra operands that CTR_INIT has, and
-                //    skip the pattern location counter past
-                int32_t instrOperandLoc = (int32_t)fp->fPatIdx;
-                fp->fPatIdx += 3;
-                int32_t loopLoc  = URX_VAL(pat[instrOperandLoc]);
-                int32_t minCount = (int32_t)pat[instrOperandLoc+1];
-                int32_t maxCount = (int32_t)pat[instrOperandLoc+2];
-                U_ASSERT(minCount>=0);
-                U_ASSERT(maxCount>=minCount || maxCount==-1);
-                U_ASSERT(loopLoc>=fp->fPatIdx);
-
-                if (minCount == 0) {
-                    fp = StateSave(fp, loopLoc+1, status);
-                }
-                if (maxCount == -1) {
-                    fp->fExtra[opValue+1] = fp->fInputIdx;   //  For loop breaking.
-                } else if (maxCount == 0) {
-                    fp = (REStackFrame *)fStack->popFrame(fFrameSize);
-                }
-            }
-            break;
-
-        case URX_CTR_LOOP:
-            {
-                U_ASSERT(opValue>0 && opValue < fp->fPatIdx-2);
-                int32_t initOp = (int32_t)pat[opValue];
-                U_ASSERT(URX_TYPE(initOp) == URX_CTR_INIT);
-                int64_t *pCounter = &fp->fExtra[URX_VAL(initOp)];
-                int32_t minCount  = (int32_t)pat[opValue+2];
-                int32_t maxCount  = (int32_t)pat[opValue+3];
-                (*pCounter)++;
-                if ((uint64_t)*pCounter >= (uint32_t)maxCount && maxCount != -1) {
-                    U_ASSERT(*pCounter == maxCount);
-                    break;
-                }
-                if (*pCounter >= minCount) {
-                    if (maxCount == -1) {
-                        // Loop has no hard upper bound.
-                        // Check that it is progressing through the input, break if it is not.
-                        int64_t *pLastInputIdx =  &fp->fExtra[URX_VAL(initOp) + 1];
-                        if (fp->fInputIdx == *pLastInputIdx) {
-                            break;
-                        } else {
-                            *pLastInputIdx = fp->fInputIdx;
-                        }
-                    }
-                    fp = StateSave(fp, fp->fPatIdx, status);
-                } else {
-                    // Increment time-out counter. (StateSave() does it if count >= minCount)
-                    fTickCounter--;
-                    if (fTickCounter <= 0) {
-                        IncrementTime(status);    // Re-initializes fTickCounter
-                    }
-                }
-
-                fp->fPatIdx = opValue + 4;    // Loop back.
-            }
-            break;
-
-        case URX_CTR_INIT_NG:
-            {
-                // Initialize a non-greedy loop
-                U_ASSERT(opValue >= 0 && opValue < fFrameSize-2);
-                fp->fExtra[opValue] = 0;                 //  Set the loop counter variable to zero
-
-                // Pick up the three extra operands that CTR_INIT_NG has, and
-                //    skip the pattern location counter past
-                int32_t instrOperandLoc = (int32_t)fp->fPatIdx;
-                fp->fPatIdx += 3;
-                int32_t loopLoc  = URX_VAL(pat[instrOperandLoc]);
-                int32_t minCount = (int32_t)pat[instrOperandLoc+1];
-                int32_t maxCount = (int32_t)pat[instrOperandLoc+2];
-                U_ASSERT(minCount>=0);
-                U_ASSERT(maxCount>=minCount || maxCount==-1);
-                U_ASSERT(loopLoc>fp->fPatIdx);
-                if (maxCount == -1) {
-                    fp->fExtra[opValue+1] = fp->fInputIdx;   //  Save initial input index for loop breaking.
-                }
-
-                if (minCount == 0) {
-                    if (maxCount != 0) {
-                        fp = StateSave(fp, fp->fPatIdx, status);
-                    }
-                    fp->fPatIdx = loopLoc+1;   // Continue with stuff after repeated block
-                }
-            }
-            break;
-
-        case URX_CTR_LOOP_NG:
-            {
-                // Non-greedy {min, max} loops
-                U_ASSERT(opValue>0 && opValue < fp->fPatIdx-2);
-                int32_t initOp = (int32_t)pat[opValue];
-                U_ASSERT(URX_TYPE(initOp) == URX_CTR_INIT_NG);
-                int64_t *pCounter = &fp->fExtra[URX_VAL(initOp)];
-                int32_t minCount  = (int32_t)pat[opValue+2];
-                int32_t maxCount  = (int32_t)pat[opValue+3];
-
-                (*pCounter)++;
-                if ((uint64_t)*pCounter >= (uint32_t)maxCount && maxCount != -1) {
-                    // The loop has matched the maximum permitted number of times.
-                    //   Break out of here with no action.  Matching will
-                    //   continue with the following pattern.
-                    U_ASSERT(*pCounter == maxCount);
-                    break;
-                }
-
-                if (*pCounter < minCount) {
-                    // We haven't met the minimum number of matches yet.
-                    //   Loop back for another one.
-                    fp->fPatIdx = opValue + 4;    // Loop back.
-                    // Increment time-out counter. (StateSave() does it if count >= minCount)
-                    fTickCounter--;
-                    if (fTickCounter <= 0) {
-                        IncrementTime(status);    // Re-initializes fTickCounter
-                    }
-                } else {
-                    // We do have the minimum number of matches.
-
-                    // If there is no upper bound on the loop iterations, check that the input index
-                    // is progressing, and stop the loop if it is not.
-                    if (maxCount == -1) {
-                        int64_t *pLastInputIdx =  &fp->fExtra[URX_VAL(initOp) + 1];
-                        if (fp->fInputIdx == *pLastInputIdx) {
-                            break;
-                        }
-                        *pLastInputIdx = fp->fInputIdx;
-                    }
-
-                    // Loop Continuation: we will fall into the pattern following the loop
-                    //   (non-greedy, don't execute loop body first), but first do
-                    //   a state save to the top of the loop, so that a match failure
-                    //   in the following pattern will try another iteration of the loop.
-                    fp = StateSave(fp, opValue + 4, status);
-                }
-            }
-            break;
-
-        case URX_STO_SP:
-            U_ASSERT(opValue >= 0 && opValue < fPattern->fDataSize);
-            fData[opValue] = fStack->size();
-            break;
-
-        case URX_LD_SP:
-            {
-                U_ASSERT(opValue >= 0 && opValue < fPattern->fDataSize);
-                int32_t newStackSize = (int32_t)fData[opValue];
-                U_ASSERT(newStackSize <= fStack->size());
-                int64_t *newFP = fStack->getBuffer() + newStackSize - fFrameSize;
-                if (newFP == (int64_t *)fp) {
-                    break;
-                }
-                int32_t j;
-                for (j=0; j<fFrameSize; j++) {
-                    newFP[j] = ((int64_t *)fp)[j];
-                }
-                fp = (REStackFrame *)newFP;
-                fStack->setSize(newStackSize);
-            }
-            break;
-
-        case URX_BACKREF:
-            {
-                U_ASSERT(opValue < fFrameSize);
-                int64_t groupStartIdx = fp->fExtra[opValue];
-                int64_t groupEndIdx   = fp->fExtra[opValue+1];
-                U_ASSERT(groupStartIdx <= groupEndIdx);
-                if (groupStartIdx < 0) {
-                    // This capture group has not participated in the match thus far,
-                    fp = (REStackFrame *)fStack->popFrame(fFrameSize);   // FAIL, no match.
-                    break;
-                }
-                UTEXT_SETNATIVEINDEX(fAltInputText, groupStartIdx);
-                UTEXT_SETNATIVEINDEX(fInputText, fp->fInputIdx);
-
-                //   Note: if the capture group match was of an empty string the backref
-                //         match succeeds.  Verified by testing:  Perl matches succeed
-                //         in this case, so we do too.
-
-                UBool success = true;
-                for (;;) {
-                    if (utext_getNativeIndex(fAltInputText) >= groupEndIdx) {
-                        success = true;
-                        break;
-                    }
-                    if (utext_getNativeIndex(fInputText) >= fActiveLimit) {
-                        success = false;
-                        fHitEnd = true;
-                        break;
-                    }
-                    UChar32 captureGroupChar = utext_next32(fAltInputText);
-                    UChar32 inputChar = utext_next32(fInputText);
-                    if (inputChar != captureGroupChar) {
-                        success = false;
-                        break;
-                    }
-                }
-
-                if (success) {
-                    fp->fInputIdx = UTEXT_GETNATIVEINDEX(fInputText);
-                } else {
-                    fp = (REStackFrame *)fStack->popFrame(fFrameSize);
-                }
-            }
-            break;
-
-
-
-        case URX_BACKREF_I:
-            {
-                U_ASSERT(opValue < fFrameSize);
-                int64_t groupStartIdx = fp->fExtra[opValue];
-                int64_t groupEndIdx   = fp->fExtra[opValue+1];
-                U_ASSERT(groupStartIdx <= groupEndIdx);
-                if (groupStartIdx < 0) {
-                    // This capture group has not participated in the match thus far,
-                    fp = (REStackFrame *)fStack->popFrame(fFrameSize);   // FAIL, no match.
-                    break;
-                }
-                utext_setNativeIndex(fAltInputText, groupStartIdx);
-                utext_setNativeIndex(fInputText, fp->fInputIdx);
-                CaseFoldingUTextIterator captureGroupItr(*fAltInputText);
-                CaseFoldingUTextIterator inputItr(*fInputText);
-
-                //   Note: if the capture group match was of an empty string the backref
-                //         match succeeds.  Verified by testing:  Perl matches succeed
-                //         in this case, so we do too.
-
-                UBool success = true;
-                for (;;) {
-                    if (!captureGroupItr.inExpansion() && utext_getNativeIndex(fAltInputText) >= groupEndIdx) {
-                        success = true;
-                        break;
-                    }
-                    if (!inputItr.inExpansion() && utext_getNativeIndex(fInputText) >= fActiveLimit) {
-                        success = false;
-                        fHitEnd = true;
-                        break;
-                    }
-                    UChar32 captureGroupChar = captureGroupItr.next();
-                    UChar32 inputChar = inputItr.next();
-                    if (inputChar != captureGroupChar) {
-                        success = false;
-                        break;
-                    }
-                }
-
-                if (success && inputItr.inExpansion()) {
-                    // We obtained a match by consuming part of a string obtained from
-                    // case-folding a single code point of the input text.
-                    // This does not count as an overall match.
-                    success = false;
-                }
-
-                if (success) {
-                    fp->fInputIdx = UTEXT_GETNATIVEINDEX(fInputText);
-                } else {
-                    fp = (REStackFrame *)fStack->popFrame(fFrameSize);
-                }
-
-            }
-            break;
-
-        case URX_STO_INP_LOC:
-            {
-                U_ASSERT(opValue >= 0 && opValue < fFrameSize);
-                fp->fExtra[opValue] = fp->fInputIdx;
-            }
-            break;
-
-        case URX_JMPX:
-            {
-                int32_t instrOperandLoc = (int32_t)fp->fPatIdx;
-                fp->fPatIdx += 1;
-                int32_t dataLoc  = URX_VAL(pat[instrOperandLoc]);
-                U_ASSERT(dataLoc >= 0 && dataLoc < fFrameSize);
-                int64_t savedInputIdx = fp->fExtra[dataLoc];
-                U_ASSERT(savedInputIdx <= fp->fInputIdx);
-                if (savedInputIdx < fp->fInputIdx) {
-                    fp->fPatIdx = opValue;                               // JMP
-                } else {
-                     fp = (REStackFrame *)fStack->popFrame(fFrameSize);   // FAIL, no progress in loop.
-                }
-            }
-            break;
-
-        case URX_LA_START:
-            {
-                // Entering a look around block.
-                // Save Stack Ptr, Input Pos.
-                U_ASSERT(opValue>=0 && opValue+3<fPattern->fDataSize);
-                fData[opValue]   = fStack->size();
-                fData[opValue+1] = fp->fInputIdx;
-                fData[opValue+2] = fActiveStart;
-                fData[opValue+3] = fActiveLimit;
-                fActiveStart     = fLookStart;          // Set the match region change for
-                fActiveLimit     = fLookLimit;          //   transparent bounds.
-            }
-            break;
-
-        case URX_LA_END:
-            {
-                // Leaving a look-ahead block.
-                //  restore Stack Ptr, Input Pos to positions they had on entry to block.
-                U_ASSERT(opValue>=0 && opValue+3<fPattern->fDataSize);
-                int32_t stackSize = fStack->size();
-                int32_t newStackSize =(int32_t)fData[opValue];
-                U_ASSERT(stackSize >= newStackSize);
-                if (stackSize > newStackSize) {
-                    // Copy the current top frame back to the new (cut back) top frame.
-                    //   This makes the capture groups from within the look-ahead
-                    //   expression available.
-                    int64_t *newFP = fStack->getBuffer() + newStackSize - fFrameSize;
-                    int32_t j;
-                    for (j=0; j<fFrameSize; j++) {
-                        newFP[j] = ((int64_t *)fp)[j];
-                    }
-                    fp = (REStackFrame *)newFP;
-                    fStack->setSize(newStackSize);
-                }
-                fp->fInputIdx = fData[opValue+1];
-
-                // Restore the active region bounds in the input string; they may have
-                //    been changed because of transparent bounds on a Region.
-                fActiveStart = fData[opValue+2];
-                fActiveLimit = fData[opValue+3];
-                U_ASSERT(fActiveStart >= 0);
-                U_ASSERT(fActiveLimit <= fInputLength);
-            }
-            break;
-
-        case URX_ONECHAR_I:
-            // Case insensitive one char.  The char from the pattern is already case folded.
-            // Input text is not, but case folding the input can not reduce two or more code
-            // points to one.
-            if (fp->fInputIdx < fActiveLimit) {
-                UTEXT_SETNATIVEINDEX(fInputText, fp->fInputIdx);
-
-                UChar32 c = UTEXT_NEXT32(fInputText);
-                if (u_foldCase(c, U_FOLD_CASE_DEFAULT) == opValue) {
-                    fp->fInputIdx = UTEXT_GETNATIVEINDEX(fInputText);
-                    break;
-                }
-            } else {
-                fHitEnd = true;
-            }
-
-            fp = (REStackFrame *)fStack->popFrame(fFrameSize);
-            break;
-
-        case URX_STRING_I:
-            {
-                // Case-insensitive test input against a literal string.
-                // Strings require two slots in the compiled pattern, one for the
-                //   offset to the string text, and one for the length.
-                //   The compiled string has already been case folded.
-                {
-                    const char16_t *patternString = litText + opValue;
-                    int32_t      patternStringIdx  = 0;
-
-                    op      = (int32_t)pat[fp->fPatIdx];
-                    fp->fPatIdx++;
-                    opType  = URX_TYPE(op);
-                    opValue = URX_VAL(op);
-                    U_ASSERT(opType == URX_STRING_LEN);
-                    int32_t patternStringLen = opValue;  // Length of the string from the pattern.
-
-
-                    UChar32   cPattern;
-                    UChar32   cText;
-                    UBool     success = true;
-
-                    UTEXT_SETNATIVEINDEX(fInputText, fp->fInputIdx);
-                    CaseFoldingUTextIterator inputIterator(*fInputText);
-                    while (patternStringIdx < patternStringLen) {
-                        if (!inputIterator.inExpansion() && UTEXT_GETNATIVEINDEX(fInputText) >= fActiveLimit) {
-                            success = false;
-                            fHitEnd = true;
-                            break;
-                        }
-                        U16_NEXT(patternString, patternStringIdx, patternStringLen, cPattern);
-                        cText = inputIterator.next();
-                        if (cText != cPattern) {
-                            success = false;
-                            break;
-                        }
-                    }
-                    if (inputIterator.inExpansion()) {
-                        success = false;
-                    }
-
-                    if (success) {
-                        fp->fInputIdx = UTEXT_GETNATIVEINDEX(fInputText);
-                    } else {
-                        fp = (REStackFrame *)fStack->popFrame(fFrameSize);
-                    }
-                }
-            }
-            break;
-
-        case URX_LB_START:
-            {
-                // Entering a look-behind block.
-                // Save Stack Ptr, Input Pos and active input region.
-                //   TODO:  implement transparent bounds.  Ticket #6067
-                U_ASSERT(opValue>=0 && opValue+4<fPattern->fDataSize);
-                fData[opValue]   = fStack->size();
-                fData[opValue+1] = fp->fInputIdx;
-                // Save input string length, then reset to pin any matches to end at
-                //   the current position.
-                fData[opValue+2] = fActiveStart;
-                fData[opValue+3] = fActiveLimit;
-                fActiveStart     = fRegionStart;
-                fActiveLimit     = fp->fInputIdx;
-                // Init the variable containing the start index for attempted matches.
-                fData[opValue+4] = -1;
-            }
-            break;
-
-
-        case URX_LB_CONT:
-            {
-                // Positive Look-Behind, at top of loop checking for matches of LB expression
-                //    at all possible input starting positions.
-
-                // Fetch the min and max possible match lengths.  They are the operands
-                //   of this op in the pattern.
-                int32_t minML = (int32_t)pat[fp->fPatIdx++];
-                int32_t maxML = (int32_t)pat[fp->fPatIdx++];
-                if (!UTEXT_USES_U16(fInputText)) {
-                    // utf-8 fix to maximum match length. The pattern compiler assumes utf-16.
-                    // The max length need not be exact; it just needs to be >= actual maximum.
-                    maxML *= 3;
-                }
-                U_ASSERT(minML <= maxML);
-                U_ASSERT(minML >= 0);
-
-                // Fetch (from data) the last input index where a match was attempted.
-                U_ASSERT(opValue>=0 && opValue+4<fPattern->fDataSize);
-                int64_t  &lbStartIdx = fData[opValue+4];
-                if (lbStartIdx < 0) {
-                    // First time through loop.
-                    lbStartIdx = fp->fInputIdx - minML;
-                    if (lbStartIdx > 0) {
-                        // move index to a code point boundary, if it's not on one already.
-                        UTEXT_SETNATIVEINDEX(fInputText, lbStartIdx);
-                        lbStartIdx = UTEXT_GETNATIVEINDEX(fInputText);
-                    }
-                } else {
-                    // 2nd through nth time through the loop.
-                    // Back up start position for match by one.
-                    if (lbStartIdx == 0) {
-                        (lbStartIdx)--;
-                    } else {
-                        UTEXT_SETNATIVEINDEX(fInputText, lbStartIdx);
-                        (void)UTEXT_PREVIOUS32(fInputText);
-                        lbStartIdx = UTEXT_GETNATIVEINDEX(fInputText);
-                    }
-                }
-
-                if (lbStartIdx < 0 || lbStartIdx < fp->fInputIdx - maxML) {
-                    // We have tried all potential match starting points without
-                    //  getting a match.  Backtrack out, and out of the
-                    //   Look Behind altogether.
-                    fp = (REStackFrame *)fStack->popFrame(fFrameSize);
-                    fActiveStart = fData[opValue+2];
-                    fActiveLimit = fData[opValue+3];
-                    U_ASSERT(fActiveStart >= 0);
-                    U_ASSERT(fActiveLimit <= fInputLength);
-                    break;
-                }
-
-                //    Save state to this URX_LB_CONT op, so failure to match will repeat the loop.
-                //      (successful match will fall off the end of the loop.)
-                fp = StateSave(fp, fp->fPatIdx-3, status);
-                fp->fInputIdx = lbStartIdx;
-            }
-            break;
-
-        case URX_LB_END:
-            // End of a look-behind block, after a successful match.
-            {
-                U_ASSERT(opValue>=0 && opValue+4<fPattern->fDataSize);
-                if (fp->fInputIdx != fActiveLimit) {
-                    //  The look-behind expression matched, but the match did not
-                    //    extend all the way to the point that we are looking behind from.
-                    //  FAIL out of here, which will take us back to the LB_CONT, which
-                    //     will retry the match starting at another position or fail
-                    //     the look-behind altogether, whichever is appropriate.
-                    fp = (REStackFrame *)fStack->popFrame(fFrameSize);
-                    break;
-                }
-
-                // Look-behind match is good.  Restore the original input string region,
-                //   which had been truncated to pin the end of the lookbehind match to the
-                //   position being looked-behind.
-                fActiveStart = fData[opValue+2];
-                fActiveLimit = fData[opValue+3];
-                U_ASSERT(fActiveStart >= 0);
-                U_ASSERT(fActiveLimit <= fInputLength);
-            }
-            break;
-
-
-        case URX_LBN_CONT:
-            {
-                // Negative Look-Behind, at top of loop checking for matches of LB expression
-                //    at all possible input starting positions.
-
-                // Fetch the extra parameters of this op.
-                int32_t minML       = (int32_t)pat[fp->fPatIdx++];
-                int32_t maxML       = (int32_t)pat[fp->fPatIdx++];
-                if (!UTEXT_USES_U16(fInputText)) {
-                    // utf-8 fix to maximum match length. The pattern compiler assumes utf-16.
-                    // The max length need not be exact; it just needs to be >= actual maximum.
-                    maxML *= 3;
-                }
-                int32_t continueLoc = (int32_t)pat[fp->fPatIdx++];
-                        continueLoc = URX_VAL(continueLoc);
-                U_ASSERT(minML <= maxML);
-                U_ASSERT(minML >= 0);
-                U_ASSERT(continueLoc > fp->fPatIdx);
-
-                // Fetch (from data) the last input index where a match was attempted.
-                U_ASSERT(opValue>=0 && opValue+4<fPattern->fDataSize);
-                int64_t  &lbStartIdx = fData[opValue+4];
-                if (lbStartIdx < 0) {
-                    // First time through loop.
-                    lbStartIdx = fp->fInputIdx - minML;
-                    if (lbStartIdx > 0) {
-                        // move index to a code point boundary, if it's not on one already.
-                        UTEXT_SETNATIVEINDEX(fInputText, lbStartIdx);
-                        lbStartIdx = UTEXT_GETNATIVEINDEX(fInputText);
-                    }
-                } else {
-                    // 2nd through nth time through the loop.
-                    // Back up start position for match by one.
-                    if (lbStartIdx == 0) {
-                        (lbStartIdx)--;
-                    } else {
-                        UTEXT_SETNATIVEINDEX(fInputText, lbStartIdx);
-                        (void)UTEXT_PREVIOUS32(fInputText);
-                        lbStartIdx = UTEXT_GETNATIVEINDEX(fInputText);
-                    }
-                }
-
-                if (lbStartIdx < 0 || lbStartIdx < fp->fInputIdx - maxML) {
-                    // We have tried all potential match starting points without
-                    //  getting a match, which means that the negative lookbehind as
-                    //  a whole has succeeded.  Jump forward to the continue location
-                    fActiveStart = fData[opValue+2];
-                    fActiveLimit = fData[opValue+3];
-                    U_ASSERT(fActiveStart >= 0);
-                    U_ASSERT(fActiveLimit <= fInputLength);
-                    fp->fPatIdx = continueLoc;
-                    break;
-                }
-
-                //    Save state to this URX_LB_CONT op, so failure to match will repeat the loop.
-                //      (successful match will cause a FAIL out of the loop altogether.)
-                fp = StateSave(fp, fp->fPatIdx-4, status);
-                fp->fInputIdx = lbStartIdx;
-            }
-            break;
-
-        case URX_LBN_END:
-            // End of a negative look-behind block, after a successful match.
-            {
-                U_ASSERT(opValue>=0 && opValue+4<fPattern->fDataSize);
-                if (fp->fInputIdx != fActiveLimit) {
-                    //  The look-behind expression matched, but the match did not
-                    //    extend all the way to the point that we are looking behind from.
-                    //  FAIL out of here, which will take us back to the LB_CONT, which
-                    //     will retry the match starting at another position or succeed
-                    //     the look-behind altogether, whichever is appropriate.
-                    fp = (REStackFrame *)fStack->popFrame(fFrameSize);
-                    break;
-                }
-
-                // Look-behind expression matched, which means look-behind test as
-                //   a whole Fails
-
-                //   Restore the original input string length, which had been truncated
-                //   inorder to pin the end of the lookbehind match
-                //   to the position being looked-behind.
-                fActiveStart = fData[opValue+2];
-                fActiveLimit = fData[opValue+3];
-                U_ASSERT(fActiveStart >= 0);
-                U_ASSERT(fActiveLimit <= fInputLength);
-
-                // Restore original stack position, discarding any state saved
-                //   by the successful pattern match.
-                U_ASSERT(opValue>=0 && opValue+1<fPattern->fDataSize);
-                int32_t newStackSize = (int32_t)fData[opValue];
-                U_ASSERT(fStack->size() > newStackSize);
-                fStack->setSize(newStackSize);
-
-                //  FAIL, which will take control back to someplace
-                //  prior to entering the look-behind test.
-                fp = (REStackFrame *)fStack->popFrame(fFrameSize);
-            }
-            break;
-
-
-        case URX_LOOP_SR_I:
-            // Loop Initialization for the optimized implementation of
-            //     [some character set]*
-            //   This op scans through all matching input.
-            //   The following LOOP_C op emulates stack unwinding if the following pattern fails.
-            {
-                U_ASSERT(opValue > 0 && opValue < fSets->size());
-                Regex8BitSet *s8 = &fPattern->fSets8[opValue];
-                UnicodeSet   *s  = (UnicodeSet *)fSets->elementAt(opValue);
-
-                // Loop through input, until either the input is exhausted or
-                //   we reach a character that is not a member of the set.
-                int64_t ix = fp->fInputIdx;
-                UTEXT_SETNATIVEINDEX(fInputText, ix);
-                for (;;) {
-                    if (ix >= fActiveLimit) {
-                        fHitEnd = true;
-                        break;
-                    }
-                    UChar32 c = UTEXT_NEXT32(fInputText);
-                    if (c<256) {
-                        if (s8->contains(c) == false) {
-                            break;
-                        }
-                    } else {
-                        if (s->contains(c) == false) {
-                            break;
-                        }
-                    }
-                    ix = UTEXT_GETNATIVEINDEX(fInputText);
-                }
-
-                // If there were no matching characters, skip over the loop altogether.
-                //   The loop doesn't run at all, a * op always succeeds.
-                if (ix == fp->fInputIdx) {
-                    fp->fPatIdx++;   // skip the URX_LOOP_C op.
-                    break;
-                }
-
-                // Peek ahead in the compiled pattern, to the URX_LOOP_C that
-                //   must follow.  It's operand is the stack location
-                //   that holds the starting input index for the match of this [set]*
-                int32_t loopcOp = (int32_t)pat[fp->fPatIdx];
-                U_ASSERT(URX_TYPE(loopcOp) == URX_LOOP_C);
-                int32_t stackLoc = URX_VAL(loopcOp);
-                U_ASSERT(stackLoc >= 0 && stackLoc < fFrameSize);
-                fp->fExtra[stackLoc] = fp->fInputIdx;
-                fp->fInputIdx = ix;
-
-                // Save State to the URX_LOOP_C op that follows this one,
-                //   so that match failures in the following code will return to there.
-                //   Then bump the pattern idx so the LOOP_C is skipped on the way out of here.
-                fp = StateSave(fp, fp->fPatIdx, status);
-                fp->fPatIdx++;
-            }
-            break;
-
-
-        case URX_LOOP_DOT_I:
-            // Loop Initialization for the optimized implementation of .*
-            //   This op scans through all remaining input.
-            //   The following LOOP_C op emulates stack unwinding if the following pattern fails.
-            {
-                // Loop through input until the input is exhausted (we reach an end-of-line)
-                // In DOTALL mode, we can just go straight to the end of the input.
-                int64_t ix;
-                if ((opValue & 1) == 1) {
-                    // Dot-matches-All mode.  Jump straight to the end of the string.
-                    ix = fActiveLimit;
-                    fHitEnd = true;
-                } else {
-                    // NOT DOT ALL mode.  Line endings do not match '.'
-                    // Scan forward until a line ending or end of input.
-                    ix = fp->fInputIdx;
-                    UTEXT_SETNATIVEINDEX(fInputText, ix);
-                    for (;;) {
-                        if (ix >= fActiveLimit) {
-                            fHitEnd = true;
-                            break;
-                        }
-                        UChar32 c = UTEXT_NEXT32(fInputText);
-                        if ((c & 0x7f) <= 0x29) {          // Fast filter of non-new-line-s
-                            if ((c == 0x0a) ||             //  0x0a is newline in both modes.
-                               (((opValue & 2) == 0) &&    // IF not UNIX_LINES mode
-                                    isLineTerminator(c))) {
-                                //  char is a line ending.  Exit the scanning loop.
-                                break;
-                            }
-                        }
-                        ix = UTEXT_GETNATIVEINDEX(fInputText);
-                    }
-                }
-
-                // If there were no matching characters, skip over the loop altogether.
-                //   The loop doesn't run at all, a * op always succeeds.
-                if (ix == fp->fInputIdx) {
-                    fp->fPatIdx++;   // skip the URX_LOOP_C op.
-                    break;
-                }
-
-                // Peek ahead in the compiled pattern, to the URX_LOOP_C that
-                //   must follow.  It's operand is the stack location
-                //   that holds the starting input index for the match of this .*
-                int32_t loopcOp = (int32_t)pat[fp->fPatIdx];
-                U_ASSERT(URX_TYPE(loopcOp) == URX_LOOP_C);
-                int32_t stackLoc = URX_VAL(loopcOp);
-                U_ASSERT(stackLoc >= 0 && stackLoc < fFrameSize);
-                fp->fExtra[stackLoc] = fp->fInputIdx;
-                fp->fInputIdx = ix;
-
-                // Save State to the URX_LOOP_C op that follows this one,
-                //   so that match failures in the following code will return to there.
-                //   Then bump the pattern idx so the LOOP_C is skipped on the way out of here.
-                fp = StateSave(fp, fp->fPatIdx, status);
-                fp->fPatIdx++;
-            }
-            break;
-
-
-        case URX_LOOP_C:
-            {
-                U_ASSERT(opValue>=0 && opValue<fFrameSize);
-                backSearchIndex = fp->fExtra[opValue];
-                U_ASSERT(backSearchIndex <= fp->fInputIdx);
-                if (backSearchIndex == fp->fInputIdx) {
-                    // We've backed up the input idx to the point that the loop started.
-                    // The loop is done.  Leave here without saving state.
-                    //  Subsequent failures won't come back here.
-                    break;
-                }
-                // Set up for the next iteration of the loop, with input index
-                //   backed up by one from the last time through,
-                //   and a state save to this instruction in case the following code fails again.
-                //   (We're going backwards because this loop emulates stack unwinding, not
-                //    the initial scan forward.)
-                U_ASSERT(fp->fInputIdx > 0);
-                UTEXT_SETNATIVEINDEX(fInputText, fp->fInputIdx);
-                UChar32 prevC = UTEXT_PREVIOUS32(fInputText);
-                fp->fInputIdx = UTEXT_GETNATIVEINDEX(fInputText);
-
-                UChar32 twoPrevC = UTEXT_PREVIOUS32(fInputText);
-                if (prevC == 0x0a &&
-                    fp->fInputIdx > backSearchIndex &&
-                    twoPrevC == 0x0d) {
-                    int32_t prevOp = (int32_t)pat[fp->fPatIdx-2];
-                    if (URX_TYPE(prevOp) == URX_LOOP_DOT_I) {
-                        // .*, stepping back over CRLF pair.
-                        fp->fInputIdx = UTEXT_GETNATIVEINDEX(fInputText);
-                    }
-                }
-
-
-                fp = StateSave(fp, fp->fPatIdx-1, status);
-            }
-            break;
-
-
-
-        default:
-            // Trouble.  The compiled pattern contains an entry with an
-            //           unrecognized type tag.
-            UPRV_UNREACHABLE_ASSERT;
-            // Unknown opcode type in opType = URX_TYPE(pat[fp->fPatIdx]). But we have
-            // reports of this in production code, don't use UPRV_UNREACHABLE_EXIT.
-            // See ICU-21669.
-            status = U_INTERNAL_PROGRAM_ERROR;
-        }
-
-        if (U_FAILURE(status)) {
-            isMatch = false;
-            break;
-        }
-    }
-
-breakFromLoop:
-    fMatch = isMatch;
-    if (isMatch) {
-        fLastMatchEnd = fMatchEnd;
-        fMatchStart   = startIdx;
-        fMatchEnd     = fp->fInputIdx;
-    }
-
-#ifdef REGEX_RUN_DEBUG
-    if (fTraceDebug) {
-        if (isMatch) {
-            printf("Match.  start=%ld   end=%ld\n\n", fMatchStart, fMatchEnd);
-        } else {
-            printf("No match\n\n");
-        }
-    }
-#endif
-
-    fFrame = fp;                // The active stack frame when the engine stopped.
-                                //   Contains the capture group results that we need to
-                                //    access later.
-    return;
-}
-
-
-//--------------------------------------------------------------------------------
-//
-//   MatchChunkAt   This is the actual matching engine. Like MatchAt, but with the
-//                  assumption that the entire string is available in the UText's
-//                  chunk buffer. For now, that means we can use int32_t indexes,
-//                  except for anything that needs to be saved (like group starts
-//                  and ends).
-//
-//                  startIdx:    begin matching a this index.
-//                  toEnd:       if true, match must extend to end of the input region
-//
-//--------------------------------------------------------------------------------
-void RegexMatcher::MatchChunkAt(int32_t startIdx, UBool toEnd, UErrorCode &status) {
-    UBool       isMatch  = false;      // True if the we have a match.
-
-    int32_t     backSearchIndex = INT32_MAX; // used after greedy single-character matches for searching backwards
-
-    int32_t     op;                    // Operation from the compiled pattern, split into
-    int32_t     opType;                //    the opcode
-    int32_t     opValue;               //    and the operand value.
-
-#ifdef REGEX_RUN_DEBUG
-    if (fTraceDebug) {
-        printf("MatchAt(startIdx=%d)\n", startIdx);
-        printf("Original Pattern: \"%s\"\n", CStr(StringFromUText(fPattern->fPattern))());
-        printf("Input String:     \"%s\"\n\n", CStr(StringFromUText(fInputText))());
-    }
-#endif
-
-    if (U_FAILURE(status)) {
-        return;
-    }
-
-    //  Cache frequently referenced items from the compiled pattern
-    //
-    int64_t             *pat           = fPattern->fCompiledPat->getBuffer();
-
-    const char16_t      *litText       = fPattern->fLiteralText.getBuffer();
-    UVector             *fSets         = fPattern->fSets;
-
-    const char16_t      *inputBuf      = fInputText->chunkContents;
-
-    fFrameSize = fPattern->fFrameSize;
-    REStackFrame        *fp            = resetStack();
-    if (U_FAILURE(fDeferredStatus)) {
-        status = fDeferredStatus;
-        return;
-    }
-
-    fp->fPatIdx   = 0;
-    fp->fInputIdx = startIdx;
-
-    // Zero out the pattern's static data
-    int32_t i;
-    for (i = 0; i<fPattern->fDataSize; i++) {
-        fData[i] = 0;
-    }
-
-    //
-    //  Main loop for interpreting the compiled pattern.
-    //  One iteration of the loop per pattern operation performed.
-    //
-    for (;;) {
-        op      = (int32_t)pat[fp->fPatIdx];
-        opType  = URX_TYPE(op);
-        opValue = URX_VAL(op);
-#ifdef REGEX_RUN_DEBUG
-        if (fTraceDebug) {
-            UTEXT_SETNATIVEINDEX(fInputText, fp->fInputIdx);
-            printf("inputIdx=%ld   inputChar=%x   sp=%3ld   activeLimit=%ld  ", fp->fInputIdx,
-                   UTEXT_CURRENT32(fInputText), (int64_t *)fp-fStack->getBuffer(), fActiveLimit);
-            fPattern->dumpOp(fp->fPatIdx);
-        }
-#endif
-        fp->fPatIdx++;
-
-        switch (opType) {
-
-
-        case URX_NOP:
-            break;
-
-
-        case URX_BACKTRACK:
-            // Force a backtrack.  In some circumstances, the pattern compiler
-            //   will notice that the pattern can't possibly match anything, and will
-            //   emit one of these at that point.
-            fp = (REStackFrame *)fStack->popFrame(fFrameSize);
-            break;
-
-
-        case URX_ONECHAR:
-            if (fp->fInputIdx < fActiveLimit) {
-                UChar32 c;
-                U16_NEXT(inputBuf, fp->fInputIdx, fActiveLimit, c);
-                if (c == opValue) {
-                    break;
-                }
-            } else {
-                fHitEnd = true;
-            }
-            fp = (REStackFrame *)fStack->popFrame(fFrameSize);
-            break;
-
-
-        case URX_STRING:
-            {
-                // Test input against a literal string.
-                // Strings require two slots in the compiled pattern, one for the
-                //   offset to the string text, and one for the length.
-                int32_t   stringStartIdx = opValue;
-                int32_t   stringLen;
-
-                op      = (int32_t)pat[fp->fPatIdx];     // Fetch the second operand
-                fp->fPatIdx++;
-                opType    = URX_TYPE(op);
-                stringLen = URX_VAL(op);
-                U_ASSERT(opType == URX_STRING_LEN);
-                U_ASSERT(stringLen >= 2);
-
-                const char16_t * pInp = inputBuf + fp->fInputIdx;
-                const char16_t * pInpLimit = inputBuf + fActiveLimit;
-                const char16_t * pPat = litText+stringStartIdx;
-                const char16_t * pEnd = pInp + stringLen;
-                UBool success = true;
-                while (pInp < pEnd) {
-                    if (pInp >= pInpLimit) {
-                        fHitEnd = true;
-                        success = false;
-                        break;
-                    }
-                    if (*pInp++ != *pPat++) {
-                        success = false;
-                        break;
-                    }
-                }
-
-                if (success) {
-                    fp->fInputIdx += stringLen;
-                } else {
-                    fp = (REStackFrame *)fStack->popFrame(fFrameSize);
-                }
-            }
-            break;
-
-
-        case URX_STATE_SAVE:
-            fp = StateSave(fp, opValue, status);
-            break;
-
-
-        case URX_END:
-            // The match loop will exit via this path on a successful match,
-            //   when we reach the end of the pattern.
-            if (toEnd && fp->fInputIdx != fActiveLimit) {
-                // The pattern matched, but not to the end of input.  Try some more.
-                fp = (REStackFrame *)fStack->popFrame(fFrameSize);
-                break;
-            }
-            isMatch = true;
-            goto  breakFromLoop;
-
-            // Start and End Capture stack frame variables are laid out out like this:
-            //  fp->fExtra[opValue]  - The start of a completed capture group
-            //             opValue+1 - The end   of a completed capture group
-            //             opValue+2 - the start of a capture group whose end
-            //                          has not yet been reached (and might not ever be).
-        case URX_START_CAPTURE:
-            U_ASSERT(opValue >= 0 && opValue < fFrameSize-3);
-            fp->fExtra[opValue+2] = fp->fInputIdx;
-            break;
-
-
-        case URX_END_CAPTURE:
-            U_ASSERT(opValue >= 0 && opValue < fFrameSize-3);
-            U_ASSERT(fp->fExtra[opValue+2] >= 0);            // Start pos for this group must be set.
-            fp->fExtra[opValue]   = fp->fExtra[opValue+2];   // Tentative start becomes real.
-            fp->fExtra[opValue+1] = fp->fInputIdx;           // End position
-            U_ASSERT(fp->fExtra[opValue] <= fp->fExtra[opValue+1]);
-            break;
-
-
-        case URX_DOLLAR:                   //  $, test for End of line
-            //     or for position before new line at end of input
-            if (fp->fInputIdx < fAnchorLimit-2) {
-                // We are no where near the end of input.  Fail.
-                //   This is the common case.  Keep it first.
-                fp = (REStackFrame *)fStack->popFrame(fFrameSize);
-                break;
-            }
-            if (fp->fInputIdx >= fAnchorLimit) {
-                // We really are at the end of input.  Success.
-                fHitEnd = true;
-                fRequireEnd = true;
-                break;
-            }
-
-            // If we are positioned just before a new-line that is located at the
-            //   end of input, succeed.
-            if (fp->fInputIdx == fAnchorLimit-1) {
-                UChar32 c;
-                U16_GET(inputBuf, fAnchorStart, fp->fInputIdx, fAnchorLimit, c);
-
-                if (isLineTerminator(c)) {
-                    if ( !(c==0x0a && fp->fInputIdx>fAnchorStart && inputBuf[fp->fInputIdx-1]==0x0d)) {
-                        // At new-line at end of input. Success
-                        fHitEnd = true;
-                        fRequireEnd = true;
-                        break;
-                    }
-                }
-            } else if (fp->fInputIdx == fAnchorLimit-2 &&
-                inputBuf[fp->fInputIdx]==0x0d && inputBuf[fp->fInputIdx+1]==0x0a) {
-                    fHitEnd = true;
-                    fRequireEnd = true;
-                    break;                         // At CR/LF at end of input.  Success
-            }
-
-            fp = (REStackFrame *)fStack->popFrame(fFrameSize);
-
-            break;
-
-
-        case URX_DOLLAR_D:                   //  $, test for End of Line, in UNIX_LINES mode.
-            if (fp->fInputIdx >= fAnchorLimit-1) {
-                // Either at the last character of input, or off the end.
-                if (fp->fInputIdx == fAnchorLimit-1) {
-                    // At last char of input.  Success if it's a new line.
-                    if (inputBuf[fp->fInputIdx] == 0x0a) {
-                        fHitEnd = true;
-                        fRequireEnd = true;
-                        break;
-                    }
-                } else {
-                    // Off the end of input.  Success.
-                    fHitEnd = true;
-                    fRequireEnd = true;
-                    break;
-                }
-            }
-
-            // Not at end of input.  Back-track out.
-            fp = (REStackFrame *)fStack->popFrame(fFrameSize);
-            break;
-
-
-        case URX_DOLLAR_M:                //  $, test for End of line in multi-line mode
-            {
-                if (fp->fInputIdx >= fAnchorLimit) {
-                    // We really are at the end of input.  Success.
-                    fHitEnd = true;
-                    fRequireEnd = true;
-                    break;
-                }
-                // If we are positioned just before a new-line, succeed.
-                // It makes no difference where the new-line is within the input.
-                UChar32 c = inputBuf[fp->fInputIdx];
-                if (isLineTerminator(c)) {
-                    // At a line end, except for the odd chance of  being in the middle of a CR/LF sequence
-                    //  In multi-line mode, hitting a new-line just before the end of input does not
-                    //   set the hitEnd or requireEnd flags
-                    if ( !(c==0x0a && fp->fInputIdx>fAnchorStart && inputBuf[fp->fInputIdx-1]==0x0d)) {
-                        break;
-                    }
-                }
-                // not at a new line.  Fail.
-                fp = (REStackFrame *)fStack->popFrame(fFrameSize);
-            }
-            break;
-
-
-        case URX_DOLLAR_MD:                //  $, test for End of line in multi-line and UNIX_LINES mode
-            {
-                if (fp->fInputIdx >= fAnchorLimit) {
-                    // We really are at the end of input.  Success.
-                    fHitEnd = true;
-                    fRequireEnd = true;  // Java set requireEnd in this case, even though
-                    break;               //   adding a new-line would not lose the match.
-                }
-                // If we are not positioned just before a new-line, the test fails; backtrack out.
-                // It makes no difference where the new-line is within the input.
-                if (inputBuf[fp->fInputIdx] != 0x0a) {
-                    fp = (REStackFrame *)fStack->popFrame(fFrameSize);
-                }
-            }
-            break;
-
-
-        case URX_CARET:                    //  ^, test for start of line
-            if (fp->fInputIdx != fAnchorStart) {
-                fp = (REStackFrame *)fStack->popFrame(fFrameSize);
-            }
-            break;
-
-
-        case URX_CARET_M:                   //  ^, test for start of line in mulit-line mode
-            {
-                if (fp->fInputIdx == fAnchorStart) {
-                    // We are at the start input.  Success.
-                    break;
-                }
-                // Check whether character just before the current pos is a new-line
-                //   unless we are at the end of input
-                char16_t  c = inputBuf[fp->fInputIdx - 1];
-                if ((fp->fInputIdx < fAnchorLimit) &&
-                    isLineTerminator(c)) {
-                    //  It's a new-line.  ^ is true.  Success.
-                    //  TODO:  what should be done with positions between a CR and LF?
-                    break;
-                }
-                // Not at the start of a line.  Fail.
-                fp = (REStackFrame *)fStack->popFrame(fFrameSize);
-            }
-            break;
-
-
-        case URX_CARET_M_UNIX:       //  ^, test for start of line in mulit-line + Unix-line mode
-            {
-                U_ASSERT(fp->fInputIdx >= fAnchorStart);
-                if (fp->fInputIdx <= fAnchorStart) {
-                    // We are at the start input.  Success.
-                    break;
-                }
-                // Check whether character just before the current pos is a new-line
-                U_ASSERT(fp->fInputIdx <= fAnchorLimit);
-                char16_t  c = inputBuf[fp->fInputIdx - 1];
-                if (c != 0x0a) {
-                    // Not at the start of a line.  Back-track out.
-                    fp = (REStackFrame *)fStack->popFrame(fFrameSize);
-                }
-            }
-            break;
-
-        case URX_BACKSLASH_B:          // Test for word boundaries
-            {
-                UBool success = isChunkWordBoundary((int32_t)fp->fInputIdx);
-                success ^= (UBool)(opValue != 0);     // flip sense for \B
-                if (!success) {
-                    fp = (REStackFrame *)fStack->popFrame(fFrameSize);
-                }
-            }
-            break;
-
-
-        case URX_BACKSLASH_BU:          // Test for word boundaries, Unicode-style
-            {
-                UBool success = isUWordBoundary(fp->fInputIdx, status);
-                success ^= (UBool)(opValue != 0);     // flip sense for \B
-                if (!success) {
-                    fp = (REStackFrame *)fStack->popFrame(fFrameSize);
-                }
-            }
-            break;
-
-
-        case URX_BACKSLASH_D:            // Test for decimal digit
-            {
-                if (fp->fInputIdx >= fActiveLimit) {
-                    fHitEnd = true;
-                    fp = (REStackFrame *)fStack->popFrame(fFrameSize);
-                    break;
-                }
-
-                UChar32 c;
-                U16_NEXT(inputBuf, fp->fInputIdx, fActiveLimit, c);
-                int8_t ctype = u_charType(c);     // TODO:  make a unicode set for this.  Will be faster.
-                UBool success = (ctype == U_DECIMAL_DIGIT_NUMBER);
-                success ^= (UBool)(opValue != 0);        // flip sense for \D
-                if (!success) {
-                    fp = (REStackFrame *)fStack->popFrame(fFrameSize);
-                }
-            }
-            break;
-
-
-        case URX_BACKSLASH_G:          // Test for position at end of previous match
-            if (!((fMatch && fp->fInputIdx==fMatchEnd) || (fMatch==false && fp->fInputIdx==fActiveStart))) {
-                fp = (REStackFrame *)fStack->popFrame(fFrameSize);
-            }
-            break;
-
-
-        case URX_BACKSLASH_H:            // Test for \h, horizontal white space.
-            {
-                if (fp->fInputIdx >= fActiveLimit) {
-                    fHitEnd = true;
-                    fp = (REStackFrame *)fStack->popFrame(fFrameSize);
-                    break;
-                }
-                UChar32 c;
-                U16_NEXT(inputBuf, fp->fInputIdx, fActiveLimit, c);
-                int8_t ctype = u_charType(c);
-                UBool success = (ctype == U_SPACE_SEPARATOR || c == 9);  // SPACE_SEPARATOR || TAB
-                success ^= (UBool)(opValue != 0);        // flip sense for \H
-                if (!success) {
-                    fp = (REStackFrame *)fStack->popFrame(fFrameSize);
-                }
-            }
-            break;
-
-
-        case URX_BACKSLASH_R:            // Test for \R, any line break sequence.
-            {
-                if (fp->fInputIdx >= fActiveLimit) {
-                    fHitEnd = true;
-                    fp = (REStackFrame *)fStack->popFrame(fFrameSize);
-                    break;
-                }
-                UChar32 c;
-                U16_NEXT(inputBuf, fp->fInputIdx, fActiveLimit, c);
-                if (isLineTerminator(c)) {
-                    if (c == 0x0d && fp->fInputIdx < fActiveLimit) {
-                        // Check for CR/LF sequence. Consume both together when found.
-                        char16_t c2;
-                        U16_NEXT(inputBuf, fp->fInputIdx, fActiveLimit, c2);
-                        if (c2 != 0x0a) {
-                            U16_PREV(inputBuf, 0, fp->fInputIdx, c2);
-                        }
-                    }
-                } else {
-                    fp = (REStackFrame *)fStack->popFrame(fFrameSize);
-                }
-            }
-            break;
-
-
-        case URX_BACKSLASH_V:         // Any single code point line ending.
-            {
-                if (fp->fInputIdx >= fActiveLimit) {
-                    fHitEnd = true;
-                    fp = (REStackFrame *)fStack->popFrame(fFrameSize);
-                    break;
-                }
-                UChar32 c;
-                U16_NEXT(inputBuf, fp->fInputIdx, fActiveLimit, c);
-                UBool success = isLineTerminator(c);
-                success ^= (UBool)(opValue != 0);        // flip sense for \V
-                if (!success) {
-                    fp = (REStackFrame *)fStack->popFrame(fFrameSize);
-                }
-            }
-            break;
-
-
-        case URX_BACKSLASH_X:
-            //  Match a Grapheme, as defined by Unicode UAX 29.
-
-            // Fail if at end of input
-            if (fp->fInputIdx >= fActiveLimit) {
-                fHitEnd = true;
-                fp = (REStackFrame *)fStack->popFrame(fFrameSize);
-                break;
-            }
-
-            fp->fInputIdx = followingGCBoundary(fp->fInputIdx, status);
-            if (fp->fInputIdx >= fActiveLimit) {
-                fHitEnd = true;
-                fp->fInputIdx = fActiveLimit;
-            }
-            break;
-
-
-        case URX_BACKSLASH_Z:          // Test for end of Input
-            if (fp->fInputIdx < fAnchorLimit) {
-                fp = (REStackFrame *)fStack->popFrame(fFrameSize);
-            } else {
-                fHitEnd = true;
-                fRequireEnd = true;
-            }
-            break;
-
-
-
-        case URX_STATIC_SETREF:
-            {
-                // Test input character against one of the predefined sets
-                //    (Word Characters, for example)
-                // The high bit of the op value is a flag for the match polarity.
-                //    0:   success if input char is in set.
-                //    1:   success if input char is not in set.
-                if (fp->fInputIdx >= fActiveLimit) {
-                    fHitEnd = true;
-                    fp = (REStackFrame *)fStack->popFrame(fFrameSize);
-                    break;
-                }
-
-                UBool success = ((opValue & URX_NEG_SET) == URX_NEG_SET);
-                opValue &= ~URX_NEG_SET;
-                U_ASSERT(opValue > 0 && opValue < URX_LAST_SET);
-
-                UChar32 c;
-                U16_NEXT(inputBuf, fp->fInputIdx, fActiveLimit, c);
-                if (c < 256) {
-                    Regex8BitSet &s8 = RegexStaticSets::gStaticSets->fPropSets8[opValue];
-                    if (s8.contains(c)) {
-                        success = !success;
-                    }
-                } else {
-                    const UnicodeSet &s = RegexStaticSets::gStaticSets->fPropSets[opValue];
-                    if (s.contains(c)) {
-                        success = !success;
-                    }
-                }
-                if (!success) {
-                    fp = (REStackFrame *)fStack->popFrame(fFrameSize);
-                }
-            }
-            break;
-
-
-        case URX_STAT_SETREF_N:
-            {
-                // Test input character for NOT being a member of  one of
-                //    the predefined sets (Word Characters, for example)
-                if (fp->fInputIdx >= fActiveLimit) {
-                    fHitEnd = true;
-                    fp = (REStackFrame *)fStack->popFrame(fFrameSize);
-                    break;
-                }
-
-                U_ASSERT(opValue > 0 && opValue < URX_LAST_SET);
-
-                UChar32  c;
-                U16_NEXT(inputBuf, fp->fInputIdx, fActiveLimit, c);
-                if (c < 256) {
-                    Regex8BitSet &s8 = RegexStaticSets::gStaticSets->fPropSets8[opValue];
-                    if (s8.contains(c) == false) {
-                        break;
-                    }
-                } else {
-                    const UnicodeSet &s = RegexStaticSets::gStaticSets->fPropSets[opValue];
-                    if (s.contains(c) == false) {
-                        break;
-                    }
-                }
-                fp = (REStackFrame *)fStack->popFrame(fFrameSize);
-            }
-            break;
-
-
-        case URX_SETREF:
-            {
-                if (fp->fInputIdx >= fActiveLimit) {
-                    fHitEnd = true;
-                    fp = (REStackFrame *)fStack->popFrame(fFrameSize);
-                    break;
-                }
-
-                U_ASSERT(opValue > 0 && opValue < fSets->size());
-
-                // There is input left.  Pick up one char and test it for set membership.
-                UChar32  c;
-                U16_NEXT(inputBuf, fp->fInputIdx, fActiveLimit, c);
-                if (c<256) {
-                    Regex8BitSet *s8 = &fPattern->fSets8[opValue];
-                    if (s8->contains(c)) {
-                        // The character is in the set.  A Match.
-                        break;
-                    }
-                } else {
-                    UnicodeSet *s = (UnicodeSet *)fSets->elementAt(opValue);
-                    if (s->contains(c)) {
-                        // The character is in the set.  A Match.
-                        break;
-                    }
-                }
-
-                // the character wasn't in the set.
-                fp = (REStackFrame *)fStack->popFrame(fFrameSize);
-            }
-            break;
-
-
-        case URX_DOTANY:
-            {
-                // . matches anything, but stops at end-of-line.
-                if (fp->fInputIdx >= fActiveLimit) {
-                    // At end of input.  Match failed.  Backtrack out.
-                    fHitEnd = true;
-                    fp = (REStackFrame *)fStack->popFrame(fFrameSize);
-                    break;
-                }
-
-                // There is input left.  Advance over one char, unless we've hit end-of-line
-                UChar32  c;
-                U16_NEXT(inputBuf, fp->fInputIdx, fActiveLimit, c);
-                if (isLineTerminator(c)) {
-                    // End of line in normal mode.   . does not match.
-                    fp = (REStackFrame *)fStack->popFrame(fFrameSize);
-                    break;
-                }
-            }
-            break;
-
-
-        case URX_DOTANY_ALL:
-            {
-                // . in dot-matches-all (including new lines) mode
-                if (fp->fInputIdx >= fActiveLimit) {
-                    // At end of input.  Match failed.  Backtrack out.
-                    fHitEnd = true;
-                    fp = (REStackFrame *)fStack->popFrame(fFrameSize);
-                    break;
-                }
-
-                // There is input left.  Advance over one char, except if we are
-                //   at a cr/lf, advance over both of them.
-                UChar32 c;
-                U16_NEXT(inputBuf, fp->fInputIdx, fActiveLimit, c);
-                if (c==0x0d && fp->fInputIdx < fActiveLimit) {
-                    // In the case of a CR/LF, we need to advance over both.
-                    if (inputBuf[fp->fInputIdx] == 0x0a) {
-                        U16_FWD_1(inputBuf, fp->fInputIdx, fActiveLimit);
-                    }
-                }
-            }
-            break;
-
-
-        case URX_DOTANY_UNIX:
-            {
-                // '.' operator, matches all, but stops at end-of-line.
-                //   UNIX_LINES mode, so 0x0a is the only recognized line ending.
-                if (fp->fInputIdx >= fActiveLimit) {
-                    // At end of input.  Match failed.  Backtrack out.
-                    fHitEnd = true;
-                    fp = (REStackFrame *)fStack->popFrame(fFrameSize);
-                    break;
-                }
-
-                // There is input left.  Advance over one char, unless we've hit end-of-line
-                UChar32 c;
-                U16_NEXT(inputBuf, fp->fInputIdx, fActiveLimit, c);
-                if (c == 0x0a) {
-                    // End of line in normal mode.   '.' does not match the \n
-                    fp = (REStackFrame *)fStack->popFrame(fFrameSize);
-                }
-            }
-            break;
-
-
-        case URX_JMP:
-            fp->fPatIdx = opValue;
-            break;
-
-        case URX_FAIL:
-            isMatch = false;
-            goto breakFromLoop;
-
-        case URX_JMP_SAV:
-            U_ASSERT(opValue < fPattern->fCompiledPat->size());
-            fp = StateSave(fp, fp->fPatIdx, status);       // State save to loc following current
-            fp->fPatIdx = opValue;                         // Then JMP.
-            break;
-
-        case URX_JMP_SAV_X:
-            // This opcode is used with (x)+, when x can match a zero length string.
-            // Same as JMP_SAV, except conditional on the match having made forward progress.
-            // Destination of the JMP must be a URX_STO_INP_LOC, from which we get the
-            //   data address of the input position at the start of the loop.
-            {
-                U_ASSERT(opValue > 0 && opValue < fPattern->fCompiledPat->size());
-                int32_t  stoOp = (int32_t)pat[opValue-1];
-                U_ASSERT(URX_TYPE(stoOp) == URX_STO_INP_LOC);
-                int32_t  frameLoc = URX_VAL(stoOp);
-                U_ASSERT(frameLoc >= 0 && frameLoc < fFrameSize);
-                int32_t prevInputIdx = (int32_t)fp->fExtra[frameLoc];
-                U_ASSERT(prevInputIdx <= fp->fInputIdx);
-                if (prevInputIdx < fp->fInputIdx) {
-                    // The match did make progress.  Repeat the loop.
-                    fp = StateSave(fp, fp->fPatIdx, status);  // State save to loc following current
-                    fp->fPatIdx = opValue;
-                    fp->fExtra[frameLoc] = fp->fInputIdx;
-                }
-                // If the input position did not advance, we do nothing here,
-                //   execution will fall out of the loop.
-            }
-            break;
-
-        case URX_CTR_INIT:
-            {
-                U_ASSERT(opValue >= 0 && opValue < fFrameSize-2);
-                fp->fExtra[opValue] = 0;                 //  Set the loop counter variable to zero
-
-                // Pick up the three extra operands that CTR_INIT has, and
-                //    skip the pattern location counter past
-                int32_t instrOperandLoc = (int32_t)fp->fPatIdx;
-                fp->fPatIdx += 3;
-                int32_t loopLoc  = URX_VAL(pat[instrOperandLoc]);
-                int32_t minCount = (int32_t)pat[instrOperandLoc+1];
-                int32_t maxCount = (int32_t)pat[instrOperandLoc+2];
-                U_ASSERT(minCount>=0);
-                U_ASSERT(maxCount>=minCount || maxCount==-1);
-                U_ASSERT(loopLoc>=fp->fPatIdx);
-
-                if (minCount == 0) {
-                    fp = StateSave(fp, loopLoc+1, status);
-                }
-                if (maxCount == -1) {
-                    fp->fExtra[opValue+1] = fp->fInputIdx;   //  For loop breaking.
-                } else if (maxCount == 0) {
-                    fp = (REStackFrame *)fStack->popFrame(fFrameSize);
-                }
-            }
-            break;
-
-        case URX_CTR_LOOP:
-            {
-                U_ASSERT(opValue>0 && opValue < fp->fPatIdx-2);
-                int32_t initOp = (int32_t)pat[opValue];
-                U_ASSERT(URX_TYPE(initOp) == URX_CTR_INIT);
-                int64_t *pCounter = &fp->fExtra[URX_VAL(initOp)];
-                int32_t minCount  = (int32_t)pat[opValue+2];
-                int32_t maxCount  = (int32_t)pat[opValue+3];
-                (*pCounter)++;
-                if ((uint64_t)*pCounter >= (uint32_t)maxCount && maxCount != -1) {
-                    U_ASSERT(*pCounter == maxCount);
-                    break;
-                }
-                if (*pCounter >= minCount) {
-                    if (maxCount == -1) {
-                        // Loop has no hard upper bound.
-                        // Check that it is progressing through the input, break if it is not.
-                        int64_t *pLastInputIdx =  &fp->fExtra[URX_VAL(initOp) + 1];
-                        if (fp->fInputIdx == *pLastInputIdx) {
-                            break;
-                        } else {
-                            *pLastInputIdx = fp->fInputIdx;
-                        }
-                    }
-                    fp = StateSave(fp, fp->fPatIdx, status);
-                } else {
-                    // Increment time-out counter. (StateSave() does it if count >= minCount)
-                    fTickCounter--;
-                    if (fTickCounter <= 0) {
-                        IncrementTime(status);    // Re-initializes fTickCounter
-                    }
-                }
-                fp->fPatIdx = opValue + 4;    // Loop back.
-            }
-            break;
-
-        case URX_CTR_INIT_NG:
-            {
-                // Initialize a non-greedy loop
-                U_ASSERT(opValue >= 0 && opValue < fFrameSize-2);
-                fp->fExtra[opValue] = 0;                 //  Set the loop counter variable to zero
-
-                // Pick up the three extra operands that CTR_INIT_NG has, and
-                //    skip the pattern location counter past
-                int32_t instrOperandLoc = (int32_t)fp->fPatIdx;
-                fp->fPatIdx += 3;
-                int32_t loopLoc  = URX_VAL(pat[instrOperandLoc]);
-                int32_t minCount = (int32_t)pat[instrOperandLoc+1];
-                int32_t maxCount = (int32_t)pat[instrOperandLoc+2];
-                U_ASSERT(minCount>=0);
-                U_ASSERT(maxCount>=minCount || maxCount==-1);
-                U_ASSERT(loopLoc>fp->fPatIdx);
-                if (maxCount == -1) {
-                    fp->fExtra[opValue+1] = fp->fInputIdx;   //  Save initial input index for loop breaking.
-                }
-
-                if (minCount == 0) {
-                    if (maxCount != 0) {
-                        fp = StateSave(fp, fp->fPatIdx, status);
-                    }
-                    fp->fPatIdx = loopLoc+1;   // Continue with stuff after repeated block
-                }
-            }
-            break;
-
-        case URX_CTR_LOOP_NG:
-            {
-                // Non-greedy {min, max} loops
-                U_ASSERT(opValue>0 && opValue < fp->fPatIdx-2);
-                int32_t initOp = (int32_t)pat[opValue];
-                U_ASSERT(URX_TYPE(initOp) == URX_CTR_INIT_NG);
-                int64_t *pCounter = &fp->fExtra[URX_VAL(initOp)];
-                int32_t minCount  = (int32_t)pat[opValue+2];
-                int32_t maxCount  = (int32_t)pat[opValue+3];
-
-                (*pCounter)++;
-                if ((uint64_t)*pCounter >= (uint32_t)maxCount && maxCount != -1) {
-                    // The loop has matched the maximum permitted number of times.
-                    //   Break out of here with no action.  Matching will
-                    //   continue with the following pattern.
-                    U_ASSERT(*pCounter == maxCount);
-                    break;
-                }
-
-                if (*pCounter < minCount) {
-                    // We haven't met the minimum number of matches yet.
-                    //   Loop back for another one.
-                    fp->fPatIdx = opValue + 4;    // Loop back.
-                    fTickCounter--;
-                    if (fTickCounter <= 0) {
-                        IncrementTime(status);    // Re-initializes fTickCounter
-                    }
-                } else {
-                    // We do have the minimum number of matches.
-
-                    // If there is no upper bound on the loop iterations, check that the input index
-                    // is progressing, and stop the loop if it is not.
-                    if (maxCount == -1) {
-                        int64_t *pLastInputIdx =  &fp->fExtra[URX_VAL(initOp) + 1];
-                        if (fp->fInputIdx == *pLastInputIdx) {
-                            break;
-                        }
-                        *pLastInputIdx = fp->fInputIdx;
-                    }
-
-                    // Loop Continuation: we will fall into the pattern following the loop
-                    //   (non-greedy, don't execute loop body first), but first do
-                    //   a state save to the top of the loop, so that a match failure
-                    //   in the following pattern will try another iteration of the loop.
-                    fp = StateSave(fp, opValue + 4, status);
-                }
-            }
-            break;
-
-        case URX_STO_SP:
-            U_ASSERT(opValue >= 0 && opValue < fPattern->fDataSize);
-            fData[opValue] = fStack->size();
-            break;
-
-        case URX_LD_SP:
-            {
-                U_ASSERT(opValue >= 0 && opValue < fPattern->fDataSize);
-                int32_t newStackSize = (int32_t)fData[opValue];
-                U_ASSERT(newStackSize <= fStack->size());
-                int64_t *newFP = fStack->getBuffer() + newStackSize - fFrameSize;
-                if (newFP == (int64_t *)fp) {
-                    break;
-                }
-                int32_t j;
-                for (j=0; j<fFrameSize; j++) {
-                    newFP[j] = ((int64_t *)fp)[j];
-                }
-                fp = (REStackFrame *)newFP;
-                fStack->setSize(newStackSize);
-            }
-            break;
-
-        case URX_BACKREF:
-            {
-                U_ASSERT(opValue < fFrameSize);
-                int64_t groupStartIdx = fp->fExtra[opValue];
-                int64_t groupEndIdx   = fp->fExtra[opValue+1];
-                U_ASSERT(groupStartIdx <= groupEndIdx);
-                int64_t inputIndex = fp->fInputIdx;
-                if (groupStartIdx < 0) {
-                    // This capture group has not participated in the match thus far,
-                    fp = (REStackFrame *)fStack->popFrame(fFrameSize);   // FAIL, no match.
-                    break;
-                }
-                UBool success = true;
-                for (int64_t groupIndex = groupStartIdx; groupIndex < groupEndIdx; ++groupIndex,++inputIndex) {
-                    if (inputIndex >= fActiveLimit) {
-                        success = false;
-                        fHitEnd = true;
-                        break;
-                    }
-                    if (inputBuf[groupIndex] != inputBuf[inputIndex]) {
-                        success = false;
-                        break;
-                    }
-                }
-                if (success && groupStartIdx < groupEndIdx && U16_IS_LEAD(inputBuf[groupEndIdx-1]) &&
-                        inputIndex < fActiveLimit && U16_IS_TRAIL(inputBuf[inputIndex])) {
-                    // Capture group ended with an unpaired lead surrogate.
-                    // Back reference is not permitted to match lead only of a surrogatge pair.
-                    success = false;
-                }
-                if (success) {
-                    fp->fInputIdx = inputIndex;
-                } else {
-                    fp = (REStackFrame *)fStack->popFrame(fFrameSize);
-                }
-            }
-            break;
-
-        case URX_BACKREF_I:
-            {
-                U_ASSERT(opValue < fFrameSize);
-                int64_t groupStartIdx = fp->fExtra[opValue];
-                int64_t groupEndIdx   = fp->fExtra[opValue+1];
-                U_ASSERT(groupStartIdx <= groupEndIdx);
-                if (groupStartIdx < 0) {
-                    // This capture group has not participated in the match thus far,
-                    fp = (REStackFrame *)fStack->popFrame(fFrameSize);   // FAIL, no match.
-                    break;
-                }
-                CaseFoldingUCharIterator captureGroupItr(inputBuf, groupStartIdx, groupEndIdx);
-                CaseFoldingUCharIterator inputItr(inputBuf, fp->fInputIdx, fActiveLimit);
-
-                //   Note: if the capture group match was of an empty string the backref
-                //         match succeeds.  Verified by testing:  Perl matches succeed
-                //         in this case, so we do too.
-
-                UBool success = true;
-                for (;;) {
-                    UChar32 captureGroupChar = captureGroupItr.next();
-                    if (captureGroupChar == U_SENTINEL) {
-                        success = true;
-                        break;
-                    }
-                    UChar32 inputChar = inputItr.next();
-                    if (inputChar == U_SENTINEL) {
-                        success = false;
-                        fHitEnd = true;
-                        break;
-                    }
-                    if (inputChar != captureGroupChar) {
-                        success = false;
-                        break;
-                    }
-                }
-
-                if (success && inputItr.inExpansion()) {
-                    // We obtained a match by consuming part of a string obtained from
-                    // case-folding a single code point of the input text.
-                    // This does not count as an overall match.
-                    success = false;
-                }
-
-                if (success) {
-                    fp->fInputIdx = inputItr.getIndex();
-                } else {
-                    fp = (REStackFrame *)fStack->popFrame(fFrameSize);
-                }
-            }
-            break;
-
-        case URX_STO_INP_LOC:
-            {
-                U_ASSERT(opValue >= 0 && opValue < fFrameSize);
-                fp->fExtra[opValue] = fp->fInputIdx;
-            }
-            break;
-
-        case URX_JMPX:
-            {
-                int32_t instrOperandLoc = (int32_t)fp->fPatIdx;
-                fp->fPatIdx += 1;
-                int32_t dataLoc  = URX_VAL(pat[instrOperandLoc]);
-                U_ASSERT(dataLoc >= 0 && dataLoc < fFrameSize);
-                int32_t savedInputIdx = (int32_t)fp->fExtra[dataLoc];
-                U_ASSERT(savedInputIdx <= fp->fInputIdx);
-                if (savedInputIdx < fp->fInputIdx) {
-                    fp->fPatIdx = opValue;                               // JMP
-                } else {
-                    fp = (REStackFrame *)fStack->popFrame(fFrameSize);   // FAIL, no progress in loop.
-                }
-            }
-            break;
-
-        case URX_LA_START:
-            {
-                // Entering a look around block.
-                // Save Stack Ptr, Input Pos.
-                U_ASSERT(opValue>=0 && opValue+3<fPattern->fDataSize);
-                fData[opValue]   = fStack->size();
-                fData[opValue+1] = fp->fInputIdx;
-                fData[opValue+2] = fActiveStart;
-                fData[opValue+3] = fActiveLimit;
-                fActiveStart     = fLookStart;          // Set the match region change for
-                fActiveLimit     = fLookLimit;          //   transparent bounds.
-            }
-            break;
-
-        case URX_LA_END:
-            {
-                // Leaving a look around block.
-                //  restore Stack Ptr, Input Pos to positions they had on entry to block.
-                U_ASSERT(opValue>=0 && opValue+3<fPattern->fDataSize);
-                int32_t stackSize = fStack->size();
-                int32_t newStackSize = (int32_t)fData[opValue];
-                U_ASSERT(stackSize >= newStackSize);
-                if (stackSize > newStackSize) {
-                    // Copy the current top frame back to the new (cut back) top frame.
-                    //   This makes the capture groups from within the look-ahead
-                    //   expression available.
-                    int64_t *newFP = fStack->getBuffer() + newStackSize - fFrameSize;
-                    int32_t j;
-                    for (j=0; j<fFrameSize; j++) {
-                        newFP[j] = ((int64_t *)fp)[j];
-                    }
-                    fp = (REStackFrame *)newFP;
-                    fStack->setSize(newStackSize);
-                }
-                fp->fInputIdx = fData[opValue+1];
-
-                // Restore the active region bounds in the input string; they may have
-                //    been changed because of transparent bounds on a Region.
-                fActiveStart = fData[opValue+2];
-                fActiveLimit = fData[opValue+3];
-                U_ASSERT(fActiveStart >= 0);
-                U_ASSERT(fActiveLimit <= fInputLength);
-            }
-            break;
-
-        case URX_ONECHAR_I:
-            if (fp->fInputIdx < fActiveLimit) {
-                UChar32 c;
-                U16_NEXT(inputBuf, fp->fInputIdx, fActiveLimit, c);
-                if (u_foldCase(c, U_FOLD_CASE_DEFAULT) == opValue) {
-                    break;
-                }
-            } else {
-                fHitEnd = true;
-            }
-            fp = (REStackFrame *)fStack->popFrame(fFrameSize);
-            break;
-
-        case URX_STRING_I:
-            // Case-insensitive test input against a literal string.
-            // Strings require two slots in the compiled pattern, one for the
-            //   offset to the string text, and one for the length.
-            //   The compiled string has already been case folded.
-            {
-                const char16_t *patternString = litText + opValue;
-
-                op      = (int32_t)pat[fp->fPatIdx];
-                fp->fPatIdx++;
-                opType  = URX_TYPE(op);
-                opValue = URX_VAL(op);
-                U_ASSERT(opType == URX_STRING_LEN);
-                int32_t patternStringLen = opValue;  // Length of the string from the pattern.
-
-                UChar32      cText;
-                UChar32      cPattern;
-                UBool        success = true;
-                int32_t      patternStringIdx  = 0;
-                CaseFoldingUCharIterator inputIterator(inputBuf, fp->fInputIdx, fActiveLimit);
-                while (patternStringIdx < patternStringLen) {
-                    U16_NEXT(patternString, patternStringIdx, patternStringLen, cPattern);
-                    cText = inputIterator.next();
-                    if (cText != cPattern) {
-                        success = false;
-                        if (cText == U_SENTINEL) {
-                            fHitEnd = true;
-                        }
-                        break;
-                    }
-                }
-                if (inputIterator.inExpansion()) {
-                    success = false;
-                }
-
-                if (success) {
-                    fp->fInputIdx = inputIterator.getIndex();
-                } else {
-                    fp = (REStackFrame *)fStack->popFrame(fFrameSize);
-                }
-            }
-            break;
-
-        case URX_LB_START:
-            {
-                // Entering a look-behind block.
-                // Save Stack Ptr, Input Pos and active input region.
-                //   TODO:  implement transparent bounds.  Ticket #6067
-                U_ASSERT(opValue>=0 && opValue+4<fPattern->fDataSize);
-                fData[opValue]   = fStack->size();
-                fData[opValue+1] = fp->fInputIdx;
-                // Save input string length, then reset to pin any matches to end at
-                //   the current position.
-                fData[opValue+2] = fActiveStart;
-                fData[opValue+3] = fActiveLimit;
-                fActiveStart     = fRegionStart;
-                fActiveLimit     = fp->fInputIdx;
-                // Init the variable containing the start index for attempted matches.
-                fData[opValue+4] = -1;
-            }
-            break;
-
-
-        case URX_LB_CONT:
-            {
-                // Positive Look-Behind, at top of loop checking for matches of LB expression
-                //    at all possible input starting positions.
-
-                // Fetch the min and max possible match lengths.  They are the operands
-                //   of this op in the pattern.
-                int32_t minML = (int32_t)pat[fp->fPatIdx++];
-                int32_t maxML = (int32_t)pat[fp->fPatIdx++];
-                U_ASSERT(minML <= maxML);
-                U_ASSERT(minML >= 0);
-
-                // Fetch (from data) the last input index where a match was attempted.
-                U_ASSERT(opValue>=0 && opValue+4<fPattern->fDataSize);
-                int64_t  &lbStartIdx = fData[opValue+4];
-                if (lbStartIdx < 0) {
-                    // First time through loop.
-                    lbStartIdx = fp->fInputIdx - minML;
-                    if (lbStartIdx > 0 && lbStartIdx < fInputLength) {
-                        U16_SET_CP_START(inputBuf, 0, lbStartIdx);
-                    }
-                } else {
-                    // 2nd through nth time through the loop.
-                    // Back up start position for match by one.
-                    if (lbStartIdx == 0) {
-                        lbStartIdx--;
-                    } else {
-                        U16_BACK_1(inputBuf, 0, lbStartIdx);
-                    }
-                }
-
-                if (lbStartIdx < 0 || lbStartIdx < fp->fInputIdx - maxML) {
-                    // We have tried all potential match starting points without
-                    //  getting a match.  Backtrack out, and out of the
-                    //   Look Behind altogether.
-                    fp = (REStackFrame *)fStack->popFrame(fFrameSize);
-                    fActiveStart = fData[opValue+2];
-                    fActiveLimit = fData[opValue+3];
-                    U_ASSERT(fActiveStart >= 0);
-                    U_ASSERT(fActiveLimit <= fInputLength);
-                    break;
-                }
-
-                //    Save state to this URX_LB_CONT op, so failure to match will repeat the loop.
-                //      (successful match will fall off the end of the loop.)
-                fp = StateSave(fp, fp->fPatIdx-3, status);
-                fp->fInputIdx =  lbStartIdx;
-            }
-            break;
-
-        case URX_LB_END:
-            // End of a look-behind block, after a successful match.
-            {
-                U_ASSERT(opValue>=0 && opValue+4<fPattern->fDataSize);
-                if (fp->fInputIdx != fActiveLimit) {
-                    //  The look-behind expression matched, but the match did not
-                    //    extend all the way to the point that we are looking behind from.
-                    //  FAIL out of here, which will take us back to the LB_CONT, which
-                    //     will retry the match starting at another position or fail
-                    //     the look-behind altogether, whichever is appropriate.
-                    fp = (REStackFrame *)fStack->popFrame(fFrameSize);
-                    break;
-                }
-
-                // Look-behind match is good.  Restore the original input string region,
-                //   which had been truncated to pin the end of the lookbehind match to the
-                //   position being looked-behind.
-                fActiveStart = fData[opValue+2];
-                fActiveLimit = fData[opValue+3];
-                U_ASSERT(fActiveStart >= 0);
-                U_ASSERT(fActiveLimit <= fInputLength);
-            }
-            break;
-
-
-        case URX_LBN_CONT:
-            {
-                // Negative Look-Behind, at top of loop checking for matches of LB expression
-                //    at all possible input starting positions.
-
-                // Fetch the extra parameters of this op.
-                int32_t minML       = (int32_t)pat[fp->fPatIdx++];
-                int32_t maxML       = (int32_t)pat[fp->fPatIdx++];
-                int32_t continueLoc = (int32_t)pat[fp->fPatIdx++];
-                continueLoc = URX_VAL(continueLoc);
-                U_ASSERT(minML <= maxML);
-                U_ASSERT(minML >= 0);
-                U_ASSERT(continueLoc > fp->fPatIdx);
-
-                // Fetch (from data) the last input index where a match was attempted.
-                U_ASSERT(opValue>=0 && opValue+4<fPattern->fDataSize);
-                int64_t  &lbStartIdx = fData[opValue+4];
-                if (lbStartIdx < 0) {
-                    // First time through loop.
-                    lbStartIdx = fp->fInputIdx - minML;
-                    if (lbStartIdx > 0 && lbStartIdx < fInputLength) {
-                        U16_SET_CP_START(inputBuf, 0, lbStartIdx);
-                    }
-                } else {
-                    // 2nd through nth time through the loop.
-                    // Back up start position for match by one.
-                    if (lbStartIdx == 0) {
-                        lbStartIdx--;   // Because U16_BACK is unsafe starting at 0.
-                    } else {
-                        U16_BACK_1(inputBuf, 0, lbStartIdx);
-                    }
-                }
-
-                if (lbStartIdx < 0 || lbStartIdx < fp->fInputIdx - maxML) {
-                    // We have tried all potential match starting points without
-                    //  getting a match, which means that the negative lookbehind as
-                    //  a whole has succeeded.  Jump forward to the continue location
-                    fActiveStart = fData[opValue+2];
-                    fActiveLimit = fData[opValue+3];
-                    U_ASSERT(fActiveStart >= 0);
-                    U_ASSERT(fActiveLimit <= fInputLength);
-                    fp->fPatIdx = continueLoc;
-                    break;
-                }
-
-                //    Save state to this URX_LB_CONT op, so failure to match will repeat the loop.
-                //      (successful match will cause a FAIL out of the loop altogether.)
-                fp = StateSave(fp, fp->fPatIdx-4, status);
-                fp->fInputIdx =  lbStartIdx;
-            }
-            break;
-
-        case URX_LBN_END:
-            // End of a negative look-behind block, after a successful match.
-            {
-                U_ASSERT(opValue>=0 && opValue+4<fPattern->fDataSize);
-                if (fp->fInputIdx != fActiveLimit) {
-                    //  The look-behind expression matched, but the match did not
-                    //    extend all the way to the point that we are looking behind from.
-                    //  FAIL out of here, which will take us back to the LB_CONT, which
-                    //     will retry the match starting at another position or succeed
-                    //     the look-behind altogether, whichever is appropriate.
-                    fp = (REStackFrame *)fStack->popFrame(fFrameSize);
-                    break;
-                }
-
-                // Look-behind expression matched, which means look-behind test as
-                //   a whole Fails
-
-                //   Restore the original input string length, which had been truncated
-                //   inorder to pin the end of the lookbehind match
-                //   to the position being looked-behind.
-                fActiveStart = fData[opValue+2];
-                fActiveLimit = fData[opValue+3];
-                U_ASSERT(fActiveStart >= 0);
-                U_ASSERT(fActiveLimit <= fInputLength);
-
-                // Restore original stack position, discarding any state saved
-                //   by the successful pattern match.
-                U_ASSERT(opValue>=0 && opValue+1<fPattern->fDataSize);
-                int32_t newStackSize = (int32_t)fData[opValue];
-                U_ASSERT(fStack->size() > newStackSize);
-                fStack->setSize(newStackSize);
-
-                //  FAIL, which will take control back to someplace
-                //  prior to entering the look-behind test.
-                fp = (REStackFrame *)fStack->popFrame(fFrameSize);
-            }
-            break;
-
-
-        case URX_LOOP_SR_I:
-            // Loop Initialization for the optimized implementation of
-            //     [some character set]*
-            //   This op scans through all matching input.
-            //   The following LOOP_C op emulates stack unwinding if the following pattern fails.
-            {
-                U_ASSERT(opValue > 0 && opValue < fSets->size());
-                Regex8BitSet *s8 = &fPattern->fSets8[opValue];
-                UnicodeSet   *s  = (UnicodeSet *)fSets->elementAt(opValue);
-
-                // Loop through input, until either the input is exhausted or
-                //   we reach a character that is not a member of the set.
-                int32_t ix = (int32_t)fp->fInputIdx;
-                for (;;) {
-                    if (ix >= fActiveLimit) {
-                        fHitEnd = true;
-                        break;
-                    }
-                    UChar32   c;
-                    U16_NEXT(inputBuf, ix, fActiveLimit, c);
-                    if (c<256) {
-                        if (s8->contains(c) == false) {
-                            U16_BACK_1(inputBuf, 0, ix);
-                            break;
-                        }
-                    } else {
-                        if (s->contains(c) == false) {
-                            U16_BACK_1(inputBuf, 0, ix);
-                            break;
-                        }
-                    }
-                }
-
-                // If there were no matching characters, skip over the loop altogether.
-                //   The loop doesn't run at all, a * op always succeeds.
-                if (ix == fp->fInputIdx) {
-                    fp->fPatIdx++;   // skip the URX_LOOP_C op.
-                    break;
-                }
-
-                // Peek ahead in the compiled pattern, to the URX_LOOP_C that
-                //   must follow.  It's operand is the stack location
-                //   that holds the starting input index for the match of this [set]*
-                int32_t loopcOp = (int32_t)pat[fp->fPatIdx];
-                U_ASSERT(URX_TYPE(loopcOp) == URX_LOOP_C);
-                int32_t stackLoc = URX_VAL(loopcOp);
-                U_ASSERT(stackLoc >= 0 && stackLoc < fFrameSize);
-                fp->fExtra[stackLoc] = fp->fInputIdx;
-                fp->fInputIdx = ix;
-
-                // Save State to the URX_LOOP_C op that follows this one,
-                //   so that match failures in the following code will return to there.
-                //   Then bump the pattern idx so the LOOP_C is skipped on the way out of here.
-                fp = StateSave(fp, fp->fPatIdx, status);
-                fp->fPatIdx++;
-            }
-            break;
-
-
-        case URX_LOOP_DOT_I:
-            // Loop Initialization for the optimized implementation of .*
-            //   This op scans through all remaining input.
-            //   The following LOOP_C op emulates stack unwinding if the following pattern fails.
-            {
-                // Loop through input until the input is exhausted (we reach an end-of-line)
-                // In DOTALL mode, we can just go straight to the end of the input.
-                int32_t ix;
-                if ((opValue & 1) == 1) {
-                    // Dot-matches-All mode.  Jump straight to the end of the string.
-                    ix = (int32_t)fActiveLimit;
-                    fHitEnd = true;
-                } else {
-                    // NOT DOT ALL mode.  Line endings do not match '.'
-                    // Scan forward until a line ending or end of input.
-                    ix = (int32_t)fp->fInputIdx;
-                    for (;;) {
-                        if (ix >= fActiveLimit) {
-                            fHitEnd = true;
-                            break;
-                        }
-                        UChar32   c;
-                        U16_NEXT(inputBuf, ix, fActiveLimit, c);   // c = inputBuf[ix++]
-                        if ((c & 0x7f) <= 0x29) {          // Fast filter of non-new-line-s
-                            if ((c == 0x0a) ||             //  0x0a is newline in both modes.
-                                (((opValue & 2) == 0) &&    // IF not UNIX_LINES mode
-                                   isLineTerminator(c))) {
-                                //  char is a line ending.  Put the input pos back to the
-                                //    line ending char, and exit the scanning loop.
-                                U16_BACK_1(inputBuf, 0, ix);
-                                break;
-                            }
-                        }
-                    }
-                }
-
-                // If there were no matching characters, skip over the loop altogether.
-                //   The loop doesn't run at all, a * op always succeeds.
-                if (ix == fp->fInputIdx) {
-                    fp->fPatIdx++;   // skip the URX_LOOP_C op.
-                    break;
-                }
-
-                // Peek ahead in the compiled pattern, to the URX_LOOP_C that
-                //   must follow.  It's operand is the stack location
-                //   that holds the starting input index for the match of this .*
-                int32_t loopcOp = (int32_t)pat[fp->fPatIdx];
-                U_ASSERT(URX_TYPE(loopcOp) == URX_LOOP_C);
-                int32_t stackLoc = URX_VAL(loopcOp);
-                U_ASSERT(stackLoc >= 0 && stackLoc < fFrameSize);
-                fp->fExtra[stackLoc] = fp->fInputIdx;
-                fp->fInputIdx = ix;
-
-                // Save State to the URX_LOOP_C op that follows this one,
-                //   so that match failures in the following code will return to there.
-                //   Then bump the pattern idx so the LOOP_C is skipped on the way out of here.
-                fp = StateSave(fp, fp->fPatIdx, status);
-                fp->fPatIdx++;
-            }
-            break;
-
-
-        case URX_LOOP_C:
-            {
-                U_ASSERT(opValue>=0 && opValue<fFrameSize);
-                backSearchIndex = (int32_t)fp->fExtra[opValue];
-                U_ASSERT(backSearchIndex <= fp->fInputIdx);
-                if (backSearchIndex == fp->fInputIdx) {
-                    // We've backed up the input idx to the point that the loop started.
-                    // The loop is done.  Leave here without saving state.
-                    //  Subsequent failures won't come back here.
-                    break;
-                }
-                // Set up for the next iteration of the loop, with input index
-                //   backed up by one from the last time through,
-                //   and a state save to this instruction in case the following code fails again.
-                //   (We're going backwards because this loop emulates stack unwinding, not
-                //    the initial scan forward.)
-                U_ASSERT(fp->fInputIdx > 0);
-                UChar32 prevC;
-                U16_PREV(inputBuf, 0, fp->fInputIdx, prevC); // !!!: should this 0 be one of f*Limit?
-
-                if (prevC == 0x0a &&
-                    fp->fInputIdx > backSearchIndex &&
-                    inputBuf[fp->fInputIdx-1] == 0x0d) {
-                    int32_t prevOp = (int32_t)pat[fp->fPatIdx-2];
-                    if (URX_TYPE(prevOp) == URX_LOOP_DOT_I) {
-                        // .*, stepping back over CRLF pair.
-                        U16_BACK_1(inputBuf, 0, fp->fInputIdx);
-                    }
-                }
-
-
-                fp = StateSave(fp, fp->fPatIdx-1, status);
-            }
-            break;
-
-
-
-        default:
-            // Trouble.  The compiled pattern contains an entry with an
-            //           unrecognized type tag.
-            UPRV_UNREACHABLE_ASSERT;
-            // Unknown opcode type in opType = URX_TYPE(pat[fp->fPatIdx]). But we have
-            // reports of this in production code, don't use UPRV_UNREACHABLE_EXIT.
-            // See ICU-21669.
-            status = U_INTERNAL_PROGRAM_ERROR;
-        }
-
-        if (U_FAILURE(status)) {
-            isMatch = false;
-            break;
-        }
-    }
-
-breakFromLoop:
-    fMatch = isMatch;
-    if (isMatch) {
-        fLastMatchEnd = fMatchEnd;
-        fMatchStart   = startIdx;
-        fMatchEnd     = fp->fInputIdx;
-    }
-
-#ifdef REGEX_RUN_DEBUG
-    if (fTraceDebug) {
-        if (isMatch) {
-            printf("Match.  start=%ld   end=%ld\n\n", fMatchStart, fMatchEnd);
-        } else {
-            printf("No match\n\n");
-        }
-    }
-#endif
-
-    fFrame = fp;                // The active stack frame when the engine stopped.
-                                //   Contains the capture group results that we need to
-                                //    access later.
-
-    return;
-}
-
-
-UOBJECT_DEFINE_RTTI_IMPLEMENTATION(RegexMatcher)
-
-U_NAMESPACE_END
-
-#endif  // !UCONFIG_NO_REGULAR_EXPRESSIONS
-
->>>>>>> a8a80be5
+// © 2016 and later: Unicode, Inc. and others.
+// License & terms of use: http://www.unicode.org/copyright.html
+/*
+**************************************************************************
+*   Copyright (C) 2002-2016 International Business Machines Corporation
+*   and others. All rights reserved.
+**************************************************************************
+*/
+//
+//  file:  rematch.cpp
+//
+//         Contains the implementation of class RegexMatcher,
+//         which is one of the main API classes for the ICU regular expression package.
+//
+
+#include "unicode/utypes.h"
+#if !UCONFIG_NO_REGULAR_EXPRESSIONS
+
+#include "unicode/regex.h"
+#include "unicode/uniset.h"
+#include "unicode/uchar.h"
+#include "unicode/ustring.h"
+#include "unicode/rbbi.h"
+#include "unicode/utf.h"
+#include "unicode/utf16.h"
+#include "uassert.h"
+#include "cmemory.h"
+#include "cstr.h"
+#include "uvector.h"
+#include "uvectr32.h"
+#include "uvectr64.h"
+#include "regeximp.h"
+#include "regexst.h"
+#include "regextxt.h"
+#include "ucase.h"
+
+// #include <malloc.h>        // Needed for heapcheck testing
+
+
+U_NAMESPACE_BEGIN
+
+// Default limit for the size of the back track stack, to avoid system
+//    failures causedby heap exhaustion.  Units are in 32 bit words, not bytes.
+// This value puts ICU's limits higher than most other regexp implementations,
+//    which use recursion rather than the heap, and take more storage per
+//    backtrack point.
+//
+static const int32_t DEFAULT_BACKTRACK_STACK_CAPACITY = 8000000;
+
+// Time limit counter constant.
+//   Time limits for expression evaluation are in terms of quanta of work by
+//   the engine, each of which is 10,000 state saves.
+//   This constant determines that state saves per tick number.
+static const int32_t TIMER_INITIAL_VALUE = 10000;
+
+
+// Test for any of the Unicode line terminating characters.
+static inline UBool isLineTerminator(UChar32 c) {
+    if (c & ~(0x0a | 0x0b | 0x0c | 0x0d | 0x85 | 0x2028 | 0x2029)) {
+        return false;
+    }
+    return (c<=0x0d && c>=0x0a) || c==0x85 || c==0x2028 || c==0x2029;
+}
+
+//-----------------------------------------------------------------------------
+//
+//   Constructor and Destructor
+//
+//-----------------------------------------------------------------------------
+RegexMatcher::RegexMatcher(const RegexPattern *pat)  {
+    fDeferredStatus = U_ZERO_ERROR;
+    init(fDeferredStatus);
+    if (U_FAILURE(fDeferredStatus)) {
+        return;
+    }
+    if (pat==nullptr) {
+        fDeferredStatus = U_ILLEGAL_ARGUMENT_ERROR;
+        return;
+    }
+    fPattern = pat;
+    init2(RegexStaticSets::gStaticSets->fEmptyText, fDeferredStatus);
+}
+
+
+
+RegexMatcher::RegexMatcher(const UnicodeString &regexp, const UnicodeString &input,
+                           uint32_t flags, UErrorCode &status) {
+    init(status);
+    if (U_FAILURE(status)) {
+        return;
+    }
+    UParseError    pe;
+    fPatternOwned      = RegexPattern::compile(regexp, flags, pe, status);
+    fPattern           = fPatternOwned;
+
+    UText inputText = UTEXT_INITIALIZER;
+    utext_openConstUnicodeString(&inputText, &input, &status);
+    init2(&inputText, status);
+    utext_close(&inputText);
+
+    fInputUniStrMaybeMutable = true;
+}
+
+
+RegexMatcher::RegexMatcher(UText *regexp, UText *input,
+                           uint32_t flags, UErrorCode &status) {
+    init(status);
+    if (U_FAILURE(status)) {
+        return;
+    }
+    UParseError    pe;
+    fPatternOwned      = RegexPattern::compile(regexp, flags, pe, status);
+    if (U_FAILURE(status)) {
+        return;
+    }
+
+    fPattern           = fPatternOwned;
+    init2(input, status);
+}
+
+
+RegexMatcher::RegexMatcher(const UnicodeString &regexp,
+                           uint32_t flags, UErrorCode &status) {
+    init(status);
+    if (U_FAILURE(status)) {
+        return;
+    }
+    UParseError    pe;
+    fPatternOwned      = RegexPattern::compile(regexp, flags, pe, status);
+    if (U_FAILURE(status)) {
+        return;
+    }
+    fPattern           = fPatternOwned;
+    init2(RegexStaticSets::gStaticSets->fEmptyText, status);
+}
+
+RegexMatcher::RegexMatcher(UText *regexp,
+                           uint32_t flags, UErrorCode &status) {
+    init(status);
+    if (U_FAILURE(status)) {
+        return;
+    }
+    UParseError    pe;
+    fPatternOwned      = RegexPattern::compile(regexp, flags, pe, status);
+        if (U_FAILURE(status)) {
+        return;
+    }
+
+    fPattern           = fPatternOwned;
+    init2(RegexStaticSets::gStaticSets->fEmptyText, status);
+}
+
+
+
+
+RegexMatcher::~RegexMatcher() {
+    delete fStack;
+    if (fData != fSmallData) {
+        uprv_free(fData);
+        fData = nullptr;
+    }
+    if (fPatternOwned) {
+        delete fPatternOwned;
+        fPatternOwned = nullptr;
+        fPattern = nullptr;
+    }
+
+    if (fInput) {
+        delete fInput;
+    }
+    if (fInputText) {
+        utext_close(fInputText);
+    }
+    if (fAltInputText) {
+        utext_close(fAltInputText);
+    }
+
+    #if UCONFIG_NO_BREAK_ITERATION==0
+    delete fWordBreakItr;
+    delete fGCBreakItr;
+    #endif
+}
+
+//
+//   init()   common initialization for use by all constructors.
+//            Initialize all fields, get the object into a consistent state.
+//            This must be done even when the initial status shows an error,
+//            so that the object is initialized sufficiently well for the destructor
+//            to run safely.
+//
+void RegexMatcher::init(UErrorCode &status) {
+    fPattern           = nullptr;
+    fPatternOwned      = nullptr;
+    fFrameSize         = 0;
+    fRegionStart       = 0;
+    fRegionLimit       = 0;
+    fAnchorStart       = 0;
+    fAnchorLimit       = 0;
+    fLookStart         = 0;
+    fLookLimit         = 0;
+    fActiveStart       = 0;
+    fActiveLimit       = 0;
+    fTransparentBounds = false;
+    fAnchoringBounds   = true;
+    fMatch             = false;
+    fMatchStart        = 0;
+    fMatchEnd          = 0;
+    fLastMatchEnd      = -1;
+    fAppendPosition    = 0;
+    fHitEnd            = false;
+    fRequireEnd        = false;
+    fStack             = nullptr;
+    fFrame             = nullptr;
+    fTimeLimit         = 0;
+    fTime              = 0;
+    fTickCounter       = 0;
+    fStackLimit        = DEFAULT_BACKTRACK_STACK_CAPACITY;
+    fCallbackFn        = nullptr;
+    fCallbackContext   = nullptr;
+    fFindProgressCallbackFn      = nullptr;
+    fFindProgressCallbackContext = nullptr;
+    fTraceDebug        = false;
+    fDeferredStatus    = status;
+    fData              = fSmallData;
+    fWordBreakItr      = nullptr;
+    fGCBreakItr        = nullptr;
+
+    fStack             = nullptr;
+    fInputText         = nullptr;
+    fAltInputText      = nullptr;
+    fInput             = nullptr;
+    fInputLength       = 0;
+    fInputUniStrMaybeMutable = false;
+}
+
+//
+//  init2()   Common initialization for use by RegexMatcher constructors, part 2.
+//            This handles the common setup to be done after the Pattern is available.
+//
+void RegexMatcher::init2(UText *input, UErrorCode &status) {
+    if (U_FAILURE(status)) {
+        fDeferredStatus = status;
+        return;
+    }
+
+    if (fPattern->fDataSize > UPRV_LENGTHOF(fSmallData)) {
+        fData = (int64_t *)uprv_malloc(fPattern->fDataSize * sizeof(int64_t));
+        if (fData == nullptr) {
+            status = fDeferredStatus = U_MEMORY_ALLOCATION_ERROR;
+            return;
+        }
+    }
+
+    fStack = new UVector64(status);
+    if (fStack == nullptr) {
+        status = fDeferredStatus = U_MEMORY_ALLOCATION_ERROR;
+        return;
+    }
+
+    reset(input);
+    setStackLimit(DEFAULT_BACKTRACK_STACK_CAPACITY, status);
+    if (U_FAILURE(status)) {
+        fDeferredStatus = status;
+        return;
+    }
+}
+
+
+static const char16_t BACKSLASH  = 0x5c;
+static const char16_t DOLLARSIGN = 0x24;
+static const char16_t LEFTBRACKET = 0x7b;
+static const char16_t RIGHTBRACKET = 0x7d;
+
+//--------------------------------------------------------------------------------
+//
+//    appendReplacement
+//
+//--------------------------------------------------------------------------------
+RegexMatcher &RegexMatcher::appendReplacement(UnicodeString &dest,
+                                              const UnicodeString &replacement,
+                                              UErrorCode &status) {
+    UText replacementText = UTEXT_INITIALIZER;
+
+    utext_openConstUnicodeString(&replacementText, &replacement, &status);
+    if (U_SUCCESS(status)) {
+        UText resultText = UTEXT_INITIALIZER;
+        utext_openUnicodeString(&resultText, &dest, &status);
+
+        if (U_SUCCESS(status)) {
+            appendReplacement(&resultText, &replacementText, status);
+            utext_close(&resultText);
+        }
+        utext_close(&replacementText);
+    }
+
+    return *this;
+}
+
+//
+//    appendReplacement, UText mode
+//
+RegexMatcher &RegexMatcher::appendReplacement(UText *dest,
+                                              UText *replacement,
+                                              UErrorCode &status) {
+    if (U_FAILURE(status)) {
+        return *this;
+    }
+    if (U_FAILURE(fDeferredStatus)) {
+        status = fDeferredStatus;
+        return *this;
+    }
+    if (fMatch == false) {
+        status = U_REGEX_INVALID_STATE;
+        return *this;
+    }
+
+    // Copy input string from the end of previous match to start of current match
+    int64_t  destLen = utext_nativeLength(dest);
+    if (fMatchStart > fAppendPosition) {
+        if (UTEXT_FULL_TEXT_IN_CHUNK(fInputText, fInputLength)) {
+            destLen += utext_replace(dest, destLen, destLen, fInputText->chunkContents+fAppendPosition,
+                                     (int32_t)(fMatchStart-fAppendPosition), &status);
+        } else {
+            int32_t len16;
+            if (UTEXT_USES_U16(fInputText)) {
+                len16 = (int32_t)(fMatchStart-fAppendPosition);
+            } else {
+                UErrorCode lengthStatus = U_ZERO_ERROR;
+                len16 = utext_extract(fInputText, fAppendPosition, fMatchStart, nullptr, 0, &lengthStatus);
+            }
+            char16_t *inputChars = (char16_t *)uprv_malloc(sizeof(char16_t)*(len16+1));
+            if (inputChars == nullptr) {
+                status = U_MEMORY_ALLOCATION_ERROR;
+                return *this;
+            }
+            utext_extract(fInputText, fAppendPosition, fMatchStart, inputChars, len16+1, &status);
+            destLen += utext_replace(dest, destLen, destLen, inputChars, len16, &status);
+            uprv_free(inputChars);
+        }
+    }
+    fAppendPosition = fMatchEnd;
+
+
+    // scan the replacement text, looking for substitutions ($n) and \escapes.
+    //  TODO:  optimize this loop by efficiently scanning for '$' or '\',
+    //         move entire ranges not containing substitutions.
+    UTEXT_SETNATIVEINDEX(replacement, 0);
+    for (UChar32 c = UTEXT_NEXT32(replacement); U_SUCCESS(status) && c != U_SENTINEL;  c = UTEXT_NEXT32(replacement)) {
+        if (c == BACKSLASH) {
+            // Backslash Escape.  Copy the following char out without further checks.
+            //                    Note:  Surrogate pairs don't need any special handling
+            //                           The second half wont be a '$' or a '\', and
+            //                           will move to the dest normally on the next
+            //                           loop iteration.
+            c = UTEXT_CURRENT32(replacement);
+            if (c == U_SENTINEL) {
+                break;
+            }
+
+            if (c==0x55/*U*/ || c==0x75/*u*/) {
+                // We have a \udddd or \Udddddddd escape sequence.
+                int32_t offset = 0;
+                struct URegexUTextUnescapeCharContext context = U_REGEX_UTEXT_UNESCAPE_CONTEXT(replacement);
+                UChar32 escapedChar = u_unescapeAt(uregex_utext_unescape_charAt, &offset, INT32_MAX, &context);
+                if (escapedChar != (UChar32)0xFFFFFFFF) {
+                    if (U_IS_BMP(escapedChar)) {
+                        char16_t c16 = (char16_t)escapedChar;
+                        destLen += utext_replace(dest, destLen, destLen, &c16, 1, &status);
+                    } else {
+                        char16_t surrogate[2];
+                        surrogate[0] = U16_LEAD(escapedChar);
+                        surrogate[1] = U16_TRAIL(escapedChar);
+                        if (U_SUCCESS(status)) {
+                            destLen += utext_replace(dest, destLen, destLen, surrogate, 2, &status);
+                        }
+                    }
+                    // TODO:  Report errors for mal-formed \u escapes?
+                    //        As this is, the original sequence is output, which may be OK.
+                    if (context.lastOffset == offset) {
+                        (void)UTEXT_PREVIOUS32(replacement);
+                    } else if (context.lastOffset != offset-1) {
+                        utext_moveIndex32(replacement, offset - context.lastOffset - 1);
+                    }
+                }
+            } else {
+                (void)UTEXT_NEXT32(replacement);
+                // Plain backslash escape.  Just put out the escaped character.
+                if (U_IS_BMP(c)) {
+                    char16_t c16 = (char16_t)c;
+                    destLen += utext_replace(dest, destLen, destLen, &c16, 1, &status);
+                } else {
+                    char16_t surrogate[2];
+                    surrogate[0] = U16_LEAD(c);
+                    surrogate[1] = U16_TRAIL(c);
+                    if (U_SUCCESS(status)) {
+                        destLen += utext_replace(dest, destLen, destLen, surrogate, 2, &status);
+                    }
+                }
+            }
+        } else if (c != DOLLARSIGN) {
+            // Normal char, not a $.  Copy it out without further checks.
+            if (U_IS_BMP(c)) {
+                char16_t c16 = (char16_t)c;
+                destLen += utext_replace(dest, destLen, destLen, &c16, 1, &status);
+            } else {
+                char16_t surrogate[2];
+                surrogate[0] = U16_LEAD(c);
+                surrogate[1] = U16_TRAIL(c);
+                if (U_SUCCESS(status)) {
+                    destLen += utext_replace(dest, destLen, destLen, surrogate, 2, &status);
+                }
+            }
+        } else {
+            // We've got a $.  Pick up a capture group name or number if one follows.
+            // Consume digits so long as the resulting group number <= the number of
+            // number of capture groups in the pattern.
+
+            int32_t groupNum  = 0;
+            int32_t numDigits = 0;
+            UChar32 nextChar = utext_current32(replacement);
+            if (nextChar == LEFTBRACKET) {
+                // Scan for a Named Capture Group, ${name}.
+                UnicodeString groupName;
+                utext_next32(replacement);
+                while(U_SUCCESS(status) && nextChar != RIGHTBRACKET) {
+                    nextChar = utext_next32(replacement);
+                    if (nextChar == U_SENTINEL) {
+                        status = U_REGEX_INVALID_CAPTURE_GROUP_NAME;
+                    } else if ((nextChar >= 0x41 && nextChar <= 0x5a) ||       // A..Z
+                               (nextChar >= 0x61 && nextChar <= 0x7a) ||       // a..z
+                               (nextChar >= 0x31 && nextChar <= 0x39)) {       // 0..9
+                        groupName.append(nextChar);
+                    } else if (nextChar == RIGHTBRACKET) {
+                        groupNum = fPattern->fNamedCaptureMap ? uhash_geti(fPattern->fNamedCaptureMap, &groupName) : 0;
+                        if (groupNum == 0) {
+                            status = U_REGEX_INVALID_CAPTURE_GROUP_NAME;
+                        }
+                    } else {
+                        // Character was something other than a name char or a closing '}'
+                        status = U_REGEX_INVALID_CAPTURE_GROUP_NAME;
+                    }
+                }
+
+            } else if (u_isdigit(nextChar)) {
+                // $n    Scan for a capture group number
+                int32_t numCaptureGroups = fPattern->fGroupMap->size();
+                for (;;) {
+                    nextChar = UTEXT_CURRENT32(replacement);
+                    if (nextChar == U_SENTINEL) {
+                        break;
+                    }
+                    if (u_isdigit(nextChar) == false) {
+                        break;
+                    }
+                    int32_t nextDigitVal = u_charDigitValue(nextChar);
+                    if (groupNum*10 + nextDigitVal > numCaptureGroups) {
+                        // Don't consume the next digit if it makes the capture group number too big.
+                        if (numDigits == 0) {
+                            status = U_INDEX_OUTOFBOUNDS_ERROR;
+                        }
+                        break;
+                    }
+                    (void)UTEXT_NEXT32(replacement);
+                    groupNum=groupNum*10 + nextDigitVal;
+                    ++numDigits;
+                }
+            } else {
+                // $ not followed by capture group name or number.
+                status = U_REGEX_INVALID_CAPTURE_GROUP_NAME;
+            }
+
+            if (U_SUCCESS(status)) {
+                destLen += appendGroup(groupNum, dest, status);
+            }
+        }  // End of $ capture group handling
+    }  // End of per-character loop through the replacement string.
+
+    return *this;
+}
+
+
+
+//--------------------------------------------------------------------------------
+//
+//    appendTail     Intended to be used in conjunction with appendReplacement()
+//                   To the destination string, append everything following
+//                   the last match position from the input string.
+//
+//                   Note:  Match ranges do not affect appendTail or appendReplacement
+//
+//--------------------------------------------------------------------------------
+UnicodeString &RegexMatcher::appendTail(UnicodeString &dest) {
+    UErrorCode status = U_ZERO_ERROR;
+    UText resultText = UTEXT_INITIALIZER;
+    utext_openUnicodeString(&resultText, &dest, &status);
+
+    if (U_SUCCESS(status)) {
+        appendTail(&resultText, status);
+        utext_close(&resultText);
+    }
+
+    return dest;
+}
+
+//
+//   appendTail, UText mode
+//
+UText *RegexMatcher::appendTail(UText *dest, UErrorCode &status) {
+    if (U_FAILURE(status)) {
+        return dest;
+    }
+    if (U_FAILURE(fDeferredStatus)) {
+        status = fDeferredStatus;
+        return dest;
+    }
+
+    if (fInputLength > fAppendPosition) {
+        if (UTEXT_FULL_TEXT_IN_CHUNK(fInputText, fInputLength)) {
+            int64_t destLen = utext_nativeLength(dest);
+            utext_replace(dest, destLen, destLen, fInputText->chunkContents+fAppendPosition,
+                          (int32_t)(fInputLength-fAppendPosition), &status);
+        } else {
+            int32_t len16;
+            if (UTEXT_USES_U16(fInputText)) {
+                len16 = (int32_t)(fInputLength-fAppendPosition);
+            } else {
+                len16 = utext_extract(fInputText, fAppendPosition, fInputLength, nullptr, 0, &status);
+                status = U_ZERO_ERROR; // buffer overflow
+            }
+
+            char16_t *inputChars = (char16_t *)uprv_malloc(sizeof(char16_t)*(len16));
+            if (inputChars == nullptr) {
+                fDeferredStatus = U_MEMORY_ALLOCATION_ERROR;
+            } else {
+                utext_extract(fInputText, fAppendPosition, fInputLength, inputChars, len16, &status); // unterminated
+                int64_t destLen = utext_nativeLength(dest);
+                utext_replace(dest, destLen, destLen, inputChars, len16, &status);
+                uprv_free(inputChars);
+            }
+        }
+    }
+    return dest;
+}
+
+
+
+//--------------------------------------------------------------------------------
+//
+//   end
+//
+//--------------------------------------------------------------------------------
+int32_t RegexMatcher::end(UErrorCode &err) const {
+    return end(0, err);
+}
+
+int64_t RegexMatcher::end64(UErrorCode &err) const {
+    return end64(0, err);
+}
+
+int64_t RegexMatcher::end64(int32_t group, UErrorCode &err) const {
+    if (U_FAILURE(err)) {
+        return -1;
+    }
+    if (fMatch == false) {
+        err = U_REGEX_INVALID_STATE;
+        return -1;
+    }
+    if (group < 0 || group > fPattern->fGroupMap->size()) {
+        err = U_INDEX_OUTOFBOUNDS_ERROR;
+        return -1;
+    }
+    int64_t e = -1;
+    if (group == 0) {
+        e = fMatchEnd;
+    } else {
+        // Get the position within the stack frame of the variables for
+        //    this capture group.
+        int32_t groupOffset = fPattern->fGroupMap->elementAti(group-1);
+        U_ASSERT(groupOffset < fPattern->fFrameSize);
+        U_ASSERT(groupOffset >= 0);
+        e = fFrame->fExtra[groupOffset + 1];
+    }
+
+        return e;
+}
+
+int32_t RegexMatcher::end(int32_t group, UErrorCode &err) const {
+    return (int32_t)end64(group, err);
+}
+
+//--------------------------------------------------------------------------------
+//
+//   findProgressInterrupt  This function is called once for each advance in the target
+//                          string from the find() function, and calls the user progress callback
+//                          function if there is one installed.
+//
+//         Return:  true if the find operation is to be terminated.
+//                  false if the find operation is to continue running.
+//
+//--------------------------------------------------------------------------------
+UBool RegexMatcher::findProgressInterrupt(int64_t pos, UErrorCode &status) {
+    if (fFindProgressCallbackFn && !(*fFindProgressCallbackFn)(fFindProgressCallbackContext, pos)) {
+        status = U_REGEX_STOPPED_BY_CALLER;
+        return true;
+    }
+    return false;
+}
+
+//--------------------------------------------------------------------------------
+//
+//   find()
+//
+//--------------------------------------------------------------------------------
+UBool RegexMatcher::find() {
+    if (U_FAILURE(fDeferredStatus)) {
+        return false;
+    }
+    UErrorCode status = U_ZERO_ERROR;
+    UBool result = find(status);
+    return result;
+}
+
+//--------------------------------------------------------------------------------
+//
+//   find()
+//
+//--------------------------------------------------------------------------------
+UBool RegexMatcher::find(UErrorCode &status) {
+    // Start at the position of the last match end.  (Will be zero if the
+    //   matcher has been reset.)
+    //
+    if (U_FAILURE(status)) {
+        return false;
+    }
+    if (U_FAILURE(fDeferredStatus)) {
+        status = fDeferredStatus;
+        return false;
+    }
+
+    if (UTEXT_FULL_TEXT_IN_CHUNK(fInputText, fInputLength)) {
+        return findUsingChunk(status);
+    }
+
+    int64_t startPos = fMatchEnd;
+    if (startPos==0) {
+        startPos = fActiveStart;
+    }
+
+    if (fMatch) {
+        // Save the position of any previous successful match.
+        fLastMatchEnd = fMatchEnd;
+
+        if (fMatchStart == fMatchEnd) {
+            // Previous match had zero length.  Move start position up one position
+            //  to avoid sending find() into a loop on zero-length matches.
+            if (startPos >= fActiveLimit) {
+                fMatch = false;
+                fHitEnd = true;
+                return false;
+            }
+            UTEXT_SETNATIVEINDEX(fInputText, startPos);
+            (void)UTEXT_NEXT32(fInputText);
+            startPos = UTEXT_GETNATIVEINDEX(fInputText);
+        }
+    } else {
+        if (fLastMatchEnd >= 0) {
+            // A previous find() failed to match.  Don't try again.
+            //   (without this test, a pattern with a zero-length match
+            //    could match again at the end of an input string.)
+            fHitEnd = true;
+            return false;
+        }
+    }
+
+
+    // Compute the position in the input string beyond which a match can not begin, because
+    //   the minimum length match would extend past the end of the input.
+    //   Note:  some patterns that cannot match anything will have fMinMatchLength==Max Int.
+    //          Be aware of possible overflows if making changes here.
+    int64_t testStartLimit;
+    if (UTEXT_USES_U16(fInputText)) {
+        testStartLimit = fActiveLimit - fPattern->fMinMatchLen;
+        if (startPos > testStartLimit) {
+            fMatch = false;
+            fHitEnd = true;
+            return false;
+        }
+    } else {
+        // We don't know exactly how long the minimum match length is in native characters.
+        // Treat anything > 0 as 1.
+        testStartLimit = fActiveLimit - (fPattern->fMinMatchLen > 0 ? 1 : 0);
+    }
+
+    UChar32  c;
+    U_ASSERT(startPos >= 0);
+
+    switch (fPattern->fStartType) {
+    case START_NO_INFO:
+        // No optimization was found.
+        //  Try a match at each input position.
+        for (;;) {
+            MatchAt(startPos, false, status);
+            if (U_FAILURE(status)) {
+                return false;
+            }
+            if (fMatch) {
+                return true;
+            }
+            if (startPos >= testStartLimit) {
+                fHitEnd = true;
+                return false;
+            }
+            UTEXT_SETNATIVEINDEX(fInputText, startPos);
+            (void)UTEXT_NEXT32(fInputText);
+            startPos = UTEXT_GETNATIVEINDEX(fInputText);
+            // Note that it's perfectly OK for a pattern to have a zero-length
+            //   match at the end of a string, so we must make sure that the loop
+            //   runs with startPos == testStartLimit the last time through.
+            if  (findProgressInterrupt(startPos, status))
+                return false;
+        }
+        UPRV_UNREACHABLE_EXIT;
+
+    case START_START:
+        // Matches are only possible at the start of the input string
+        //   (pattern begins with ^ or \A)
+        if (startPos > fActiveStart) {
+            fMatch = false;
+            return false;
+        }
+        MatchAt(startPos, false, status);
+        if (U_FAILURE(status)) {
+            return false;
+        }
+        return fMatch;
+
+
+    case START_SET:
+        {
+            // Match may start on any char from a pre-computed set.
+            U_ASSERT(fPattern->fMinMatchLen > 0);
+            UTEXT_SETNATIVEINDEX(fInputText, startPos);
+            for (;;) {
+                int64_t pos = startPos;
+                c = UTEXT_NEXT32(fInputText);
+                startPos = UTEXT_GETNATIVEINDEX(fInputText);
+                // c will be -1 (U_SENTINEL) at end of text, in which case we
+                // skip this next block (so we don't have a negative array index)
+                // and handle end of text in the following block.
+                if (c >= 0 && ((c<256 && fPattern->fInitialChars8->contains(c)) ||
+                              (c>=256 && fPattern->fInitialChars->contains(c)))) {
+                    MatchAt(pos, false, status);
+                    if (U_FAILURE(status)) {
+                        return false;
+                    }
+                    if (fMatch) {
+                        return true;
+                    }
+                    UTEXT_SETNATIVEINDEX(fInputText, pos);
+                }
+                if (startPos > testStartLimit) {
+                    fMatch = false;
+                    fHitEnd = true;
+                    return false;
+                }
+                if  (findProgressInterrupt(startPos, status))
+                    return false;
+            }
+        }
+        UPRV_UNREACHABLE_EXIT;
+
+    case START_STRING:
+    case START_CHAR:
+        {
+            // Match starts on exactly one char.
+            U_ASSERT(fPattern->fMinMatchLen > 0);
+            UChar32 theChar = fPattern->fInitialChar;
+            UTEXT_SETNATIVEINDEX(fInputText, startPos);
+            for (;;) {
+                int64_t pos = startPos;
+                c = UTEXT_NEXT32(fInputText);
+                startPos = UTEXT_GETNATIVEINDEX(fInputText);
+                if (c == theChar) {
+                    MatchAt(pos, false, status);
+                    if (U_FAILURE(status)) {
+                        return false;
+                    }
+                    if (fMatch) {
+                        return true;
+                    }
+                    UTEXT_SETNATIVEINDEX(fInputText, startPos);
+                }
+                if (startPos > testStartLimit) {
+                    fMatch = false;
+                    fHitEnd = true;
+                    return false;
+                }
+                if  (findProgressInterrupt(startPos, status))
+                    return false;
+           }
+        }
+        UPRV_UNREACHABLE_EXIT;
+
+    case START_LINE:
+        {
+            UChar32 ch;
+            if (startPos == fAnchorStart) {
+                MatchAt(startPos, false, status);
+                if (U_FAILURE(status)) {
+                    return false;
+                }
+                if (fMatch) {
+                    return true;
+                }
+                UTEXT_SETNATIVEINDEX(fInputText, startPos);
+                ch = UTEXT_NEXT32(fInputText);
+                startPos = UTEXT_GETNATIVEINDEX(fInputText);
+            } else {
+                UTEXT_SETNATIVEINDEX(fInputText, startPos);
+                ch = UTEXT_PREVIOUS32(fInputText);
+                UTEXT_SETNATIVEINDEX(fInputText, startPos);
+            }
+
+            if (fPattern->fFlags & UREGEX_UNIX_LINES) {
+                for (;;) {
+                    if (ch == 0x0a) {
+                            MatchAt(startPos, false, status);
+                            if (U_FAILURE(status)) {
+                                return false;
+                            }
+                            if (fMatch) {
+                                return true;
+                            }
+                            UTEXT_SETNATIVEINDEX(fInputText, startPos);
+                    }
+                    if (startPos >= testStartLimit) {
+                        fMatch = false;
+                        fHitEnd = true;
+                        return false;
+                    }
+                    ch = UTEXT_NEXT32(fInputText);
+                    startPos = UTEXT_GETNATIVEINDEX(fInputText);
+                    // Note that it's perfectly OK for a pattern to have a zero-length
+                    //   match at the end of a string, so we must make sure that the loop
+                    //   runs with startPos == testStartLimit the last time through.
+                    if  (findProgressInterrupt(startPos, status))
+                        return false;
+                }
+            } else {
+                for (;;) {
+                    if (isLineTerminator(ch)) {
+                        if (ch == 0x0d && startPos < fActiveLimit && UTEXT_CURRENT32(fInputText) == 0x0a) {
+                            (void)UTEXT_NEXT32(fInputText);
+                            startPos = UTEXT_GETNATIVEINDEX(fInputText);
+                        }
+                        MatchAt(startPos, false, status);
+                        if (U_FAILURE(status)) {
+                            return false;
+                        }
+                        if (fMatch) {
+                            return true;
+                        }
+                        UTEXT_SETNATIVEINDEX(fInputText, startPos);
+                    }
+                    if (startPos >= testStartLimit) {
+                        fMatch = false;
+                        fHitEnd = true;
+                        return false;
+                    }
+                    ch = UTEXT_NEXT32(fInputText);
+                    startPos = UTEXT_GETNATIVEINDEX(fInputText);
+                    // Note that it's perfectly OK for a pattern to have a zero-length
+                    //   match at the end of a string, so we must make sure that the loop
+                    //   runs with startPos == testStartLimit the last time through.
+                    if  (findProgressInterrupt(startPos, status))
+                        return false;
+                }
+            }
+        }
+
+    default:
+        UPRV_UNREACHABLE_ASSERT;
+        // Unknown value in fPattern->fStartType, should be from StartOfMatch enum. But
+        // we have reports of this in production code, don't use UPRV_UNREACHABLE_EXIT.
+        // See ICU-21669.
+        status = U_INTERNAL_PROGRAM_ERROR;
+        return false;
+    }
+
+    UPRV_UNREACHABLE_EXIT;
+}
+
+
+
+UBool RegexMatcher::find(int64_t start, UErrorCode &status) {
+    if (U_FAILURE(status)) {
+        return false;
+    }
+    if (U_FAILURE(fDeferredStatus)) {
+        status = fDeferredStatus;
+        return false;
+    }
+    this->reset();                        // Note:  Reset() is specified by Java Matcher documentation.
+                                          //        This will reset the region to be the full input length.
+    if (start < 0) {
+        status = U_INDEX_OUTOFBOUNDS_ERROR;
+        return false;
+    }
+
+    int64_t nativeStart = start;
+    if (nativeStart < fActiveStart || nativeStart > fActiveLimit) {
+        status = U_INDEX_OUTOFBOUNDS_ERROR;
+        return false;
+    }
+    fMatchEnd = nativeStart;
+    return find(status);
+}
+
+
+//--------------------------------------------------------------------------------
+//
+//   findUsingChunk() -- like find(), but with the advance knowledge that the
+//                       entire string is available in the UText's chunk buffer.
+//
+//--------------------------------------------------------------------------------
+UBool RegexMatcher::findUsingChunk(UErrorCode &status) {
+    // Start at the position of the last match end.  (Will be zero if the
+    //   matcher has been reset.
+    //
+
+    int32_t startPos = (int32_t)fMatchEnd;
+    if (startPos==0) {
+        startPos = (int32_t)fActiveStart;
+    }
+
+    const char16_t *inputBuf = fInputText->chunkContents;
+
+    if (fMatch) {
+        // Save the position of any previous successful match.
+        fLastMatchEnd = fMatchEnd;
+
+        if (fMatchStart == fMatchEnd) {
+            // Previous match had zero length.  Move start position up one position
+            //  to avoid sending find() into a loop on zero-length matches.
+            if (startPos >= fActiveLimit) {
+                fMatch = false;
+                fHitEnd = true;
+                return false;
+            }
+            U16_FWD_1(inputBuf, startPos, fInputLength);
+        }
+    } else {
+        if (fLastMatchEnd >= 0) {
+            // A previous find() failed to match.  Don't try again.
+            //   (without this test, a pattern with a zero-length match
+            //    could match again at the end of an input string.)
+            fHitEnd = true;
+            return false;
+        }
+    }
+
+
+    // Compute the position in the input string beyond which a match can not begin, because
+    //   the minimum length match would extend past the end of the input.
+    //   Note:  some patterns that cannot match anything will have fMinMatchLength==Max Int.
+    //          Be aware of possible overflows if making changes here.
+    //   Note:  a match can begin at inputBuf + testLen; it is an inclusive limit.
+    int32_t testLen  = (int32_t)(fActiveLimit - fPattern->fMinMatchLen);
+    if (startPos > testLen) {
+        fMatch = false;
+        fHitEnd = true;
+        return false;
+    }
+
+    UChar32  c;
+    U_ASSERT(startPos >= 0);
+
+    switch (fPattern->fStartType) {
+    case START_NO_INFO:
+        // No optimization was found.
+        //  Try a match at each input position.
+        for (;;) {
+            MatchChunkAt(startPos, false, status);
+            if (U_FAILURE(status)) {
+                return false;
+            }
+            if (fMatch) {
+                return true;
+            }
+            if (startPos >= testLen) {
+                fHitEnd = true;
+                return false;
+            }
+            U16_FWD_1(inputBuf, startPos, fActiveLimit);
+            // Note that it's perfectly OK for a pattern to have a zero-length
+            //   match at the end of a string, so we must make sure that the loop
+            //   runs with startPos == testLen the last time through.
+            if  (findProgressInterrupt(startPos, status))
+                return false;
+        }
+        UPRV_UNREACHABLE_EXIT;
+
+    case START_START:
+        // Matches are only possible at the start of the input string
+        //   (pattern begins with ^ or \A)
+        if (startPos > fActiveStart) {
+            fMatch = false;
+            return false;
+        }
+        MatchChunkAt(startPos, false, status);
+        if (U_FAILURE(status)) {
+            return false;
+        }
+        return fMatch;
+
+
+    case START_SET:
+    {
+        // Match may start on any char from a pre-computed set.
+        U_ASSERT(fPattern->fMinMatchLen > 0);
+        for (;;) {
+            int32_t pos = startPos;
+            U16_NEXT(inputBuf, startPos, fActiveLimit, c);  // like c = inputBuf[startPos++];
+            if ((c<256 && fPattern->fInitialChars8->contains(c)) ||
+                (c>=256 && fPattern->fInitialChars->contains(c))) {
+                MatchChunkAt(pos, false, status);
+                if (U_FAILURE(status)) {
+                    return false;
+                }
+                if (fMatch) {
+                    return true;
+                }
+            }
+            if (startPos > testLen) {
+                fMatch = false;
+                fHitEnd = true;
+                return false;
+            }
+            if  (findProgressInterrupt(startPos, status))
+                return false;
+        }
+    }
+    UPRV_UNREACHABLE_EXIT;
+
+    case START_STRING:
+    case START_CHAR:
+    {
+        // Match starts on exactly one char.
+        U_ASSERT(fPattern->fMinMatchLen > 0);
+        UChar32 theChar = fPattern->fInitialChar;
+        for (;;) {
+            int32_t pos = startPos;
+            U16_NEXT(inputBuf, startPos, fActiveLimit, c);  // like c = inputBuf[startPos++];
+            if (c == theChar) {
+                MatchChunkAt(pos, false, status);
+                if (U_FAILURE(status)) {
+                    return false;
+                }
+                if (fMatch) {
+                    return true;
+                }
+            }
+            if (startPos > testLen) {
+                fMatch = false;
+                fHitEnd = true;
+                return false;
+            }
+            if  (findProgressInterrupt(startPos, status))
+                return false;
+        }
+    }
+    UPRV_UNREACHABLE_EXIT;
+
+    case START_LINE:
+    {
+        UChar32 ch;
+        if (startPos == fAnchorStart) {
+            MatchChunkAt(startPos, false, status);
+            if (U_FAILURE(status)) {
+                return false;
+            }
+            if (fMatch) {
+                return true;
+            }
+            U16_FWD_1(inputBuf, startPos, fActiveLimit);
+        }
+
+        if (fPattern->fFlags & UREGEX_UNIX_LINES) {
+            for (;;) {
+                ch = inputBuf[startPos-1];
+                if (ch == 0x0a) {
+                    MatchChunkAt(startPos, false, status);
+                    if (U_FAILURE(status)) {
+                        return false;
+                    }
+                    if (fMatch) {
+                        return true;
+                    }
+                }
+                if (startPos >= testLen) {
+                    fMatch = false;
+                    fHitEnd = true;
+                    return false;
+                }
+                U16_FWD_1(inputBuf, startPos, fActiveLimit);
+                // Note that it's perfectly OK for a pattern to have a zero-length
+                //   match at the end of a string, so we must make sure that the loop
+                //   runs with startPos == testLen the last time through.
+                if  (findProgressInterrupt(startPos, status))
+                    return false;
+            }
+        } else {
+            for (;;) {
+                ch = inputBuf[startPos-1];
+                if (isLineTerminator(ch)) {
+                    if (ch == 0x0d && startPos < fActiveLimit && inputBuf[startPos] == 0x0a) {
+                        startPos++;
+                    }
+                    MatchChunkAt(startPos, false, status);
+                    if (U_FAILURE(status)) {
+                        return false;
+                    }
+                    if (fMatch) {
+                        return true;
+                    }
+                }
+                if (startPos >= testLen) {
+                    fMatch = false;
+                    fHitEnd = true;
+                    return false;
+                }
+                U16_FWD_1(inputBuf, startPos, fActiveLimit);
+                // Note that it's perfectly OK for a pattern to have a zero-length
+                //   match at the end of a string, so we must make sure that the loop
+                //   runs with startPos == testLen the last time through.
+                if  (findProgressInterrupt(startPos, status))
+                    return false;
+            }
+        }
+    }
+
+    default:
+        UPRV_UNREACHABLE_ASSERT;
+        // Unknown value in fPattern->fStartType, should be from StartOfMatch enum. But
+        // we have reports of this in production code, don't use UPRV_UNREACHABLE_EXIT.
+        // See ICU-21669.
+        status = U_INTERNAL_PROGRAM_ERROR;
+        return false;
+    }
+
+    UPRV_UNREACHABLE_EXIT;
+}
+
+
+
+//--------------------------------------------------------------------------------
+//
+//  group()
+//
+//--------------------------------------------------------------------------------
+UnicodeString RegexMatcher::group(UErrorCode &status) const {
+    return group(0, status);
+}
+
+//  Return immutable shallow clone
+UText *RegexMatcher::group(UText *dest, int64_t &group_len, UErrorCode &status) const {
+    return group(0, dest, group_len, status);
+}
+
+//  Return immutable shallow clone
+UText *RegexMatcher::group(int32_t groupNum, UText *dest, int64_t &group_len, UErrorCode &status) const {
+    group_len = 0;
+    if (U_FAILURE(status)) {
+        return dest;
+    }
+    if (U_FAILURE(fDeferredStatus)) {
+        status = fDeferredStatus;
+    } else if (fMatch == false) {
+        status = U_REGEX_INVALID_STATE;
+    } else if (groupNum < 0 || groupNum > fPattern->fGroupMap->size()) {
+        status = U_INDEX_OUTOFBOUNDS_ERROR;
+    }
+
+    if (U_FAILURE(status)) {
+        return dest;
+    }
+
+    int64_t s, e;
+    if (groupNum == 0) {
+        s = fMatchStart;
+        e = fMatchEnd;
+    } else {
+        int32_t groupOffset = fPattern->fGroupMap->elementAti(groupNum-1);
+        U_ASSERT(groupOffset < fPattern->fFrameSize);
+        U_ASSERT(groupOffset >= 0);
+        s = fFrame->fExtra[groupOffset];
+        e = fFrame->fExtra[groupOffset+1];
+    }
+
+    if (s < 0) {
+        // A capture group wasn't part of the match
+        return utext_clone(dest, fInputText, false, true, &status);
+    }
+    U_ASSERT(s <= e);
+    group_len = e - s;
+
+    dest = utext_clone(dest, fInputText, false, true, &status);
+    if (dest)
+        UTEXT_SETNATIVEINDEX(dest, s);
+    return dest;
+}
+
+UnicodeString RegexMatcher::group(int32_t groupNum, UErrorCode &status) const {
+    UnicodeString result;
+    int64_t groupStart = start64(groupNum, status);
+    int64_t groupEnd = end64(groupNum, status);
+    if (U_FAILURE(status) || groupStart == -1 || groupStart == groupEnd) {
+        return result;
+    }
+
+    // Get the group length using a utext_extract preflight.
+    //    UText is actually pretty efficient at this when underlying encoding is UTF-16.
+    int32_t length = utext_extract(fInputText, groupStart, groupEnd, nullptr, 0, &status);
+    if (status != U_BUFFER_OVERFLOW_ERROR) {
+        return result;
+    }
+
+    status = U_ZERO_ERROR;
+    char16_t *buf = result.getBuffer(length);
+    if (buf == nullptr) {
+        status = U_MEMORY_ALLOCATION_ERROR;
+    } else {
+        int32_t extractLength = utext_extract(fInputText, groupStart, groupEnd, buf, length, &status);
+        result.releaseBuffer(extractLength);
+        U_ASSERT(length == extractLength);
+    }
+    return result;
+}
+
+
+//--------------------------------------------------------------------------------
+//
+//  appendGroup() -- currently internal only, appends a group to a UText rather
+//                   than replacing its contents
+//
+//--------------------------------------------------------------------------------
+
+int64_t RegexMatcher::appendGroup(int32_t groupNum, UText *dest, UErrorCode &status) const {
+    if (U_FAILURE(status)) {
+        return 0;
+    }
+    if (U_FAILURE(fDeferredStatus)) {
+        status = fDeferredStatus;
+        return 0;
+    }
+    int64_t destLen = utext_nativeLength(dest);
+
+    if (fMatch == false) {
+        status = U_REGEX_INVALID_STATE;
+        return utext_replace(dest, destLen, destLen, nullptr, 0, &status);
+    }
+    if (groupNum < 0 || groupNum > fPattern->fGroupMap->size()) {
+        status = U_INDEX_OUTOFBOUNDS_ERROR;
+        return utext_replace(dest, destLen, destLen, nullptr, 0, &status);
+    }
+
+    int64_t s, e;
+    if (groupNum == 0) {
+        s = fMatchStart;
+        e = fMatchEnd;
+    } else {
+        int32_t groupOffset = fPattern->fGroupMap->elementAti(groupNum-1);
+        U_ASSERT(groupOffset < fPattern->fFrameSize);
+        U_ASSERT(groupOffset >= 0);
+        s = fFrame->fExtra[groupOffset];
+        e = fFrame->fExtra[groupOffset+1];
+    }
+
+    if (s < 0) {
+        // A capture group wasn't part of the match
+        return utext_replace(dest, destLen, destLen, nullptr, 0, &status);
+    }
+    U_ASSERT(s <= e);
+
+    int64_t deltaLen;
+    if (UTEXT_FULL_TEXT_IN_CHUNK(fInputText, fInputLength)) {
+        U_ASSERT(e <= fInputLength);
+        deltaLen = utext_replace(dest, destLen, destLen, fInputText->chunkContents+s, (int32_t)(e-s), &status);
+    } else {
+        int32_t len16;
+        if (UTEXT_USES_U16(fInputText)) {
+            len16 = (int32_t)(e-s);
+        } else {
+            UErrorCode lengthStatus = U_ZERO_ERROR;
+            len16 = utext_extract(fInputText, s, e, nullptr, 0, &lengthStatus);
+        }
+        char16_t *groupChars = (char16_t *)uprv_malloc(sizeof(char16_t)*(len16+1));
+        if (groupChars == nullptr) {
+            status = U_MEMORY_ALLOCATION_ERROR;
+            return 0;
+        }
+        utext_extract(fInputText, s, e, groupChars, len16+1, &status);
+
+        deltaLen = utext_replace(dest, destLen, destLen, groupChars, len16, &status);
+        uprv_free(groupChars);
+    }
+    return deltaLen;
+}
+
+
+
+//--------------------------------------------------------------------------------
+//
+//  groupCount()
+//
+//--------------------------------------------------------------------------------
+int32_t RegexMatcher::groupCount() const {
+    return fPattern->fGroupMap->size();
+}
+
+//--------------------------------------------------------------------------------
+//
+//  hasAnchoringBounds()
+//
+//--------------------------------------------------------------------------------
+UBool RegexMatcher::hasAnchoringBounds() const {
+    return fAnchoringBounds;
+}
+
+
+//--------------------------------------------------------------------------------
+//
+//  hasTransparentBounds()
+//
+//--------------------------------------------------------------------------------
+UBool RegexMatcher::hasTransparentBounds() const {
+    return fTransparentBounds;
+}
+
+
+
+//--------------------------------------------------------------------------------
+//
+//  hitEnd()
+//
+//--------------------------------------------------------------------------------
+UBool RegexMatcher::hitEnd() const {
+    return fHitEnd;
+}
+
+
+//--------------------------------------------------------------------------------
+//
+//  input()
+//
+//--------------------------------------------------------------------------------
+const UnicodeString &RegexMatcher::input() const {
+    if (!fInput) {
+        UErrorCode status = U_ZERO_ERROR;
+        int32_t len16;
+        if (UTEXT_USES_U16(fInputText)) {
+            len16 = (int32_t)fInputLength;
+        } else {
+            len16 = utext_extract(fInputText, 0, fInputLength, nullptr, 0, &status);
+            status = U_ZERO_ERROR; // overflow, length status
+        }
+        UnicodeString *result = new UnicodeString(len16, 0, 0);
+
+        char16_t *inputChars = result->getBuffer(len16);
+        utext_extract(fInputText, 0, fInputLength, inputChars, len16, &status); // unterminated warning
+        result->releaseBuffer(len16);
+
+        (*(const UnicodeString **)&fInput) = result; // pointer assignment, rather than operator=
+    }
+
+    return *fInput;
+}
+
+//--------------------------------------------------------------------------------
+//
+//  inputText()
+//
+//--------------------------------------------------------------------------------
+UText *RegexMatcher::inputText() const {
+    return fInputText;
+}
+
+
+//--------------------------------------------------------------------------------
+//
+//  getInput() -- like inputText(), but makes a clone or copies into another UText
+//
+//--------------------------------------------------------------------------------
+UText *RegexMatcher::getInput (UText *dest, UErrorCode &status) const {
+    if (U_FAILURE(status)) {
+        return dest;
+    }
+    if (U_FAILURE(fDeferredStatus)) {
+        status = fDeferredStatus;
+        return dest;
+    }
+
+    if (dest) {
+        if (UTEXT_FULL_TEXT_IN_CHUNK(fInputText, fInputLength)) {
+            utext_replace(dest, 0, utext_nativeLength(dest), fInputText->chunkContents, (int32_t)fInputLength, &status);
+        } else {
+            int32_t input16Len;
+            if (UTEXT_USES_U16(fInputText)) {
+                input16Len = (int32_t)fInputLength;
+            } else {
+                UErrorCode lengthStatus = U_ZERO_ERROR;
+                input16Len = utext_extract(fInputText, 0, fInputLength, nullptr, 0, &lengthStatus); // buffer overflow error
+            }
+            char16_t *inputChars = (char16_t *)uprv_malloc(sizeof(char16_t)*(input16Len));
+            if (inputChars == nullptr) {
+                return dest;
+            }
+
+            status = U_ZERO_ERROR;
+            utext_extract(fInputText, 0, fInputLength, inputChars, input16Len, &status); // not terminated warning
+            status = U_ZERO_ERROR;
+            utext_replace(dest, 0, utext_nativeLength(dest), inputChars, input16Len, &status);
+
+            uprv_free(inputChars);
+        }
+        return dest;
+    } else {
+        return utext_clone(nullptr, fInputText, false, true, &status);
+    }
+}
+
+
+static UBool compat_SyncMutableUTextContents(UText *ut);
+static UBool compat_SyncMutableUTextContents(UText *ut) {
+    UBool retVal = false;
+
+    //  In the following test, we're really only interested in whether the UText should switch
+    //  between heap and stack allocation.  If length hasn't changed, we won't, so the chunkContents
+    //  will still point to the correct data.
+    if (utext_nativeLength(ut) != ut->nativeIndexingLimit) {
+        UnicodeString *us=(UnicodeString *)ut->context;
+
+        // Update to the latest length.
+        // For example, (utext_nativeLength(ut) != ut->nativeIndexingLimit).
+        int32_t newLength = us->length();
+
+        // Update the chunk description.
+        // The buffer may have switched between stack- and heap-based.
+        ut->chunkContents    = us->getBuffer();
+        ut->chunkLength      = newLength;
+        ut->chunkNativeLimit = newLength;
+        ut->nativeIndexingLimit = newLength;
+        retVal = true;
+    }
+
+    return retVal;
+}
+
+//--------------------------------------------------------------------------------
+//
+//  lookingAt()
+//
+//--------------------------------------------------------------------------------
+UBool RegexMatcher::lookingAt(UErrorCode &status) {
+    if (U_FAILURE(status)) {
+        return false;
+    }
+    if (U_FAILURE(fDeferredStatus)) {
+        status = fDeferredStatus;
+        return false;
+    }
+
+    if (fInputUniStrMaybeMutable) {
+        if (compat_SyncMutableUTextContents(fInputText)) {
+        fInputLength = utext_nativeLength(fInputText);
+        reset();
+        }
+    }
+    else {
+        resetPreserveRegion();
+    }
+    if (UTEXT_FULL_TEXT_IN_CHUNK(fInputText, fInputLength)) {
+        MatchChunkAt((int32_t)fActiveStart, false, status);
+    } else {
+        MatchAt(fActiveStart, false, status);
+    }
+    return fMatch;
+}
+
+
+UBool RegexMatcher::lookingAt(int64_t start, UErrorCode &status) {
+    if (U_FAILURE(status)) {
+        return false;
+    }
+    if (U_FAILURE(fDeferredStatus)) {
+        status = fDeferredStatus;
+        return false;
+    }
+    reset();
+
+    if (start < 0) {
+        status = U_INDEX_OUTOFBOUNDS_ERROR;
+        return false;
+    }
+
+    if (fInputUniStrMaybeMutable) {
+        if (compat_SyncMutableUTextContents(fInputText)) {
+        fInputLength = utext_nativeLength(fInputText);
+        reset();
+        }
+    }
+
+    int64_t nativeStart;
+    nativeStart = start;
+    if (nativeStart < fActiveStart || nativeStart > fActiveLimit) {
+        status = U_INDEX_OUTOFBOUNDS_ERROR;
+        return false;
+    }
+
+    if (UTEXT_FULL_TEXT_IN_CHUNK(fInputText, fInputLength)) {
+        MatchChunkAt((int32_t)nativeStart, false, status);
+    } else {
+        MatchAt(nativeStart, false, status);
+    }
+    return fMatch;
+}
+
+
+
+//--------------------------------------------------------------------------------
+//
+//  matches()
+//
+//--------------------------------------------------------------------------------
+UBool RegexMatcher::matches(UErrorCode &status) {
+    if (U_FAILURE(status)) {
+        return false;
+    }
+    if (U_FAILURE(fDeferredStatus)) {
+        status = fDeferredStatus;
+        return false;
+    }
+
+    if (fInputUniStrMaybeMutable) {
+        if (compat_SyncMutableUTextContents(fInputText)) {
+        fInputLength = utext_nativeLength(fInputText);
+        reset();
+        }
+    }
+    else {
+        resetPreserveRegion();
+    }
+
+    if (UTEXT_FULL_TEXT_IN_CHUNK(fInputText, fInputLength)) {
+        MatchChunkAt((int32_t)fActiveStart, true, status);
+    } else {
+        MatchAt(fActiveStart, true, status);
+    }
+    return fMatch;
+}
+
+
+UBool RegexMatcher::matches(int64_t start, UErrorCode &status) {
+    if (U_FAILURE(status)) {
+        return false;
+    }
+    if (U_FAILURE(fDeferredStatus)) {
+        status = fDeferredStatus;
+        return false;
+    }
+    reset();
+
+    if (start < 0) {
+        status = U_INDEX_OUTOFBOUNDS_ERROR;
+        return false;
+    }
+
+    if (fInputUniStrMaybeMutable) {
+        if (compat_SyncMutableUTextContents(fInputText)) {
+        fInputLength = utext_nativeLength(fInputText);
+        reset();
+        }
+    }
+
+    int64_t nativeStart;
+    nativeStart = start;
+    if (nativeStart < fActiveStart || nativeStart > fActiveLimit) {
+        status = U_INDEX_OUTOFBOUNDS_ERROR;
+        return false;
+    }
+
+    if (UTEXT_FULL_TEXT_IN_CHUNK(fInputText, fInputLength)) {
+        MatchChunkAt((int32_t)nativeStart, true, status);
+    } else {
+        MatchAt(nativeStart, true, status);
+    }
+    return fMatch;
+}
+
+
+
+//--------------------------------------------------------------------------------
+//
+//    pattern
+//
+//--------------------------------------------------------------------------------
+const RegexPattern &RegexMatcher::pattern() const {
+    return *fPattern;
+}
+
+
+
+//--------------------------------------------------------------------------------
+//
+//    region
+//
+//--------------------------------------------------------------------------------
+RegexMatcher &RegexMatcher::region(int64_t regionStart, int64_t regionLimit, int64_t startIndex, UErrorCode &status) {
+    if (U_FAILURE(status)) {
+        return *this;
+    }
+
+    if (regionStart>regionLimit || regionStart<0 || regionLimit<0) {
+        status = U_ILLEGAL_ARGUMENT_ERROR;
+    }
+
+    int64_t nativeStart = regionStart;
+    int64_t nativeLimit = regionLimit;
+    if (nativeStart > fInputLength || nativeLimit > fInputLength) {
+      status = U_ILLEGAL_ARGUMENT_ERROR;
+    }
+
+    if (startIndex == -1)
+      this->reset();
+    else
+      resetPreserveRegion();
+
+    fRegionStart = nativeStart;
+    fRegionLimit = nativeLimit;
+    fActiveStart = nativeStart;
+    fActiveLimit = nativeLimit;
+
+    if (startIndex != -1) {
+      if (startIndex < fActiveStart || startIndex > fActiveLimit) {
+          status = U_INDEX_OUTOFBOUNDS_ERROR;
+      }
+      fMatchEnd = startIndex;
+    }
+
+    if (!fTransparentBounds) {
+        fLookStart = nativeStart;
+        fLookLimit = nativeLimit;
+    }
+    if (fAnchoringBounds) {
+        fAnchorStart = nativeStart;
+        fAnchorLimit = nativeLimit;
+    }
+    return *this;
+}
+
+RegexMatcher &RegexMatcher::region(int64_t start, int64_t limit, UErrorCode &status) {
+  return region(start, limit, -1, status);
+}
+
+//--------------------------------------------------------------------------------
+//
+//    regionEnd
+//
+//--------------------------------------------------------------------------------
+int32_t RegexMatcher::regionEnd() const {
+    return (int32_t)fRegionLimit;
+}
+
+int64_t RegexMatcher::regionEnd64() const {
+    return fRegionLimit;
+}
+
+//--------------------------------------------------------------------------------
+//
+//    regionStart
+//
+//--------------------------------------------------------------------------------
+int32_t RegexMatcher::regionStart() const {
+    return (int32_t)fRegionStart;
+}
+
+int64_t RegexMatcher::regionStart64() const {
+    return fRegionStart;
+}
+
+
+//--------------------------------------------------------------------------------
+//
+//    replaceAll
+//
+//--------------------------------------------------------------------------------
+UnicodeString RegexMatcher::replaceAll(const UnicodeString &replacement, UErrorCode &status) {
+    UText replacementText = UTEXT_INITIALIZER;
+    UText resultText = UTEXT_INITIALIZER;
+    UnicodeString resultString;
+    if (U_FAILURE(status)) {
+        return resultString;
+    }
+
+    utext_openConstUnicodeString(&replacementText, &replacement, &status);
+    utext_openUnicodeString(&resultText, &resultString, &status);
+
+    replaceAll(&replacementText, &resultText, status);
+
+    utext_close(&resultText);
+    utext_close(&replacementText);
+
+    return resultString;
+}
+
+
+//
+//    replaceAll, UText mode
+//
+UText *RegexMatcher::replaceAll(UText *replacement, UText *dest, UErrorCode &status) {
+    if (U_FAILURE(status)) {
+        return dest;
+    }
+    if (U_FAILURE(fDeferredStatus)) {
+        status = fDeferredStatus;
+        return dest;
+    }
+
+    if (dest == nullptr) {
+        UnicodeString emptyString;
+        UText empty = UTEXT_INITIALIZER;
+
+        utext_openUnicodeString(&empty, &emptyString, &status);
+        dest = utext_clone(nullptr, &empty, true, false, &status);
+        utext_close(&empty);
+    }
+
+    if (U_SUCCESS(status)) {
+        reset();
+        while (find()) {
+            appendReplacement(dest, replacement, status);
+            if (U_FAILURE(status)) {
+                break;
+            }
+        }
+        appendTail(dest, status);
+    }
+
+    return dest;
+}
+
+
+//--------------------------------------------------------------------------------
+//
+//    replaceFirst
+//
+//--------------------------------------------------------------------------------
+UnicodeString RegexMatcher::replaceFirst(const UnicodeString &replacement, UErrorCode &status) {
+    UText replacementText = UTEXT_INITIALIZER;
+    UText resultText = UTEXT_INITIALIZER;
+    UnicodeString resultString;
+
+    utext_openConstUnicodeString(&replacementText, &replacement, &status);
+    utext_openUnicodeString(&resultText, &resultString, &status);
+
+    replaceFirst(&replacementText, &resultText, status);
+
+    utext_close(&resultText);
+    utext_close(&replacementText);
+
+    return resultString;
+}
+
+//
+//    replaceFirst, UText mode
+//
+UText *RegexMatcher::replaceFirst(UText *replacement, UText *dest, UErrorCode &status) {
+    if (U_FAILURE(status)) {
+        return dest;
+    }
+    if (U_FAILURE(fDeferredStatus)) {
+        status = fDeferredStatus;
+        return dest;
+    }
+
+    reset();
+    if (!find()) {
+        return getInput(dest, status);
+    }
+
+    if (dest == nullptr) {
+        UnicodeString emptyString;
+        UText empty = UTEXT_INITIALIZER;
+
+        utext_openUnicodeString(&empty, &emptyString, &status);
+        dest = utext_clone(nullptr, &empty, true, false, &status);
+        utext_close(&empty);
+    }
+
+    appendReplacement(dest, replacement, status);
+    appendTail(dest, status);
+
+    return dest;
+}
+
+
+//--------------------------------------------------------------------------------
+//
+//     requireEnd
+//
+//--------------------------------------------------------------------------------
+UBool RegexMatcher::requireEnd() const {
+    return fRequireEnd;
+}
+
+
+//--------------------------------------------------------------------------------
+//
+//     reset
+//
+//--------------------------------------------------------------------------------
+RegexMatcher &RegexMatcher::reset() {
+    fRegionStart    = 0;
+    fRegionLimit    = fInputLength;
+    fActiveStart    = 0;
+    fActiveLimit    = fInputLength;
+    fAnchorStart    = 0;
+    fAnchorLimit    = fInputLength;
+    fLookStart      = 0;
+    fLookLimit      = fInputLength;
+    resetPreserveRegion();
+    return *this;
+}
+
+
+
+void RegexMatcher::resetPreserveRegion() {
+    fMatchStart     = 0;
+    fMatchEnd       = 0;
+    fLastMatchEnd   = -1;
+    fAppendPosition = 0;
+    fMatch          = false;
+    fHitEnd         = false;
+    fRequireEnd     = false;
+    fTime           = 0;
+    fTickCounter    = TIMER_INITIAL_VALUE;
+    //resetStack(); // more expensive than it looks...
+}
+
+
+RegexMatcher &RegexMatcher::reset(const UnicodeString &input) {
+    fInputText = utext_openConstUnicodeString(fInputText, &input, &fDeferredStatus);
+    if (fPattern->fNeedsAltInput) {
+        fAltInputText = utext_clone(fAltInputText, fInputText, false, true, &fDeferredStatus);
+    }
+    if (U_FAILURE(fDeferredStatus)) {
+        return *this;
+    }
+    fInputLength = utext_nativeLength(fInputText);
+
+    reset();
+    delete fInput;
+    fInput = nullptr;
+
+    //  Do the following for any UnicodeString.
+    //  This is for compatibility for those clients who modify the input string "live" during regex operations.
+    fInputUniStrMaybeMutable = true;
+
+#if UCONFIG_NO_BREAK_ITERATION==0
+    if (fWordBreakItr) {
+        fWordBreakItr->setText(fInputText, fDeferredStatus);
+    }
+    if (fGCBreakItr) {
+        fGCBreakItr->setText(fInputText, fDeferredStatus);
+    }
+#endif
+
+    return *this;
+}
+
+
+RegexMatcher &RegexMatcher::reset(UText *input) {
+    if (fInputText != input) {
+        fInputText = utext_clone(fInputText, input, false, true, &fDeferredStatus);
+        if (fPattern->fNeedsAltInput) fAltInputText = utext_clone(fAltInputText, fInputText, false, true, &fDeferredStatus);
+        if (U_FAILURE(fDeferredStatus)) {
+            return *this;
+        }
+        fInputLength = utext_nativeLength(fInputText);
+
+        delete fInput;
+        fInput = nullptr;
+
+#if UCONFIG_NO_BREAK_ITERATION==0
+        if (fWordBreakItr) {
+            fWordBreakItr->setText(input, fDeferredStatus);
+        }
+        if (fGCBreakItr) {
+            fGCBreakItr->setText(fInputText, fDeferredStatus);
+        }
+#endif
+    }
+    reset();
+    fInputUniStrMaybeMutable = false;
+
+    return *this;
+}
+
+/*RegexMatcher &RegexMatcher::reset(const char16_t *) {
+    fDeferredStatus = U_INTERNAL_PROGRAM_ERROR;
+    return *this;
+}*/
+
+RegexMatcher &RegexMatcher::reset(int64_t position, UErrorCode &status) {
+    if (U_FAILURE(status)) {
+        return *this;
+    }
+    reset();       // Reset also resets the region to be the entire string.
+
+    if (position < 0 || position > fActiveLimit) {
+        status = U_INDEX_OUTOFBOUNDS_ERROR;
+        return *this;
+    }
+    fMatchEnd = position;
+    return *this;
+}
+
+
+//--------------------------------------------------------------------------------
+//
+//    refresh
+//
+//--------------------------------------------------------------------------------
+RegexMatcher &RegexMatcher::refreshInputText(UText *input, UErrorCode &status) {
+    if (U_FAILURE(status)) {
+        return *this;
+    }
+    if (input == nullptr) {
+        status = U_ILLEGAL_ARGUMENT_ERROR;
+        return *this;
+    }
+    if (utext_nativeLength(fInputText) != utext_nativeLength(input)) {
+        status = U_ILLEGAL_ARGUMENT_ERROR;
+        return *this;
+    }
+    int64_t  pos = utext_getNativeIndex(fInputText);
+    //  Shallow read-only clone of the new UText into the existing input UText
+    fInputText = utext_clone(fInputText, input, false, true, &status);
+    if (U_FAILURE(status)) {
+        return *this;
+    }
+    utext_setNativeIndex(fInputText, pos);
+
+    if (fAltInputText != nullptr) {
+        pos = utext_getNativeIndex(fAltInputText);
+        fAltInputText = utext_clone(fAltInputText, input, false, true, &status);
+        if (U_FAILURE(status)) {
+            return *this;
+        }
+        utext_setNativeIndex(fAltInputText, pos);
+    }
+    return *this;
+}
+
+
+
+//--------------------------------------------------------------------------------
+//
+//    setTrace
+//
+//--------------------------------------------------------------------------------
+void RegexMatcher::setTrace(UBool state) {
+    fTraceDebug = state;
+}
+
+
+
+/**
+  *  UText, replace entire contents of the destination UText with a substring of the source UText.
+  *
+  *     @param src    The source UText
+  *     @param dest   The destination UText. Must be writable.
+  *                   May be nullptr, in which case a new UText will be allocated.
+  *     @param start  Start index of source substring.
+  *     @param limit  Limit index of source substring.
+  *     @param status An error code.
+  */
+static UText *utext_extract_replace(UText *src, UText *dest, int64_t start, int64_t limit, UErrorCode *status) {
+    if (U_FAILURE(*status)) {
+        return dest;
+    }
+    if (start == limit) {
+        if (dest) {
+            utext_replace(dest, 0, utext_nativeLength(dest), nullptr, 0, status);
+            return dest;
+        } else {
+            return utext_openUChars(nullptr, nullptr, 0, status);
+        }
+    }
+    int32_t length = utext_extract(src, start, limit, nullptr, 0, status);
+    if (*status != U_BUFFER_OVERFLOW_ERROR && U_FAILURE(*status)) {
+        return dest;
+    }
+    *status = U_ZERO_ERROR;
+    MaybeStackArray<char16_t, 40> buffer;
+    if (length >= buffer.getCapacity()) {
+        char16_t *newBuf = buffer.resize(length+1);   // Leave space for terminating Nul.
+        if (newBuf == nullptr) {
+            *status = U_MEMORY_ALLOCATION_ERROR;
+        }
+    }
+    utext_extract(src, start, limit, buffer.getAlias(), length+1, status);
+    if (dest) {
+        utext_replace(dest, 0, utext_nativeLength(dest), buffer.getAlias(), length, status);
+        return dest;
+    }
+
+    // Caller did not provide a preexisting UText.
+    // Open a new one, and have it adopt the text buffer storage.
+    if (U_FAILURE(*status)) {
+        return nullptr;
+    }
+    int32_t ownedLength = 0;
+    char16_t *ownedBuf = buffer.orphanOrClone(length+1, ownedLength);
+    if (ownedBuf == nullptr) {
+        *status = U_MEMORY_ALLOCATION_ERROR;
+        return nullptr;
+    }
+    UText *result = utext_openUChars(nullptr, ownedBuf, length, status);
+    if (U_FAILURE(*status)) {
+        uprv_free(ownedBuf);
+        return nullptr;
+    }
+    result->providerProperties |= (1 << UTEXT_PROVIDER_OWNS_TEXT);
+    return result;
+}
+
+
+//---------------------------------------------------------------------
+//
+//   split
+//
+//---------------------------------------------------------------------
+int32_t  RegexMatcher::split(const UnicodeString &input,
+        UnicodeString    dest[],
+        int32_t          destCapacity,
+        UErrorCode      &status)
+{
+    UText inputText = UTEXT_INITIALIZER;
+    utext_openConstUnicodeString(&inputText, &input, &status);
+    if (U_FAILURE(status)) {
+        return 0;
+    }
+
+    UText **destText = (UText **)uprv_malloc(sizeof(UText*)*destCapacity);
+    if (destText == nullptr) {
+        status = U_MEMORY_ALLOCATION_ERROR;
+        return 0;
+    }
+    int32_t i;
+    for (i = 0; i < destCapacity; i++) {
+        destText[i] = utext_openUnicodeString(nullptr, &dest[i], &status);
+    }
+
+    int32_t fieldCount = split(&inputText, destText, destCapacity, status);
+
+    for (i = 0; i < destCapacity; i++) {
+        utext_close(destText[i]);
+    }
+
+    uprv_free(destText);
+    utext_close(&inputText);
+    return fieldCount;
+}
+
+//
+//   split, UText mode
+//
+int32_t  RegexMatcher::split(UText *input,
+        UText           *dest[],
+        int32_t          destCapacity,
+        UErrorCode      &status)
+{
+    //
+    // Check arguments for validity
+    //
+    if (U_FAILURE(status)) {
+        return 0;
+    }
+
+    if (destCapacity < 1) {
+        status = U_ILLEGAL_ARGUMENT_ERROR;
+        return 0;
+    }
+
+    //
+    // Reset for the input text
+    //
+    reset(input);
+    int64_t   nextOutputStringStart = 0;
+    if (fActiveLimit == 0) {
+        return 0;
+    }
+
+    //
+    // Loop through the input text, searching for the delimiter pattern
+    //
+    int32_t i;
+    int32_t numCaptureGroups = fPattern->fGroupMap->size();
+    for (i=0; ; i++) {
+        if (i>=destCapacity-1) {
+            // There is one or zero output string left.
+            // Fill the last output string with whatever is left from the input, then exit the loop.
+            //  ( i will be == destCapacity if we filled the output array while processing
+            //    capture groups of the delimiter expression, in which case we will discard the
+            //    last capture group saved in favor of the unprocessed remainder of the
+            //    input string.)
+            i = destCapacity-1;
+            if (fActiveLimit > nextOutputStringStart) {
+                if (UTEXT_FULL_TEXT_IN_CHUNK(input, fInputLength)) {
+                    if (dest[i]) {
+                        utext_replace(dest[i], 0, utext_nativeLength(dest[i]),
+                                      input->chunkContents+nextOutputStringStart,
+                                      (int32_t)(fActiveLimit-nextOutputStringStart), &status);
+                    } else {
+                        UText remainingText = UTEXT_INITIALIZER;
+                        utext_openUChars(&remainingText, input->chunkContents+nextOutputStringStart,
+                                         fActiveLimit-nextOutputStringStart, &status);
+                        dest[i] = utext_clone(nullptr, &remainingText, true, false, &status);
+                        utext_close(&remainingText);
+                    }
+                } else {
+                    UErrorCode lengthStatus = U_ZERO_ERROR;
+                    int32_t remaining16Length =
+                        utext_extract(input, nextOutputStringStart, fActiveLimit, nullptr, 0, &lengthStatus);
+                    char16_t *remainingChars = (char16_t *)uprv_malloc(sizeof(char16_t)*(remaining16Length+1));
+                    if (remainingChars == nullptr) {
+                        status = U_MEMORY_ALLOCATION_ERROR;
+                        break;
+                    }
+
+                    utext_extract(input, nextOutputStringStart, fActiveLimit, remainingChars, remaining16Length+1, &status);
+                    if (dest[i]) {
+                        utext_replace(dest[i], 0, utext_nativeLength(dest[i]), remainingChars, remaining16Length, &status);
+                    } else {
+                        UText remainingText = UTEXT_INITIALIZER;
+                        utext_openUChars(&remainingText, remainingChars, remaining16Length, &status);
+                        dest[i] = utext_clone(nullptr, &remainingText, true, false, &status);
+                        utext_close(&remainingText);
+                    }
+
+                    uprv_free(remainingChars);
+                }
+            }
+            break;
+        }
+        if (find()) {
+            // We found another delimiter.  Move everything from where we started looking
+            //  up until the start of the delimiter into the next output string.
+            if (UTEXT_FULL_TEXT_IN_CHUNK(input, fInputLength)) {
+                if (dest[i]) {
+                    utext_replace(dest[i], 0, utext_nativeLength(dest[i]),
+                                  input->chunkContents+nextOutputStringStart,
+                                  (int32_t)(fMatchStart-nextOutputStringStart), &status);
+                } else {
+                    UText remainingText = UTEXT_INITIALIZER;
+                    utext_openUChars(&remainingText, input->chunkContents+nextOutputStringStart,
+                                      fMatchStart-nextOutputStringStart, &status);
+                    dest[i] = utext_clone(nullptr, &remainingText, true, false, &status);
+                    utext_close(&remainingText);
+                }
+            } else {
+                UErrorCode lengthStatus = U_ZERO_ERROR;
+                int32_t remaining16Length = utext_extract(input, nextOutputStringStart, fMatchStart, nullptr, 0, &lengthStatus);
+                char16_t *remainingChars = (char16_t *)uprv_malloc(sizeof(char16_t)*(remaining16Length+1));
+                if (remainingChars == nullptr) {
+                    status = U_MEMORY_ALLOCATION_ERROR;
+                    break;
+                }
+                utext_extract(input, nextOutputStringStart, fMatchStart, remainingChars, remaining16Length+1, &status);
+                if (dest[i]) {
+                    utext_replace(dest[i], 0, utext_nativeLength(dest[i]), remainingChars, remaining16Length, &status);
+                } else {
+                    UText remainingText = UTEXT_INITIALIZER;
+                    utext_openUChars(&remainingText, remainingChars, remaining16Length, &status);
+                    dest[i] = utext_clone(nullptr, &remainingText, true, false, &status);
+                    utext_close(&remainingText);
+                }
+
+                uprv_free(remainingChars);
+            }
+            nextOutputStringStart = fMatchEnd;
+
+            // If the delimiter pattern has capturing parentheses, the captured
+            //  text goes out into the next n destination strings.
+            int32_t groupNum;
+            for (groupNum=1; groupNum<=numCaptureGroups; groupNum++) {
+                if (i >= destCapacity-2) {
+                    // Never fill the last available output string with capture group text.
+                    // It will filled with the last field, the remainder of the
+                    //  unsplit input text.
+                    break;
+                }
+                i++;
+                dest[i] = utext_extract_replace(fInputText, dest[i],
+                                               start64(groupNum, status), end64(groupNum, status), &status);
+            }
+
+            if (nextOutputStringStart == fActiveLimit) {
+                // The delimiter was at the end of the string.  We're done, but first
+                // we output one last empty string, for the empty field following
+                //   the delimiter at the end of input.
+                if (i+1 < destCapacity) {
+                    ++i;
+                    if (dest[i] == nullptr) {
+                        dest[i] = utext_openUChars(nullptr, nullptr, 0, &status);
+                    } else {
+                        static const char16_t emptyString[] = {(char16_t)0};
+                        utext_replace(dest[i], 0, utext_nativeLength(dest[i]), emptyString, 0, &status);
+                    }
+                }
+                break;
+
+            }
+        }
+        else
+        {
+            // We ran off the end of the input while looking for the next delimiter.
+            // All the remaining text goes into the current output string.
+            if (UTEXT_FULL_TEXT_IN_CHUNK(input, fInputLength)) {
+                if (dest[i]) {
+                    utext_replace(dest[i], 0, utext_nativeLength(dest[i]),
+                                  input->chunkContents+nextOutputStringStart,
+                                  (int32_t)(fActiveLimit-nextOutputStringStart), &status);
+                } else {
+                    UText remainingText = UTEXT_INITIALIZER;
+                    utext_openUChars(&remainingText, input->chunkContents+nextOutputStringStart,
+                                     fActiveLimit-nextOutputStringStart, &status);
+                    dest[i] = utext_clone(nullptr, &remainingText, true, false, &status);
+                    utext_close(&remainingText);
+                }
+            } else {
+                UErrorCode lengthStatus = U_ZERO_ERROR;
+                int32_t remaining16Length = utext_extract(input, nextOutputStringStart, fActiveLimit, nullptr, 0, &lengthStatus);
+                char16_t *remainingChars = (char16_t *)uprv_malloc(sizeof(char16_t)*(remaining16Length+1));
+                if (remainingChars == nullptr) {
+                    status = U_MEMORY_ALLOCATION_ERROR;
+                    break;
+                }
+
+                utext_extract(input, nextOutputStringStart, fActiveLimit, remainingChars, remaining16Length+1, &status);
+                if (dest[i]) {
+                    utext_replace(dest[i], 0, utext_nativeLength(dest[i]), remainingChars, remaining16Length, &status);
+                } else {
+                    UText remainingText = UTEXT_INITIALIZER;
+                    utext_openUChars(&remainingText, remainingChars, remaining16Length, &status);
+                    dest[i] = utext_clone(nullptr, &remainingText, true, false, &status);
+                    utext_close(&remainingText);
+                }
+
+                uprv_free(remainingChars);
+            }
+            break;
+        }
+        if (U_FAILURE(status)) {
+            break;
+        }
+    }   // end of for loop
+    return i+1;
+}
+
+
+//--------------------------------------------------------------------------------
+//
+//     start
+//
+//--------------------------------------------------------------------------------
+int32_t RegexMatcher::start(UErrorCode &status) const {
+    return start(0, status);
+}
+
+int64_t RegexMatcher::start64(UErrorCode &status) const {
+    return start64(0, status);
+}
+
+//--------------------------------------------------------------------------------
+//
+//     start(int32_t group, UErrorCode &status)
+//
+//--------------------------------------------------------------------------------
+
+int64_t RegexMatcher::start64(int32_t group, UErrorCode &status) const {
+    if (U_FAILURE(status)) {
+        return -1;
+    }
+    if (U_FAILURE(fDeferredStatus)) {
+        status = fDeferredStatus;
+        return -1;
+    }
+    if (fMatch == false) {
+        status = U_REGEX_INVALID_STATE;
+        return -1;
+    }
+    if (group < 0 || group > fPattern->fGroupMap->size()) {
+        status = U_INDEX_OUTOFBOUNDS_ERROR;
+        return -1;
+    }
+    int64_t s;
+    if (group == 0) {
+        s = fMatchStart;
+    } else {
+        int32_t groupOffset = fPattern->fGroupMap->elementAti(group-1);
+        U_ASSERT(groupOffset < fPattern->fFrameSize);
+        U_ASSERT(groupOffset >= 0);
+        s = fFrame->fExtra[groupOffset];
+    }
+
+    return s;
+}
+
+
+int32_t RegexMatcher::start(int32_t group, UErrorCode &status) const {
+    return (int32_t)start64(group, status);
+}
+
+//--------------------------------------------------------------------------------
+//
+//     useAnchoringBounds
+//
+//--------------------------------------------------------------------------------
+RegexMatcher &RegexMatcher::useAnchoringBounds(UBool b) {
+    fAnchoringBounds = b;
+    fAnchorStart = (fAnchoringBounds ? fRegionStart : 0);
+    fAnchorLimit = (fAnchoringBounds ? fRegionLimit : fInputLength);
+    return *this;
+}
+
+
+//--------------------------------------------------------------------------------
+//
+//     useTransparentBounds
+//
+//--------------------------------------------------------------------------------
+RegexMatcher &RegexMatcher::useTransparentBounds(UBool b) {
+    fTransparentBounds = b;
+    fLookStart = (fTransparentBounds ? 0 : fRegionStart);
+    fLookLimit = (fTransparentBounds ? fInputLength : fRegionLimit);
+    return *this;
+}
+
+//--------------------------------------------------------------------------------
+//
+//     setTimeLimit
+//
+//--------------------------------------------------------------------------------
+void RegexMatcher::setTimeLimit(int32_t limit, UErrorCode &status) {
+    if (U_FAILURE(status)) {
+        return;
+    }
+    if (U_FAILURE(fDeferredStatus)) {
+        status = fDeferredStatus;
+        return;
+    }
+    if (limit < 0) {
+        status = U_ILLEGAL_ARGUMENT_ERROR;
+        return;
+    }
+    fTimeLimit = limit;
+}
+
+
+//--------------------------------------------------------------------------------
+//
+//     getTimeLimit
+//
+//--------------------------------------------------------------------------------
+int32_t RegexMatcher::getTimeLimit() const {
+    return fTimeLimit;
+}
+
+
+//--------------------------------------------------------------------------------
+//
+//     setStackLimit
+//
+//--------------------------------------------------------------------------------
+void RegexMatcher::setStackLimit(int32_t limit, UErrorCode &status) {
+    if (U_FAILURE(status)) {
+        return;
+    }
+    if (U_FAILURE(fDeferredStatus)) {
+        status = fDeferredStatus;
+        return;
+    }
+    if (limit < 0) {
+        status = U_ILLEGAL_ARGUMENT_ERROR;
+        return;
+    }
+
+    // Reset the matcher.  This is needed here in case there is a current match
+    //    whose final stack frame (containing the match results, pointed to by fFrame)
+    //    would be lost by resizing to a smaller stack size.
+    reset();
+
+    if (limit == 0) {
+        // Unlimited stack expansion
+        fStack->setMaxCapacity(0);
+    } else {
+        // Change the units of the limit  from bytes to ints, and bump the size up
+        //   to be big enough to hold at least one stack frame for the pattern,
+        //   if it isn't there already.
+        int32_t adjustedLimit = limit / sizeof(int32_t);
+        if (adjustedLimit < fPattern->fFrameSize) {
+            adjustedLimit = fPattern->fFrameSize;
+        }
+        fStack->setMaxCapacity(adjustedLimit);
+    }
+    fStackLimit = limit;
+}
+
+
+//--------------------------------------------------------------------------------
+//
+//     getStackLimit
+//
+//--------------------------------------------------------------------------------
+int32_t RegexMatcher::getStackLimit() const {
+    return fStackLimit;
+}
+
+
+//--------------------------------------------------------------------------------
+//
+//     setMatchCallback
+//
+//--------------------------------------------------------------------------------
+void RegexMatcher::setMatchCallback(URegexMatchCallback     *callback,
+                                    const void              *context,
+                                    UErrorCode              &status) {
+    if (U_FAILURE(status)) {
+        return;
+    }
+    fCallbackFn = callback;
+    fCallbackContext = context;
+}
+
+
+//--------------------------------------------------------------------------------
+//
+//     getMatchCallback
+//
+//--------------------------------------------------------------------------------
+void RegexMatcher::getMatchCallback(URegexMatchCallback   *&callback,
+                                  const void              *&context,
+                                  UErrorCode              &status) {
+    if (U_FAILURE(status)) {
+       return;
+    }
+    callback = fCallbackFn;
+    context  = fCallbackContext;
+}
+
+
+//--------------------------------------------------------------------------------
+//
+//     setMatchCallback
+//
+//--------------------------------------------------------------------------------
+void RegexMatcher::setFindProgressCallback(URegexFindProgressCallback      *callback,
+                                                const void                      *context,
+                                                UErrorCode                      &status) {
+    if (U_FAILURE(status)) {
+        return;
+    }
+    fFindProgressCallbackFn = callback;
+    fFindProgressCallbackContext = context;
+}
+
+
+//--------------------------------------------------------------------------------
+//
+//     getMatchCallback
+//
+//--------------------------------------------------------------------------------
+void RegexMatcher::getFindProgressCallback(URegexFindProgressCallback    *&callback,
+                                                const void                    *&context,
+                                                UErrorCode                    &status) {
+    if (U_FAILURE(status)) {
+       return;
+    }
+    callback = fFindProgressCallbackFn;
+    context  = fFindProgressCallbackContext;
+}
+
+
+//================================================================================
+//
+//    Code following this point in this file is the internal
+//    Match Engine Implementation.
+//
+//================================================================================
+
+
+//--------------------------------------------------------------------------------
+//
+//   resetStack
+//           Discard any previous contents of the state save stack, and initialize a
+//           new stack frame to all -1.  The -1s are needed for capture group limits,
+//           where they indicate that a group has not yet matched anything.
+//--------------------------------------------------------------------------------
+REStackFrame *RegexMatcher::resetStack() {
+    // Discard any previous contents of the state save stack, and initialize a
+    //  new stack frame with all -1 data.  The -1s are needed for capture group limits,
+    //  where they indicate that a group has not yet matched anything.
+    fStack->removeAllElements();
+
+    REStackFrame *iFrame = (REStackFrame *)fStack->reserveBlock(fPattern->fFrameSize, fDeferredStatus);
+    if(U_FAILURE(fDeferredStatus)) {
+        return nullptr;
+    }
+
+    int32_t i;
+    for (i=0; i<fPattern->fFrameSize-RESTACKFRAME_HDRCOUNT; i++) {
+        iFrame->fExtra[i] = -1;
+    }
+    return iFrame;
+}
+
+
+
+//--------------------------------------------------------------------------------
+//
+//   isWordBoundary
+//                     in perl, "xab..cd..", \b is true at positions 0,3,5,7
+//                     For us,
+//                       If the current char is a combining mark,
+//                          \b is false.
+//                       Else Scan backwards to the first non-combining char.
+//                            We are at a boundary if the this char and the original chars are
+//                               opposite in membership in \w set
+//
+//          parameters:   pos   - the current position in the input buffer
+//
+//              TODO:  double-check edge cases at region boundaries.
+//
+//--------------------------------------------------------------------------------
+UBool RegexMatcher::isWordBoundary(int64_t pos) {
+    UBool isBoundary = false;
+    UBool cIsWord    = false;
+
+    if (pos >= fLookLimit) {
+        fHitEnd = true;
+    } else {
+        // Determine whether char c at current position is a member of the word set of chars.
+        // If we're off the end of the string, behave as though we're not at a word char.
+        UTEXT_SETNATIVEINDEX(fInputText, pos);
+        UChar32  c = UTEXT_CURRENT32(fInputText);
+        if (u_hasBinaryProperty(c, UCHAR_GRAPHEME_EXTEND) || u_charType(c) == U_FORMAT_CHAR) {
+            // Current char is a combining one.  Not a boundary.
+            return false;
+        }
+        cIsWord = RegexStaticSets::gStaticSets->fPropSets[URX_ISWORD_SET].contains(c);
+    }
+
+    // Back up until we come to a non-combining char, determine whether
+    //  that char is a word char.
+    UBool prevCIsWord = false;
+    for (;;) {
+        if (UTEXT_GETNATIVEINDEX(fInputText) <= fLookStart) {
+            break;
+        }
+        UChar32 prevChar = UTEXT_PREVIOUS32(fInputText);
+        if (!(u_hasBinaryProperty(prevChar, UCHAR_GRAPHEME_EXTEND)
+              || u_charType(prevChar) == U_FORMAT_CHAR)) {
+            prevCIsWord = RegexStaticSets::gStaticSets->fPropSets[URX_ISWORD_SET].contains(prevChar);
+            break;
+        }
+    }
+    isBoundary = cIsWord ^ prevCIsWord;
+    return isBoundary;
+}
+
+UBool RegexMatcher::isChunkWordBoundary(int32_t pos) {
+    UBool isBoundary = false;
+    UBool cIsWord    = false;
+
+    const char16_t *inputBuf = fInputText->chunkContents;
+
+    if (pos >= fLookLimit) {
+        fHitEnd = true;
+    } else {
+        // Determine whether char c at current position is a member of the word set of chars.
+        // If we're off the end of the string, behave as though we're not at a word char.
+        UChar32 c;
+        U16_GET(inputBuf, fLookStart, pos, fLookLimit, c);
+        if (u_hasBinaryProperty(c, UCHAR_GRAPHEME_EXTEND) || u_charType(c) == U_FORMAT_CHAR) {
+            // Current char is a combining one.  Not a boundary.
+            return false;
+        }
+        cIsWord = RegexStaticSets::gStaticSets->fPropSets[URX_ISWORD_SET].contains(c);
+    }
+
+    // Back up until we come to a non-combining char, determine whether
+    //  that char is a word char.
+    UBool prevCIsWord = false;
+    for (;;) {
+        if (pos <= fLookStart) {
+            break;
+        }
+        UChar32 prevChar;
+        U16_PREV(inputBuf, fLookStart, pos, prevChar);
+        if (!(u_hasBinaryProperty(prevChar, UCHAR_GRAPHEME_EXTEND)
+              || u_charType(prevChar) == U_FORMAT_CHAR)) {
+            prevCIsWord = RegexStaticSets::gStaticSets->fPropSets[URX_ISWORD_SET].contains(prevChar);
+            break;
+        }
+    }
+    isBoundary = cIsWord ^ prevCIsWord;
+    return isBoundary;
+}
+
+//--------------------------------------------------------------------------------
+//
+//   isUWordBoundary
+//
+//         Test for a word boundary using RBBI word break.
+//
+//          parameters:   pos   - the current position in the input buffer
+//
+//--------------------------------------------------------------------------------
+UBool RegexMatcher::isUWordBoundary(int64_t pos, UErrorCode &status) {
+    UBool       returnVal = false;
+
+#if UCONFIG_NO_BREAK_ITERATION==0
+    // Note: this point will never be reached if break iteration is configured out.
+    //       Regex patterns that would require this function will fail to compile.
+
+    // If we haven't yet created a break iterator for this matcher, do it now.
+    if (fWordBreakItr == nullptr) {
+        fWordBreakItr = BreakIterator::createWordInstance(Locale::getEnglish(), status);
+        if (U_FAILURE(status)) {
+            return false;
+        }
+        fWordBreakItr->setText(fInputText, status);
+    }
+
+    // Note: zero width boundary tests like \b see through transparent region bounds,
+    //       which is why fLookLimit is used here, rather than fActiveLimit.
+    if (pos >= fLookLimit) {
+        fHitEnd = true;
+        returnVal = true;   // With Unicode word rules, only positions within the interior of "real"
+                            //    words are not boundaries.  All non-word chars stand by themselves,
+                            //    with word boundaries on both sides.
+    } else {
+        returnVal = fWordBreakItr->isBoundary((int32_t)pos);
+    }
+#endif
+    return   returnVal;
+}
+
+
+int64_t RegexMatcher::followingGCBoundary(int64_t pos, UErrorCode &status) {
+    int64_t result = pos;
+
+#if UCONFIG_NO_BREAK_ITERATION==0
+    // Note: this point will never be reached if break iteration is configured out.
+    //       Regex patterns that would require this function will fail to compile.
+
+    // If we haven't yet created a break iterator for this matcher, do it now.
+    if (fGCBreakItr == nullptr) {
+        fGCBreakItr = BreakIterator::createCharacterInstance(Locale::getEnglish(), status);
+        if (U_FAILURE(status)) {
+            return pos;
+        }
+        fGCBreakItr->setText(fInputText, status);
+    }
+    result = fGCBreakItr->following(pos);
+    if (result == BreakIterator::DONE) {
+        result = pos;
+    }
+#endif
+    return result;
+}
+
+//--------------------------------------------------------------------------------
+//
+//   IncrementTime     This function is called once each TIMER_INITIAL_VALUE state
+//                     saves. Increment the "time" counter, and call the
+//                     user callback function if there is one installed.
+//
+//                     If the match operation needs to be aborted, either for a time-out
+//                     or because the user callback asked for it, just set an error status.
+//                     The engine will pick that up and stop in its outer loop.
+//
+//--------------------------------------------------------------------------------
+void RegexMatcher::IncrementTime(UErrorCode &status) {
+    fTickCounter = TIMER_INITIAL_VALUE;
+    fTime++;
+    if (fCallbackFn != nullptr) {
+        if ((*fCallbackFn)(fCallbackContext, fTime) == false) {
+            status = U_REGEX_STOPPED_BY_CALLER;
+            return;
+        }
+    }
+    if (fTimeLimit > 0 && fTime >= fTimeLimit) {
+        status = U_REGEX_TIME_OUT;
+    }
+}
+
+//--------------------------------------------------------------------------------
+//
+//   StateSave
+//       Make a new stack frame, initialized as a copy of the current stack frame.
+//       Set the pattern index in the original stack frame from the operand value
+//       in the opcode.  Execution of the engine continues with the state in
+//       the newly created stack frame
+//
+//       Note that reserveBlock() may grow the stack, resulting in the
+//       whole thing being relocated in memory.
+//
+//    Parameters:
+//       fp           The top frame pointer when called.  At return, a new
+//                    fame will be present
+//       savePatIdx   An index into the compiled pattern.  Goes into the original
+//                    (not new) frame.  If execution ever back-tracks out of the
+//                    new frame, this will be where we continue from in the pattern.
+//    Return
+//                    The new frame pointer.
+//
+//--------------------------------------------------------------------------------
+inline REStackFrame *RegexMatcher::StateSave(REStackFrame *fp, int64_t savePatIdx, UErrorCode &status) {
+    if (U_FAILURE(status)) {
+        return fp;
+    }
+    // push storage for a new frame.
+    int64_t *newFP = fStack->reserveBlock(fFrameSize, status);
+    if (U_FAILURE(status)) {
+        // Failure on attempted stack expansion.
+        //   Stack function set some other error code, change it to a more
+        //   specific one for regular expressions.
+        status = U_REGEX_STACK_OVERFLOW;
+        // We need to return a writable stack frame, so just return the
+        //    previous frame.  The match operation will stop quickly
+        //    because of the error status, after which the frame will never
+        //    be looked at again.
+        return fp;
+    }
+    fp = (REStackFrame *)(newFP - fFrameSize);  // in case of realloc of stack.
+
+    // New stack frame = copy of old top frame.
+    int64_t *source = (int64_t *)fp;
+    int64_t *dest   = newFP;
+    for (;;) {
+        *dest++ = *source++;
+        if (source == newFP) {
+            break;
+        }
+    }
+
+    fTickCounter--;
+    if (fTickCounter <= 0) {
+       IncrementTime(status);    // Re-initializes fTickCounter
+    }
+    fp->fPatIdx = savePatIdx;
+    return (REStackFrame *)newFP;
+}
+
+#if defined(REGEX_DEBUG)
+namespace {
+UnicodeString StringFromUText(UText *ut) {
+    UnicodeString result;
+    for (UChar32 c = utext_next32From(ut, 0); c != U_SENTINEL; c = UTEXT_NEXT32(ut)) {
+        result.append(c);
+    }
+    return result;
+}
+}
+#endif // REGEX_DEBUG
+
+
+//--------------------------------------------------------------------------------
+//
+//   MatchAt      This is the actual matching engine.
+//
+//                  startIdx:    begin matching a this index.
+//                  toEnd:       if true, match must extend to end of the input region
+//
+//--------------------------------------------------------------------------------
+void RegexMatcher::MatchAt(int64_t startIdx, UBool toEnd, UErrorCode &status) {
+    UBool       isMatch  = false;      // True if the we have a match.
+
+    int64_t     backSearchIndex = U_INT64_MAX; // used after greedy single-character matches for searching backwards
+
+    int32_t     op;                    // Operation from the compiled pattern, split into
+    int32_t     opType;                //    the opcode
+    int32_t     opValue;               //    and the operand value.
+
+#ifdef REGEX_RUN_DEBUG
+    if (fTraceDebug) {
+        printf("MatchAt(startIdx=%ld)\n", startIdx);
+        printf("Original Pattern: \"%s\"\n", CStr(StringFromUText(fPattern->fPattern))());
+        printf("Input String:     \"%s\"\n\n", CStr(StringFromUText(fInputText))());
+    }
+#endif
+
+    if (U_FAILURE(status)) {
+        return;
+    }
+
+    //  Cache frequently referenced items from the compiled pattern
+    //
+    int64_t             *pat           = fPattern->fCompiledPat->getBuffer();
+
+    const char16_t      *litText       = fPattern->fLiteralText.getBuffer();
+    UVector             *fSets         = fPattern->fSets;
+
+    fFrameSize = fPattern->fFrameSize;
+    REStackFrame        *fp            = resetStack();
+    if (U_FAILURE(fDeferredStatus)) {
+        status = fDeferredStatus;
+        return;
+    }
+
+    fp->fPatIdx   = 0;
+    fp->fInputIdx = startIdx;
+
+    // Zero out the pattern's static data
+    int32_t i;
+    for (i = 0; i<fPattern->fDataSize; i++) {
+        fData[i] = 0;
+    }
+
+    //
+    //  Main loop for interpreting the compiled pattern.
+    //  One iteration of the loop per pattern operation performed.
+    //
+    for (;;) {
+        op      = (int32_t)pat[fp->fPatIdx];
+        opType  = URX_TYPE(op);
+        opValue = URX_VAL(op);
+#ifdef REGEX_RUN_DEBUG
+        if (fTraceDebug) {
+            UTEXT_SETNATIVEINDEX(fInputText, fp->fInputIdx);
+            printf("inputIdx=%ld   inputChar=%x   sp=%3ld   activeLimit=%ld  ", fp->fInputIdx,
+                UTEXT_CURRENT32(fInputText), (int64_t *)fp-fStack->getBuffer(), fActiveLimit);
+            fPattern->dumpOp(fp->fPatIdx);
+        }
+#endif
+        fp->fPatIdx++;
+
+        switch (opType) {
+
+
+        case URX_NOP:
+            break;
+
+
+        case URX_BACKTRACK:
+            // Force a backtrack.  In some circumstances, the pattern compiler
+            //   will notice that the pattern can't possibly match anything, and will
+            //   emit one of these at that point.
+            fp = (REStackFrame *)fStack->popFrame(fFrameSize);
+            break;
+
+
+        case URX_ONECHAR:
+            if (fp->fInputIdx < fActiveLimit) {
+                UTEXT_SETNATIVEINDEX(fInputText, fp->fInputIdx);
+                UChar32 c = UTEXT_NEXT32(fInputText);
+                if (c == opValue) {
+                    fp->fInputIdx = UTEXT_GETNATIVEINDEX(fInputText);
+                    break;
+                }
+            } else {
+                fHitEnd = true;
+            }
+            fp = (REStackFrame *)fStack->popFrame(fFrameSize);
+            break;
+
+
+        case URX_STRING:
+            {
+                // Test input against a literal string.
+                // Strings require two slots in the compiled pattern, one for the
+                //   offset to the string text, and one for the length.
+
+                int32_t   stringStartIdx = opValue;
+                op      = (int32_t)pat[fp->fPatIdx];     // Fetch the second operand
+                fp->fPatIdx++;
+                opType    = URX_TYPE(op);
+                int32_t stringLen = URX_VAL(op);
+                U_ASSERT(opType == URX_STRING_LEN);
+                U_ASSERT(stringLen >= 2);
+
+                const char16_t *patternString = litText+stringStartIdx;
+                int32_t patternStringIndex = 0;
+                UTEXT_SETNATIVEINDEX(fInputText, fp->fInputIdx);
+                UChar32 inputChar;
+                UChar32 patternChar;
+                UBool success = true;
+                while (patternStringIndex < stringLen) {
+                    if (UTEXT_GETNATIVEINDEX(fInputText) >= fActiveLimit) {
+                        success = false;
+                        fHitEnd = true;
+                        break;
+                    }
+                    inputChar = UTEXT_NEXT32(fInputText);
+                    U16_NEXT(patternString, patternStringIndex, stringLen, patternChar);
+                    if (patternChar != inputChar) {
+                        success = false;
+                        break;
+                    }
+                }
+
+                if (success) {
+                    fp->fInputIdx = UTEXT_GETNATIVEINDEX(fInputText);
+                } else {
+                    fp = (REStackFrame *)fStack->popFrame(fFrameSize);
+                }
+            }
+            break;
+
+
+        case URX_STATE_SAVE:
+            fp = StateSave(fp, opValue, status);
+            break;
+
+
+        case URX_END:
+            // The match loop will exit via this path on a successful match,
+            //   when we reach the end of the pattern.
+            if (toEnd && fp->fInputIdx != fActiveLimit) {
+                // The pattern matched, but not to the end of input.  Try some more.
+                fp = (REStackFrame *)fStack->popFrame(fFrameSize);
+                break;
+            }
+            isMatch = true;
+            goto  breakFromLoop;
+
+        // Start and End Capture stack frame variables are laid out out like this:
+            //  fp->fExtra[opValue]  - The start of a completed capture group
+            //             opValue+1 - The end   of a completed capture group
+            //             opValue+2 - the start of a capture group whose end
+            //                          has not yet been reached (and might not ever be).
+        case URX_START_CAPTURE:
+            U_ASSERT(opValue >= 0 && opValue < fFrameSize-3);
+            fp->fExtra[opValue+2] = fp->fInputIdx;
+            break;
+
+
+        case URX_END_CAPTURE:
+            U_ASSERT(opValue >= 0 && opValue < fFrameSize-3);
+            U_ASSERT(fp->fExtra[opValue+2] >= 0);            // Start pos for this group must be set.
+            fp->fExtra[opValue]   = fp->fExtra[opValue+2];   // Tentative start becomes real.
+            fp->fExtra[opValue+1] = fp->fInputIdx;           // End position
+            U_ASSERT(fp->fExtra[opValue] <= fp->fExtra[opValue+1]);
+            break;
+
+
+        case URX_DOLLAR:                   //  $, test for End of line
+                                           //     or for position before new line at end of input
+            {
+                if (fp->fInputIdx >= fAnchorLimit) {
+                    // We really are at the end of input.  Success.
+                    fHitEnd = true;
+                    fRequireEnd = true;
+                    break;
+                }
+
+                UTEXT_SETNATIVEINDEX(fInputText, fp->fInputIdx);
+
+                // If we are positioned just before a new-line that is located at the
+                //   end of input, succeed.
+                UChar32 c = UTEXT_NEXT32(fInputText);
+                if (UTEXT_GETNATIVEINDEX(fInputText) >= fAnchorLimit) {
+                    if (isLineTerminator(c)) {
+                        // If not in the middle of a CR/LF sequence
+                        if ( !(c==0x0a && fp->fInputIdx>fAnchorStart && ((void)UTEXT_PREVIOUS32(fInputText), UTEXT_PREVIOUS32(fInputText))==0x0d)) {
+                            // At new-line at end of input. Success
+                            fHitEnd = true;
+                            fRequireEnd = true;
+
+                            break;
+                        }
+                    }
+                } else {
+                    UChar32 nextC = UTEXT_NEXT32(fInputText);
+                    if (c == 0x0d && nextC == 0x0a && UTEXT_GETNATIVEINDEX(fInputText) >= fAnchorLimit) {
+                        fHitEnd = true;
+                        fRequireEnd = true;
+                        break;                         // At CR/LF at end of input.  Success
+                    }
+                }
+
+                fp = (REStackFrame *)fStack->popFrame(fFrameSize);
+            }
+            break;
+
+
+         case URX_DOLLAR_D:                   //  $, test for End of Line, in UNIX_LINES mode.
+            if (fp->fInputIdx >= fAnchorLimit) {
+                // Off the end of input.  Success.
+                fHitEnd = true;
+                fRequireEnd = true;
+                break;
+            } else {
+                UTEXT_SETNATIVEINDEX(fInputText, fp->fInputIdx);
+                UChar32 c = UTEXT_NEXT32(fInputText);
+                // Either at the last character of input, or off the end.
+                if (c == 0x0a && UTEXT_GETNATIVEINDEX(fInputText) == fAnchorLimit) {
+                    fHitEnd = true;
+                    fRequireEnd = true;
+                    break;
+                }
+            }
+
+            // Not at end of input.  Back-track out.
+            fp = (REStackFrame *)fStack->popFrame(fFrameSize);
+            break;
+
+
+         case URX_DOLLAR_M:                //  $, test for End of line in multi-line mode
+             {
+                 if (fp->fInputIdx >= fAnchorLimit) {
+                     // We really are at the end of input.  Success.
+                     fHitEnd = true;
+                     fRequireEnd = true;
+                     break;
+                 }
+                 // If we are positioned just before a new-line, succeed.
+                 // It makes no difference where the new-line is within the input.
+                 UTEXT_SETNATIVEINDEX(fInputText, fp->fInputIdx);
+                 UChar32 c = UTEXT_CURRENT32(fInputText);
+                 if (isLineTerminator(c)) {
+                     // At a line end, except for the odd chance of  being in the middle of a CR/LF sequence
+                     //  In multi-line mode, hitting a new-line just before the end of input does not
+                     //   set the hitEnd or requireEnd flags
+                     if ( !(c==0x0a && fp->fInputIdx>fAnchorStart && UTEXT_PREVIOUS32(fInputText)==0x0d)) {
+                        break;
+                     }
+                 }
+                 // not at a new line.  Fail.
+                 fp = (REStackFrame *)fStack->popFrame(fFrameSize);
+             }
+             break;
+
+
+         case URX_DOLLAR_MD:                //  $, test for End of line in multi-line and UNIX_LINES mode
+             {
+                 if (fp->fInputIdx >= fAnchorLimit) {
+                     // We really are at the end of input.  Success.
+                     fHitEnd = true;
+                     fRequireEnd = true;  // Java set requireEnd in this case, even though
+                     break;               //   adding a new-line would not lose the match.
+                 }
+                 // If we are not positioned just before a new-line, the test fails; backtrack out.
+                 // It makes no difference where the new-line is within the input.
+                 UTEXT_SETNATIVEINDEX(fInputText, fp->fInputIdx);
+                 if (UTEXT_CURRENT32(fInputText) != 0x0a) {
+                     fp = (REStackFrame *)fStack->popFrame(fFrameSize);
+                 }
+             }
+             break;
+
+
+       case URX_CARET:                    //  ^, test for start of line
+            if (fp->fInputIdx != fAnchorStart) {
+                fp = (REStackFrame *)fStack->popFrame(fFrameSize);
+            }
+            break;
+
+
+       case URX_CARET_M:                   //  ^, test for start of line in mulit-line mode
+           {
+               if (fp->fInputIdx == fAnchorStart) {
+                   // We are at the start input.  Success.
+                   break;
+               }
+               // Check whether character just before the current pos is a new-line
+               //   unless we are at the end of input
+               UTEXT_SETNATIVEINDEX(fInputText, fp->fInputIdx);
+               UChar32  c = UTEXT_PREVIOUS32(fInputText);
+               if ((fp->fInputIdx < fAnchorLimit) && isLineTerminator(c)) {
+                   //  It's a new-line.  ^ is true.  Success.
+                   //  TODO:  what should be done with positions between a CR and LF?
+                   break;
+               }
+               // Not at the start of a line.  Fail.
+               fp = (REStackFrame *)fStack->popFrame(fFrameSize);
+           }
+           break;
+
+
+       case URX_CARET_M_UNIX:       //  ^, test for start of line in mulit-line + Unix-line mode
+           {
+               U_ASSERT(fp->fInputIdx >= fAnchorStart);
+               if (fp->fInputIdx <= fAnchorStart) {
+                   // We are at the start input.  Success.
+                   break;
+               }
+               // Check whether character just before the current pos is a new-line
+               U_ASSERT(fp->fInputIdx <= fAnchorLimit);
+               UTEXT_SETNATIVEINDEX(fInputText, fp->fInputIdx);
+               UChar32  c = UTEXT_PREVIOUS32(fInputText);
+               if (c != 0x0a) {
+                   // Not at the start of a line.  Back-track out.
+                   fp = (REStackFrame *)fStack->popFrame(fFrameSize);
+               }
+           }
+           break;
+
+        case URX_BACKSLASH_B:          // Test for word boundaries
+            {
+                UBool success = isWordBoundary(fp->fInputIdx);
+                success ^= (UBool)(opValue != 0);     // flip sense for \B
+                if (!success) {
+                    fp = (REStackFrame *)fStack->popFrame(fFrameSize);
+                }
+            }
+            break;
+
+
+        case URX_BACKSLASH_BU:          // Test for word boundaries, Unicode-style
+            {
+                UBool success = isUWordBoundary(fp->fInputIdx, status);
+                success ^= (UBool)(opValue != 0);     // flip sense for \B
+                if (!success) {
+                    fp = (REStackFrame *)fStack->popFrame(fFrameSize);
+                }
+            }
+            break;
+
+
+        case URX_BACKSLASH_D:            // Test for decimal digit
+            {
+                if (fp->fInputIdx >= fActiveLimit) {
+                    fHitEnd = true;
+                    fp = (REStackFrame *)fStack->popFrame(fFrameSize);
+                    break;
+                }
+
+                UTEXT_SETNATIVEINDEX(fInputText, fp->fInputIdx);
+
+                UChar32 c = UTEXT_NEXT32(fInputText);
+                int8_t ctype = u_charType(c);     // TODO:  make a unicode set for this.  Will be faster.
+                UBool success = (ctype == U_DECIMAL_DIGIT_NUMBER);
+                success ^= (UBool)(opValue != 0);        // flip sense for \D
+                if (success) {
+                    fp->fInputIdx = UTEXT_GETNATIVEINDEX(fInputText);
+                } else {
+                    fp = (REStackFrame *)fStack->popFrame(fFrameSize);
+                }
+            }
+            break;
+
+
+        case URX_BACKSLASH_G:          // Test for position at end of previous match
+            if (!((fMatch && fp->fInputIdx==fMatchEnd) || (fMatch==false && fp->fInputIdx==fActiveStart))) {
+                fp = (REStackFrame *)fStack->popFrame(fFrameSize);
+            }
+            break;
+
+
+        case URX_BACKSLASH_H:            // Test for \h, horizontal white space.
+            {
+                if (fp->fInputIdx >= fActiveLimit) {
+                    fHitEnd = true;
+                    fp = (REStackFrame *)fStack->popFrame(fFrameSize);
+                    break;
+                }
+                UTEXT_SETNATIVEINDEX(fInputText, fp->fInputIdx);
+                UChar32 c = UTEXT_NEXT32(fInputText);
+                int8_t ctype = u_charType(c);
+                UBool success = (ctype == U_SPACE_SEPARATOR || c == 9);  // SPACE_SEPARATOR || TAB
+                success ^= (UBool)(opValue != 0);        // flip sense for \H
+                if (success) {
+                    fp->fInputIdx = UTEXT_GETNATIVEINDEX(fInputText);
+                } else {
+                    fp = (REStackFrame *)fStack->popFrame(fFrameSize);
+                }
+            }
+            break;
+
+
+        case URX_BACKSLASH_R:            // Test for \R, any line break sequence.
+            {
+                if (fp->fInputIdx >= fActiveLimit) {
+                    fHitEnd = true;
+                    fp = (REStackFrame *)fStack->popFrame(fFrameSize);
+                    break;
+                }
+                UTEXT_SETNATIVEINDEX(fInputText, fp->fInputIdx);
+                UChar32 c = UTEXT_NEXT32(fInputText);
+                if (isLineTerminator(c)) {
+                    if (c == 0x0d && utext_current32(fInputText) == 0x0a) {
+                        utext_next32(fInputText);
+                    }
+                    fp->fInputIdx = UTEXT_GETNATIVEINDEX(fInputText);
+                } else {
+                    fp = (REStackFrame *)fStack->popFrame(fFrameSize);
+                }
+            }
+            break;
+
+
+        case URX_BACKSLASH_V:            // \v, any single line ending character.
+            {
+                if (fp->fInputIdx >= fActiveLimit) {
+                    fHitEnd = true;
+                    fp = (REStackFrame *)fStack->popFrame(fFrameSize);
+                    break;
+                }
+                UTEXT_SETNATIVEINDEX(fInputText, fp->fInputIdx);
+                UChar32 c = UTEXT_NEXT32(fInputText);
+                UBool success = isLineTerminator(c);
+                success ^= (UBool)(opValue != 0);        // flip sense for \V
+                if (success) {
+                    fp->fInputIdx = UTEXT_GETNATIVEINDEX(fInputText);
+                } else {
+                    fp = (REStackFrame *)fStack->popFrame(fFrameSize);
+                }
+            }
+            break;
+
+
+        case URX_BACKSLASH_X:
+            //  Match a Grapheme, as defined by Unicode UAX 29.
+
+            // Fail if at end of input
+            if (fp->fInputIdx >= fActiveLimit) {
+                fHitEnd = true;
+                fp = (REStackFrame *)fStack->popFrame(fFrameSize);
+                break;
+            }
+
+            fp->fInputIdx = followingGCBoundary(fp->fInputIdx, status);
+            if (fp->fInputIdx >= fActiveLimit) {
+                fHitEnd = true;
+                fp->fInputIdx = fActiveLimit;
+            }
+            break;
+
+
+        case URX_BACKSLASH_Z:          // Test for end of Input
+            if (fp->fInputIdx < fAnchorLimit) {
+                fp = (REStackFrame *)fStack->popFrame(fFrameSize);
+            } else {
+                fHitEnd = true;
+                fRequireEnd = true;
+            }
+            break;
+
+
+
+        case URX_STATIC_SETREF:
+            {
+                // Test input character against one of the predefined sets
+                //    (Word Characters, for example)
+                // The high bit of the op value is a flag for the match polarity.
+                //    0:   success if input char is in set.
+                //    1:   success if input char is not in set.
+                if (fp->fInputIdx >= fActiveLimit) {
+                    fHitEnd = true;
+                    fp = (REStackFrame *)fStack->popFrame(fFrameSize);
+                    break;
+                }
+
+                UBool success = ((opValue & URX_NEG_SET) == URX_NEG_SET);
+                opValue &= ~URX_NEG_SET;
+                U_ASSERT(opValue > 0 && opValue < URX_LAST_SET);
+
+                UTEXT_SETNATIVEINDEX(fInputText, fp->fInputIdx);
+                UChar32 c = UTEXT_NEXT32(fInputText);
+                if (c < 256) {
+                    Regex8BitSet &s8 = RegexStaticSets::gStaticSets->fPropSets8[opValue];
+                    if (s8.contains(c)) {
+                        success = !success;
+                    }
+                } else {
+                    const UnicodeSet &s = RegexStaticSets::gStaticSets->fPropSets[opValue];
+                    if (s.contains(c)) {
+                        success = !success;
+                    }
+                }
+                if (success) {
+                    fp->fInputIdx = UTEXT_GETNATIVEINDEX(fInputText);
+                } else {
+                    // the character wasn't in the set.
+                    fp = (REStackFrame *)fStack->popFrame(fFrameSize);
+                }
+            }
+            break;
+
+
+        case URX_STAT_SETREF_N:
+            {
+                // Test input character for NOT being a member of  one of
+                //    the predefined sets (Word Characters, for example)
+                if (fp->fInputIdx >= fActiveLimit) {
+                    fHitEnd = true;
+                    fp = (REStackFrame *)fStack->popFrame(fFrameSize);
+                    break;
+                }
+
+                U_ASSERT(opValue > 0 && opValue < URX_LAST_SET);
+
+                UTEXT_SETNATIVEINDEX(fInputText, fp->fInputIdx);
+
+                UChar32 c = UTEXT_NEXT32(fInputText);
+                if (c < 256) {
+                    Regex8BitSet &s8 = RegexStaticSets::gStaticSets->fPropSets8[opValue];
+                    if (s8.contains(c) == false) {
+                        fp->fInputIdx = UTEXT_GETNATIVEINDEX(fInputText);
+                        break;
+                    }
+                } else {
+                    const UnicodeSet &s = RegexStaticSets::gStaticSets->fPropSets[opValue];
+                    if (s.contains(c) == false) {
+                        fp->fInputIdx = UTEXT_GETNATIVEINDEX(fInputText);
+                        break;
+                    }
+                }
+                // the character wasn't in the set.
+                fp = (REStackFrame *)fStack->popFrame(fFrameSize);
+            }
+            break;
+
+
+        case URX_SETREF:
+            if (fp->fInputIdx >= fActiveLimit) {
+                fHitEnd = true;
+                fp = (REStackFrame *)fStack->popFrame(fFrameSize);
+                break;
+            } else {
+                UTEXT_SETNATIVEINDEX(fInputText, fp->fInputIdx);
+
+                // There is input left.  Pick up one char and test it for set membership.
+                UChar32 c = UTEXT_NEXT32(fInputText);
+                U_ASSERT(opValue > 0 && opValue < fSets->size());
+                if (c<256) {
+                    Regex8BitSet *s8 = &fPattern->fSets8[opValue];
+                    if (s8->contains(c)) {
+                        fp->fInputIdx = UTEXT_GETNATIVEINDEX(fInputText);
+                        break;
+                    }
+                } else {
+                    UnicodeSet *s = (UnicodeSet *)fSets->elementAt(opValue);
+                    if (s->contains(c)) {
+                        // The character is in the set.  A Match.
+                        fp->fInputIdx = UTEXT_GETNATIVEINDEX(fInputText);
+                        break;
+                    }
+                }
+
+                // the character wasn't in the set.
+                fp = (REStackFrame *)fStack->popFrame(fFrameSize);
+            }
+            break;
+
+
+        case URX_DOTANY:
+            {
+                // . matches anything, but stops at end-of-line.
+                if (fp->fInputIdx >= fActiveLimit) {
+                    // At end of input.  Match failed.  Backtrack out.
+                    fHitEnd = true;
+                    fp = (REStackFrame *)fStack->popFrame(fFrameSize);
+                    break;
+                }
+
+                UTEXT_SETNATIVEINDEX(fInputText, fp->fInputIdx);
+
+                // There is input left.  Advance over one char, unless we've hit end-of-line
+                UChar32 c = UTEXT_NEXT32(fInputText);
+                if (isLineTerminator(c)) {
+                    // End of line in normal mode.   . does not match.
+                        fp = (REStackFrame *)fStack->popFrame(fFrameSize);
+                    break;
+                }
+                fp->fInputIdx = UTEXT_GETNATIVEINDEX(fInputText);
+            }
+            break;
+
+
+        case URX_DOTANY_ALL:
+            {
+                // ., in dot-matches-all (including new lines) mode
+                if (fp->fInputIdx >= fActiveLimit) {
+                    // At end of input.  Match failed.  Backtrack out.
+                    fHitEnd = true;
+                    fp = (REStackFrame *)fStack->popFrame(fFrameSize);
+                    break;
+                }
+
+                UTEXT_SETNATIVEINDEX(fInputText, fp->fInputIdx);
+
+                // There is input left.  Advance over one char, except if we are
+                //   at a cr/lf, advance over both of them.
+                UChar32 c;
+                c = UTEXT_NEXT32(fInputText);
+                fp->fInputIdx = UTEXT_GETNATIVEINDEX(fInputText);
+                if (c==0x0d && fp->fInputIdx < fActiveLimit) {
+                    // In the case of a CR/LF, we need to advance over both.
+                    UChar32 nextc = UTEXT_CURRENT32(fInputText);
+                    if (nextc == 0x0a) {
+                        (void)UTEXT_NEXT32(fInputText);
+                        fp->fInputIdx = UTEXT_GETNATIVEINDEX(fInputText);
+                    }
+                }
+            }
+            break;
+
+
+        case URX_DOTANY_UNIX:
+            {
+                // '.' operator, matches all, but stops at end-of-line.
+                //   UNIX_LINES mode, so 0x0a is the only recognized line ending.
+                if (fp->fInputIdx >= fActiveLimit) {
+                    // At end of input.  Match failed.  Backtrack out.
+                    fHitEnd = true;
+                    fp = (REStackFrame *)fStack->popFrame(fFrameSize);
+                    break;
+                }
+
+                UTEXT_SETNATIVEINDEX(fInputText, fp->fInputIdx);
+
+                // There is input left.  Advance over one char, unless we've hit end-of-line
+                UChar32 c = UTEXT_NEXT32(fInputText);
+                if (c == 0x0a) {
+                    // End of line in normal mode.   '.' does not match the \n
+                    fp = (REStackFrame *)fStack->popFrame(fFrameSize);
+                } else {
+                    fp->fInputIdx = UTEXT_GETNATIVEINDEX(fInputText);
+                }
+            }
+            break;
+
+
+        case URX_JMP:
+            fp->fPatIdx = opValue;
+            break;
+
+        case URX_FAIL:
+            isMatch = false;
+            goto breakFromLoop;
+
+        case URX_JMP_SAV:
+            U_ASSERT(opValue < fPattern->fCompiledPat->size());
+            fp = StateSave(fp, fp->fPatIdx, status);       // State save to loc following current
+            fp->fPatIdx = opValue;                         // Then JMP.
+            break;
+
+        case URX_JMP_SAV_X:
+            // This opcode is used with (x)+, when x can match a zero length string.
+            // Same as JMP_SAV, except conditional on the match having made forward progress.
+            // Destination of the JMP must be a URX_STO_INP_LOC, from which we get the
+            //   data address of the input position at the start of the loop.
+            {
+                U_ASSERT(opValue > 0 && opValue < fPattern->fCompiledPat->size());
+                int32_t  stoOp = (int32_t)pat[opValue-1];
+                U_ASSERT(URX_TYPE(stoOp) == URX_STO_INP_LOC);
+                int32_t  frameLoc = URX_VAL(stoOp);
+                U_ASSERT(frameLoc >= 0 && frameLoc < fFrameSize);
+                int64_t prevInputIdx = fp->fExtra[frameLoc];
+                U_ASSERT(prevInputIdx <= fp->fInputIdx);
+                if (prevInputIdx < fp->fInputIdx) {
+                    // The match did make progress.  Repeat the loop.
+                    fp = StateSave(fp, fp->fPatIdx, status);  // State save to loc following current
+                    fp->fPatIdx = opValue;
+                    fp->fExtra[frameLoc] = fp->fInputIdx;
+                }
+                // If the input position did not advance, we do nothing here,
+                //   execution will fall out of the loop.
+            }
+            break;
+
+        case URX_CTR_INIT:
+            {
+                U_ASSERT(opValue >= 0 && opValue < fFrameSize-2);
+                fp->fExtra[opValue] = 0;                 //  Set the loop counter variable to zero
+
+                // Pick up the three extra operands that CTR_INIT has, and
+                //    skip the pattern location counter past
+                int32_t instrOperandLoc = (int32_t)fp->fPatIdx;
+                fp->fPatIdx += 3;
+                int32_t loopLoc  = URX_VAL(pat[instrOperandLoc]);
+                int32_t minCount = (int32_t)pat[instrOperandLoc+1];
+                int32_t maxCount = (int32_t)pat[instrOperandLoc+2];
+                U_ASSERT(minCount>=0);
+                U_ASSERT(maxCount>=minCount || maxCount==-1);
+                U_ASSERT(loopLoc>=fp->fPatIdx);
+
+                if (minCount == 0) {
+                    fp = StateSave(fp, loopLoc+1, status);
+                }
+                if (maxCount == -1) {
+                    fp->fExtra[opValue+1] = fp->fInputIdx;   //  For loop breaking.
+                } else if (maxCount == 0) {
+                    fp = (REStackFrame *)fStack->popFrame(fFrameSize);
+                }
+            }
+            break;
+
+        case URX_CTR_LOOP:
+            {
+                U_ASSERT(opValue>0 && opValue < fp->fPatIdx-2);
+                int32_t initOp = (int32_t)pat[opValue];
+                U_ASSERT(URX_TYPE(initOp) == URX_CTR_INIT);
+                int64_t *pCounter = &fp->fExtra[URX_VAL(initOp)];
+                int32_t minCount  = (int32_t)pat[opValue+2];
+                int32_t maxCount  = (int32_t)pat[opValue+3];
+                (*pCounter)++;
+                if ((uint64_t)*pCounter >= (uint32_t)maxCount && maxCount != -1) {
+                    U_ASSERT(*pCounter == maxCount);
+                    break;
+                }
+                if (*pCounter >= minCount) {
+                    if (maxCount == -1) {
+                        // Loop has no hard upper bound.
+                        // Check that it is progressing through the input, break if it is not.
+                        int64_t *pLastInputIdx =  &fp->fExtra[URX_VAL(initOp) + 1];
+                        if (fp->fInputIdx == *pLastInputIdx) {
+                            break;
+                        } else {
+                            *pLastInputIdx = fp->fInputIdx;
+                        }
+                    }
+                    fp = StateSave(fp, fp->fPatIdx, status);
+                } else {
+                    // Increment time-out counter. (StateSave() does it if count >= minCount)
+                    fTickCounter--;
+                    if (fTickCounter <= 0) {
+                        IncrementTime(status);    // Re-initializes fTickCounter
+                    }
+                }
+
+                fp->fPatIdx = opValue + 4;    // Loop back.
+            }
+            break;
+
+        case URX_CTR_INIT_NG:
+            {
+                // Initialize a non-greedy loop
+                U_ASSERT(opValue >= 0 && opValue < fFrameSize-2);
+                fp->fExtra[opValue] = 0;                 //  Set the loop counter variable to zero
+
+                // Pick up the three extra operands that CTR_INIT_NG has, and
+                //    skip the pattern location counter past
+                int32_t instrOperandLoc = (int32_t)fp->fPatIdx;
+                fp->fPatIdx += 3;
+                int32_t loopLoc  = URX_VAL(pat[instrOperandLoc]);
+                int32_t minCount = (int32_t)pat[instrOperandLoc+1];
+                int32_t maxCount = (int32_t)pat[instrOperandLoc+2];
+                U_ASSERT(minCount>=0);
+                U_ASSERT(maxCount>=minCount || maxCount==-1);
+                U_ASSERT(loopLoc>fp->fPatIdx);
+                if (maxCount == -1) {
+                    fp->fExtra[opValue+1] = fp->fInputIdx;   //  Save initial input index for loop breaking.
+                }
+
+                if (minCount == 0) {
+                    if (maxCount != 0) {
+                        fp = StateSave(fp, fp->fPatIdx, status);
+                    }
+                    fp->fPatIdx = loopLoc+1;   // Continue with stuff after repeated block
+                }
+            }
+            break;
+
+        case URX_CTR_LOOP_NG:
+            {
+                // Non-greedy {min, max} loops
+                U_ASSERT(opValue>0 && opValue < fp->fPatIdx-2);
+                int32_t initOp = (int32_t)pat[opValue];
+                U_ASSERT(URX_TYPE(initOp) == URX_CTR_INIT_NG);
+                int64_t *pCounter = &fp->fExtra[URX_VAL(initOp)];
+                int32_t minCount  = (int32_t)pat[opValue+2];
+                int32_t maxCount  = (int32_t)pat[opValue+3];
+
+                (*pCounter)++;
+                if ((uint64_t)*pCounter >= (uint32_t)maxCount && maxCount != -1) {
+                    // The loop has matched the maximum permitted number of times.
+                    //   Break out of here with no action.  Matching will
+                    //   continue with the following pattern.
+                    U_ASSERT(*pCounter == maxCount);
+                    break;
+                }
+
+                if (*pCounter < minCount) {
+                    // We haven't met the minimum number of matches yet.
+                    //   Loop back for another one.
+                    fp->fPatIdx = opValue + 4;    // Loop back.
+                    // Increment time-out counter. (StateSave() does it if count >= minCount)
+                    fTickCounter--;
+                    if (fTickCounter <= 0) {
+                        IncrementTime(status);    // Re-initializes fTickCounter
+                    }
+                } else {
+                    // We do have the minimum number of matches.
+
+                    // If there is no upper bound on the loop iterations, check that the input index
+                    // is progressing, and stop the loop if it is not.
+                    if (maxCount == -1) {
+                        int64_t *pLastInputIdx =  &fp->fExtra[URX_VAL(initOp) + 1];
+                        if (fp->fInputIdx == *pLastInputIdx) {
+                            break;
+                        }
+                        *pLastInputIdx = fp->fInputIdx;
+                    }
+
+                    // Loop Continuation: we will fall into the pattern following the loop
+                    //   (non-greedy, don't execute loop body first), but first do
+                    //   a state save to the top of the loop, so that a match failure
+                    //   in the following pattern will try another iteration of the loop.
+                    fp = StateSave(fp, opValue + 4, status);
+                }
+            }
+            break;
+
+        case URX_STO_SP:
+            U_ASSERT(opValue >= 0 && opValue < fPattern->fDataSize);
+            fData[opValue] = fStack->size();
+            break;
+
+        case URX_LD_SP:
+            {
+                U_ASSERT(opValue >= 0 && opValue < fPattern->fDataSize);
+                int32_t newStackSize = (int32_t)fData[opValue];
+                U_ASSERT(newStackSize <= fStack->size());
+                int64_t *newFP = fStack->getBuffer() + newStackSize - fFrameSize;
+                if (newFP == (int64_t *)fp) {
+                    break;
+                }
+                int32_t j;
+                for (j=0; j<fFrameSize; j++) {
+                    newFP[j] = ((int64_t *)fp)[j];
+                }
+                fp = (REStackFrame *)newFP;
+                fStack->setSize(newStackSize);
+            }
+            break;
+
+        case URX_BACKREF:
+            {
+                U_ASSERT(opValue < fFrameSize);
+                int64_t groupStartIdx = fp->fExtra[opValue];
+                int64_t groupEndIdx   = fp->fExtra[opValue+1];
+                U_ASSERT(groupStartIdx <= groupEndIdx);
+                if (groupStartIdx < 0) {
+                    // This capture group has not participated in the match thus far,
+                    fp = (REStackFrame *)fStack->popFrame(fFrameSize);   // FAIL, no match.
+                    break;
+                }
+                UTEXT_SETNATIVEINDEX(fAltInputText, groupStartIdx);
+                UTEXT_SETNATIVEINDEX(fInputText, fp->fInputIdx);
+
+                //   Note: if the capture group match was of an empty string the backref
+                //         match succeeds.  Verified by testing:  Perl matches succeed
+                //         in this case, so we do too.
+
+                UBool success = true;
+                for (;;) {
+                    if (utext_getNativeIndex(fAltInputText) >= groupEndIdx) {
+                        success = true;
+                        break;
+                    }
+                    if (utext_getNativeIndex(fInputText) >= fActiveLimit) {
+                        success = false;
+                        fHitEnd = true;
+                        break;
+                    }
+                    UChar32 captureGroupChar = utext_next32(fAltInputText);
+                    UChar32 inputChar = utext_next32(fInputText);
+                    if (inputChar != captureGroupChar) {
+                        success = false;
+                        break;
+                    }
+                }
+
+                if (success) {
+                    fp->fInputIdx = UTEXT_GETNATIVEINDEX(fInputText);
+                } else {
+                    fp = (REStackFrame *)fStack->popFrame(fFrameSize);
+                }
+            }
+            break;
+
+
+
+        case URX_BACKREF_I:
+            {
+                U_ASSERT(opValue < fFrameSize);
+                int64_t groupStartIdx = fp->fExtra[opValue];
+                int64_t groupEndIdx   = fp->fExtra[opValue+1];
+                U_ASSERT(groupStartIdx <= groupEndIdx);
+                if (groupStartIdx < 0) {
+                    // This capture group has not participated in the match thus far,
+                    fp = (REStackFrame *)fStack->popFrame(fFrameSize);   // FAIL, no match.
+                    break;
+                }
+                utext_setNativeIndex(fAltInputText, groupStartIdx);
+                utext_setNativeIndex(fInputText, fp->fInputIdx);
+                CaseFoldingUTextIterator captureGroupItr(*fAltInputText);
+                CaseFoldingUTextIterator inputItr(*fInputText);
+
+                //   Note: if the capture group match was of an empty string the backref
+                //         match succeeds.  Verified by testing:  Perl matches succeed
+                //         in this case, so we do too.
+
+                UBool success = true;
+                for (;;) {
+                    if (!captureGroupItr.inExpansion() && utext_getNativeIndex(fAltInputText) >= groupEndIdx) {
+                        success = true;
+                        break;
+                    }
+                    if (!inputItr.inExpansion() && utext_getNativeIndex(fInputText) >= fActiveLimit) {
+                        success = false;
+                        fHitEnd = true;
+                        break;
+                    }
+                    UChar32 captureGroupChar = captureGroupItr.next();
+                    UChar32 inputChar = inputItr.next();
+                    if (inputChar != captureGroupChar) {
+                        success = false;
+                        break;
+                    }
+                }
+
+                if (success && inputItr.inExpansion()) {
+                    // We obtained a match by consuming part of a string obtained from
+                    // case-folding a single code point of the input text.
+                    // This does not count as an overall match.
+                    success = false;
+                }
+
+                if (success) {
+                    fp->fInputIdx = UTEXT_GETNATIVEINDEX(fInputText);
+                } else {
+                    fp = (REStackFrame *)fStack->popFrame(fFrameSize);
+                }
+
+            }
+            break;
+
+        case URX_STO_INP_LOC:
+            {
+                U_ASSERT(opValue >= 0 && opValue < fFrameSize);
+                fp->fExtra[opValue] = fp->fInputIdx;
+            }
+            break;
+
+        case URX_JMPX:
+            {
+                int32_t instrOperandLoc = (int32_t)fp->fPatIdx;
+                fp->fPatIdx += 1;
+                int32_t dataLoc  = URX_VAL(pat[instrOperandLoc]);
+                U_ASSERT(dataLoc >= 0 && dataLoc < fFrameSize);
+                int64_t savedInputIdx = fp->fExtra[dataLoc];
+                U_ASSERT(savedInputIdx <= fp->fInputIdx);
+                if (savedInputIdx < fp->fInputIdx) {
+                    fp->fPatIdx = opValue;                               // JMP
+                } else {
+                     fp = (REStackFrame *)fStack->popFrame(fFrameSize);   // FAIL, no progress in loop.
+                }
+            }
+            break;
+
+        case URX_LA_START:
+            {
+                // Entering a look around block.
+                // Save Stack Ptr, Input Pos.
+                U_ASSERT(opValue>=0 && opValue+3<fPattern->fDataSize);
+                fData[opValue]   = fStack->size();
+                fData[opValue+1] = fp->fInputIdx;
+                fData[opValue+2] = fActiveStart;
+                fData[opValue+3] = fActiveLimit;
+                fActiveStart     = fLookStart;          // Set the match region change for
+                fActiveLimit     = fLookLimit;          //   transparent bounds.
+            }
+            break;
+
+        case URX_LA_END:
+            {
+                // Leaving a look-ahead block.
+                //  restore Stack Ptr, Input Pos to positions they had on entry to block.
+                U_ASSERT(opValue>=0 && opValue+3<fPattern->fDataSize);
+                int32_t stackSize = fStack->size();
+                int32_t newStackSize =(int32_t)fData[opValue];
+                U_ASSERT(stackSize >= newStackSize);
+                if (stackSize > newStackSize) {
+                    // Copy the current top frame back to the new (cut back) top frame.
+                    //   This makes the capture groups from within the look-ahead
+                    //   expression available.
+                    int64_t *newFP = fStack->getBuffer() + newStackSize - fFrameSize;
+                    int32_t j;
+                    for (j=0; j<fFrameSize; j++) {
+                        newFP[j] = ((int64_t *)fp)[j];
+                    }
+                    fp = (REStackFrame *)newFP;
+                    fStack->setSize(newStackSize);
+                }
+                fp->fInputIdx = fData[opValue+1];
+
+                // Restore the active region bounds in the input string; they may have
+                //    been changed because of transparent bounds on a Region.
+                fActiveStart = fData[opValue+2];
+                fActiveLimit = fData[opValue+3];
+                U_ASSERT(fActiveStart >= 0);
+                U_ASSERT(fActiveLimit <= fInputLength);
+            }
+            break;
+
+        case URX_ONECHAR_I:
+            // Case insensitive one char.  The char from the pattern is already case folded.
+            // Input text is not, but case folding the input can not reduce two or more code
+            // points to one.
+            if (fp->fInputIdx < fActiveLimit) {
+                UTEXT_SETNATIVEINDEX(fInputText, fp->fInputIdx);
+
+                UChar32 c = UTEXT_NEXT32(fInputText);
+                if (u_foldCase(c, U_FOLD_CASE_DEFAULT) == opValue) {
+                    fp->fInputIdx = UTEXT_GETNATIVEINDEX(fInputText);
+                    break;
+                }
+            } else {
+                fHitEnd = true;
+            }
+
+            fp = (REStackFrame *)fStack->popFrame(fFrameSize);
+            break;
+
+        case URX_STRING_I:
+            {
+                // Case-insensitive test input against a literal string.
+                // Strings require two slots in the compiled pattern, one for the
+                //   offset to the string text, and one for the length.
+                //   The compiled string has already been case folded.
+                {
+                    const char16_t *patternString = litText + opValue;
+                    int32_t      patternStringIdx  = 0;
+
+                    op      = (int32_t)pat[fp->fPatIdx];
+                    fp->fPatIdx++;
+                    opType  = URX_TYPE(op);
+                    opValue = URX_VAL(op);
+                    U_ASSERT(opType == URX_STRING_LEN);
+                    int32_t patternStringLen = opValue;  // Length of the string from the pattern.
+
+
+                    UChar32   cPattern;
+                    UChar32   cText;
+                    UBool     success = true;
+
+                    UTEXT_SETNATIVEINDEX(fInputText, fp->fInputIdx);
+                    CaseFoldingUTextIterator inputIterator(*fInputText);
+                    while (patternStringIdx < patternStringLen) {
+                        if (!inputIterator.inExpansion() && UTEXT_GETNATIVEINDEX(fInputText) >= fActiveLimit) {
+                            success = false;
+                            fHitEnd = true;
+                            break;
+                        }
+                        U16_NEXT(patternString, patternStringIdx, patternStringLen, cPattern);
+                        cText = inputIterator.next();
+                        if (cText != cPattern) {
+                            success = false;
+                            break;
+                        }
+                    }
+                    if (inputIterator.inExpansion()) {
+                        success = false;
+                    }
+
+                    if (success) {
+                        fp->fInputIdx = UTEXT_GETNATIVEINDEX(fInputText);
+                    } else {
+                        fp = (REStackFrame *)fStack->popFrame(fFrameSize);
+                    }
+                }
+            }
+            break;
+
+        case URX_LB_START:
+            {
+                // Entering a look-behind block.
+                // Save Stack Ptr, Input Pos and active input region.
+                //   TODO:  implement transparent bounds.  Ticket #6067
+                U_ASSERT(opValue>=0 && opValue+4<fPattern->fDataSize);
+                fData[opValue]   = fStack->size();
+                fData[opValue+1] = fp->fInputIdx;
+                // Save input string length, then reset to pin any matches to end at
+                //   the current position.
+                fData[opValue+2] = fActiveStart;
+                fData[opValue+3] = fActiveLimit;
+                fActiveStart     = fRegionStart;
+                fActiveLimit     = fp->fInputIdx;
+                // Init the variable containing the start index for attempted matches.
+                fData[opValue+4] = -1;
+            }
+            break;
+
+
+        case URX_LB_CONT:
+            {
+                // Positive Look-Behind, at top of loop checking for matches of LB expression
+                //    at all possible input starting positions.
+
+                // Fetch the min and max possible match lengths.  They are the operands
+                //   of this op in the pattern.
+                int32_t minML = (int32_t)pat[fp->fPatIdx++];
+                int32_t maxML = (int32_t)pat[fp->fPatIdx++];
+                if (!UTEXT_USES_U16(fInputText)) {
+                    // utf-8 fix to maximum match length. The pattern compiler assumes utf-16.
+                    // The max length need not be exact; it just needs to be >= actual maximum.
+                    maxML *= 3;
+                }
+                U_ASSERT(minML <= maxML);
+                U_ASSERT(minML >= 0);
+
+                // Fetch (from data) the last input index where a match was attempted.
+                U_ASSERT(opValue>=0 && opValue+4<fPattern->fDataSize);
+                int64_t  &lbStartIdx = fData[opValue+4];
+                if (lbStartIdx < 0) {
+                    // First time through loop.
+                    lbStartIdx = fp->fInputIdx - minML;
+                    if (lbStartIdx > 0) {
+                        // move index to a code point boundary, if it's not on one already.
+                        UTEXT_SETNATIVEINDEX(fInputText, lbStartIdx);
+                        lbStartIdx = UTEXT_GETNATIVEINDEX(fInputText);
+                    }
+                } else {
+                    // 2nd through nth time through the loop.
+                    // Back up start position for match by one.
+                    if (lbStartIdx == 0) {
+                        (lbStartIdx)--;
+                    } else {
+                        UTEXT_SETNATIVEINDEX(fInputText, lbStartIdx);
+                        (void)UTEXT_PREVIOUS32(fInputText);
+                        lbStartIdx = UTEXT_GETNATIVEINDEX(fInputText);
+                    }
+                }
+
+                if (lbStartIdx < 0 || lbStartIdx < fp->fInputIdx - maxML) {
+                    // We have tried all potential match starting points without
+                    //  getting a match.  Backtrack out, and out of the
+                    //   Look Behind altogether.
+                    fp = (REStackFrame *)fStack->popFrame(fFrameSize);
+                    fActiveStart = fData[opValue+2];
+                    fActiveLimit = fData[opValue+3];
+                    U_ASSERT(fActiveStart >= 0);
+                    U_ASSERT(fActiveLimit <= fInputLength);
+                    break;
+                }
+
+                //    Save state to this URX_LB_CONT op, so failure to match will repeat the loop.
+                //      (successful match will fall off the end of the loop.)
+                fp = StateSave(fp, fp->fPatIdx-3, status);
+                fp->fInputIdx = lbStartIdx;
+            }
+            break;
+
+        case URX_LB_END:
+            // End of a look-behind block, after a successful match.
+            {
+                U_ASSERT(opValue>=0 && opValue+4<fPattern->fDataSize);
+                if (fp->fInputIdx != fActiveLimit) {
+                    //  The look-behind expression matched, but the match did not
+                    //    extend all the way to the point that we are looking behind from.
+                    //  FAIL out of here, which will take us back to the LB_CONT, which
+                    //     will retry the match starting at another position or fail
+                    //     the look-behind altogether, whichever is appropriate.
+                    fp = (REStackFrame *)fStack->popFrame(fFrameSize);
+                    break;
+                }
+
+                // Look-behind match is good.  Restore the original input string region,
+                //   which had been truncated to pin the end of the lookbehind match to the
+                //   position being looked-behind.
+                fActiveStart = fData[opValue+2];
+                fActiveLimit = fData[opValue+3];
+                U_ASSERT(fActiveStart >= 0);
+                U_ASSERT(fActiveLimit <= fInputLength);
+            }
+            break;
+
+
+        case URX_LBN_CONT:
+            {
+                // Negative Look-Behind, at top of loop checking for matches of LB expression
+                //    at all possible input starting positions.
+
+                // Fetch the extra parameters of this op.
+                int32_t minML       = (int32_t)pat[fp->fPatIdx++];
+                int32_t maxML       = (int32_t)pat[fp->fPatIdx++];
+                if (!UTEXT_USES_U16(fInputText)) {
+                    // utf-8 fix to maximum match length. The pattern compiler assumes utf-16.
+                    // The max length need not be exact; it just needs to be >= actual maximum.
+                    maxML *= 3;
+                }
+                int32_t continueLoc = (int32_t)pat[fp->fPatIdx++];
+                        continueLoc = URX_VAL(continueLoc);
+                U_ASSERT(minML <= maxML);
+                U_ASSERT(minML >= 0);
+                U_ASSERT(continueLoc > fp->fPatIdx);
+
+                // Fetch (from data) the last input index where a match was attempted.
+                U_ASSERT(opValue>=0 && opValue+4<fPattern->fDataSize);
+                int64_t  &lbStartIdx = fData[opValue+4];
+                if (lbStartIdx < 0) {
+                    // First time through loop.
+                    lbStartIdx = fp->fInputIdx - minML;
+                    if (lbStartIdx > 0) {
+                        // move index to a code point boundary, if it's not on one already.
+                        UTEXT_SETNATIVEINDEX(fInputText, lbStartIdx);
+                        lbStartIdx = UTEXT_GETNATIVEINDEX(fInputText);
+                    }
+                } else {
+                    // 2nd through nth time through the loop.
+                    // Back up start position for match by one.
+                    if (lbStartIdx == 0) {
+                        (lbStartIdx)--;
+                    } else {
+                        UTEXT_SETNATIVEINDEX(fInputText, lbStartIdx);
+                        (void)UTEXT_PREVIOUS32(fInputText);
+                        lbStartIdx = UTEXT_GETNATIVEINDEX(fInputText);
+                    }
+                }
+
+                if (lbStartIdx < 0 || lbStartIdx < fp->fInputIdx - maxML) {
+                    // We have tried all potential match starting points without
+                    //  getting a match, which means that the negative lookbehind as
+                    //  a whole has succeeded.  Jump forward to the continue location
+                    fActiveStart = fData[opValue+2];
+                    fActiveLimit = fData[opValue+3];
+                    U_ASSERT(fActiveStart >= 0);
+                    U_ASSERT(fActiveLimit <= fInputLength);
+                    fp->fPatIdx = continueLoc;
+                    break;
+                }
+
+                //    Save state to this URX_LB_CONT op, so failure to match will repeat the loop.
+                //      (successful match will cause a FAIL out of the loop altogether.)
+                fp = StateSave(fp, fp->fPatIdx-4, status);
+                fp->fInputIdx = lbStartIdx;
+            }
+            break;
+
+        case URX_LBN_END:
+            // End of a negative look-behind block, after a successful match.
+            {
+                U_ASSERT(opValue>=0 && opValue+4<fPattern->fDataSize);
+                if (fp->fInputIdx != fActiveLimit) {
+                    //  The look-behind expression matched, but the match did not
+                    //    extend all the way to the point that we are looking behind from.
+                    //  FAIL out of here, which will take us back to the LB_CONT, which
+                    //     will retry the match starting at another position or succeed
+                    //     the look-behind altogether, whichever is appropriate.
+                    fp = (REStackFrame *)fStack->popFrame(fFrameSize);
+                    break;
+                }
+
+                // Look-behind expression matched, which means look-behind test as
+                //   a whole Fails
+
+                //   Restore the original input string length, which had been truncated
+                //   inorder to pin the end of the lookbehind match
+                //   to the position being looked-behind.
+                fActiveStart = fData[opValue+2];
+                fActiveLimit = fData[opValue+3];
+                U_ASSERT(fActiveStart >= 0);
+                U_ASSERT(fActiveLimit <= fInputLength);
+
+                // Restore original stack position, discarding any state saved
+                //   by the successful pattern match.
+                U_ASSERT(opValue>=0 && opValue+1<fPattern->fDataSize);
+                int32_t newStackSize = (int32_t)fData[opValue];
+                U_ASSERT(fStack->size() > newStackSize);
+                fStack->setSize(newStackSize);
+
+                //  FAIL, which will take control back to someplace
+                //  prior to entering the look-behind test.
+                fp = (REStackFrame *)fStack->popFrame(fFrameSize);
+            }
+            break;
+
+
+        case URX_LOOP_SR_I:
+            // Loop Initialization for the optimized implementation of
+            //     [some character set]*
+            //   This op scans through all matching input.
+            //   The following LOOP_C op emulates stack unwinding if the following pattern fails.
+            {
+                U_ASSERT(opValue > 0 && opValue < fSets->size());
+                Regex8BitSet *s8 = &fPattern->fSets8[opValue];
+                UnicodeSet   *s  = (UnicodeSet *)fSets->elementAt(opValue);
+
+                // Loop through input, until either the input is exhausted or
+                //   we reach a character that is not a member of the set.
+                int64_t ix = fp->fInputIdx;
+                UTEXT_SETNATIVEINDEX(fInputText, ix);
+                for (;;) {
+                    if (ix >= fActiveLimit) {
+                        fHitEnd = true;
+                        break;
+                    }
+                    UChar32 c = UTEXT_NEXT32(fInputText);
+                    if (c<256) {
+                        if (s8->contains(c) == false) {
+                            break;
+                        }
+                    } else {
+                        if (s->contains(c) == false) {
+                            break;
+                        }
+                    }
+                    ix = UTEXT_GETNATIVEINDEX(fInputText);
+                }
+
+                // If there were no matching characters, skip over the loop altogether.
+                //   The loop doesn't run at all, a * op always succeeds.
+                if (ix == fp->fInputIdx) {
+                    fp->fPatIdx++;   // skip the URX_LOOP_C op.
+                    break;
+                }
+
+                // Peek ahead in the compiled pattern, to the URX_LOOP_C that
+                //   must follow.  It's operand is the stack location
+                //   that holds the starting input index for the match of this [set]*
+                int32_t loopcOp = (int32_t)pat[fp->fPatIdx];
+                U_ASSERT(URX_TYPE(loopcOp) == URX_LOOP_C);
+                int32_t stackLoc = URX_VAL(loopcOp);
+                U_ASSERT(stackLoc >= 0 && stackLoc < fFrameSize);
+                fp->fExtra[stackLoc] = fp->fInputIdx;
+                fp->fInputIdx = ix;
+
+                // Save State to the URX_LOOP_C op that follows this one,
+                //   so that match failures in the following code will return to there.
+                //   Then bump the pattern idx so the LOOP_C is skipped on the way out of here.
+                fp = StateSave(fp, fp->fPatIdx, status);
+                fp->fPatIdx++;
+            }
+            break;
+
+
+        case URX_LOOP_DOT_I:
+            // Loop Initialization for the optimized implementation of .*
+            //   This op scans through all remaining input.
+            //   The following LOOP_C op emulates stack unwinding if the following pattern fails.
+            {
+                // Loop through input until the input is exhausted (we reach an end-of-line)
+                // In DOTALL mode, we can just go straight to the end of the input.
+                int64_t ix;
+                if ((opValue & 1) == 1) {
+                    // Dot-matches-All mode.  Jump straight to the end of the string.
+                    ix = fActiveLimit;
+                    fHitEnd = true;
+                } else {
+                    // NOT DOT ALL mode.  Line endings do not match '.'
+                    // Scan forward until a line ending or end of input.
+                    ix = fp->fInputIdx;
+                    UTEXT_SETNATIVEINDEX(fInputText, ix);
+                    for (;;) {
+                        if (ix >= fActiveLimit) {
+                            fHitEnd = true;
+                            break;
+                        }
+                        UChar32 c = UTEXT_NEXT32(fInputText);
+                        if ((c & 0x7f) <= 0x29) {          // Fast filter of non-new-line-s
+                            if ((c == 0x0a) ||             //  0x0a is newline in both modes.
+                               (((opValue & 2) == 0) &&    // IF not UNIX_LINES mode
+                                    isLineTerminator(c))) {
+                                //  char is a line ending.  Exit the scanning loop.
+                                break;
+                            }
+                        }
+                        ix = UTEXT_GETNATIVEINDEX(fInputText);
+                    }
+                }
+
+                // If there were no matching characters, skip over the loop altogether.
+                //   The loop doesn't run at all, a * op always succeeds.
+                if (ix == fp->fInputIdx) {
+                    fp->fPatIdx++;   // skip the URX_LOOP_C op.
+                    break;
+                }
+
+                // Peek ahead in the compiled pattern, to the URX_LOOP_C that
+                //   must follow.  It's operand is the stack location
+                //   that holds the starting input index for the match of this .*
+                int32_t loopcOp = (int32_t)pat[fp->fPatIdx];
+                U_ASSERT(URX_TYPE(loopcOp) == URX_LOOP_C);
+                int32_t stackLoc = URX_VAL(loopcOp);
+                U_ASSERT(stackLoc >= 0 && stackLoc < fFrameSize);
+                fp->fExtra[stackLoc] = fp->fInputIdx;
+                fp->fInputIdx = ix;
+
+                // Save State to the URX_LOOP_C op that follows this one,
+                //   so that match failures in the following code will return to there.
+                //   Then bump the pattern idx so the LOOP_C is skipped on the way out of here.
+                fp = StateSave(fp, fp->fPatIdx, status);
+                fp->fPatIdx++;
+            }
+            break;
+
+
+        case URX_LOOP_C:
+            {
+                U_ASSERT(opValue>=0 && opValue<fFrameSize);
+                backSearchIndex = fp->fExtra[opValue];
+                U_ASSERT(backSearchIndex <= fp->fInputIdx);
+                if (backSearchIndex == fp->fInputIdx) {
+                    // We've backed up the input idx to the point that the loop started.
+                    // The loop is done.  Leave here without saving state.
+                    //  Subsequent failures won't come back here.
+                    break;
+                }
+                // Set up for the next iteration of the loop, with input index
+                //   backed up by one from the last time through,
+                //   and a state save to this instruction in case the following code fails again.
+                //   (We're going backwards because this loop emulates stack unwinding, not
+                //    the initial scan forward.)
+                U_ASSERT(fp->fInputIdx > 0);
+                UTEXT_SETNATIVEINDEX(fInputText, fp->fInputIdx);
+                UChar32 prevC = UTEXT_PREVIOUS32(fInputText);
+                fp->fInputIdx = UTEXT_GETNATIVEINDEX(fInputText);
+
+                UChar32 twoPrevC = UTEXT_PREVIOUS32(fInputText);
+                if (prevC == 0x0a &&
+                    fp->fInputIdx > backSearchIndex &&
+                    twoPrevC == 0x0d) {
+                    int32_t prevOp = (int32_t)pat[fp->fPatIdx-2];
+                    if (URX_TYPE(prevOp) == URX_LOOP_DOT_I) {
+                        // .*, stepping back over CRLF pair.
+                        fp->fInputIdx = UTEXT_GETNATIVEINDEX(fInputText);
+                    }
+                }
+
+
+                fp = StateSave(fp, fp->fPatIdx-1, status);
+            }
+            break;
+
+
+
+        default:
+            // Trouble.  The compiled pattern contains an entry with an
+            //           unrecognized type tag.
+            UPRV_UNREACHABLE_ASSERT;
+            // Unknown opcode type in opType = URX_TYPE(pat[fp->fPatIdx]). But we have
+            // reports of this in production code, don't use UPRV_UNREACHABLE_EXIT.
+            // See ICU-21669.
+            status = U_INTERNAL_PROGRAM_ERROR;
+        }
+
+        if (U_FAILURE(status)) {
+            isMatch = false;
+            break;
+        }
+    }
+
+breakFromLoop:
+    fMatch = isMatch;
+    if (isMatch) {
+        fLastMatchEnd = fMatchEnd;
+        fMatchStart   = startIdx;
+        fMatchEnd     = fp->fInputIdx;
+    }
+
+#ifdef REGEX_RUN_DEBUG
+    if (fTraceDebug) {
+        if (isMatch) {
+            printf("Match.  start=%ld   end=%ld\n\n", fMatchStart, fMatchEnd);
+        } else {
+            printf("No match\n\n");
+        }
+    }
+#endif
+
+    fFrame = fp;                // The active stack frame when the engine stopped.
+                                //   Contains the capture group results that we need to
+                                //    access later.
+    return;
+}
+
+
+//--------------------------------------------------------------------------------
+//
+//   MatchChunkAt   This is the actual matching engine. Like MatchAt, but with the
+//                  assumption that the entire string is available in the UText's
+//                  chunk buffer. For now, that means we can use int32_t indexes,
+//                  except for anything that needs to be saved (like group starts
+//                  and ends).
+//
+//                  startIdx:    begin matching a this index.
+//                  toEnd:       if true, match must extend to end of the input region
+//
+//--------------------------------------------------------------------------------
+void RegexMatcher::MatchChunkAt(int32_t startIdx, UBool toEnd, UErrorCode &status) {
+    UBool       isMatch  = false;      // True if the we have a match.
+
+    int32_t     backSearchIndex = INT32_MAX; // used after greedy single-character matches for searching backwards
+
+    int32_t     op;                    // Operation from the compiled pattern, split into
+    int32_t     opType;                //    the opcode
+    int32_t     opValue;               //    and the operand value.
+
+#ifdef REGEX_RUN_DEBUG
+    if (fTraceDebug) {
+        printf("MatchAt(startIdx=%d)\n", startIdx);
+        printf("Original Pattern: \"%s\"\n", CStr(StringFromUText(fPattern->fPattern))());
+        printf("Input String:     \"%s\"\n\n", CStr(StringFromUText(fInputText))());
+    }
+#endif
+
+    if (U_FAILURE(status)) {
+        return;
+    }
+
+    //  Cache frequently referenced items from the compiled pattern
+    //
+    int64_t             *pat           = fPattern->fCompiledPat->getBuffer();
+
+    const char16_t      *litText       = fPattern->fLiteralText.getBuffer();
+    UVector             *fSets         = fPattern->fSets;
+
+    const char16_t      *inputBuf      = fInputText->chunkContents;
+
+    fFrameSize = fPattern->fFrameSize;
+    REStackFrame        *fp            = resetStack();
+    if (U_FAILURE(fDeferredStatus)) {
+        status = fDeferredStatus;
+        return;
+    }
+
+    fp->fPatIdx   = 0;
+    fp->fInputIdx = startIdx;
+
+    // Zero out the pattern's static data
+    int32_t i;
+    for (i = 0; i<fPattern->fDataSize; i++) {
+        fData[i] = 0;
+    }
+
+    //
+    //  Main loop for interpreting the compiled pattern.
+    //  One iteration of the loop per pattern operation performed.
+    //
+    for (;;) {
+        op      = (int32_t)pat[fp->fPatIdx];
+        opType  = URX_TYPE(op);
+        opValue = URX_VAL(op);
+#ifdef REGEX_RUN_DEBUG
+        if (fTraceDebug) {
+            UTEXT_SETNATIVEINDEX(fInputText, fp->fInputIdx);
+            printf("inputIdx=%ld   inputChar=%x   sp=%3ld   activeLimit=%ld  ", fp->fInputIdx,
+                   UTEXT_CURRENT32(fInputText), (int64_t *)fp-fStack->getBuffer(), fActiveLimit);
+            fPattern->dumpOp(fp->fPatIdx);
+        }
+#endif
+        fp->fPatIdx++;
+
+        switch (opType) {
+
+
+        case URX_NOP:
+            break;
+
+
+        case URX_BACKTRACK:
+            // Force a backtrack.  In some circumstances, the pattern compiler
+            //   will notice that the pattern can't possibly match anything, and will
+            //   emit one of these at that point.
+            fp = (REStackFrame *)fStack->popFrame(fFrameSize);
+            break;
+
+
+        case URX_ONECHAR:
+            if (fp->fInputIdx < fActiveLimit) {
+                UChar32 c;
+                U16_NEXT(inputBuf, fp->fInputIdx, fActiveLimit, c);
+                if (c == opValue) {
+                    break;
+                }
+            } else {
+                fHitEnd = true;
+            }
+            fp = (REStackFrame *)fStack->popFrame(fFrameSize);
+            break;
+
+
+        case URX_STRING:
+            {
+                // Test input against a literal string.
+                // Strings require two slots in the compiled pattern, one for the
+                //   offset to the string text, and one for the length.
+                int32_t   stringStartIdx = opValue;
+                int32_t   stringLen;
+
+                op      = (int32_t)pat[fp->fPatIdx];     // Fetch the second operand
+                fp->fPatIdx++;
+                opType    = URX_TYPE(op);
+                stringLen = URX_VAL(op);
+                U_ASSERT(opType == URX_STRING_LEN);
+                U_ASSERT(stringLen >= 2);
+
+                const char16_t * pInp = inputBuf + fp->fInputIdx;
+                const char16_t * pInpLimit = inputBuf + fActiveLimit;
+                const char16_t * pPat = litText+stringStartIdx;
+                const char16_t * pEnd = pInp + stringLen;
+                UBool success = true;
+                while (pInp < pEnd) {
+                    if (pInp >= pInpLimit) {
+                        fHitEnd = true;
+                        success = false;
+                        break;
+                    }
+                    if (*pInp++ != *pPat++) {
+                        success = false;
+                        break;
+                    }
+                }
+
+                if (success) {
+                    fp->fInputIdx += stringLen;
+                } else {
+                    fp = (REStackFrame *)fStack->popFrame(fFrameSize);
+                }
+            }
+            break;
+
+
+        case URX_STATE_SAVE:
+            fp = StateSave(fp, opValue, status);
+            break;
+
+
+        case URX_END:
+            // The match loop will exit via this path on a successful match,
+            //   when we reach the end of the pattern.
+            if (toEnd && fp->fInputIdx != fActiveLimit) {
+                // The pattern matched, but not to the end of input.  Try some more.
+                fp = (REStackFrame *)fStack->popFrame(fFrameSize);
+                break;
+            }
+            isMatch = true;
+            goto  breakFromLoop;
+
+            // Start and End Capture stack frame variables are laid out out like this:
+            //  fp->fExtra[opValue]  - The start of a completed capture group
+            //             opValue+1 - The end   of a completed capture group
+            //             opValue+2 - the start of a capture group whose end
+            //                          has not yet been reached (and might not ever be).
+        case URX_START_CAPTURE:
+            U_ASSERT(opValue >= 0 && opValue < fFrameSize-3);
+            fp->fExtra[opValue+2] = fp->fInputIdx;
+            break;
+
+
+        case URX_END_CAPTURE:
+            U_ASSERT(opValue >= 0 && opValue < fFrameSize-3);
+            U_ASSERT(fp->fExtra[opValue+2] >= 0);            // Start pos for this group must be set.
+            fp->fExtra[opValue]   = fp->fExtra[opValue+2];   // Tentative start becomes real.
+            fp->fExtra[opValue+1] = fp->fInputIdx;           // End position
+            U_ASSERT(fp->fExtra[opValue] <= fp->fExtra[opValue+1]);
+            break;
+
+
+        case URX_DOLLAR:                   //  $, test for End of line
+            //     or for position before new line at end of input
+            if (fp->fInputIdx < fAnchorLimit-2) {
+                // We are no where near the end of input.  Fail.
+                //   This is the common case.  Keep it first.
+                fp = (REStackFrame *)fStack->popFrame(fFrameSize);
+                break;
+            }
+            if (fp->fInputIdx >= fAnchorLimit) {
+                // We really are at the end of input.  Success.
+                fHitEnd = true;
+                fRequireEnd = true;
+                break;
+            }
+
+            // If we are positioned just before a new-line that is located at the
+            //   end of input, succeed.
+            if (fp->fInputIdx == fAnchorLimit-1) {
+                UChar32 c;
+                U16_GET(inputBuf, fAnchorStart, fp->fInputIdx, fAnchorLimit, c);
+
+                if (isLineTerminator(c)) {
+                    if ( !(c==0x0a && fp->fInputIdx>fAnchorStart && inputBuf[fp->fInputIdx-1]==0x0d)) {
+                        // At new-line at end of input. Success
+                        fHitEnd = true;
+                        fRequireEnd = true;
+                        break;
+                    }
+                }
+            } else if (fp->fInputIdx == fAnchorLimit-2 &&
+                inputBuf[fp->fInputIdx]==0x0d && inputBuf[fp->fInputIdx+1]==0x0a) {
+                    fHitEnd = true;
+                    fRequireEnd = true;
+                    break;                         // At CR/LF at end of input.  Success
+            }
+
+            fp = (REStackFrame *)fStack->popFrame(fFrameSize);
+
+            break;
+
+
+        case URX_DOLLAR_D:                   //  $, test for End of Line, in UNIX_LINES mode.
+            if (fp->fInputIdx >= fAnchorLimit-1) {
+                // Either at the last character of input, or off the end.
+                if (fp->fInputIdx == fAnchorLimit-1) {
+                    // At last char of input.  Success if it's a new line.
+                    if (inputBuf[fp->fInputIdx] == 0x0a) {
+                        fHitEnd = true;
+                        fRequireEnd = true;
+                        break;
+                    }
+                } else {
+                    // Off the end of input.  Success.
+                    fHitEnd = true;
+                    fRequireEnd = true;
+                    break;
+                }
+            }
+
+            // Not at end of input.  Back-track out.
+            fp = (REStackFrame *)fStack->popFrame(fFrameSize);
+            break;
+
+
+        case URX_DOLLAR_M:                //  $, test for End of line in multi-line mode
+            {
+                if (fp->fInputIdx >= fAnchorLimit) {
+                    // We really are at the end of input.  Success.
+                    fHitEnd = true;
+                    fRequireEnd = true;
+                    break;
+                }
+                // If we are positioned just before a new-line, succeed.
+                // It makes no difference where the new-line is within the input.
+                UChar32 c = inputBuf[fp->fInputIdx];
+                if (isLineTerminator(c)) {
+                    // At a line end, except for the odd chance of  being in the middle of a CR/LF sequence
+                    //  In multi-line mode, hitting a new-line just before the end of input does not
+                    //   set the hitEnd or requireEnd flags
+                    if ( !(c==0x0a && fp->fInputIdx>fAnchorStart && inputBuf[fp->fInputIdx-1]==0x0d)) {
+                        break;
+                    }
+                }
+                // not at a new line.  Fail.
+                fp = (REStackFrame *)fStack->popFrame(fFrameSize);
+            }
+            break;
+
+
+        case URX_DOLLAR_MD:                //  $, test for End of line in multi-line and UNIX_LINES mode
+            {
+                if (fp->fInputIdx >= fAnchorLimit) {
+                    // We really are at the end of input.  Success.
+                    fHitEnd = true;
+                    fRequireEnd = true;  // Java set requireEnd in this case, even though
+                    break;               //   adding a new-line would not lose the match.
+                }
+                // If we are not positioned just before a new-line, the test fails; backtrack out.
+                // It makes no difference where the new-line is within the input.
+                if (inputBuf[fp->fInputIdx] != 0x0a) {
+                    fp = (REStackFrame *)fStack->popFrame(fFrameSize);
+                }
+            }
+            break;
+
+
+        case URX_CARET:                    //  ^, test for start of line
+            if (fp->fInputIdx != fAnchorStart) {
+                fp = (REStackFrame *)fStack->popFrame(fFrameSize);
+            }
+            break;
+
+
+        case URX_CARET_M:                   //  ^, test for start of line in mulit-line mode
+            {
+                if (fp->fInputIdx == fAnchorStart) {
+                    // We are at the start input.  Success.
+                    break;
+                }
+                // Check whether character just before the current pos is a new-line
+                //   unless we are at the end of input
+                char16_t  c = inputBuf[fp->fInputIdx - 1];
+                if ((fp->fInputIdx < fAnchorLimit) &&
+                    isLineTerminator(c)) {
+                    //  It's a new-line.  ^ is true.  Success.
+                    //  TODO:  what should be done with positions between a CR and LF?
+                    break;
+                }
+                // Not at the start of a line.  Fail.
+                fp = (REStackFrame *)fStack->popFrame(fFrameSize);
+            }
+            break;
+
+
+        case URX_CARET_M_UNIX:       //  ^, test for start of line in mulit-line + Unix-line mode
+            {
+                U_ASSERT(fp->fInputIdx >= fAnchorStart);
+                if (fp->fInputIdx <= fAnchorStart) {
+                    // We are at the start input.  Success.
+                    break;
+                }
+                // Check whether character just before the current pos is a new-line
+                U_ASSERT(fp->fInputIdx <= fAnchorLimit);
+                char16_t  c = inputBuf[fp->fInputIdx - 1];
+                if (c != 0x0a) {
+                    // Not at the start of a line.  Back-track out.
+                    fp = (REStackFrame *)fStack->popFrame(fFrameSize);
+                }
+            }
+            break;
+
+        case URX_BACKSLASH_B:          // Test for word boundaries
+            {
+                UBool success = isChunkWordBoundary((int32_t)fp->fInputIdx);
+                success ^= (UBool)(opValue != 0);     // flip sense for \B
+                if (!success) {
+                    fp = (REStackFrame *)fStack->popFrame(fFrameSize);
+                }
+            }
+            break;
+
+
+        case URX_BACKSLASH_BU:          // Test for word boundaries, Unicode-style
+            {
+                UBool success = isUWordBoundary(fp->fInputIdx, status);
+                success ^= (UBool)(opValue != 0);     // flip sense for \B
+                if (!success) {
+                    fp = (REStackFrame *)fStack->popFrame(fFrameSize);
+                }
+            }
+            break;
+
+
+        case URX_BACKSLASH_D:            // Test for decimal digit
+            {
+                if (fp->fInputIdx >= fActiveLimit) {
+                    fHitEnd = true;
+                    fp = (REStackFrame *)fStack->popFrame(fFrameSize);
+                    break;
+                }
+
+                UChar32 c;
+                U16_NEXT(inputBuf, fp->fInputIdx, fActiveLimit, c);
+                int8_t ctype = u_charType(c);     // TODO:  make a unicode set for this.  Will be faster.
+                UBool success = (ctype == U_DECIMAL_DIGIT_NUMBER);
+                success ^= (UBool)(opValue != 0);        // flip sense for \D
+                if (!success) {
+                    fp = (REStackFrame *)fStack->popFrame(fFrameSize);
+                }
+            }
+            break;
+
+
+        case URX_BACKSLASH_G:          // Test for position at end of previous match
+            if (!((fMatch && fp->fInputIdx==fMatchEnd) || (fMatch==false && fp->fInputIdx==fActiveStart))) {
+                fp = (REStackFrame *)fStack->popFrame(fFrameSize);
+            }
+            break;
+
+
+        case URX_BACKSLASH_H:            // Test for \h, horizontal white space.
+            {
+                if (fp->fInputIdx >= fActiveLimit) {
+                    fHitEnd = true;
+                    fp = (REStackFrame *)fStack->popFrame(fFrameSize);
+                    break;
+                }
+                UChar32 c;
+                U16_NEXT(inputBuf, fp->fInputIdx, fActiveLimit, c);
+                int8_t ctype = u_charType(c);
+                UBool success = (ctype == U_SPACE_SEPARATOR || c == 9);  // SPACE_SEPARATOR || TAB
+                success ^= (UBool)(opValue != 0);        // flip sense for \H
+                if (!success) {
+                    fp = (REStackFrame *)fStack->popFrame(fFrameSize);
+                }
+            }
+            break;
+
+
+        case URX_BACKSLASH_R:            // Test for \R, any line break sequence.
+            {
+                if (fp->fInputIdx >= fActiveLimit) {
+                    fHitEnd = true;
+                    fp = (REStackFrame *)fStack->popFrame(fFrameSize);
+                    break;
+                }
+                UChar32 c;
+                U16_NEXT(inputBuf, fp->fInputIdx, fActiveLimit, c);
+                if (isLineTerminator(c)) {
+                    if (c == 0x0d && fp->fInputIdx < fActiveLimit) {
+                        // Check for CR/LF sequence. Consume both together when found.
+                        char16_t c2;
+                        U16_NEXT(inputBuf, fp->fInputIdx, fActiveLimit, c2);
+                        if (c2 != 0x0a) {
+                            U16_PREV(inputBuf, 0, fp->fInputIdx, c2);
+                        }
+                    }
+                } else {
+                    fp = (REStackFrame *)fStack->popFrame(fFrameSize);
+                }
+            }
+            break;
+
+
+        case URX_BACKSLASH_V:         // Any single code point line ending.
+            {
+                if (fp->fInputIdx >= fActiveLimit) {
+                    fHitEnd = true;
+                    fp = (REStackFrame *)fStack->popFrame(fFrameSize);
+                    break;
+                }
+                UChar32 c;
+                U16_NEXT(inputBuf, fp->fInputIdx, fActiveLimit, c);
+                UBool success = isLineTerminator(c);
+                success ^= (UBool)(opValue != 0);        // flip sense for \V
+                if (!success) {
+                    fp = (REStackFrame *)fStack->popFrame(fFrameSize);
+                }
+            }
+            break;
+
+
+        case URX_BACKSLASH_X:
+            //  Match a Grapheme, as defined by Unicode UAX 29.
+
+            // Fail if at end of input
+            if (fp->fInputIdx >= fActiveLimit) {
+                fHitEnd = true;
+                fp = (REStackFrame *)fStack->popFrame(fFrameSize);
+                break;
+            }
+
+            fp->fInputIdx = followingGCBoundary(fp->fInputIdx, status);
+            if (fp->fInputIdx >= fActiveLimit) {
+                fHitEnd = true;
+                fp->fInputIdx = fActiveLimit;
+            }
+            break;
+
+
+        case URX_BACKSLASH_Z:          // Test for end of Input
+            if (fp->fInputIdx < fAnchorLimit) {
+                fp = (REStackFrame *)fStack->popFrame(fFrameSize);
+            } else {
+                fHitEnd = true;
+                fRequireEnd = true;
+            }
+            break;
+
+
+
+        case URX_STATIC_SETREF:
+            {
+                // Test input character against one of the predefined sets
+                //    (Word Characters, for example)
+                // The high bit of the op value is a flag for the match polarity.
+                //    0:   success if input char is in set.
+                //    1:   success if input char is not in set.
+                if (fp->fInputIdx >= fActiveLimit) {
+                    fHitEnd = true;
+                    fp = (REStackFrame *)fStack->popFrame(fFrameSize);
+                    break;
+                }
+
+                UBool success = ((opValue & URX_NEG_SET) == URX_NEG_SET);
+                opValue &= ~URX_NEG_SET;
+                U_ASSERT(opValue > 0 && opValue < URX_LAST_SET);
+
+                UChar32 c;
+                U16_NEXT(inputBuf, fp->fInputIdx, fActiveLimit, c);
+                if (c < 256) {
+                    Regex8BitSet &s8 = RegexStaticSets::gStaticSets->fPropSets8[opValue];
+                    if (s8.contains(c)) {
+                        success = !success;
+                    }
+                } else {
+                    const UnicodeSet &s = RegexStaticSets::gStaticSets->fPropSets[opValue];
+                    if (s.contains(c)) {
+                        success = !success;
+                    }
+                }
+                if (!success) {
+                    fp = (REStackFrame *)fStack->popFrame(fFrameSize);
+                }
+            }
+            break;
+
+
+        case URX_STAT_SETREF_N:
+            {
+                // Test input character for NOT being a member of  one of
+                //    the predefined sets (Word Characters, for example)
+                if (fp->fInputIdx >= fActiveLimit) {
+                    fHitEnd = true;
+                    fp = (REStackFrame *)fStack->popFrame(fFrameSize);
+                    break;
+                }
+
+                U_ASSERT(opValue > 0 && opValue < URX_LAST_SET);
+
+                UChar32  c;
+                U16_NEXT(inputBuf, fp->fInputIdx, fActiveLimit, c);
+                if (c < 256) {
+                    Regex8BitSet &s8 = RegexStaticSets::gStaticSets->fPropSets8[opValue];
+                    if (s8.contains(c) == false) {
+                        break;
+                    }
+                } else {
+                    const UnicodeSet &s = RegexStaticSets::gStaticSets->fPropSets[opValue];
+                    if (s.contains(c) == false) {
+                        break;
+                    }
+                }
+                fp = (REStackFrame *)fStack->popFrame(fFrameSize);
+            }
+            break;
+
+
+        case URX_SETREF:
+            {
+                if (fp->fInputIdx >= fActiveLimit) {
+                    fHitEnd = true;
+                    fp = (REStackFrame *)fStack->popFrame(fFrameSize);
+                    break;
+                }
+
+                U_ASSERT(opValue > 0 && opValue < fSets->size());
+
+                // There is input left.  Pick up one char and test it for set membership.
+                UChar32  c;
+                U16_NEXT(inputBuf, fp->fInputIdx, fActiveLimit, c);
+                if (c<256) {
+                    Regex8BitSet *s8 = &fPattern->fSets8[opValue];
+                    if (s8->contains(c)) {
+                        // The character is in the set.  A Match.
+                        break;
+                    }
+                } else {
+                    UnicodeSet *s = (UnicodeSet *)fSets->elementAt(opValue);
+                    if (s->contains(c)) {
+                        // The character is in the set.  A Match.
+                        break;
+                    }
+                }
+
+                // the character wasn't in the set.
+                fp = (REStackFrame *)fStack->popFrame(fFrameSize);
+            }
+            break;
+
+
+        case URX_DOTANY:
+            {
+                // . matches anything, but stops at end-of-line.
+                if (fp->fInputIdx >= fActiveLimit) {
+                    // At end of input.  Match failed.  Backtrack out.
+                    fHitEnd = true;
+                    fp = (REStackFrame *)fStack->popFrame(fFrameSize);
+                    break;
+                }
+
+                // There is input left.  Advance over one char, unless we've hit end-of-line
+                UChar32  c;
+                U16_NEXT(inputBuf, fp->fInputIdx, fActiveLimit, c);
+                if (isLineTerminator(c)) {
+                    // End of line in normal mode.   . does not match.
+                    fp = (REStackFrame *)fStack->popFrame(fFrameSize);
+                    break;
+                }
+            }
+            break;
+
+
+        case URX_DOTANY_ALL:
+            {
+                // . in dot-matches-all (including new lines) mode
+                if (fp->fInputIdx >= fActiveLimit) {
+                    // At end of input.  Match failed.  Backtrack out.
+                    fHitEnd = true;
+                    fp = (REStackFrame *)fStack->popFrame(fFrameSize);
+                    break;
+                }
+
+                // There is input left.  Advance over one char, except if we are
+                //   at a cr/lf, advance over both of them.
+                UChar32 c;
+                U16_NEXT(inputBuf, fp->fInputIdx, fActiveLimit, c);
+                if (c==0x0d && fp->fInputIdx < fActiveLimit) {
+                    // In the case of a CR/LF, we need to advance over both.
+                    if (inputBuf[fp->fInputIdx] == 0x0a) {
+                        U16_FWD_1(inputBuf, fp->fInputIdx, fActiveLimit);
+                    }
+                }
+            }
+            break;
+
+
+        case URX_DOTANY_UNIX:
+            {
+                // '.' operator, matches all, but stops at end-of-line.
+                //   UNIX_LINES mode, so 0x0a is the only recognized line ending.
+                if (fp->fInputIdx >= fActiveLimit) {
+                    // At end of input.  Match failed.  Backtrack out.
+                    fHitEnd = true;
+                    fp = (REStackFrame *)fStack->popFrame(fFrameSize);
+                    break;
+                }
+
+                // There is input left.  Advance over one char, unless we've hit end-of-line
+                UChar32 c;
+                U16_NEXT(inputBuf, fp->fInputIdx, fActiveLimit, c);
+                if (c == 0x0a) {
+                    // End of line in normal mode.   '.' does not match the \n
+                    fp = (REStackFrame *)fStack->popFrame(fFrameSize);
+                }
+            }
+            break;
+
+
+        case URX_JMP:
+            fp->fPatIdx = opValue;
+            break;
+
+        case URX_FAIL:
+            isMatch = false;
+            goto breakFromLoop;
+
+        case URX_JMP_SAV:
+            U_ASSERT(opValue < fPattern->fCompiledPat->size());
+            fp = StateSave(fp, fp->fPatIdx, status);       // State save to loc following current
+            fp->fPatIdx = opValue;                         // Then JMP.
+            break;
+
+        case URX_JMP_SAV_X:
+            // This opcode is used with (x)+, when x can match a zero length string.
+            // Same as JMP_SAV, except conditional on the match having made forward progress.
+            // Destination of the JMP must be a URX_STO_INP_LOC, from which we get the
+            //   data address of the input position at the start of the loop.
+            {
+                U_ASSERT(opValue > 0 && opValue < fPattern->fCompiledPat->size());
+                int32_t  stoOp = (int32_t)pat[opValue-1];
+                U_ASSERT(URX_TYPE(stoOp) == URX_STO_INP_LOC);
+                int32_t  frameLoc = URX_VAL(stoOp);
+                U_ASSERT(frameLoc >= 0 && frameLoc < fFrameSize);
+                int32_t prevInputIdx = (int32_t)fp->fExtra[frameLoc];
+                U_ASSERT(prevInputIdx <= fp->fInputIdx);
+                if (prevInputIdx < fp->fInputIdx) {
+                    // The match did make progress.  Repeat the loop.
+                    fp = StateSave(fp, fp->fPatIdx, status);  // State save to loc following current
+                    fp->fPatIdx = opValue;
+                    fp->fExtra[frameLoc] = fp->fInputIdx;
+                }
+                // If the input position did not advance, we do nothing here,
+                //   execution will fall out of the loop.
+            }
+            break;
+
+        case URX_CTR_INIT:
+            {
+                U_ASSERT(opValue >= 0 && opValue < fFrameSize-2);
+                fp->fExtra[opValue] = 0;                 //  Set the loop counter variable to zero
+
+                // Pick up the three extra operands that CTR_INIT has, and
+                //    skip the pattern location counter past
+                int32_t instrOperandLoc = (int32_t)fp->fPatIdx;
+                fp->fPatIdx += 3;
+                int32_t loopLoc  = URX_VAL(pat[instrOperandLoc]);
+                int32_t minCount = (int32_t)pat[instrOperandLoc+1];
+                int32_t maxCount = (int32_t)pat[instrOperandLoc+2];
+                U_ASSERT(minCount>=0);
+                U_ASSERT(maxCount>=minCount || maxCount==-1);
+                U_ASSERT(loopLoc>=fp->fPatIdx);
+
+                if (minCount == 0) {
+                    fp = StateSave(fp, loopLoc+1, status);
+                }
+                if (maxCount == -1) {
+                    fp->fExtra[opValue+1] = fp->fInputIdx;   //  For loop breaking.
+                } else if (maxCount == 0) {
+                    fp = (REStackFrame *)fStack->popFrame(fFrameSize);
+                }
+            }
+            break;
+
+        case URX_CTR_LOOP:
+            {
+                U_ASSERT(opValue>0 && opValue < fp->fPatIdx-2);
+                int32_t initOp = (int32_t)pat[opValue];
+                U_ASSERT(URX_TYPE(initOp) == URX_CTR_INIT);
+                int64_t *pCounter = &fp->fExtra[URX_VAL(initOp)];
+                int32_t minCount  = (int32_t)pat[opValue+2];
+                int32_t maxCount  = (int32_t)pat[opValue+3];
+                (*pCounter)++;
+                if ((uint64_t)*pCounter >= (uint32_t)maxCount && maxCount != -1) {
+                    U_ASSERT(*pCounter == maxCount);
+                    break;
+                }
+                if (*pCounter >= minCount) {
+                    if (maxCount == -1) {
+                        // Loop has no hard upper bound.
+                        // Check that it is progressing through the input, break if it is not.
+                        int64_t *pLastInputIdx =  &fp->fExtra[URX_VAL(initOp) + 1];
+                        if (fp->fInputIdx == *pLastInputIdx) {
+                            break;
+                        } else {
+                            *pLastInputIdx = fp->fInputIdx;
+                        }
+                    }
+                    fp = StateSave(fp, fp->fPatIdx, status);
+                } else {
+                    // Increment time-out counter. (StateSave() does it if count >= minCount)
+                    fTickCounter--;
+                    if (fTickCounter <= 0) {
+                        IncrementTime(status);    // Re-initializes fTickCounter
+                    }
+                }
+                fp->fPatIdx = opValue + 4;    // Loop back.
+            }
+            break;
+
+        case URX_CTR_INIT_NG:
+            {
+                // Initialize a non-greedy loop
+                U_ASSERT(opValue >= 0 && opValue < fFrameSize-2);
+                fp->fExtra[opValue] = 0;                 //  Set the loop counter variable to zero
+
+                // Pick up the three extra operands that CTR_INIT_NG has, and
+                //    skip the pattern location counter past
+                int32_t instrOperandLoc = (int32_t)fp->fPatIdx;
+                fp->fPatIdx += 3;
+                int32_t loopLoc  = URX_VAL(pat[instrOperandLoc]);
+                int32_t minCount = (int32_t)pat[instrOperandLoc+1];
+                int32_t maxCount = (int32_t)pat[instrOperandLoc+2];
+                U_ASSERT(minCount>=0);
+                U_ASSERT(maxCount>=minCount || maxCount==-1);
+                U_ASSERT(loopLoc>fp->fPatIdx);
+                if (maxCount == -1) {
+                    fp->fExtra[opValue+1] = fp->fInputIdx;   //  Save initial input index for loop breaking.
+                }
+
+                if (minCount == 0) {
+                    if (maxCount != 0) {
+                        fp = StateSave(fp, fp->fPatIdx, status);
+                    }
+                    fp->fPatIdx = loopLoc+1;   // Continue with stuff after repeated block
+                }
+            }
+            break;
+
+        case URX_CTR_LOOP_NG:
+            {
+                // Non-greedy {min, max} loops
+                U_ASSERT(opValue>0 && opValue < fp->fPatIdx-2);
+                int32_t initOp = (int32_t)pat[opValue];
+                U_ASSERT(URX_TYPE(initOp) == URX_CTR_INIT_NG);
+                int64_t *pCounter = &fp->fExtra[URX_VAL(initOp)];
+                int32_t minCount  = (int32_t)pat[opValue+2];
+                int32_t maxCount  = (int32_t)pat[opValue+3];
+
+                (*pCounter)++;
+                if ((uint64_t)*pCounter >= (uint32_t)maxCount && maxCount != -1) {
+                    // The loop has matched the maximum permitted number of times.
+                    //   Break out of here with no action.  Matching will
+                    //   continue with the following pattern.
+                    U_ASSERT(*pCounter == maxCount);
+                    break;
+                }
+
+                if (*pCounter < minCount) {
+                    // We haven't met the minimum number of matches yet.
+                    //   Loop back for another one.
+                    fp->fPatIdx = opValue + 4;    // Loop back.
+                    fTickCounter--;
+                    if (fTickCounter <= 0) {
+                        IncrementTime(status);    // Re-initializes fTickCounter
+                    }
+                } else {
+                    // We do have the minimum number of matches.
+
+                    // If there is no upper bound on the loop iterations, check that the input index
+                    // is progressing, and stop the loop if it is not.
+                    if (maxCount == -1) {
+                        int64_t *pLastInputIdx =  &fp->fExtra[URX_VAL(initOp) + 1];
+                        if (fp->fInputIdx == *pLastInputIdx) {
+                            break;
+                        }
+                        *pLastInputIdx = fp->fInputIdx;
+                    }
+
+                    // Loop Continuation: we will fall into the pattern following the loop
+                    //   (non-greedy, don't execute loop body first), but first do
+                    //   a state save to the top of the loop, so that a match failure
+                    //   in the following pattern will try another iteration of the loop.
+                    fp = StateSave(fp, opValue + 4, status);
+                }
+            }
+            break;
+
+        case URX_STO_SP:
+            U_ASSERT(opValue >= 0 && opValue < fPattern->fDataSize);
+            fData[opValue] = fStack->size();
+            break;
+
+        case URX_LD_SP:
+            {
+                U_ASSERT(opValue >= 0 && opValue < fPattern->fDataSize);
+                int32_t newStackSize = (int32_t)fData[opValue];
+                U_ASSERT(newStackSize <= fStack->size());
+                int64_t *newFP = fStack->getBuffer() + newStackSize - fFrameSize;
+                if (newFP == (int64_t *)fp) {
+                    break;
+                }
+                int32_t j;
+                for (j=0; j<fFrameSize; j++) {
+                    newFP[j] = ((int64_t *)fp)[j];
+                }
+                fp = (REStackFrame *)newFP;
+                fStack->setSize(newStackSize);
+            }
+            break;
+
+        case URX_BACKREF:
+            {
+                U_ASSERT(opValue < fFrameSize);
+                int64_t groupStartIdx = fp->fExtra[opValue];
+                int64_t groupEndIdx   = fp->fExtra[opValue+1];
+                U_ASSERT(groupStartIdx <= groupEndIdx);
+                int64_t inputIndex = fp->fInputIdx;
+                if (groupStartIdx < 0) {
+                    // This capture group has not participated in the match thus far,
+                    fp = (REStackFrame *)fStack->popFrame(fFrameSize);   // FAIL, no match.
+                    break;
+                }
+                UBool success = true;
+                for (int64_t groupIndex = groupStartIdx; groupIndex < groupEndIdx; ++groupIndex,++inputIndex) {
+                    if (inputIndex >= fActiveLimit) {
+                        success = false;
+                        fHitEnd = true;
+                        break;
+                    }
+                    if (inputBuf[groupIndex] != inputBuf[inputIndex]) {
+                        success = false;
+                        break;
+                    }
+                }
+                if (success && groupStartIdx < groupEndIdx && U16_IS_LEAD(inputBuf[groupEndIdx-1]) &&
+                        inputIndex < fActiveLimit && U16_IS_TRAIL(inputBuf[inputIndex])) {
+                    // Capture group ended with an unpaired lead surrogate.
+                    // Back reference is not permitted to match lead only of a surrogatge pair.
+                    success = false;
+                }
+                if (success) {
+                    fp->fInputIdx = inputIndex;
+                } else {
+                    fp = (REStackFrame *)fStack->popFrame(fFrameSize);
+                }
+            }
+            break;
+
+        case URX_BACKREF_I:
+            {
+                U_ASSERT(opValue < fFrameSize);
+                int64_t groupStartIdx = fp->fExtra[opValue];
+                int64_t groupEndIdx   = fp->fExtra[opValue+1];
+                U_ASSERT(groupStartIdx <= groupEndIdx);
+                if (groupStartIdx < 0) {
+                    // This capture group has not participated in the match thus far,
+                    fp = (REStackFrame *)fStack->popFrame(fFrameSize);   // FAIL, no match.
+                    break;
+                }
+                CaseFoldingUCharIterator captureGroupItr(inputBuf, groupStartIdx, groupEndIdx);
+                CaseFoldingUCharIterator inputItr(inputBuf, fp->fInputIdx, fActiveLimit);
+
+                //   Note: if the capture group match was of an empty string the backref
+                //         match succeeds.  Verified by testing:  Perl matches succeed
+                //         in this case, so we do too.
+
+                UBool success = true;
+                for (;;) {
+                    UChar32 captureGroupChar = captureGroupItr.next();
+                    if (captureGroupChar == U_SENTINEL) {
+                        success = true;
+                        break;
+                    }
+                    UChar32 inputChar = inputItr.next();
+                    if (inputChar == U_SENTINEL) {
+                        success = false;
+                        fHitEnd = true;
+                        break;
+                    }
+                    if (inputChar != captureGroupChar) {
+                        success = false;
+                        break;
+                    }
+                }
+
+                if (success && inputItr.inExpansion()) {
+                    // We obtained a match by consuming part of a string obtained from
+                    // case-folding a single code point of the input text.
+                    // This does not count as an overall match.
+                    success = false;
+                }
+
+                if (success) {
+                    fp->fInputIdx = inputItr.getIndex();
+                } else {
+                    fp = (REStackFrame *)fStack->popFrame(fFrameSize);
+                }
+            }
+            break;
+
+        case URX_STO_INP_LOC:
+            {
+                U_ASSERT(opValue >= 0 && opValue < fFrameSize);
+                fp->fExtra[opValue] = fp->fInputIdx;
+            }
+            break;
+
+        case URX_JMPX:
+            {
+                int32_t instrOperandLoc = (int32_t)fp->fPatIdx;
+                fp->fPatIdx += 1;
+                int32_t dataLoc  = URX_VAL(pat[instrOperandLoc]);
+                U_ASSERT(dataLoc >= 0 && dataLoc < fFrameSize);
+                int32_t savedInputIdx = (int32_t)fp->fExtra[dataLoc];
+                U_ASSERT(savedInputIdx <= fp->fInputIdx);
+                if (savedInputIdx < fp->fInputIdx) {
+                    fp->fPatIdx = opValue;                               // JMP
+                } else {
+                    fp = (REStackFrame *)fStack->popFrame(fFrameSize);   // FAIL, no progress in loop.
+                }
+            }
+            break;
+
+        case URX_LA_START:
+            {
+                // Entering a look around block.
+                // Save Stack Ptr, Input Pos.
+                U_ASSERT(opValue>=0 && opValue+3<fPattern->fDataSize);
+                fData[opValue]   = fStack->size();
+                fData[opValue+1] = fp->fInputIdx;
+                fData[opValue+2] = fActiveStart;
+                fData[opValue+3] = fActiveLimit;
+                fActiveStart     = fLookStart;          // Set the match region change for
+                fActiveLimit     = fLookLimit;          //   transparent bounds.
+            }
+            break;
+
+        case URX_LA_END:
+            {
+                // Leaving a look around block.
+                //  restore Stack Ptr, Input Pos to positions they had on entry to block.
+                U_ASSERT(opValue>=0 && opValue+3<fPattern->fDataSize);
+                int32_t stackSize = fStack->size();
+                int32_t newStackSize = (int32_t)fData[opValue];
+                U_ASSERT(stackSize >= newStackSize);
+                if (stackSize > newStackSize) {
+                    // Copy the current top frame back to the new (cut back) top frame.
+                    //   This makes the capture groups from within the look-ahead
+                    //   expression available.
+                    int64_t *newFP = fStack->getBuffer() + newStackSize - fFrameSize;
+                    int32_t j;
+                    for (j=0; j<fFrameSize; j++) {
+                        newFP[j] = ((int64_t *)fp)[j];
+                    }
+                    fp = (REStackFrame *)newFP;
+                    fStack->setSize(newStackSize);
+                }
+                fp->fInputIdx = fData[opValue+1];
+
+                // Restore the active region bounds in the input string; they may have
+                //    been changed because of transparent bounds on a Region.
+                fActiveStart = fData[opValue+2];
+                fActiveLimit = fData[opValue+3];
+                U_ASSERT(fActiveStart >= 0);
+                U_ASSERT(fActiveLimit <= fInputLength);
+            }
+            break;
+
+        case URX_ONECHAR_I:
+            if (fp->fInputIdx < fActiveLimit) {
+                UChar32 c;
+                U16_NEXT(inputBuf, fp->fInputIdx, fActiveLimit, c);
+                if (u_foldCase(c, U_FOLD_CASE_DEFAULT) == opValue) {
+                    break;
+                }
+            } else {
+                fHitEnd = true;
+            }
+            fp = (REStackFrame *)fStack->popFrame(fFrameSize);
+            break;
+
+        case URX_STRING_I:
+            // Case-insensitive test input against a literal string.
+            // Strings require two slots in the compiled pattern, one for the
+            //   offset to the string text, and one for the length.
+            //   The compiled string has already been case folded.
+            {
+                const char16_t *patternString = litText + opValue;
+
+                op      = (int32_t)pat[fp->fPatIdx];
+                fp->fPatIdx++;
+                opType  = URX_TYPE(op);
+                opValue = URX_VAL(op);
+                U_ASSERT(opType == URX_STRING_LEN);
+                int32_t patternStringLen = opValue;  // Length of the string from the pattern.
+
+                UChar32      cText;
+                UChar32      cPattern;
+                UBool        success = true;
+                int32_t      patternStringIdx  = 0;
+                CaseFoldingUCharIterator inputIterator(inputBuf, fp->fInputIdx, fActiveLimit);
+                while (patternStringIdx < patternStringLen) {
+                    U16_NEXT(patternString, patternStringIdx, patternStringLen, cPattern);
+                    cText = inputIterator.next();
+                    if (cText != cPattern) {
+                        success = false;
+                        if (cText == U_SENTINEL) {
+                            fHitEnd = true;
+                        }
+                        break;
+                    }
+                }
+                if (inputIterator.inExpansion()) {
+                    success = false;
+                }
+
+                if (success) {
+                    fp->fInputIdx = inputIterator.getIndex();
+                } else {
+                    fp = (REStackFrame *)fStack->popFrame(fFrameSize);
+                }
+            }
+            break;
+
+        case URX_LB_START:
+            {
+                // Entering a look-behind block.
+                // Save Stack Ptr, Input Pos and active input region.
+                //   TODO:  implement transparent bounds.  Ticket #6067
+                U_ASSERT(opValue>=0 && opValue+4<fPattern->fDataSize);
+                fData[opValue]   = fStack->size();
+                fData[opValue+1] = fp->fInputIdx;
+                // Save input string length, then reset to pin any matches to end at
+                //   the current position.
+                fData[opValue+2] = fActiveStart;
+                fData[opValue+3] = fActiveLimit;
+                fActiveStart     = fRegionStart;
+                fActiveLimit     = fp->fInputIdx;
+                // Init the variable containing the start index for attempted matches.
+                fData[opValue+4] = -1;
+            }
+            break;
+
+
+        case URX_LB_CONT:
+            {
+                // Positive Look-Behind, at top of loop checking for matches of LB expression
+                //    at all possible input starting positions.
+
+                // Fetch the min and max possible match lengths.  They are the operands
+                //   of this op in the pattern.
+                int32_t minML = (int32_t)pat[fp->fPatIdx++];
+                int32_t maxML = (int32_t)pat[fp->fPatIdx++];
+                U_ASSERT(minML <= maxML);
+                U_ASSERT(minML >= 0);
+
+                // Fetch (from data) the last input index where a match was attempted.
+                U_ASSERT(opValue>=0 && opValue+4<fPattern->fDataSize);
+                int64_t  &lbStartIdx = fData[opValue+4];
+                if (lbStartIdx < 0) {
+                    // First time through loop.
+                    lbStartIdx = fp->fInputIdx - minML;
+                    if (lbStartIdx > 0 && lbStartIdx < fInputLength) {
+                        U16_SET_CP_START(inputBuf, 0, lbStartIdx);
+                    }
+                } else {
+                    // 2nd through nth time through the loop.
+                    // Back up start position for match by one.
+                    if (lbStartIdx == 0) {
+                        lbStartIdx--;
+                    } else {
+                        U16_BACK_1(inputBuf, 0, lbStartIdx);
+                    }
+                }
+
+                if (lbStartIdx < 0 || lbStartIdx < fp->fInputIdx - maxML) {
+                    // We have tried all potential match starting points without
+                    //  getting a match.  Backtrack out, and out of the
+                    //   Look Behind altogether.
+                    fp = (REStackFrame *)fStack->popFrame(fFrameSize);
+                    fActiveStart = fData[opValue+2];
+                    fActiveLimit = fData[opValue+3];
+                    U_ASSERT(fActiveStart >= 0);
+                    U_ASSERT(fActiveLimit <= fInputLength);
+                    break;
+                }
+
+                //    Save state to this URX_LB_CONT op, so failure to match will repeat the loop.
+                //      (successful match will fall off the end of the loop.)
+                fp = StateSave(fp, fp->fPatIdx-3, status);
+                fp->fInputIdx =  lbStartIdx;
+            }
+            break;
+
+        case URX_LB_END:
+            // End of a look-behind block, after a successful match.
+            {
+                U_ASSERT(opValue>=0 && opValue+4<fPattern->fDataSize);
+                if (fp->fInputIdx != fActiveLimit) {
+                    //  The look-behind expression matched, but the match did not
+                    //    extend all the way to the point that we are looking behind from.
+                    //  FAIL out of here, which will take us back to the LB_CONT, which
+                    //     will retry the match starting at another position or fail
+                    //     the look-behind altogether, whichever is appropriate.
+                    fp = (REStackFrame *)fStack->popFrame(fFrameSize);
+                    break;
+                }
+
+                // Look-behind match is good.  Restore the original input string region,
+                //   which had been truncated to pin the end of the lookbehind match to the
+                //   position being looked-behind.
+                fActiveStart = fData[opValue+2];
+                fActiveLimit = fData[opValue+3];
+                U_ASSERT(fActiveStart >= 0);
+                U_ASSERT(fActiveLimit <= fInputLength);
+            }
+            break;
+
+
+        case URX_LBN_CONT:
+            {
+                // Negative Look-Behind, at top of loop checking for matches of LB expression
+                //    at all possible input starting positions.
+
+                // Fetch the extra parameters of this op.
+                int32_t minML       = (int32_t)pat[fp->fPatIdx++];
+                int32_t maxML       = (int32_t)pat[fp->fPatIdx++];
+                int32_t continueLoc = (int32_t)pat[fp->fPatIdx++];
+                continueLoc = URX_VAL(continueLoc);
+                U_ASSERT(minML <= maxML);
+                U_ASSERT(minML >= 0);
+                U_ASSERT(continueLoc > fp->fPatIdx);
+
+                // Fetch (from data) the last input index where a match was attempted.
+                U_ASSERT(opValue>=0 && opValue+4<fPattern->fDataSize);
+                int64_t  &lbStartIdx = fData[opValue+4];
+                if (lbStartIdx < 0) {
+                    // First time through loop.
+                    lbStartIdx = fp->fInputIdx - minML;
+                    if (lbStartIdx > 0 && lbStartIdx < fInputLength) {
+                        U16_SET_CP_START(inputBuf, 0, lbStartIdx);
+                    }
+                } else {
+                    // 2nd through nth time through the loop.
+                    // Back up start position for match by one.
+                    if (lbStartIdx == 0) {
+                        lbStartIdx--;   // Because U16_BACK is unsafe starting at 0.
+                    } else {
+                        U16_BACK_1(inputBuf, 0, lbStartIdx);
+                    }
+                }
+
+                if (lbStartIdx < 0 || lbStartIdx < fp->fInputIdx - maxML) {
+                    // We have tried all potential match starting points without
+                    //  getting a match, which means that the negative lookbehind as
+                    //  a whole has succeeded.  Jump forward to the continue location
+                    fActiveStart = fData[opValue+2];
+                    fActiveLimit = fData[opValue+3];
+                    U_ASSERT(fActiveStart >= 0);
+                    U_ASSERT(fActiveLimit <= fInputLength);
+                    fp->fPatIdx = continueLoc;
+                    break;
+                }
+
+                //    Save state to this URX_LB_CONT op, so failure to match will repeat the loop.
+                //      (successful match will cause a FAIL out of the loop altogether.)
+                fp = StateSave(fp, fp->fPatIdx-4, status);
+                fp->fInputIdx =  lbStartIdx;
+            }
+            break;
+
+        case URX_LBN_END:
+            // End of a negative look-behind block, after a successful match.
+            {
+                U_ASSERT(opValue>=0 && opValue+4<fPattern->fDataSize);
+                if (fp->fInputIdx != fActiveLimit) {
+                    //  The look-behind expression matched, but the match did not
+                    //    extend all the way to the point that we are looking behind from.
+                    //  FAIL out of here, which will take us back to the LB_CONT, which
+                    //     will retry the match starting at another position or succeed
+                    //     the look-behind altogether, whichever is appropriate.
+                    fp = (REStackFrame *)fStack->popFrame(fFrameSize);
+                    break;
+                }
+
+                // Look-behind expression matched, which means look-behind test as
+                //   a whole Fails
+
+                //   Restore the original input string length, which had been truncated
+                //   inorder to pin the end of the lookbehind match
+                //   to the position being looked-behind.
+                fActiveStart = fData[opValue+2];
+                fActiveLimit = fData[opValue+3];
+                U_ASSERT(fActiveStart >= 0);
+                U_ASSERT(fActiveLimit <= fInputLength);
+
+                // Restore original stack position, discarding any state saved
+                //   by the successful pattern match.
+                U_ASSERT(opValue>=0 && opValue+1<fPattern->fDataSize);
+                int32_t newStackSize = (int32_t)fData[opValue];
+                U_ASSERT(fStack->size() > newStackSize);
+                fStack->setSize(newStackSize);
+
+                //  FAIL, which will take control back to someplace
+                //  prior to entering the look-behind test.
+                fp = (REStackFrame *)fStack->popFrame(fFrameSize);
+            }
+            break;
+
+
+        case URX_LOOP_SR_I:
+            // Loop Initialization for the optimized implementation of
+            //     [some character set]*
+            //   This op scans through all matching input.
+            //   The following LOOP_C op emulates stack unwinding if the following pattern fails.
+            {
+                U_ASSERT(opValue > 0 && opValue < fSets->size());
+                Regex8BitSet *s8 = &fPattern->fSets8[opValue];
+                UnicodeSet   *s  = (UnicodeSet *)fSets->elementAt(opValue);
+
+                // Loop through input, until either the input is exhausted or
+                //   we reach a character that is not a member of the set.
+                int32_t ix = (int32_t)fp->fInputIdx;
+                for (;;) {
+                    if (ix >= fActiveLimit) {
+                        fHitEnd = true;
+                        break;
+                    }
+                    UChar32   c;
+                    U16_NEXT(inputBuf, ix, fActiveLimit, c);
+                    if (c<256) {
+                        if (s8->contains(c) == false) {
+                            U16_BACK_1(inputBuf, 0, ix);
+                            break;
+                        }
+                    } else {
+                        if (s->contains(c) == false) {
+                            U16_BACK_1(inputBuf, 0, ix);
+                            break;
+                        }
+                    }
+                }
+
+                // If there were no matching characters, skip over the loop altogether.
+                //   The loop doesn't run at all, a * op always succeeds.
+                if (ix == fp->fInputIdx) {
+                    fp->fPatIdx++;   // skip the URX_LOOP_C op.
+                    break;
+                }
+
+                // Peek ahead in the compiled pattern, to the URX_LOOP_C that
+                //   must follow.  It's operand is the stack location
+                //   that holds the starting input index for the match of this [set]*
+                int32_t loopcOp = (int32_t)pat[fp->fPatIdx];
+                U_ASSERT(URX_TYPE(loopcOp) == URX_LOOP_C);
+                int32_t stackLoc = URX_VAL(loopcOp);
+                U_ASSERT(stackLoc >= 0 && stackLoc < fFrameSize);
+                fp->fExtra[stackLoc] = fp->fInputIdx;
+                fp->fInputIdx = ix;
+
+                // Save State to the URX_LOOP_C op that follows this one,
+                //   so that match failures in the following code will return to there.
+                //   Then bump the pattern idx so the LOOP_C is skipped on the way out of here.
+                fp = StateSave(fp, fp->fPatIdx, status);
+                fp->fPatIdx++;
+            }
+            break;
+
+
+        case URX_LOOP_DOT_I:
+            // Loop Initialization for the optimized implementation of .*
+            //   This op scans through all remaining input.
+            //   The following LOOP_C op emulates stack unwinding if the following pattern fails.
+            {
+                // Loop through input until the input is exhausted (we reach an end-of-line)
+                // In DOTALL mode, we can just go straight to the end of the input.
+                int32_t ix;
+                if ((opValue & 1) == 1) {
+                    // Dot-matches-All mode.  Jump straight to the end of the string.
+                    ix = (int32_t)fActiveLimit;
+                    fHitEnd = true;
+                } else {
+                    // NOT DOT ALL mode.  Line endings do not match '.'
+                    // Scan forward until a line ending or end of input.
+                    ix = (int32_t)fp->fInputIdx;
+                    for (;;) {
+                        if (ix >= fActiveLimit) {
+                            fHitEnd = true;
+                            break;
+                        }
+                        UChar32   c;
+                        U16_NEXT(inputBuf, ix, fActiveLimit, c);   // c = inputBuf[ix++]
+                        if ((c & 0x7f) <= 0x29) {          // Fast filter of non-new-line-s
+                            if ((c == 0x0a) ||             //  0x0a is newline in both modes.
+                                (((opValue & 2) == 0) &&    // IF not UNIX_LINES mode
+                                   isLineTerminator(c))) {
+                                //  char is a line ending.  Put the input pos back to the
+                                //    line ending char, and exit the scanning loop.
+                                U16_BACK_1(inputBuf, 0, ix);
+                                break;
+                            }
+                        }
+                    }
+                }
+
+                // If there were no matching characters, skip over the loop altogether.
+                //   The loop doesn't run at all, a * op always succeeds.
+                if (ix == fp->fInputIdx) {
+                    fp->fPatIdx++;   // skip the URX_LOOP_C op.
+                    break;
+                }
+
+                // Peek ahead in the compiled pattern, to the URX_LOOP_C that
+                //   must follow.  It's operand is the stack location
+                //   that holds the starting input index for the match of this .*
+                int32_t loopcOp = (int32_t)pat[fp->fPatIdx];
+                U_ASSERT(URX_TYPE(loopcOp) == URX_LOOP_C);
+                int32_t stackLoc = URX_VAL(loopcOp);
+                U_ASSERT(stackLoc >= 0 && stackLoc < fFrameSize);
+                fp->fExtra[stackLoc] = fp->fInputIdx;
+                fp->fInputIdx = ix;
+
+                // Save State to the URX_LOOP_C op that follows this one,
+                //   so that match failures in the following code will return to there.
+                //   Then bump the pattern idx so the LOOP_C is skipped on the way out of here.
+                fp = StateSave(fp, fp->fPatIdx, status);
+                fp->fPatIdx++;
+            }
+            break;
+
+
+        case URX_LOOP_C:
+            {
+                U_ASSERT(opValue>=0 && opValue<fFrameSize);
+                backSearchIndex = (int32_t)fp->fExtra[opValue];
+                U_ASSERT(backSearchIndex <= fp->fInputIdx);
+                if (backSearchIndex == fp->fInputIdx) {
+                    // We've backed up the input idx to the point that the loop started.
+                    // The loop is done.  Leave here without saving state.
+                    //  Subsequent failures won't come back here.
+                    break;
+                }
+                // Set up for the next iteration of the loop, with input index
+                //   backed up by one from the last time through,
+                //   and a state save to this instruction in case the following code fails again.
+                //   (We're going backwards because this loop emulates stack unwinding, not
+                //    the initial scan forward.)
+                U_ASSERT(fp->fInputIdx > 0);
+                UChar32 prevC;
+                U16_PREV(inputBuf, 0, fp->fInputIdx, prevC); // !!!: should this 0 be one of f*Limit?
+
+                if (prevC == 0x0a &&
+                    fp->fInputIdx > backSearchIndex &&
+                    inputBuf[fp->fInputIdx-1] == 0x0d) {
+                    int32_t prevOp = (int32_t)pat[fp->fPatIdx-2];
+                    if (URX_TYPE(prevOp) == URX_LOOP_DOT_I) {
+                        // .*, stepping back over CRLF pair.
+                        U16_BACK_1(inputBuf, 0, fp->fInputIdx);
+                    }
+                }
+
+
+                fp = StateSave(fp, fp->fPatIdx-1, status);
+            }
+            break;
+
+
+
+        default:
+            // Trouble.  The compiled pattern contains an entry with an
+            //           unrecognized type tag.
+            UPRV_UNREACHABLE_ASSERT;
+            // Unknown opcode type in opType = URX_TYPE(pat[fp->fPatIdx]). But we have
+            // reports of this in production code, don't use UPRV_UNREACHABLE_EXIT.
+            // See ICU-21669.
+            status = U_INTERNAL_PROGRAM_ERROR;
+        }
+
+        if (U_FAILURE(status)) {
+            isMatch = false;
+            break;
+        }
+    }
+
+breakFromLoop:
+    fMatch = isMatch;
+    if (isMatch) {
+        fLastMatchEnd = fMatchEnd;
+        fMatchStart   = startIdx;
+        fMatchEnd     = fp->fInputIdx;
+    }
+
+#ifdef REGEX_RUN_DEBUG
+    if (fTraceDebug) {
+        if (isMatch) {
+            printf("Match.  start=%ld   end=%ld\n\n", fMatchStart, fMatchEnd);
+        } else {
+            printf("No match\n\n");
+        }
+    }
+#endif
+
+    fFrame = fp;                // The active stack frame when the engine stopped.
+                                //   Contains the capture group results that we need to
+                                //    access later.
+
+    return;
+}
+
+
+UOBJECT_DEFINE_RTTI_IMPLEMENTATION(RegexMatcher)
+
+U_NAMESPACE_END
+
+#endif  // !UCONFIG_NO_REGULAR_EXPRESSIONS
+