<<<<<<< HEAD
// © 2016 and later: Unicode, Inc. and others.
// License & terms of use: http://www.unicode.org/copyright.html
/*
*******************************************************************************
* Copyright (C) 2007-2016, International Business Machines Corporation and
* others. All Rights Reserved.
*******************************************************************************
*
* File DTITV_IMPL.H
*
*******************************************************************************
*/


#ifndef DTITV_IMPL_H__
#define DTITV_IMPL_H__

/**
 * \file
 * \brief C++ API: Defines macros for interval format implementation
 */

#if !UCONFIG_NO_FORMATTING

#include "unicode/unistr.h"


#define QUOTE             ((UChar)0x0027)
#define LOW_LINE          ((UChar)0x005F)
#define COLON             ((UChar)0x003A)
#define LEFT_CURLY_BRACKET  ((UChar)0x007B)
#define RIGHT_CURLY_BRACKET ((UChar)0x007D)
#define SPACE             ((UChar)0x0020)
#define EN_DASH           ((UChar)0x2013)
#define SOLIDUS           ((UChar)0x002F)

#define DIGIT_ZERO        ((UChar)0x0030)
#define DIGIT_ONE         ((UChar)0x0031)

#define LOW_A             ((UChar)0x0061)
#define LOW_B             ((UChar)0x0062)
#define LOW_C             ((UChar)0x0063)
#define LOW_D             ((UChar)0x0064)
#define LOW_E             ((UChar)0x0065)
#define LOW_F             ((UChar)0x0066)
#define LOW_G             ((UChar)0x0067)
#define LOW_H             ((UChar)0x0068)
#define LOW_I             ((UChar)0x0069)
#define LOW_J             ((UChar)0x006a)
#define LOW_K             ((UChar)0x006B)
#define LOW_L             ((UChar)0x006C)
#define LOW_M             ((UChar)0x006D)
#define LOW_N             ((UChar)0x006E)
#define LOW_O             ((UChar)0x006F)
#define LOW_P             ((UChar)0x0070)
#define LOW_Q             ((UChar)0x0071)
#define LOW_R             ((UChar)0x0072)
#define LOW_S             ((UChar)0x0073)
#define LOW_T             ((UChar)0x0074)
#define LOW_U             ((UChar)0x0075)
#define LOW_V             ((UChar)0x0076)
#define LOW_W             ((UChar)0x0077)
#define LOW_Y             ((UChar)0x0079)
#define LOW_Z             ((UChar)0x007A)

#define CAP_A             ((UChar)0x0041)
#define CAP_B             ((UChar)0x0042)
#define CAP_C             ((UChar)0x0043)
#define CAP_D             ((UChar)0x0044)
#define CAP_E             ((UChar)0x0045)
#define CAP_F             ((UChar)0x0046)
#define CAP_G             ((UChar)0x0047)
#define CAP_J             ((UChar)0x004A)
#define CAP_H             ((UChar)0x0048)
#define CAP_K             ((UChar)0x004B)
#define CAP_L             ((UChar)0x004C)
#define CAP_M             ((UChar)0x004D)
#define CAP_O             ((UChar)0x004F)
#define CAP_Q             ((UChar)0x0051)
#define CAP_S             ((UChar)0x0053)
#define CAP_T             ((UChar)0x0054)
#define CAP_U             ((UChar)0x0055)
#define CAP_V             ((UChar)0x0056)
#define CAP_W             ((UChar)0x0057)
#define CAP_Y             ((UChar)0x0059)
#define CAP_Z             ((UChar)0x005A)

//#define MINIMUM_SUPPORTED_CALENDAR_FIELD    UCAL_MINUTE

#define MAX_E_COUNT      5
#define MAX_M_COUNT      5
//#define MAX_INTERVAL_INDEX 4
#define MAX_POSITIVE_INT  56632


#endif /* #if !UCONFIG_NO_FORMATTING */

#endif
//eof
=======
// © 2016 and later: Unicode, Inc. and others.
// License & terms of use: http://www.unicode.org/copyright.html
/*
*******************************************************************************
* Copyright (C) 2007-2016, International Business Machines Corporation and
* others. All Rights Reserved.
*******************************************************************************
*
* File DTITV_IMPL.H
*
*******************************************************************************
*/


#ifndef DTITV_IMPL_H__
#define DTITV_IMPL_H__

/**
 * \file
 * \brief C++ API: Defines macros for interval format implementation
 */
 
#if !UCONFIG_NO_FORMATTING

#include "unicode/unistr.h"


#define QUOTE             ((char16_t)0x0027)
#define LOW_LINE          ((char16_t)0x005F)
#define COLON             ((char16_t)0x003A)
#define LEFT_CURLY_BRACKET  ((char16_t)0x007B)
#define RIGHT_CURLY_BRACKET ((char16_t)0x007D)
#define SPACE             ((char16_t)0x0020)
#define EN_DASH           ((char16_t)0x2013)
#define SOLIDUS           ((char16_t)0x002F)

#define DIGIT_ZERO        ((char16_t)0x0030)
#define DIGIT_ONE         ((char16_t)0x0031)

#define LOW_A             ((char16_t)0x0061)
#define LOW_B             ((char16_t)0x0062)
#define LOW_C             ((char16_t)0x0063)
#define LOW_D             ((char16_t)0x0064)
#define LOW_E             ((char16_t)0x0065)
#define LOW_F             ((char16_t)0x0066)
#define LOW_G             ((char16_t)0x0067)
#define LOW_H             ((char16_t)0x0068)
#define LOW_I             ((char16_t)0x0069)
#define LOW_J             ((char16_t)0x006a)
#define LOW_K             ((char16_t)0x006B)
#define LOW_L             ((char16_t)0x006C)
#define LOW_M             ((char16_t)0x006D)
#define LOW_N             ((char16_t)0x006E)
#define LOW_O             ((char16_t)0x006F)
#define LOW_P             ((char16_t)0x0070)
#define LOW_Q             ((char16_t)0x0071)
#define LOW_R             ((char16_t)0x0072)
#define LOW_S             ((char16_t)0x0073)
#define LOW_T             ((char16_t)0x0074)
#define LOW_U             ((char16_t)0x0075)
#define LOW_V             ((char16_t)0x0076)
#define LOW_W             ((char16_t)0x0077)
#define LOW_Y             ((char16_t)0x0079)
#define LOW_Z             ((char16_t)0x007A)

#define CAP_A             ((char16_t)0x0041)
#define CAP_B             ((char16_t)0x0042)
#define CAP_C             ((char16_t)0x0043)
#define CAP_D             ((char16_t)0x0044)
#define CAP_E             ((char16_t)0x0045)
#define CAP_F             ((char16_t)0x0046)
#define CAP_G             ((char16_t)0x0047)
#define CAP_J             ((char16_t)0x004A)
#define CAP_H             ((char16_t)0x0048)
#define CAP_K             ((char16_t)0x004B)
#define CAP_L             ((char16_t)0x004C)
#define CAP_M             ((char16_t)0x004D)
#define CAP_O             ((char16_t)0x004F)
#define CAP_Q             ((char16_t)0x0051)
#define CAP_S             ((char16_t)0x0053)
#define CAP_T             ((char16_t)0x0054)
#define CAP_U             ((char16_t)0x0055)
#define CAP_V             ((char16_t)0x0056)
#define CAP_W             ((char16_t)0x0057)
#define CAP_Y             ((char16_t)0x0059)
#define CAP_Z             ((char16_t)0x005A)

//#define MINIMUM_SUPPORTED_CALENDAR_FIELD    UCAL_MINUTE

#define MAX_E_COUNT      5
#define MAX_M_COUNT      5
//#define MAX_INTERVAL_INDEX 4
#define MAX_POSITIVE_INT  56632


#endif /* #if !UCONFIG_NO_FORMATTING */

#endif 
//eof
>>>>>>> a8a80be5
<|MERGE_RESOLUTION|>--- conflicted
+++ resolved
@@ -1,201 +1,99 @@
-<<<<<<< HEAD
-// © 2016 and later: Unicode, Inc. and others.
-// License & terms of use: http://www.unicode.org/copyright.html
-/*
-*******************************************************************************
-* Copyright (C) 2007-2016, International Business Machines Corporation and
-* others. All Rights Reserved.
-*******************************************************************************
-*
-* File DTITV_IMPL.H
-*
-*******************************************************************************
-*/
-
-
-#ifndef DTITV_IMPL_H__
-#define DTITV_IMPL_H__
-
-/**
- * \file
- * \brief C++ API: Defines macros for interval format implementation
- */
-
-#if !UCONFIG_NO_FORMATTING
-
-#include "unicode/unistr.h"
-
-
-#define QUOTE             ((UChar)0x0027)
-#define LOW_LINE          ((UChar)0x005F)
-#define COLON             ((UChar)0x003A)
-#define LEFT_CURLY_BRACKET  ((UChar)0x007B)
-#define RIGHT_CURLY_BRACKET ((UChar)0x007D)
-#define SPACE             ((UChar)0x0020)
-#define EN_DASH           ((UChar)0x2013)
-#define SOLIDUS           ((UChar)0x002F)
-
-#define DIGIT_ZERO        ((UChar)0x0030)
-#define DIGIT_ONE         ((UChar)0x0031)
-
-#define LOW_A             ((UChar)0x0061)
-#define LOW_B             ((UChar)0x0062)
-#define LOW_C             ((UChar)0x0063)
-#define LOW_D             ((UChar)0x0064)
-#define LOW_E             ((UChar)0x0065)
-#define LOW_F             ((UChar)0x0066)
-#define LOW_G             ((UChar)0x0067)
-#define LOW_H             ((UChar)0x0068)
-#define LOW_I             ((UChar)0x0069)
-#define LOW_J             ((UChar)0x006a)
-#define LOW_K             ((UChar)0x006B)
-#define LOW_L             ((UChar)0x006C)
-#define LOW_M             ((UChar)0x006D)
-#define LOW_N             ((UChar)0x006E)
-#define LOW_O             ((UChar)0x006F)
-#define LOW_P             ((UChar)0x0070)
-#define LOW_Q             ((UChar)0x0071)
-#define LOW_R             ((UChar)0x0072)
-#define LOW_S             ((UChar)0x0073)
-#define LOW_T             ((UChar)0x0074)
-#define LOW_U             ((UChar)0x0075)
-#define LOW_V             ((UChar)0x0076)
-#define LOW_W             ((UChar)0x0077)
-#define LOW_Y             ((UChar)0x0079)
-#define LOW_Z             ((UChar)0x007A)
-
-#define CAP_A             ((UChar)0x0041)
-#define CAP_B             ((UChar)0x0042)
-#define CAP_C             ((UChar)0x0043)
-#define CAP_D             ((UChar)0x0044)
-#define CAP_E             ((UChar)0x0045)
-#define CAP_F             ((UChar)0x0046)
-#define CAP_G             ((UChar)0x0047)
-#define CAP_J             ((UChar)0x004A)
-#define CAP_H             ((UChar)0x0048)
-#define CAP_K             ((UChar)0x004B)
-#define CAP_L             ((UChar)0x004C)
-#define CAP_M             ((UChar)0x004D)
-#define CAP_O             ((UChar)0x004F)
-#define CAP_Q             ((UChar)0x0051)
-#define CAP_S             ((UChar)0x0053)
-#define CAP_T             ((UChar)0x0054)
-#define CAP_U             ((UChar)0x0055)
-#define CAP_V             ((UChar)0x0056)
-#define CAP_W             ((UChar)0x0057)
-#define CAP_Y             ((UChar)0x0059)
-#define CAP_Z             ((UChar)0x005A)
-
-//#define MINIMUM_SUPPORTED_CALENDAR_FIELD    UCAL_MINUTE
-
-#define MAX_E_COUNT      5
-#define MAX_M_COUNT      5
-//#define MAX_INTERVAL_INDEX 4
-#define MAX_POSITIVE_INT  56632
-
-
-#endif /* #if !UCONFIG_NO_FORMATTING */
-
-#endif
-//eof
-=======
-// © 2016 and later: Unicode, Inc. and others.
-// License & terms of use: http://www.unicode.org/copyright.html
-/*
-*******************************************************************************
-* Copyright (C) 2007-2016, International Business Machines Corporation and
-* others. All Rights Reserved.
-*******************************************************************************
-*
-* File DTITV_IMPL.H
-*
-*******************************************************************************
-*/
-
-
-#ifndef DTITV_IMPL_H__
-#define DTITV_IMPL_H__
-
-/**
- * \file
- * \brief C++ API: Defines macros for interval format implementation
- */
- 
-#if !UCONFIG_NO_FORMATTING
-
-#include "unicode/unistr.h"
-
-
-#define QUOTE             ((char16_t)0x0027)
-#define LOW_LINE          ((char16_t)0x005F)
-#define COLON             ((char16_t)0x003A)
-#define LEFT_CURLY_BRACKET  ((char16_t)0x007B)
-#define RIGHT_CURLY_BRACKET ((char16_t)0x007D)
-#define SPACE             ((char16_t)0x0020)
-#define EN_DASH           ((char16_t)0x2013)
-#define SOLIDUS           ((char16_t)0x002F)
-
-#define DIGIT_ZERO        ((char16_t)0x0030)
-#define DIGIT_ONE         ((char16_t)0x0031)
-
-#define LOW_A             ((char16_t)0x0061)
-#define LOW_B             ((char16_t)0x0062)
-#define LOW_C             ((char16_t)0x0063)
-#define LOW_D             ((char16_t)0x0064)
-#define LOW_E             ((char16_t)0x0065)
-#define LOW_F             ((char16_t)0x0066)
-#define LOW_G             ((char16_t)0x0067)
-#define LOW_H             ((char16_t)0x0068)
-#define LOW_I             ((char16_t)0x0069)
-#define LOW_J             ((char16_t)0x006a)
-#define LOW_K             ((char16_t)0x006B)
-#define LOW_L             ((char16_t)0x006C)
-#define LOW_M             ((char16_t)0x006D)
-#define LOW_N             ((char16_t)0x006E)
-#define LOW_O             ((char16_t)0x006F)
-#define LOW_P             ((char16_t)0x0070)
-#define LOW_Q             ((char16_t)0x0071)
-#define LOW_R             ((char16_t)0x0072)
-#define LOW_S             ((char16_t)0x0073)
-#define LOW_T             ((char16_t)0x0074)
-#define LOW_U             ((char16_t)0x0075)
-#define LOW_V             ((char16_t)0x0076)
-#define LOW_W             ((char16_t)0x0077)
-#define LOW_Y             ((char16_t)0x0079)
-#define LOW_Z             ((char16_t)0x007A)
-
-#define CAP_A             ((char16_t)0x0041)
-#define CAP_B             ((char16_t)0x0042)
-#define CAP_C             ((char16_t)0x0043)
-#define CAP_D             ((char16_t)0x0044)
-#define CAP_E             ((char16_t)0x0045)
-#define CAP_F             ((char16_t)0x0046)
-#define CAP_G             ((char16_t)0x0047)
-#define CAP_J             ((char16_t)0x004A)
-#define CAP_H             ((char16_t)0x0048)
-#define CAP_K             ((char16_t)0x004B)
-#define CAP_L             ((char16_t)0x004C)
-#define CAP_M             ((char16_t)0x004D)
-#define CAP_O             ((char16_t)0x004F)
-#define CAP_Q             ((char16_t)0x0051)
-#define CAP_S             ((char16_t)0x0053)
-#define CAP_T             ((char16_t)0x0054)
-#define CAP_U             ((char16_t)0x0055)
-#define CAP_V             ((char16_t)0x0056)
-#define CAP_W             ((char16_t)0x0057)
-#define CAP_Y             ((char16_t)0x0059)
-#define CAP_Z             ((char16_t)0x005A)
-
-//#define MINIMUM_SUPPORTED_CALENDAR_FIELD    UCAL_MINUTE
-
-#define MAX_E_COUNT      5
-#define MAX_M_COUNT      5
-//#define MAX_INTERVAL_INDEX 4
-#define MAX_POSITIVE_INT  56632
-
-
-#endif /* #if !UCONFIG_NO_FORMATTING */
-
-#endif 
-//eof
->>>>>>> a8a80be5
+// © 2016 and later: Unicode, Inc. and others.
+// License & terms of use: http://www.unicode.org/copyright.html
+/*
+*******************************************************************************
+* Copyright (C) 2007-2016, International Business Machines Corporation and
+* others. All Rights Reserved.
+*******************************************************************************
+*
+* File DTITV_IMPL.H
+*
+*******************************************************************************
+*/
+
+
+#ifndef DTITV_IMPL_H__
+#define DTITV_IMPL_H__
+
+/**
+ * \file
+ * \brief C++ API: Defines macros for interval format implementation
+ */
+ 
+#if !UCONFIG_NO_FORMATTING
+
+#include "unicode/unistr.h"
+
+
+#define QUOTE             ((char16_t)0x0027)
+#define LOW_LINE          ((char16_t)0x005F)
+#define COLON             ((char16_t)0x003A)
+#define LEFT_CURLY_BRACKET  ((char16_t)0x007B)
+#define RIGHT_CURLY_BRACKET ((char16_t)0x007D)
+#define SPACE             ((char16_t)0x0020)
+#define EN_DASH           ((char16_t)0x2013)
+#define SOLIDUS           ((char16_t)0x002F)
+
+#define DIGIT_ZERO        ((char16_t)0x0030)
+#define DIGIT_ONE         ((char16_t)0x0031)
+
+#define LOW_A             ((char16_t)0x0061)
+#define LOW_B             ((char16_t)0x0062)
+#define LOW_C             ((char16_t)0x0063)
+#define LOW_D             ((char16_t)0x0064)
+#define LOW_E             ((char16_t)0x0065)
+#define LOW_F             ((char16_t)0x0066)
+#define LOW_G             ((char16_t)0x0067)
+#define LOW_H             ((char16_t)0x0068)
+#define LOW_I             ((char16_t)0x0069)
+#define LOW_J             ((char16_t)0x006a)
+#define LOW_K             ((char16_t)0x006B)
+#define LOW_L             ((char16_t)0x006C)
+#define LOW_M             ((char16_t)0x006D)
+#define LOW_N             ((char16_t)0x006E)
+#define LOW_O             ((char16_t)0x006F)
+#define LOW_P             ((char16_t)0x0070)
+#define LOW_Q             ((char16_t)0x0071)
+#define LOW_R             ((char16_t)0x0072)
+#define LOW_S             ((char16_t)0x0073)
+#define LOW_T             ((char16_t)0x0074)
+#define LOW_U             ((char16_t)0x0075)
+#define LOW_V             ((char16_t)0x0076)
+#define LOW_W             ((char16_t)0x0077)
+#define LOW_Y             ((char16_t)0x0079)
+#define LOW_Z             ((char16_t)0x007A)
+
+#define CAP_A             ((char16_t)0x0041)
+#define CAP_B             ((char16_t)0x0042)
+#define CAP_C             ((char16_t)0x0043)
+#define CAP_D             ((char16_t)0x0044)
+#define CAP_E             ((char16_t)0x0045)
+#define CAP_F             ((char16_t)0x0046)
+#define CAP_G             ((char16_t)0x0047)
+#define CAP_J             ((char16_t)0x004A)
+#define CAP_H             ((char16_t)0x0048)
+#define CAP_K             ((char16_t)0x004B)
+#define CAP_L             ((char16_t)0x004C)
+#define CAP_M             ((char16_t)0x004D)
+#define CAP_O             ((char16_t)0x004F)
+#define CAP_Q             ((char16_t)0x0051)
+#define CAP_S             ((char16_t)0x0053)
+#define CAP_T             ((char16_t)0x0054)
+#define CAP_U             ((char16_t)0x0055)
+#define CAP_V             ((char16_t)0x0056)
+#define CAP_W             ((char16_t)0x0057)
+#define CAP_Y             ((char16_t)0x0059)
+#define CAP_Z             ((char16_t)0x005A)
+
+//#define MINIMUM_SUPPORTED_CALENDAR_FIELD    UCAL_MINUTE
+
+#define MAX_E_COUNT      5
+#define MAX_M_COUNT      5
+//#define MAX_INTERVAL_INDEX 4
+#define MAX_POSITIVE_INT  56632
+
+
+#endif /* #if !UCONFIG_NO_FORMATTING */
+
+#endif 
+//eof