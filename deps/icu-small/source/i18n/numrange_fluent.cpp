--- conflicted
+++ resolved
@@ -1,764 +1,381 @@
-<<<<<<< HEAD
-// © 2018 and later: Unicode, Inc. and others.
-// License & terms of use: http://www.unicode.org/copyright.html
-
-#include "unicode/utypes.h"
-
-#if !UCONFIG_NO_FORMATTING
-
-// Allow implicit conversion from char16_t* to UnicodeString for this file:
-// Helpful in toString methods and elsewhere.
-#define UNISTR_FROM_STRING_EXPLICIT
-
-#include "numrange_impl.h"
-#include "util.h"
-#include "number_utypes.h"
-#include "number_decnum.h"
-
-using namespace icu;
-using namespace icu::number;
-using namespace icu::number::impl;
-
-
-// This function needs to be declared in this namespace so it can be friended.
-// NOTE: In Java, this logic is handled in the resolve() function.
-void icu::number::impl::touchRangeLocales(RangeMacroProps& macros) {
-    macros.formatter1.fMacros.locale = macros.locale;
-    macros.formatter2.fMacros.locale = macros.locale;
-}
-
-
-template<typename Derived>
-Derived NumberRangeFormatterSettings<Derived>::numberFormatterBoth(const UnlocalizedNumberFormatter& formatter) const& {
-    Derived copy(*this);
-    copy.fMacros.formatter1 = formatter;
-    copy.fMacros.singleFormatter = true;
-    touchRangeLocales(copy.fMacros);
-    return copy;
-}
-
-template<typename Derived>
-Derived NumberRangeFormatterSettings<Derived>::numberFormatterBoth(const UnlocalizedNumberFormatter& formatter) && {
-    Derived move(std::move(*this));
-    move.fMacros.formatter1 = formatter;
-    move.fMacros.singleFormatter = true;
-    touchRangeLocales(move.fMacros);
-    return move;
-}
-
-template<typename Derived>
-Derived NumberRangeFormatterSettings<Derived>::numberFormatterBoth(UnlocalizedNumberFormatter&& formatter) const& {
-    Derived copy(*this);
-    copy.fMacros.formatter1 = std::move(formatter);
-    copy.fMacros.singleFormatter = true;
-    touchRangeLocales(copy.fMacros);
-    return copy;
-}
-
-template<typename Derived>
-Derived NumberRangeFormatterSettings<Derived>::numberFormatterBoth(UnlocalizedNumberFormatter&& formatter) && {
-    Derived move(std::move(*this));
-    move.fMacros.formatter1 = std::move(formatter);
-    move.fMacros.singleFormatter = true;
-    touchRangeLocales(move.fMacros);
-    return move;
-}
-
-template<typename Derived>
-Derived NumberRangeFormatterSettings<Derived>::numberFormatterFirst(const UnlocalizedNumberFormatter& formatter) const& {
-    Derived copy(*this);
-    copy.fMacros.formatter1 = formatter;
-    copy.fMacros.singleFormatter = false;
-    touchRangeLocales(copy.fMacros);
-    return copy;
-}
-
-template<typename Derived>
-Derived NumberRangeFormatterSettings<Derived>::numberFormatterFirst(const UnlocalizedNumberFormatter& formatter) && {
-    Derived move(std::move(*this));
-    move.fMacros.formatter1 = formatter;
-    move.fMacros.singleFormatter = false;
-    touchRangeLocales(move.fMacros);
-    return move;
-}
-
-template<typename Derived>
-Derived NumberRangeFormatterSettings<Derived>::numberFormatterFirst(UnlocalizedNumberFormatter&& formatter) const& {
-    Derived copy(*this);
-    copy.fMacros.formatter1 = std::move(formatter);
-    copy.fMacros.singleFormatter = false;
-    touchRangeLocales(copy.fMacros);
-    return copy;
-}
-
-template<typename Derived>
-Derived NumberRangeFormatterSettings<Derived>::numberFormatterFirst(UnlocalizedNumberFormatter&& formatter) && {
-    Derived move(std::move(*this));
-    move.fMacros.formatter1 = std::move(formatter);
-    move.fMacros.singleFormatter = false;
-    touchRangeLocales(move.fMacros);
-    return move;
-}
-
-template<typename Derived>
-Derived NumberRangeFormatterSettings<Derived>::numberFormatterSecond(const UnlocalizedNumberFormatter& formatter) const& {
-    Derived copy(*this);
-    copy.fMacros.formatter2 = formatter;
-    copy.fMacros.singleFormatter = false;
-    touchRangeLocales(copy.fMacros);
-    return copy;
-}
-
-template<typename Derived>
-Derived NumberRangeFormatterSettings<Derived>::numberFormatterSecond(const UnlocalizedNumberFormatter& formatter) && {
-    Derived move(std::move(*this));
-    move.fMacros.formatter2 = formatter;
-    move.fMacros.singleFormatter = false;
-    touchRangeLocales(move.fMacros);
-    return move;
-}
-
-template<typename Derived>
-Derived NumberRangeFormatterSettings<Derived>::numberFormatterSecond(UnlocalizedNumberFormatter&& formatter) const& {
-    Derived copy(*this);
-    copy.fMacros.formatter2 = std::move(formatter);
-    copy.fMacros.singleFormatter = false;
-    touchRangeLocales(copy.fMacros);
-    return copy;
-}
-
-template<typename Derived>
-Derived NumberRangeFormatterSettings<Derived>::numberFormatterSecond(UnlocalizedNumberFormatter&& formatter) && {
-    Derived move(std::move(*this));
-    move.fMacros.formatter2 = std::move(formatter);
-    move.fMacros.singleFormatter = false;
-    touchRangeLocales(move.fMacros);
-    return move;
-}
-
-template<typename Derived>
-Derived NumberRangeFormatterSettings<Derived>::collapse(UNumberRangeCollapse collapse) const& {
-    Derived copy(*this);
-    copy.fMacros.collapse = collapse;
-    return copy;
-}
-
-template<typename Derived>
-Derived NumberRangeFormatterSettings<Derived>::collapse(UNumberRangeCollapse collapse) && {
-    Derived move(std::move(*this));
-    move.fMacros.collapse = collapse;
-    return move;
-}
-
-template<typename Derived>
-Derived NumberRangeFormatterSettings<Derived>::identityFallback(UNumberRangeIdentityFallback identityFallback) const& {
-    Derived copy(*this);
-    copy.fMacros.identityFallback = identityFallback;
-    return copy;
-}
-
-template<typename Derived>
-Derived NumberRangeFormatterSettings<Derived>::identityFallback(UNumberRangeIdentityFallback identityFallback) && {
-    Derived move(std::move(*this));
-    move.fMacros.identityFallback = identityFallback;
-    return move;
-}
-
-template<typename Derived>
-LocalPointer<Derived> NumberRangeFormatterSettings<Derived>::clone() const & {
-    return LocalPointer<Derived>(new Derived(*this));
-}
-
-template<typename Derived>
-LocalPointer<Derived> NumberRangeFormatterSettings<Derived>::clone() && {
-    return LocalPointer<Derived>(new Derived(std::move(*this)));
-}
-
-// Declare all classes that implement NumberRangeFormatterSettings
-// See https://stackoverflow.com/a/495056/1407170
-template
-class icu::number::NumberRangeFormatterSettings<icu::number::UnlocalizedNumberRangeFormatter>;
-template
-class icu::number::NumberRangeFormatterSettings<icu::number::LocalizedNumberRangeFormatter>;
-
-
-UnlocalizedNumberRangeFormatter NumberRangeFormatter::with() {
-    UnlocalizedNumberRangeFormatter result;
-    return result;
-}
-
-LocalizedNumberRangeFormatter NumberRangeFormatter::withLocale(const Locale& locale) {
-    return with().locale(locale);
-}
-
-
-template<typename T> using NFS = NumberRangeFormatterSettings<T>;
-using LNF = LocalizedNumberRangeFormatter;
-using UNF = UnlocalizedNumberRangeFormatter;
-
-UnlocalizedNumberRangeFormatter::UnlocalizedNumberRangeFormatter(const UNF& other)
-        : UNF(static_cast<const NFS<UNF>&>(other)) {}
-
-UnlocalizedNumberRangeFormatter::UnlocalizedNumberRangeFormatter(const NFS<UNF>& other)
-        : NFS<UNF>(other) {
-    // No additional fields to assign
-}
-
-// Make default copy constructor call the NumberRangeFormatterSettings copy constructor.
-UnlocalizedNumberRangeFormatter::UnlocalizedNumberRangeFormatter(UNF&& src) U_NOEXCEPT
-        : UNF(static_cast<NFS<UNF>&&>(src)) {}
-
-UnlocalizedNumberRangeFormatter::UnlocalizedNumberRangeFormatter(NFS<UNF>&& src) U_NOEXCEPT
-        : NFS<UNF>(std::move(src)) {
-    // No additional fields to assign
-}
-
-UnlocalizedNumberRangeFormatter& UnlocalizedNumberRangeFormatter::operator=(const UNF& other) {
-    NFS<UNF>::operator=(static_cast<const NFS<UNF>&>(other));
-    // No additional fields to assign
-    return *this;
-}
-
-UnlocalizedNumberRangeFormatter& UnlocalizedNumberRangeFormatter::operator=(UNF&& src) U_NOEXCEPT {
-    NFS<UNF>::operator=(static_cast<NFS<UNF>&&>(src));
-    // No additional fields to assign
-    return *this;
-}
-
-// Make default copy constructor call the NumberRangeFormatterSettings copy constructor.
-LocalizedNumberRangeFormatter::LocalizedNumberRangeFormatter(const LNF& other)
-        : LNF(static_cast<const NFS<LNF>&>(other)) {}
-
-LocalizedNumberRangeFormatter::LocalizedNumberRangeFormatter(const NFS<LNF>& other)
-        : NFS<LNF>(other) {
-    // No additional fields to assign
-}
-
-LocalizedNumberRangeFormatter::LocalizedNumberRangeFormatter(LocalizedNumberRangeFormatter&& src) U_NOEXCEPT
-        : LNF(static_cast<NFS<LNF>&&>(src)) {}
-
-LocalizedNumberRangeFormatter::LocalizedNumberRangeFormatter(NFS<LNF>&& src) U_NOEXCEPT
-        : NFS<LNF>(std::move(src)) {
-    // Steal the compiled formatter
-    LNF&& _src = static_cast<LNF&&>(src);
-    auto* stolen = _src.fAtomicFormatter.exchange(nullptr);
-    delete fAtomicFormatter.exchange(stolen);
-}
-
-LocalizedNumberRangeFormatter& LocalizedNumberRangeFormatter::operator=(const LNF& other) {
-    if (this == &other) { return *this; }  // self-assignment: no-op
-    NFS<LNF>::operator=(static_cast<const NFS<LNF>&>(other));
-    // Do not steal; just clear
-    delete fAtomicFormatter.exchange(nullptr);
-    return *this;
-}
-
-LocalizedNumberRangeFormatter& LocalizedNumberRangeFormatter::operator=(LNF&& src) U_NOEXCEPT {
-    NFS<LNF>::operator=(static_cast<NFS<LNF>&&>(src));
-    // Steal the compiled formatter
-    auto* stolen = src.fAtomicFormatter.exchange(nullptr);
-    delete fAtomicFormatter.exchange(stolen);
-    return *this;
-}
-
-
-LocalizedNumberRangeFormatter::~LocalizedNumberRangeFormatter() {
-    delete fAtomicFormatter.exchange(nullptr);
-}
-
-LocalizedNumberRangeFormatter::LocalizedNumberRangeFormatter(const RangeMacroProps& macros, const Locale& locale) {
-    fMacros = macros;
-    fMacros.locale = locale;
-    touchRangeLocales(fMacros);
-}
-
-LocalizedNumberRangeFormatter::LocalizedNumberRangeFormatter(RangeMacroProps&& macros, const Locale& locale) {
-    fMacros = std::move(macros);
-    fMacros.locale = locale;
-    touchRangeLocales(fMacros);
-}
-
-LocalizedNumberRangeFormatter UnlocalizedNumberRangeFormatter::locale(const Locale& locale) const& {
-    return LocalizedNumberRangeFormatter(fMacros, locale);
-}
-
-LocalizedNumberRangeFormatter UnlocalizedNumberRangeFormatter::locale(const Locale& locale)&& {
-    return LocalizedNumberRangeFormatter(std::move(fMacros), locale);
-}
-
-
-FormattedNumberRange LocalizedNumberRangeFormatter::formatFormattableRange(
-        const Formattable& first, const Formattable& second, UErrorCode& status) const {
-    if (U_FAILURE(status)) {
-        return FormattedNumberRange(U_ILLEGAL_ARGUMENT_ERROR);
-    }
-
-    auto results = new UFormattedNumberRangeData();
-    if (results == nullptr) {
-        status = U_MEMORY_ALLOCATION_ERROR;
-        return FormattedNumberRange(status);
-    }
-
-    first.populateDecimalQuantity(results->quantity1, status);
-    if (U_FAILURE(status)) {
-        return FormattedNumberRange(status);
-    }
-
-    second.populateDecimalQuantity(results->quantity2, status);
-    if (U_FAILURE(status)) {
-        return FormattedNumberRange(status);
-    }
-
-    formatImpl(*results, first == second, status);
-
-    // Do not save the results object if we encountered a failure.
-    if (U_SUCCESS(status)) {
-        return FormattedNumberRange(results);
-    } else {
-        delete results;
-        return FormattedNumberRange(status);
-    }
-}
-
-void LocalizedNumberRangeFormatter::formatImpl(
-        UFormattedNumberRangeData& results, bool equalBeforeRounding, UErrorCode& status) const {
-    auto* impl = getFormatter(status);
-    if (U_FAILURE(status)) {
-        return;
-    }
-    if (impl == nullptr) {
-        status = U_INTERNAL_PROGRAM_ERROR;
-        return;
-    }
-    impl->format(results, equalBeforeRounding, status);
-    if (U_FAILURE(status)) {
-        return;
-    }
-    results.getStringRef().writeTerminator(status);
-}
-
-const impl::NumberRangeFormatterImpl*
-LocalizedNumberRangeFormatter::getFormatter(UErrorCode& status) const {
-    // TODO: Move this into umutex.h? (similar logic also in decimfmt.cpp)
-    // See ICU-20146
-
-    if (U_FAILURE(status)) {
-        return nullptr;
-    }
-
-    // First try to get the pre-computed formatter
-    auto* ptr = fAtomicFormatter.load();
-    if (ptr != nullptr) {
-        return ptr;
-    }
-
-    // Try computing the formatter on our own
-    auto* temp = new NumberRangeFormatterImpl(fMacros, status);
-    if (U_FAILURE(status)) {
-        return nullptr;
-    }
-    if (temp == nullptr) {
-        status = U_MEMORY_ALLOCATION_ERROR;
-        return nullptr;
-    }
-
-    // Note: ptr starts as nullptr; during compare_exchange,
-    // it is set to what is actually stored in the atomic
-    // if another thread beat us to computing the formatter object.
-    auto* nonConstThis = const_cast<LocalizedNumberRangeFormatter*>(this);
-    if (!nonConstThis->fAtomicFormatter.compare_exchange_strong(ptr, temp)) {
-        // Another thread beat us to computing the formatter
-        delete temp;
-        return ptr;
-    } else {
-        // Our copy of the formatter got stored in the atomic
-        return temp;
-    }
-
-}
-
-
-#endif /* #if !UCONFIG_NO_FORMATTING */
-=======
-// © 2018 and later: Unicode, Inc. and others.
-// License & terms of use: http://www.unicode.org/copyright.html
-
-#include "unicode/utypes.h"
-
-#if !UCONFIG_NO_FORMATTING
-
-// Allow implicit conversion from char16_t* to UnicodeString for this file:
-// Helpful in toString methods and elsewhere.
-#define UNISTR_FROM_STRING_EXPLICIT
-
-#include "numrange_impl.h"
-#include "util.h"
-#include "number_utypes.h"
-#include "number_decnum.h"
-
-using namespace icu;
-using namespace icu::number;
-using namespace icu::number::impl;
-
-
-// This function needs to be declared in this namespace so it can be friended.
-// NOTE: In Java, this logic is handled in the resolve() function.
-void icu::number::impl::touchRangeLocales(RangeMacroProps& macros) {
-    macros.formatter1.fMacros.locale = macros.locale;
-    macros.formatter2.fMacros.locale = macros.locale;
-}
-
-
-template<typename Derived>
-Derived NumberRangeFormatterSettings<Derived>::numberFormatterBoth(const UnlocalizedNumberFormatter& formatter) const& {
-    Derived copy(*this);
-    copy.fMacros.formatter1 = formatter;
-    copy.fMacros.singleFormatter = true;
-    touchRangeLocales(copy.fMacros);
-    return copy;
-}
-
-template<typename Derived>
-Derived NumberRangeFormatterSettings<Derived>::numberFormatterBoth(const UnlocalizedNumberFormatter& formatter) && {
-    Derived move(std::move(*this));
-    move.fMacros.formatter1 = formatter;
-    move.fMacros.singleFormatter = true;
-    touchRangeLocales(move.fMacros);
-    return move;
-}
-
-template<typename Derived>
-Derived NumberRangeFormatterSettings<Derived>::numberFormatterBoth(UnlocalizedNumberFormatter&& formatter) const& {
-    Derived copy(*this);
-    copy.fMacros.formatter1 = std::move(formatter);
-    copy.fMacros.singleFormatter = true;
-    touchRangeLocales(copy.fMacros);
-    return copy;
-}
-
-template<typename Derived>
-Derived NumberRangeFormatterSettings<Derived>::numberFormatterBoth(UnlocalizedNumberFormatter&& formatter) && {
-    Derived move(std::move(*this));
-    move.fMacros.formatter1 = std::move(formatter);
-    move.fMacros.singleFormatter = true;
-    touchRangeLocales(move.fMacros);
-    return move;
-}
-
-template<typename Derived>
-Derived NumberRangeFormatterSettings<Derived>::numberFormatterFirst(const UnlocalizedNumberFormatter& formatter) const& {
-    Derived copy(*this);
-    copy.fMacros.formatter1 = formatter;
-    copy.fMacros.singleFormatter = false;
-    touchRangeLocales(copy.fMacros);
-    return copy;
-}
-
-template<typename Derived>
-Derived NumberRangeFormatterSettings<Derived>::numberFormatterFirst(const UnlocalizedNumberFormatter& formatter) && {
-    Derived move(std::move(*this));
-    move.fMacros.formatter1 = formatter;
-    move.fMacros.singleFormatter = false;
-    touchRangeLocales(move.fMacros);
-    return move;
-}
-
-template<typename Derived>
-Derived NumberRangeFormatterSettings<Derived>::numberFormatterFirst(UnlocalizedNumberFormatter&& formatter) const& {
-    Derived copy(*this);
-    copy.fMacros.formatter1 = std::move(formatter);
-    copy.fMacros.singleFormatter = false;
-    touchRangeLocales(copy.fMacros);
-    return copy;
-}
-
-template<typename Derived>
-Derived NumberRangeFormatterSettings<Derived>::numberFormatterFirst(UnlocalizedNumberFormatter&& formatter) && {
-    Derived move(std::move(*this));
-    move.fMacros.formatter1 = std::move(formatter);
-    move.fMacros.singleFormatter = false;
-    touchRangeLocales(move.fMacros);
-    return move;
-}
-
-template<typename Derived>
-Derived NumberRangeFormatterSettings<Derived>::numberFormatterSecond(const UnlocalizedNumberFormatter& formatter) const& {
-    Derived copy(*this);
-    copy.fMacros.formatter2 = formatter;
-    copy.fMacros.singleFormatter = false;
-    touchRangeLocales(copy.fMacros);
-    return copy;
-}
-
-template<typename Derived>
-Derived NumberRangeFormatterSettings<Derived>::numberFormatterSecond(const UnlocalizedNumberFormatter& formatter) && {
-    Derived move(std::move(*this));
-    move.fMacros.formatter2 = formatter;
-    move.fMacros.singleFormatter = false;
-    touchRangeLocales(move.fMacros);
-    return move;
-}
-
-template<typename Derived>
-Derived NumberRangeFormatterSettings<Derived>::numberFormatterSecond(UnlocalizedNumberFormatter&& formatter) const& {
-    Derived copy(*this);
-    copy.fMacros.formatter2 = std::move(formatter);
-    copy.fMacros.singleFormatter = false;
-    touchRangeLocales(copy.fMacros);
-    return copy;
-}
-
-template<typename Derived>
-Derived NumberRangeFormatterSettings<Derived>::numberFormatterSecond(UnlocalizedNumberFormatter&& formatter) && {
-    Derived move(std::move(*this));
-    move.fMacros.formatter2 = std::move(formatter);
-    move.fMacros.singleFormatter = false;
-    touchRangeLocales(move.fMacros);
-    return move;
-}
-
-template<typename Derived>
-Derived NumberRangeFormatterSettings<Derived>::collapse(UNumberRangeCollapse collapse) const& {
-    Derived copy(*this);
-    copy.fMacros.collapse = collapse;
-    return copy;
-}
-
-template<typename Derived>
-Derived NumberRangeFormatterSettings<Derived>::collapse(UNumberRangeCollapse collapse) && {
-    Derived move(std::move(*this));
-    move.fMacros.collapse = collapse;
-    return move;
-}
-
-template<typename Derived>
-Derived NumberRangeFormatterSettings<Derived>::identityFallback(UNumberRangeIdentityFallback identityFallback) const& {
-    Derived copy(*this);
-    copy.fMacros.identityFallback = identityFallback;
-    return copy;
-}
-
-template<typename Derived>
-Derived NumberRangeFormatterSettings<Derived>::identityFallback(UNumberRangeIdentityFallback identityFallback) && {
-    Derived move(std::move(*this));
-    move.fMacros.identityFallback = identityFallback;
-    return move;
-}
-
-template<typename Derived>
-LocalPointer<Derived> NumberRangeFormatterSettings<Derived>::clone() const & {
-    return LocalPointer<Derived>(new Derived(*this));
-}
-
-template<typename Derived>
-LocalPointer<Derived> NumberRangeFormatterSettings<Derived>::clone() && {
-    return LocalPointer<Derived>(new Derived(std::move(*this)));
-}
-
-// Declare all classes that implement NumberRangeFormatterSettings
-// See https://stackoverflow.com/a/495056/1407170
-template
-class icu::number::NumberRangeFormatterSettings<icu::number::UnlocalizedNumberRangeFormatter>;
-template
-class icu::number::NumberRangeFormatterSettings<icu::number::LocalizedNumberRangeFormatter>;
-
-
-UnlocalizedNumberRangeFormatter NumberRangeFormatter::with() {
-    UnlocalizedNumberRangeFormatter result;
-    return result;
-}
-
-LocalizedNumberRangeFormatter NumberRangeFormatter::withLocale(const Locale& locale) {
-    return with().locale(locale);
-}
-
-
-template<typename T> using NFS = NumberRangeFormatterSettings<T>;
-using LNF = LocalizedNumberRangeFormatter;
-using UNF = UnlocalizedNumberRangeFormatter;
-
-UnlocalizedNumberRangeFormatter::UnlocalizedNumberRangeFormatter(const UNF& other)
-        : UNF(static_cast<const NFS<UNF>&>(other)) {}
-
-UnlocalizedNumberRangeFormatter::UnlocalizedNumberRangeFormatter(const NFS<UNF>& other)
-        : NFS<UNF>(other) {
-    // No additional fields to assign
-}
-
-// Make default copy constructor call the NumberRangeFormatterSettings copy constructor.
-UnlocalizedNumberRangeFormatter::UnlocalizedNumberRangeFormatter(UNF&& src) noexcept
-        : UNF(static_cast<NFS<UNF>&&>(src)) {}
-
-UnlocalizedNumberRangeFormatter::UnlocalizedNumberRangeFormatter(NFS<UNF>&& src) noexcept
-        : NFS<UNF>(std::move(src)) {
-    // No additional fields to assign
-}
-
-UnlocalizedNumberRangeFormatter& UnlocalizedNumberRangeFormatter::operator=(const UNF& other) {
-    NFS<UNF>::operator=(static_cast<const NFS<UNF>&>(other));
-    // No additional fields to assign
-    return *this;
-}
-
-UnlocalizedNumberRangeFormatter& UnlocalizedNumberRangeFormatter::operator=(UNF&& src) noexcept {
-    NFS<UNF>::operator=(static_cast<NFS<UNF>&&>(src));
-    // No additional fields to assign
-    return *this;
-}
-
-// Make default copy constructor call the NumberRangeFormatterSettings copy constructor.
-LocalizedNumberRangeFormatter::LocalizedNumberRangeFormatter(const LNF& other)
-        : LNF(static_cast<const NFS<LNF>&>(other)) {}
-
-LocalizedNumberRangeFormatter::LocalizedNumberRangeFormatter(const NFS<LNF>& other)
-        : NFS<LNF>(other) {
-    // No additional fields to assign
-}
-
-LocalizedNumberRangeFormatter::LocalizedNumberRangeFormatter(LocalizedNumberRangeFormatter&& src) noexcept
-        : LNF(static_cast<NFS<LNF>&&>(src)) {}
-
-LocalizedNumberRangeFormatter::LocalizedNumberRangeFormatter(NFS<LNF>&& src) noexcept
-        : NFS<LNF>(std::move(src)) {
-    // Steal the compiled formatter
-    LNF&& _src = static_cast<LNF&&>(src);
-    auto* stolen = _src.fAtomicFormatter.exchange(nullptr);
-    delete fAtomicFormatter.exchange(stolen);
-}
-
-LocalizedNumberRangeFormatter& LocalizedNumberRangeFormatter::operator=(const LNF& other) {
-    if (this == &other) { return *this; }  // self-assignment: no-op
-    NFS<LNF>::operator=(static_cast<const NFS<LNF>&>(other));
-    // Do not steal; just clear
-    delete fAtomicFormatter.exchange(nullptr);
-    return *this;
-}
-
-LocalizedNumberRangeFormatter& LocalizedNumberRangeFormatter::operator=(LNF&& src) noexcept {
-    NFS<LNF>::operator=(static_cast<NFS<LNF>&&>(src));
-    // Steal the compiled formatter
-    auto* stolen = src.fAtomicFormatter.exchange(nullptr);
-    delete fAtomicFormatter.exchange(stolen);
-    return *this;
-}
-
-
-LocalizedNumberRangeFormatter::~LocalizedNumberRangeFormatter() {
-    delete fAtomicFormatter.exchange(nullptr);
-}
-
-LocalizedNumberRangeFormatter::LocalizedNumberRangeFormatter(const RangeMacroProps& macros, const Locale& locale) {
-    fMacros = macros;
-    fMacros.locale = locale;
-    touchRangeLocales(fMacros);
-}
-
-LocalizedNumberRangeFormatter::LocalizedNumberRangeFormatter(RangeMacroProps&& macros, const Locale& locale) {
-    fMacros = std::move(macros);
-    fMacros.locale = locale;
-    touchRangeLocales(fMacros);
-}
-
-LocalizedNumberRangeFormatter UnlocalizedNumberRangeFormatter::locale(const Locale& locale) const& {
-    return LocalizedNumberRangeFormatter(fMacros, locale);
-}
-
-LocalizedNumberRangeFormatter UnlocalizedNumberRangeFormatter::locale(const Locale& locale)&& {
-    return LocalizedNumberRangeFormatter(std::move(fMacros), locale);
-}
-
-
-FormattedNumberRange LocalizedNumberRangeFormatter::formatFormattableRange(
-        const Formattable& first, const Formattable& second, UErrorCode& status) const {
-    if (U_FAILURE(status)) {
-        return FormattedNumberRange(U_ILLEGAL_ARGUMENT_ERROR);
-    }
-
-    auto results = new UFormattedNumberRangeData();
-    if (results == nullptr) {
-        status = U_MEMORY_ALLOCATION_ERROR;
-        return FormattedNumberRange(status);
-    }
-
-    first.populateDecimalQuantity(results->quantity1, status);
-    if (U_FAILURE(status)) {
-        return FormattedNumberRange(status);
-    }
-
-    second.populateDecimalQuantity(results->quantity2, status);
-    if (U_FAILURE(status)) {
-        return FormattedNumberRange(status);
-    }
-
-    formatImpl(*results, first == second, status);
-
-    // Do not save the results object if we encountered a failure.
-    if (U_SUCCESS(status)) {
-        return FormattedNumberRange(results);
-    } else {
-        delete results;
-        return FormattedNumberRange(status);
-    }
-}
-
-void LocalizedNumberRangeFormatter::formatImpl(
-        UFormattedNumberRangeData& results, bool equalBeforeRounding, UErrorCode& status) const {
-    auto* impl = getFormatter(status);
-    if (U_FAILURE(status)) {
-        return;
-    }
-    if (impl == nullptr) {
-        status = U_INTERNAL_PROGRAM_ERROR;
-        return;
-    }
-    impl->format(results, equalBeforeRounding, status);
-    if (U_FAILURE(status)) {
-        return;
-    }
-    results.getStringRef().writeTerminator(status);
-}
-
-const impl::NumberRangeFormatterImpl*
-LocalizedNumberRangeFormatter::getFormatter(UErrorCode& status) const {
-    // TODO: Move this into umutex.h? (similar logic also in decimfmt.cpp)
-    // See ICU-20146
-
-    if (U_FAILURE(status)) {
-        return nullptr;
-    }
-
-    // First try to get the pre-computed formatter
-    auto* ptr = fAtomicFormatter.load();
-    if (ptr != nullptr) {
-        return ptr;
-    }
-
-    // Try computing the formatter on our own
-    auto* temp = new NumberRangeFormatterImpl(fMacros, status);
-    if (U_FAILURE(status)) {
-        delete temp;
-        return nullptr;
-    }
-    if (temp == nullptr) {
-        status = U_MEMORY_ALLOCATION_ERROR;
-        return nullptr;
-    }
-
-    // Note: ptr starts as nullptr; during compare_exchange,
-    // it is set to what is actually stored in the atomic
-    // if another thread beat us to computing the formatter object.
-    auto* nonConstThis = const_cast<LocalizedNumberRangeFormatter*>(this);
-    if (!nonConstThis->fAtomicFormatter.compare_exchange_strong(ptr, temp)) {
-        // Another thread beat us to computing the formatter
-        delete temp;
-        return ptr;
-    } else {
-        // Our copy of the formatter got stored in the atomic
-        return temp;
-    }
-
-}
-
-
-#endif /* #if !UCONFIG_NO_FORMATTING */
->>>>>>> a8a80be5
+// © 2018 and later: Unicode, Inc. and others.
+// License & terms of use: http://www.unicode.org/copyright.html
+
+#include "unicode/utypes.h"
+
+#if !UCONFIG_NO_FORMATTING
+
+// Allow implicit conversion from char16_t* to UnicodeString for this file:
+// Helpful in toString methods and elsewhere.
+#define UNISTR_FROM_STRING_EXPLICIT
+
+#include "numrange_impl.h"
+#include "util.h"
+#include "number_utypes.h"
+#include "number_decnum.h"
+
+using namespace icu;
+using namespace icu::number;
+using namespace icu::number::impl;
+
+
+// This function needs to be declared in this namespace so it can be friended.
+// NOTE: In Java, this logic is handled in the resolve() function.
+void icu::number::impl::touchRangeLocales(RangeMacroProps& macros) {
+    macros.formatter1.fMacros.locale = macros.locale;
+    macros.formatter2.fMacros.locale = macros.locale;
+}
+
+
+template<typename Derived>
+Derived NumberRangeFormatterSettings<Derived>::numberFormatterBoth(const UnlocalizedNumberFormatter& formatter) const& {
+    Derived copy(*this);
+    copy.fMacros.formatter1 = formatter;
+    copy.fMacros.singleFormatter = true;
+    touchRangeLocales(copy.fMacros);
+    return copy;
+}
+
+template<typename Derived>
+Derived NumberRangeFormatterSettings<Derived>::numberFormatterBoth(const UnlocalizedNumberFormatter& formatter) && {
+    Derived move(std::move(*this));
+    move.fMacros.formatter1 = formatter;
+    move.fMacros.singleFormatter = true;
+    touchRangeLocales(move.fMacros);
+    return move;
+}
+
+template<typename Derived>
+Derived NumberRangeFormatterSettings<Derived>::numberFormatterBoth(UnlocalizedNumberFormatter&& formatter) const& {
+    Derived copy(*this);
+    copy.fMacros.formatter1 = std::move(formatter);
+    copy.fMacros.singleFormatter = true;
+    touchRangeLocales(copy.fMacros);
+    return copy;
+}
+
+template<typename Derived>
+Derived NumberRangeFormatterSettings<Derived>::numberFormatterBoth(UnlocalizedNumberFormatter&& formatter) && {
+    Derived move(std::move(*this));
+    move.fMacros.formatter1 = std::move(formatter);
+    move.fMacros.singleFormatter = true;
+    touchRangeLocales(move.fMacros);
+    return move;
+}
+
+template<typename Derived>
+Derived NumberRangeFormatterSettings<Derived>::numberFormatterFirst(const UnlocalizedNumberFormatter& formatter) const& {
+    Derived copy(*this);
+    copy.fMacros.formatter1 = formatter;
+    copy.fMacros.singleFormatter = false;
+    touchRangeLocales(copy.fMacros);
+    return copy;
+}
+
+template<typename Derived>
+Derived NumberRangeFormatterSettings<Derived>::numberFormatterFirst(const UnlocalizedNumberFormatter& formatter) && {
+    Derived move(std::move(*this));
+    move.fMacros.formatter1 = formatter;
+    move.fMacros.singleFormatter = false;
+    touchRangeLocales(move.fMacros);
+    return move;
+}
+
+template<typename Derived>
+Derived NumberRangeFormatterSettings<Derived>::numberFormatterFirst(UnlocalizedNumberFormatter&& formatter) const& {
+    Derived copy(*this);
+    copy.fMacros.formatter1 = std::move(formatter);
+    copy.fMacros.singleFormatter = false;
+    touchRangeLocales(copy.fMacros);
+    return copy;
+}
+
+template<typename Derived>
+Derived NumberRangeFormatterSettings<Derived>::numberFormatterFirst(UnlocalizedNumberFormatter&& formatter) && {
+    Derived move(std::move(*this));
+    move.fMacros.formatter1 = std::move(formatter);
+    move.fMacros.singleFormatter = false;
+    touchRangeLocales(move.fMacros);
+    return move;
+}
+
+template<typename Derived>
+Derived NumberRangeFormatterSettings<Derived>::numberFormatterSecond(const UnlocalizedNumberFormatter& formatter) const& {
+    Derived copy(*this);
+    copy.fMacros.formatter2 = formatter;
+    copy.fMacros.singleFormatter = false;
+    touchRangeLocales(copy.fMacros);
+    return copy;
+}
+
+template<typename Derived>
+Derived NumberRangeFormatterSettings<Derived>::numberFormatterSecond(const UnlocalizedNumberFormatter& formatter) && {
+    Derived move(std::move(*this));
+    move.fMacros.formatter2 = formatter;
+    move.fMacros.singleFormatter = false;
+    touchRangeLocales(move.fMacros);
+    return move;
+}
+
+template<typename Derived>
+Derived NumberRangeFormatterSettings<Derived>::numberFormatterSecond(UnlocalizedNumberFormatter&& formatter) const& {
+    Derived copy(*this);
+    copy.fMacros.formatter2 = std::move(formatter);
+    copy.fMacros.singleFormatter = false;
+    touchRangeLocales(copy.fMacros);
+    return copy;
+}
+
+template<typename Derived>
+Derived NumberRangeFormatterSettings<Derived>::numberFormatterSecond(UnlocalizedNumberFormatter&& formatter) && {
+    Derived move(std::move(*this));
+    move.fMacros.formatter2 = std::move(formatter);
+    move.fMacros.singleFormatter = false;
+    touchRangeLocales(move.fMacros);
+    return move;
+}
+
+template<typename Derived>
+Derived NumberRangeFormatterSettings<Derived>::collapse(UNumberRangeCollapse collapse) const& {
+    Derived copy(*this);
+    copy.fMacros.collapse = collapse;
+    return copy;
+}
+
+template<typename Derived>
+Derived NumberRangeFormatterSettings<Derived>::collapse(UNumberRangeCollapse collapse) && {
+    Derived move(std::move(*this));
+    move.fMacros.collapse = collapse;
+    return move;
+}
+
+template<typename Derived>
+Derived NumberRangeFormatterSettings<Derived>::identityFallback(UNumberRangeIdentityFallback identityFallback) const& {
+    Derived copy(*this);
+    copy.fMacros.identityFallback = identityFallback;
+    return copy;
+}
+
+template<typename Derived>
+Derived NumberRangeFormatterSettings<Derived>::identityFallback(UNumberRangeIdentityFallback identityFallback) && {
+    Derived move(std::move(*this));
+    move.fMacros.identityFallback = identityFallback;
+    return move;
+}
+
+template<typename Derived>
+LocalPointer<Derived> NumberRangeFormatterSettings<Derived>::clone() const & {
+    return LocalPointer<Derived>(new Derived(*this));
+}
+
+template<typename Derived>
+LocalPointer<Derived> NumberRangeFormatterSettings<Derived>::clone() && {
+    return LocalPointer<Derived>(new Derived(std::move(*this)));
+}
+
+// Declare all classes that implement NumberRangeFormatterSettings
+// See https://stackoverflow.com/a/495056/1407170
+template
+class icu::number::NumberRangeFormatterSettings<icu::number::UnlocalizedNumberRangeFormatter>;
+template
+class icu::number::NumberRangeFormatterSettings<icu::number::LocalizedNumberRangeFormatter>;
+
+
+UnlocalizedNumberRangeFormatter NumberRangeFormatter::with() {
+    UnlocalizedNumberRangeFormatter result;
+    return result;
+}
+
+LocalizedNumberRangeFormatter NumberRangeFormatter::withLocale(const Locale& locale) {
+    return with().locale(locale);
+}
+
+
+template<typename T> using NFS = NumberRangeFormatterSettings<T>;
+using LNF = LocalizedNumberRangeFormatter;
+using UNF = UnlocalizedNumberRangeFormatter;
+
+UnlocalizedNumberRangeFormatter::UnlocalizedNumberRangeFormatter(const UNF& other)
+        : UNF(static_cast<const NFS<UNF>&>(other)) {}
+
+UnlocalizedNumberRangeFormatter::UnlocalizedNumberRangeFormatter(const NFS<UNF>& other)
+        : NFS<UNF>(other) {
+    // No additional fields to assign
+}
+
+// Make default copy constructor call the NumberRangeFormatterSettings copy constructor.
+UnlocalizedNumberRangeFormatter::UnlocalizedNumberRangeFormatter(UNF&& src) noexcept
+        : UNF(static_cast<NFS<UNF>&&>(src)) {}
+
+UnlocalizedNumberRangeFormatter::UnlocalizedNumberRangeFormatter(NFS<UNF>&& src) noexcept
+        : NFS<UNF>(std::move(src)) {
+    // No additional fields to assign
+}
+
+UnlocalizedNumberRangeFormatter& UnlocalizedNumberRangeFormatter::operator=(const UNF& other) {
+    NFS<UNF>::operator=(static_cast<const NFS<UNF>&>(other));
+    // No additional fields to assign
+    return *this;
+}
+
+UnlocalizedNumberRangeFormatter& UnlocalizedNumberRangeFormatter::operator=(UNF&& src) noexcept {
+    NFS<UNF>::operator=(static_cast<NFS<UNF>&&>(src));
+    // No additional fields to assign
+    return *this;
+}
+
+// Make default copy constructor call the NumberRangeFormatterSettings copy constructor.
+LocalizedNumberRangeFormatter::LocalizedNumberRangeFormatter(const LNF& other)
+        : LNF(static_cast<const NFS<LNF>&>(other)) {}
+
+LocalizedNumberRangeFormatter::LocalizedNumberRangeFormatter(const NFS<LNF>& other)
+        : NFS<LNF>(other) {
+    // No additional fields to assign
+}
+
+LocalizedNumberRangeFormatter::LocalizedNumberRangeFormatter(LocalizedNumberRangeFormatter&& src) noexcept
+        : LNF(static_cast<NFS<LNF>&&>(src)) {}
+
+LocalizedNumberRangeFormatter::LocalizedNumberRangeFormatter(NFS<LNF>&& src) noexcept
+        : NFS<LNF>(std::move(src)) {
+    // Steal the compiled formatter
+    LNF&& _src = static_cast<LNF&&>(src);
+    auto* stolen = _src.fAtomicFormatter.exchange(nullptr);
+    delete fAtomicFormatter.exchange(stolen);
+}
+
+LocalizedNumberRangeFormatter& LocalizedNumberRangeFormatter::operator=(const LNF& other) {
+    if (this == &other) { return *this; }  // self-assignment: no-op
+    NFS<LNF>::operator=(static_cast<const NFS<LNF>&>(other));
+    // Do not steal; just clear
+    delete fAtomicFormatter.exchange(nullptr);
+    return *this;
+}
+
+LocalizedNumberRangeFormatter& LocalizedNumberRangeFormatter::operator=(LNF&& src) noexcept {
+    NFS<LNF>::operator=(static_cast<NFS<LNF>&&>(src));
+    // Steal the compiled formatter
+    auto* stolen = src.fAtomicFormatter.exchange(nullptr);
+    delete fAtomicFormatter.exchange(stolen);
+    return *this;
+}
+
+
+LocalizedNumberRangeFormatter::~LocalizedNumberRangeFormatter() {
+    delete fAtomicFormatter.exchange(nullptr);
+}
+
+LocalizedNumberRangeFormatter::LocalizedNumberRangeFormatter(const RangeMacroProps& macros, const Locale& locale) {
+    fMacros = macros;
+    fMacros.locale = locale;
+    touchRangeLocales(fMacros);
+}
+
+LocalizedNumberRangeFormatter::LocalizedNumberRangeFormatter(RangeMacroProps&& macros, const Locale& locale) {
+    fMacros = std::move(macros);
+    fMacros.locale = locale;
+    touchRangeLocales(fMacros);
+}
+
+LocalizedNumberRangeFormatter UnlocalizedNumberRangeFormatter::locale(const Locale& locale) const& {
+    return LocalizedNumberRangeFormatter(fMacros, locale);
+}
+
+LocalizedNumberRangeFormatter UnlocalizedNumberRangeFormatter::locale(const Locale& locale)&& {
+    return LocalizedNumberRangeFormatter(std::move(fMacros), locale);
+}
+
+
+FormattedNumberRange LocalizedNumberRangeFormatter::formatFormattableRange(
+        const Formattable& first, const Formattable& second, UErrorCode& status) const {
+    if (U_FAILURE(status)) {
+        return FormattedNumberRange(U_ILLEGAL_ARGUMENT_ERROR);
+    }
+
+    auto results = new UFormattedNumberRangeData();
+    if (results == nullptr) {
+        status = U_MEMORY_ALLOCATION_ERROR;
+        return FormattedNumberRange(status);
+    }
+
+    first.populateDecimalQuantity(results->quantity1, status);
+    if (U_FAILURE(status)) {
+        return FormattedNumberRange(status);
+    }
+
+    second.populateDecimalQuantity(results->quantity2, status);
+    if (U_FAILURE(status)) {
+        return FormattedNumberRange(status);
+    }
+
+    formatImpl(*results, first == second, status);
+
+    // Do not save the results object if we encountered a failure.
+    if (U_SUCCESS(status)) {
+        return FormattedNumberRange(results);
+    } else {
+        delete results;
+        return FormattedNumberRange(status);
+    }
+}
+
+void LocalizedNumberRangeFormatter::formatImpl(
+        UFormattedNumberRangeData& results, bool equalBeforeRounding, UErrorCode& status) const {
+    auto* impl = getFormatter(status);
+    if (U_FAILURE(status)) {
+        return;
+    }
+    if (impl == nullptr) {
+        status = U_INTERNAL_PROGRAM_ERROR;
+        return;
+    }
+    impl->format(results, equalBeforeRounding, status);
+    if (U_FAILURE(status)) {
+        return;
+    }
+    results.getStringRef().writeTerminator(status);
+}
+
+const impl::NumberRangeFormatterImpl*
+LocalizedNumberRangeFormatter::getFormatter(UErrorCode& status) const {
+    // TODO: Move this into umutex.h? (similar logic also in decimfmt.cpp)
+    // See ICU-20146
+
+    if (U_FAILURE(status)) {
+        return nullptr;
+    }
+
+    // First try to get the pre-computed formatter
+    auto* ptr = fAtomicFormatter.load();
+    if (ptr != nullptr) {
+        return ptr;
+    }
+
+    // Try computing the formatter on our own
+    auto* temp = new NumberRangeFormatterImpl(fMacros, status);
+    if (U_FAILURE(status)) {
+        delete temp;
+        return nullptr;
+    }
+    if (temp == nullptr) {
+        status = U_MEMORY_ALLOCATION_ERROR;
+        return nullptr;
+    }
+
+    // Note: ptr starts as nullptr; during compare_exchange,
+    // it is set to what is actually stored in the atomic
+    // if another thread beat us to computing the formatter object.
+    auto* nonConstThis = const_cast<LocalizedNumberRangeFormatter*>(this);
+    if (!nonConstThis->fAtomicFormatter.compare_exchange_strong(ptr, temp)) {
+        // Another thread beat us to computing the formatter
+        delete temp;
+        return ptr;
+    } else {
+        // Our copy of the formatter got stored in the atomic
+        return temp;
+    }
+
+}
+
+
+#endif /* #if !UCONFIG_NO_FORMATTING */