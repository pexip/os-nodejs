--- conflicted
+++ resolved
@@ -1,1194 +1,763 @@
-<<<<<<< HEAD
-// © 2016 and later: Unicode, Inc. and others.
-// License & terms of use: http://www.unicode.org/copyright.html
-/*
- ********************************************************************************
- * Copyright (C) 2003-2013, International Business Machines Corporation
- * and others. All Rights Reserved.
- ******************************************************************************
- *
- * File ISLAMCAL.H
- *
- * Modification History:
- *
- *   Date        Name        Description
- *   10/14/2003  srl         ported from java IslamicCalendar
- *****************************************************************************
- */
-
-#ifndef ISLAMCAL_H
-#define ISLAMCAL_H
-
-#include "unicode/utypes.h"
-
-#if !UCONFIG_NO_FORMATTING
-
-#include "unicode/calendar.h"
-
-U_NAMESPACE_BEGIN
-
-/**
- * <code>IslamicCalendar</code> is a subclass of <code>Calendar</code>
- * that implements the Islamic civil and religious calendars.  It
- * is used as the civil calendar in most of the Arab world and the
- * liturgical calendar of the Islamic faith worldwide.  This calendar
- * is also known as the "Hijri" calendar, since it starts at the time
- * of Mohammed's emigration (or "hijra") to Medinah on Thursday,
- * July 15, 622 AD (Julian).
- * <p>
- * The Islamic calendar is strictly lunar, and thus an Islamic year of twelve
- * lunar months does not correspond to the solar year used by most other
- * calendar systems, including the Gregorian.  An Islamic year is, on average,
- * about 354 days long, so each successive Islamic year starts about 11 days
- * earlier in the corresponding Gregorian year.
- * <p>
- * Each month of the calendar starts when the new moon's crescent is visible
- * at sunset.  However, in order to keep the time fields in this class
- * synchronized with those of the other calendars and with local clock time,
- * we treat days and months as beginning at midnight,
- * roughly 6 hours after the corresponding sunset.
- * <p>
- * There are two main variants of the Islamic calendar in existence.  The first
- * is the <em>civil</em> calendar, which uses a fixed cycle of alternating 29-
- * and 30-day months, with a leap day added to the last month of 11 out of
- * every 30 years.  This calendar is easily calculated and thus predictable in
- * advance, so it is used as the civil calendar in a number of Arab countries.
- * This is the default behavior of a newly-created <code>IslamicCalendar</code>
- * object.
- * <p>
- * The Islamic <em>religious</em> calendar, however, is based on the <em>observation</em>
- * of the crescent moon.  It is thus affected by the position at which the
- * observations are made, seasonal variations in the time of sunset, the
- * eccentricities of the moon's orbit, and even the weather at the observation
- * site.  This makes it impossible to calculate in advance, and it causes the
- * start of a month in the religious calendar to differ from the civil calendar
- * by up to three days.
- * <p>
- * Using astronomical calculations for the position of the sun and moon, the
- * moon's illumination, and other factors, it is possible to determine the start
- * of a lunar month with a fairly high degree of certainty.  However, these
- * calculations are extremely complicated and thus slow, so most algorithms,
- * including the one used here, are only approximations of the true astronomical
- * calculations.  At present, the approximations used in this class are fairly
- * simplistic; they will be improved in later versions of the code.
- * <p>
- * The {@link #setCivil setCivil} method determines
- * which approach is used to determine the start of a month.  By default, the
- * fixed-cycle civil calendar is used.  However, if <code>setCivil(false)</code>
- * is called, an approximation of the true lunar calendar will be used.
- *
- * @see GregorianCalendar
- *
- * @author Laura Werner
- * @author Alan Liu
- * @author Steven R. Loomis
- * @internal
- */
-class U_I18N_API IslamicCalendar : public Calendar {
- public:
-  //-------------------------------------------------------------------------
-  // Constants...
-  //-------------------------------------------------------------------------
-
-  /**
-   * Calendar type - civil or religious or um alqura
-   * @internal
-   */
-  enum ECalculationType {
-    ASTRONOMICAL,
-    CIVIL,
-    UMALQURA,
-    TBLA
-  };
-
-  /**
-   * Constants for the months
-   * @internal
-   */
-  enum EMonths {
-    /**
-     * Constant for Muharram, the 1st month of the Islamic year.
-     * @internal
-     */
-    MUHARRAM = 0,
-
-    /**
-     * Constant for Safar, the 2nd month of the Islamic year.
-     * @internal
-     */
-    SAFAR = 1,
-
-    /**
-     * Constant for Rabi' al-awwal (or Rabi' I), the 3rd month of the Islamic year.
-     * @internal
-     */
-    RABI_1 = 2,
-
-    /**
-     * Constant for Rabi' al-thani or (Rabi' II), the 4th month of the Islamic year.
-     * @internal
-     */
-    RABI_2 = 3,
-
-    /**
-     * Constant for Jumada al-awwal or (Jumada I), the 5th month of the Islamic year.
-     * @internal
-     */
-    JUMADA_1 = 4,
-
-    /**
-     * Constant for Jumada al-thani or (Jumada II), the 6th month of the Islamic year.
-     * @internal
-     */
-    JUMADA_2 = 5,
-
-    /**
-     * Constant for Rajab, the 7th month of the Islamic year.
-     * @internal
-     */
-    RAJAB = 6,
-
-    /**
-     * Constant for Sha'ban, the 8th month of the Islamic year.
-     * @internal
-     */
-    SHABAN = 7,
-
-    /**
-     * Constant for Ramadan, the 9th month of the Islamic year.
-     * @internal
-     */
-    RAMADAN = 8,
-
-    /**
-     * Constant for Shawwal, the 10th month of the Islamic year.
-     * @internal
-     */
-    SHAWWAL = 9,
-
-    /**
-     * Constant for Dhu al-Qi'dah, the 11th month of the Islamic year.
-     * @internal
-     */
-    DHU_AL_QIDAH = 10,
-
-    /**
-     * Constant for Dhu al-Hijjah, the 12th month of the Islamic year.
-     * @internal
-     */
-    DHU_AL_HIJJAH = 11,
-
-    ISLAMIC_MONTH_MAX
-  };
-
-
-  //-------------------------------------------------------------------------
-  // Constructors...
-  //-------------------------------------------------------------------------
-
-  /**
-   * Constructs an IslamicCalendar based on the current time in the default time zone
-   * with the given locale.
-   *
-   * @param aLocale  The given locale.
-   * @param success  Indicates the status of IslamicCalendar object construction.
-   *                 Returns U_ZERO_ERROR if constructed successfully.
-   * @param type     The Islamic calendar calculation type. The default value is CIVIL.
-   * @internal
-   */
-  IslamicCalendar(const Locale& aLocale, UErrorCode &success, ECalculationType type = CIVIL);
-
-  /**
-   * Copy Constructor
-   * @internal
-   */
-  IslamicCalendar(const IslamicCalendar& other);
-
-  /**
-   * Destructor.
-   * @internal
-   */
-  virtual ~IslamicCalendar();
-
-  /**
-   * Sets Islamic calendar calculation type used by this instance.
-   *
-   * @param type    The calendar calculation type, <code>CIVIL</code> to use the civil
-   *                calendar, <code>ASTRONOMICAL</code> to use the astronomical calendar.
-   * @internal
-   */
-  void setCalculationType(ECalculationType type, UErrorCode &status);
-
-  /**
-   * Returns <code>true</code> if this object is using the fixed-cycle civil
-   * calendar, or <code>false</code> if using the religious, astronomical
-   * calendar.
-   * @internal
-   */
-  UBool isCivil();
-
-
-  // TODO: copy c'tor, etc
-
-  // clone
-  virtual IslamicCalendar* clone() const;
-
- private:
-  /**
-   * Determine whether a year is a leap year in the Islamic civil calendar
-   */
-  static UBool civilLeapYear(int32_t year);
-
-  /**
-   * Return the day # on which the given year starts.  Days are counted
-   * from the Hijri epoch, origin 0.
-   */
-  int32_t yearStart(int32_t year) const;
-
-  /**
-   * Return the day # on which the given month starts.  Days are counted
-   * from the Hijri epoch, origin 0.
-   *
-   * @param year  The hijri year
-   * @param year  The hijri month, 0-based
-   */
-  int32_t monthStart(int32_t year, int32_t month) const;
-
-  /**
-   * Find the day number on which a particular month of the true/lunar
-   * Islamic calendar starts.
-   *
-   * @param month The month in question, origin 0 from the Hijri epoch
-   *
-   * @return The day number on which the given month starts.
-   */
-  int32_t trueMonthStart(int32_t month) const;
-
-  /**
-   * Return the "age" of the moon at the given time; this is the difference
-   * in ecliptic latitude between the moon and the sun.  This method simply
-   * calls CalendarAstronomer.moonAge, converts to degrees,
-   * and adjusts the resultto be in the range [-180, 180].
-   *
-   * @param time  The time at which the moon's age is desired,
-   *              in millis since 1/1/1970.
-   */
-  static double moonAge(UDate time, UErrorCode &status);
-
-  //-------------------------------------------------------------------------
-  // Internal data....
-  //
-
-  /**
-   * <code>CIVIL</code> if this object uses the fixed-cycle Islamic civil calendar,
-   * and <code>ASTRONOMICAL</code> if it approximates the true religious calendar using
-   * astronomical calculations for the time of the new moon.
-   */
-  ECalculationType cType;
-
-  //----------------------------------------------------------------------
-  // Calendar framework
-  //----------------------------------------------------------------------
- protected:
-  /**
-   * @internal
-   */
-  virtual int32_t handleGetLimit(UCalendarDateFields field, ELimitType limitType) const;
-
-  /**
-   * Return the length (in days) of the given month.
-   *
-   * @param year  The hijri year
-   * @param year  The hijri month, 0-based
-   * @internal
-   */
-  virtual int32_t handleGetMonthLength(int32_t extendedYear, int32_t month) const;
-
-  /**
-   * Return the number of days in the given Islamic year
-   * @internal
-   */
-  virtual int32_t handleGetYearLength(int32_t extendedYear) const;
-
-  //-------------------------------------------------------------------------
-  // Functions for converting from field values to milliseconds....
-  //-------------------------------------------------------------------------
-
-  // Return JD of start of given month/year
-  /**
-   * @internal
-   */
-  virtual int32_t handleComputeMonthStart(int32_t eyear, int32_t month, UBool useMonth) const;
-
-  //-------------------------------------------------------------------------
-  // Functions for converting from milliseconds to field values
-  //-------------------------------------------------------------------------
-
-  /**
-   * @internal
-   */
-  virtual int32_t handleGetExtendedYear();
-
-  /**
-   * Override Calendar to compute several fields specific to the Islamic
-   * calendar system.  These are:
-   *
-   * <ul><li>ERA
-   * <li>YEAR
-   * <li>MONTH
-   * <li>DAY_OF_MONTH
-   * <li>DAY_OF_YEAR
-   * <li>EXTENDED_YEAR</ul>
-   *
-   * The DAY_OF_WEEK and DOW_LOCAL fields are already set when this
-   * method is called. The getGregorianXxx() methods return Gregorian
-   * calendar equivalents for the given Julian day.
-   * @internal
-   */
-  virtual void handleComputeFields(int32_t julianDay, UErrorCode &status);
-
-  // UObject stuff
- public:
-  /**
-   * @return   The class ID for this object. All objects of a given class have the
-   *           same class ID. Objects of other classes have different class IDs.
-   * @internal
-   */
-  virtual UClassID getDynamicClassID(void) const;
-
-  /**
-   * Return the class ID for this class. This is useful only for comparing to a return
-   * value from getDynamicClassID(). For example:
-   *
-   *      Base* polymorphic_pointer = createPolymorphicObject();
-   *      if (polymorphic_pointer->getDynamicClassID() ==
-   *          Derived::getStaticClassID()) ...
-   *
-   * @return   The class ID for all objects of this class.
-   * @internal
-   */
-  /*U_I18N_API*/ static UClassID U_EXPORT2 getStaticClassID(void);
-
-  /**
-   * return the calendar type, "buddhist".
-   *
-   * @return calendar type
-   * @internal
-   */
-  virtual const char * getType() const;
-
- private:
-  IslamicCalendar(); // default constructor not implemented
-
-  // Default century.
- protected:
-
-  /**
-   * (Overrides Calendar) Return true if the current date for this Calendar is in
-   * Daylight Savings Time. Recognizes DST_OFFSET, if it is set.
-   *
-   * @param status Fill-in parameter which receives the status of this operation.
-   * @return   True if the current date for this Calendar is in Daylight Savings Time,
-   *           false, otherwise.
-   * @internal
-   */
-  virtual UBool inDaylightTime(UErrorCode& status) const;
-
-
-  /**
-   * Returns true because the Islamic Calendar does have a default century
-   * @internal
-   */
-  virtual UBool haveDefaultCentury() const;
-
-  /**
-   * Returns the date of the start of the default century
-   * @return start of century - in milliseconds since epoch, 1970
-   * @internal
-   */
-  virtual UDate defaultCenturyStart() const;
-
-  /**
-   * Returns the year in which the default century begins
-   * @internal
-   */
-  virtual int32_t defaultCenturyStartYear() const;
-
- private:
-  /**
-   * Initializes the 100-year window that dates with 2-digit years
-   * are considered to fall within so that its start date is 80 years
-   * before the current time.
-   */
-  static void U_CALLCONV initializeSystemDefaultCentury(void);
-};
-
-U_NAMESPACE_END
-
-#endif
-#endif
-=======
-// © 2016 and later: Unicode, Inc. and others.
-// License & terms of use: http://www.unicode.org/copyright.html
-/*
- ********************************************************************************
- * Copyright (C) 2003-2013, International Business Machines Corporation
- * and others. All Rights Reserved.
- ******************************************************************************
- *
- * File ISLAMCAL.H
- *
- * Modification History:
- *
- *   Date        Name        Description
- *   10/14/2003  srl         ported from java IslamicCalendar
- *****************************************************************************
- */
-
-#ifndef ISLAMCAL_H
-#define ISLAMCAL_H
-
-#include "unicode/utypes.h"
-
-#if !UCONFIG_NO_FORMATTING
-
-#include "unicode/calendar.h"
-
-U_NAMESPACE_BEGIN
-
-/**
- * <code>IslamicCalendar</code> is a subclass of <code>Calendar</code>
- * that implements the Islamic civil and religious calendars.  It
- * is used as the civil calendar in most of the Arab world and the
- * liturgical calendar of the Islamic faith worldwide.  This calendar
- * is also known as the "Hijri" calendar, since it starts at the time
- * of Mohammed's emigration (or "hijra") to Medinah on Thursday, 
- * July 15, 622 AD (Julian).
- * <p>
- * The Islamic calendar is strictly lunar, and thus an Islamic year of twelve
- * lunar months does not correspond to the solar year used by most other
- * calendar systems, including the Gregorian.  An Islamic year is, on average,
- * about 354 days long, so each successive Islamic year starts about 11 days
- * earlier in the corresponding Gregorian year.
- * <p>
- * Each month of the calendar starts when the new moon's crescent is visible
- * at sunset.  However, in order to keep the time fields in this class
- * synchronized with those of the other calendars and with local clock time,
- * we treat days and months as beginning at midnight,
- * roughly 6 hours after the corresponding sunset.
- * <p>
- * There are two main variants of the Islamic calendar in existence.  The first
- * is the <em>civil</em> calendar, which uses a fixed cycle of alternating 29-
- * and 30-day months, with a leap day added to the last month of 11 out of
- * every 30 years.  This calendar is easily calculated and thus predictable in
- * advance, so it is used as the civil calendar in a number of Arab countries.
- * This is the default behavior of a newly-created <code>IslamicCalendar</code>
- * object. This calendar variant is implemented in the IslamicCivilCalendar
- * class.
- * <p>
- * The Islamic <em>religious</em> calendar, however, is based on the <em>observation</em>
- * of the crescent moon.  It is thus affected by the position at which the
- * observations are made, seasonal variations in the time of sunset, the
- * eccentricities of the moon's orbit, and even the weather at the observation
- * site.  This makes it impossible to calculate in advance, and it causes the
- * start of a month in the religious calendar to differ from the civil calendar
- * by up to three days.
- * <p>
- * Using astronomical calculations for the position of the sun and moon, the
- * moon's illumination, and other factors, it is possible to determine the start
- * of a lunar month with a fairly high degree of certainty.  However, these
- * calculations are extremely complicated and thus slow, so most algorithms,
- * including the one used here, are only approximations of the true astronomical
- * calculations.  At present, the approximations used in this class are fairly
- * simplistic; they will be improved in later versions of the code.
- * <p>
- *
- * @see GregorianCalendar
- *
- * @author Laura Werner
- * @author Alan Liu
- * @author Steven R. Loomis
- * @internal
- */
-class U_I18N_API IslamicCalendar : public Calendar {
- public:
-  //-------------------------------------------------------------------------
-  // Constants...
-  //-------------------------------------------------------------------------
-  /**
-   * Constants for the months
-   * @internal
-   */
-  enum EMonths {
-    /**
-     * Constant for Muharram, the 1st month of the Islamic year. 
-     * @internal
-     */
-    MUHARRAM = 0,
-
-    /**
-     * Constant for Safar, the 2nd month of the Islamic year. 
-     * @internal
-     */
-    SAFAR = 1,
-
-    /**
-     * Constant for Rabi' al-awwal (or Rabi' I), the 3rd month of the Islamic year. 
-     * @internal 
-     */
-    RABI_1 = 2,
-
-    /**
-     * Constant for Rabi' al-thani or (Rabi' II), the 4th month of the Islamic year. 
-     * @internal 
-     */
-    RABI_2 = 3,
-
-    /**
-     * Constant for Jumada al-awwal or (Jumada I), the 5th month of the Islamic year. 
-     * @internal 
-     */
-    JUMADA_1 = 4,
-
-    /**
-     * Constant for Jumada al-thani or (Jumada II), the 6th month of the Islamic year. 
-     * @internal 
-     */
-    JUMADA_2 = 5,
-
-    /**
-     * Constant for Rajab, the 7th month of the Islamic year. 
-     * @internal 
-     */
-    RAJAB = 6,
-
-    /**
-     * Constant for Sha'ban, the 8th month of the Islamic year. 
-     * @internal 
-     */
-    SHABAN = 7,
-
-    /**
-     * Constant for Ramadan, the 9th month of the Islamic year. 
-     * @internal 
-     */
-    RAMADAN = 8,
-
-    /**
-     * Constant for Shawwal, the 10th month of the Islamic year. 
-     * @internal 
-     */
-    SHAWWAL = 9,
-
-    /**
-     * Constant for Dhu al-Qi'dah, the 11th month of the Islamic year. 
-     * @internal 
-     */
-    DHU_AL_QIDAH = 10,
-
-    /**
-     * Constant for Dhu al-Hijjah, the 12th month of the Islamic year. 
-     * @internal 
-     */
-    DHU_AL_HIJJAH = 11,
-    
-    ISLAMIC_MONTH_MAX
-  }; 
-
-
-  //-------------------------------------------------------------------------
-  // Constructors...
-  //-------------------------------------------------------------------------
-
-  /**
-   * Constructs an IslamicCalendar based on the current time in the default time zone
-   * with the given locale.
-   *
-   * @param aLocale  The given locale.
-   * @param success  Indicates the status of IslamicCalendar object construction.
-   *                 Returns U_ZERO_ERROR if constructed successfully.
-   * @internal
-   */
-  IslamicCalendar(const Locale& aLocale, UErrorCode &success);
-
-  /**
-   * Copy Constructor
-   * @internal
-   */
-  IslamicCalendar(const IslamicCalendar& other) = default;
-
-  /**
-   * Destructor.
-   * @internal
-   */
-  virtual ~IslamicCalendar();
-
-  // clone
-  virtual IslamicCalendar* clone() const override;
-
- protected:
-  /**
-   * Determine whether a year is a leap year in the Islamic civil calendar
-   */
-  static UBool civilLeapYear(int32_t year);
-
-  /**
-   * Return the day # on which the given year starts.  Days are counted
-   * from the Hijri epoch, origin 0.
-   */
-  virtual int32_t yearStart(int32_t year) const;
-
-  /**
-   * Return the day # on which the given month starts.  Days are counted
-   * from the Hijri epoch, origin 0.
-   *
-   * @param year  The hijri year
-   * @param year  The hijri month, 0-based
-   */
-  virtual int32_t monthStart(int32_t year, int32_t month) const;
-    
-  /**
-   * Find the day number on which a particular month of the true/lunar
-   * Islamic calendar starts.
-   *
-   * @param month The month in question, origin 0 from the Hijri epoch
-   *
-   * @return The day number on which the given month starts.
-   */
-  int32_t trueMonthStart(int32_t month) const;
-
- private:
-  /**
-   * Return the "age" of the moon at the given time; this is the difference
-   * in ecliptic latitude between the moon and the sun.  This method simply
-   * calls CalendarAstronomer.moonAge, converts to degrees, 
-   * and adjusts the resultto be in the range [-180, 180].
-   *
-   * @param time  The time at which the moon's age is desired,
-   *              in millis since 1/1/1970.
-   */
-  static double moonAge(UDate time, UErrorCode &status);
-
-  //----------------------------------------------------------------------
-  // Calendar framework
-  //----------------------------------------------------------------------
- protected:
-  /**
-   * @internal
-   */
-  virtual int32_t handleGetLimit(UCalendarDateFields field, ELimitType limitType) const override;
-  
-  /**
-   * Return the length (in days) of the given month.
-   *
-   * @param year  The hijri year
-   * @param year  The hijri month, 0-based
-   * @internal
-   */
-  virtual int32_t handleGetMonthLength(int32_t extendedYear, int32_t month) const override;
-  
-  /**
-   * Return the number of days in the given Islamic year
-   * @internal
-   */
-  virtual int32_t handleGetYearLength(int32_t extendedYear) const override;
-    
-  //-------------------------------------------------------------------------
-  // Functions for converting from field values to milliseconds....
-  //-------------------------------------------------------------------------
-
-  // Return JD of start of given month/year
-  /**
-   * @internal
-   */
-  virtual int32_t handleComputeMonthStart(int32_t eyear, int32_t month, UBool useMonth) const override;
-
-  //-------------------------------------------------------------------------
-  // Functions for converting from milliseconds to field values
-  //-------------------------------------------------------------------------
-
-  /**
-   * @internal
-   */
-  virtual int32_t handleGetExtendedYear() override;
-
-  /**
-   * Override Calendar to compute several fields specific to the Islamic
-   * calendar system.  These are:
-   *
-   * <ul><li>ERA
-   * <li>YEAR
-   * <li>MONTH
-   * <li>DAY_OF_MONTH
-   * <li>DAY_OF_YEAR
-   * <li>EXTENDED_YEAR</ul>
-   * 
-   * The DAY_OF_WEEK and DOW_LOCAL fields are already set when this
-   * method is called. The getGregorianXxx() methods return Gregorian
-   * calendar equivalents for the given Julian day.
-   * @internal
-   */
-  virtual void handleComputeFields(int32_t julianDay, UErrorCode &status) override;
-
-  /**
-   * Return the epoc.
-   * @internal
-   */
-  virtual int32_t getEpoc() const;
-
-  // UObject stuff
- public: 
-  /**
-   * @return   The class ID for this object. All objects of a given class have the
-   *           same class ID. Objects of other classes have different class IDs.
-   * @internal
-   */
-  virtual UClassID getDynamicClassID() const override;
-
-  /**
-   * Return the class ID for this class. This is useful only for comparing to a return
-   * value from getDynamicClassID(). For example:
-   *
-   *      Base* polymorphic_pointer = createPolymorphicObject();
-   *      if (polymorphic_pointer->getDynamicClassID() ==
-   *          Derived::getStaticClassID()) ...
-   *
-   * @return   The class ID for all objects of this class.
-   * @internal
-   */
-  /*U_I18N_API*/ static UClassID U_EXPORT2 getStaticClassID();
-
-  /**
-   * return the calendar type, "islamic".
-   *
-   * @return calendar type
-   * @internal
-   */
-  virtual const char * getType() const override;
-
-  /**
-   * @return      The related Gregorian year; will be obtained by modifying the value
-   *              obtained by get from UCAL_EXTENDED_YEAR field
-   * @internal
-   */
-  virtual int32_t getRelatedYear(UErrorCode &status) const override;
-
-  /**
-   * @param year  The related Gregorian year to set; will be modified as necessary then
-   *              set in UCAL_EXTENDED_YEAR field
-   * @internal
-   */
-  virtual void setRelatedYear(int32_t year) override;
-
-  /**
-   * Returns true if the date is in a leap year.
-   *
-   * @param status        ICU Error Code
-   * @return       True if the date in the fields is in a Temporal proposal
-   *               defined leap year. False otherwise.
-   */
-  virtual bool inTemporalLeapYear(UErrorCode &status) const override;
-
- private:
-  IslamicCalendar() = delete; // default constructor not implemented
-
-  // Default century.
- protected:
-  /**
-   * Returns true because the Islamic Calendar does have a default century
-   * @internal
-   */
-  virtual UBool haveDefaultCentury() const override;
-
-  /**
-   * Returns the date of the start of the default century
-   * @return start of century - in milliseconds since epoch, 1970
-   * @internal
-   */
-  virtual UDate defaultCenturyStart() const override;
-
-  /**
-   * Returns the year in which the default century begins
-   * @internal
-   */
-  virtual int32_t defaultCenturyStartYear() const override;
-
- private:
-  /**
-   * Initializes the 100-year window that dates with 2-digit years
-   * are considered to fall within so that its start date is 80 years
-   * before the current time.
-   */
-  static void U_CALLCONV initializeSystemDefaultCentury();
-};
-
-/*
- * IslamicCivilCalendar is one of the two main variants of the Islamic calendar.
- * The <em>civil</em> calendar, which uses a fixed cycle of alternating 29-
- * and 30-day months, with a leap day added to the last month of 11 out of
- * every 30 years.  This calendar is easily calculated and thus predictable in
- * advance, so it is used as the civil calendar in a number of Arab countries.
- * This calendar is referring as "Islamic calendar, tabular (intercalary years
- * [2,5,7,10,13,16,18,21,24,26,29]- civil epoch" in CLDR.
- */
-class U_I18N_API IslamicCivilCalendar : public IslamicCalendar {
- public:
-  /**
-   * Constructs an IslamicCivilCalendar based on the current time in the default time zone
-   * with the given locale.
-   *
-   * @param aLocale  The given locale.
-   * @param success  Indicates the status of IslamicCivilCalendar object construction.
-   *                 Returns U_ZERO_ERROR if constructed successfully.
-   * @internal
-   */
-  IslamicCivilCalendar(const Locale& aLocale, UErrorCode &success);
-
-  /**
-   * Copy Constructor
-   * @internal
-   */
-  IslamicCivilCalendar(const IslamicCivilCalendar& other) = default;
-
-  /**
-   * Destructor.
-   * @internal
-   */
-  virtual ~IslamicCivilCalendar();
-
-  // clone
-  virtual IslamicCivilCalendar* clone() const override;
-
-  /**
-   * @return   The class ID for this object. All objects of a given class have the
-   *           same class ID. Objects of other classes have different class IDs.
-   * @internal
-   */
-  virtual UClassID getDynamicClassID() const override;
-
-  /**
-   * Return the class ID for this class. This is useful only for comparing to a return
-   * value from getDynamicClassID(). For example:
-   *
-   *      Base* polymorphic_pointer = createPolymorphicObject();
-   *      if (polymorphic_pointer->getDynamicClassID() ==
-   *          Derived::getStaticClassID()) ...
-   *
-   * @return   The class ID for all objects of this class.
-   * @internal
-   */
-  static UClassID U_EXPORT2 getStaticClassID();
-
-  /**
-   * return the calendar type, "islamic-civil".
-   *
-   * @return calendar type
-   * @internal
-   */
-  virtual const char * getType() const override;
-
- protected:
-  /**
-   * Return the day # on which the given year starts.  Days are counted
-   * from the Hijri epoch, origin 0.
-   * @internal
-   */
-  virtual int32_t yearStart(int32_t year) const override;
-
-  /**
-   * Return the day # on which the given month starts.  Days are counted
-   * from the Hijri epoch, origin 0.
-   *
-   * @param year  The hijri year
-   * @param year  The hijri month, 0-based
-   * @internal
-   */
-  virtual int32_t monthStart(int32_t year, int32_t month) const override;
-
-  /**
-   * Return the length (in days) of the given month.
-   *
-   * @param year  The hijri year
-   * @param year  The hijri month, 0-based
-   * @internal
-   */
-  virtual int32_t handleGetMonthLength(int32_t extendedYear, int32_t month) const override;
-
-  /**
-   * Return the number of days in the given Islamic year
-   * @internal
-   */
-  virtual int32_t handleGetYearLength(int32_t extendedYear) const override;
-
-  /**
-   * Override Calendar to compute several fields specific to the Islamic
-   * calendar system.  These are:
-   *
-   * <ul><li>ERA
-   * <li>YEAR
-   * <li>MONTH
-   * <li>DAY_OF_MONTH
-   * <li>DAY_OF_YEAR
-   * <li>EXTENDED_YEAR</ul>
-   * 
-   * The DAY_OF_WEEK and DOW_LOCAL fields are already set when this
-   * method is called. The getGregorianXxx() methods return Gregorian
-   * calendar equivalents for the given Julian day.
-   * @internal
-   */
-  virtual void handleComputeFields(int32_t julianDay, UErrorCode &status) override;
-};
-
-/*
- * IslamicTBLACalendar calendar.
- * This is a subclass of IslamicCivilCalendar. The only differences in the
- * calendar math is it uses different epoch.
- * This calendar is referring as "Islamic calendar, tabular (intercalary years
- * [2,5,7,10,13,16,18,21,24,26,29] - astronomical epoch" in CLDR.
- */
-class U_I18N_API IslamicTBLACalendar : public IslamicCivilCalendar {
- public:
-  /**
-   * Constructs an IslamicTBLACalendar based on the current time in the default time zone
-   * with the given locale.
-   *
-   * @param aLocale  The given locale.
-   * @param success  Indicates the status of IslamicTBLACalendar object construction.
-   *                 Returns U_ZERO_ERROR if constructed successfully.
-   * @internal
-   */
-  IslamicTBLACalendar(const Locale& aLocale, UErrorCode &success);
-
-  /**
-   * Copy Constructor
-   * @internal
-   */
-  IslamicTBLACalendar(const IslamicTBLACalendar& other) = default;
-
-  /**
-   * Destructor.
-   * @internal
-   */
-  virtual ~IslamicTBLACalendar();
-
-  /**
-   * @return   The class ID for this object. All objects of a given class have the
-   *           same class ID. Objects of other classes have different class IDs.
-   * @internal
-   */
-  virtual UClassID getDynamicClassID() const override;
-
-  /**
-   * Return the class ID for this class. This is useful only for comparing to a return
-   * value from getDynamicClassID(). For example:
-   *
-   *      Base* polymorphic_pointer = createPolymorphicObject();
-   *      if (polymorphic_pointer->getDynamicClassID() ==
-   *          Derived::getStaticClassID()) ...
-   *
-   * @return   The class ID for all objects of this class.
-   * @internal
-   */
-  static UClassID U_EXPORT2 getStaticClassID();
-
-  /**
-   * return the calendar type, "islamic-tbla".
-   *
-   * @return calendar type
-   * @internal
-   */
-  virtual const char * getType() const override;
-
-  // clone
-  virtual IslamicTBLACalendar* clone() const override;
-
- protected:
-  /**
-   * Return the epoc.
-   * @internal
-   */
-  virtual int32_t getEpoc() const override;
-};
-
-/*
- * IslamicUmalquraCalendar
- * This calendar is referred as "Islamic calendar, Umm al-Qura" in CLDR.
- */
-class U_I18N_API IslamicUmalquraCalendar : public IslamicCalendar {
- public:
-  /**
-   * Constructs an IslamicUmalquraCalendar based on the current time in the default time zone
-   * with the given locale.
-   *
-   * @param aLocale  The given locale.
-   * @param success  Indicates the status of IslamicUmalquraCalendar object construction.
-   *                 Returns U_ZERO_ERROR if constructed successfully.
-   * @internal
-   */
-  IslamicUmalquraCalendar(const Locale& aLocale, UErrorCode &success);
-
-  /**
-   * Copy Constructor
-   * @internal
-   */
-  IslamicUmalquraCalendar(const IslamicUmalquraCalendar& other) = default;
-
-  /**
-   * Destructor.
-   * @internal
-   */
-  virtual ~IslamicUmalquraCalendar();
-
-  /**
-   * @return   The class ID for this object. All objects of a given class have the
-   *           same class ID. Objects of other classes have different class IDs.
-   * @internal
-   */
-  virtual UClassID getDynamicClassID() const override;
-
-  /**
-   * Return the class ID for this class. This is useful only for comparing to a return
-   * value from getDynamicClassID(). For example:
-   *
-   *      Base* polymorphic_pointer = createPolymorphicObject();
-   *      if (polymorphic_pointer->getDynamicClassID() ==
-   *          Derived::getStaticClassID()) ...
-   *
-   * @return   The class ID for all objects of this class.
-   * @internal
-   */
-  static UClassID U_EXPORT2 getStaticClassID();
-
-  /**
-   * return the calendar type, "islamic-umalqura".
-   *
-   * @return calendar type
-   * @internal
-   */
-  virtual const char * getType() const override;
-
-  // clone
-  virtual IslamicUmalquraCalendar* clone() const override;
-
- protected:
-  /**
-   * Return the day # on which the given year starts.  Days are counted
-   * from the Hijri epoch, origin 0.
-   * @internal
-   */
-  virtual int32_t yearStart(int32_t year) const override;
-
-  /**
-   * Return the day # on which the given month starts.  Days are counted
-   * from the Hijri epoch, origin 0.
-   *
-   * @param year  The hijri year
-   * @param year  The hijri month, 0-based
-   * @internal
-   */
-  virtual int32_t monthStart(int32_t year, int32_t month) const override;
-
-  /**
-   * Return the length (in days) of the given month.
-   *
-   * @param year  The hijri year
-   * @param year  The hijri month, 0-based
-   * @internal
-   */
-  virtual int32_t handleGetMonthLength(int32_t extendedYear, int32_t month) const override;
-
-  /**
-   * Return the number of days in the given Islamic year
-   * @internal
-   */
-  virtual int32_t handleGetYearLength(int32_t extendedYear) const override;
-
-  /**
-   * Override Calendar to compute several fields specific to the Islamic
-   * calendar system.  These are:
-   *
-   * <ul><li>ERA
-   * <li>YEAR
-   * <li>MONTH
-   * <li>DAY_OF_MONTH
-   * <li>DAY_OF_YEAR
-   * <li>EXTENDED_YEAR</ul>
-   * 
-   * The DAY_OF_WEEK and DOW_LOCAL fields are already set when this
-   * method is called. The getGregorianXxx() methods return Gregorian
-   * calendar equivalents for the given Julian day.
-   * @internal
-   */
-  virtual void handleComputeFields(int32_t julianDay, UErrorCode &status) override;
-};
-
-
-/*
- * IslamicRGSACalendar
- * Islamic calendar, Saudi Arabia sighting. Since the calendar depends on the
- * sighting, it is impossible to implement by algorithm ahead of time. It is
- * currently identical to IslamicCalendar except the getType will return
- * "islamic-rgsa".
- */
-class U_I18N_API IslamicRGSACalendar : public IslamicCalendar {
- public:
-  /**
-   * Constructs an IslamicRGSACalendar based on the current time in the default time zone
-   * with the given locale.
-   *
-   * @param aLocale  The given locale.
-   * @param success  Indicates the status of IslamicRGSACalendar object construction.
-   *                 Returns U_ZERO_ERROR if constructed successfully.
-   * @internal
-   */
-  IslamicRGSACalendar(const Locale& aLocale, UErrorCode &success);
-
-  /**
-   * Copy Constructor
-   * @internal
-   */
-  IslamicRGSACalendar(const IslamicRGSACalendar& other) = default;
-
-  /**
-   * Destructor.
-   * @internal
-   */
-  virtual ~IslamicRGSACalendar();
-
-  /**
-   * @return   The class ID for this object. All objects of a given class have the
-   *           same class ID. Objects of other classes have different class IDs.
-   * @internal
-   */
-  virtual UClassID getDynamicClassID() const override;
-
-  /**
-   * Return the class ID for this class. This is useful only for comparing to a return
-   * value from getDynamicClassID(). For example:
-   *
-   *      Base* polymorphic_pointer = createPolymorphicObject();
-   *      if (polymorphic_pointer->getDynamicClassID() ==
-   *          Derived::getStaticClassID()) ...
-   *
-   * @return   The class ID for all objects of this class.
-   * @internal
-   */
-  static UClassID U_EXPORT2 getStaticClassID();
-
-  /**
-   * return the calendar type, "islamic-rgsa".
-   *
-   * @return calendar type
-   * @internal
-   */
-  virtual const char * getType() const override;
-
-  // clone
-  virtual IslamicRGSACalendar* clone() const override;
-};
-
-U_NAMESPACE_END
-
-#endif
-#endif
->>>>>>> a8a80be5
+// © 2016 and later: Unicode, Inc. and others.
+// License & terms of use: http://www.unicode.org/copyright.html
+/*
+ ********************************************************************************
+ * Copyright (C) 2003-2013, International Business Machines Corporation
+ * and others. All Rights Reserved.
+ ******************************************************************************
+ *
+ * File ISLAMCAL.H
+ *
+ * Modification History:
+ *
+ *   Date        Name        Description
+ *   10/14/2003  srl         ported from java IslamicCalendar
+ *****************************************************************************
+ */
+
+#ifndef ISLAMCAL_H
+#define ISLAMCAL_H
+
+#include "unicode/utypes.h"
+
+#if !UCONFIG_NO_FORMATTING
+
+#include "unicode/calendar.h"
+
+U_NAMESPACE_BEGIN
+
+/**
+ * <code>IslamicCalendar</code> is a subclass of <code>Calendar</code>
+ * that implements the Islamic civil and religious calendars.  It
+ * is used as the civil calendar in most of the Arab world and the
+ * liturgical calendar of the Islamic faith worldwide.  This calendar
+ * is also known as the "Hijri" calendar, since it starts at the time
+ * of Mohammed's emigration (or "hijra") to Medinah on Thursday, 
+ * July 15, 622 AD (Julian).
+ * <p>
+ * The Islamic calendar is strictly lunar, and thus an Islamic year of twelve
+ * lunar months does not correspond to the solar year used by most other
+ * calendar systems, including the Gregorian.  An Islamic year is, on average,
+ * about 354 days long, so each successive Islamic year starts about 11 days
+ * earlier in the corresponding Gregorian year.
+ * <p>
+ * Each month of the calendar starts when the new moon's crescent is visible
+ * at sunset.  However, in order to keep the time fields in this class
+ * synchronized with those of the other calendars and with local clock time,
+ * we treat days and months as beginning at midnight,
+ * roughly 6 hours after the corresponding sunset.
+ * <p>
+ * There are two main variants of the Islamic calendar in existence.  The first
+ * is the <em>civil</em> calendar, which uses a fixed cycle of alternating 29-
+ * and 30-day months, with a leap day added to the last month of 11 out of
+ * every 30 years.  This calendar is easily calculated and thus predictable in
+ * advance, so it is used as the civil calendar in a number of Arab countries.
+ * This is the default behavior of a newly-created <code>IslamicCalendar</code>
+ * object. This calendar variant is implemented in the IslamicCivilCalendar
+ * class.
+ * <p>
+ * The Islamic <em>religious</em> calendar, however, is based on the <em>observation</em>
+ * of the crescent moon.  It is thus affected by the position at which the
+ * observations are made, seasonal variations in the time of sunset, the
+ * eccentricities of the moon's orbit, and even the weather at the observation
+ * site.  This makes it impossible to calculate in advance, and it causes the
+ * start of a month in the religious calendar to differ from the civil calendar
+ * by up to three days.
+ * <p>
+ * Using astronomical calculations for the position of the sun and moon, the
+ * moon's illumination, and other factors, it is possible to determine the start
+ * of a lunar month with a fairly high degree of certainty.  However, these
+ * calculations are extremely complicated and thus slow, so most algorithms,
+ * including the one used here, are only approximations of the true astronomical
+ * calculations.  At present, the approximations used in this class are fairly
+ * simplistic; they will be improved in later versions of the code.
+ * <p>
+ *
+ * @see GregorianCalendar
+ *
+ * @author Laura Werner
+ * @author Alan Liu
+ * @author Steven R. Loomis
+ * @internal
+ */
+class U_I18N_API IslamicCalendar : public Calendar {
+ public:
+  //-------------------------------------------------------------------------
+  // Constants...
+  //-------------------------------------------------------------------------
+  /**
+   * Constants for the months
+   * @internal
+   */
+  enum EMonths {
+    /**
+     * Constant for Muharram, the 1st month of the Islamic year. 
+     * @internal
+     */
+    MUHARRAM = 0,
+
+    /**
+     * Constant for Safar, the 2nd month of the Islamic year. 
+     * @internal
+     */
+    SAFAR = 1,
+
+    /**
+     * Constant for Rabi' al-awwal (or Rabi' I), the 3rd month of the Islamic year. 
+     * @internal 
+     */
+    RABI_1 = 2,
+
+    /**
+     * Constant for Rabi' al-thani or (Rabi' II), the 4th month of the Islamic year. 
+     * @internal 
+     */
+    RABI_2 = 3,
+
+    /**
+     * Constant for Jumada al-awwal or (Jumada I), the 5th month of the Islamic year. 
+     * @internal 
+     */
+    JUMADA_1 = 4,
+
+    /**
+     * Constant for Jumada al-thani or (Jumada II), the 6th month of the Islamic year. 
+     * @internal 
+     */
+    JUMADA_2 = 5,
+
+    /**
+     * Constant for Rajab, the 7th month of the Islamic year. 
+     * @internal 
+     */
+    RAJAB = 6,
+
+    /**
+     * Constant for Sha'ban, the 8th month of the Islamic year. 
+     * @internal 
+     */
+    SHABAN = 7,
+
+    /**
+     * Constant for Ramadan, the 9th month of the Islamic year. 
+     * @internal 
+     */
+    RAMADAN = 8,
+
+    /**
+     * Constant for Shawwal, the 10th month of the Islamic year. 
+     * @internal 
+     */
+    SHAWWAL = 9,
+
+    /**
+     * Constant for Dhu al-Qi'dah, the 11th month of the Islamic year. 
+     * @internal 
+     */
+    DHU_AL_QIDAH = 10,
+
+    /**
+     * Constant for Dhu al-Hijjah, the 12th month of the Islamic year. 
+     * @internal 
+     */
+    DHU_AL_HIJJAH = 11,
+    
+    ISLAMIC_MONTH_MAX
+  }; 
+
+
+  //-------------------------------------------------------------------------
+  // Constructors...
+  //-------------------------------------------------------------------------
+
+  /**
+   * Constructs an IslamicCalendar based on the current time in the default time zone
+   * with the given locale.
+   *
+   * @param aLocale  The given locale.
+   * @param success  Indicates the status of IslamicCalendar object construction.
+   *                 Returns U_ZERO_ERROR if constructed successfully.
+   * @internal
+   */
+  IslamicCalendar(const Locale& aLocale, UErrorCode &success);
+
+  /**
+   * Copy Constructor
+   * @internal
+   */
+  IslamicCalendar(const IslamicCalendar& other) = default;
+
+  /**
+   * Destructor.
+   * @internal
+   */
+  virtual ~IslamicCalendar();
+
+  // clone
+  virtual IslamicCalendar* clone() const override;
+
+ protected:
+  /**
+   * Determine whether a year is a leap year in the Islamic civil calendar
+   */
+  static UBool civilLeapYear(int32_t year);
+
+  /**
+   * Return the day # on which the given year starts.  Days are counted
+   * from the Hijri epoch, origin 0.
+   */
+  virtual int32_t yearStart(int32_t year) const;
+
+  /**
+   * Return the day # on which the given month starts.  Days are counted
+   * from the Hijri epoch, origin 0.
+   *
+   * @param year  The hijri year
+   * @param year  The hijri month, 0-based
+   */
+  virtual int32_t monthStart(int32_t year, int32_t month) const;
+    
+  /**
+   * Find the day number on which a particular month of the true/lunar
+   * Islamic calendar starts.
+   *
+   * @param month The month in question, origin 0 from the Hijri epoch
+   *
+   * @return The day number on which the given month starts.
+   */
+  int32_t trueMonthStart(int32_t month) const;
+
+ private:
+  /**
+   * Return the "age" of the moon at the given time; this is the difference
+   * in ecliptic latitude between the moon and the sun.  This method simply
+   * calls CalendarAstronomer.moonAge, converts to degrees, 
+   * and adjusts the resultto be in the range [-180, 180].
+   *
+   * @param time  The time at which the moon's age is desired,
+   *              in millis since 1/1/1970.
+   */
+  static double moonAge(UDate time, UErrorCode &status);
+
+  //----------------------------------------------------------------------
+  // Calendar framework
+  //----------------------------------------------------------------------
+ protected:
+  /**
+   * @internal
+   */
+  virtual int32_t handleGetLimit(UCalendarDateFields field, ELimitType limitType) const override;
+  
+  /**
+   * Return the length (in days) of the given month.
+   *
+   * @param year  The hijri year
+   * @param year  The hijri month, 0-based
+   * @internal
+   */
+  virtual int32_t handleGetMonthLength(int32_t extendedYear, int32_t month) const override;
+  
+  /**
+   * Return the number of days in the given Islamic year
+   * @internal
+   */
+  virtual int32_t handleGetYearLength(int32_t extendedYear) const override;
+    
+  //-------------------------------------------------------------------------
+  // Functions for converting from field values to milliseconds....
+  //-------------------------------------------------------------------------
+
+  // Return JD of start of given month/year
+  /**
+   * @internal
+   */
+  virtual int32_t handleComputeMonthStart(int32_t eyear, int32_t month, UBool useMonth) const override;
+
+  //-------------------------------------------------------------------------
+  // Functions for converting from milliseconds to field values
+  //-------------------------------------------------------------------------
+
+  /**
+   * @internal
+   */
+  virtual int32_t handleGetExtendedYear() override;
+
+  /**
+   * Override Calendar to compute several fields specific to the Islamic
+   * calendar system.  These are:
+   *
+   * <ul><li>ERA
+   * <li>YEAR
+   * <li>MONTH
+   * <li>DAY_OF_MONTH
+   * <li>DAY_OF_YEAR
+   * <li>EXTENDED_YEAR</ul>
+   * 
+   * The DAY_OF_WEEK and DOW_LOCAL fields are already set when this
+   * method is called. The getGregorianXxx() methods return Gregorian
+   * calendar equivalents for the given Julian day.
+   * @internal
+   */
+  virtual void handleComputeFields(int32_t julianDay, UErrorCode &status) override;
+
+  /**
+   * Return the epoc.
+   * @internal
+   */
+  virtual int32_t getEpoc() const;
+
+  // UObject stuff
+ public: 
+  /**
+   * @return   The class ID for this object. All objects of a given class have the
+   *           same class ID. Objects of other classes have different class IDs.
+   * @internal
+   */
+  virtual UClassID getDynamicClassID() const override;
+
+  /**
+   * Return the class ID for this class. This is useful only for comparing to a return
+   * value from getDynamicClassID(). For example:
+   *
+   *      Base* polymorphic_pointer = createPolymorphicObject();
+   *      if (polymorphic_pointer->getDynamicClassID() ==
+   *          Derived::getStaticClassID()) ...
+   *
+   * @return   The class ID for all objects of this class.
+   * @internal
+   */
+  /*U_I18N_API*/ static UClassID U_EXPORT2 getStaticClassID();
+
+  /**
+   * return the calendar type, "islamic".
+   *
+   * @return calendar type
+   * @internal
+   */
+  virtual const char * getType() const override;
+
+  /**
+   * @return      The related Gregorian year; will be obtained by modifying the value
+   *              obtained by get from UCAL_EXTENDED_YEAR field
+   * @internal
+   */
+  virtual int32_t getRelatedYear(UErrorCode &status) const override;
+
+  /**
+   * @param year  The related Gregorian year to set; will be modified as necessary then
+   *              set in UCAL_EXTENDED_YEAR field
+   * @internal
+   */
+  virtual void setRelatedYear(int32_t year) override;
+
+  /**
+   * Returns true if the date is in a leap year.
+   *
+   * @param status        ICU Error Code
+   * @return       True if the date in the fields is in a Temporal proposal
+   *               defined leap year. False otherwise.
+   */
+  virtual bool inTemporalLeapYear(UErrorCode &status) const override;
+
+ private:
+  IslamicCalendar() = delete; // default constructor not implemented
+
+  // Default century.
+ protected:
+  /**
+   * Returns true because the Islamic Calendar does have a default century
+   * @internal
+   */
+  virtual UBool haveDefaultCentury() const override;
+
+  /**
+   * Returns the date of the start of the default century
+   * @return start of century - in milliseconds since epoch, 1970
+   * @internal
+   */
+  virtual UDate defaultCenturyStart() const override;
+
+  /**
+   * Returns the year in which the default century begins
+   * @internal
+   */
+  virtual int32_t defaultCenturyStartYear() const override;
+
+ private:
+  /**
+   * Initializes the 100-year window that dates with 2-digit years
+   * are considered to fall within so that its start date is 80 years
+   * before the current time.
+   */
+  static void U_CALLCONV initializeSystemDefaultCentury();
+};
+
+/*
+ * IslamicCivilCalendar is one of the two main variants of the Islamic calendar.
+ * The <em>civil</em> calendar, which uses a fixed cycle of alternating 29-
+ * and 30-day months, with a leap day added to the last month of 11 out of
+ * every 30 years.  This calendar is easily calculated and thus predictable in
+ * advance, so it is used as the civil calendar in a number of Arab countries.
+ * This calendar is referring as "Islamic calendar, tabular (intercalary years
+ * [2,5,7,10,13,16,18,21,24,26,29]- civil epoch" in CLDR.
+ */
+class U_I18N_API IslamicCivilCalendar : public IslamicCalendar {
+ public:
+  /**
+   * Constructs an IslamicCivilCalendar based on the current time in the default time zone
+   * with the given locale.
+   *
+   * @param aLocale  The given locale.
+   * @param success  Indicates the status of IslamicCivilCalendar object construction.
+   *                 Returns U_ZERO_ERROR if constructed successfully.
+   * @internal
+   */
+  IslamicCivilCalendar(const Locale& aLocale, UErrorCode &success);
+
+  /**
+   * Copy Constructor
+   * @internal
+   */
+  IslamicCivilCalendar(const IslamicCivilCalendar& other) = default;
+
+  /**
+   * Destructor.
+   * @internal
+   */
+  virtual ~IslamicCivilCalendar();
+
+  // clone
+  virtual IslamicCivilCalendar* clone() const override;
+
+  /**
+   * @return   The class ID for this object. All objects of a given class have the
+   *           same class ID. Objects of other classes have different class IDs.
+   * @internal
+   */
+  virtual UClassID getDynamicClassID() const override;
+
+  /**
+   * Return the class ID for this class. This is useful only for comparing to a return
+   * value from getDynamicClassID(). For example:
+   *
+   *      Base* polymorphic_pointer = createPolymorphicObject();
+   *      if (polymorphic_pointer->getDynamicClassID() ==
+   *          Derived::getStaticClassID()) ...
+   *
+   * @return   The class ID for all objects of this class.
+   * @internal
+   */
+  static UClassID U_EXPORT2 getStaticClassID();
+
+  /**
+   * return the calendar type, "islamic-civil".
+   *
+   * @return calendar type
+   * @internal
+   */
+  virtual const char * getType() const override;
+
+ protected:
+  /**
+   * Return the day # on which the given year starts.  Days are counted
+   * from the Hijri epoch, origin 0.
+   * @internal
+   */
+  virtual int32_t yearStart(int32_t year) const override;
+
+  /**
+   * Return the day # on which the given month starts.  Days are counted
+   * from the Hijri epoch, origin 0.
+   *
+   * @param year  The hijri year
+   * @param year  The hijri month, 0-based
+   * @internal
+   */
+  virtual int32_t monthStart(int32_t year, int32_t month) const override;
+
+  /**
+   * Return the length (in days) of the given month.
+   *
+   * @param year  The hijri year
+   * @param year  The hijri month, 0-based
+   * @internal
+   */
+  virtual int32_t handleGetMonthLength(int32_t extendedYear, int32_t month) const override;
+
+  /**
+   * Return the number of days in the given Islamic year
+   * @internal
+   */
+  virtual int32_t handleGetYearLength(int32_t extendedYear) const override;
+
+  /**
+   * Override Calendar to compute several fields specific to the Islamic
+   * calendar system.  These are:
+   *
+   * <ul><li>ERA
+   * <li>YEAR
+   * <li>MONTH
+   * <li>DAY_OF_MONTH
+   * <li>DAY_OF_YEAR
+   * <li>EXTENDED_YEAR</ul>
+   * 
+   * The DAY_OF_WEEK and DOW_LOCAL fields are already set when this
+   * method is called. The getGregorianXxx() methods return Gregorian
+   * calendar equivalents for the given Julian day.
+   * @internal
+   */
+  virtual void handleComputeFields(int32_t julianDay, UErrorCode &status) override;
+};
+
+/*
+ * IslamicTBLACalendar calendar.
+ * This is a subclass of IslamicCivilCalendar. The only differences in the
+ * calendar math is it uses different epoch.
+ * This calendar is referring as "Islamic calendar, tabular (intercalary years
+ * [2,5,7,10,13,16,18,21,24,26,29] - astronomical epoch" in CLDR.
+ */
+class U_I18N_API IslamicTBLACalendar : public IslamicCivilCalendar {
+ public:
+  /**
+   * Constructs an IslamicTBLACalendar based on the current time in the default time zone
+   * with the given locale.
+   *
+   * @param aLocale  The given locale.
+   * @param success  Indicates the status of IslamicTBLACalendar object construction.
+   *                 Returns U_ZERO_ERROR if constructed successfully.
+   * @internal
+   */
+  IslamicTBLACalendar(const Locale& aLocale, UErrorCode &success);
+
+  /**
+   * Copy Constructor
+   * @internal
+   */
+  IslamicTBLACalendar(const IslamicTBLACalendar& other) = default;
+
+  /**
+   * Destructor.
+   * @internal
+   */
+  virtual ~IslamicTBLACalendar();
+
+  /**
+   * @return   The class ID for this object. All objects of a given class have the
+   *           same class ID. Objects of other classes have different class IDs.
+   * @internal
+   */
+  virtual UClassID getDynamicClassID() const override;
+
+  /**
+   * Return the class ID for this class. This is useful only for comparing to a return
+   * value from getDynamicClassID(). For example:
+   *
+   *      Base* polymorphic_pointer = createPolymorphicObject();
+   *      if (polymorphic_pointer->getDynamicClassID() ==
+   *          Derived::getStaticClassID()) ...
+   *
+   * @return   The class ID for all objects of this class.
+   * @internal
+   */
+  static UClassID U_EXPORT2 getStaticClassID();
+
+  /**
+   * return the calendar type, "islamic-tbla".
+   *
+   * @return calendar type
+   * @internal
+   */
+  virtual const char * getType() const override;
+
+  // clone
+  virtual IslamicTBLACalendar* clone() const override;
+
+ protected:
+  /**
+   * Return the epoc.
+   * @internal
+   */
+  virtual int32_t getEpoc() const override;
+};
+
+/*
+ * IslamicUmalquraCalendar
+ * This calendar is referred as "Islamic calendar, Umm al-Qura" in CLDR.
+ */
+class U_I18N_API IslamicUmalquraCalendar : public IslamicCalendar {
+ public:
+  /**
+   * Constructs an IslamicUmalquraCalendar based on the current time in the default time zone
+   * with the given locale.
+   *
+   * @param aLocale  The given locale.
+   * @param success  Indicates the status of IslamicUmalquraCalendar object construction.
+   *                 Returns U_ZERO_ERROR if constructed successfully.
+   * @internal
+   */
+  IslamicUmalquraCalendar(const Locale& aLocale, UErrorCode &success);
+
+  /**
+   * Copy Constructor
+   * @internal
+   */
+  IslamicUmalquraCalendar(const IslamicUmalquraCalendar& other) = default;
+
+  /**
+   * Destructor.
+   * @internal
+   */
+  virtual ~IslamicUmalquraCalendar();
+
+  /**
+   * @return   The class ID for this object. All objects of a given class have the
+   *           same class ID. Objects of other classes have different class IDs.
+   * @internal
+   */
+  virtual UClassID getDynamicClassID() const override;
+
+  /**
+   * Return the class ID for this class. This is useful only for comparing to a return
+   * value from getDynamicClassID(). For example:
+   *
+   *      Base* polymorphic_pointer = createPolymorphicObject();
+   *      if (polymorphic_pointer->getDynamicClassID() ==
+   *          Derived::getStaticClassID()) ...
+   *
+   * @return   The class ID for all objects of this class.
+   * @internal
+   */
+  static UClassID U_EXPORT2 getStaticClassID();
+
+  /**
+   * return the calendar type, "islamic-umalqura".
+   *
+   * @return calendar type
+   * @internal
+   */
+  virtual const char * getType() const override;
+
+  // clone
+  virtual IslamicUmalquraCalendar* clone() const override;
+
+ protected:
+  /**
+   * Return the day # on which the given year starts.  Days are counted
+   * from the Hijri epoch, origin 0.
+   * @internal
+   */
+  virtual int32_t yearStart(int32_t year) const override;
+
+  /**
+   * Return the day # on which the given month starts.  Days are counted
+   * from the Hijri epoch, origin 0.
+   *
+   * @param year  The hijri year
+   * @param year  The hijri month, 0-based
+   * @internal
+   */
+  virtual int32_t monthStart(int32_t year, int32_t month) const override;
+
+  /**
+   * Return the length (in days) of the given month.
+   *
+   * @param year  The hijri year
+   * @param year  The hijri month, 0-based
+   * @internal
+   */
+  virtual int32_t handleGetMonthLength(int32_t extendedYear, int32_t month) const override;
+
+  /**
+   * Return the number of days in the given Islamic year
+   * @internal
+   */
+  virtual int32_t handleGetYearLength(int32_t extendedYear) const override;
+
+  /**
+   * Override Calendar to compute several fields specific to the Islamic
+   * calendar system.  These are:
+   *
+   * <ul><li>ERA
+   * <li>YEAR
+   * <li>MONTH
+   * <li>DAY_OF_MONTH
+   * <li>DAY_OF_YEAR
+   * <li>EXTENDED_YEAR</ul>
+   * 
+   * The DAY_OF_WEEK and DOW_LOCAL fields are already set when this
+   * method is called. The getGregorianXxx() methods return Gregorian
+   * calendar equivalents for the given Julian day.
+   * @internal
+   */
+  virtual void handleComputeFields(int32_t julianDay, UErrorCode &status) override;
+};
+
+
+/*
+ * IslamicRGSACalendar
+ * Islamic calendar, Saudi Arabia sighting. Since the calendar depends on the
+ * sighting, it is impossible to implement by algorithm ahead of time. It is
+ * currently identical to IslamicCalendar except the getType will return
+ * "islamic-rgsa".
+ */
+class U_I18N_API IslamicRGSACalendar : public IslamicCalendar {
+ public:
+  /**
+   * Constructs an IslamicRGSACalendar based on the current time in the default time zone
+   * with the given locale.
+   *
+   * @param aLocale  The given locale.
+   * @param success  Indicates the status of IslamicRGSACalendar object construction.
+   *                 Returns U_ZERO_ERROR if constructed successfully.
+   * @internal
+   */
+  IslamicRGSACalendar(const Locale& aLocale, UErrorCode &success);
+
+  /**
+   * Copy Constructor
+   * @internal
+   */
+  IslamicRGSACalendar(const IslamicRGSACalendar& other) = default;
+
+  /**
+   * Destructor.
+   * @internal
+   */
+  virtual ~IslamicRGSACalendar();
+
+  /**
+   * @return   The class ID for this object. All objects of a given class have the
+   *           same class ID. Objects of other classes have different class IDs.
+   * @internal
+   */
+  virtual UClassID getDynamicClassID() const override;
+
+  /**
+   * Return the class ID for this class. This is useful only for comparing to a return
+   * value from getDynamicClassID(). For example:
+   *
+   *      Base* polymorphic_pointer = createPolymorphicObject();
+   *      if (polymorphic_pointer->getDynamicClassID() ==
+   *          Derived::getStaticClassID()) ...
+   *
+   * @return   The class ID for all objects of this class.
+   * @internal
+   */
+  static UClassID U_EXPORT2 getStaticClassID();
+
+  /**
+   * return the calendar type, "islamic-rgsa".
+   *
+   * @return calendar type
+   * @internal
+   */
+  virtual const char * getType() const override;
+
+  // clone
+  virtual IslamicRGSACalendar* clone() const override;
+};
+
+U_NAMESPACE_END
+
+#endif
+#endif