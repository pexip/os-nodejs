<<<<<<< HEAD
// © 2016 and later: Unicode, Inc. and others.
// License & terms of use: http://www.unicode.org/copyright.html
/*
*******************************************************************************
* Copyright (C) 2010-2014, International Business Machines
* Corporation and others.  All Rights Reserved.
*******************************************************************************
* collationiterator.h
*
* created on: 2010oct27
* created by: Markus W. Scherer
*/

#ifndef __COLLATIONITERATOR_H__
#define __COLLATIONITERATOR_H__

#include "unicode/utypes.h"

#if !UCONFIG_NO_COLLATION

#include "cmemory.h"
#include "collation.h"
#include "collationdata.h"

U_NAMESPACE_BEGIN

class SkippedState;
class UCharsTrie;
class UVector32;

/* Large enough for CEs of most short strings. */
#define CEBUFFER_INITIAL_CAPACITY 40

// Export an explicit template instantiation of the MaybeStackArray that
//    is used as a data member of CEBuffer.
//
//    When building DLLs for Windows this is required even though
//    no direct access to the MaybeStackArray leaks out of the i18n library.
//
// See digitlst.h, pluralaffix.h, datefmt.h, and others for similar examples.
//
#if U_PF_WINDOWS <= U_PLATFORM && U_PLATFORM <= U_PF_CYGWIN
template class U_I18N_API MaybeStackArray<int64_t, CEBUFFER_INITIAL_CAPACITY>;
#endif

/**
 * Collation element iterator and abstract character iterator.
 *
 * When a method returns a code point value, it must be in 0..10FFFF,
 * except it can be negative as a sentinel value.
 */
class U_I18N_API CollationIterator : public UObject {
private:
    class U_I18N_API CEBuffer {
    private:
        /** Large enough for CEs of most short strings. */
        static const int32_t INITIAL_CAPACITY = CEBUFFER_INITIAL_CAPACITY;
    public:
        CEBuffer() : length(0) {}
        ~CEBuffer();

        inline void append(int64_t ce, UErrorCode &errorCode) {
            if(length < INITIAL_CAPACITY || ensureAppendCapacity(1, errorCode)) {
                buffer[length++] = ce;
            }
        }

        inline void appendUnsafe(int64_t ce) {
            buffer[length++] = ce;
        }

        UBool ensureAppendCapacity(int32_t appCap, UErrorCode &errorCode);

        inline UBool incLength(UErrorCode &errorCode) {
            // Use INITIAL_CAPACITY for a very simple fastpath.
            // (Rather than buffer.getCapacity().)
            if(length < INITIAL_CAPACITY || ensureAppendCapacity(1, errorCode)) {
                ++length;
                return true;
            } else {
                return false;
            }
        }

        inline int64_t set(int32_t i, int64_t ce) {
            return buffer[i] = ce;
        }
        inline int64_t get(int32_t i) const { return buffer[i]; }

        const int64_t *getCEs() const { return buffer.getAlias(); }

        int32_t length;

    private:
        CEBuffer(const CEBuffer &);
        void operator=(const CEBuffer &);

        MaybeStackArray<int64_t, INITIAL_CAPACITY> buffer;
    };

public:
    CollationIterator(const CollationData *d, UBool numeric)
            : trie(d->trie),
              data(d),
              cesIndex(0),
              skipped(NULL),
              numCpFwd(-1),
              isNumeric(numeric) {}

    virtual ~CollationIterator();

    virtual UBool operator==(const CollationIterator &other) const;
    inline UBool operator!=(const CollationIterator &other) const {
        return !operator==(other);
    }

    /**
     * Resets the iterator state and sets the position to the specified offset.
     * Subclasses must implement, and must call the parent class method,
     * or CollationIterator::reset().
     */
    virtual void resetToOffset(int32_t newOffset) = 0;

    virtual int32_t getOffset() const = 0;

    /**
     * Returns the next collation element.
     */
    inline int64_t nextCE(UErrorCode &errorCode) {
        if(cesIndex < ceBuffer.length) {
            // Return the next buffered CE.
            return ceBuffer.get(cesIndex++);
        }
        // assert cesIndex == ceBuffer.length;
        if(!ceBuffer.incLength(errorCode)) {
            return Collation::NO_CE;
        }
        UChar32 c;
        uint32_t ce32 = handleNextCE32(c, errorCode);
        uint32_t t = ce32 & 0xff;
        if(t < Collation::SPECIAL_CE32_LOW_BYTE) {  // Forced-inline of isSpecialCE32(ce32).
            // Normal CE from the main data.
            // Forced-inline of ceFromSimpleCE32(ce32).
            return ceBuffer.set(cesIndex++,
                    ((int64_t)(ce32 & 0xffff0000) << 32) | ((ce32 & 0xff00) << 16) | (t << 8));
        }
        const CollationData *d;
        // The compiler should be able to optimize the previous and the following
        // comparisons of t with the same constant.
        if(t == Collation::SPECIAL_CE32_LOW_BYTE) {
            if(c < 0) {
                return ceBuffer.set(cesIndex++, Collation::NO_CE);
            }
            d = data->base;
            ce32 = d->getCE32(c);
            t = ce32 & 0xff;
            if(t < Collation::SPECIAL_CE32_LOW_BYTE) {
                // Normal CE from the base data.
                return ceBuffer.set(cesIndex++,
                        ((int64_t)(ce32 & 0xffff0000) << 32) | ((ce32 & 0xff00) << 16) | (t << 8));
            }
        } else {
            d = data;
        }
        if(t == Collation::LONG_PRIMARY_CE32_LOW_BYTE) {
            // Forced-inline of ceFromLongPrimaryCE32(ce32).
            return ceBuffer.set(cesIndex++,
                    ((int64_t)(ce32 - t) << 32) | Collation::COMMON_SEC_AND_TER_CE);
        }
        return nextCEFromCE32(d, c, ce32, errorCode);
    }

    /**
     * Fetches all CEs.
     * @return getCEsLength()
     */
    int32_t fetchCEs(UErrorCode &errorCode);

    /**
     * Overwrites the current CE (the last one returned by nextCE()).
     */
    void setCurrentCE(int64_t ce) {
        // assert cesIndex > 0;
        ceBuffer.set(cesIndex - 1, ce);
    }

    /**
     * Returns the previous collation element.
     */
    int64_t previousCE(UVector32 &offsets, UErrorCode &errorCode);

    inline int32_t getCEsLength() const {
        return ceBuffer.length;
    }

    inline int64_t getCE(int32_t i) const {
        return ceBuffer.get(i);
    }

    const int64_t *getCEs() const {
        return ceBuffer.getCEs();
    }

    void clearCEs() {
        cesIndex = ceBuffer.length = 0;
    }

    void clearCEsIfNoneRemaining() {
        if(cesIndex == ceBuffer.length) { clearCEs(); }
    }

    /**
     * Returns the next code point (with post-increment).
     * Public for identical-level comparison and for testing.
     */
    virtual UChar32 nextCodePoint(UErrorCode &errorCode) = 0;

    /**
     * Returns the previous code point (with pre-decrement).
     * Public for identical-level comparison and for testing.
     */
    virtual UChar32 previousCodePoint(UErrorCode &errorCode) = 0;

protected:
    CollationIterator(const CollationIterator &other);

    void reset();

    /**
     * Returns the next code point and its local CE32 value.
     * Returns Collation::FALLBACK_CE32 at the end of the text (c<0)
     * or when c's CE32 value is to be looked up in the base data (fallback).
     *
     * The code point is used for fallbacks, context and implicit weights.
     * It is ignored when the returned CE32 is not special (e.g., FFFD_CE32).
     */
    virtual uint32_t handleNextCE32(UChar32 &c, UErrorCode &errorCode);

    /**
     * Called when handleNextCE32() returns a LEAD_SURROGATE_TAG for a lead surrogate code unit.
     * Returns the trail surrogate in that case and advances past it,
     * if a trail surrogate follows the lead surrogate.
     * Otherwise returns any other code unit and does not advance.
     */
    virtual UChar handleGetTrailSurrogate();

    /**
     * Called when handleNextCE32() returns with c==0, to see whether it is a NUL terminator.
     * (Not needed in Java.)
     */
    virtual UBool foundNULTerminator();

    /**
     * @return false if surrogate code points U+D800..U+DFFF
     *         map to their own implicit primary weights (for UTF-16),
     *         or true if they map to CE(U+FFFD) (for UTF-8)
     */
    virtual UBool forbidSurrogateCodePoints() const;

    virtual void forwardNumCodePoints(int32_t num, UErrorCode &errorCode) = 0;

    virtual void backwardNumCodePoints(int32_t num, UErrorCode &errorCode) = 0;

    /**
     * Returns the CE32 from the data trie.
     * Normally the same as data->getCE32(), but overridden in the builder.
     * Call this only when the faster data->getCE32() cannot be used.
     */
    virtual uint32_t getDataCE32(UChar32 c) const;

    virtual uint32_t getCE32FromBuilderData(uint32_t ce32, UErrorCode &errorCode);

    void appendCEsFromCE32(const CollationData *d, UChar32 c, uint32_t ce32,
                           UBool forward, UErrorCode &errorCode);

    // Main lookup trie of the data object.
    const UTrie2 *trie;
    const CollationData *data;

private:
    int64_t nextCEFromCE32(const CollationData *d, UChar32 c, uint32_t ce32,
                           UErrorCode &errorCode);

    uint32_t getCE32FromPrefix(const CollationData *d, uint32_t ce32,
                               UErrorCode &errorCode);

    UChar32 nextSkippedCodePoint(UErrorCode &errorCode);

    void backwardNumSkipped(int32_t n, UErrorCode &errorCode);

    uint32_t nextCE32FromContraction(
            const CollationData *d, uint32_t contractionCE32,
            const UChar *p, uint32_t ce32, UChar32 c,
            UErrorCode &errorCode);

    uint32_t nextCE32FromDiscontiguousContraction(
            const CollationData *d, UCharsTrie &suffixes, uint32_t ce32,
            int32_t lookAhead, UChar32 c,
            UErrorCode &errorCode);

    /**
     * Returns the previous CE when data->isUnsafeBackward(c, isNumeric).
     */
    int64_t previousCEUnsafe(UChar32 c, UVector32 &offsets, UErrorCode &errorCode);

    /**
     * Turns a string of digits (bytes 0..9)
     * into a sequence of CEs that will sort in numeric order.
     *
     * Starts from this ce32's digit value and consumes the following/preceding digits.
     * The digits string must not be empty and must not have leading zeros.
     */
    void appendNumericCEs(uint32_t ce32, UBool forward, UErrorCode &errorCode);

    /**
     * Turns 1..254 digits into a sequence of CEs.
     * Called by appendNumericCEs() for each segment of at most 254 digits.
     */
    void appendNumericSegmentCEs(const char *digits, int32_t length, UErrorCode &errorCode);

    CEBuffer ceBuffer;
    int32_t cesIndex;

    SkippedState *skipped;

    // Number of code points to read forward, or -1.
    // Used as a forward iteration limit in previousCEUnsafe().
    int32_t numCpFwd;
    // Numeric collation (CollationSettings::NUMERIC).
    UBool isNumeric;
};

U_NAMESPACE_END

#endif  // !UCONFIG_NO_COLLATION
#endif  // __COLLATIONITERATOR_H__
=======
// © 2016 and later: Unicode, Inc. and others.
// License & terms of use: http://www.unicode.org/copyright.html
/*
*******************************************************************************
* Copyright (C) 2010-2014, International Business Machines
* Corporation and others.  All Rights Reserved.
*******************************************************************************
* collationiterator.h
*
* created on: 2010oct27
* created by: Markus W. Scherer
*/

#ifndef __COLLATIONITERATOR_H__
#define __COLLATIONITERATOR_H__

#include "unicode/utypes.h"

#if !UCONFIG_NO_COLLATION

#include "cmemory.h"
#include "collation.h"
#include "collationdata.h"

U_NAMESPACE_BEGIN

class SkippedState;
class UCharsTrie;
class UVector32;

/* Large enough for CEs of most short strings. */
#define CEBUFFER_INITIAL_CAPACITY 40

// Export an explicit template instantiation of the MaybeStackArray that
//    is used as a data member of CEBuffer.
//
//    When building DLLs for Windows this is required even though
//    no direct access to the MaybeStackArray leaks out of the i18n library.
//
// See digitlst.h, pluralaffix.h, datefmt.h, and others for similar examples.
//
#if U_PF_WINDOWS <= U_PLATFORM && U_PLATFORM <= U_PF_CYGWIN
template class U_I18N_API MaybeStackArray<int64_t, CEBUFFER_INITIAL_CAPACITY>;
#endif

/**
 * Collation element iterator and abstract character iterator.
 *
 * When a method returns a code point value, it must be in 0..10FFFF,
 * except it can be negative as a sentinel value.
 */
class U_I18N_API CollationIterator : public UObject {
private:
    class U_I18N_API CEBuffer {
    private:
        /** Large enough for CEs of most short strings. */
        static const int32_t INITIAL_CAPACITY = CEBUFFER_INITIAL_CAPACITY;
    public:
        CEBuffer() : length(0) {}
        ~CEBuffer();

        inline void append(int64_t ce, UErrorCode &errorCode) {
            if(length < INITIAL_CAPACITY || ensureAppendCapacity(1, errorCode)) {
                buffer[length++] = ce;
            }
        }

        inline void appendUnsafe(int64_t ce) {
            buffer[length++] = ce;
        }

        UBool ensureAppendCapacity(int32_t appCap, UErrorCode &errorCode);

        inline UBool incLength(UErrorCode &errorCode) {
            // Use INITIAL_CAPACITY for a very simple fastpath.
            // (Rather than buffer.getCapacity().)
            if(length < INITIAL_CAPACITY || ensureAppendCapacity(1, errorCode)) {
                ++length;
                return true;
            } else {
                return false;
            }
        }

        inline int64_t set(int32_t i, int64_t ce) {
            return buffer[i] = ce;
        }
        inline int64_t get(int32_t i) const { return buffer[i]; }

        const int64_t *getCEs() const { return buffer.getAlias(); }

        int32_t length;

    private:
        CEBuffer(const CEBuffer &) = delete;
        void operator=(const CEBuffer &) = delete;

        MaybeStackArray<int64_t, INITIAL_CAPACITY> buffer;
    };

public:
    CollationIterator(const CollationData *d, UBool numeric)
            : trie(d->trie),
              data(d),
              cesIndex(0),
              skipped(nullptr),
              numCpFwd(-1),
              isNumeric(numeric) {}

    virtual ~CollationIterator();

    virtual bool operator==(const CollationIterator &other) const;
    inline bool operator!=(const CollationIterator &other) const {
        return !operator==(other);
    }

    /**
     * Resets the iterator state and sets the position to the specified offset.
     * Subclasses must implement, and must call the parent class method,
     * or CollationIterator::reset().
     */
    virtual void resetToOffset(int32_t newOffset) = 0;

    virtual int32_t getOffset() const = 0;

    /**
     * Returns the next collation element.
     */
    inline int64_t nextCE(UErrorCode &errorCode) {
        if(cesIndex < ceBuffer.length) {
            // Return the next buffered CE.
            return ceBuffer.get(cesIndex++);
        }
        // assert cesIndex == ceBuffer.length;
        if(!ceBuffer.incLength(errorCode)) {
            return Collation::NO_CE;
        }
        UChar32 c;
        uint32_t ce32 = handleNextCE32(c, errorCode);
        uint32_t t = ce32 & 0xff;
        if(t < Collation::SPECIAL_CE32_LOW_BYTE) {  // Forced-inline of isSpecialCE32(ce32).
            // Normal CE from the main data.
            // Forced-inline of ceFromSimpleCE32(ce32).
            return ceBuffer.set(cesIndex++,
                    ((int64_t)(ce32 & 0xffff0000) << 32) | ((ce32 & 0xff00) << 16) | (t << 8));
        }
        const CollationData *d;
        // The compiler should be able to optimize the previous and the following
        // comparisons of t with the same constant.
        if(t == Collation::SPECIAL_CE32_LOW_BYTE) {
            if(c < 0) {
                return ceBuffer.set(cesIndex++, Collation::NO_CE);
            }
            d = data->base;
            ce32 = d->getCE32(c);
            t = ce32 & 0xff;
            if(t < Collation::SPECIAL_CE32_LOW_BYTE) {
                // Normal CE from the base data.
                return ceBuffer.set(cesIndex++,
                        ((int64_t)(ce32 & 0xffff0000) << 32) | ((ce32 & 0xff00) << 16) | (t << 8));
            }
        } else {
            d = data;
        }
        if(t == Collation::LONG_PRIMARY_CE32_LOW_BYTE) {
            // Forced-inline of ceFromLongPrimaryCE32(ce32).
            return ceBuffer.set(cesIndex++,
                    ((int64_t)(ce32 - t) << 32) | Collation::COMMON_SEC_AND_TER_CE);
        }
        return nextCEFromCE32(d, c, ce32, errorCode);
    }

    /**
     * Fetches all CEs.
     * @return getCEsLength()
     */
    int32_t fetchCEs(UErrorCode &errorCode);

    /**
     * Overwrites the current CE (the last one returned by nextCE()).
     */
    void setCurrentCE(int64_t ce) {
        // assert cesIndex > 0;
        ceBuffer.set(cesIndex - 1, ce);
    }

    /**
     * Returns the previous collation element.
     */
    int64_t previousCE(UVector32 &offsets, UErrorCode &errorCode);

    inline int32_t getCEsLength() const {
        return ceBuffer.length;
    }

    inline int64_t getCE(int32_t i) const {
        return ceBuffer.get(i);
    }

    const int64_t *getCEs() const {
        return ceBuffer.getCEs();
    }

    void clearCEs() {
        cesIndex = ceBuffer.length = 0;
    }

    void clearCEsIfNoneRemaining() {
        if(cesIndex == ceBuffer.length) { clearCEs(); }
    }

    /**
     * Returns the next code point (with post-increment).
     * Public for identical-level comparison and for testing.
     */
    virtual UChar32 nextCodePoint(UErrorCode &errorCode) = 0;

    /**
     * Returns the previous code point (with pre-decrement).
     * Public for identical-level comparison and for testing.
     */
    virtual UChar32 previousCodePoint(UErrorCode &errorCode) = 0;

protected:
    CollationIterator(const CollationIterator &other);

    void reset();

    /**
     * Returns the next code point and its local CE32 value.
     * Returns Collation::FALLBACK_CE32 at the end of the text (c<0)
     * or when c's CE32 value is to be looked up in the base data (fallback).
     *
     * The code point is used for fallbacks, context and implicit weights.
     * It is ignored when the returned CE32 is not special (e.g., FFFD_CE32).
     */
    virtual uint32_t handleNextCE32(UChar32 &c, UErrorCode &errorCode);

    /**
     * Called when handleNextCE32() returns a LEAD_SURROGATE_TAG for a lead surrogate code unit.
     * Returns the trail surrogate in that case and advances past it,
     * if a trail surrogate follows the lead surrogate.
     * Otherwise returns any other code unit and does not advance.
     */
    virtual char16_t handleGetTrailSurrogate();

    /**
     * Called when handleNextCE32() returns with c==0, to see whether it is a NUL terminator.
     * (Not needed in Java.)
     */
    virtual UBool foundNULTerminator();

    /**
     * @return false if surrogate code points U+D800..U+DFFF
     *         map to their own implicit primary weights (for UTF-16),
     *         or true if they map to CE(U+FFFD) (for UTF-8)
     */
    virtual UBool forbidSurrogateCodePoints() const;

    virtual void forwardNumCodePoints(int32_t num, UErrorCode &errorCode) = 0;

    virtual void backwardNumCodePoints(int32_t num, UErrorCode &errorCode) = 0;

    /**
     * Returns the CE32 from the data trie.
     * Normally the same as data->getCE32(), but overridden in the builder.
     * Call this only when the faster data->getCE32() cannot be used.
     */
    virtual uint32_t getDataCE32(UChar32 c) const;

    virtual uint32_t getCE32FromBuilderData(uint32_t ce32, UErrorCode &errorCode);

    void appendCEsFromCE32(const CollationData *d, UChar32 c, uint32_t ce32,
                           UBool forward, UErrorCode &errorCode);

    // Main lookup trie of the data object.
    const UTrie2 *trie;
    const CollationData *data;

private:
    int64_t nextCEFromCE32(const CollationData *d, UChar32 c, uint32_t ce32,
                           UErrorCode &errorCode);

    uint32_t getCE32FromPrefix(const CollationData *d, uint32_t ce32,
                               UErrorCode &errorCode);

    UChar32 nextSkippedCodePoint(UErrorCode &errorCode);

    void backwardNumSkipped(int32_t n, UErrorCode &errorCode);

    uint32_t nextCE32FromContraction(
            const CollationData *d, uint32_t contractionCE32,
            const char16_t *p, uint32_t ce32, UChar32 c,
            UErrorCode &errorCode);

    uint32_t nextCE32FromDiscontiguousContraction(
            const CollationData *d, UCharsTrie &suffixes, uint32_t ce32,
            int32_t lookAhead, UChar32 c,
            UErrorCode &errorCode);

    /**
     * Returns the previous CE when data->isUnsafeBackward(c, isNumeric).
     */
    int64_t previousCEUnsafe(UChar32 c, UVector32 &offsets, UErrorCode &errorCode);

    /**
     * Turns a string of digits (bytes 0..9)
     * into a sequence of CEs that will sort in numeric order.
     *
     * Starts from this ce32's digit value and consumes the following/preceding digits.
     * The digits string must not be empty and must not have leading zeros.
     */
    void appendNumericCEs(uint32_t ce32, UBool forward, UErrorCode &errorCode);

    /**
     * Turns 1..254 digits into a sequence of CEs.
     * Called by appendNumericCEs() for each segment of at most 254 digits.
     */
    void appendNumericSegmentCEs(const char *digits, int32_t length, UErrorCode &errorCode);

    CEBuffer ceBuffer;
    int32_t cesIndex;

    SkippedState *skipped;

    // Number of code points to read forward, or -1.
    // Used as a forward iteration limit in previousCEUnsafe().
    int32_t numCpFwd;
    // Numeric collation (CollationSettings::NUMERIC).
    UBool isNumeric;
};

U_NAMESPACE_END

#endif  // !UCONFIG_NO_COLLATION
#endif  // __COLLATIONITERATOR_H__
>>>>>>> a8a80be5
<|MERGE_RESOLUTION|>--- conflicted
+++ resolved
@@ -1,675 +1,336 @@
-<<<<<<< HEAD
-// © 2016 and later: Unicode, Inc. and others.
-// License & terms of use: http://www.unicode.org/copyright.html
-/*
-*******************************************************************************
-* Copyright (C) 2010-2014, International Business Machines
-* Corporation and others.  All Rights Reserved.
-*******************************************************************************
-* collationiterator.h
-*
-* created on: 2010oct27
-* created by: Markus W. Scherer
-*/
-
-#ifndef __COLLATIONITERATOR_H__
-#define __COLLATIONITERATOR_H__
-
-#include "unicode/utypes.h"
-
-#if !UCONFIG_NO_COLLATION
-
-#include "cmemory.h"
-#include "collation.h"
-#include "collationdata.h"
-
-U_NAMESPACE_BEGIN
-
-class SkippedState;
-class UCharsTrie;
-class UVector32;
-
-/* Large enough for CEs of most short strings. */
-#define CEBUFFER_INITIAL_CAPACITY 40
-
-// Export an explicit template instantiation of the MaybeStackArray that
-//    is used as a data member of CEBuffer.
-//
-//    When building DLLs for Windows this is required even though
-//    no direct access to the MaybeStackArray leaks out of the i18n library.
-//
-// See digitlst.h, pluralaffix.h, datefmt.h, and others for similar examples.
-//
-#if U_PF_WINDOWS <= U_PLATFORM && U_PLATFORM <= U_PF_CYGWIN
-template class U_I18N_API MaybeStackArray<int64_t, CEBUFFER_INITIAL_CAPACITY>;
-#endif
-
-/**
- * Collation element iterator and abstract character iterator.
- *
- * When a method returns a code point value, it must be in 0..10FFFF,
- * except it can be negative as a sentinel value.
- */
-class U_I18N_API CollationIterator : public UObject {
-private:
-    class U_I18N_API CEBuffer {
-    private:
-        /** Large enough for CEs of most short strings. */
-        static const int32_t INITIAL_CAPACITY = CEBUFFER_INITIAL_CAPACITY;
-    public:
-        CEBuffer() : length(0) {}
-        ~CEBuffer();
-
-        inline void append(int64_t ce, UErrorCode &errorCode) {
-            if(length < INITIAL_CAPACITY || ensureAppendCapacity(1, errorCode)) {
-                buffer[length++] = ce;
-            }
-        }
-
-        inline void appendUnsafe(int64_t ce) {
-            buffer[length++] = ce;
-        }
-
-        UBool ensureAppendCapacity(int32_t appCap, UErrorCode &errorCode);
-
-        inline UBool incLength(UErrorCode &errorCode) {
-            // Use INITIAL_CAPACITY for a very simple fastpath.
-            // (Rather than buffer.getCapacity().)
-            if(length < INITIAL_CAPACITY || ensureAppendCapacity(1, errorCode)) {
-                ++length;
-                return true;
-            } else {
-                return false;
-            }
-        }
-
-        inline int64_t set(int32_t i, int64_t ce) {
-            return buffer[i] = ce;
-        }
-        inline int64_t get(int32_t i) const { return buffer[i]; }
-
-        const int64_t *getCEs() const { return buffer.getAlias(); }
-
-        int32_t length;
-
-    private:
-        CEBuffer(const CEBuffer &);
-        void operator=(const CEBuffer &);
-
-        MaybeStackArray<int64_t, INITIAL_CAPACITY> buffer;
-    };
-
-public:
-    CollationIterator(const CollationData *d, UBool numeric)
-            : trie(d->trie),
-              data(d),
-              cesIndex(0),
-              skipped(NULL),
-              numCpFwd(-1),
-              isNumeric(numeric) {}
-
-    virtual ~CollationIterator();
-
-    virtual UBool operator==(const CollationIterator &other) const;
-    inline UBool operator!=(const CollationIterator &other) const {
-        return !operator==(other);
-    }
-
-    /**
-     * Resets the iterator state and sets the position to the specified offset.
-     * Subclasses must implement, and must call the parent class method,
-     * or CollationIterator::reset().
-     */
-    virtual void resetToOffset(int32_t newOffset) = 0;
-
-    virtual int32_t getOffset() const = 0;
-
-    /**
-     * Returns the next collation element.
-     */
-    inline int64_t nextCE(UErrorCode &errorCode) {
-        if(cesIndex < ceBuffer.length) {
-            // Return the next buffered CE.
-            return ceBuffer.get(cesIndex++);
-        }
-        // assert cesIndex == ceBuffer.length;
-        if(!ceBuffer.incLength(errorCode)) {
-            return Collation::NO_CE;
-        }
-        UChar32 c;
-        uint32_t ce32 = handleNextCE32(c, errorCode);
-        uint32_t t = ce32 & 0xff;
-        if(t < Collation::SPECIAL_CE32_LOW_BYTE) {  // Forced-inline of isSpecialCE32(ce32).
-            // Normal CE from the main data.
-            // Forced-inline of ceFromSimpleCE32(ce32).
-            return ceBuffer.set(cesIndex++,
-                    ((int64_t)(ce32 & 0xffff0000) << 32) | ((ce32 & 0xff00) << 16) | (t << 8));
-        }
-        const CollationData *d;
-        // The compiler should be able to optimize the previous and the following
-        // comparisons of t with the same constant.
-        if(t == Collation::SPECIAL_CE32_LOW_BYTE) {
-            if(c < 0) {
-                return ceBuffer.set(cesIndex++, Collation::NO_CE);
-            }
-            d = data->base;
-            ce32 = d->getCE32(c);
-            t = ce32 & 0xff;
-            if(t < Collation::SPECIAL_CE32_LOW_BYTE) {
-                // Normal CE from the base data.
-                return ceBuffer.set(cesIndex++,
-                        ((int64_t)(ce32 & 0xffff0000) << 32) | ((ce32 & 0xff00) << 16) | (t << 8));
-            }
-        } else {
-            d = data;
-        }
-        if(t == Collation::LONG_PRIMARY_CE32_LOW_BYTE) {
-            // Forced-inline of ceFromLongPrimaryCE32(ce32).
-            return ceBuffer.set(cesIndex++,
-                    ((int64_t)(ce32 - t) << 32) | Collation::COMMON_SEC_AND_TER_CE);
-        }
-        return nextCEFromCE32(d, c, ce32, errorCode);
-    }
-
-    /**
-     * Fetches all CEs.
-     * @return getCEsLength()
-     */
-    int32_t fetchCEs(UErrorCode &errorCode);
-
-    /**
-     * Overwrites the current CE (the last one returned by nextCE()).
-     */
-    void setCurrentCE(int64_t ce) {
-        // assert cesIndex > 0;
-        ceBuffer.set(cesIndex - 1, ce);
-    }
-
-    /**
-     * Returns the previous collation element.
-     */
-    int64_t previousCE(UVector32 &offsets, UErrorCode &errorCode);
-
-    inline int32_t getCEsLength() const {
-        return ceBuffer.length;
-    }
-
-    inline int64_t getCE(int32_t i) const {
-        return ceBuffer.get(i);
-    }
-
-    const int64_t *getCEs() const {
-        return ceBuffer.getCEs();
-    }
-
-    void clearCEs() {
-        cesIndex = ceBuffer.length = 0;
-    }
-
-    void clearCEsIfNoneRemaining() {
-        if(cesIndex == ceBuffer.length) { clearCEs(); }
-    }
-
-    /**
-     * Returns the next code point (with post-increment).
-     * Public for identical-level comparison and for testing.
-     */
-    virtual UChar32 nextCodePoint(UErrorCode &errorCode) = 0;
-
-    /**
-     * Returns the previous code point (with pre-decrement).
-     * Public for identical-level comparison and for testing.
-     */
-    virtual UChar32 previousCodePoint(UErrorCode &errorCode) = 0;
-
-protected:
-    CollationIterator(const CollationIterator &other);
-
-    void reset();
-
-    /**
-     * Returns the next code point and its local CE32 value.
-     * Returns Collation::FALLBACK_CE32 at the end of the text (c<0)
-     * or when c's CE32 value is to be looked up in the base data (fallback).
-     *
-     * The code point is used for fallbacks, context and implicit weights.
-     * It is ignored when the returned CE32 is not special (e.g., FFFD_CE32).
-     */
-    virtual uint32_t handleNextCE32(UChar32 &c, UErrorCode &errorCode);
-
-    /**
-     * Called when handleNextCE32() returns a LEAD_SURROGATE_TAG for a lead surrogate code unit.
-     * Returns the trail surrogate in that case and advances past it,
-     * if a trail surrogate follows the lead surrogate.
-     * Otherwise returns any other code unit and does not advance.
-     */
-    virtual UChar handleGetTrailSurrogate();
-
-    /**
-     * Called when handleNextCE32() returns with c==0, to see whether it is a NUL terminator.
-     * (Not needed in Java.)
-     */
-    virtual UBool foundNULTerminator();
-
-    /**
-     * @return false if surrogate code points U+D800..U+DFFF
-     *         map to their own implicit primary weights (for UTF-16),
-     *         or true if they map to CE(U+FFFD) (for UTF-8)
-     */
-    virtual UBool forbidSurrogateCodePoints() const;
-
-    virtual void forwardNumCodePoints(int32_t num, UErrorCode &errorCode) = 0;
-
-    virtual void backwardNumCodePoints(int32_t num, UErrorCode &errorCode) = 0;
-
-    /**
-     * Returns the CE32 from the data trie.
-     * Normally the same as data->getCE32(), but overridden in the builder.
-     * Call this only when the faster data->getCE32() cannot be used.
-     */
-    virtual uint32_t getDataCE32(UChar32 c) const;
-
-    virtual uint32_t getCE32FromBuilderData(uint32_t ce32, UErrorCode &errorCode);
-
-    void appendCEsFromCE32(const CollationData *d, UChar32 c, uint32_t ce32,
-                           UBool forward, UErrorCode &errorCode);
-
-    // Main lookup trie of the data object.
-    const UTrie2 *trie;
-    const CollationData *data;
-
-private:
-    int64_t nextCEFromCE32(const CollationData *d, UChar32 c, uint32_t ce32,
-                           UErrorCode &errorCode);
-
-    uint32_t getCE32FromPrefix(const CollationData *d, uint32_t ce32,
-                               UErrorCode &errorCode);
-
-    UChar32 nextSkippedCodePoint(UErrorCode &errorCode);
-
-    void backwardNumSkipped(int32_t n, UErrorCode &errorCode);
-
-    uint32_t nextCE32FromContraction(
-            const CollationData *d, uint32_t contractionCE32,
-            const UChar *p, uint32_t ce32, UChar32 c,
-            UErrorCode &errorCode);
-
-    uint32_t nextCE32FromDiscontiguousContraction(
-            const CollationData *d, UCharsTrie &suffixes, uint32_t ce32,
-            int32_t lookAhead, UChar32 c,
-            UErrorCode &errorCode);
-
-    /**
-     * Returns the previous CE when data->isUnsafeBackward(c, isNumeric).
-     */
-    int64_t previousCEUnsafe(UChar32 c, UVector32 &offsets, UErrorCode &errorCode);
-
-    /**
-     * Turns a string of digits (bytes 0..9)
-     * into a sequence of CEs that will sort in numeric order.
-     *
-     * Starts from this ce32's digit value and consumes the following/preceding digits.
-     * The digits string must not be empty and must not have leading zeros.
-     */
-    void appendNumericCEs(uint32_t ce32, UBool forward, UErrorCode &errorCode);
-
-    /**
-     * Turns 1..254 digits into a sequence of CEs.
-     * Called by appendNumericCEs() for each segment of at most 254 digits.
-     */
-    void appendNumericSegmentCEs(const char *digits, int32_t length, UErrorCode &errorCode);
-
-    CEBuffer ceBuffer;
-    int32_t cesIndex;
-
-    SkippedState *skipped;
-
-    // Number of code points to read forward, or -1.
-    // Used as a forward iteration limit in previousCEUnsafe().
-    int32_t numCpFwd;
-    // Numeric collation (CollationSettings::NUMERIC).
-    UBool isNumeric;
-};
-
-U_NAMESPACE_END
-
-#endif  // !UCONFIG_NO_COLLATION
-#endif  // __COLLATIONITERATOR_H__
-=======
-// © 2016 and later: Unicode, Inc. and others.
-// License & terms of use: http://www.unicode.org/copyright.html
-/*
-*******************************************************************************
-* Copyright (C) 2010-2014, International Business Machines
-* Corporation and others.  All Rights Reserved.
-*******************************************************************************
-* collationiterator.h
-*
-* created on: 2010oct27
-* created by: Markus W. Scherer
-*/
-
-#ifndef __COLLATIONITERATOR_H__
-#define __COLLATIONITERATOR_H__
-
-#include "unicode/utypes.h"
-
-#if !UCONFIG_NO_COLLATION
-
-#include "cmemory.h"
-#include "collation.h"
-#include "collationdata.h"
-
-U_NAMESPACE_BEGIN
-
-class SkippedState;
-class UCharsTrie;
-class UVector32;
-
-/* Large enough for CEs of most short strings. */
-#define CEBUFFER_INITIAL_CAPACITY 40
-
-// Export an explicit template instantiation of the MaybeStackArray that
-//    is used as a data member of CEBuffer.
-//
-//    When building DLLs for Windows this is required even though
-//    no direct access to the MaybeStackArray leaks out of the i18n library.
-//
-// See digitlst.h, pluralaffix.h, datefmt.h, and others for similar examples.
-//
-#if U_PF_WINDOWS <= U_PLATFORM && U_PLATFORM <= U_PF_CYGWIN
-template class U_I18N_API MaybeStackArray<int64_t, CEBUFFER_INITIAL_CAPACITY>;
-#endif
-
-/**
- * Collation element iterator and abstract character iterator.
- *
- * When a method returns a code point value, it must be in 0..10FFFF,
- * except it can be negative as a sentinel value.
- */
-class U_I18N_API CollationIterator : public UObject {
-private:
-    class U_I18N_API CEBuffer {
-    private:
-        /** Large enough for CEs of most short strings. */
-        static const int32_t INITIAL_CAPACITY = CEBUFFER_INITIAL_CAPACITY;
-    public:
-        CEBuffer() : length(0) {}
-        ~CEBuffer();
-
-        inline void append(int64_t ce, UErrorCode &errorCode) {
-            if(length < INITIAL_CAPACITY || ensureAppendCapacity(1, errorCode)) {
-                buffer[length++] = ce;
-            }
-        }
-
-        inline void appendUnsafe(int64_t ce) {
-            buffer[length++] = ce;
-        }
-
-        UBool ensureAppendCapacity(int32_t appCap, UErrorCode &errorCode);
-
-        inline UBool incLength(UErrorCode &errorCode) {
-            // Use INITIAL_CAPACITY for a very simple fastpath.
-            // (Rather than buffer.getCapacity().)
-            if(length < INITIAL_CAPACITY || ensureAppendCapacity(1, errorCode)) {
-                ++length;
-                return true;
-            } else {
-                return false;
-            }
-        }
-
-        inline int64_t set(int32_t i, int64_t ce) {
-            return buffer[i] = ce;
-        }
-        inline int64_t get(int32_t i) const { return buffer[i]; }
-
-        const int64_t *getCEs() const { return buffer.getAlias(); }
-
-        int32_t length;
-
-    private:
-        CEBuffer(const CEBuffer &) = delete;
-        void operator=(const CEBuffer &) = delete;
-
-        MaybeStackArray<int64_t, INITIAL_CAPACITY> buffer;
-    };
-
-public:
-    CollationIterator(const CollationData *d, UBool numeric)
-            : trie(d->trie),
-              data(d),
-              cesIndex(0),
-              skipped(nullptr),
-              numCpFwd(-1),
-              isNumeric(numeric) {}
-
-    virtual ~CollationIterator();
-
-    virtual bool operator==(const CollationIterator &other) const;
-    inline bool operator!=(const CollationIterator &other) const {
-        return !operator==(other);
-    }
-
-    /**
-     * Resets the iterator state and sets the position to the specified offset.
-     * Subclasses must implement, and must call the parent class method,
-     * or CollationIterator::reset().
-     */
-    virtual void resetToOffset(int32_t newOffset) = 0;
-
-    virtual int32_t getOffset() const = 0;
-
-    /**
-     * Returns the next collation element.
-     */
-    inline int64_t nextCE(UErrorCode &errorCode) {
-        if(cesIndex < ceBuffer.length) {
-            // Return the next buffered CE.
-            return ceBuffer.get(cesIndex++);
-        }
-        // assert cesIndex == ceBuffer.length;
-        if(!ceBuffer.incLength(errorCode)) {
-            return Collation::NO_CE;
-        }
-        UChar32 c;
-        uint32_t ce32 = handleNextCE32(c, errorCode);
-        uint32_t t = ce32 & 0xff;
-        if(t < Collation::SPECIAL_CE32_LOW_BYTE) {  // Forced-inline of isSpecialCE32(ce32).
-            // Normal CE from the main data.
-            // Forced-inline of ceFromSimpleCE32(ce32).
-            return ceBuffer.set(cesIndex++,
-                    ((int64_t)(ce32 & 0xffff0000) << 32) | ((ce32 & 0xff00) << 16) | (t << 8));
-        }
-        const CollationData *d;
-        // The compiler should be able to optimize the previous and the following
-        // comparisons of t with the same constant.
-        if(t == Collation::SPECIAL_CE32_LOW_BYTE) {
-            if(c < 0) {
-                return ceBuffer.set(cesIndex++, Collation::NO_CE);
-            }
-            d = data->base;
-            ce32 = d->getCE32(c);
-            t = ce32 & 0xff;
-            if(t < Collation::SPECIAL_CE32_LOW_BYTE) {
-                // Normal CE from the base data.
-                return ceBuffer.set(cesIndex++,
-                        ((int64_t)(ce32 & 0xffff0000) << 32) | ((ce32 & 0xff00) << 16) | (t << 8));
-            }
-        } else {
-            d = data;
-        }
-        if(t == Collation::LONG_PRIMARY_CE32_LOW_BYTE) {
-            // Forced-inline of ceFromLongPrimaryCE32(ce32).
-            return ceBuffer.set(cesIndex++,
-                    ((int64_t)(ce32 - t) << 32) | Collation::COMMON_SEC_AND_TER_CE);
-        }
-        return nextCEFromCE32(d, c, ce32, errorCode);
-    }
-
-    /**
-     * Fetches all CEs.
-     * @return getCEsLength()
-     */
-    int32_t fetchCEs(UErrorCode &errorCode);
-
-    /**
-     * Overwrites the current CE (the last one returned by nextCE()).
-     */
-    void setCurrentCE(int64_t ce) {
-        // assert cesIndex > 0;
-        ceBuffer.set(cesIndex - 1, ce);
-    }
-
-    /**
-     * Returns the previous collation element.
-     */
-    int64_t previousCE(UVector32 &offsets, UErrorCode &errorCode);
-
-    inline int32_t getCEsLength() const {
-        return ceBuffer.length;
-    }
-
-    inline int64_t getCE(int32_t i) const {
-        return ceBuffer.get(i);
-    }
-
-    const int64_t *getCEs() const {
-        return ceBuffer.getCEs();
-    }
-
-    void clearCEs() {
-        cesIndex = ceBuffer.length = 0;
-    }
-
-    void clearCEsIfNoneRemaining() {
-        if(cesIndex == ceBuffer.length) { clearCEs(); }
-    }
-
-    /**
-     * Returns the next code point (with post-increment).
-     * Public for identical-level comparison and for testing.
-     */
-    virtual UChar32 nextCodePoint(UErrorCode &errorCode) = 0;
-
-    /**
-     * Returns the previous code point (with pre-decrement).
-     * Public for identical-level comparison and for testing.
-     */
-    virtual UChar32 previousCodePoint(UErrorCode &errorCode) = 0;
-
-protected:
-    CollationIterator(const CollationIterator &other);
-
-    void reset();
-
-    /**
-     * Returns the next code point and its local CE32 value.
-     * Returns Collation::FALLBACK_CE32 at the end of the text (c<0)
-     * or when c's CE32 value is to be looked up in the base data (fallback).
-     *
-     * The code point is used for fallbacks, context and implicit weights.
-     * It is ignored when the returned CE32 is not special (e.g., FFFD_CE32).
-     */
-    virtual uint32_t handleNextCE32(UChar32 &c, UErrorCode &errorCode);
-
-    /**
-     * Called when handleNextCE32() returns a LEAD_SURROGATE_TAG for a lead surrogate code unit.
-     * Returns the trail surrogate in that case and advances past it,
-     * if a trail surrogate follows the lead surrogate.
-     * Otherwise returns any other code unit and does not advance.
-     */
-    virtual char16_t handleGetTrailSurrogate();
-
-    /**
-     * Called when handleNextCE32() returns with c==0, to see whether it is a NUL terminator.
-     * (Not needed in Java.)
-     */
-    virtual UBool foundNULTerminator();
-
-    /**
-     * @return false if surrogate code points U+D800..U+DFFF
-     *         map to their own implicit primary weights (for UTF-16),
-     *         or true if they map to CE(U+FFFD) (for UTF-8)
-     */
-    virtual UBool forbidSurrogateCodePoints() const;
-
-    virtual void forwardNumCodePoints(int32_t num, UErrorCode &errorCode) = 0;
-
-    virtual void backwardNumCodePoints(int32_t num, UErrorCode &errorCode) = 0;
-
-    /**
-     * Returns the CE32 from the data trie.
-     * Normally the same as data->getCE32(), but overridden in the builder.
-     * Call this only when the faster data->getCE32() cannot be used.
-     */
-    virtual uint32_t getDataCE32(UChar32 c) const;
-
-    virtual uint32_t getCE32FromBuilderData(uint32_t ce32, UErrorCode &errorCode);
-
-    void appendCEsFromCE32(const CollationData *d, UChar32 c, uint32_t ce32,
-                           UBool forward, UErrorCode &errorCode);
-
-    // Main lookup trie of the data object.
-    const UTrie2 *trie;
-    const CollationData *data;
-
-private:
-    int64_t nextCEFromCE32(const CollationData *d, UChar32 c, uint32_t ce32,
-                           UErrorCode &errorCode);
-
-    uint32_t getCE32FromPrefix(const CollationData *d, uint32_t ce32,
-                               UErrorCode &errorCode);
-
-    UChar32 nextSkippedCodePoint(UErrorCode &errorCode);
-
-    void backwardNumSkipped(int32_t n, UErrorCode &errorCode);
-
-    uint32_t nextCE32FromContraction(
-            const CollationData *d, uint32_t contractionCE32,
-            const char16_t *p, uint32_t ce32, UChar32 c,
-            UErrorCode &errorCode);
-
-    uint32_t nextCE32FromDiscontiguousContraction(
-            const CollationData *d, UCharsTrie &suffixes, uint32_t ce32,
-            int32_t lookAhead, UChar32 c,
-            UErrorCode &errorCode);
-
-    /**
-     * Returns the previous CE when data->isUnsafeBackward(c, isNumeric).
-     */
-    int64_t previousCEUnsafe(UChar32 c, UVector32 &offsets, UErrorCode &errorCode);
-
-    /**
-     * Turns a string of digits (bytes 0..9)
-     * into a sequence of CEs that will sort in numeric order.
-     *
-     * Starts from this ce32's digit value and consumes the following/preceding digits.
-     * The digits string must not be empty and must not have leading zeros.
-     */
-    void appendNumericCEs(uint32_t ce32, UBool forward, UErrorCode &errorCode);
-
-    /**
-     * Turns 1..254 digits into a sequence of CEs.
-     * Called by appendNumericCEs() for each segment of at most 254 digits.
-     */
-    void appendNumericSegmentCEs(const char *digits, int32_t length, UErrorCode &errorCode);
-
-    CEBuffer ceBuffer;
-    int32_t cesIndex;
-
-    SkippedState *skipped;
-
-    // Number of code points to read forward, or -1.
-    // Used as a forward iteration limit in previousCEUnsafe().
-    int32_t numCpFwd;
-    // Numeric collation (CollationSettings::NUMERIC).
-    UBool isNumeric;
-};
-
-U_NAMESPACE_END
-
-#endif  // !UCONFIG_NO_COLLATION
-#endif  // __COLLATIONITERATOR_H__
->>>>>>> a8a80be5
+// © 2016 and later: Unicode, Inc. and others.
+// License & terms of use: http://www.unicode.org/copyright.html
+/*
+*******************************************************************************
+* Copyright (C) 2010-2014, International Business Machines
+* Corporation and others.  All Rights Reserved.
+*******************************************************************************
+* collationiterator.h
+*
+* created on: 2010oct27
+* created by: Markus W. Scherer
+*/
+
+#ifndef __COLLATIONITERATOR_H__
+#define __COLLATIONITERATOR_H__
+
+#include "unicode/utypes.h"
+
+#if !UCONFIG_NO_COLLATION
+
+#include "cmemory.h"
+#include "collation.h"
+#include "collationdata.h"
+
+U_NAMESPACE_BEGIN
+
+class SkippedState;
+class UCharsTrie;
+class UVector32;
+
+/* Large enough for CEs of most short strings. */
+#define CEBUFFER_INITIAL_CAPACITY 40
+
+// Export an explicit template instantiation of the MaybeStackArray that
+//    is used as a data member of CEBuffer.
+//
+//    When building DLLs for Windows this is required even though
+//    no direct access to the MaybeStackArray leaks out of the i18n library.
+//
+// See digitlst.h, pluralaffix.h, datefmt.h, and others for similar examples.
+//
+#if U_PF_WINDOWS <= U_PLATFORM && U_PLATFORM <= U_PF_CYGWIN
+template class U_I18N_API MaybeStackArray<int64_t, CEBUFFER_INITIAL_CAPACITY>;
+#endif
+
+/**
+ * Collation element iterator and abstract character iterator.
+ *
+ * When a method returns a code point value, it must be in 0..10FFFF,
+ * except it can be negative as a sentinel value.
+ */
+class U_I18N_API CollationIterator : public UObject {
+private:
+    class U_I18N_API CEBuffer {
+    private:
+        /** Large enough for CEs of most short strings. */
+        static const int32_t INITIAL_CAPACITY = CEBUFFER_INITIAL_CAPACITY;
+    public:
+        CEBuffer() : length(0) {}
+        ~CEBuffer();
+
+        inline void append(int64_t ce, UErrorCode &errorCode) {
+            if(length < INITIAL_CAPACITY || ensureAppendCapacity(1, errorCode)) {
+                buffer[length++] = ce;
+            }
+        }
+
+        inline void appendUnsafe(int64_t ce) {
+            buffer[length++] = ce;
+        }
+
+        UBool ensureAppendCapacity(int32_t appCap, UErrorCode &errorCode);
+
+        inline UBool incLength(UErrorCode &errorCode) {
+            // Use INITIAL_CAPACITY for a very simple fastpath.
+            // (Rather than buffer.getCapacity().)
+            if(length < INITIAL_CAPACITY || ensureAppendCapacity(1, errorCode)) {
+                ++length;
+                return true;
+            } else {
+                return false;
+            }
+        }
+
+        inline int64_t set(int32_t i, int64_t ce) {
+            return buffer[i] = ce;
+        }
+        inline int64_t get(int32_t i) const { return buffer[i]; }
+
+        const int64_t *getCEs() const { return buffer.getAlias(); }
+
+        int32_t length;
+
+    private:
+        CEBuffer(const CEBuffer &) = delete;
+        void operator=(const CEBuffer &) = delete;
+
+        MaybeStackArray<int64_t, INITIAL_CAPACITY> buffer;
+    };
+
+public:
+    CollationIterator(const CollationData *d, UBool numeric)
+            : trie(d->trie),
+              data(d),
+              cesIndex(0),
+              skipped(nullptr),
+              numCpFwd(-1),
+              isNumeric(numeric) {}
+
+    virtual ~CollationIterator();
+
+    virtual bool operator==(const CollationIterator &other) const;
+    inline bool operator!=(const CollationIterator &other) const {
+        return !operator==(other);
+    }
+
+    /**
+     * Resets the iterator state and sets the position to the specified offset.
+     * Subclasses must implement, and must call the parent class method,
+     * or CollationIterator::reset().
+     */
+    virtual void resetToOffset(int32_t newOffset) = 0;
+
+    virtual int32_t getOffset() const = 0;
+
+    /**
+     * Returns the next collation element.
+     */
+    inline int64_t nextCE(UErrorCode &errorCode) {
+        if(cesIndex < ceBuffer.length) {
+            // Return the next buffered CE.
+            return ceBuffer.get(cesIndex++);
+        }
+        // assert cesIndex == ceBuffer.length;
+        if(!ceBuffer.incLength(errorCode)) {
+            return Collation::NO_CE;
+        }
+        UChar32 c;
+        uint32_t ce32 = handleNextCE32(c, errorCode);
+        uint32_t t = ce32 & 0xff;
+        if(t < Collation::SPECIAL_CE32_LOW_BYTE) {  // Forced-inline of isSpecialCE32(ce32).
+            // Normal CE from the main data.
+            // Forced-inline of ceFromSimpleCE32(ce32).
+            return ceBuffer.set(cesIndex++,
+                    ((int64_t)(ce32 & 0xffff0000) << 32) | ((ce32 & 0xff00) << 16) | (t << 8));
+        }
+        const CollationData *d;
+        // The compiler should be able to optimize the previous and the following
+        // comparisons of t with the same constant.
+        if(t == Collation::SPECIAL_CE32_LOW_BYTE) {
+            if(c < 0) {
+                return ceBuffer.set(cesIndex++, Collation::NO_CE);
+            }
+            d = data->base;
+            ce32 = d->getCE32(c);
+            t = ce32 & 0xff;
+            if(t < Collation::SPECIAL_CE32_LOW_BYTE) {
+                // Normal CE from the base data.
+                return ceBuffer.set(cesIndex++,
+                        ((int64_t)(ce32 & 0xffff0000) << 32) | ((ce32 & 0xff00) << 16) | (t << 8));
+            }
+        } else {
+            d = data;
+        }
+        if(t == Collation::LONG_PRIMARY_CE32_LOW_BYTE) {
+            // Forced-inline of ceFromLongPrimaryCE32(ce32).
+            return ceBuffer.set(cesIndex++,
+                    ((int64_t)(ce32 - t) << 32) | Collation::COMMON_SEC_AND_TER_CE);
+        }
+        return nextCEFromCE32(d, c, ce32, errorCode);
+    }
+
+    /**
+     * Fetches all CEs.
+     * @return getCEsLength()
+     */
+    int32_t fetchCEs(UErrorCode &errorCode);
+
+    /**
+     * Overwrites the current CE (the last one returned by nextCE()).
+     */
+    void setCurrentCE(int64_t ce) {
+        // assert cesIndex > 0;
+        ceBuffer.set(cesIndex - 1, ce);
+    }
+
+    /**
+     * Returns the previous collation element.
+     */
+    int64_t previousCE(UVector32 &offsets, UErrorCode &errorCode);
+
+    inline int32_t getCEsLength() const {
+        return ceBuffer.length;
+    }
+
+    inline int64_t getCE(int32_t i) const {
+        return ceBuffer.get(i);
+    }
+
+    const int64_t *getCEs() const {
+        return ceBuffer.getCEs();
+    }
+
+    void clearCEs() {
+        cesIndex = ceBuffer.length = 0;
+    }
+
+    void clearCEsIfNoneRemaining() {
+        if(cesIndex == ceBuffer.length) { clearCEs(); }
+    }
+
+    /**
+     * Returns the next code point (with post-increment).
+     * Public for identical-level comparison and for testing.
+     */
+    virtual UChar32 nextCodePoint(UErrorCode &errorCode) = 0;
+
+    /**
+     * Returns the previous code point (with pre-decrement).
+     * Public for identical-level comparison and for testing.
+     */
+    virtual UChar32 previousCodePoint(UErrorCode &errorCode) = 0;
+
+protected:
+    CollationIterator(const CollationIterator &other);
+
+    void reset();
+
+    /**
+     * Returns the next code point and its local CE32 value.
+     * Returns Collation::FALLBACK_CE32 at the end of the text (c<0)
+     * or when c's CE32 value is to be looked up in the base data (fallback).
+     *
+     * The code point is used for fallbacks, context and implicit weights.
+     * It is ignored when the returned CE32 is not special (e.g., FFFD_CE32).
+     */
+    virtual uint32_t handleNextCE32(UChar32 &c, UErrorCode &errorCode);
+
+    /**
+     * Called when handleNextCE32() returns a LEAD_SURROGATE_TAG for a lead surrogate code unit.
+     * Returns the trail surrogate in that case and advances past it,
+     * if a trail surrogate follows the lead surrogate.
+     * Otherwise returns any other code unit and does not advance.
+     */
+    virtual char16_t handleGetTrailSurrogate();
+
+    /**
+     * Called when handleNextCE32() returns with c==0, to see whether it is a NUL terminator.
+     * (Not needed in Java.)
+     */
+    virtual UBool foundNULTerminator();
+
+    /**
+     * @return false if surrogate code points U+D800..U+DFFF
+     *         map to their own implicit primary weights (for UTF-16),
+     *         or true if they map to CE(U+FFFD) (for UTF-8)
+     */
+    virtual UBool forbidSurrogateCodePoints() const;
+
+    virtual void forwardNumCodePoints(int32_t num, UErrorCode &errorCode) = 0;
+
+    virtual void backwardNumCodePoints(int32_t num, UErrorCode &errorCode) = 0;
+
+    /**
+     * Returns the CE32 from the data trie.
+     * Normally the same as data->getCE32(), but overridden in the builder.
+     * Call this only when the faster data->getCE32() cannot be used.
+     */
+    virtual uint32_t getDataCE32(UChar32 c) const;
+
+    virtual uint32_t getCE32FromBuilderData(uint32_t ce32, UErrorCode &errorCode);
+
+    void appendCEsFromCE32(const CollationData *d, UChar32 c, uint32_t ce32,
+                           UBool forward, UErrorCode &errorCode);
+
+    // Main lookup trie of the data object.
+    const UTrie2 *trie;
+    const CollationData *data;
+
+private:
+    int64_t nextCEFromCE32(const CollationData *d, UChar32 c, uint32_t ce32,
+                           UErrorCode &errorCode);
+
+    uint32_t getCE32FromPrefix(const CollationData *d, uint32_t ce32,
+                               UErrorCode &errorCode);
+
+    UChar32 nextSkippedCodePoint(UErrorCode &errorCode);
+
+    void backwardNumSkipped(int32_t n, UErrorCode &errorCode);
+
+    uint32_t nextCE32FromContraction(
+            const CollationData *d, uint32_t contractionCE32,
+            const char16_t *p, uint32_t ce32, UChar32 c,
+            UErrorCode &errorCode);
+
+    uint32_t nextCE32FromDiscontiguousContraction(
+            const CollationData *d, UCharsTrie &suffixes, uint32_t ce32,
+            int32_t lookAhead, UChar32 c,
+            UErrorCode &errorCode);
+
+    /**
+     * Returns the previous CE when data->isUnsafeBackward(c, isNumeric).
+     */
+    int64_t previousCEUnsafe(UChar32 c, UVector32 &offsets, UErrorCode &errorCode);
+
+    /**
+     * Turns a string of digits (bytes 0..9)
+     * into a sequence of CEs that will sort in numeric order.
+     *
+     * Starts from this ce32's digit value and consumes the following/preceding digits.
+     * The digits string must not be empty and must not have leading zeros.
+     */
+    void appendNumericCEs(uint32_t ce32, UBool forward, UErrorCode &errorCode);
+
+    /**
+     * Turns 1..254 digits into a sequence of CEs.
+     * Called by appendNumericCEs() for each segment of at most 254 digits.
+     */
+    void appendNumericSegmentCEs(const char *digits, int32_t length, UErrorCode &errorCode);
+
+    CEBuffer ceBuffer;
+    int32_t cesIndex;
+
+    SkippedState *skipped;
+
+    // Number of code points to read forward, or -1.
+    // Used as a forward iteration limit in previousCEUnsafe().
+    int32_t numCpFwd;
+    // Numeric collation (CollationSettings::NUMERIC).
+    UBool isNumeric;
+};
+
+U_NAMESPACE_END
+
+#endif  // !UCONFIG_NO_COLLATION
+#endif  // __COLLATIONITERATOR_H__