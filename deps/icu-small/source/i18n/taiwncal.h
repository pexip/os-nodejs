--- conflicted
+++ resolved
@@ -1,370 +1,184 @@
-<<<<<<< HEAD
-// © 2016 and later: Unicode, Inc. and others.
-// License & terms of use: http://www.unicode.org/copyright.html
-/*
- ********************************************************************************
- * Copyright (C) 2003-2013, International Business Machines Corporation
- * and others. All Rights Reserved.
- ********************************************************************************
- *
- * File BUDDHCAL.H
- *
- * Modification History:
- *
- *   Date        Name        Description
- *   05/13/2003  srl          copied from gregocal.h
- *   06/29/2007  srl          copied from buddhcal.h
- ********************************************************************************
- */
-
-#ifndef TAIWNCAL_H
-#define TAIWNCAL_H
-
-#include "unicode/utypes.h"
-
-#if !UCONFIG_NO_FORMATTING
-
-#include "unicode/calendar.h"
-#include "unicode/gregocal.h"
-
-U_NAMESPACE_BEGIN
-
-/**
- * Concrete class which provides the Taiwan calendar.
- * <P>
- * <code>TaiwanCalendar</code> is a subclass of <code>GregorianCalendar</code>
- * that numbers years since 1912
- * <p>
- * The Taiwan calendar is identical to the Gregorian calendar in all respects
- * except for the year and era.  Years are numbered since 1912 AD (Gregorian),
- * so that 1912 AD (Gregorian) is equivalent to 1 MINGUO (Minguo Era) and 1998 AD is 87 MINGUO.
- * <p>
- * The Taiwan Calendar has two eras: <code>BEFORE_MINGUO</code> and <code>MINGUO</code>.
- * <p>
- * @internal
- */
-class TaiwanCalendar : public GregorianCalendar {
-public:
-
-    /**
-     * Useful constants for TaiwanCalendar.  Only one Era.
-     * @internal
-     */
-    enum EEras {
-       BEFORE_MINGUO = 0,
-       MINGUO  = 1
-    };
-
-    /**
-     * Constructs a TaiwanCalendar based on the current time in the default time zone
-     * with the given locale.
-     *
-     * @param aLocale  The given locale.
-     * @param success  Indicates the status of TaiwanCalendar object construction.
-     *                 Returns U_ZERO_ERROR if constructed successfully.
-     * @internal
-     */
-    TaiwanCalendar(const Locale& aLocale, UErrorCode& success);
-
-
-    /**
-     * Destructor
-     * @internal
-     */
-    virtual ~TaiwanCalendar();
-
-    /**
-     * Copy constructor
-     * @param source    the object to be copied.
-     * @internal
-     */
-    TaiwanCalendar(const TaiwanCalendar& source);
-
-    /**
-     * Default assignment operator
-     * @param right    the object to be copied.
-     * @internal
-     */
-    TaiwanCalendar& operator=(const TaiwanCalendar& right);
-
-    /**
-     * Create and return a polymorphic copy of this calendar.
-     * @return    return a polymorphic copy of this calendar.
-     * @internal
-     */
-    virtual TaiwanCalendar* clone() const;
-
-public:
-    /**
-     * Override Calendar Returns a unique class ID POLYMORPHICALLY. Pure virtual
-     * override. This method is to implement a simple version of RTTI, since not all C++
-     * compilers support genuine RTTI. Polymorphic operator==() and clone() methods call
-     * this method.
-     *
-     * @return   The class ID for this object. All objects of a given class have the
-     *           same class ID. Objects of other classes have different class IDs.
-     * @internal
-     */
-    virtual UClassID getDynamicClassID(void) const;
-
-    /**
-     * Return the class ID for this class. This is useful only for comparing to a return
-     * value from getDynamicClassID(). For example:
-     *
-     *      Base* polymorphic_pointer = createPolymorphicObject();
-     *      if (polymorphic_pointer->getDynamicClassID() ==
-     *          Derived::getStaticClassID()) ...
-     *
-     * @return   The class ID for all objects of this class.
-     * @internal
-     */
-    U_I18N_API static UClassID U_EXPORT2 getStaticClassID(void);
-
-    /**
-     * return the calendar type, "Taiwan".
-     *
-     * @return calendar type
-     * @internal
-     */
-    virtual const char * getType() const;
-
-private:
-    TaiwanCalendar(); // default constructor not implemented
-
- protected:
-     /**
-     * Return the extended year defined by the current fields.  This will
-     * use the UCAL_EXTENDED_YEAR field or the UCAL_YEAR and supra-year fields (such
-     * as UCAL_ERA) specific to the calendar system, depending on which set of
-     * fields is newer.
-     * @return the extended year
-     * @internal
-     */
-    virtual int32_t handleGetExtendedYear();
-    /**
-     * Subclasses may override this method to compute several fields
-     * specific to each calendar system.
-     * @internal
-     */
-    virtual void handleComputeFields(int32_t julianDay, UErrorCode& status);
-    /**
-     * Subclass API for defining limits of different types.
-     * @param field one of the field numbers
-     * @param limitType one of <code>MINIMUM</code>, <code>GREATEST_MINIMUM</code>,
-     * <code>LEAST_MAXIMUM</code>, or <code>MAXIMUM</code>
-     * @internal
-     */
-    virtual int32_t handleGetLimit(UCalendarDateFields field, ELimitType limitType) const;
-
-    /**
-     * Returns true because the Taiwan Calendar does have a default century
-     * @internal
-     */
-    virtual UBool haveDefaultCentury() const;
-
-    /**
-     * Returns the date of the start of the default century
-     * @return start of century - in milliseconds since epoch, 1970
-     * @internal
-     */
-    virtual UDate defaultCenturyStart() const;
-
-    /**
-     * Returns the year in which the default century begins
-     * @internal
-     */
-    virtual int32_t defaultCenturyStartYear() const;
-};
-
-U_NAMESPACE_END
-
-#endif /* #if !UCONFIG_NO_FORMATTING */
-
-#endif // _TAIWNCAL
-//eof
-=======
-// © 2016 and later: Unicode, Inc. and others.
-// License & terms of use: http://www.unicode.org/copyright.html
-/*
- ********************************************************************************
- * Copyright (C) 2003-2013, International Business Machines Corporation
- * and others. All Rights Reserved.
- ********************************************************************************
- *
- * File BUDDHCAL.H
- *
- * Modification History:
- *
- *   Date        Name        Description
- *   05/13/2003  srl          copied from gregocal.h
- *   06/29/2007  srl          copied from buddhcal.h
- ********************************************************************************
- */
-
-#ifndef TAIWNCAL_H
-#define TAIWNCAL_H
-
-#include "unicode/utypes.h"
-
-#if !UCONFIG_NO_FORMATTING
-
-#include "unicode/calendar.h"
-#include "unicode/gregocal.h"
-
-U_NAMESPACE_BEGIN
-
-/**
- * Concrete class which provides the Taiwan calendar.
- * <P>
- * <code>TaiwanCalendar</code> is a subclass of <code>GregorianCalendar</code>
- * that numbers years since 1912
- * <p>
- * The Taiwan calendar is identical to the Gregorian calendar in all respects
- * except for the year and era.  Years are numbered since 1912 AD (Gregorian),
- * so that 1912 AD (Gregorian) is equivalent to 1 MINGUO (Minguo Era) and 1998 AD is 87 MINGUO.
- * <p>
- * The Taiwan Calendar has two eras: <code>BEFORE_MINGUO</code> and <code>MINGUO</code>.
- * <p>
- * @internal
- */
-class TaiwanCalendar : public GregorianCalendar {
-public:
-
-    /**
-     * Useful constants for TaiwanCalendar.  Only one Era.
-     * @internal
-     */
-    enum EEras {
-       BEFORE_MINGUO = 0,
-       MINGUO  = 1
-    };
-
-    /**
-     * Constructs a TaiwanCalendar based on the current time in the default time zone
-     * with the given locale.
-     *
-     * @param aLocale  The given locale.
-     * @param success  Indicates the status of TaiwanCalendar object construction.
-     *                 Returns U_ZERO_ERROR if constructed successfully.
-     * @internal
-     */
-    TaiwanCalendar(const Locale& aLocale, UErrorCode& success);
-
-
-    /**
-     * Destructor
-     * @internal
-     */
-    virtual ~TaiwanCalendar();
-
-    /**
-     * Copy constructor
-     * @param source    the object to be copied.
-     * @internal
-     */
-    TaiwanCalendar(const TaiwanCalendar& source);
-
-    /**
-     * Default assignment operator
-     * @param right    the object to be copied.
-     * @internal
-     */
-    TaiwanCalendar& operator=(const TaiwanCalendar& right);
-
-    /**
-     * Create and return a polymorphic copy of this calendar.
-     * @return    return a polymorphic copy of this calendar.
-     * @internal
-     */
-    virtual TaiwanCalendar* clone() const override;
-
-public:
-    /**
-     * Override Calendar Returns a unique class ID POLYMORPHICALLY. Pure virtual
-     * override. This method is to implement a simple version of RTTI, since not all C++
-     * compilers support genuine RTTI. Polymorphic operator==() and clone() methods call
-     * this method.
-     *
-     * @return   The class ID for this object. All objects of a given class have the
-     *           same class ID. Objects of other classes have different class IDs.
-     * @internal
-     */
-    virtual UClassID getDynamicClassID() const override;
-
-    /**
-     * Return the class ID for this class. This is useful only for comparing to a return
-     * value from getDynamicClassID(). For example:
-     *
-     *      Base* polymorphic_pointer = createPolymorphicObject();
-     *      if (polymorphic_pointer->getDynamicClassID() ==
-     *          Derived::getStaticClassID()) ...
-     *
-     * @return   The class ID for all objects of this class.
-     * @internal
-     */
-    U_I18N_API static UClassID U_EXPORT2 getStaticClassID();
-
-    /**
-     * return the calendar type, "Taiwan".
-     *
-     * @return calendar type
-     * @internal
-     */
-    virtual const char * getType() const override;
-
-private:
-    TaiwanCalendar(); // default constructor not implemented
-
- protected:
-     /**
-     * Return the extended year defined by the current fields.  This will
-     * use the UCAL_EXTENDED_YEAR field or the UCAL_YEAR and supra-year fields (such
-     * as UCAL_ERA) specific to the calendar system, depending on which set of
-     * fields is newer.
-     * @return the extended year
-     * @internal
-     */
-    virtual int32_t handleGetExtendedYear() override;
-    /**
-     * Subclasses may override this method to compute several fields
-     * specific to each calendar system.  
-     * @internal
-     */
-    virtual void handleComputeFields(int32_t julianDay, UErrorCode& status) override;
-    /**
-     * Subclass API for defining limits of different types.
-     * @param field one of the field numbers
-     * @param limitType one of <code>MINIMUM</code>, <code>GREATEST_MINIMUM</code>,
-     * <code>LEAST_MAXIMUM</code>, or <code>MAXIMUM</code>
-     * @internal
-     */
-    virtual int32_t handleGetLimit(UCalendarDateFields field, ELimitType limitType) const override;
-
-    /**
-     * Returns true because the Taiwan Calendar does have a default century
-     * @internal
-     */
-    virtual UBool haveDefaultCentury() const override;
-
-    /**
-     * Returns the date of the start of the default century
-     * @return start of century - in milliseconds since epoch, 1970
-     * @internal
-     */
-    virtual UDate defaultCenturyStart() const override;
-
-    /**
-     * Returns the year in which the default century begins
-     * @internal
-     */
-    virtual int32_t defaultCenturyStartYear() const override;
-};
-
-U_NAMESPACE_END
-
-#endif /* #if !UCONFIG_NO_FORMATTING */
-
-#endif // _TAIWNCAL
-//eof
-
->>>>>>> a8a80be5
+// © 2016 and later: Unicode, Inc. and others.
+// License & terms of use: http://www.unicode.org/copyright.html
+/*
+ ********************************************************************************
+ * Copyright (C) 2003-2013, International Business Machines Corporation
+ * and others. All Rights Reserved.
+ ********************************************************************************
+ *
+ * File BUDDHCAL.H
+ *
+ * Modification History:
+ *
+ *   Date        Name        Description
+ *   05/13/2003  srl          copied from gregocal.h
+ *   06/29/2007  srl          copied from buddhcal.h
+ ********************************************************************************
+ */
+
+#ifndef TAIWNCAL_H
+#define TAIWNCAL_H
+
+#include "unicode/utypes.h"
+
+#if !UCONFIG_NO_FORMATTING
+
+#include "unicode/calendar.h"
+#include "unicode/gregocal.h"
+
+U_NAMESPACE_BEGIN
+
+/**
+ * Concrete class which provides the Taiwan calendar.
+ * <P>
+ * <code>TaiwanCalendar</code> is a subclass of <code>GregorianCalendar</code>
+ * that numbers years since 1912
+ * <p>
+ * The Taiwan calendar is identical to the Gregorian calendar in all respects
+ * except for the year and era.  Years are numbered since 1912 AD (Gregorian),
+ * so that 1912 AD (Gregorian) is equivalent to 1 MINGUO (Minguo Era) and 1998 AD is 87 MINGUO.
+ * <p>
+ * The Taiwan Calendar has two eras: <code>BEFORE_MINGUO</code> and <code>MINGUO</code>.
+ * <p>
+ * @internal
+ */
+class TaiwanCalendar : public GregorianCalendar {
+public:
+
+    /**
+     * Useful constants for TaiwanCalendar.  Only one Era.
+     * @internal
+     */
+    enum EEras {
+       BEFORE_MINGUO = 0,
+       MINGUO  = 1
+    };
+
+    /**
+     * Constructs a TaiwanCalendar based on the current time in the default time zone
+     * with the given locale.
+     *
+     * @param aLocale  The given locale.
+     * @param success  Indicates the status of TaiwanCalendar object construction.
+     *                 Returns U_ZERO_ERROR if constructed successfully.
+     * @internal
+     */
+    TaiwanCalendar(const Locale& aLocale, UErrorCode& success);
+
+
+    /**
+     * Destructor
+     * @internal
+     */
+    virtual ~TaiwanCalendar();
+
+    /**
+     * Copy constructor
+     * @param source    the object to be copied.
+     * @internal
+     */
+    TaiwanCalendar(const TaiwanCalendar& source);
+
+    /**
+     * Default assignment operator
+     * @param right    the object to be copied.
+     * @internal
+     */
+    TaiwanCalendar& operator=(const TaiwanCalendar& right);
+
+    /**
+     * Create and return a polymorphic copy of this calendar.
+     * @return    return a polymorphic copy of this calendar.
+     * @internal
+     */
+    virtual TaiwanCalendar* clone() const override;
+
+public:
+    /**
+     * Override Calendar Returns a unique class ID POLYMORPHICALLY. Pure virtual
+     * override. This method is to implement a simple version of RTTI, since not all C++
+     * compilers support genuine RTTI. Polymorphic operator==() and clone() methods call
+     * this method.
+     *
+     * @return   The class ID for this object. All objects of a given class have the
+     *           same class ID. Objects of other classes have different class IDs.
+     * @internal
+     */
+    virtual UClassID getDynamicClassID() const override;
+
+    /**
+     * Return the class ID for this class. This is useful only for comparing to a return
+     * value from getDynamicClassID(). For example:
+     *
+     *      Base* polymorphic_pointer = createPolymorphicObject();
+     *      if (polymorphic_pointer->getDynamicClassID() ==
+     *          Derived::getStaticClassID()) ...
+     *
+     * @return   The class ID for all objects of this class.
+     * @internal
+     */
+    U_I18N_API static UClassID U_EXPORT2 getStaticClassID();
+
+    /**
+     * return the calendar type, "Taiwan".
+     *
+     * @return calendar type
+     * @internal
+     */
+    virtual const char * getType() const override;
+
+private:
+    TaiwanCalendar(); // default constructor not implemented
+
+ protected:
+     /**
+     * Return the extended year defined by the current fields.  This will
+     * use the UCAL_EXTENDED_YEAR field or the UCAL_YEAR and supra-year fields (such
+     * as UCAL_ERA) specific to the calendar system, depending on which set of
+     * fields is newer.
+     * @return the extended year
+     * @internal
+     */
+    virtual int32_t handleGetExtendedYear() override;
+    /**
+     * Subclasses may override this method to compute several fields
+     * specific to each calendar system.  
+     * @internal
+     */
+    virtual void handleComputeFields(int32_t julianDay, UErrorCode& status) override;
+    /**
+     * Subclass API for defining limits of different types.
+     * @param field one of the field numbers
+     * @param limitType one of <code>MINIMUM</code>, <code>GREATEST_MINIMUM</code>,
+     * <code>LEAST_MAXIMUM</code>, or <code>MAXIMUM</code>
+     * @internal
+     */
+    virtual int32_t handleGetLimit(UCalendarDateFields field, ELimitType limitType) const override;
+
+    /**
+     * Returns true because the Taiwan Calendar does have a default century
+     * @internal
+     */
+    virtual UBool haveDefaultCentury() const override;
+
+    /**
+     * Returns the date of the start of the default century
+     * @return start of century - in milliseconds since epoch, 1970
+     * @internal
+     */
+    virtual UDate defaultCenturyStart() const override;
+
+    /**
+     * Returns the year in which the default century begins
+     * @internal
+     */
+    virtual int32_t defaultCenturyStartYear() const override;
+};
+
+U_NAMESPACE_END
+
+#endif /* #if !UCONFIG_NO_FORMATTING */
+
+#endif // _TAIWNCAL
+//eof
+