--- conflicted
+++ resolved
@@ -1,3226 +1,1683 @@
-<<<<<<< HEAD
-// © 2016 and later: Unicode, Inc. and others.
-// License & terms of use: http://www.unicode.org/copyright.html
-/*
-*******************************************************************************
-* Copyright (C) 2012-2015, International Business Machines
-* Corporation and others.  All Rights Reserved.
-*******************************************************************************
-* collationdatabuilder.cpp
-*
-* (replaced the former ucol_elm.cpp)
-*
-* created on: 2012apr01
-* created by: Markus W. Scherer
-*/
-
-#include "unicode/utypes.h"
-
-#if !UCONFIG_NO_COLLATION
-
-#include "unicode/localpointer.h"
-#include "unicode/uchar.h"
-#include "unicode/ucharstrie.h"
-#include "unicode/ucharstriebuilder.h"
-#include "unicode/uniset.h"
-#include "unicode/unistr.h"
-#include "unicode/usetiter.h"
-#include "unicode/utf16.h"
-#include "cmemory.h"
-#include "collation.h"
-#include "collationdata.h"
-#include "collationdatabuilder.h"
-#include "collationfastlatinbuilder.h"
-#include "collationiterator.h"
-#include "normalizer2impl.h"
-#include "utrie2.h"
-#include "uvectr32.h"
-#include "uvectr64.h"
-#include "uvector.h"
-
-U_NAMESPACE_BEGIN
-
-CollationDataBuilder::CEModifier::~CEModifier() {}
-
-/**
- * Build-time context and CE32 for a code point.
- * If a code point has contextual mappings, then the default (no-context) mapping
- * and all conditional mappings are stored in a singly-linked list
- * of ConditionalCE32, sorted by context strings.
- *
- * Context strings sort by prefix length, then by prefix, then by contraction suffix.
- * Context strings must be unique and in ascending order.
- */
-struct ConditionalCE32 : public UMemory {
-    ConditionalCE32()
-            : context(),
-              ce32(0), defaultCE32(Collation::NO_CE32), builtCE32(Collation::NO_CE32),
-              next(-1) {}
-    ConditionalCE32(const UnicodeString &ct, uint32_t ce)
-            : context(ct),
-              ce32(ce), defaultCE32(Collation::NO_CE32), builtCE32(Collation::NO_CE32),
-              next(-1) {}
-
-    inline UBool hasContext() const { return context.length() > 1; }
-    inline int32_t prefixLength() const { return context.charAt(0); }
-
-    /**
-     * "\0" for the first entry for any code point, with its default CE32.
-     *
-     * Otherwise one unit with the length of the prefix string,
-     * then the prefix string, then the contraction suffix.
-     */
-    UnicodeString context;
-    /**
-     * CE32 for the code point and its context.
-     * Can be special (e.g., for an expansion) but not contextual (prefix or contraction tag).
-     */
-    uint32_t ce32;
-    /**
-     * Default CE32 for all contexts with this same prefix.
-     * Initially NO_CE32. Set only while building runtime data structures,
-     * and only on one of the nodes of a sub-list with the same prefix.
-     */
-    uint32_t defaultCE32;
-    /**
-     * CE32 for the built contexts.
-     * When fetching CEs from the builder, the contexts are built into their runtime form
-     * so that the normal collation implementation can process them.
-     * The result is cached in the list head. It is reset when the contexts are modified.
-     */
-    uint32_t builtCE32;
-    /**
-     * Index of the next ConditionalCE32.
-     * Negative for the end of the list.
-     */
-    int32_t next;
-};
-
-U_CDECL_BEGIN
-
-U_CAPI void U_CALLCONV
-uprv_deleteConditionalCE32(void *obj) {
-    delete static_cast<ConditionalCE32 *>(obj);
-}
-
-U_CDECL_END
-
-/**
- * Build-time collation element and character iterator.
- * Uses the runtime CollationIterator for fetching CEs for a string
- * but reads from the builder's unfinished data structures.
- * In particular, this class reads from the unfinished trie
- * and has to avoid CollationIterator::nextCE() and redirect other
- * calls to data->getCE32() and data->getCE32FromSupplementary().
- *
- * We do this so that we need not implement the collation algorithm
- * again for the builder and make it behave exactly like the runtime code.
- * That would be more difficult to test and maintain than this indirection.
- *
- * Some CE32 tags (for example, the DIGIT_TAG) do not occur in the builder data,
- * so the data accesses from those code paths need not be modified.
- *
- * This class iterates directly over whole code points
- * so that the CollationIterator does not need the finished trie
- * for handling the LEAD_SURROGATE_TAG.
- */
-class DataBuilderCollationIterator : public CollationIterator {
-public:
-    DataBuilderCollationIterator(CollationDataBuilder &b);
-
-    virtual ~DataBuilderCollationIterator();
-
-    int32_t fetchCEs(const UnicodeString &str, int32_t start, int64_t ces[], int32_t cesLength);
-
-    virtual void resetToOffset(int32_t newOffset);
-    virtual int32_t getOffset() const;
-
-    virtual UChar32 nextCodePoint(UErrorCode &errorCode);
-    virtual UChar32 previousCodePoint(UErrorCode &errorCode);
-
-protected:
-    virtual void forwardNumCodePoints(int32_t num, UErrorCode &errorCode);
-    virtual void backwardNumCodePoints(int32_t num, UErrorCode &errorCode);
-
-    virtual uint32_t getDataCE32(UChar32 c) const;
-    virtual uint32_t getCE32FromBuilderData(uint32_t ce32, UErrorCode &errorCode);
-
-    CollationDataBuilder &builder;
-    CollationData builderData;
-    uint32_t jamoCE32s[CollationData::JAMO_CE32S_LENGTH];
-    const UnicodeString *s;
-    int32_t pos;
-};
-
-DataBuilderCollationIterator::DataBuilderCollationIterator(CollationDataBuilder &b)
-        : CollationIterator(&builderData, /*numeric=*/ FALSE),
-          builder(b), builderData(b.nfcImpl),
-          s(NULL), pos(0) {
-    builderData.base = builder.base;
-    // Set all of the jamoCE32s[] to indirection CE32s.
-    for(int32_t j = 0; j < CollationData::JAMO_CE32S_LENGTH; ++j) {  // Count across Jamo types.
-        UChar32 jamo = CollationDataBuilder::jamoCpFromIndex(j);
-        jamoCE32s[j] = Collation::makeCE32FromTagAndIndex(Collation::BUILDER_DATA_TAG, jamo) |
-                CollationDataBuilder::IS_BUILDER_JAMO_CE32;
-    }
-    builderData.jamoCE32s = jamoCE32s;
-}
-
-DataBuilderCollationIterator::~DataBuilderCollationIterator() {}
-
-int32_t
-DataBuilderCollationIterator::fetchCEs(const UnicodeString &str, int32_t start,
-                                       int64_t ces[], int32_t cesLength) {
-    // Set the pointers each time, in case they changed due to reallocation.
-    builderData.ce32s = reinterpret_cast<const uint32_t *>(builder.ce32s.getBuffer());
-    builderData.ces = builder.ce64s.getBuffer();
-    builderData.contexts = builder.contexts.getBuffer();
-    // Modified copy of CollationIterator::nextCE() and CollationIterator::nextCEFromCE32().
-    reset();
-    s = &str;
-    pos = start;
-    UErrorCode errorCode = U_ZERO_ERROR;
-    while(U_SUCCESS(errorCode) && pos < s->length()) {
-        // No need to keep all CEs in the iterator buffer.
-        clearCEs();
-        UChar32 c = s->char32At(pos);
-        pos += U16_LENGTH(c);
-        uint32_t ce32 = utrie2_get32(builder.trie, c);
-        const CollationData *d;
-        if(ce32 == Collation::FALLBACK_CE32) {
-            d = builder.base;
-            ce32 = builder.base->getCE32(c);
-        } else {
-            d = &builderData;
-        }
-        appendCEsFromCE32(d, c, ce32, /*forward=*/ TRUE, errorCode);
-        U_ASSERT(U_SUCCESS(errorCode));
-        for(int32_t i = 0; i < getCEsLength(); ++i) {
-            int64_t ce = getCE(i);
-            if(ce != 0) {
-                if(cesLength < Collation::MAX_EXPANSION_LENGTH) {
-                    ces[cesLength] = ce;
-                }
-                ++cesLength;
-            }
-        }
-    }
-    return cesLength;
-}
-
-void
-DataBuilderCollationIterator::resetToOffset(int32_t newOffset) {
-    reset();
-    pos = newOffset;
-}
-
-int32_t
-DataBuilderCollationIterator::getOffset() const {
-    return pos;
-}
-
-UChar32
-DataBuilderCollationIterator::nextCodePoint(UErrorCode & /*errorCode*/) {
-    if(pos == s->length()) {
-        return U_SENTINEL;
-    }
-    UChar32 c = s->char32At(pos);
-    pos += U16_LENGTH(c);
-    return c;
-}
-
-UChar32
-DataBuilderCollationIterator::previousCodePoint(UErrorCode & /*errorCode*/) {
-    if(pos == 0) {
-        return U_SENTINEL;
-    }
-    UChar32 c = s->char32At(pos - 1);
-    pos -= U16_LENGTH(c);
-    return c;
-}
-
-void
-DataBuilderCollationIterator::forwardNumCodePoints(int32_t num, UErrorCode & /*errorCode*/) {
-    pos = s->moveIndex32(pos, num);
-}
-
-void
-DataBuilderCollationIterator::backwardNumCodePoints(int32_t num, UErrorCode & /*errorCode*/) {
-    pos = s->moveIndex32(pos, -num);
-}
-
-uint32_t
-DataBuilderCollationIterator::getDataCE32(UChar32 c) const {
-    return utrie2_get32(builder.trie, c);
-}
-
-uint32_t
-DataBuilderCollationIterator::getCE32FromBuilderData(uint32_t ce32, UErrorCode &errorCode) {
-    if (U_FAILURE(errorCode)) { return 0; }
-    U_ASSERT(Collation::hasCE32Tag(ce32, Collation::BUILDER_DATA_TAG));
-    if((ce32 & CollationDataBuilder::IS_BUILDER_JAMO_CE32) != 0) {
-        UChar32 jamo = Collation::indexFromCE32(ce32);
-        return utrie2_get32(builder.trie, jamo);
-    } else {
-        ConditionalCE32 *cond = builder.getConditionalCE32ForCE32(ce32);
-        if (cond == nullptr) {
-            errorCode = U_INTERNAL_PROGRAM_ERROR;
-            // TODO: ICU-21531 figure out why this happens.
-            return 0;
-        }
-        if(cond->builtCE32 == Collation::NO_CE32) {
-            // Build the context-sensitive mappings into their runtime form and cache the result.
-            cond->builtCE32 = builder.buildContext(cond, errorCode);
-            if(errorCode == U_BUFFER_OVERFLOW_ERROR) {
-                errorCode = U_ZERO_ERROR;
-                builder.clearContexts();
-                cond->builtCE32 = builder.buildContext(cond, errorCode);
-            }
-            builderData.contexts = builder.contexts.getBuffer();
-        }
-        return cond->builtCE32;
-    }
-}
-
-// ------------------------------------------------------------------------- ***
-
-CollationDataBuilder::CollationDataBuilder(UErrorCode &errorCode)
-        : nfcImpl(*Normalizer2Factory::getNFCImpl(errorCode)),
-          base(NULL), baseSettings(NULL),
-          trie(NULL),
-          ce32s(errorCode), ce64s(errorCode), conditionalCE32s(errorCode),
-          modified(FALSE),
-          fastLatinEnabled(FALSE), fastLatinBuilder(NULL),
-          collIter(NULL) {
-    // Reserve the first CE32 for U+0000.
-    ce32s.addElement(0, errorCode);
-    conditionalCE32s.setDeleter(uprv_deleteConditionalCE32);
-}
-
-CollationDataBuilder::~CollationDataBuilder() {
-    utrie2_close(trie);
-    delete fastLatinBuilder;
-    delete collIter;
-}
-
-void
-CollationDataBuilder::initForTailoring(const CollationData *b, UErrorCode &errorCode) {
-    if(U_FAILURE(errorCode)) { return; }
-    if(trie != NULL) {
-        errorCode = U_INVALID_STATE_ERROR;
-        return;
-    }
-    if(b == NULL) {
-        errorCode = U_ILLEGAL_ARGUMENT_ERROR;
-        return;
-    }
-    base = b;
-
-    // For a tailoring, the default is to fall back to the base.
-    trie = utrie2_open(Collation::FALLBACK_CE32, Collation::FFFD_CE32, &errorCode);
-
-    // Set the Latin-1 letters block so that it is allocated first in the data array,
-    // to try to improve locality of reference when sorting Latin-1 text.
-    // Do not use utrie2_setRange32() since that will not actually allocate blocks
-    // that are filled with the default value.
-    // ASCII (0..7F) is already preallocated anyway.
-    for(UChar32 c = 0xc0; c <= 0xff; ++c) {
-        utrie2_set32(trie, c, Collation::FALLBACK_CE32, &errorCode);
-    }
-
-    // Hangul syllables are not tailorable (except via tailoring Jamos).
-    // Always set the Hangul tag to help performance.
-    // Do this here, rather than in buildMappings(),
-    // so that we see the HANGUL_TAG in various assertions.
-    uint32_t hangulCE32 = Collation::makeCE32FromTagAndIndex(Collation::HANGUL_TAG, 0);
-    utrie2_setRange32(trie, Hangul::HANGUL_BASE, Hangul::HANGUL_END, hangulCE32, TRUE, &errorCode);
-
-    // Copy the set contents but don't copy/clone the set as a whole because
-    // that would copy the isFrozen state too.
-    unsafeBackwardSet.addAll(*b->unsafeBackwardSet);
-
-    if(U_FAILURE(errorCode)) { return; }
-}
-
-UBool
-CollationDataBuilder::maybeSetPrimaryRange(UChar32 start, UChar32 end,
-                                           uint32_t primary, int32_t step,
-                                           UErrorCode &errorCode) {
-    if(U_FAILURE(errorCode)) { return FALSE; }
-    U_ASSERT(start <= end);
-    // TODO: Do we need to check what values are currently set for start..end?
-    // An offset range is worth it only if we can achieve an overlap between
-    // adjacent UTrie2 blocks of 32 code points each.
-    // An offset CE is also a little more expensive to look up and compute
-    // than a simple CE.
-    // If the range spans at least three UTrie2 block boundaries (> 64 code points),
-    // then we take it.
-    // If the range spans one or two block boundaries and there are
-    // at least 4 code points on either side, then we take it.
-    // (We could additionally require a minimum range length of, say, 16.)
-    int32_t blockDelta = (end >> 5) - (start >> 5);
-    if(2 <= step && step <= 0x7f &&
-            (blockDelta >= 3 ||
-            (blockDelta > 0 && (start & 0x1f) <= 0x1c && (end & 0x1f) >= 3))) {
-        int64_t dataCE = ((int64_t)primary << 32) | (start << 8) | step;
-        if(isCompressiblePrimary(primary)) { dataCE |= 0x80; }
-        int32_t index = addCE(dataCE, errorCode);
-        if(U_FAILURE(errorCode)) { return 0; }
-        if(index > Collation::MAX_INDEX) {
-            errorCode = U_BUFFER_OVERFLOW_ERROR;
-            return 0;
-        }
-        uint32_t offsetCE32 = Collation::makeCE32FromTagAndIndex(Collation::OFFSET_TAG, index);
-        utrie2_setRange32(trie, start, end, offsetCE32, TRUE, &errorCode);
-        modified = TRUE;
-        return TRUE;
-    } else {
-        return FALSE;
-    }
-}
-
-uint32_t
-CollationDataBuilder::setPrimaryRangeAndReturnNext(UChar32 start, UChar32 end,
-                                                   uint32_t primary, int32_t step,
-                                                   UErrorCode &errorCode) {
-    if(U_FAILURE(errorCode)) { return 0; }
-    UBool isCompressible = isCompressiblePrimary(primary);
-    if(maybeSetPrimaryRange(start, end, primary, step, errorCode)) {
-        return Collation::incThreeBytePrimaryByOffset(primary, isCompressible,
-                                                      (end - start + 1) * step);
-    } else {
-        // Short range: Set individual CE32s.
-        for(;;) {
-            utrie2_set32(trie, start, Collation::makeLongPrimaryCE32(primary), &errorCode);
-            ++start;
-            primary = Collation::incThreeBytePrimaryByOffset(primary, isCompressible, step);
-            if(start > end) { return primary; }
-        }
-        modified = TRUE;
-    }
-}
-
-uint32_t
-CollationDataBuilder::getCE32FromOffsetCE32(UBool fromBase, UChar32 c, uint32_t ce32) const {
-    int32_t i = Collation::indexFromCE32(ce32);
-    int64_t dataCE = fromBase ? base->ces[i] : ce64s.elementAti(i);
-    uint32_t p = Collation::getThreeBytePrimaryForOffsetData(c, dataCE);
-    return Collation::makeLongPrimaryCE32(p);
-}
-
-UBool
-CollationDataBuilder::isCompressibleLeadByte(uint32_t b) const {
-    return base->isCompressibleLeadByte(b);
-}
-
-UBool
-CollationDataBuilder::isAssigned(UChar32 c) const {
-    return Collation::isAssignedCE32(utrie2_get32(trie, c));
-}
-
-uint32_t
-CollationDataBuilder::getLongPrimaryIfSingleCE(UChar32 c) const {
-    uint32_t ce32 = utrie2_get32(trie, c);
-    if(Collation::isLongPrimaryCE32(ce32)) {
-        return Collation::primaryFromLongPrimaryCE32(ce32);
-    } else {
-        return 0;
-    }
-}
-
-int64_t
-CollationDataBuilder::getSingleCE(UChar32 c, UErrorCode &errorCode) const {
-    if(U_FAILURE(errorCode)) { return 0; }
-    // Keep parallel with CollationData::getSingleCE().
-    UBool fromBase = FALSE;
-    uint32_t ce32 = utrie2_get32(trie, c);
-    if(ce32 == Collation::FALLBACK_CE32) {
-        fromBase = TRUE;
-        ce32 = base->getCE32(c);
-    }
-    while(Collation::isSpecialCE32(ce32)) {
-        switch(Collation::tagFromCE32(ce32)) {
-        case Collation::LATIN_EXPANSION_TAG:
-        case Collation::BUILDER_DATA_TAG:
-        case Collation::PREFIX_TAG:
-        case Collation::CONTRACTION_TAG:
-        case Collation::HANGUL_TAG:
-        case Collation::LEAD_SURROGATE_TAG:
-            errorCode = U_UNSUPPORTED_ERROR;
-            return 0;
-        case Collation::FALLBACK_TAG:
-        case Collation::RESERVED_TAG_3:
-            errorCode = U_INTERNAL_PROGRAM_ERROR;
-            return 0;
-        case Collation::LONG_PRIMARY_TAG:
-            return Collation::ceFromLongPrimaryCE32(ce32);
-        case Collation::LONG_SECONDARY_TAG:
-            return Collation::ceFromLongSecondaryCE32(ce32);
-        case Collation::EXPANSION32_TAG:
-            if(Collation::lengthFromCE32(ce32) == 1) {
-                int32_t i = Collation::indexFromCE32(ce32);
-                ce32 = fromBase ? base->ce32s[i] : ce32s.elementAti(i);
-                break;
-            } else {
-                errorCode = U_UNSUPPORTED_ERROR;
-                return 0;
-            }
-        case Collation::EXPANSION_TAG: {
-            if(Collation::lengthFromCE32(ce32) == 1) {
-                int32_t i = Collation::indexFromCE32(ce32);
-                return fromBase ? base->ces[i] : ce64s.elementAti(i);
-            } else {
-                errorCode = U_UNSUPPORTED_ERROR;
-                return 0;
-            }
-        }
-        case Collation::DIGIT_TAG:
-            // Fetch the non-numeric-collation CE32 and continue.
-            ce32 = ce32s.elementAti(Collation::indexFromCE32(ce32));
-            break;
-        case Collation::U0000_TAG:
-            U_ASSERT(c == 0);
-            // Fetch the normal ce32 for U+0000 and continue.
-            ce32 = fromBase ? base->ce32s[0] : ce32s.elementAti(0);
-            break;
-        case Collation::OFFSET_TAG:
-            ce32 = getCE32FromOffsetCE32(fromBase, c, ce32);
-            break;
-        case Collation::IMPLICIT_TAG:
-            return Collation::unassignedCEFromCodePoint(c);
-        }
-    }
-    return Collation::ceFromSimpleCE32(ce32);
-}
-
-int32_t
-CollationDataBuilder::addCE(int64_t ce, UErrorCode &errorCode) {
-    int32_t length = ce64s.size();
-    for(int32_t i = 0; i < length; ++i) {
-        if(ce == ce64s.elementAti(i)) { return i; }
-    }
-    ce64s.addElement(ce, errorCode);
-    return length;
-}
-
-int32_t
-CollationDataBuilder::addCE32(uint32_t ce32, UErrorCode &errorCode) {
-    int32_t length = ce32s.size();
-    for(int32_t i = 0; i < length; ++i) {
-        if(ce32 == (uint32_t)ce32s.elementAti(i)) { return i; }
-    }
-    ce32s.addElement((int32_t)ce32, errorCode);
-    return length;
-}
-
-int32_t
-CollationDataBuilder::addConditionalCE32(const UnicodeString &context, uint32_t ce32,
-                                         UErrorCode &errorCode) {
-    if(U_FAILURE(errorCode)) { return -1; }
-    U_ASSERT(!context.isEmpty());
-    int32_t index = conditionalCE32s.size();
-    if(index > Collation::MAX_INDEX) {
-        errorCode = U_BUFFER_OVERFLOW_ERROR;
-        return -1;
-    }
-    ConditionalCE32 *cond = new ConditionalCE32(context, ce32);
-    if(cond == NULL) {
-        errorCode = U_MEMORY_ALLOCATION_ERROR;
-        return -1;
-    }
-    conditionalCE32s.addElement(cond, errorCode);
-    return index;
-}
-
-void
-CollationDataBuilder::add(const UnicodeString &prefix, const UnicodeString &s,
-                          const int64_t ces[], int32_t cesLength,
-                          UErrorCode &errorCode) {
-    uint32_t ce32 = encodeCEs(ces, cesLength, errorCode);
-    addCE32(prefix, s, ce32, errorCode);
-}
-
-void
-CollationDataBuilder::addCE32(const UnicodeString &prefix, const UnicodeString &s,
-                              uint32_t ce32, UErrorCode &errorCode) {
-    if(U_FAILURE(errorCode)) { return; }
-    if(s.isEmpty()) {
-        errorCode = U_ILLEGAL_ARGUMENT_ERROR;
-        return;
-    }
-    if(trie == NULL || utrie2_isFrozen(trie)) {
-        errorCode = U_INVALID_STATE_ERROR;
-        return;
-    }
-    UChar32 c = s.char32At(0);
-    int32_t cLength = U16_LENGTH(c);
-    uint32_t oldCE32 = utrie2_get32(trie, c);
-    UBool hasContext = !prefix.isEmpty() || s.length() > cLength;
-    if(oldCE32 == Collation::FALLBACK_CE32) {
-        // First tailoring for c.
-        // If c has contextual base mappings or if we add a contextual mapping,
-        // then copy the base mappings.
-        // Otherwise we just override the base mapping.
-        uint32_t baseCE32 = base->getFinalCE32(base->getCE32(c));
-        if(hasContext || Collation::ce32HasContext(baseCE32)) {
-            oldCE32 = copyFromBaseCE32(c, baseCE32, TRUE, errorCode);
-            utrie2_set32(trie, c, oldCE32, &errorCode);
-            if(U_FAILURE(errorCode)) { return; }
-        }
-    }
-    if(!hasContext) {
-        // No prefix, no contraction.
-        if(!isBuilderContextCE32(oldCE32)) {
-            utrie2_set32(trie, c, ce32, &errorCode);
-        } else {
-            ConditionalCE32 *cond = getConditionalCE32ForCE32(oldCE32);
-            cond->builtCE32 = Collation::NO_CE32;
-            cond->ce32 = ce32;
-        }
-    } else {
-        ConditionalCE32 *cond;
-        if(!isBuilderContextCE32(oldCE32)) {
-            // Replace the simple oldCE32 with a builder context CE32
-            // pointing to a new ConditionalCE32 list head.
-            int32_t index = addConditionalCE32(UnicodeString((UChar)0), oldCE32, errorCode);
-            if(U_FAILURE(errorCode)) { return; }
-            uint32_t contextCE32 = makeBuilderContextCE32(index);
-            utrie2_set32(trie, c, contextCE32, &errorCode);
-            contextChars.add(c);
-            cond = getConditionalCE32(index);
-        } else {
-            cond = getConditionalCE32ForCE32(oldCE32);
-            cond->builtCE32 = Collation::NO_CE32;
-        }
-        UnicodeString suffix(s, cLength);
-        UnicodeString context((UChar)prefix.length());
-        context.append(prefix).append(suffix);
-        unsafeBackwardSet.addAll(suffix);
-        for(;;) {
-            // invariant: context > cond->context
-            int32_t next = cond->next;
-            if(next < 0) {
-                // Append a new ConditionalCE32 after cond.
-                int32_t index = addConditionalCE32(context, ce32, errorCode);
-                if(U_FAILURE(errorCode)) { return; }
-                cond->next = index;
-                break;
-            }
-            ConditionalCE32 *nextCond = getConditionalCE32(next);
-            int8_t cmp = context.compare(nextCond->context);
-            if(cmp < 0) {
-                // Insert a new ConditionalCE32 between cond and nextCond.
-                int32_t index = addConditionalCE32(context, ce32, errorCode);
-                if(U_FAILURE(errorCode)) { return; }
-                cond->next = index;
-                getConditionalCE32(index)->next = next;
-                break;
-            } else if(cmp == 0) {
-                // Same context as before, overwrite its ce32.
-                nextCond->ce32 = ce32;
-                break;
-            }
-            cond = nextCond;
-        }
-    }
-    modified = TRUE;
-}
-
-uint32_t
-CollationDataBuilder::encodeOneCEAsCE32(int64_t ce) {
-    uint32_t p = (uint32_t)(ce >> 32);
-    uint32_t lower32 = (uint32_t)ce;
-    uint32_t t = (uint32_t)(ce & 0xffff);
-    U_ASSERT((t & 0xc000) != 0xc000);  // Impossible case bits 11 mark special CE32s.
-    if((ce & INT64_C(0xffff00ff00ff)) == 0) {
-        // normal form ppppsstt
-        return p | (lower32 >> 16) | (t >> 8);
-    } else if((ce & INT64_C(0xffffffffff)) == Collation::COMMON_SEC_AND_TER_CE) {
-        // long-primary form ppppppC1
-        return Collation::makeLongPrimaryCE32(p);
-    } else if(p == 0 && (t & 0xff) == 0) {
-        // long-secondary form ssssttC2
-        return Collation::makeLongSecondaryCE32(lower32);
-    }
-    return Collation::NO_CE32;
-}
-
-uint32_t
-CollationDataBuilder::encodeOneCE(int64_t ce, UErrorCode &errorCode) {
-    // Try to encode one CE as one CE32.
-    uint32_t ce32 = encodeOneCEAsCE32(ce);
-    if(ce32 != Collation::NO_CE32) { return ce32; }
-    int32_t index = addCE(ce, errorCode);
-    if(U_FAILURE(errorCode)) { return 0; }
-    if(index > Collation::MAX_INDEX) {
-        errorCode = U_BUFFER_OVERFLOW_ERROR;
-        return 0;
-    }
-    return Collation::makeCE32FromTagIndexAndLength(Collation::EXPANSION_TAG, index, 1);
-}
-
-uint32_t
-CollationDataBuilder::encodeCEs(const int64_t ces[], int32_t cesLength,
-                                UErrorCode &errorCode) {
-    if(U_FAILURE(errorCode)) { return 0; }
-    if(cesLength < 0 || cesLength > Collation::MAX_EXPANSION_LENGTH) {
-        errorCode = U_ILLEGAL_ARGUMENT_ERROR;
-        return 0;
-    }
-    if(trie == NULL || utrie2_isFrozen(trie)) {
-        errorCode = U_INVALID_STATE_ERROR;
-        return 0;
-    }
-    if(cesLength == 0) {
-        // Convenience: We cannot map to nothing, but we can map to a completely ignorable CE.
-        // Do this here so that callers need not do it.
-        return encodeOneCEAsCE32(0);
-    } else if(cesLength == 1) {
-        return encodeOneCE(ces[0], errorCode);
-    } else if(cesLength == 2) {
-        // Try to encode two CEs as one CE32.
-        int64_t ce0 = ces[0];
-        int64_t ce1 = ces[1];
-        uint32_t p0 = (uint32_t)(ce0 >> 32);
-        if((ce0 & INT64_C(0xffffffffff00ff)) == Collation::COMMON_SECONDARY_CE &&
-                (ce1 & INT64_C(0xffffffff00ffffff)) == Collation::COMMON_TERTIARY_CE &&
-                p0 != 0) {
-            // Latin mini expansion
-            return
-                p0 |
-                (((uint32_t)ce0 & 0xff00u) << 8) |
-                (uint32_t)(ce1 >> 16) |
-                Collation::SPECIAL_CE32_LOW_BYTE |
-                Collation::LATIN_EXPANSION_TAG;
-        }
-    }
-    // Try to encode two or more CEs as CE32s.
-    int32_t newCE32s[Collation::MAX_EXPANSION_LENGTH];
-    for(int32_t i = 0;; ++i) {
-        if(i == cesLength) {
-            return encodeExpansion32(newCE32s, cesLength, errorCode);
-        }
-        uint32_t ce32 = encodeOneCEAsCE32(ces[i]);
-        if(ce32 == Collation::NO_CE32) { break; }
-        newCE32s[i] = (int32_t)ce32;
-    }
-    return encodeExpansion(ces, cesLength, errorCode);
-}
-
-uint32_t
-CollationDataBuilder::encodeExpansion(const int64_t ces[], int32_t length, UErrorCode &errorCode) {
-    if(U_FAILURE(errorCode)) { return 0; }
-    // See if this sequence of CEs has already been stored.
-    int64_t first = ces[0];
-    int32_t ce64sMax = ce64s.size() - length;
-    for(int32_t i = 0; i <= ce64sMax; ++i) {
-        if(first == ce64s.elementAti(i)) {
-            if(i > Collation::MAX_INDEX) {
-                errorCode = U_BUFFER_OVERFLOW_ERROR;
-                return 0;
-            }
-            for(int32_t j = 1;; ++j) {
-                if(j == length) {
-                    return Collation::makeCE32FromTagIndexAndLength(
-                            Collation::EXPANSION_TAG, i, length);
-                }
-                if(ce64s.elementAti(i + j) != ces[j]) { break; }
-            }
-        }
-    }
-    // Store the new sequence.
-    int32_t i = ce64s.size();
-    if(i > Collation::MAX_INDEX) {
-        errorCode = U_BUFFER_OVERFLOW_ERROR;
-        return 0;
-    }
-    for(int32_t j = 0; j < length; ++j) {
-        ce64s.addElement(ces[j], errorCode);
-    }
-    return Collation::makeCE32FromTagIndexAndLength(Collation::EXPANSION_TAG, i, length);
-}
-
-uint32_t
-CollationDataBuilder::encodeExpansion32(const int32_t newCE32s[], int32_t length,
-                                        UErrorCode &errorCode) {
-    if(U_FAILURE(errorCode)) { return 0; }
-    // See if this sequence of CE32s has already been stored.
-    int32_t first = newCE32s[0];
-    int32_t ce32sMax = ce32s.size() - length;
-    for(int32_t i = 0; i <= ce32sMax; ++i) {
-        if(first == ce32s.elementAti(i)) {
-            if(i > Collation::MAX_INDEX) {
-                errorCode = U_BUFFER_OVERFLOW_ERROR;
-                return 0;
-            }
-            for(int32_t j = 1;; ++j) {
-                if(j == length) {
-                    return Collation::makeCE32FromTagIndexAndLength(
-                            Collation::EXPANSION32_TAG, i, length);
-                }
-                if(ce32s.elementAti(i + j) != newCE32s[j]) { break; }
-            }
-        }
-    }
-    // Store the new sequence.
-    int32_t i = ce32s.size();
-    if(i > Collation::MAX_INDEX) {
-        errorCode = U_BUFFER_OVERFLOW_ERROR;
-        return 0;
-    }
-    for(int32_t j = 0; j < length; ++j) {
-        ce32s.addElement(newCE32s[j], errorCode);
-    }
-    return Collation::makeCE32FromTagIndexAndLength(Collation::EXPANSION32_TAG, i, length);
-}
-
-uint32_t
-CollationDataBuilder::copyFromBaseCE32(UChar32 c, uint32_t ce32, UBool withContext,
-                                       UErrorCode &errorCode) {
-    if(U_FAILURE(errorCode)) { return 0; }
-    if(!Collation::isSpecialCE32(ce32)) { return ce32; }
-    switch(Collation::tagFromCE32(ce32)) {
-    case Collation::LONG_PRIMARY_TAG:
-    case Collation::LONG_SECONDARY_TAG:
-    case Collation::LATIN_EXPANSION_TAG:
-        // copy as is
-        break;
-    case Collation::EXPANSION32_TAG: {
-        const uint32_t *baseCE32s = base->ce32s + Collation::indexFromCE32(ce32);
-        int32_t length = Collation::lengthFromCE32(ce32);
-        ce32 = encodeExpansion32(
-            reinterpret_cast<const int32_t *>(baseCE32s), length, errorCode);
-        break;
-    }
-    case Collation::EXPANSION_TAG: {
-        const int64_t *baseCEs = base->ces + Collation::indexFromCE32(ce32);
-        int32_t length = Collation::lengthFromCE32(ce32);
-        ce32 = encodeExpansion(baseCEs, length, errorCode);
-        break;
-    }
-    case Collation::PREFIX_TAG: {
-        // Flatten prefixes and nested suffixes (contractions)
-        // into a linear list of ConditionalCE32.
-        const UChar *p = base->contexts + Collation::indexFromCE32(ce32);
-        ce32 = CollationData::readCE32(p);  // Default if no prefix match.
-        if(!withContext) {
-            return copyFromBaseCE32(c, ce32, FALSE, errorCode);
-        }
-        ConditionalCE32 head;
-        UnicodeString context((UChar)0);
-        int32_t index;
-        if(Collation::isContractionCE32(ce32)) {
-            index = copyContractionsFromBaseCE32(context, c, ce32, &head, errorCode);
-        } else {
-            ce32 = copyFromBaseCE32(c, ce32, TRUE, errorCode);
-            head.next = index = addConditionalCE32(context, ce32, errorCode);
-        }
-        if(U_FAILURE(errorCode)) { return 0; }
-        ConditionalCE32 *cond = getConditionalCE32(index);  // the last ConditionalCE32 so far
-        UCharsTrie::Iterator prefixes(p + 2, 0, errorCode);
-        while(prefixes.next(errorCode)) {
-            context = prefixes.getString();
-            context.reverse();
-            context.insert(0, (UChar)context.length());
-            ce32 = (uint32_t)prefixes.getValue();
-            if(Collation::isContractionCE32(ce32)) {
-                index = copyContractionsFromBaseCE32(context, c, ce32, cond, errorCode);
-            } else {
-                ce32 = copyFromBaseCE32(c, ce32, TRUE, errorCode);
-                cond->next = index = addConditionalCE32(context, ce32, errorCode);
-            }
-            if(U_FAILURE(errorCode)) { return 0; }
-            cond = getConditionalCE32(index);
-        }
-        ce32 = makeBuilderContextCE32(head.next);
-        contextChars.add(c);
-        break;
-    }
-    case Collation::CONTRACTION_TAG: {
-        if(!withContext) {
-            const UChar *p = base->contexts + Collation::indexFromCE32(ce32);
-            ce32 = CollationData::readCE32(p);  // Default if no suffix match.
-            return copyFromBaseCE32(c, ce32, FALSE, errorCode);
-        }
-        ConditionalCE32 head;
-        UnicodeString context((UChar)0);
-        copyContractionsFromBaseCE32(context, c, ce32, &head, errorCode);
-        ce32 = makeBuilderContextCE32(head.next);
-        contextChars.add(c);
-        break;
-    }
-    case Collation::HANGUL_TAG:
-        errorCode = U_UNSUPPORTED_ERROR;  // We forbid tailoring of Hangul syllables.
-        break;
-    case Collation::OFFSET_TAG:
-        ce32 = getCE32FromOffsetCE32(TRUE, c, ce32);
-        break;
-    case Collation::IMPLICIT_TAG:
-        ce32 = encodeOneCE(Collation::unassignedCEFromCodePoint(c), errorCode);
-        break;
-    default:
-        UPRV_UNREACHABLE;  // require ce32 == base->getFinalCE32(ce32)
-    }
-    return ce32;
-}
-
-int32_t
-CollationDataBuilder::copyContractionsFromBaseCE32(UnicodeString &context, UChar32 c, uint32_t ce32,
-                                                   ConditionalCE32 *cond, UErrorCode &errorCode) {
-    if(U_FAILURE(errorCode)) { return 0; }
-    const UChar *p = base->contexts + Collation::indexFromCE32(ce32);
-    int32_t index;
-    if((ce32 & Collation::CONTRACT_SINGLE_CP_NO_MATCH) != 0) {
-        // No match on the single code point.
-        // We are underneath a prefix, and the default mapping is just
-        // a fallback to the mappings for a shorter prefix.
-        U_ASSERT(context.length() > 1);
-        index = -1;
-    } else {
-        ce32 = CollationData::readCE32(p);  // Default if no suffix match.
-        U_ASSERT(!Collation::isContractionCE32(ce32));
-        ce32 = copyFromBaseCE32(c, ce32, TRUE, errorCode);
-        cond->next = index = addConditionalCE32(context, ce32, errorCode);
-        if(U_FAILURE(errorCode)) { return 0; }
-        cond = getConditionalCE32(index);
-    }
-
-    int32_t suffixStart = context.length();
-    UCharsTrie::Iterator suffixes(p + 2, 0, errorCode);
-    while(suffixes.next(errorCode)) {
-        context.append(suffixes.getString());
-        ce32 = copyFromBaseCE32(c, (uint32_t)suffixes.getValue(), TRUE, errorCode);
-        cond->next = index = addConditionalCE32(context, ce32, errorCode);
-        if(U_FAILURE(errorCode)) { return 0; }
-        // No need to update the unsafeBackwardSet because the tailoring set
-        // is already a copy of the base set.
-        cond = getConditionalCE32(index);
-        context.truncate(suffixStart);
-    }
-    U_ASSERT(index >= 0);
-    return index;
-}
-
-class CopyHelper {
-public:
-    CopyHelper(const CollationDataBuilder &s, CollationDataBuilder &d,
-               const CollationDataBuilder::CEModifier &m, UErrorCode &initialErrorCode)
-            : src(s), dest(d), modifier(m),
-              errorCode(initialErrorCode) {}
-
-    UBool copyRangeCE32(UChar32 start, UChar32 end, uint32_t ce32) {
-        ce32 = copyCE32(ce32);
-        utrie2_setRange32(dest.trie, start, end, ce32, TRUE, &errorCode);
-        if(CollationDataBuilder::isBuilderContextCE32(ce32)) {
-            dest.contextChars.add(start, end);
-        }
-        return U_SUCCESS(errorCode);
-    }
-
-    uint32_t copyCE32(uint32_t ce32) {
-        if(!Collation::isSpecialCE32(ce32)) {
-            int64_t ce = modifier.modifyCE32(ce32);
-            if(ce != Collation::NO_CE) {
-                ce32 = dest.encodeOneCE(ce, errorCode);
-            }
-        } else {
-            int32_t tag = Collation::tagFromCE32(ce32);
-            if(tag == Collation::EXPANSION32_TAG) {
-                const uint32_t *srcCE32s = reinterpret_cast<uint32_t *>(src.ce32s.getBuffer());
-                srcCE32s += Collation::indexFromCE32(ce32);
-                int32_t length = Collation::lengthFromCE32(ce32);
-                // Inspect the source CE32s. Just copy them if none are modified.
-                // Otherwise copy to modifiedCEs, with modifications.
-                UBool isModified = FALSE;
-                for(int32_t i = 0; i < length; ++i) {
-                    ce32 = srcCE32s[i];
-                    int64_t ce;
-                    if(Collation::isSpecialCE32(ce32) ||
-                            (ce = modifier.modifyCE32(ce32)) == Collation::NO_CE) {
-                        if(isModified) {
-                            modifiedCEs[i] = Collation::ceFromCE32(ce32);
-                        }
-                    } else {
-                        if(!isModified) {
-                            for(int32_t j = 0; j < i; ++j) {
-                                modifiedCEs[j] = Collation::ceFromCE32(srcCE32s[j]);
-                            }
-                            isModified = TRUE;
-                        }
-                        modifiedCEs[i] = ce;
-                    }
-                }
-                if(isModified) {
-                    ce32 = dest.encodeCEs(modifiedCEs, length, errorCode);
-                } else {
-                    ce32 = dest.encodeExpansion32(
-                        reinterpret_cast<const int32_t *>(srcCE32s), length, errorCode);
-                }
-            } else if(tag == Collation::EXPANSION_TAG) {
-                const int64_t *srcCEs = src.ce64s.getBuffer();
-                srcCEs += Collation::indexFromCE32(ce32);
-                int32_t length = Collation::lengthFromCE32(ce32);
-                // Inspect the source CEs. Just copy them if none are modified.
-                // Otherwise copy to modifiedCEs, with modifications.
-                UBool isModified = FALSE;
-                for(int32_t i = 0; i < length; ++i) {
-                    int64_t srcCE = srcCEs[i];
-                    int64_t ce = modifier.modifyCE(srcCE);
-                    if(ce == Collation::NO_CE) {
-                        if(isModified) {
-                            modifiedCEs[i] = srcCE;
-                        }
-                    } else {
-                        if(!isModified) {
-                            for(int32_t j = 0; j < i; ++j) {
-                                modifiedCEs[j] = srcCEs[j];
-                            }
-                            isModified = TRUE;
-                        }
-                        modifiedCEs[i] = ce;
-                    }
-                }
-                if(isModified) {
-                    ce32 = dest.encodeCEs(modifiedCEs, length, errorCode);
-                } else {
-                    ce32 = dest.encodeExpansion(srcCEs, length, errorCode);
-                }
-            } else if(tag == Collation::BUILDER_DATA_TAG) {
-                // Copy the list of ConditionalCE32.
-                ConditionalCE32 *cond = src.getConditionalCE32ForCE32(ce32);
-                U_ASSERT(!cond->hasContext());
-                int32_t destIndex = dest.addConditionalCE32(
-                        cond->context, copyCE32(cond->ce32), errorCode);
-                ce32 = CollationDataBuilder::makeBuilderContextCE32(destIndex);
-                while(cond->next >= 0) {
-                    cond = src.getConditionalCE32(cond->next);
-                    ConditionalCE32 *prevDestCond = dest.getConditionalCE32(destIndex);
-                    destIndex = dest.addConditionalCE32(
-                            cond->context, copyCE32(cond->ce32), errorCode);
-                    int32_t suffixStart = cond->prefixLength() + 1;
-                    dest.unsafeBackwardSet.addAll(cond->context.tempSubString(suffixStart));
-                    prevDestCond->next = destIndex;
-                }
-            } else {
-                // Just copy long CEs and Latin mini expansions (and other expected values) as is,
-                // assuming that the modifier would not modify them.
-                U_ASSERT(tag == Collation::LONG_PRIMARY_TAG ||
-                        tag == Collation::LONG_SECONDARY_TAG ||
-                        tag == Collation::LATIN_EXPANSION_TAG ||
-                        tag == Collation::HANGUL_TAG);
-            }
-        }
-        return ce32;
-    }
-
-    const CollationDataBuilder &src;
-    CollationDataBuilder &dest;
-    const CollationDataBuilder::CEModifier &modifier;
-    int64_t modifiedCEs[Collation::MAX_EXPANSION_LENGTH];
-    UErrorCode errorCode;
-};
-
-U_CDECL_BEGIN
-
-static UBool U_CALLCONV
-enumRangeForCopy(const void *context, UChar32 start, UChar32 end, uint32_t value) {
-    return
-        value == Collation::UNASSIGNED_CE32 || value == Collation::FALLBACK_CE32 ||
-        ((CopyHelper *)context)->copyRangeCE32(start, end, value);
-}
-
-U_CDECL_END
-
-void
-CollationDataBuilder::copyFrom(const CollationDataBuilder &src, const CEModifier &modifier,
-                               UErrorCode &errorCode) {
-    if(U_FAILURE(errorCode)) { return; }
-    if(trie == NULL || utrie2_isFrozen(trie)) {
-        errorCode = U_INVALID_STATE_ERROR;
-        return;
-    }
-    CopyHelper helper(src, *this, modifier, errorCode);
-    utrie2_enum(src.trie, NULL, enumRangeForCopy, &helper);
-    errorCode = helper.errorCode;
-    // Update the contextChars and the unsafeBackwardSet while copying,
-    // in case a character had conditional mappings in the source builder
-    // and they were removed later.
-    modified |= src.modified;
-}
-
-void
-CollationDataBuilder::optimize(const UnicodeSet &set, UErrorCode &errorCode) {
-    if(U_FAILURE(errorCode) || set.isEmpty()) { return; }
-    UnicodeSetIterator iter(set);
-    while(iter.next() && !iter.isString()) {
-        UChar32 c = iter.getCodepoint();
-        uint32_t ce32 = utrie2_get32(trie, c);
-        if(ce32 == Collation::FALLBACK_CE32) {
-            ce32 = base->getFinalCE32(base->getCE32(c));
-            ce32 = copyFromBaseCE32(c, ce32, TRUE, errorCode);
-            utrie2_set32(trie, c, ce32, &errorCode);
-        }
-    }
-    modified = TRUE;
-}
-
-void
-CollationDataBuilder::suppressContractions(const UnicodeSet &set, UErrorCode &errorCode) {
-    if(U_FAILURE(errorCode) || set.isEmpty()) { return; }
-    UnicodeSetIterator iter(set);
-    while(iter.next() && !iter.isString()) {
-        UChar32 c = iter.getCodepoint();
-        uint32_t ce32 = utrie2_get32(trie, c);
-        if(ce32 == Collation::FALLBACK_CE32) {
-            ce32 = base->getFinalCE32(base->getCE32(c));
-            if(Collation::ce32HasContext(ce32)) {
-                ce32 = copyFromBaseCE32(c, ce32, FALSE /* without context */, errorCode);
-                utrie2_set32(trie, c, ce32, &errorCode);
-            }
-        } else if(isBuilderContextCE32(ce32)) {
-            ce32 = getConditionalCE32ForCE32(ce32)->ce32;
-            // Simply abandon the list of ConditionalCE32.
-            // The caller will copy this builder in the end,
-            // eliminating unreachable data.
-            utrie2_set32(trie, c, ce32, &errorCode);
-            contextChars.remove(c);
-        }
-    }
-    modified = TRUE;
-}
-
-UBool
-CollationDataBuilder::getJamoCE32s(uint32_t jamoCE32s[], UErrorCode &errorCode) {
-    if(U_FAILURE(errorCode)) { return FALSE; }
-    UBool anyJamoAssigned = base == NULL;  // always set jamoCE32s in the base data
-    UBool needToCopyFromBase = FALSE;
-    for(int32_t j = 0; j < CollationData::JAMO_CE32S_LENGTH; ++j) {  // Count across Jamo types.
-        UChar32 jamo = jamoCpFromIndex(j);
-        UBool fromBase = FALSE;
-        uint32_t ce32 = utrie2_get32(trie, jamo);
-        anyJamoAssigned |= Collation::isAssignedCE32(ce32);
-        // TODO: Try to prevent [optimize [Jamo]] from counting as anyJamoAssigned.
-        // (As of CLDR 24 [2013] the Korean tailoring does not optimize conjoining Jamo.)
-        if(ce32 == Collation::FALLBACK_CE32) {
-            fromBase = TRUE;
-            ce32 = base->getCE32(jamo);
-        }
-        if(Collation::isSpecialCE32(ce32)) {
-            switch(Collation::tagFromCE32(ce32)) {
-            case Collation::LONG_PRIMARY_TAG:
-            case Collation::LONG_SECONDARY_TAG:
-            case Collation::LATIN_EXPANSION_TAG:
-                // Copy the ce32 as-is.
-                break;
-            case Collation::EXPANSION32_TAG:
-            case Collation::EXPANSION_TAG:
-            case Collation::PREFIX_TAG:
-            case Collation::CONTRACTION_TAG:
-                if(fromBase) {
-                    // Defer copying until we know if anyJamoAssigned.
-                    ce32 = Collation::FALLBACK_CE32;
-                    needToCopyFromBase = TRUE;
-                }
-                break;
-            case Collation::IMPLICIT_TAG:
-                // An unassigned Jamo should only occur in tests with incomplete bases.
-                U_ASSERT(fromBase);
-                ce32 = Collation::FALLBACK_CE32;
-                needToCopyFromBase = TRUE;
-                break;
-            case Collation::OFFSET_TAG:
-                ce32 = getCE32FromOffsetCE32(fromBase, jamo, ce32);
-                break;
-            case Collation::FALLBACK_TAG:
-            case Collation::RESERVED_TAG_3:
-            case Collation::BUILDER_DATA_TAG:
-            case Collation::DIGIT_TAG:
-            case Collation::U0000_TAG:
-            case Collation::HANGUL_TAG:
-            case Collation::LEAD_SURROGATE_TAG:
-                errorCode = U_INTERNAL_PROGRAM_ERROR;
-                return FALSE;
-            }
-        }
-        jamoCE32s[j] = ce32;
-    }
-    if(anyJamoAssigned && needToCopyFromBase) {
-        for(int32_t j = 0; j < CollationData::JAMO_CE32S_LENGTH; ++j) {
-            if(jamoCE32s[j] == Collation::FALLBACK_CE32) {
-                UChar32 jamo = jamoCpFromIndex(j);
-                jamoCE32s[j] = copyFromBaseCE32(jamo, base->getCE32(jamo),
-                                                /*withContext=*/ TRUE, errorCode);
-            }
-        }
-    }
-    return anyJamoAssigned && U_SUCCESS(errorCode);
-}
-
-void
-CollationDataBuilder::setDigitTags(UErrorCode &errorCode) {
-    UnicodeSet digits(UNICODE_STRING_SIMPLE("[:Nd:]"), errorCode);
-    if(U_FAILURE(errorCode)) { return; }
-    UnicodeSetIterator iter(digits);
-    while(iter.next()) {
-        U_ASSERT(!iter.isString());
-        UChar32 c = iter.getCodepoint();
-        uint32_t ce32 = utrie2_get32(trie, c);
-        if(ce32 != Collation::FALLBACK_CE32 && ce32 != Collation::UNASSIGNED_CE32) {
-            int32_t index = addCE32(ce32, errorCode);
-            if(U_FAILURE(errorCode)) { return; }
-            if(index > Collation::MAX_INDEX) {
-                errorCode = U_BUFFER_OVERFLOW_ERROR;
-                return;
-            }
-            ce32 = Collation::makeCE32FromTagIndexAndLength(
-                    Collation::DIGIT_TAG, index, u_charDigitValue(c));
-            utrie2_set32(trie, c, ce32, &errorCode);
-        }
-    }
-}
-
-U_CDECL_BEGIN
-
-static UBool U_CALLCONV
-enumRangeLeadValue(const void *context, UChar32 /*start*/, UChar32 /*end*/, uint32_t value) {
-    int32_t *pValue = (int32_t *)context;
-    if(value == Collation::UNASSIGNED_CE32) {
-        value = Collation::LEAD_ALL_UNASSIGNED;
-    } else if(value == Collation::FALLBACK_CE32) {
-        value = Collation::LEAD_ALL_FALLBACK;
-    } else {
-        *pValue = Collation::LEAD_MIXED;
-        return FALSE;
-    }
-    if(*pValue < 0) {
-        *pValue = (int32_t)value;
-    } else if(*pValue != (int32_t)value) {
-        *pValue = Collation::LEAD_MIXED;
-        return FALSE;
-    }
-    return TRUE;
-}
-
-U_CDECL_END
-
-void
-CollationDataBuilder::setLeadSurrogates(UErrorCode &errorCode) {
-    for(UChar lead = 0xd800; lead < 0xdc00; ++lead) {
-        int32_t value = -1;
-        utrie2_enumForLeadSurrogate(trie, lead, NULL, enumRangeLeadValue, &value);
-        utrie2_set32ForLeadSurrogateCodeUnit(
-            trie, lead,
-            Collation::makeCE32FromTagAndIndex(Collation::LEAD_SURROGATE_TAG, 0) | (uint32_t)value,
-            &errorCode);
-    }
-}
-
-void
-CollationDataBuilder::build(CollationData &data, UErrorCode &errorCode) {
-    buildMappings(data, errorCode);
-    if(base != NULL) {
-        data.numericPrimary = base->numericPrimary;
-        data.compressibleBytes = base->compressibleBytes;
-        data.numScripts = base->numScripts;
-        data.scriptsIndex = base->scriptsIndex;
-        data.scriptStarts = base->scriptStarts;
-        data.scriptStartsLength = base->scriptStartsLength;
-    }
-    buildFastLatinTable(data, errorCode);
-}
-
-void
-CollationDataBuilder::buildMappings(CollationData &data, UErrorCode &errorCode) {
-    if(U_FAILURE(errorCode)) { return; }
-    if(trie == NULL || utrie2_isFrozen(trie)) {
-        errorCode = U_INVALID_STATE_ERROR;
-        return;
-    }
-
-    buildContexts(errorCode);
-
-    uint32_t jamoCE32s[CollationData::JAMO_CE32S_LENGTH];
-    int32_t jamoIndex = -1;
-    if(getJamoCE32s(jamoCE32s, errorCode)) {
-        jamoIndex = ce32s.size();
-        for(int32_t i = 0; i < CollationData::JAMO_CE32S_LENGTH; ++i) {
-            ce32s.addElement((int32_t)jamoCE32s[i], errorCode);
-        }
-        // Small optimization: Use a bit in the Hangul ce32
-        // to indicate that none of the Jamo CE32s are isSpecialCE32()
-        // (as it should be in the root collator).
-        // It allows CollationIterator to avoid recursive function calls and per-Jamo tests.
-        // In order to still have good trie compression and keep this code simple,
-        // we only set this flag if a whole block of 588 Hangul syllables starting with
-        // a common leading consonant (Jamo L) has this property.
-        UBool isAnyJamoVTSpecial = FALSE;
-        for(int32_t i = Hangul::JAMO_L_COUNT; i < CollationData::JAMO_CE32S_LENGTH; ++i) {
-            if(Collation::isSpecialCE32(jamoCE32s[i])) {
-                isAnyJamoVTSpecial = TRUE;
-                break;
-            }
-        }
-        uint32_t hangulCE32 = Collation::makeCE32FromTagAndIndex(Collation::HANGUL_TAG, 0);
-        UChar32 c = Hangul::HANGUL_BASE;
-        for(int32_t i = 0; i < Hangul::JAMO_L_COUNT; ++i) {  // iterate over the Jamo L
-            uint32_t ce32 = hangulCE32;
-            if(!isAnyJamoVTSpecial && !Collation::isSpecialCE32(jamoCE32s[i])) {
-                ce32 |= Collation::HANGUL_NO_SPECIAL_JAMO;
-            }
-            UChar32 limit = c + Hangul::JAMO_VT_COUNT;
-            utrie2_setRange32(trie, c, limit - 1, ce32, TRUE, &errorCode);
-            c = limit;
-        }
-    } else {
-        // Copy the Hangul CE32s from the base in blocks per Jamo L,
-        // assuming that HANGUL_NO_SPECIAL_JAMO is set or not set for whole blocks.
-        for(UChar32 c = Hangul::HANGUL_BASE; c < Hangul::HANGUL_LIMIT;) {
-            uint32_t ce32 = base->getCE32(c);
-            U_ASSERT(Collation::hasCE32Tag(ce32, Collation::HANGUL_TAG));
-            UChar32 limit = c + Hangul::JAMO_VT_COUNT;
-            utrie2_setRange32(trie, c, limit - 1, ce32, TRUE, &errorCode);
-            c = limit;
-        }
-    }
-
-    setDigitTags(errorCode);
-    setLeadSurrogates(errorCode);
-
-    // For U+0000, move its normal ce32 into CE32s[0] and set U0000_TAG.
-    ce32s.setElementAt((int32_t)utrie2_get32(trie, 0), 0);
-    utrie2_set32(trie, 0, Collation::makeCE32FromTagAndIndex(Collation::U0000_TAG, 0), &errorCode);
-
-    utrie2_freeze(trie, UTRIE2_32_VALUE_BITS, &errorCode);
-    if(U_FAILURE(errorCode)) { return; }
-
-    // Mark each lead surrogate as "unsafe"
-    // if any of its 1024 associated supplementary code points is "unsafe".
-    UChar32 c = 0x10000;
-    for(UChar lead = 0xd800; lead < 0xdc00; ++lead, c += 0x400) {
-        if(unsafeBackwardSet.containsSome(c, c + 0x3ff)) {
-            unsafeBackwardSet.add(lead);
-        }
-    }
-    unsafeBackwardSet.freeze();
-
-    data.trie = trie;
-    data.ce32s = reinterpret_cast<const uint32_t *>(ce32s.getBuffer());
-    data.ces = ce64s.getBuffer();
-    data.contexts = contexts.getBuffer();
-
-    data.ce32sLength = ce32s.size();
-    data.cesLength = ce64s.size();
-    data.contextsLength = contexts.length();
-
-    data.base = base;
-    if(jamoIndex >= 0) {
-        data.jamoCE32s = data.ce32s + jamoIndex;
-    } else {
-        data.jamoCE32s = base->jamoCE32s;
-    }
-    data.unsafeBackwardSet = &unsafeBackwardSet;
-}
-
-void
-CollationDataBuilder::clearContexts() {
-    contexts.remove();
-    UnicodeSetIterator iter(contextChars);
-    while(iter.next()) {
-        U_ASSERT(!iter.isString());
-        uint32_t ce32 = utrie2_get32(trie, iter.getCodepoint());
-        U_ASSERT(isBuilderContextCE32(ce32));
-        getConditionalCE32ForCE32(ce32)->builtCE32 = Collation::NO_CE32;
-    }
-}
-
-void
-CollationDataBuilder::buildContexts(UErrorCode &errorCode) {
-    if(U_FAILURE(errorCode)) { return; }
-    // Ignore abandoned lists and the cached builtCE32,
-    // and build all contexts from scratch.
-    contexts.remove();
-    UnicodeSetIterator iter(contextChars);
-    while(U_SUCCESS(errorCode) && iter.next()) {
-        U_ASSERT(!iter.isString());
-        UChar32 c = iter.getCodepoint();
-        uint32_t ce32 = utrie2_get32(trie, c);
-        if(!isBuilderContextCE32(ce32)) {
-            // Impossible: No context data for c in contextChars.
-            errorCode = U_INTERNAL_PROGRAM_ERROR;
-            return;
-        }
-        ConditionalCE32 *cond = getConditionalCE32ForCE32(ce32);
-        ce32 = buildContext(cond, errorCode);
-        utrie2_set32(trie, c, ce32, &errorCode);
-    }
-}
-
-uint32_t
-CollationDataBuilder::buildContext(ConditionalCE32 *head, UErrorCode &errorCode) {
-    if(U_FAILURE(errorCode)) { return 0; }
-    // The list head must have no context.
-    U_ASSERT(!head->hasContext());
-    // The list head must be followed by one or more nodes that all do have context.
-    U_ASSERT(head->next >= 0);
-    UCharsTrieBuilder prefixBuilder(errorCode);
-    UCharsTrieBuilder contractionBuilder(errorCode);
-    for(ConditionalCE32 *cond = head;; cond = getConditionalCE32(cond->next)) {
-        // After the list head, the prefix or suffix can be empty, but not both.
-        U_ASSERT(cond == head || cond->hasContext());
-        int32_t prefixLength = cond->prefixLength();
-        UnicodeString prefix(cond->context, 0, prefixLength + 1);
-        // Collect all contraction suffixes for one prefix.
-        ConditionalCE32 *firstCond = cond;
-        ConditionalCE32 *lastCond = cond;
-        while(cond->next >= 0 &&
-                (cond = getConditionalCE32(cond->next))->context.startsWith(prefix)) {
-            lastCond = cond;
-        }
-        uint32_t ce32;
-        int32_t suffixStart = prefixLength + 1;  // == prefix.length()
-        if(lastCond->context.length() == suffixStart) {
-            // One prefix without contraction suffix.
-            U_ASSERT(firstCond == lastCond);
-            ce32 = lastCond->ce32;
-            cond = lastCond;
-        } else {
-            // Build the contractions trie.
-            contractionBuilder.clear();
-            // Entry for an empty suffix, to be stored before the trie.
-            uint32_t emptySuffixCE32 = 0;
-            uint32_t flags = 0;
-            if(firstCond->context.length() == suffixStart) {
-                // There is a mapping for the prefix and the single character c. (p|c)
-                // If no other suffix matches, then we return this value.
-                emptySuffixCE32 = firstCond->ce32;
-                cond = getConditionalCE32(firstCond->next);
-            } else {
-                // There is no mapping for the prefix and just the single character.
-                // (There is no p|c, only p|cd, p|ce etc.)
-                flags |= Collation::CONTRACT_SINGLE_CP_NO_MATCH;
-                // When the prefix matches but none of the prefix-specific suffixes,
-                // then we fall back to the mappings with the next-longest prefix,
-                // and ultimately to mappings with no prefix.
-                // Each fallback might be another set of contractions.
-                // For example, if there are mappings for ch, p|cd, p|ce, but not for p|c,
-                // then in text "pch" we find the ch contraction.
-                for(cond = head;; cond = getConditionalCE32(cond->next)) {
-                    int32_t length = cond->prefixLength();
-                    if(length == prefixLength) { break; }
-                    if(cond->defaultCE32 != Collation::NO_CE32 &&
-                            (length==0 || prefix.endsWith(cond->context, 1, length))) {
-                        emptySuffixCE32 = cond->defaultCE32;
-                    }
-                }
-                cond = firstCond;
-            }
-            // Optimization: Set a flag when
-            // the first character of every contraction suffix has lccc!=0.
-            // Short-circuits contraction matching when a normal letter follows.
-            flags |= Collation::CONTRACT_NEXT_CCC;
-            // Add all of the non-empty suffixes into the contraction trie.
-            for(;;) {
-                UnicodeString suffix(cond->context, suffixStart);
-                uint16_t fcd16 = nfcImpl.getFCD16(suffix.char32At(0));
-                if(fcd16 <= 0xff) {
-                    flags &= ~Collation::CONTRACT_NEXT_CCC;
-                }
-                fcd16 = nfcImpl.getFCD16(suffix.char32At(suffix.length() - 1));
-                if(fcd16 > 0xff) {
-                    // The last suffix character has lccc!=0, allowing for discontiguous contractions.
-                    flags |= Collation::CONTRACT_TRAILING_CCC;
-                }
-                contractionBuilder.add(suffix, (int32_t)cond->ce32, errorCode);
-                if(cond == lastCond) { break; }
-                cond = getConditionalCE32(cond->next);
-            }
-            int32_t index = addContextTrie(emptySuffixCE32, contractionBuilder, errorCode);
-            if(U_FAILURE(errorCode)) { return 0; }
-            if(index > Collation::MAX_INDEX) {
-                errorCode = U_BUFFER_OVERFLOW_ERROR;
-                return 0;
-            }
-            ce32 = Collation::makeCE32FromTagAndIndex(Collation::CONTRACTION_TAG, index) | flags;
-        }
-        U_ASSERT(cond == lastCond);
-        firstCond->defaultCE32 = ce32;
-        if(prefixLength == 0) {
-            if(cond->next < 0) {
-                // No non-empty prefixes, only contractions.
-                return ce32;
-            }
-        } else {
-            prefix.remove(0, 1);  // Remove the length unit.
-            prefix.reverse();
-            prefixBuilder.add(prefix, (int32_t)ce32, errorCode);
-            if(cond->next < 0) { break; }
-        }
-    }
-    U_ASSERT(head->defaultCE32 != Collation::NO_CE32);
-    int32_t index = addContextTrie(head->defaultCE32, prefixBuilder, errorCode);
-    if(U_FAILURE(errorCode)) { return 0; }
-    if(index > Collation::MAX_INDEX) {
-        errorCode = U_BUFFER_OVERFLOW_ERROR;
-        return 0;
-    }
-    return Collation::makeCE32FromTagAndIndex(Collation::PREFIX_TAG, index);
-}
-
-int32_t
-CollationDataBuilder::addContextTrie(uint32_t defaultCE32, UCharsTrieBuilder &trieBuilder,
-                                     UErrorCode &errorCode) {
-    UnicodeString context;
-    context.append((UChar)(defaultCE32 >> 16)).append((UChar)defaultCE32);
-    UnicodeString trieString;
-    context.append(trieBuilder.buildUnicodeString(USTRINGTRIE_BUILD_SMALL, trieString, errorCode));
-    if(U_FAILURE(errorCode)) { return -1; }
-    int32_t index = contexts.indexOf(context);
-    if(index < 0) {
-        index = contexts.length();
-        contexts.append(context);
-    }
-    return index;
-}
-
-void
-CollationDataBuilder::buildFastLatinTable(CollationData &data, UErrorCode &errorCode) {
-    if(U_FAILURE(errorCode) || !fastLatinEnabled) { return; }
-
-    delete fastLatinBuilder;
-    fastLatinBuilder = new CollationFastLatinBuilder(errorCode);
-    if(fastLatinBuilder == NULL) {
-        errorCode = U_MEMORY_ALLOCATION_ERROR;
-        return;
-    }
-    if(fastLatinBuilder->forData(data, errorCode)) {
-        const uint16_t *table = fastLatinBuilder->getTable();
-        int32_t length = fastLatinBuilder->lengthOfTable();
-        if(base != NULL && length == base->fastLatinTableLength &&
-                uprv_memcmp(table, base->fastLatinTable, length * 2) == 0) {
-            // Same fast Latin table as in the base, use that one instead.
-            delete fastLatinBuilder;
-            fastLatinBuilder = NULL;
-            table = base->fastLatinTable;
-        }
-        data.fastLatinTable = table;
-        data.fastLatinTableLength = length;
-    } else {
-        delete fastLatinBuilder;
-        fastLatinBuilder = NULL;
-    }
-}
-
-int32_t
-CollationDataBuilder::getCEs(const UnicodeString &s, int64_t ces[], int32_t cesLength) {
-    return getCEs(s, 0, ces, cesLength);
-}
-
-int32_t
-CollationDataBuilder::getCEs(const UnicodeString &prefix, const UnicodeString &s,
-                             int64_t ces[], int32_t cesLength) {
-    int32_t prefixLength = prefix.length();
-    if(prefixLength == 0) {
-        return getCEs(s, 0, ces, cesLength);
-    } else {
-        return getCEs(prefix + s, prefixLength, ces, cesLength);
-    }
-}
-
-int32_t
-CollationDataBuilder::getCEs(const UnicodeString &s, int32_t start,
-                             int64_t ces[], int32_t cesLength) {
-    if(collIter == NULL) {
-        collIter = new DataBuilderCollationIterator(*this);
-        if(collIter == NULL) { return 0; }
-    }
-    return collIter->fetchCEs(s, start, ces, cesLength);
-}
-
-U_NAMESPACE_END
-
-#endif  // !UCONFIG_NO_COLLATION
-=======
-// © 2016 and later: Unicode, Inc. and others.
-// License & terms of use: http://www.unicode.org/copyright.html
-/*
-*******************************************************************************
-* Copyright (C) 2012-2015, International Business Machines
-* Corporation and others.  All Rights Reserved.
-*******************************************************************************
-* collationdatabuilder.cpp
-*
-* (replaced the former ucol_elm.cpp)
-*
-* created on: 2012apr01
-* created by: Markus W. Scherer
-*/
-
-#include "unicode/utypes.h"
-
-#if !UCONFIG_NO_COLLATION
-
-#include "unicode/localpointer.h"
-#include "unicode/uchar.h"
-#include "unicode/ucharstrie.h"
-#include "unicode/ucharstriebuilder.h"
-#include "unicode/uniset.h"
-#include "unicode/unistr.h"
-#include "unicode/usetiter.h"
-#include "unicode/utf16.h"
-#include "cmemory.h"
-#include "collation.h"
-#include "collationdata.h"
-#include "collationdatabuilder.h"
-#include "collationfastlatinbuilder.h"
-#include "collationiterator.h"
-#include "normalizer2impl.h"
-#include "utrie2.h"
-#include "uvectr32.h"
-#include "uvectr64.h"
-#include "uvector.h"
-
-U_NAMESPACE_BEGIN
-
-CollationDataBuilder::CEModifier::~CEModifier() {}
-
-/**
- * Build-time context and CE32 for a code point.
- * If a code point has contextual mappings, then the default (no-context) mapping
- * and all conditional mappings are stored in a singly-linked list
- * of ConditionalCE32, sorted by context strings.
- *
- * Context strings sort by prefix length, then by prefix, then by contraction suffix.
- * Context strings must be unique and in ascending order.
- */
-struct ConditionalCE32 : public UMemory {
-    ConditionalCE32()
-            : context(),
-              ce32(0), defaultCE32(Collation::NO_CE32), builtCE32(Collation::NO_CE32),
-              next(-1) {}
-    ConditionalCE32(const UnicodeString &ct, uint32_t ce)
-            : context(ct),
-              ce32(ce), defaultCE32(Collation::NO_CE32), builtCE32(Collation::NO_CE32),
-              next(-1) {}
-
-    inline UBool hasContext() const { return context.length() > 1; }
-    inline int32_t prefixLength() const { return context.charAt(0); }
-
-    /**
-     * "\0" for the first entry for any code point, with its default CE32.
-     *
-     * Otherwise one unit with the length of the prefix string,
-     * then the prefix string, then the contraction suffix.
-     */
-    UnicodeString context;
-    /**
-     * CE32 for the code point and its context.
-     * Can be special (e.g., for an expansion) but not contextual (prefix or contraction tag).
-     */
-    uint32_t ce32;
-    /**
-     * Default CE32 for all contexts with this same prefix.
-     * Initially NO_CE32. Set only while building runtime data structures,
-     * and only on one of the nodes of a sub-list with the same prefix.
-     */
-    uint32_t defaultCE32;
-    /**
-     * CE32 for the built contexts.
-     * When fetching CEs from the builder, the contexts are built into their runtime form
-     * so that the normal collation implementation can process them.
-     * The result is cached in the list head. It is reset when the contexts are modified.
-     * All of these builtCE32 are invalidated by clearContexts(),
-     * via incrementing the contextsEra.
-     */
-    uint32_t builtCE32;
-    /**
-     * The "era" of building intermediate contexts when the above builtCE32 was set.
-     * When the array of cached, temporary contexts overflows, then clearContexts()
-     * removes them all and invalidates the builtCE32 that used to point to built tries.
-     */
-    int32_t era = -1;
-    /**
-     * Index of the next ConditionalCE32.
-     * Negative for the end of the list.
-     */
-    int32_t next;
-    // Note: We could create a separate class for all of the contextual mappings for
-    // a code point, with the builtCE32, the era, and a list of the actual mappings.
-    // The class that represents one mapping would then not need to
-    // store those fields in each element.
-};
-
-U_CDECL_BEGIN
-
-void U_CALLCONV
-uprv_deleteConditionalCE32(void *obj) {
-    delete static_cast<ConditionalCE32 *>(obj);
-}
-
-U_CDECL_END
-
-/**
- * Build-time collation element and character iterator.
- * Uses the runtime CollationIterator for fetching CEs for a string
- * but reads from the builder's unfinished data structures.
- * In particular, this class reads from the unfinished trie
- * and has to avoid CollationIterator::nextCE() and redirect other
- * calls to data->getCE32() and data->getCE32FromSupplementary().
- *
- * We do this so that we need not implement the collation algorithm
- * again for the builder and make it behave exactly like the runtime code.
- * That would be more difficult to test and maintain than this indirection.
- *
- * Some CE32 tags (for example, the DIGIT_TAG) do not occur in the builder data,
- * so the data accesses from those code paths need not be modified.
- *
- * This class iterates directly over whole code points
- * so that the CollationIterator does not need the finished trie
- * for handling the LEAD_SURROGATE_TAG.
- */
-class DataBuilderCollationIterator : public CollationIterator {
-public:
-    DataBuilderCollationIterator(CollationDataBuilder &b);
-
-    virtual ~DataBuilderCollationIterator();
-
-    int32_t fetchCEs(const UnicodeString &str, int32_t start, int64_t ces[], int32_t cesLength);
-
-    virtual void resetToOffset(int32_t newOffset) override;
-    virtual int32_t getOffset() const override;
-
-    virtual UChar32 nextCodePoint(UErrorCode &errorCode) override;
-    virtual UChar32 previousCodePoint(UErrorCode &errorCode) override;
-
-protected:
-    virtual void forwardNumCodePoints(int32_t num, UErrorCode &errorCode) override;
-    virtual void backwardNumCodePoints(int32_t num, UErrorCode &errorCode) override;
-
-    virtual uint32_t getDataCE32(UChar32 c) const override;
-    virtual uint32_t getCE32FromBuilderData(uint32_t ce32, UErrorCode &errorCode) override;
-
-    CollationDataBuilder &builder;
-    CollationData builderData;
-    uint32_t jamoCE32s[CollationData::JAMO_CE32S_LENGTH];
-    const UnicodeString *s;
-    int32_t pos;
-};
-
-DataBuilderCollationIterator::DataBuilderCollationIterator(CollationDataBuilder &b)
-        : CollationIterator(&builderData, /*numeric=*/ false),
-          builder(b), builderData(b.nfcImpl),
-          s(nullptr), pos(0) {
-    builderData.base = builder.base;
-    // Set all of the jamoCE32s[] to indirection CE32s.
-    for(int32_t j = 0; j < CollationData::JAMO_CE32S_LENGTH; ++j) {  // Count across Jamo types.
-        UChar32 jamo = CollationDataBuilder::jamoCpFromIndex(j);
-        jamoCE32s[j] = Collation::makeCE32FromTagAndIndex(Collation::BUILDER_DATA_TAG, jamo) |
-                CollationDataBuilder::IS_BUILDER_JAMO_CE32;
-    }
-    builderData.jamoCE32s = jamoCE32s;
-}
-
-DataBuilderCollationIterator::~DataBuilderCollationIterator() {}
-
-int32_t
-DataBuilderCollationIterator::fetchCEs(const UnicodeString &str, int32_t start,
-                                       int64_t ces[], int32_t cesLength) {
-    // Set the pointers each time, in case they changed due to reallocation.
-    builderData.ce32s = reinterpret_cast<const uint32_t *>(builder.ce32s.getBuffer());
-    builderData.ces = builder.ce64s.getBuffer();
-    builderData.contexts = builder.contexts.getBuffer();
-    // Modified copy of CollationIterator::nextCE() and CollationIterator::nextCEFromCE32().
-    reset();
-    s = &str;
-    pos = start;
-    UErrorCode errorCode = U_ZERO_ERROR;
-    while(U_SUCCESS(errorCode) && pos < s->length()) {
-        // No need to keep all CEs in the iterator buffer.
-        clearCEs();
-        UChar32 c = s->char32At(pos);
-        pos += U16_LENGTH(c);
-        uint32_t ce32 = utrie2_get32(builder.trie, c);
-        const CollationData *d;
-        if(ce32 == Collation::FALLBACK_CE32) {
-            d = builder.base;
-            ce32 = builder.base->getCE32(c);
-        } else {
-            d = &builderData;
-        }
-        appendCEsFromCE32(d, c, ce32, /*forward=*/ true, errorCode);
-        U_ASSERT(U_SUCCESS(errorCode));
-        for(int32_t i = 0; i < getCEsLength(); ++i) {
-            int64_t ce = getCE(i);
-            if(ce != 0) {
-                if(cesLength < Collation::MAX_EXPANSION_LENGTH) {
-                    ces[cesLength] = ce;
-                }
-                ++cesLength;
-            }
-        }
-    }
-    return cesLength;
-}
-
-void
-DataBuilderCollationIterator::resetToOffset(int32_t newOffset) {
-    reset();
-    pos = newOffset;
-}
-
-int32_t
-DataBuilderCollationIterator::getOffset() const {
-    return pos;
-}
-
-UChar32
-DataBuilderCollationIterator::nextCodePoint(UErrorCode & /*errorCode*/) {
-    if(pos == s->length()) {
-        return U_SENTINEL;
-    }
-    UChar32 c = s->char32At(pos);
-    pos += U16_LENGTH(c);
-    return c;
-}
-
-UChar32
-DataBuilderCollationIterator::previousCodePoint(UErrorCode & /*errorCode*/) {
-    if(pos == 0) {
-        return U_SENTINEL;
-    }
-    UChar32 c = s->char32At(pos - 1);
-    pos -= U16_LENGTH(c);
-    return c;
-}
-
-void
-DataBuilderCollationIterator::forwardNumCodePoints(int32_t num, UErrorCode & /*errorCode*/) {
-    pos = s->moveIndex32(pos, num);
-}
-
-void
-DataBuilderCollationIterator::backwardNumCodePoints(int32_t num, UErrorCode & /*errorCode*/) {
-    pos = s->moveIndex32(pos, -num);
-}
-
-uint32_t
-DataBuilderCollationIterator::getDataCE32(UChar32 c) const {
-    return utrie2_get32(builder.trie, c);
-}
-
-uint32_t
-DataBuilderCollationIterator::getCE32FromBuilderData(uint32_t ce32, UErrorCode &errorCode) {
-    if (U_FAILURE(errorCode)) { return 0; }
-    U_ASSERT(Collation::hasCE32Tag(ce32, Collation::BUILDER_DATA_TAG));
-    if((ce32 & CollationDataBuilder::IS_BUILDER_JAMO_CE32) != 0) {
-        UChar32 jamo = Collation::indexFromCE32(ce32);
-        return utrie2_get32(builder.trie, jamo);
-    } else {
-        ConditionalCE32 *cond = builder.getConditionalCE32ForCE32(ce32);
-        if (cond == nullptr) {
-            errorCode = U_INTERNAL_PROGRAM_ERROR;
-            // TODO: ICU-21531 figure out why this happens.
-            return 0;
-        }
-        if(cond->builtCE32 == Collation::NO_CE32 || cond->era != builder.contextsEra) {
-            // Build the context-sensitive mappings into their runtime form and cache the result.
-            cond->builtCE32 = builder.buildContext(cond, errorCode);
-            if(errorCode == U_BUFFER_OVERFLOW_ERROR) {
-                errorCode = U_ZERO_ERROR;
-                builder.clearContexts();
-                cond->builtCE32 = builder.buildContext(cond, errorCode);
-            }
-            cond->era = builder.contextsEra;
-            builderData.contexts = builder.contexts.getBuffer();
-        }
-        return cond->builtCE32;
-    }
-}
-
-// ------------------------------------------------------------------------- ***
-
-CollationDataBuilder::CollationDataBuilder(UBool icu4xMode, UErrorCode &errorCode)
-        : nfcImpl(*Normalizer2Factory::getNFCImpl(errorCode)),
-          base(nullptr), baseSettings(nullptr),
-          trie(nullptr),
-          ce32s(errorCode), ce64s(errorCode), conditionalCE32s(errorCode),
-          modified(false),
-          icu4xMode(icu4xMode),
-          fastLatinEnabled(false), fastLatinBuilder(nullptr),
-          collIter(nullptr) {
-    // Reserve the first CE32 for U+0000.
-    if (!icu4xMode) {
-        ce32s.addElement(0, errorCode);
-    }
-    conditionalCE32s.setDeleter(uprv_deleteConditionalCE32);
-}
-
-CollationDataBuilder::~CollationDataBuilder() {
-    utrie2_close(trie);
-    delete fastLatinBuilder;
-    delete collIter;
-}
-
-void
-CollationDataBuilder::initForTailoring(const CollationData *b, UErrorCode &errorCode) {
-    if(U_FAILURE(errorCode)) { return; }
-    if(trie != nullptr) {
-        errorCode = U_INVALID_STATE_ERROR;
-        return;
-    }
-    if(b == nullptr) {
-        errorCode = U_ILLEGAL_ARGUMENT_ERROR;
-        return;
-    }
-    base = b;
-
-    // For a tailoring, the default is to fall back to the base.
-    // For ICU4X, use the same value for fallback as for the default
-    // to avoid having to have different blocks for the two.
-    trie = utrie2_open(Collation::FALLBACK_CE32, icu4xMode ? Collation::FALLBACK_CE32 : Collation::FFFD_CE32, &errorCode);
-
-    if (!icu4xMode) {
-        // Set the Latin-1 letters block so that it is allocated first in the data array,
-        // to try to improve locality of reference when sorting Latin-1 text.
-        // Do not use utrie2_setRange32() since that will not actually allocate blocks
-        // that are filled with the default value.
-        // ASCII (0..7F) is already preallocated anyway.
-        for(UChar32 c = 0xc0; c <= 0xff; ++c) {
-            utrie2_set32(trie, c, Collation::FALLBACK_CE32, &errorCode);
-        }
-
-        // Hangul syllables are not tailorable (except via tailoring Jamos).
-        // Always set the Hangul tag to help performance.
-        // Do this here, rather than in buildMappings(),
-        // so that we see the HANGUL_TAG in various assertions.
-        uint32_t hangulCE32 = Collation::makeCE32FromTagAndIndex(Collation::HANGUL_TAG, 0);
-        utrie2_setRange32(trie, Hangul::HANGUL_BASE, Hangul::HANGUL_END, hangulCE32, true, &errorCode);
-
-        // Copy the set contents but don't copy/clone the set as a whole because
-        // that would copy the isFrozen state too.
-        unsafeBackwardSet.addAll(*b->unsafeBackwardSet);
-    }
-
-    if(U_FAILURE(errorCode)) { return; }
-}
-
-UBool
-CollationDataBuilder::maybeSetPrimaryRange(UChar32 start, UChar32 end,
-                                           uint32_t primary, int32_t step,
-                                           UErrorCode &errorCode) {
-    if(U_FAILURE(errorCode)) { return false; }
-    U_ASSERT(start <= end);
-    // TODO: Do we need to check what values are currently set for start..end?
-    // An offset range is worth it only if we can achieve an overlap between
-    // adjacent UTrie2 blocks of 32 code points each.
-    // An offset CE is also a little more expensive to look up and compute
-    // than a simple CE.
-    // If the range spans at least three UTrie2 block boundaries (> 64 code points),
-    // then we take it.
-    // If the range spans one or two block boundaries and there are
-    // at least 4 code points on either side, then we take it.
-    // (We could additionally require a minimum range length of, say, 16.)
-    int32_t blockDelta = (end >> 5) - (start >> 5);
-    if(2 <= step && step <= 0x7f &&
-            (blockDelta >= 3 ||
-            (blockDelta > 0 && (start & 0x1f) <= 0x1c && (end & 0x1f) >= 3))) {
-        int64_t dataCE = ((int64_t)primary << 32) | (start << 8) | step;
-        if(isCompressiblePrimary(primary)) { dataCE |= 0x80; }
-        int32_t index = addCE(dataCE, errorCode);
-        if(U_FAILURE(errorCode)) { return 0; }
-        if(index > Collation::MAX_INDEX) {
-            errorCode = U_BUFFER_OVERFLOW_ERROR;
-            return 0;
-        }
-        uint32_t offsetCE32 = Collation::makeCE32FromTagAndIndex(Collation::OFFSET_TAG, index);
-        utrie2_setRange32(trie, start, end, offsetCE32, true, &errorCode);
-        modified = true;
-        return true;
-    } else {
-        return false;
-    }
-}
-
-uint32_t
-CollationDataBuilder::setPrimaryRangeAndReturnNext(UChar32 start, UChar32 end,
-                                                   uint32_t primary, int32_t step,
-                                                   UErrorCode &errorCode) {
-    if(U_FAILURE(errorCode)) { return 0; }
-    UBool isCompressible = isCompressiblePrimary(primary);
-    if(maybeSetPrimaryRange(start, end, primary, step, errorCode)) {
-        return Collation::incThreeBytePrimaryByOffset(primary, isCompressible,
-                                                      (end - start + 1) * step);
-    } else {
-        // Short range: Set individual CE32s.
-        for(;;) {
-            utrie2_set32(trie, start, Collation::makeLongPrimaryCE32(primary), &errorCode);
-            ++start;
-            primary = Collation::incThreeBytePrimaryByOffset(primary, isCompressible, step);
-            if(start > end) { return primary; }
-        }
-        modified = true;
-    }
-}
-
-uint32_t
-CollationDataBuilder::getCE32FromOffsetCE32(UBool fromBase, UChar32 c, uint32_t ce32) const {
-    int32_t i = Collation::indexFromCE32(ce32);
-    int64_t dataCE = fromBase ? base->ces[i] : ce64s.elementAti(i);
-    uint32_t p = Collation::getThreeBytePrimaryForOffsetData(c, dataCE);
-    return Collation::makeLongPrimaryCE32(p);
-}
-
-UBool
-CollationDataBuilder::isCompressibleLeadByte(uint32_t b) const {
-    return base->isCompressibleLeadByte(b);
-}
-
-UBool
-CollationDataBuilder::isAssigned(UChar32 c) const {
-    return Collation::isAssignedCE32(utrie2_get32(trie, c));
-}
-
-uint32_t
-CollationDataBuilder::getLongPrimaryIfSingleCE(UChar32 c) const {
-    uint32_t ce32 = utrie2_get32(trie, c);
-    if(Collation::isLongPrimaryCE32(ce32)) {
-        return Collation::primaryFromLongPrimaryCE32(ce32);
-    } else {
-        return 0;
-    }
-}
-
-int64_t
-CollationDataBuilder::getSingleCE(UChar32 c, UErrorCode &errorCode) const {
-    if(U_FAILURE(errorCode)) { return 0; }
-    // Keep parallel with CollationData::getSingleCE().
-    UBool fromBase = false;
-    uint32_t ce32 = utrie2_get32(trie, c);
-    if(ce32 == Collation::FALLBACK_CE32) {
-        fromBase = true;
-        ce32 = base->getCE32(c);
-    }
-    while(Collation::isSpecialCE32(ce32)) {
-        switch(Collation::tagFromCE32(ce32)) {
-        case Collation::LATIN_EXPANSION_TAG:
-        case Collation::BUILDER_DATA_TAG:
-        case Collation::PREFIX_TAG:
-        case Collation::CONTRACTION_TAG:
-        case Collation::HANGUL_TAG:
-        case Collation::LEAD_SURROGATE_TAG:
-            errorCode = U_UNSUPPORTED_ERROR;
-            return 0;
-        case Collation::FALLBACK_TAG:
-        case Collation::RESERVED_TAG_3:
-            errorCode = U_INTERNAL_PROGRAM_ERROR;
-            return 0;
-        case Collation::LONG_PRIMARY_TAG:
-            return Collation::ceFromLongPrimaryCE32(ce32);
-        case Collation::LONG_SECONDARY_TAG:
-            return Collation::ceFromLongSecondaryCE32(ce32);
-        case Collation::EXPANSION32_TAG:
-            if(Collation::lengthFromCE32(ce32) == 1) {
-                int32_t i = Collation::indexFromCE32(ce32);
-                ce32 = fromBase ? base->ce32s[i] : ce32s.elementAti(i);
-                break;
-            } else {
-                errorCode = U_UNSUPPORTED_ERROR;
-                return 0;
-            }
-        case Collation::EXPANSION_TAG: {
-            if(Collation::lengthFromCE32(ce32) == 1) {
-                int32_t i = Collation::indexFromCE32(ce32);
-                return fromBase ? base->ces[i] : ce64s.elementAti(i);
-            } else {
-                errorCode = U_UNSUPPORTED_ERROR;
-                return 0;
-            }
-        }
-        case Collation::DIGIT_TAG:
-            // Fetch the non-numeric-collation CE32 and continue.
-            ce32 = ce32s.elementAti(Collation::indexFromCE32(ce32));
-            break;
-        case Collation::U0000_TAG:
-            U_ASSERT(c == 0);
-            // Fetch the normal ce32 for U+0000 and continue.
-            ce32 = fromBase ? base->ce32s[0] : ce32s.elementAti(0);
-            break;
-        case Collation::OFFSET_TAG:
-            ce32 = getCE32FromOffsetCE32(fromBase, c, ce32);
-            break;
-        case Collation::IMPLICIT_TAG:
-            return Collation::unassignedCEFromCodePoint(c);
-        }
-    }
-    return Collation::ceFromSimpleCE32(ce32);
-}
-
-int32_t
-CollationDataBuilder::addCE(int64_t ce, UErrorCode &errorCode) {
-    int32_t length = ce64s.size();
-    for(int32_t i = 0; i < length; ++i) {
-        if(ce == ce64s.elementAti(i)) { return i; }
-    }
-    ce64s.addElement(ce, errorCode);
-    return length;
-}
-
-int32_t
-CollationDataBuilder::addCE32(uint32_t ce32, UErrorCode &errorCode) {
-    int32_t length = ce32s.size();
-    for(int32_t i = 0; i < length; ++i) {
-        if(ce32 == (uint32_t)ce32s.elementAti(i)) { return i; }
-    }
-    ce32s.addElement((int32_t)ce32, errorCode);  
-    return length;
-}
-
-int32_t
-CollationDataBuilder::addConditionalCE32(const UnicodeString &context, uint32_t ce32,
-                                         UErrorCode &errorCode) {
-    if(U_FAILURE(errorCode)) { return -1; }
-    U_ASSERT(!context.isEmpty());
-    int32_t index = conditionalCE32s.size();
-    if(index > Collation::MAX_INDEX) {
-        errorCode = U_BUFFER_OVERFLOW_ERROR;
-        return -1;
-    }
-    LocalPointer<ConditionalCE32> cond(new ConditionalCE32(context, ce32), errorCode);
-    conditionalCE32s.adoptElement(cond.orphan(), errorCode);
-    if(U_FAILURE(errorCode)) {
-        return -1;
-    }
-    return index;
-}
-
-void
-CollationDataBuilder::add(const UnicodeString &prefix, const UnicodeString &s,
-                          const int64_t ces[], int32_t cesLength,
-                          UErrorCode &errorCode) {
-    uint32_t ce32 = encodeCEs(ces, cesLength, errorCode);
-    addCE32(prefix, s, ce32, errorCode);
-}
-
-void
-CollationDataBuilder::addCE32(const UnicodeString &prefix, const UnicodeString &s,
-                              uint32_t ce32, UErrorCode &errorCode) {
-    if(U_FAILURE(errorCode)) { return; }
-    if(s.isEmpty()) {
-        errorCode = U_ILLEGAL_ARGUMENT_ERROR;
-        return;
-    }
-    if(trie == nullptr || utrie2_isFrozen(trie)) {
-        errorCode = U_INVALID_STATE_ERROR;
-        return;
-    }
-    UChar32 c = s.char32At(0);
-    int32_t cLength = U16_LENGTH(c);
-    uint32_t oldCE32 = utrie2_get32(trie, c);
-    UBool hasContext = !prefix.isEmpty() || s.length() > cLength;
-
-    if (icu4xMode) {
-        if (base && c >= 0x1100 && c < 0x1200) {
-            // Omit jamo tailorings.
-            // TODO(https://github.com/unicode-org/icu4x/issues/1941).
-        }
-        const Normalizer2* nfdNormalizer = Normalizer2::getNFDInstance(errorCode);
-        UnicodeString sInNfd;
-        nfdNormalizer->normalize(s, sInNfd, errorCode);
-        if (s != sInNfd) {
-            // s is not in NFD, so it cannot match in ICU4X, since ICU4X only
-            // does NFD lookups.
-            // Now check that we're only rejecting known cases.
-            if (s.length() == 2) {
-                char16_t second = s.charAt(1);
-                if (second == 0x0F73 || second == 0x0F75 || second == 0x0F81) {
-                    // Second is a special decomposing Tibetan vowel sign.
-                    // These also get added in the decomposed form, so ignoring
-                    // this instance is OK.
-                    return;
-                }
-                if (c == 0xFDD1 && second == 0xAC00) {
-                    // This strange contraction exists in the root and
-                    // doesn't have a decomposed counterpart there.
-                    // This won't match in ICU4X anyway and is very strange:
-                    // Unassigned Arabic presentation form contracting with
-                    // the very first Hangul syllable. Let's ignore this
-                    // explicitly.
-                    return;
-                }
-            }
-            // Unknown case worth investigating if ever found.
-            errorCode = U_UNSUPPORTED_ERROR;
-            return;
-        }
-
-        if (!prefix.isEmpty()) {
-            UnicodeString prefixInNfd;
-            nfdNormalizer->normalize(prefix, prefixInNfd, errorCode);
-            if (prefix != prefixInNfd) {
-                errorCode = U_UNSUPPORTED_ERROR;
-                return;
-            }
-
-            int32_t count = prefix.countChar32();
-            if (count > 2) {
-                // Prefix too long for ICU4X.
-                errorCode = U_UNSUPPORTED_ERROR;
-                return;
-            }
-            UChar32 utf32[4];
-            int32_t len = prefix.toUTF32(utf32, 4, errorCode);
-            if (len != count) {
-                errorCode = U_INVALID_STATE_ERROR;
-                return;
-            }
-            UChar32 c = utf32[0];
-            if (u_getCombiningClass(c)) {
-                // Prefix must start with as starter for ICU4X.
-                errorCode = U_UNSUPPORTED_ERROR;
-                return;
-            }
-            // XXX: Korean searchjl has jamo in prefix, so commenting out this
-            // check for now. ICU4X currently ignores non-root jamo tables anyway.
-            // searchjl was added in
-            // https://unicode-org.atlassian.net/browse/CLDR-3560
-            // Contractions were changed to prefixes in
-            // https://unicode-org.atlassian.net/browse/CLDR-6546
-            //
-            // if ((c >= 0x1100 && c < 0x1200) || (c >= 0xAC00 && c < 0xD7A4)) {
-            //     errorCode = U_UNSUPPORTED_ERROR;
-            //     return;
-            // }
-            if ((len > 1) && !(utf32[1] == 0x3099 || utf32[1] == 0x309A)) {
-                // Second character in prefix, if present, must be a kana voicing mark for ICU4X.
-                errorCode = U_UNSUPPORTED_ERROR;
-                return;
-            }
-        }
-
-        if (s.length() > cLength) {
-            // Check that there's no modern Hangul in contractions.
-            for (int32_t i = 0; i < s.length(); ++i) {
-                char16_t c = s.charAt(i);
-                if ((c >= 0x1100 && c < 0x1100 + 19) || (c >= 0x1161 && c < 0x1161 + 21) || (c >= 0x11A7 && c < 0x11A7 + 28) || (c >= 0xAC00 && c < 0xD7A4)) {
-                    errorCode = U_UNSUPPORTED_ERROR;
-                    return;
-                }
-            }
-        }
-    }
-
-    if(oldCE32 == Collation::FALLBACK_CE32) {
-        // First tailoring for c.
-        // If c has contextual base mappings or if we add a contextual mapping,
-        // then copy the base mappings.
-        // Otherwise we just override the base mapping.
-        uint32_t baseCE32 = base->getFinalCE32(base->getCE32(c));
-        if(hasContext || Collation::ce32HasContext(baseCE32)) {
-            oldCE32 = copyFromBaseCE32(c, baseCE32, true, errorCode);
-            utrie2_set32(trie, c, oldCE32, &errorCode);
-            if(U_FAILURE(errorCode)) { return; }
-        }
-    }
-    if(!hasContext) {
-        // No prefix, no contraction.
-        if(!isBuilderContextCE32(oldCE32)) {
-            utrie2_set32(trie, c, ce32, &errorCode);
-        } else {
-            ConditionalCE32 *cond = getConditionalCE32ForCE32(oldCE32);
-            cond->builtCE32 = Collation::NO_CE32;
-            cond->ce32 = ce32;
-        }
-    } else {
-        ConditionalCE32 *cond;
-        if(!isBuilderContextCE32(oldCE32)) {
-            // Replace the simple oldCE32 with a builder context CE32
-            // pointing to a new ConditionalCE32 list head.
-            int32_t index = addConditionalCE32(UnicodeString((char16_t)0), oldCE32, errorCode);
-            if(U_FAILURE(errorCode)) { return; }
-            uint32_t contextCE32 = makeBuilderContextCE32(index);
-            utrie2_set32(trie, c, contextCE32, &errorCode);
-            contextChars.add(c);
-            cond = getConditionalCE32(index);
-        } else {
-            cond = getConditionalCE32ForCE32(oldCE32);
-            cond->builtCE32 = Collation::NO_CE32;
-        }
-        UnicodeString suffix(s, cLength);
-        UnicodeString context((char16_t)prefix.length());
-        context.append(prefix).append(suffix);
-        unsafeBackwardSet.addAll(suffix);
-        for(;;) {
-            // invariant: context > cond->context
-            int32_t next = cond->next;
-            if(next < 0) {
-                // Append a new ConditionalCE32 after cond.
-                int32_t index = addConditionalCE32(context, ce32, errorCode);
-                if(U_FAILURE(errorCode)) { return; }
-                cond->next = index;
-                break;
-            }
-            ConditionalCE32 *nextCond = getConditionalCE32(next);
-            int8_t cmp = context.compare(nextCond->context);
-            if(cmp < 0) {
-                // Insert a new ConditionalCE32 between cond and nextCond.
-                int32_t index = addConditionalCE32(context, ce32, errorCode);
-                if(U_FAILURE(errorCode)) { return; }
-                cond->next = index;
-                getConditionalCE32(index)->next = next;
-                break;
-            } else if(cmp == 0) {
-                // Same context as before, overwrite its ce32.
-                nextCond->ce32 = ce32;
-                break;
-            }
-            cond = nextCond;
-        }
-    }
-    modified = true;
-}
-
-uint32_t
-CollationDataBuilder::encodeOneCEAsCE32(int64_t ce) {
-    uint32_t p = (uint32_t)(ce >> 32);
-    uint32_t lower32 = (uint32_t)ce;
-    uint32_t t = (uint32_t)(ce & 0xffff);
-    U_ASSERT((t & 0xc000) != 0xc000);  // Impossible case bits 11 mark special CE32s.
-    if((ce & INT64_C(0xffff00ff00ff)) == 0) {
-        // normal form ppppsstt
-        return p | (lower32 >> 16) | (t >> 8);
-    } else if((ce & INT64_C(0xffffffffff)) == Collation::COMMON_SEC_AND_TER_CE) {
-        // long-primary form ppppppC1
-        return Collation::makeLongPrimaryCE32(p);
-    } else if(p == 0 && (t & 0xff) == 0) {
-        // long-secondary form ssssttC2
-        return Collation::makeLongSecondaryCE32(lower32);
-    }
-    return Collation::NO_CE32;
-}
-
-uint32_t
-CollationDataBuilder::encodeOneCE(int64_t ce, UErrorCode &errorCode) {
-    // Try to encode one CE as one CE32.
-    uint32_t ce32 = encodeOneCEAsCE32(ce);
-    if(ce32 != Collation::NO_CE32) { return ce32; }
-    int32_t index = addCE(ce, errorCode);
-    if(U_FAILURE(errorCode)) { return 0; }
-    if(index > Collation::MAX_INDEX) {
-        errorCode = U_BUFFER_OVERFLOW_ERROR;
-        return 0;
-    }
-    return Collation::makeCE32FromTagIndexAndLength(Collation::EXPANSION_TAG, index, 1);
-}
-
-uint32_t
-CollationDataBuilder::encodeCEs(const int64_t ces[], int32_t cesLength,
-                                UErrorCode &errorCode) {
-    if(U_FAILURE(errorCode)) { return 0; }
-    if(cesLength < 0 || cesLength > Collation::MAX_EXPANSION_LENGTH) {
-        errorCode = U_ILLEGAL_ARGUMENT_ERROR;
-        return 0;
-    }
-    if(trie == nullptr || utrie2_isFrozen(trie)) {
-        errorCode = U_INVALID_STATE_ERROR;
-        return 0;
-    }
-    if(cesLength == 0) {
-        // Convenience: We cannot map to nothing, but we can map to a completely ignorable CE.
-        // Do this here so that callers need not do it.
-        return encodeOneCEAsCE32(0);
-    } else if(cesLength == 1) {
-        return encodeOneCE(ces[0], errorCode);
-    } else if(cesLength == 2 && !icu4xMode) {
-        // Try to encode two CEs as one CE32.
-        // Turn this off for ICU4X, because without the canonical closure
-        // these are so rare that it doesn't make sense to spend a branch
-        // on checking this tag when using the data.
-        int64_t ce0 = ces[0];
-        int64_t ce1 = ces[1];
-        uint32_t p0 = (uint32_t)(ce0 >> 32);
-        if((ce0 & INT64_C(0xffffffffff00ff)) == Collation::COMMON_SECONDARY_CE &&
-                (ce1 & INT64_C(0xffffffff00ffffff)) == Collation::COMMON_TERTIARY_CE &&
-                p0 != 0) {
-            // Latin mini expansion
-            return
-                p0 |
-                (((uint32_t)ce0 & 0xff00u) << 8) |
-                (uint32_t)(ce1 >> 16) |
-                Collation::SPECIAL_CE32_LOW_BYTE |
-                Collation::LATIN_EXPANSION_TAG;
-        }
-    }
-    // Try to encode two or more CEs as CE32s.
-    int32_t newCE32s[Collation::MAX_EXPANSION_LENGTH];
-    for(int32_t i = 0;; ++i) {
-        if(i == cesLength) {
-            return encodeExpansion32(newCE32s, cesLength, errorCode);
-        }
-        uint32_t ce32 = encodeOneCEAsCE32(ces[i]);
-        if(ce32 == Collation::NO_CE32) { break; }
-        newCE32s[i] = (int32_t)ce32;
-    }
-    return encodeExpansion(ces, cesLength, errorCode);
-}
-
-uint32_t
-CollationDataBuilder::encodeExpansion(const int64_t ces[], int32_t length, UErrorCode &errorCode) {
-    if(U_FAILURE(errorCode)) { return 0; }
-    // See if this sequence of CEs has already been stored.
-    int64_t first = ces[0];
-    int32_t ce64sMax = ce64s.size() - length;
-    for(int32_t i = 0; i <= ce64sMax; ++i) {
-        if(first == ce64s.elementAti(i)) {
-            if(i > Collation::MAX_INDEX) {
-                errorCode = U_BUFFER_OVERFLOW_ERROR;
-                return 0;
-            }
-            for(int32_t j = 1;; ++j) {
-                if(j == length) {
-                    return Collation::makeCE32FromTagIndexAndLength(
-                            Collation::EXPANSION_TAG, i, length);
-                }
-                if(ce64s.elementAti(i + j) != ces[j]) { break; }
-            }
-        }
-    }
-    // Store the new sequence.
-    int32_t i = ce64s.size();
-    if(i > Collation::MAX_INDEX) {
-        errorCode = U_BUFFER_OVERFLOW_ERROR;
-        return 0;
-    }
-    for(int32_t j = 0; j < length; ++j) {
-        ce64s.addElement(ces[j], errorCode);
-    }
-    return Collation::makeCE32FromTagIndexAndLength(Collation::EXPANSION_TAG, i, length);
-}
-
-uint32_t
-CollationDataBuilder::encodeExpansion32(const int32_t newCE32s[], int32_t length,
-                                        UErrorCode &errorCode) {
-    if(U_FAILURE(errorCode)) { return 0; }
-    // See if this sequence of CE32s has already been stored.
-    int32_t first = newCE32s[0];
-    int32_t ce32sMax = ce32s.size() - length;
-    for(int32_t i = 0; i <= ce32sMax; ++i) {
-        if(first == ce32s.elementAti(i)) {
-            if(i > Collation::MAX_INDEX) {
-                errorCode = U_BUFFER_OVERFLOW_ERROR;
-                return 0;
-            }
-            for(int32_t j = 1;; ++j) {
-                if(j == length) {
-                    return Collation::makeCE32FromTagIndexAndLength(
-                            Collation::EXPANSION32_TAG, i, length);
-                }
-                if(ce32s.elementAti(i + j) != newCE32s[j]) { break; }
-            }
-        }
-    }
-    // Store the new sequence.
-    int32_t i = ce32s.size();
-    if(i > Collation::MAX_INDEX) {
-        errorCode = U_BUFFER_OVERFLOW_ERROR;
-        return 0;
-    }
-    for(int32_t j = 0; j < length; ++j) {
-        ce32s.addElement(newCE32s[j], errorCode);
-    }
-    return Collation::makeCE32FromTagIndexAndLength(Collation::EXPANSION32_TAG, i, length);
-}
-
-uint32_t
-CollationDataBuilder::copyFromBaseCE32(UChar32 c, uint32_t ce32, UBool withContext,
-                                       UErrorCode &errorCode) {
-    if(U_FAILURE(errorCode)) { return 0; }
-    if(!Collation::isSpecialCE32(ce32)) { return ce32; }
-    switch(Collation::tagFromCE32(ce32)) {
-    case Collation::LONG_PRIMARY_TAG:
-    case Collation::LONG_SECONDARY_TAG:
-    case Collation::LATIN_EXPANSION_TAG:
-        // copy as is
-        break;
-    case Collation::EXPANSION32_TAG: {
-        const uint32_t *baseCE32s = base->ce32s + Collation::indexFromCE32(ce32);
-        int32_t length = Collation::lengthFromCE32(ce32);
-        ce32 = encodeExpansion32(
-            reinterpret_cast<const int32_t *>(baseCE32s), length, errorCode);
-        break;
-    }
-    case Collation::EXPANSION_TAG: {
-        const int64_t *baseCEs = base->ces + Collation::indexFromCE32(ce32);
-        int32_t length = Collation::lengthFromCE32(ce32);
-        ce32 = encodeExpansion(baseCEs, length, errorCode);
-        break;
-    }
-    case Collation::PREFIX_TAG: {
-        // Flatten prefixes and nested suffixes (contractions)
-        // into a linear list of ConditionalCE32.
-        const char16_t *p = base->contexts + Collation::indexFromCE32(ce32);
-        ce32 = CollationData::readCE32(p);  // Default if no prefix match.
-        if(!withContext) {
-            return copyFromBaseCE32(c, ce32, false, errorCode);
-        }
-        ConditionalCE32 head;
-        UnicodeString context((char16_t)0);
-        int32_t index;
-        if(Collation::isContractionCE32(ce32)) {
-            index = copyContractionsFromBaseCE32(context, c, ce32, &head, errorCode);
-        } else {
-            ce32 = copyFromBaseCE32(c, ce32, true, errorCode);
-            head.next = index = addConditionalCE32(context, ce32, errorCode);
-        }
-        if(U_FAILURE(errorCode)) { return 0; }
-        ConditionalCE32 *cond = getConditionalCE32(index);  // the last ConditionalCE32 so far
-        UCharsTrie::Iterator prefixes(p + 2, 0, errorCode);
-        while(prefixes.next(errorCode)) {
-            context = prefixes.getString();
-            context.reverse();
-            context.insert(0, (char16_t)context.length());
-            ce32 = (uint32_t)prefixes.getValue();
-            if(Collation::isContractionCE32(ce32)) {
-                index = copyContractionsFromBaseCE32(context, c, ce32, cond, errorCode);
-            } else {
-                ce32 = copyFromBaseCE32(c, ce32, true, errorCode);
-                cond->next = index = addConditionalCE32(context, ce32, errorCode);
-            }
-            if(U_FAILURE(errorCode)) { return 0; }
-            cond = getConditionalCE32(index);
-        }
-        ce32 = makeBuilderContextCE32(head.next);
-        contextChars.add(c);
-        break;
-    }
-    case Collation::CONTRACTION_TAG: {
-        if(!withContext) {
-            const char16_t *p = base->contexts + Collation::indexFromCE32(ce32);
-            ce32 = CollationData::readCE32(p);  // Default if no suffix match.
-            return copyFromBaseCE32(c, ce32, false, errorCode);
-        }
-        ConditionalCE32 head;
-        UnicodeString context((char16_t)0);
-        copyContractionsFromBaseCE32(context, c, ce32, &head, errorCode);
-        ce32 = makeBuilderContextCE32(head.next);
-        contextChars.add(c);
-        break;
-    }
-    case Collation::HANGUL_TAG:
-        errorCode = U_UNSUPPORTED_ERROR;  // We forbid tailoring of Hangul syllables.
-        break;
-    case Collation::OFFSET_TAG:
-        ce32 = getCE32FromOffsetCE32(true, c, ce32);
-        break;
-    case Collation::IMPLICIT_TAG:
-        ce32 = encodeOneCE(Collation::unassignedCEFromCodePoint(c), errorCode);
-        break;
-    default:
-        UPRV_UNREACHABLE_EXIT;  // require ce32 == base->getFinalCE32(ce32)
-    }
-    return ce32;
-}
-
-int32_t
-CollationDataBuilder::copyContractionsFromBaseCE32(UnicodeString &context, UChar32 c, uint32_t ce32,
-                                                   ConditionalCE32 *cond, UErrorCode &errorCode) {
-    if(U_FAILURE(errorCode)) { return 0; }
-    const char16_t *p = base->contexts + Collation::indexFromCE32(ce32);
-    int32_t index;
-    if((ce32 & Collation::CONTRACT_SINGLE_CP_NO_MATCH) != 0) {
-        // No match on the single code point.
-        // We are underneath a prefix, and the default mapping is just
-        // a fallback to the mappings for a shorter prefix.
-        U_ASSERT(context.length() > 1);
-        index = -1;
-    } else {
-        ce32 = CollationData::readCE32(p);  // Default if no suffix match.
-        U_ASSERT(!Collation::isContractionCE32(ce32));
-        ce32 = copyFromBaseCE32(c, ce32, true, errorCode);
-        cond->next = index = addConditionalCE32(context, ce32, errorCode);
-        if(U_FAILURE(errorCode)) { return 0; }
-        cond = getConditionalCE32(index);
-    }
-
-    int32_t suffixStart = context.length();
-    UCharsTrie::Iterator suffixes(p + 2, 0, errorCode);
-    while(suffixes.next(errorCode)) {
-        context.append(suffixes.getString());
-        ce32 = copyFromBaseCE32(c, (uint32_t)suffixes.getValue(), true, errorCode);
-        cond->next = index = addConditionalCE32(context, ce32, errorCode);
-        if(U_FAILURE(errorCode)) { return 0; }
-        // No need to update the unsafeBackwardSet because the tailoring set
-        // is already a copy of the base set.
-        cond = getConditionalCE32(index);
-        context.truncate(suffixStart);
-    }
-    U_ASSERT(index >= 0);
-    return index;
-}
-
-class CopyHelper {
-public:
-    CopyHelper(const CollationDataBuilder &s, CollationDataBuilder &d,
-               const CollationDataBuilder::CEModifier &m, UErrorCode &initialErrorCode)
-            : src(s), dest(d), modifier(m),
-              errorCode(initialErrorCode) {}
-
-    UBool copyRangeCE32(UChar32 start, UChar32 end, uint32_t ce32) {
-        ce32 = copyCE32(ce32);
-        utrie2_setRange32(dest.trie, start, end, ce32, true, &errorCode);
-        if(CollationDataBuilder::isBuilderContextCE32(ce32)) {
-            dest.contextChars.add(start, end);
-        }
-        return U_SUCCESS(errorCode);
-    }
-
-    uint32_t copyCE32(uint32_t ce32) {
-        if(!Collation::isSpecialCE32(ce32)) {
-            int64_t ce = modifier.modifyCE32(ce32);
-            if(ce != Collation::NO_CE) {
-                ce32 = dest.encodeOneCE(ce, errorCode);
-            }
-        } else {
-            int32_t tag = Collation::tagFromCE32(ce32);
-            if(tag == Collation::EXPANSION32_TAG) {
-                const uint32_t *srcCE32s = reinterpret_cast<uint32_t *>(src.ce32s.getBuffer());
-                srcCE32s += Collation::indexFromCE32(ce32);
-                int32_t length = Collation::lengthFromCE32(ce32);
-                // Inspect the source CE32s. Just copy them if none are modified.
-                // Otherwise copy to modifiedCEs, with modifications.
-                UBool isModified = false;
-                for(int32_t i = 0; i < length; ++i) {
-                    ce32 = srcCE32s[i];
-                    int64_t ce;
-                    if(Collation::isSpecialCE32(ce32) ||
-                            (ce = modifier.modifyCE32(ce32)) == Collation::NO_CE) {
-                        if(isModified) {
-                            modifiedCEs[i] = Collation::ceFromCE32(ce32);
-                        }
-                    } else {
-                        if(!isModified) {
-                            for(int32_t j = 0; j < i; ++j) {
-                                modifiedCEs[j] = Collation::ceFromCE32(srcCE32s[j]);
-                            }
-                            isModified = true;
-                        }
-                        modifiedCEs[i] = ce;
-                    }
-                }
-                if(isModified) {
-                    ce32 = dest.encodeCEs(modifiedCEs, length, errorCode);
-                } else {
-                    ce32 = dest.encodeExpansion32(
-                        reinterpret_cast<const int32_t *>(srcCE32s), length, errorCode);
-                }
-            } else if(tag == Collation::EXPANSION_TAG) {
-                const int64_t *srcCEs = src.ce64s.getBuffer();
-                srcCEs += Collation::indexFromCE32(ce32);
-                int32_t length = Collation::lengthFromCE32(ce32);
-                // Inspect the source CEs. Just copy them if none are modified.
-                // Otherwise copy to modifiedCEs, with modifications.
-                UBool isModified = false;
-                for(int32_t i = 0; i < length; ++i) {
-                    int64_t srcCE = srcCEs[i];
-                    int64_t ce = modifier.modifyCE(srcCE);
-                    if(ce == Collation::NO_CE) {
-                        if(isModified) {
-                            modifiedCEs[i] = srcCE;
-                        }
-                    } else {
-                        if(!isModified) {
-                            for(int32_t j = 0; j < i; ++j) {
-                                modifiedCEs[j] = srcCEs[j];
-                            }
-                            isModified = true;
-                        }
-                        modifiedCEs[i] = ce;
-                    }
-                }
-                if(isModified) {
-                    ce32 = dest.encodeCEs(modifiedCEs, length, errorCode);
-                } else {
-                    ce32 = dest.encodeExpansion(srcCEs, length, errorCode);
-                }
-            } else if(tag == Collation::BUILDER_DATA_TAG) {
-                // Copy the list of ConditionalCE32.
-                ConditionalCE32 *cond = src.getConditionalCE32ForCE32(ce32);
-                U_ASSERT(!cond->hasContext());
-                int32_t destIndex = dest.addConditionalCE32(
-                        cond->context, copyCE32(cond->ce32), errorCode);
-                ce32 = CollationDataBuilder::makeBuilderContextCE32(destIndex);
-                while(cond->next >= 0) {
-                    cond = src.getConditionalCE32(cond->next);
-                    ConditionalCE32 *prevDestCond = dest.getConditionalCE32(destIndex);
-                    destIndex = dest.addConditionalCE32(
-                            cond->context, copyCE32(cond->ce32), errorCode);
-                    int32_t suffixStart = cond->prefixLength() + 1;
-                    dest.unsafeBackwardSet.addAll(cond->context.tempSubString(suffixStart));
-                    prevDestCond->next = destIndex;
-                }
-            } else {
-                // Just copy long CEs and Latin mini expansions (and other expected values) as is,
-                // assuming that the modifier would not modify them.
-                U_ASSERT(tag == Collation::LONG_PRIMARY_TAG ||
-                        tag == Collation::LONG_SECONDARY_TAG ||
-                        tag == Collation::LATIN_EXPANSION_TAG ||
-                        tag == Collation::HANGUL_TAG);
-            }
-        }
-        return ce32;
-    }
-
-    const CollationDataBuilder &src;
-    CollationDataBuilder &dest;
-    const CollationDataBuilder::CEModifier &modifier;
-    int64_t modifiedCEs[Collation::MAX_EXPANSION_LENGTH];
-    UErrorCode errorCode;
-};
-
-U_CDECL_BEGIN
-
-static UBool U_CALLCONV
-enumRangeForCopy(const void *context, UChar32 start, UChar32 end, uint32_t value) {
-    return
-        value == Collation::UNASSIGNED_CE32 || value == Collation::FALLBACK_CE32 ||
-        ((CopyHelper *)context)->copyRangeCE32(start, end, value);
-}
-
-U_CDECL_END
-
-void
-CollationDataBuilder::copyFrom(const CollationDataBuilder &src, const CEModifier &modifier,
-                               UErrorCode &errorCode) {
-    if(U_FAILURE(errorCode)) { return; }
-    if(trie == nullptr || utrie2_isFrozen(trie)) {
-        errorCode = U_INVALID_STATE_ERROR;
-        return;
-    }
-    CopyHelper helper(src, *this, modifier, errorCode);
-    utrie2_enum(src.trie, nullptr, enumRangeForCopy, &helper);
-    errorCode = helper.errorCode;
-    // Update the contextChars and the unsafeBackwardSet while copying,
-    // in case a character had conditional mappings in the source builder
-    // and they were removed later.
-    modified |= src.modified;
-}
-
-void
-CollationDataBuilder::optimize(const UnicodeSet &set, UErrorCode &errorCode) {
-    if(U_FAILURE(errorCode) || set.isEmpty()) { return; }
-    UnicodeSetIterator iter(set);
-    while(iter.next() && !iter.isString()) {
-        UChar32 c = iter.getCodepoint();
-        uint32_t ce32 = utrie2_get32(trie, c);
-        if(ce32 == Collation::FALLBACK_CE32) {
-            ce32 = base->getFinalCE32(base->getCE32(c));
-            ce32 = copyFromBaseCE32(c, ce32, true, errorCode);
-            utrie2_set32(trie, c, ce32, &errorCode);
-        }
-    }
-    modified = true;
-}
-
-void
-CollationDataBuilder::suppressContractions(const UnicodeSet &set, UErrorCode &errorCode) {
-    if(U_FAILURE(errorCode) || set.isEmpty()) { return; }
-    UnicodeSetIterator iter(set);
-    while(iter.next() && !iter.isString()) {
-        UChar32 c = iter.getCodepoint();
-        uint32_t ce32 = utrie2_get32(trie, c);
-        if(ce32 == Collation::FALLBACK_CE32) {
-            ce32 = base->getFinalCE32(base->getCE32(c));
-            if(Collation::ce32HasContext(ce32)) {
-                ce32 = copyFromBaseCE32(c, ce32, false /* without context */, errorCode);
-                utrie2_set32(trie, c, ce32, &errorCode);
-            }
-        } else if(isBuilderContextCE32(ce32)) {
-            ce32 = getConditionalCE32ForCE32(ce32)->ce32;
-            // Simply abandon the list of ConditionalCE32.
-            // The caller will copy this builder in the end,
-            // eliminating unreachable data.
-            utrie2_set32(trie, c, ce32, &errorCode);
-            contextChars.remove(c);
-        }
-    }
-    modified = true;
-}
-
-UBool
-CollationDataBuilder::getJamoCE32s(uint32_t jamoCE32s[], UErrorCode &errorCode) {
-    if(U_FAILURE(errorCode)) { return false; }
-    UBool anyJamoAssigned = base == nullptr;  // always set jamoCE32s in the base data
-    UBool needToCopyFromBase = false;
-    for(int32_t j = 0; j < CollationData::JAMO_CE32S_LENGTH; ++j) {  // Count across Jamo types.
-        UChar32 jamo = jamoCpFromIndex(j);
-        UBool fromBase = false;
-        uint32_t ce32 = utrie2_get32(trie, jamo);
-        anyJamoAssigned |= Collation::isAssignedCE32(ce32);
-        // TODO: Try to prevent [optimize [Jamo]] from counting as anyJamoAssigned.
-        // (As of CLDR 24 [2013] the Korean tailoring does not optimize conjoining Jamo.)
-        if(ce32 == Collation::FALLBACK_CE32) {
-            fromBase = true;
-            ce32 = base->getCE32(jamo);
-        }
-        if(Collation::isSpecialCE32(ce32)) {
-            switch(Collation::tagFromCE32(ce32)) {
-            case Collation::LONG_PRIMARY_TAG:
-            case Collation::LONG_SECONDARY_TAG:
-            case Collation::LATIN_EXPANSION_TAG:
-                // Copy the ce32 as-is.
-                break;
-            case Collation::EXPANSION32_TAG:
-            case Collation::EXPANSION_TAG:
-            case Collation::PREFIX_TAG:
-            case Collation::CONTRACTION_TAG:
-                if(fromBase) {
-                    // Defer copying until we know if anyJamoAssigned.
-                    ce32 = Collation::FALLBACK_CE32;
-                    needToCopyFromBase = true;
-                }
-                break;
-            case Collation::IMPLICIT_TAG:
-                // An unassigned Jamo should only occur in tests with incomplete bases.
-                U_ASSERT(fromBase);
-                ce32 = Collation::FALLBACK_CE32;
-                needToCopyFromBase = true;
-                break;
-            case Collation::OFFSET_TAG:
-                ce32 = getCE32FromOffsetCE32(fromBase, jamo, ce32);
-                break;
-            case Collation::FALLBACK_TAG:
-            case Collation::RESERVED_TAG_3:
-            case Collation::BUILDER_DATA_TAG:
-            case Collation::DIGIT_TAG:
-            case Collation::U0000_TAG:
-            case Collation::HANGUL_TAG:
-            case Collation::LEAD_SURROGATE_TAG:
-                errorCode = U_INTERNAL_PROGRAM_ERROR;
-                return false;
-            }
-        }
-        jamoCE32s[j] = ce32;
-    }
-    if(anyJamoAssigned && needToCopyFromBase) {
-        for(int32_t j = 0; j < CollationData::JAMO_CE32S_LENGTH; ++j) {
-            if(jamoCE32s[j] == Collation::FALLBACK_CE32) {
-                UChar32 jamo = jamoCpFromIndex(j);
-                jamoCE32s[j] = copyFromBaseCE32(jamo, base->getCE32(jamo),
-                                                /*withContext=*/ true, errorCode);
-            }
-        }
-    }
-    return anyJamoAssigned && U_SUCCESS(errorCode);
-}
-
-void
-CollationDataBuilder::setDigitTags(UErrorCode &errorCode) {
-    UnicodeSet digits(UNICODE_STRING_SIMPLE("[:Nd:]"), errorCode);
-    if(U_FAILURE(errorCode)) { return; }
-    UnicodeSetIterator iter(digits);
-    while(iter.next()) {
-        U_ASSERT(!iter.isString());
-        UChar32 c = iter.getCodepoint();
-        uint32_t ce32 = utrie2_get32(trie, c);
-        if(ce32 != Collation::FALLBACK_CE32 && ce32 != Collation::UNASSIGNED_CE32) {
-            int32_t index = addCE32(ce32, errorCode);
-            if(U_FAILURE(errorCode)) { return; }
-            if(index > Collation::MAX_INDEX) {
-                errorCode = U_BUFFER_OVERFLOW_ERROR;
-                return;
-            }
-            ce32 = Collation::makeCE32FromTagIndexAndLength(
-                    Collation::DIGIT_TAG, index, u_charDigitValue(c));
-            utrie2_set32(trie, c, ce32, &errorCode);
-        }
-    }
-}
-
-U_CDECL_BEGIN
-
-static UBool U_CALLCONV
-enumRangeLeadValue(const void *context, UChar32 /*start*/, UChar32 /*end*/, uint32_t value) {
-    int32_t *pValue = (int32_t *)context;
-    if(value == Collation::UNASSIGNED_CE32) {
-        value = Collation::LEAD_ALL_UNASSIGNED;
-    } else if(value == Collation::FALLBACK_CE32) {
-        value = Collation::LEAD_ALL_FALLBACK;
-    } else {
-        *pValue = Collation::LEAD_MIXED;
-        return false;
-    }
-    if(*pValue < 0) {
-        *pValue = (int32_t)value;
-    } else if(*pValue != (int32_t)value) {
-        *pValue = Collation::LEAD_MIXED;
-        return false;
-    }
-    return true;
-}
-
-U_CDECL_END
-
-void
-CollationDataBuilder::setLeadSurrogates(UErrorCode &errorCode) {
-    for(char16_t lead = 0xd800; lead < 0xdc00; ++lead) {
-        int32_t value = -1;
-        utrie2_enumForLeadSurrogate(trie, lead, nullptr, enumRangeLeadValue, &value);
-        utrie2_set32ForLeadSurrogateCodeUnit(
-            trie, lead,
-            Collation::makeCE32FromTagAndIndex(Collation::LEAD_SURROGATE_TAG, 0) | (uint32_t)value,
-            &errorCode);
-    }
-}
-
-void
-CollationDataBuilder::build(CollationData &data, UErrorCode &errorCode) {
-    buildMappings(data, errorCode);
-    if(base != nullptr) {
-        data.numericPrimary = base->numericPrimary;
-        data.compressibleBytes = base->compressibleBytes;
-        data.numScripts = base->numScripts;
-        data.scriptsIndex = base->scriptsIndex;
-        data.scriptStarts = base->scriptStarts;
-        data.scriptStartsLength = base->scriptStartsLength;
-    }
-    buildFastLatinTable(data, errorCode);
-}
-
-void
-CollationDataBuilder::buildMappings(CollationData &data, UErrorCode &errorCode) {
-    if(U_FAILURE(errorCode)) { return; }
-    if(trie == nullptr || utrie2_isFrozen(trie)) {
-        errorCode = U_INVALID_STATE_ERROR;
-        return;
-    }
-
-    buildContexts(errorCode);
-
-    uint32_t jamoCE32s[CollationData::JAMO_CE32S_LENGTH];
-    int32_t jamoIndex = -1;
-    if(getJamoCE32s(jamoCE32s, errorCode)) {
-        jamoIndex = ce32s.size();
-        for(int32_t i = 0; i < CollationData::JAMO_CE32S_LENGTH; ++i) {
-            ce32s.addElement((int32_t)jamoCE32s[i], errorCode);
-        }
-        // Small optimization: Use a bit in the Hangul ce32
-        // to indicate that none of the Jamo CE32s are isSpecialCE32()
-        // (as it should be in the root collator).
-        // It allows CollationIterator to avoid recursive function calls and per-Jamo tests.
-        // In order to still have good trie compression and keep this code simple,
-        // we only set this flag if a whole block of 588 Hangul syllables starting with
-        // a common leading consonant (Jamo L) has this property.
-        UBool isAnyJamoVTSpecial = false;
-        for(int32_t i = Hangul::JAMO_L_COUNT; i < CollationData::JAMO_CE32S_LENGTH; ++i) {
-            if(Collation::isSpecialCE32(jamoCE32s[i])) {
-                isAnyJamoVTSpecial = true;
-                break;
-            }
-        }
-        uint32_t hangulCE32 = Collation::makeCE32FromTagAndIndex(Collation::HANGUL_TAG, 0);
-        UChar32 c = Hangul::HANGUL_BASE;
-        for(int32_t i = 0; i < Hangul::JAMO_L_COUNT; ++i) {  // iterate over the Jamo L
-            uint32_t ce32 = hangulCE32;
-            if(!isAnyJamoVTSpecial && !Collation::isSpecialCE32(jamoCE32s[i])) {
-                ce32 |= Collation::HANGUL_NO_SPECIAL_JAMO;
-            }
-            UChar32 limit = c + Hangul::JAMO_VT_COUNT;
-            utrie2_setRange32(trie, c, limit - 1, ce32, true, &errorCode);
-            c = limit;
-        }
-    } else {
-        // Copy the Hangul CE32s from the base in blocks per Jamo L,
-        // assuming that HANGUL_NO_SPECIAL_JAMO is set or not set for whole blocks.
-        for(UChar32 c = Hangul::HANGUL_BASE; c < Hangul::HANGUL_LIMIT;) {
-            uint32_t ce32 = base->getCE32(c);
-            U_ASSERT(Collation::hasCE32Tag(ce32, Collation::HANGUL_TAG));
-            UChar32 limit = c + Hangul::JAMO_VT_COUNT;
-            utrie2_setRange32(trie, c, limit - 1, ce32, true, &errorCode);
-            c = limit;
-        }
-    }
-
-    setDigitTags(errorCode);
-    setLeadSurrogates(errorCode);
-
-    if (!icu4xMode) {
-        // For U+0000, move its normal ce32 into CE32s[0] and set U0000_TAG.
-        ce32s.setElementAt((int32_t)utrie2_get32(trie, 0), 0);
-        utrie2_set32(trie, 0, Collation::makeCE32FromTagAndIndex(Collation::U0000_TAG, 0), &errorCode);
-    }
-
-    utrie2_freeze(trie, UTRIE2_32_VALUE_BITS, &errorCode);
-    if(U_FAILURE(errorCode)) { return; }
-
-    // Mark each lead surrogate as "unsafe"
-    // if any of its 1024 associated supplementary code points is "unsafe".
-    UChar32 c = 0x10000;
-    for(char16_t lead = 0xd800; lead < 0xdc00; ++lead, c += 0x400) {
-        if(unsafeBackwardSet.containsSome(c, c + 0x3ff)) {
-            unsafeBackwardSet.add(lead);
-        }
-    }
-    unsafeBackwardSet.freeze();
-
-    data.trie = trie;
-    data.ce32s = reinterpret_cast<const uint32_t *>(ce32s.getBuffer());
-    data.ces = ce64s.getBuffer();
-    data.contexts = contexts.getBuffer();
-
-    data.ce32sLength = ce32s.size();
-    data.cesLength = ce64s.size();
-    data.contextsLength = contexts.length();
-
-    data.base = base;
-    if(jamoIndex >= 0) {
-        data.jamoCE32s = data.ce32s + jamoIndex;
-    } else {
-        data.jamoCE32s = base->jamoCE32s;
-    }
-    data.unsafeBackwardSet = &unsafeBackwardSet;
-}
-
-void
-CollationDataBuilder::clearContexts() {
-    contexts.remove();
-    // Incrementing the contexts build "era" invalidates all of the builtCE32
-    // from before this clearContexts() call.
-    // Simpler than finding and resetting all of those fields.
-    ++contextsEra;
-}
-
-void
-CollationDataBuilder::buildContexts(UErrorCode &errorCode) {
-    if(U_FAILURE(errorCode)) { return; }
-    // Ignore abandoned lists and the cached builtCE32,
-    // and build all contexts from scratch.
-    clearContexts();
-    UnicodeSetIterator iter(contextChars);
-    while(U_SUCCESS(errorCode) && iter.next()) {
-        U_ASSERT(!iter.isString());
-        UChar32 c = iter.getCodepoint();
-        uint32_t ce32 = utrie2_get32(trie, c);
-        if(!isBuilderContextCE32(ce32)) {
-            // Impossible: No context data for c in contextChars.
-            errorCode = U_INTERNAL_PROGRAM_ERROR;
-            return;
-        }
-        ConditionalCE32 *cond = getConditionalCE32ForCE32(ce32);
-        ce32 = buildContext(cond, errorCode);
-        utrie2_set32(trie, c, ce32, &errorCode);
-    }
-}
-
-uint32_t
-CollationDataBuilder::buildContext(ConditionalCE32 *head, UErrorCode &errorCode) {
-    if(U_FAILURE(errorCode)) { return 0; }
-    // The list head must have no context.
-    U_ASSERT(!head->hasContext());
-    // The list head must be followed by one or more nodes that all do have context.
-    U_ASSERT(head->next >= 0);
-    UCharsTrieBuilder prefixBuilder(errorCode);
-    UCharsTrieBuilder contractionBuilder(errorCode);
-    // This outer loop goes from each prefix to the next.
-    // For each prefix it finds the one or more same-prefix entries (firstCond..lastCond).
-    // If there are multiple suffixes for the same prefix,
-    // then an inner loop builds a contraction trie for them.
-    for(ConditionalCE32 *cond = head;; cond = getConditionalCE32(cond->next)) {
-        if(U_FAILURE(errorCode)) { return 0; }  // early out for memory allocation errors
-        // After the list head, the prefix or suffix can be empty, but not both.
-        U_ASSERT(cond == head || cond->hasContext());
-        int32_t prefixLength = cond->prefixLength();
-        UnicodeString prefix(cond->context, 0, prefixLength + 1);
-        // Collect all contraction suffixes for one prefix.
-        ConditionalCE32 *firstCond = cond;
-        ConditionalCE32 *lastCond;
-        do {
-            lastCond = cond;
-            // Clear the defaultCE32 fields as we go.
-            // They are left over from building a previous version of this list of contexts.
-            //
-            // One of the code paths below may copy a preceding defaultCE32
-            // into its emptySuffixCE32.
-            // If a new suffix has been inserted before what used to be
-            // the firstCond for its prefix, then that previous firstCond could still
-            // contain an outdated defaultCE32 from an earlier buildContext() and
-            // result in an incorrect emptySuffixCE32.
-            // So we reset all defaultCE32 before reading and setting new values.
-            cond->defaultCE32 = Collation::NO_CE32;
-        } while(cond->next >= 0 &&
-                (cond = getConditionalCE32(cond->next))->context.startsWith(prefix));
-        uint32_t ce32;
-        int32_t suffixStart = prefixLength + 1;  // == prefix.length()
-        if(lastCond->context.length() == suffixStart) {
-            // One prefix without contraction suffix.
-            U_ASSERT(firstCond == lastCond);
-            ce32 = lastCond->ce32;
-            cond = lastCond;
-        } else {
-            // Build the contractions trie.
-            contractionBuilder.clear();
-            // Entry for an empty suffix, to be stored before the trie.
-            uint32_t emptySuffixCE32 = 0;
-            uint32_t flags = 0;
-            if(firstCond->context.length() == suffixStart) {
-                // There is a mapping for the prefix and the single character c. (p|c)
-                // If no other suffix matches, then we return this value.
-                emptySuffixCE32 = firstCond->ce32;
-                cond = getConditionalCE32(firstCond->next);
-            } else {
-                // There is no mapping for the prefix and just the single character.
-                // (There is no p|c, only p|cd, p|ce etc.)
-                flags |= Collation::CONTRACT_SINGLE_CP_NO_MATCH;
-                // When the prefix matches but none of the prefix-specific suffixes,
-                // then we fall back to the mappings with the next-longest prefix,
-                // and ultimately to mappings with no prefix.
-                // Each fallback might be another set of contractions.
-                // For example, if there are mappings for ch, p|cd, p|ce, but not for p|c,
-                // then in text "pch" we find the ch contraction.
-                for(cond = head;; cond = getConditionalCE32(cond->next)) {
-                    int32_t length = cond->prefixLength();
-                    if(length == prefixLength) { break; }
-                    if(cond->defaultCE32 != Collation::NO_CE32 &&
-                            (length==0 || prefix.endsWith(cond->context, 1, length))) {
-                        emptySuffixCE32 = cond->defaultCE32;
-                    }
-                }
-                cond = firstCond;
-            }
-            // Optimization: Set a flag when
-            // the first character of every contraction suffix has lccc!=0.
-            // Short-circuits contraction matching when a normal letter follows.
-            flags |= Collation::CONTRACT_NEXT_CCC;
-            // Add all of the non-empty suffixes into the contraction trie.
-            for(;;) {
-                UnicodeString suffix(cond->context, suffixStart);
-                uint16_t fcd16 = nfcImpl.getFCD16(suffix.char32At(0));
-                if(fcd16 <= 0xff) {
-                    flags &= ~Collation::CONTRACT_NEXT_CCC;
-                }
-                fcd16 = nfcImpl.getFCD16(suffix.char32At(suffix.length() - 1));
-                if(fcd16 > 0xff) {
-                    // The last suffix character has lccc!=0, allowing for discontiguous contractions.
-                    flags |= Collation::CONTRACT_TRAILING_CCC;
-                }
-                if (icu4xMode && (flags & Collation::CONTRACT_HAS_STARTER) == 0) {
-                    for (int32_t i = 0; i < suffix.length();) {
-                        UChar32 c = suffix.char32At(i);
-                            if (!u_getCombiningClass(c)) {
-                                flags |= Collation::CONTRACT_HAS_STARTER;
-                                break;
-                            }
-                        if (c > 0xFFFF) {
-                            i += 2;
-                        } else {
-                            ++i;
-                        }
-                    }
-                }
-                contractionBuilder.add(suffix, (int32_t)cond->ce32, errorCode);
-                if(cond == lastCond) { break; }
-                cond = getConditionalCE32(cond->next);
-            }
-            int32_t index = addContextTrie(emptySuffixCE32, contractionBuilder, errorCode);
-            if(U_FAILURE(errorCode)) { return 0; }
-            if(index > Collation::MAX_INDEX) {
-                errorCode = U_BUFFER_OVERFLOW_ERROR;
-                return 0;
-            }
-            ce32 = Collation::makeCE32FromTagAndIndex(Collation::CONTRACTION_TAG, index) | flags;
-        }
-        U_ASSERT(cond == lastCond);
-        firstCond->defaultCE32 = ce32;
-        if(prefixLength == 0) {
-            if(cond->next < 0) {
-                // No non-empty prefixes, only contractions.
-                return ce32;
-            }
-        } else {
-            prefix.remove(0, 1);  // Remove the length unit.
-            prefix.reverse();
-            prefixBuilder.add(prefix, (int32_t)ce32, errorCode);
-            if(cond->next < 0) { break; }
-        }
-    }
-    U_ASSERT(head->defaultCE32 != Collation::NO_CE32);
-    int32_t index = addContextTrie(head->defaultCE32, prefixBuilder, errorCode);
-    if(U_FAILURE(errorCode)) { return 0; }
-    if(index > Collation::MAX_INDEX) {
-        errorCode = U_BUFFER_OVERFLOW_ERROR;
-        return 0;
-    }
-    return Collation::makeCE32FromTagAndIndex(Collation::PREFIX_TAG, index);
-}
-
-int32_t
-CollationDataBuilder::addContextTrie(uint32_t defaultCE32, UCharsTrieBuilder &trieBuilder,
-                                     UErrorCode &errorCode) {
-    UnicodeString context;
-    context.append((char16_t)(defaultCE32 >> 16)).append((char16_t)defaultCE32);
-    UnicodeString trieString;
-    context.append(trieBuilder.buildUnicodeString(USTRINGTRIE_BUILD_SMALL, trieString, errorCode));
-    if(U_FAILURE(errorCode)) { return -1; }
-    int32_t index = contexts.indexOf(context);
-    if(index < 0) {
-        index = contexts.length();
-        contexts.append(context);
-    }
-    return index;
-}
-
-void
-CollationDataBuilder::buildFastLatinTable(CollationData &data, UErrorCode &errorCode) {
-    if(U_FAILURE(errorCode) || !fastLatinEnabled) { return; }
-
-    delete fastLatinBuilder;
-    fastLatinBuilder = new CollationFastLatinBuilder(errorCode);
-    if(fastLatinBuilder == nullptr) {
-        errorCode = U_MEMORY_ALLOCATION_ERROR;
-        return;
-    }
-    if(fastLatinBuilder->forData(data, errorCode)) {
-        const uint16_t *table = fastLatinBuilder->getTable();
-        int32_t length = fastLatinBuilder->lengthOfTable();
-        if(base != nullptr && length == base->fastLatinTableLength &&
-                uprv_memcmp(table, base->fastLatinTable, length * 2) == 0) {
-            // Same fast Latin table as in the base, use that one instead.
-            delete fastLatinBuilder;
-            fastLatinBuilder = nullptr;
-            table = base->fastLatinTable;
-        }
-        data.fastLatinTable = table;
-        data.fastLatinTableLength = length;
-    } else {
-        delete fastLatinBuilder;
-        fastLatinBuilder = nullptr;
-    }
-}
-
-int32_t
-CollationDataBuilder::getCEs(const UnicodeString &s, int64_t ces[], int32_t cesLength) {
-    return getCEs(s, 0, ces, cesLength);
-}
-
-int32_t
-CollationDataBuilder::getCEs(const UnicodeString &prefix, const UnicodeString &s,
-                             int64_t ces[], int32_t cesLength) {
-    int32_t prefixLength = prefix.length();
-    if(prefixLength == 0) {
-        return getCEs(s, 0, ces, cesLength);
-    } else {
-        return getCEs(prefix + s, prefixLength, ces, cesLength);
-    }
-}
-
-int32_t
-CollationDataBuilder::getCEs(const UnicodeString &s, int32_t start,
-                             int64_t ces[], int32_t cesLength) {
-    if(collIter == nullptr) {
-        collIter = new DataBuilderCollationIterator(*this);
-        if(collIter == nullptr) { return 0; }
-    }
-    return collIter->fetchCEs(s, start, ces, cesLength);
-}
-
-U_NAMESPACE_END
-
-#endif  // !UCONFIG_NO_COLLATION
->>>>>>> a8a80be5
+// © 2016 and later: Unicode, Inc. and others.
+// License & terms of use: http://www.unicode.org/copyright.html
+/*
+*******************************************************************************
+* Copyright (C) 2012-2015, International Business Machines
+* Corporation and others.  All Rights Reserved.
+*******************************************************************************
+* collationdatabuilder.cpp
+*
+* (replaced the former ucol_elm.cpp)
+*
+* created on: 2012apr01
+* created by: Markus W. Scherer
+*/
+
+#include "unicode/utypes.h"
+
+#if !UCONFIG_NO_COLLATION
+
+#include "unicode/localpointer.h"
+#include "unicode/uchar.h"
+#include "unicode/ucharstrie.h"
+#include "unicode/ucharstriebuilder.h"
+#include "unicode/uniset.h"
+#include "unicode/unistr.h"
+#include "unicode/usetiter.h"
+#include "unicode/utf16.h"
+#include "cmemory.h"
+#include "collation.h"
+#include "collationdata.h"
+#include "collationdatabuilder.h"
+#include "collationfastlatinbuilder.h"
+#include "collationiterator.h"
+#include "normalizer2impl.h"
+#include "utrie2.h"
+#include "uvectr32.h"
+#include "uvectr64.h"
+#include "uvector.h"
+
+U_NAMESPACE_BEGIN
+
+CollationDataBuilder::CEModifier::~CEModifier() {}
+
+/**
+ * Build-time context and CE32 for a code point.
+ * If a code point has contextual mappings, then the default (no-context) mapping
+ * and all conditional mappings are stored in a singly-linked list
+ * of ConditionalCE32, sorted by context strings.
+ *
+ * Context strings sort by prefix length, then by prefix, then by contraction suffix.
+ * Context strings must be unique and in ascending order.
+ */
+struct ConditionalCE32 : public UMemory {
+    ConditionalCE32()
+            : context(),
+              ce32(0), defaultCE32(Collation::NO_CE32), builtCE32(Collation::NO_CE32),
+              next(-1) {}
+    ConditionalCE32(const UnicodeString &ct, uint32_t ce)
+            : context(ct),
+              ce32(ce), defaultCE32(Collation::NO_CE32), builtCE32(Collation::NO_CE32),
+              next(-1) {}
+
+    inline UBool hasContext() const { return context.length() > 1; }
+    inline int32_t prefixLength() const { return context.charAt(0); }
+
+    /**
+     * "\0" for the first entry for any code point, with its default CE32.
+     *
+     * Otherwise one unit with the length of the prefix string,
+     * then the prefix string, then the contraction suffix.
+     */
+    UnicodeString context;
+    /**
+     * CE32 for the code point and its context.
+     * Can be special (e.g., for an expansion) but not contextual (prefix or contraction tag).
+     */
+    uint32_t ce32;
+    /**
+     * Default CE32 for all contexts with this same prefix.
+     * Initially NO_CE32. Set only while building runtime data structures,
+     * and only on one of the nodes of a sub-list with the same prefix.
+     */
+    uint32_t defaultCE32;
+    /**
+     * CE32 for the built contexts.
+     * When fetching CEs from the builder, the contexts are built into their runtime form
+     * so that the normal collation implementation can process them.
+     * The result is cached in the list head. It is reset when the contexts are modified.
+     * All of these builtCE32 are invalidated by clearContexts(),
+     * via incrementing the contextsEra.
+     */
+    uint32_t builtCE32;
+    /**
+     * The "era" of building intermediate contexts when the above builtCE32 was set.
+     * When the array of cached, temporary contexts overflows, then clearContexts()
+     * removes them all and invalidates the builtCE32 that used to point to built tries.
+     */
+    int32_t era = -1;
+    /**
+     * Index of the next ConditionalCE32.
+     * Negative for the end of the list.
+     */
+    int32_t next;
+    // Note: We could create a separate class for all of the contextual mappings for
+    // a code point, with the builtCE32, the era, and a list of the actual mappings.
+    // The class that represents one mapping would then not need to
+    // store those fields in each element.
+};
+
+U_CDECL_BEGIN
+
+void U_CALLCONV
+uprv_deleteConditionalCE32(void *obj) {
+    delete static_cast<ConditionalCE32 *>(obj);
+}
+
+U_CDECL_END
+
+/**
+ * Build-time collation element and character iterator.
+ * Uses the runtime CollationIterator for fetching CEs for a string
+ * but reads from the builder's unfinished data structures.
+ * In particular, this class reads from the unfinished trie
+ * and has to avoid CollationIterator::nextCE() and redirect other
+ * calls to data->getCE32() and data->getCE32FromSupplementary().
+ *
+ * We do this so that we need not implement the collation algorithm
+ * again for the builder and make it behave exactly like the runtime code.
+ * That would be more difficult to test and maintain than this indirection.
+ *
+ * Some CE32 tags (for example, the DIGIT_TAG) do not occur in the builder data,
+ * so the data accesses from those code paths need not be modified.
+ *
+ * This class iterates directly over whole code points
+ * so that the CollationIterator does not need the finished trie
+ * for handling the LEAD_SURROGATE_TAG.
+ */
+class DataBuilderCollationIterator : public CollationIterator {
+public:
+    DataBuilderCollationIterator(CollationDataBuilder &b);
+
+    virtual ~DataBuilderCollationIterator();
+
+    int32_t fetchCEs(const UnicodeString &str, int32_t start, int64_t ces[], int32_t cesLength);
+
+    virtual void resetToOffset(int32_t newOffset) override;
+    virtual int32_t getOffset() const override;
+
+    virtual UChar32 nextCodePoint(UErrorCode &errorCode) override;
+    virtual UChar32 previousCodePoint(UErrorCode &errorCode) override;
+
+protected:
+    virtual void forwardNumCodePoints(int32_t num, UErrorCode &errorCode) override;
+    virtual void backwardNumCodePoints(int32_t num, UErrorCode &errorCode) override;
+
+    virtual uint32_t getDataCE32(UChar32 c) const override;
+    virtual uint32_t getCE32FromBuilderData(uint32_t ce32, UErrorCode &errorCode) override;
+
+    CollationDataBuilder &builder;
+    CollationData builderData;
+    uint32_t jamoCE32s[CollationData::JAMO_CE32S_LENGTH];
+    const UnicodeString *s;
+    int32_t pos;
+};
+
+DataBuilderCollationIterator::DataBuilderCollationIterator(CollationDataBuilder &b)
+        : CollationIterator(&builderData, /*numeric=*/ false),
+          builder(b), builderData(b.nfcImpl),
+          s(nullptr), pos(0) {
+    builderData.base = builder.base;
+    // Set all of the jamoCE32s[] to indirection CE32s.
+    for(int32_t j = 0; j < CollationData::JAMO_CE32S_LENGTH; ++j) {  // Count across Jamo types.
+        UChar32 jamo = CollationDataBuilder::jamoCpFromIndex(j);
+        jamoCE32s[j] = Collation::makeCE32FromTagAndIndex(Collation::BUILDER_DATA_TAG, jamo) |
+                CollationDataBuilder::IS_BUILDER_JAMO_CE32;
+    }
+    builderData.jamoCE32s = jamoCE32s;
+}
+
+DataBuilderCollationIterator::~DataBuilderCollationIterator() {}
+
+int32_t
+DataBuilderCollationIterator::fetchCEs(const UnicodeString &str, int32_t start,
+                                       int64_t ces[], int32_t cesLength) {
+    // Set the pointers each time, in case they changed due to reallocation.
+    builderData.ce32s = reinterpret_cast<const uint32_t *>(builder.ce32s.getBuffer());
+    builderData.ces = builder.ce64s.getBuffer();
+    builderData.contexts = builder.contexts.getBuffer();
+    // Modified copy of CollationIterator::nextCE() and CollationIterator::nextCEFromCE32().
+    reset();
+    s = &str;
+    pos = start;
+    UErrorCode errorCode = U_ZERO_ERROR;
+    while(U_SUCCESS(errorCode) && pos < s->length()) {
+        // No need to keep all CEs in the iterator buffer.
+        clearCEs();
+        UChar32 c = s->char32At(pos);
+        pos += U16_LENGTH(c);
+        uint32_t ce32 = utrie2_get32(builder.trie, c);
+        const CollationData *d;
+        if(ce32 == Collation::FALLBACK_CE32) {
+            d = builder.base;
+            ce32 = builder.base->getCE32(c);
+        } else {
+            d = &builderData;
+        }
+        appendCEsFromCE32(d, c, ce32, /*forward=*/ true, errorCode);
+        U_ASSERT(U_SUCCESS(errorCode));
+        for(int32_t i = 0; i < getCEsLength(); ++i) {
+            int64_t ce = getCE(i);
+            if(ce != 0) {
+                if(cesLength < Collation::MAX_EXPANSION_LENGTH) {
+                    ces[cesLength] = ce;
+                }
+                ++cesLength;
+            }
+        }
+    }
+    return cesLength;
+}
+
+void
+DataBuilderCollationIterator::resetToOffset(int32_t newOffset) {
+    reset();
+    pos = newOffset;
+}
+
+int32_t
+DataBuilderCollationIterator::getOffset() const {
+    return pos;
+}
+
+UChar32
+DataBuilderCollationIterator::nextCodePoint(UErrorCode & /*errorCode*/) {
+    if(pos == s->length()) {
+        return U_SENTINEL;
+    }
+    UChar32 c = s->char32At(pos);
+    pos += U16_LENGTH(c);
+    return c;
+}
+
+UChar32
+DataBuilderCollationIterator::previousCodePoint(UErrorCode & /*errorCode*/) {
+    if(pos == 0) {
+        return U_SENTINEL;
+    }
+    UChar32 c = s->char32At(pos - 1);
+    pos -= U16_LENGTH(c);
+    return c;
+}
+
+void
+DataBuilderCollationIterator::forwardNumCodePoints(int32_t num, UErrorCode & /*errorCode*/) {
+    pos = s->moveIndex32(pos, num);
+}
+
+void
+DataBuilderCollationIterator::backwardNumCodePoints(int32_t num, UErrorCode & /*errorCode*/) {
+    pos = s->moveIndex32(pos, -num);
+}
+
+uint32_t
+DataBuilderCollationIterator::getDataCE32(UChar32 c) const {
+    return utrie2_get32(builder.trie, c);
+}
+
+uint32_t
+DataBuilderCollationIterator::getCE32FromBuilderData(uint32_t ce32, UErrorCode &errorCode) {
+    if (U_FAILURE(errorCode)) { return 0; }
+    U_ASSERT(Collation::hasCE32Tag(ce32, Collation::BUILDER_DATA_TAG));
+    if((ce32 & CollationDataBuilder::IS_BUILDER_JAMO_CE32) != 0) {
+        UChar32 jamo = Collation::indexFromCE32(ce32);
+        return utrie2_get32(builder.trie, jamo);
+    } else {
+        ConditionalCE32 *cond = builder.getConditionalCE32ForCE32(ce32);
+        if (cond == nullptr) {
+            errorCode = U_INTERNAL_PROGRAM_ERROR;
+            // TODO: ICU-21531 figure out why this happens.
+            return 0;
+        }
+        if(cond->builtCE32 == Collation::NO_CE32 || cond->era != builder.contextsEra) {
+            // Build the context-sensitive mappings into their runtime form and cache the result.
+            cond->builtCE32 = builder.buildContext(cond, errorCode);
+            if(errorCode == U_BUFFER_OVERFLOW_ERROR) {
+                errorCode = U_ZERO_ERROR;
+                builder.clearContexts();
+                cond->builtCE32 = builder.buildContext(cond, errorCode);
+            }
+            cond->era = builder.contextsEra;
+            builderData.contexts = builder.contexts.getBuffer();
+        }
+        return cond->builtCE32;
+    }
+}
+
+// ------------------------------------------------------------------------- ***
+
+CollationDataBuilder::CollationDataBuilder(UBool icu4xMode, UErrorCode &errorCode)
+        : nfcImpl(*Normalizer2Factory::getNFCImpl(errorCode)),
+          base(nullptr), baseSettings(nullptr),
+          trie(nullptr),
+          ce32s(errorCode), ce64s(errorCode), conditionalCE32s(errorCode),
+          modified(false),
+          icu4xMode(icu4xMode),
+          fastLatinEnabled(false), fastLatinBuilder(nullptr),
+          collIter(nullptr) {
+    // Reserve the first CE32 for U+0000.
+    if (!icu4xMode) {
+        ce32s.addElement(0, errorCode);
+    }
+    conditionalCE32s.setDeleter(uprv_deleteConditionalCE32);
+}
+
+CollationDataBuilder::~CollationDataBuilder() {
+    utrie2_close(trie);
+    delete fastLatinBuilder;
+    delete collIter;
+}
+
+void
+CollationDataBuilder::initForTailoring(const CollationData *b, UErrorCode &errorCode) {
+    if(U_FAILURE(errorCode)) { return; }
+    if(trie != nullptr) {
+        errorCode = U_INVALID_STATE_ERROR;
+        return;
+    }
+    if(b == nullptr) {
+        errorCode = U_ILLEGAL_ARGUMENT_ERROR;
+        return;
+    }
+    base = b;
+
+    // For a tailoring, the default is to fall back to the base.
+    // For ICU4X, use the same value for fallback as for the default
+    // to avoid having to have different blocks for the two.
+    trie = utrie2_open(Collation::FALLBACK_CE32, icu4xMode ? Collation::FALLBACK_CE32 : Collation::FFFD_CE32, &errorCode);
+
+    if (!icu4xMode) {
+        // Set the Latin-1 letters block so that it is allocated first in the data array,
+        // to try to improve locality of reference when sorting Latin-1 text.
+        // Do not use utrie2_setRange32() since that will not actually allocate blocks
+        // that are filled with the default value.
+        // ASCII (0..7F) is already preallocated anyway.
+        for(UChar32 c = 0xc0; c <= 0xff; ++c) {
+            utrie2_set32(trie, c, Collation::FALLBACK_CE32, &errorCode);
+        }
+
+        // Hangul syllables are not tailorable (except via tailoring Jamos).
+        // Always set the Hangul tag to help performance.
+        // Do this here, rather than in buildMappings(),
+        // so that we see the HANGUL_TAG in various assertions.
+        uint32_t hangulCE32 = Collation::makeCE32FromTagAndIndex(Collation::HANGUL_TAG, 0);
+        utrie2_setRange32(trie, Hangul::HANGUL_BASE, Hangul::HANGUL_END, hangulCE32, true, &errorCode);
+
+        // Copy the set contents but don't copy/clone the set as a whole because
+        // that would copy the isFrozen state too.
+        unsafeBackwardSet.addAll(*b->unsafeBackwardSet);
+    }
+
+    if(U_FAILURE(errorCode)) { return; }
+}
+
+UBool
+CollationDataBuilder::maybeSetPrimaryRange(UChar32 start, UChar32 end,
+                                           uint32_t primary, int32_t step,
+                                           UErrorCode &errorCode) {
+    if(U_FAILURE(errorCode)) { return false; }
+    U_ASSERT(start <= end);
+    // TODO: Do we need to check what values are currently set for start..end?
+    // An offset range is worth it only if we can achieve an overlap between
+    // adjacent UTrie2 blocks of 32 code points each.
+    // An offset CE is also a little more expensive to look up and compute
+    // than a simple CE.
+    // If the range spans at least three UTrie2 block boundaries (> 64 code points),
+    // then we take it.
+    // If the range spans one or two block boundaries and there are
+    // at least 4 code points on either side, then we take it.
+    // (We could additionally require a minimum range length of, say, 16.)
+    int32_t blockDelta = (end >> 5) - (start >> 5);
+    if(2 <= step && step <= 0x7f &&
+            (blockDelta >= 3 ||
+            (blockDelta > 0 && (start & 0x1f) <= 0x1c && (end & 0x1f) >= 3))) {
+        int64_t dataCE = ((int64_t)primary << 32) | (start << 8) | step;
+        if(isCompressiblePrimary(primary)) { dataCE |= 0x80; }
+        int32_t index = addCE(dataCE, errorCode);
+        if(U_FAILURE(errorCode)) { return 0; }
+        if(index > Collation::MAX_INDEX) {
+            errorCode = U_BUFFER_OVERFLOW_ERROR;
+            return 0;
+        }
+        uint32_t offsetCE32 = Collation::makeCE32FromTagAndIndex(Collation::OFFSET_TAG, index);
+        utrie2_setRange32(trie, start, end, offsetCE32, true, &errorCode);
+        modified = true;
+        return true;
+    } else {
+        return false;
+    }
+}
+
+uint32_t
+CollationDataBuilder::setPrimaryRangeAndReturnNext(UChar32 start, UChar32 end,
+                                                   uint32_t primary, int32_t step,
+                                                   UErrorCode &errorCode) {
+    if(U_FAILURE(errorCode)) { return 0; }
+    UBool isCompressible = isCompressiblePrimary(primary);
+    if(maybeSetPrimaryRange(start, end, primary, step, errorCode)) {
+        return Collation::incThreeBytePrimaryByOffset(primary, isCompressible,
+                                                      (end - start + 1) * step);
+    } else {
+        // Short range: Set individual CE32s.
+        for(;;) {
+            utrie2_set32(trie, start, Collation::makeLongPrimaryCE32(primary), &errorCode);
+            ++start;
+            primary = Collation::incThreeBytePrimaryByOffset(primary, isCompressible, step);
+            if(start > end) { return primary; }
+        }
+        modified = true;
+    }
+}
+
+uint32_t
+CollationDataBuilder::getCE32FromOffsetCE32(UBool fromBase, UChar32 c, uint32_t ce32) const {
+    int32_t i = Collation::indexFromCE32(ce32);
+    int64_t dataCE = fromBase ? base->ces[i] : ce64s.elementAti(i);
+    uint32_t p = Collation::getThreeBytePrimaryForOffsetData(c, dataCE);
+    return Collation::makeLongPrimaryCE32(p);
+}
+
+UBool
+CollationDataBuilder::isCompressibleLeadByte(uint32_t b) const {
+    return base->isCompressibleLeadByte(b);
+}
+
+UBool
+CollationDataBuilder::isAssigned(UChar32 c) const {
+    return Collation::isAssignedCE32(utrie2_get32(trie, c));
+}
+
+uint32_t
+CollationDataBuilder::getLongPrimaryIfSingleCE(UChar32 c) const {
+    uint32_t ce32 = utrie2_get32(trie, c);
+    if(Collation::isLongPrimaryCE32(ce32)) {
+        return Collation::primaryFromLongPrimaryCE32(ce32);
+    } else {
+        return 0;
+    }
+}
+
+int64_t
+CollationDataBuilder::getSingleCE(UChar32 c, UErrorCode &errorCode) const {
+    if(U_FAILURE(errorCode)) { return 0; }
+    // Keep parallel with CollationData::getSingleCE().
+    UBool fromBase = false;
+    uint32_t ce32 = utrie2_get32(trie, c);
+    if(ce32 == Collation::FALLBACK_CE32) {
+        fromBase = true;
+        ce32 = base->getCE32(c);
+    }
+    while(Collation::isSpecialCE32(ce32)) {
+        switch(Collation::tagFromCE32(ce32)) {
+        case Collation::LATIN_EXPANSION_TAG:
+        case Collation::BUILDER_DATA_TAG:
+        case Collation::PREFIX_TAG:
+        case Collation::CONTRACTION_TAG:
+        case Collation::HANGUL_TAG:
+        case Collation::LEAD_SURROGATE_TAG:
+            errorCode = U_UNSUPPORTED_ERROR;
+            return 0;
+        case Collation::FALLBACK_TAG:
+        case Collation::RESERVED_TAG_3:
+            errorCode = U_INTERNAL_PROGRAM_ERROR;
+            return 0;
+        case Collation::LONG_PRIMARY_TAG:
+            return Collation::ceFromLongPrimaryCE32(ce32);
+        case Collation::LONG_SECONDARY_TAG:
+            return Collation::ceFromLongSecondaryCE32(ce32);
+        case Collation::EXPANSION32_TAG:
+            if(Collation::lengthFromCE32(ce32) == 1) {
+                int32_t i = Collation::indexFromCE32(ce32);
+                ce32 = fromBase ? base->ce32s[i] : ce32s.elementAti(i);
+                break;
+            } else {
+                errorCode = U_UNSUPPORTED_ERROR;
+                return 0;
+            }
+        case Collation::EXPANSION_TAG: {
+            if(Collation::lengthFromCE32(ce32) == 1) {
+                int32_t i = Collation::indexFromCE32(ce32);
+                return fromBase ? base->ces[i] : ce64s.elementAti(i);
+            } else {
+                errorCode = U_UNSUPPORTED_ERROR;
+                return 0;
+            }
+        }
+        case Collation::DIGIT_TAG:
+            // Fetch the non-numeric-collation CE32 and continue.
+            ce32 = ce32s.elementAti(Collation::indexFromCE32(ce32));
+            break;
+        case Collation::U0000_TAG:
+            U_ASSERT(c == 0);
+            // Fetch the normal ce32 for U+0000 and continue.
+            ce32 = fromBase ? base->ce32s[0] : ce32s.elementAti(0);
+            break;
+        case Collation::OFFSET_TAG:
+            ce32 = getCE32FromOffsetCE32(fromBase, c, ce32);
+            break;
+        case Collation::IMPLICIT_TAG:
+            return Collation::unassignedCEFromCodePoint(c);
+        }
+    }
+    return Collation::ceFromSimpleCE32(ce32);
+}
+
+int32_t
+CollationDataBuilder::addCE(int64_t ce, UErrorCode &errorCode) {
+    int32_t length = ce64s.size();
+    for(int32_t i = 0; i < length; ++i) {
+        if(ce == ce64s.elementAti(i)) { return i; }
+    }
+    ce64s.addElement(ce, errorCode);
+    return length;
+}
+
+int32_t
+CollationDataBuilder::addCE32(uint32_t ce32, UErrorCode &errorCode) {
+    int32_t length = ce32s.size();
+    for(int32_t i = 0; i < length; ++i) {
+        if(ce32 == (uint32_t)ce32s.elementAti(i)) { return i; }
+    }
+    ce32s.addElement((int32_t)ce32, errorCode);  
+    return length;
+}
+
+int32_t
+CollationDataBuilder::addConditionalCE32(const UnicodeString &context, uint32_t ce32,
+                                         UErrorCode &errorCode) {
+    if(U_FAILURE(errorCode)) { return -1; }
+    U_ASSERT(!context.isEmpty());
+    int32_t index = conditionalCE32s.size();
+    if(index > Collation::MAX_INDEX) {
+        errorCode = U_BUFFER_OVERFLOW_ERROR;
+        return -1;
+    }
+    LocalPointer<ConditionalCE32> cond(new ConditionalCE32(context, ce32), errorCode);
+    conditionalCE32s.adoptElement(cond.orphan(), errorCode);
+    if(U_FAILURE(errorCode)) {
+        return -1;
+    }
+    return index;
+}
+
+void
+CollationDataBuilder::add(const UnicodeString &prefix, const UnicodeString &s,
+                          const int64_t ces[], int32_t cesLength,
+                          UErrorCode &errorCode) {
+    uint32_t ce32 = encodeCEs(ces, cesLength, errorCode);
+    addCE32(prefix, s, ce32, errorCode);
+}
+
+void
+CollationDataBuilder::addCE32(const UnicodeString &prefix, const UnicodeString &s,
+                              uint32_t ce32, UErrorCode &errorCode) {
+    if(U_FAILURE(errorCode)) { return; }
+    if(s.isEmpty()) {
+        errorCode = U_ILLEGAL_ARGUMENT_ERROR;
+        return;
+    }
+    if(trie == nullptr || utrie2_isFrozen(trie)) {
+        errorCode = U_INVALID_STATE_ERROR;
+        return;
+    }
+    UChar32 c = s.char32At(0);
+    int32_t cLength = U16_LENGTH(c);
+    uint32_t oldCE32 = utrie2_get32(trie, c);
+    UBool hasContext = !prefix.isEmpty() || s.length() > cLength;
+
+    if (icu4xMode) {
+        if (base && c >= 0x1100 && c < 0x1200) {
+            // Omit jamo tailorings.
+            // TODO(https://github.com/unicode-org/icu4x/issues/1941).
+        }
+        const Normalizer2* nfdNormalizer = Normalizer2::getNFDInstance(errorCode);
+        UnicodeString sInNfd;
+        nfdNormalizer->normalize(s, sInNfd, errorCode);
+        if (s != sInNfd) {
+            // s is not in NFD, so it cannot match in ICU4X, since ICU4X only
+            // does NFD lookups.
+            // Now check that we're only rejecting known cases.
+            if (s.length() == 2) {
+                char16_t second = s.charAt(1);
+                if (second == 0x0F73 || second == 0x0F75 || second == 0x0F81) {
+                    // Second is a special decomposing Tibetan vowel sign.
+                    // These also get added in the decomposed form, so ignoring
+                    // this instance is OK.
+                    return;
+                }
+                if (c == 0xFDD1 && second == 0xAC00) {
+                    // This strange contraction exists in the root and
+                    // doesn't have a decomposed counterpart there.
+                    // This won't match in ICU4X anyway and is very strange:
+                    // Unassigned Arabic presentation form contracting with
+                    // the very first Hangul syllable. Let's ignore this
+                    // explicitly.
+                    return;
+                }
+            }
+            // Unknown case worth investigating if ever found.
+            errorCode = U_UNSUPPORTED_ERROR;
+            return;
+        }
+
+        if (!prefix.isEmpty()) {
+            UnicodeString prefixInNfd;
+            nfdNormalizer->normalize(prefix, prefixInNfd, errorCode);
+            if (prefix != prefixInNfd) {
+                errorCode = U_UNSUPPORTED_ERROR;
+                return;
+            }
+
+            int32_t count = prefix.countChar32();
+            if (count > 2) {
+                // Prefix too long for ICU4X.
+                errorCode = U_UNSUPPORTED_ERROR;
+                return;
+            }
+            UChar32 utf32[4];
+            int32_t len = prefix.toUTF32(utf32, 4, errorCode);
+            if (len != count) {
+                errorCode = U_INVALID_STATE_ERROR;
+                return;
+            }
+            UChar32 c = utf32[0];
+            if (u_getCombiningClass(c)) {
+                // Prefix must start with as starter for ICU4X.
+                errorCode = U_UNSUPPORTED_ERROR;
+                return;
+            }
+            // XXX: Korean searchjl has jamo in prefix, so commenting out this
+            // check for now. ICU4X currently ignores non-root jamo tables anyway.
+            // searchjl was added in
+            // https://unicode-org.atlassian.net/browse/CLDR-3560
+            // Contractions were changed to prefixes in
+            // https://unicode-org.atlassian.net/browse/CLDR-6546
+            //
+            // if ((c >= 0x1100 && c < 0x1200) || (c >= 0xAC00 && c < 0xD7A4)) {
+            //     errorCode = U_UNSUPPORTED_ERROR;
+            //     return;
+            // }
+            if ((len > 1) && !(utf32[1] == 0x3099 || utf32[1] == 0x309A)) {
+                // Second character in prefix, if present, must be a kana voicing mark for ICU4X.
+                errorCode = U_UNSUPPORTED_ERROR;
+                return;
+            }
+        }
+
+        if (s.length() > cLength) {
+            // Check that there's no modern Hangul in contractions.
+            for (int32_t i = 0; i < s.length(); ++i) {
+                char16_t c = s.charAt(i);
+                if ((c >= 0x1100 && c < 0x1100 + 19) || (c >= 0x1161 && c < 0x1161 + 21) || (c >= 0x11A7 && c < 0x11A7 + 28) || (c >= 0xAC00 && c < 0xD7A4)) {
+                    errorCode = U_UNSUPPORTED_ERROR;
+                    return;
+                }
+            }
+        }
+    }
+
+    if(oldCE32 == Collation::FALLBACK_CE32) {
+        // First tailoring for c.
+        // If c has contextual base mappings or if we add a contextual mapping,
+        // then copy the base mappings.
+        // Otherwise we just override the base mapping.
+        uint32_t baseCE32 = base->getFinalCE32(base->getCE32(c));
+        if(hasContext || Collation::ce32HasContext(baseCE32)) {
+            oldCE32 = copyFromBaseCE32(c, baseCE32, true, errorCode);
+            utrie2_set32(trie, c, oldCE32, &errorCode);
+            if(U_FAILURE(errorCode)) { return; }
+        }
+    }
+    if(!hasContext) {
+        // No prefix, no contraction.
+        if(!isBuilderContextCE32(oldCE32)) {
+            utrie2_set32(trie, c, ce32, &errorCode);
+        } else {
+            ConditionalCE32 *cond = getConditionalCE32ForCE32(oldCE32);
+            cond->builtCE32 = Collation::NO_CE32;
+            cond->ce32 = ce32;
+        }
+    } else {
+        ConditionalCE32 *cond;
+        if(!isBuilderContextCE32(oldCE32)) {
+            // Replace the simple oldCE32 with a builder context CE32
+            // pointing to a new ConditionalCE32 list head.
+            int32_t index = addConditionalCE32(UnicodeString((char16_t)0), oldCE32, errorCode);
+            if(U_FAILURE(errorCode)) { return; }
+            uint32_t contextCE32 = makeBuilderContextCE32(index);
+            utrie2_set32(trie, c, contextCE32, &errorCode);
+            contextChars.add(c);
+            cond = getConditionalCE32(index);
+        } else {
+            cond = getConditionalCE32ForCE32(oldCE32);
+            cond->builtCE32 = Collation::NO_CE32;
+        }
+        UnicodeString suffix(s, cLength);
+        UnicodeString context((char16_t)prefix.length());
+        context.append(prefix).append(suffix);
+        unsafeBackwardSet.addAll(suffix);
+        for(;;) {
+            // invariant: context > cond->context
+            int32_t next = cond->next;
+            if(next < 0) {
+                // Append a new ConditionalCE32 after cond.
+                int32_t index = addConditionalCE32(context, ce32, errorCode);
+                if(U_FAILURE(errorCode)) { return; }
+                cond->next = index;
+                break;
+            }
+            ConditionalCE32 *nextCond = getConditionalCE32(next);
+            int8_t cmp = context.compare(nextCond->context);
+            if(cmp < 0) {
+                // Insert a new ConditionalCE32 between cond and nextCond.
+                int32_t index = addConditionalCE32(context, ce32, errorCode);
+                if(U_FAILURE(errorCode)) { return; }
+                cond->next = index;
+                getConditionalCE32(index)->next = next;
+                break;
+            } else if(cmp == 0) {
+                // Same context as before, overwrite its ce32.
+                nextCond->ce32 = ce32;
+                break;
+            }
+            cond = nextCond;
+        }
+    }
+    modified = true;
+}
+
+uint32_t
+CollationDataBuilder::encodeOneCEAsCE32(int64_t ce) {
+    uint32_t p = (uint32_t)(ce >> 32);
+    uint32_t lower32 = (uint32_t)ce;
+    uint32_t t = (uint32_t)(ce & 0xffff);
+    U_ASSERT((t & 0xc000) != 0xc000);  // Impossible case bits 11 mark special CE32s.
+    if((ce & INT64_C(0xffff00ff00ff)) == 0) {
+        // normal form ppppsstt
+        return p | (lower32 >> 16) | (t >> 8);
+    } else if((ce & INT64_C(0xffffffffff)) == Collation::COMMON_SEC_AND_TER_CE) {
+        // long-primary form ppppppC1
+        return Collation::makeLongPrimaryCE32(p);
+    } else if(p == 0 && (t & 0xff) == 0) {
+        // long-secondary form ssssttC2
+        return Collation::makeLongSecondaryCE32(lower32);
+    }
+    return Collation::NO_CE32;
+}
+
+uint32_t
+CollationDataBuilder::encodeOneCE(int64_t ce, UErrorCode &errorCode) {
+    // Try to encode one CE as one CE32.
+    uint32_t ce32 = encodeOneCEAsCE32(ce);
+    if(ce32 != Collation::NO_CE32) { return ce32; }
+    int32_t index = addCE(ce, errorCode);
+    if(U_FAILURE(errorCode)) { return 0; }
+    if(index > Collation::MAX_INDEX) {
+        errorCode = U_BUFFER_OVERFLOW_ERROR;
+        return 0;
+    }
+    return Collation::makeCE32FromTagIndexAndLength(Collation::EXPANSION_TAG, index, 1);
+}
+
+uint32_t
+CollationDataBuilder::encodeCEs(const int64_t ces[], int32_t cesLength,
+                                UErrorCode &errorCode) {
+    if(U_FAILURE(errorCode)) { return 0; }
+    if(cesLength < 0 || cesLength > Collation::MAX_EXPANSION_LENGTH) {
+        errorCode = U_ILLEGAL_ARGUMENT_ERROR;
+        return 0;
+    }
+    if(trie == nullptr || utrie2_isFrozen(trie)) {
+        errorCode = U_INVALID_STATE_ERROR;
+        return 0;
+    }
+    if(cesLength == 0) {
+        // Convenience: We cannot map to nothing, but we can map to a completely ignorable CE.
+        // Do this here so that callers need not do it.
+        return encodeOneCEAsCE32(0);
+    } else if(cesLength == 1) {
+        return encodeOneCE(ces[0], errorCode);
+    } else if(cesLength == 2 && !icu4xMode) {
+        // Try to encode two CEs as one CE32.
+        // Turn this off for ICU4X, because without the canonical closure
+        // these are so rare that it doesn't make sense to spend a branch
+        // on checking this tag when using the data.
+        int64_t ce0 = ces[0];
+        int64_t ce1 = ces[1];
+        uint32_t p0 = (uint32_t)(ce0 >> 32);
+        if((ce0 & INT64_C(0xffffffffff00ff)) == Collation::COMMON_SECONDARY_CE &&
+                (ce1 & INT64_C(0xffffffff00ffffff)) == Collation::COMMON_TERTIARY_CE &&
+                p0 != 0) {
+            // Latin mini expansion
+            return
+                p0 |
+                (((uint32_t)ce0 & 0xff00u) << 8) |
+                (uint32_t)(ce1 >> 16) |
+                Collation::SPECIAL_CE32_LOW_BYTE |
+                Collation::LATIN_EXPANSION_TAG;
+        }
+    }
+    // Try to encode two or more CEs as CE32s.
+    int32_t newCE32s[Collation::MAX_EXPANSION_LENGTH];
+    for(int32_t i = 0;; ++i) {
+        if(i == cesLength) {
+            return encodeExpansion32(newCE32s, cesLength, errorCode);
+        }
+        uint32_t ce32 = encodeOneCEAsCE32(ces[i]);
+        if(ce32 == Collation::NO_CE32) { break; }
+        newCE32s[i] = (int32_t)ce32;
+    }
+    return encodeExpansion(ces, cesLength, errorCode);
+}
+
+uint32_t
+CollationDataBuilder::encodeExpansion(const int64_t ces[], int32_t length, UErrorCode &errorCode) {
+    if(U_FAILURE(errorCode)) { return 0; }
+    // See if this sequence of CEs has already been stored.
+    int64_t first = ces[0];
+    int32_t ce64sMax = ce64s.size() - length;
+    for(int32_t i = 0; i <= ce64sMax; ++i) {
+        if(first == ce64s.elementAti(i)) {
+            if(i > Collation::MAX_INDEX) {
+                errorCode = U_BUFFER_OVERFLOW_ERROR;
+                return 0;
+            }
+            for(int32_t j = 1;; ++j) {
+                if(j == length) {
+                    return Collation::makeCE32FromTagIndexAndLength(
+                            Collation::EXPANSION_TAG, i, length);
+                }
+                if(ce64s.elementAti(i + j) != ces[j]) { break; }
+            }
+        }
+    }
+    // Store the new sequence.
+    int32_t i = ce64s.size();
+    if(i > Collation::MAX_INDEX) {
+        errorCode = U_BUFFER_OVERFLOW_ERROR;
+        return 0;
+    }
+    for(int32_t j = 0; j < length; ++j) {
+        ce64s.addElement(ces[j], errorCode);
+    }
+    return Collation::makeCE32FromTagIndexAndLength(Collation::EXPANSION_TAG, i, length);
+}
+
+uint32_t
+CollationDataBuilder::encodeExpansion32(const int32_t newCE32s[], int32_t length,
+                                        UErrorCode &errorCode) {
+    if(U_FAILURE(errorCode)) { return 0; }
+    // See if this sequence of CE32s has already been stored.
+    int32_t first = newCE32s[0];
+    int32_t ce32sMax = ce32s.size() - length;
+    for(int32_t i = 0; i <= ce32sMax; ++i) {
+        if(first == ce32s.elementAti(i)) {
+            if(i > Collation::MAX_INDEX) {
+                errorCode = U_BUFFER_OVERFLOW_ERROR;
+                return 0;
+            }
+            for(int32_t j = 1;; ++j) {
+                if(j == length) {
+                    return Collation::makeCE32FromTagIndexAndLength(
+                            Collation::EXPANSION32_TAG, i, length);
+                }
+                if(ce32s.elementAti(i + j) != newCE32s[j]) { break; }
+            }
+        }
+    }
+    // Store the new sequence.
+    int32_t i = ce32s.size();
+    if(i > Collation::MAX_INDEX) {
+        errorCode = U_BUFFER_OVERFLOW_ERROR;
+        return 0;
+    }
+    for(int32_t j = 0; j < length; ++j) {
+        ce32s.addElement(newCE32s[j], errorCode);
+    }
+    return Collation::makeCE32FromTagIndexAndLength(Collation::EXPANSION32_TAG, i, length);
+}
+
+uint32_t
+CollationDataBuilder::copyFromBaseCE32(UChar32 c, uint32_t ce32, UBool withContext,
+                                       UErrorCode &errorCode) {
+    if(U_FAILURE(errorCode)) { return 0; }
+    if(!Collation::isSpecialCE32(ce32)) { return ce32; }
+    switch(Collation::tagFromCE32(ce32)) {
+    case Collation::LONG_PRIMARY_TAG:
+    case Collation::LONG_SECONDARY_TAG:
+    case Collation::LATIN_EXPANSION_TAG:
+        // copy as is
+        break;
+    case Collation::EXPANSION32_TAG: {
+        const uint32_t *baseCE32s = base->ce32s + Collation::indexFromCE32(ce32);
+        int32_t length = Collation::lengthFromCE32(ce32);
+        ce32 = encodeExpansion32(
+            reinterpret_cast<const int32_t *>(baseCE32s), length, errorCode);
+        break;
+    }
+    case Collation::EXPANSION_TAG: {
+        const int64_t *baseCEs = base->ces + Collation::indexFromCE32(ce32);
+        int32_t length = Collation::lengthFromCE32(ce32);
+        ce32 = encodeExpansion(baseCEs, length, errorCode);
+        break;
+    }
+    case Collation::PREFIX_TAG: {
+        // Flatten prefixes and nested suffixes (contractions)
+        // into a linear list of ConditionalCE32.
+        const char16_t *p = base->contexts + Collation::indexFromCE32(ce32);
+        ce32 = CollationData::readCE32(p);  // Default if no prefix match.
+        if(!withContext) {
+            return copyFromBaseCE32(c, ce32, false, errorCode);
+        }
+        ConditionalCE32 head;
+        UnicodeString context((char16_t)0);
+        int32_t index;
+        if(Collation::isContractionCE32(ce32)) {
+            index = copyContractionsFromBaseCE32(context, c, ce32, &head, errorCode);
+        } else {
+            ce32 = copyFromBaseCE32(c, ce32, true, errorCode);
+            head.next = index = addConditionalCE32(context, ce32, errorCode);
+        }
+        if(U_FAILURE(errorCode)) { return 0; }
+        ConditionalCE32 *cond = getConditionalCE32(index);  // the last ConditionalCE32 so far
+        UCharsTrie::Iterator prefixes(p + 2, 0, errorCode);
+        while(prefixes.next(errorCode)) {
+            context = prefixes.getString();
+            context.reverse();
+            context.insert(0, (char16_t)context.length());
+            ce32 = (uint32_t)prefixes.getValue();
+            if(Collation::isContractionCE32(ce32)) {
+                index = copyContractionsFromBaseCE32(context, c, ce32, cond, errorCode);
+            } else {
+                ce32 = copyFromBaseCE32(c, ce32, true, errorCode);
+                cond->next = index = addConditionalCE32(context, ce32, errorCode);
+            }
+            if(U_FAILURE(errorCode)) { return 0; }
+            cond = getConditionalCE32(index);
+        }
+        ce32 = makeBuilderContextCE32(head.next);
+        contextChars.add(c);
+        break;
+    }
+    case Collation::CONTRACTION_TAG: {
+        if(!withContext) {
+            const char16_t *p = base->contexts + Collation::indexFromCE32(ce32);
+            ce32 = CollationData::readCE32(p);  // Default if no suffix match.
+            return copyFromBaseCE32(c, ce32, false, errorCode);
+        }
+        ConditionalCE32 head;
+        UnicodeString context((char16_t)0);
+        copyContractionsFromBaseCE32(context, c, ce32, &head, errorCode);
+        ce32 = makeBuilderContextCE32(head.next);
+        contextChars.add(c);
+        break;
+    }
+    case Collation::HANGUL_TAG:
+        errorCode = U_UNSUPPORTED_ERROR;  // We forbid tailoring of Hangul syllables.
+        break;
+    case Collation::OFFSET_TAG:
+        ce32 = getCE32FromOffsetCE32(true, c, ce32);
+        break;
+    case Collation::IMPLICIT_TAG:
+        ce32 = encodeOneCE(Collation::unassignedCEFromCodePoint(c), errorCode);
+        break;
+    default:
+        UPRV_UNREACHABLE_EXIT;  // require ce32 == base->getFinalCE32(ce32)
+    }
+    return ce32;
+}
+
+int32_t
+CollationDataBuilder::copyContractionsFromBaseCE32(UnicodeString &context, UChar32 c, uint32_t ce32,
+                                                   ConditionalCE32 *cond, UErrorCode &errorCode) {
+    if(U_FAILURE(errorCode)) { return 0; }
+    const char16_t *p = base->contexts + Collation::indexFromCE32(ce32);
+    int32_t index;
+    if((ce32 & Collation::CONTRACT_SINGLE_CP_NO_MATCH) != 0) {
+        // No match on the single code point.
+        // We are underneath a prefix, and the default mapping is just
+        // a fallback to the mappings for a shorter prefix.
+        U_ASSERT(context.length() > 1);
+        index = -1;
+    } else {
+        ce32 = CollationData::readCE32(p);  // Default if no suffix match.
+        U_ASSERT(!Collation::isContractionCE32(ce32));
+        ce32 = copyFromBaseCE32(c, ce32, true, errorCode);
+        cond->next = index = addConditionalCE32(context, ce32, errorCode);
+        if(U_FAILURE(errorCode)) { return 0; }
+        cond = getConditionalCE32(index);
+    }
+
+    int32_t suffixStart = context.length();
+    UCharsTrie::Iterator suffixes(p + 2, 0, errorCode);
+    while(suffixes.next(errorCode)) {
+        context.append(suffixes.getString());
+        ce32 = copyFromBaseCE32(c, (uint32_t)suffixes.getValue(), true, errorCode);
+        cond->next = index = addConditionalCE32(context, ce32, errorCode);
+        if(U_FAILURE(errorCode)) { return 0; }
+        // No need to update the unsafeBackwardSet because the tailoring set
+        // is already a copy of the base set.
+        cond = getConditionalCE32(index);
+        context.truncate(suffixStart);
+    }
+    U_ASSERT(index >= 0);
+    return index;
+}
+
+class CopyHelper {
+public:
+    CopyHelper(const CollationDataBuilder &s, CollationDataBuilder &d,
+               const CollationDataBuilder::CEModifier &m, UErrorCode &initialErrorCode)
+            : src(s), dest(d), modifier(m),
+              errorCode(initialErrorCode) {}
+
+    UBool copyRangeCE32(UChar32 start, UChar32 end, uint32_t ce32) {
+        ce32 = copyCE32(ce32);
+        utrie2_setRange32(dest.trie, start, end, ce32, true, &errorCode);
+        if(CollationDataBuilder::isBuilderContextCE32(ce32)) {
+            dest.contextChars.add(start, end);
+        }
+        return U_SUCCESS(errorCode);
+    }
+
+    uint32_t copyCE32(uint32_t ce32) {
+        if(!Collation::isSpecialCE32(ce32)) {
+            int64_t ce = modifier.modifyCE32(ce32);
+            if(ce != Collation::NO_CE) {
+                ce32 = dest.encodeOneCE(ce, errorCode);
+            }
+        } else {
+            int32_t tag = Collation::tagFromCE32(ce32);
+            if(tag == Collation::EXPANSION32_TAG) {
+                const uint32_t *srcCE32s = reinterpret_cast<uint32_t *>(src.ce32s.getBuffer());
+                srcCE32s += Collation::indexFromCE32(ce32);
+                int32_t length = Collation::lengthFromCE32(ce32);
+                // Inspect the source CE32s. Just copy them if none are modified.
+                // Otherwise copy to modifiedCEs, with modifications.
+                UBool isModified = false;
+                for(int32_t i = 0; i < length; ++i) {
+                    ce32 = srcCE32s[i];
+                    int64_t ce;
+                    if(Collation::isSpecialCE32(ce32) ||
+                            (ce = modifier.modifyCE32(ce32)) == Collation::NO_CE) {
+                        if(isModified) {
+                            modifiedCEs[i] = Collation::ceFromCE32(ce32);
+                        }
+                    } else {
+                        if(!isModified) {
+                            for(int32_t j = 0; j < i; ++j) {
+                                modifiedCEs[j] = Collation::ceFromCE32(srcCE32s[j]);
+                            }
+                            isModified = true;
+                        }
+                        modifiedCEs[i] = ce;
+                    }
+                }
+                if(isModified) {
+                    ce32 = dest.encodeCEs(modifiedCEs, length, errorCode);
+                } else {
+                    ce32 = dest.encodeExpansion32(
+                        reinterpret_cast<const int32_t *>(srcCE32s), length, errorCode);
+                }
+            } else if(tag == Collation::EXPANSION_TAG) {
+                const int64_t *srcCEs = src.ce64s.getBuffer();
+                srcCEs += Collation::indexFromCE32(ce32);
+                int32_t length = Collation::lengthFromCE32(ce32);
+                // Inspect the source CEs. Just copy them if none are modified.
+                // Otherwise copy to modifiedCEs, with modifications.
+                UBool isModified = false;
+                for(int32_t i = 0; i < length; ++i) {
+                    int64_t srcCE = srcCEs[i];
+                    int64_t ce = modifier.modifyCE(srcCE);
+                    if(ce == Collation::NO_CE) {
+                        if(isModified) {
+                            modifiedCEs[i] = srcCE;
+                        }
+                    } else {
+                        if(!isModified) {
+                            for(int32_t j = 0; j < i; ++j) {
+                                modifiedCEs[j] = srcCEs[j];
+                            }
+                            isModified = true;
+                        }
+                        modifiedCEs[i] = ce;
+                    }
+                }
+                if(isModified) {
+                    ce32 = dest.encodeCEs(modifiedCEs, length, errorCode);
+                } else {
+                    ce32 = dest.encodeExpansion(srcCEs, length, errorCode);
+                }
+            } else if(tag == Collation::BUILDER_DATA_TAG) {
+                // Copy the list of ConditionalCE32.
+                ConditionalCE32 *cond = src.getConditionalCE32ForCE32(ce32);
+                U_ASSERT(!cond->hasContext());
+                int32_t destIndex = dest.addConditionalCE32(
+                        cond->context, copyCE32(cond->ce32), errorCode);
+                ce32 = CollationDataBuilder::makeBuilderContextCE32(destIndex);
+                while(cond->next >= 0) {
+                    cond = src.getConditionalCE32(cond->next);
+                    ConditionalCE32 *prevDestCond = dest.getConditionalCE32(destIndex);
+                    destIndex = dest.addConditionalCE32(
+                            cond->context, copyCE32(cond->ce32), errorCode);
+                    int32_t suffixStart = cond->prefixLength() + 1;
+                    dest.unsafeBackwardSet.addAll(cond->context.tempSubString(suffixStart));
+                    prevDestCond->next = destIndex;
+                }
+            } else {
+                // Just copy long CEs and Latin mini expansions (and other expected values) as is,
+                // assuming that the modifier would not modify them.
+                U_ASSERT(tag == Collation::LONG_PRIMARY_TAG ||
+                        tag == Collation::LONG_SECONDARY_TAG ||
+                        tag == Collation::LATIN_EXPANSION_TAG ||
+                        tag == Collation::HANGUL_TAG);
+            }
+        }
+        return ce32;
+    }
+
+    const CollationDataBuilder &src;
+    CollationDataBuilder &dest;
+    const CollationDataBuilder::CEModifier &modifier;
+    int64_t modifiedCEs[Collation::MAX_EXPANSION_LENGTH];
+    UErrorCode errorCode;
+};
+
+U_CDECL_BEGIN
+
+static UBool U_CALLCONV
+enumRangeForCopy(const void *context, UChar32 start, UChar32 end, uint32_t value) {
+    return
+        value == Collation::UNASSIGNED_CE32 || value == Collation::FALLBACK_CE32 ||
+        ((CopyHelper *)context)->copyRangeCE32(start, end, value);
+}
+
+U_CDECL_END
+
+void
+CollationDataBuilder::copyFrom(const CollationDataBuilder &src, const CEModifier &modifier,
+                               UErrorCode &errorCode) {
+    if(U_FAILURE(errorCode)) { return; }
+    if(trie == nullptr || utrie2_isFrozen(trie)) {
+        errorCode = U_INVALID_STATE_ERROR;
+        return;
+    }
+    CopyHelper helper(src, *this, modifier, errorCode);
+    utrie2_enum(src.trie, nullptr, enumRangeForCopy, &helper);
+    errorCode = helper.errorCode;
+    // Update the contextChars and the unsafeBackwardSet while copying,
+    // in case a character had conditional mappings in the source builder
+    // and they were removed later.
+    modified |= src.modified;
+}
+
+void
+CollationDataBuilder::optimize(const UnicodeSet &set, UErrorCode &errorCode) {
+    if(U_FAILURE(errorCode) || set.isEmpty()) { return; }
+    UnicodeSetIterator iter(set);
+    while(iter.next() && !iter.isString()) {
+        UChar32 c = iter.getCodepoint();
+        uint32_t ce32 = utrie2_get32(trie, c);
+        if(ce32 == Collation::FALLBACK_CE32) {
+            ce32 = base->getFinalCE32(base->getCE32(c));
+            ce32 = copyFromBaseCE32(c, ce32, true, errorCode);
+            utrie2_set32(trie, c, ce32, &errorCode);
+        }
+    }
+    modified = true;
+}
+
+void
+CollationDataBuilder::suppressContractions(const UnicodeSet &set, UErrorCode &errorCode) {
+    if(U_FAILURE(errorCode) || set.isEmpty()) { return; }
+    UnicodeSetIterator iter(set);
+    while(iter.next() && !iter.isString()) {
+        UChar32 c = iter.getCodepoint();
+        uint32_t ce32 = utrie2_get32(trie, c);
+        if(ce32 == Collation::FALLBACK_CE32) {
+            ce32 = base->getFinalCE32(base->getCE32(c));
+            if(Collation::ce32HasContext(ce32)) {
+                ce32 = copyFromBaseCE32(c, ce32, false /* without context */, errorCode);
+                utrie2_set32(trie, c, ce32, &errorCode);
+            }
+        } else if(isBuilderContextCE32(ce32)) {
+            ce32 = getConditionalCE32ForCE32(ce32)->ce32;
+            // Simply abandon the list of ConditionalCE32.
+            // The caller will copy this builder in the end,
+            // eliminating unreachable data.
+            utrie2_set32(trie, c, ce32, &errorCode);
+            contextChars.remove(c);
+        }
+    }
+    modified = true;
+}
+
+UBool
+CollationDataBuilder::getJamoCE32s(uint32_t jamoCE32s[], UErrorCode &errorCode) {
+    if(U_FAILURE(errorCode)) { return false; }
+    UBool anyJamoAssigned = base == nullptr;  // always set jamoCE32s in the base data
+    UBool needToCopyFromBase = false;
+    for(int32_t j = 0; j < CollationData::JAMO_CE32S_LENGTH; ++j) {  // Count across Jamo types.
+        UChar32 jamo = jamoCpFromIndex(j);
+        UBool fromBase = false;
+        uint32_t ce32 = utrie2_get32(trie, jamo);
+        anyJamoAssigned |= Collation::isAssignedCE32(ce32);
+        // TODO: Try to prevent [optimize [Jamo]] from counting as anyJamoAssigned.
+        // (As of CLDR 24 [2013] the Korean tailoring does not optimize conjoining Jamo.)
+        if(ce32 == Collation::FALLBACK_CE32) {
+            fromBase = true;
+            ce32 = base->getCE32(jamo);
+        }
+        if(Collation::isSpecialCE32(ce32)) {
+            switch(Collation::tagFromCE32(ce32)) {
+            case Collation::LONG_PRIMARY_TAG:
+            case Collation::LONG_SECONDARY_TAG:
+            case Collation::LATIN_EXPANSION_TAG:
+                // Copy the ce32 as-is.
+                break;
+            case Collation::EXPANSION32_TAG:
+            case Collation::EXPANSION_TAG:
+            case Collation::PREFIX_TAG:
+            case Collation::CONTRACTION_TAG:
+                if(fromBase) {
+                    // Defer copying until we know if anyJamoAssigned.
+                    ce32 = Collation::FALLBACK_CE32;
+                    needToCopyFromBase = true;
+                }
+                break;
+            case Collation::IMPLICIT_TAG:
+                // An unassigned Jamo should only occur in tests with incomplete bases.
+                U_ASSERT(fromBase);
+                ce32 = Collation::FALLBACK_CE32;
+                needToCopyFromBase = true;
+                break;
+            case Collation::OFFSET_TAG:
+                ce32 = getCE32FromOffsetCE32(fromBase, jamo, ce32);
+                break;
+            case Collation::FALLBACK_TAG:
+            case Collation::RESERVED_TAG_3:
+            case Collation::BUILDER_DATA_TAG:
+            case Collation::DIGIT_TAG:
+            case Collation::U0000_TAG:
+            case Collation::HANGUL_TAG:
+            case Collation::LEAD_SURROGATE_TAG:
+                errorCode = U_INTERNAL_PROGRAM_ERROR;
+                return false;
+            }
+        }
+        jamoCE32s[j] = ce32;
+    }
+    if(anyJamoAssigned && needToCopyFromBase) {
+        for(int32_t j = 0; j < CollationData::JAMO_CE32S_LENGTH; ++j) {
+            if(jamoCE32s[j] == Collation::FALLBACK_CE32) {
+                UChar32 jamo = jamoCpFromIndex(j);
+                jamoCE32s[j] = copyFromBaseCE32(jamo, base->getCE32(jamo),
+                                                /*withContext=*/ true, errorCode);
+            }
+        }
+    }
+    return anyJamoAssigned && U_SUCCESS(errorCode);
+}
+
+void
+CollationDataBuilder::setDigitTags(UErrorCode &errorCode) {
+    UnicodeSet digits(UNICODE_STRING_SIMPLE("[:Nd:]"), errorCode);
+    if(U_FAILURE(errorCode)) { return; }
+    UnicodeSetIterator iter(digits);
+    while(iter.next()) {
+        U_ASSERT(!iter.isString());
+        UChar32 c = iter.getCodepoint();
+        uint32_t ce32 = utrie2_get32(trie, c);
+        if(ce32 != Collation::FALLBACK_CE32 && ce32 != Collation::UNASSIGNED_CE32) {
+            int32_t index = addCE32(ce32, errorCode);
+            if(U_FAILURE(errorCode)) { return; }
+            if(index > Collation::MAX_INDEX) {
+                errorCode = U_BUFFER_OVERFLOW_ERROR;
+                return;
+            }
+            ce32 = Collation::makeCE32FromTagIndexAndLength(
+                    Collation::DIGIT_TAG, index, u_charDigitValue(c));
+            utrie2_set32(trie, c, ce32, &errorCode);
+        }
+    }
+}
+
+U_CDECL_BEGIN
+
+static UBool U_CALLCONV
+enumRangeLeadValue(const void *context, UChar32 /*start*/, UChar32 /*end*/, uint32_t value) {
+    int32_t *pValue = (int32_t *)context;
+    if(value == Collation::UNASSIGNED_CE32) {
+        value = Collation::LEAD_ALL_UNASSIGNED;
+    } else if(value == Collation::FALLBACK_CE32) {
+        value = Collation::LEAD_ALL_FALLBACK;
+    } else {
+        *pValue = Collation::LEAD_MIXED;
+        return false;
+    }
+    if(*pValue < 0) {
+        *pValue = (int32_t)value;
+    } else if(*pValue != (int32_t)value) {
+        *pValue = Collation::LEAD_MIXED;
+        return false;
+    }
+    return true;
+}
+
+U_CDECL_END
+
+void
+CollationDataBuilder::setLeadSurrogates(UErrorCode &errorCode) {
+    for(char16_t lead = 0xd800; lead < 0xdc00; ++lead) {
+        int32_t value = -1;
+        utrie2_enumForLeadSurrogate(trie, lead, nullptr, enumRangeLeadValue, &value);
+        utrie2_set32ForLeadSurrogateCodeUnit(
+            trie, lead,
+            Collation::makeCE32FromTagAndIndex(Collation::LEAD_SURROGATE_TAG, 0) | (uint32_t)value,
+            &errorCode);
+    }
+}
+
+void
+CollationDataBuilder::build(CollationData &data, UErrorCode &errorCode) {
+    buildMappings(data, errorCode);
+    if(base != nullptr) {
+        data.numericPrimary = base->numericPrimary;
+        data.compressibleBytes = base->compressibleBytes;
+        data.numScripts = base->numScripts;
+        data.scriptsIndex = base->scriptsIndex;
+        data.scriptStarts = base->scriptStarts;
+        data.scriptStartsLength = base->scriptStartsLength;
+    }
+    buildFastLatinTable(data, errorCode);
+}
+
+void
+CollationDataBuilder::buildMappings(CollationData &data, UErrorCode &errorCode) {
+    if(U_FAILURE(errorCode)) { return; }
+    if(trie == nullptr || utrie2_isFrozen(trie)) {
+        errorCode = U_INVALID_STATE_ERROR;
+        return;
+    }
+
+    buildContexts(errorCode);
+
+    uint32_t jamoCE32s[CollationData::JAMO_CE32S_LENGTH];
+    int32_t jamoIndex = -1;
+    if(getJamoCE32s(jamoCE32s, errorCode)) {
+        jamoIndex = ce32s.size();
+        for(int32_t i = 0; i < CollationData::JAMO_CE32S_LENGTH; ++i) {
+            ce32s.addElement((int32_t)jamoCE32s[i], errorCode);
+        }
+        // Small optimization: Use a bit in the Hangul ce32
+        // to indicate that none of the Jamo CE32s are isSpecialCE32()
+        // (as it should be in the root collator).
+        // It allows CollationIterator to avoid recursive function calls and per-Jamo tests.
+        // In order to still have good trie compression and keep this code simple,
+        // we only set this flag if a whole block of 588 Hangul syllables starting with
+        // a common leading consonant (Jamo L) has this property.
+        UBool isAnyJamoVTSpecial = false;
+        for(int32_t i = Hangul::JAMO_L_COUNT; i < CollationData::JAMO_CE32S_LENGTH; ++i) {
+            if(Collation::isSpecialCE32(jamoCE32s[i])) {
+                isAnyJamoVTSpecial = true;
+                break;
+            }
+        }
+        uint32_t hangulCE32 = Collation::makeCE32FromTagAndIndex(Collation::HANGUL_TAG, 0);
+        UChar32 c = Hangul::HANGUL_BASE;
+        for(int32_t i = 0; i < Hangul::JAMO_L_COUNT; ++i) {  // iterate over the Jamo L
+            uint32_t ce32 = hangulCE32;
+            if(!isAnyJamoVTSpecial && !Collation::isSpecialCE32(jamoCE32s[i])) {
+                ce32 |= Collation::HANGUL_NO_SPECIAL_JAMO;
+            }
+            UChar32 limit = c + Hangul::JAMO_VT_COUNT;
+            utrie2_setRange32(trie, c, limit - 1, ce32, true, &errorCode);
+            c = limit;
+        }
+    } else {
+        // Copy the Hangul CE32s from the base in blocks per Jamo L,
+        // assuming that HANGUL_NO_SPECIAL_JAMO is set or not set for whole blocks.
+        for(UChar32 c = Hangul::HANGUL_BASE; c < Hangul::HANGUL_LIMIT;) {
+            uint32_t ce32 = base->getCE32(c);
+            U_ASSERT(Collation::hasCE32Tag(ce32, Collation::HANGUL_TAG));
+            UChar32 limit = c + Hangul::JAMO_VT_COUNT;
+            utrie2_setRange32(trie, c, limit - 1, ce32, true, &errorCode);
+            c = limit;
+        }
+    }
+
+    setDigitTags(errorCode);
+    setLeadSurrogates(errorCode);
+
+    if (!icu4xMode) {
+        // For U+0000, move its normal ce32 into CE32s[0] and set U0000_TAG.
+        ce32s.setElementAt((int32_t)utrie2_get32(trie, 0), 0);
+        utrie2_set32(trie, 0, Collation::makeCE32FromTagAndIndex(Collation::U0000_TAG, 0), &errorCode);
+    }
+
+    utrie2_freeze(trie, UTRIE2_32_VALUE_BITS, &errorCode);
+    if(U_FAILURE(errorCode)) { return; }
+
+    // Mark each lead surrogate as "unsafe"
+    // if any of its 1024 associated supplementary code points is "unsafe".
+    UChar32 c = 0x10000;
+    for(char16_t lead = 0xd800; lead < 0xdc00; ++lead, c += 0x400) {
+        if(unsafeBackwardSet.containsSome(c, c + 0x3ff)) {
+            unsafeBackwardSet.add(lead);
+        }
+    }
+    unsafeBackwardSet.freeze();
+
+    data.trie = trie;
+    data.ce32s = reinterpret_cast<const uint32_t *>(ce32s.getBuffer());
+    data.ces = ce64s.getBuffer();
+    data.contexts = contexts.getBuffer();
+
+    data.ce32sLength = ce32s.size();
+    data.cesLength = ce64s.size();
+    data.contextsLength = contexts.length();
+
+    data.base = base;
+    if(jamoIndex >= 0) {
+        data.jamoCE32s = data.ce32s + jamoIndex;
+    } else {
+        data.jamoCE32s = base->jamoCE32s;
+    }
+    data.unsafeBackwardSet = &unsafeBackwardSet;
+}
+
+void
+CollationDataBuilder::clearContexts() {
+    contexts.remove();
+    // Incrementing the contexts build "era" invalidates all of the builtCE32
+    // from before this clearContexts() call.
+    // Simpler than finding and resetting all of those fields.
+    ++contextsEra;
+}
+
+void
+CollationDataBuilder::buildContexts(UErrorCode &errorCode) {
+    if(U_FAILURE(errorCode)) { return; }
+    // Ignore abandoned lists and the cached builtCE32,
+    // and build all contexts from scratch.
+    clearContexts();
+    UnicodeSetIterator iter(contextChars);
+    while(U_SUCCESS(errorCode) && iter.next()) {
+        U_ASSERT(!iter.isString());
+        UChar32 c = iter.getCodepoint();
+        uint32_t ce32 = utrie2_get32(trie, c);
+        if(!isBuilderContextCE32(ce32)) {
+            // Impossible: No context data for c in contextChars.
+            errorCode = U_INTERNAL_PROGRAM_ERROR;
+            return;
+        }
+        ConditionalCE32 *cond = getConditionalCE32ForCE32(ce32);
+        ce32 = buildContext(cond, errorCode);
+        utrie2_set32(trie, c, ce32, &errorCode);
+    }
+}
+
+uint32_t
+CollationDataBuilder::buildContext(ConditionalCE32 *head, UErrorCode &errorCode) {
+    if(U_FAILURE(errorCode)) { return 0; }
+    // The list head must have no context.
+    U_ASSERT(!head->hasContext());
+    // The list head must be followed by one or more nodes that all do have context.
+    U_ASSERT(head->next >= 0);
+    UCharsTrieBuilder prefixBuilder(errorCode);
+    UCharsTrieBuilder contractionBuilder(errorCode);
+    // This outer loop goes from each prefix to the next.
+    // For each prefix it finds the one or more same-prefix entries (firstCond..lastCond).
+    // If there are multiple suffixes for the same prefix,
+    // then an inner loop builds a contraction trie for them.
+    for(ConditionalCE32 *cond = head;; cond = getConditionalCE32(cond->next)) {
+        if(U_FAILURE(errorCode)) { return 0; }  // early out for memory allocation errors
+        // After the list head, the prefix or suffix can be empty, but not both.
+        U_ASSERT(cond == head || cond->hasContext());
+        int32_t prefixLength = cond->prefixLength();
+        UnicodeString prefix(cond->context, 0, prefixLength + 1);
+        // Collect all contraction suffixes for one prefix.
+        ConditionalCE32 *firstCond = cond;
+        ConditionalCE32 *lastCond;
+        do {
+            lastCond = cond;
+            // Clear the defaultCE32 fields as we go.
+            // They are left over from building a previous version of this list of contexts.
+            //
+            // One of the code paths below may copy a preceding defaultCE32
+            // into its emptySuffixCE32.
+            // If a new suffix has been inserted before what used to be
+            // the firstCond for its prefix, then that previous firstCond could still
+            // contain an outdated defaultCE32 from an earlier buildContext() and
+            // result in an incorrect emptySuffixCE32.
+            // So we reset all defaultCE32 before reading and setting new values.
+            cond->defaultCE32 = Collation::NO_CE32;
+        } while(cond->next >= 0 &&
+                (cond = getConditionalCE32(cond->next))->context.startsWith(prefix));
+        uint32_t ce32;
+        int32_t suffixStart = prefixLength + 1;  // == prefix.length()
+        if(lastCond->context.length() == suffixStart) {
+            // One prefix without contraction suffix.
+            U_ASSERT(firstCond == lastCond);
+            ce32 = lastCond->ce32;
+            cond = lastCond;
+        } else {
+            // Build the contractions trie.
+            contractionBuilder.clear();
+            // Entry for an empty suffix, to be stored before the trie.
+            uint32_t emptySuffixCE32 = 0;
+            uint32_t flags = 0;
+            if(firstCond->context.length() == suffixStart) {
+                // There is a mapping for the prefix and the single character c. (p|c)
+                // If no other suffix matches, then we return this value.
+                emptySuffixCE32 = firstCond->ce32;
+                cond = getConditionalCE32(firstCond->next);
+            } else {
+                // There is no mapping for the prefix and just the single character.
+                // (There is no p|c, only p|cd, p|ce etc.)
+                flags |= Collation::CONTRACT_SINGLE_CP_NO_MATCH;
+                // When the prefix matches but none of the prefix-specific suffixes,
+                // then we fall back to the mappings with the next-longest prefix,
+                // and ultimately to mappings with no prefix.
+                // Each fallback might be another set of contractions.
+                // For example, if there are mappings for ch, p|cd, p|ce, but not for p|c,
+                // then in text "pch" we find the ch contraction.
+                for(cond = head;; cond = getConditionalCE32(cond->next)) {
+                    int32_t length = cond->prefixLength();
+                    if(length == prefixLength) { break; }
+                    if(cond->defaultCE32 != Collation::NO_CE32 &&
+                            (length==0 || prefix.endsWith(cond->context, 1, length))) {
+                        emptySuffixCE32 = cond->defaultCE32;
+                    }
+                }
+                cond = firstCond;
+            }
+            // Optimization: Set a flag when
+            // the first character of every contraction suffix has lccc!=0.
+            // Short-circuits contraction matching when a normal letter follows.
+            flags |= Collation::CONTRACT_NEXT_CCC;
+            // Add all of the non-empty suffixes into the contraction trie.
+            for(;;) {
+                UnicodeString suffix(cond->context, suffixStart);
+                uint16_t fcd16 = nfcImpl.getFCD16(suffix.char32At(0));
+                if(fcd16 <= 0xff) {
+                    flags &= ~Collation::CONTRACT_NEXT_CCC;
+                }
+                fcd16 = nfcImpl.getFCD16(suffix.char32At(suffix.length() - 1));
+                if(fcd16 > 0xff) {
+                    // The last suffix character has lccc!=0, allowing for discontiguous contractions.
+                    flags |= Collation::CONTRACT_TRAILING_CCC;
+                }
+                if (icu4xMode && (flags & Collation::CONTRACT_HAS_STARTER) == 0) {
+                    for (int32_t i = 0; i < suffix.length();) {
+                        UChar32 c = suffix.char32At(i);
+                            if (!u_getCombiningClass(c)) {
+                                flags |= Collation::CONTRACT_HAS_STARTER;
+                                break;
+                            }
+                        if (c > 0xFFFF) {
+                            i += 2;
+                        } else {
+                            ++i;
+                        }
+                    }
+                }
+                contractionBuilder.add(suffix, (int32_t)cond->ce32, errorCode);
+                if(cond == lastCond) { break; }
+                cond = getConditionalCE32(cond->next);
+            }
+            int32_t index = addContextTrie(emptySuffixCE32, contractionBuilder, errorCode);
+            if(U_FAILURE(errorCode)) { return 0; }
+            if(index > Collation::MAX_INDEX) {
+                errorCode = U_BUFFER_OVERFLOW_ERROR;
+                return 0;
+            }
+            ce32 = Collation::makeCE32FromTagAndIndex(Collation::CONTRACTION_TAG, index) | flags;
+        }
+        U_ASSERT(cond == lastCond);
+        firstCond->defaultCE32 = ce32;
+        if(prefixLength == 0) {
+            if(cond->next < 0) {
+                // No non-empty prefixes, only contractions.
+                return ce32;
+            }
+        } else {
+            prefix.remove(0, 1);  // Remove the length unit.
+            prefix.reverse();
+            prefixBuilder.add(prefix, (int32_t)ce32, errorCode);
+            if(cond->next < 0) { break; }
+        }
+    }
+    U_ASSERT(head->defaultCE32 != Collation::NO_CE32);
+    int32_t index = addContextTrie(head->defaultCE32, prefixBuilder, errorCode);
+    if(U_FAILURE(errorCode)) { return 0; }
+    if(index > Collation::MAX_INDEX) {
+        errorCode = U_BUFFER_OVERFLOW_ERROR;
+        return 0;
+    }
+    return Collation::makeCE32FromTagAndIndex(Collation::PREFIX_TAG, index);
+}
+
+int32_t
+CollationDataBuilder::addContextTrie(uint32_t defaultCE32, UCharsTrieBuilder &trieBuilder,
+                                     UErrorCode &errorCode) {
+    UnicodeString context;
+    context.append((char16_t)(defaultCE32 >> 16)).append((char16_t)defaultCE32);
+    UnicodeString trieString;
+    context.append(trieBuilder.buildUnicodeString(USTRINGTRIE_BUILD_SMALL, trieString, errorCode));
+    if(U_FAILURE(errorCode)) { return -1; }
+    int32_t index = contexts.indexOf(context);
+    if(index < 0) {
+        index = contexts.length();
+        contexts.append(context);
+    }
+    return index;
+}
+
+void
+CollationDataBuilder::buildFastLatinTable(CollationData &data, UErrorCode &errorCode) {
+    if(U_FAILURE(errorCode) || !fastLatinEnabled) { return; }
+
+    delete fastLatinBuilder;
+    fastLatinBuilder = new CollationFastLatinBuilder(errorCode);
+    if(fastLatinBuilder == nullptr) {
+        errorCode = U_MEMORY_ALLOCATION_ERROR;
+        return;
+    }
+    if(fastLatinBuilder->forData(data, errorCode)) {
+        const uint16_t *table = fastLatinBuilder->getTable();
+        int32_t length = fastLatinBuilder->lengthOfTable();
+        if(base != nullptr && length == base->fastLatinTableLength &&
+                uprv_memcmp(table, base->fastLatinTable, length * 2) == 0) {
+            // Same fast Latin table as in the base, use that one instead.
+            delete fastLatinBuilder;
+            fastLatinBuilder = nullptr;
+            table = base->fastLatinTable;
+        }
+        data.fastLatinTable = table;
+        data.fastLatinTableLength = length;
+    } else {
+        delete fastLatinBuilder;
+        fastLatinBuilder = nullptr;
+    }
+}
+
+int32_t
+CollationDataBuilder::getCEs(const UnicodeString &s, int64_t ces[], int32_t cesLength) {
+    return getCEs(s, 0, ces, cesLength);
+}
+
+int32_t
+CollationDataBuilder::getCEs(const UnicodeString &prefix, const UnicodeString &s,
+                             int64_t ces[], int32_t cesLength) {
+    int32_t prefixLength = prefix.length();
+    if(prefixLength == 0) {
+        return getCEs(s, 0, ces, cesLength);
+    } else {
+        return getCEs(prefix + s, prefixLength, ces, cesLength);
+    }
+}
+
+int32_t
+CollationDataBuilder::getCEs(const UnicodeString &s, int32_t start,
+                             int64_t ces[], int32_t cesLength) {
+    if(collIter == nullptr) {
+        collIter = new DataBuilderCollationIterator(*this);
+        if(collIter == nullptr) { return 0; }
+    }
+    return collIter->fetchCEs(s, start, ces, cesLength);
+}
+
+U_NAMESPACE_END
+
+#endif  // !UCONFIG_NO_COLLATION