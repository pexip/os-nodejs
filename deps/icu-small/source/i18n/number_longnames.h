--- conflicted
+++ resolved
@@ -1,547 +1,272 @@
-<<<<<<< HEAD
-// © 2017 and later: Unicode, Inc. and others.
-// License & terms of use: http://www.unicode.org/copyright.html
-
-#include "unicode/utypes.h"
-
-#if !UCONFIG_NO_FORMATTING
-#ifndef __NUMBER_LONGNAMES_H__
-#define __NUMBER_LONGNAMES_H__
-
-#include "cmemory.h"
-#include "unicode/listformatter.h"
-#include "unicode/uversion.h"
-#include "number_utils.h"
-#include "number_modifiers.h"
-
-U_NAMESPACE_BEGIN namespace number {
-namespace impl {
-
-// LongNameHandler takes care of formatting currency and measurement unit names,
-// as well as populating the gender of measure units.
-class LongNameHandler : public MicroPropsGenerator, public ModifierStore, public UMemory {
-  public:
-    static UnicodeString getUnitDisplayName(
-        const Locale& loc,
-        const MeasureUnit& unit,
-        UNumberUnitWidth width,
-        UErrorCode& status);
-
-    // This function does not support inflections or other newer NumberFormatter
-    // features: it exists to support the older not-recommended MeasureFormat.
-    static UnicodeString getUnitPattern(
-        const Locale& loc,
-        const MeasureUnit& unit,
-        UNumberUnitWidth width,
-        StandardPlural::Form pluralForm,
-        UErrorCode& status);
-
-    static LongNameHandler*
-    forCurrencyLongNames(const Locale &loc, const CurrencyUnit &currency, const PluralRules *rules,
-                         const MicroPropsGenerator *parent, UErrorCode &status);
-
-    /**
-     * Construct a localized LongNameHandler for the specified MeasureUnit.
-     *
-     * Mixed units are not supported, use MixedUnitLongNameHandler::forMeasureUnit.
-     *
-     * This function uses a fillIn intead of returning a pointer, because we
-     * want to fill in instances in a MemoryPool (which cannot adopt pointers it
-     * didn't create itself).
-     *
-     * @param loc The desired locale.
-     * @param unitRef The measure unit to construct a LongNameHandler for.
-     * @param width Specifies the desired unit rendering.
-     * @param unitDisplayCase Specifies the desired grammatical case. If the
-     *     specified case is not found, we fall back to nominative or no-case.
-     * @param rules Does not take ownership.
-     * @param parent Does not take ownership.
-     * @param fillIn Required.
-     */
-    static void forMeasureUnit(const Locale &loc,
-                               const MeasureUnit &unitRef,
-                               const UNumberUnitWidth &width,
-                               const char *unitDisplayCase,
-                               const PluralRules *rules,
-                               const MicroPropsGenerator *parent,
-                               LongNameHandler *fillIn,
-                               UErrorCode &status);
-
-    /**
-     * Selects the plural-appropriate Modifier from the set of fModifiers based
-     * on the plural form.
-     */
-    void
-    processQuantity(DecimalQuantity &quantity, MicroProps &micros, UErrorCode &status) const U_OVERRIDE;
-
-    const Modifier* getModifier(Signum signum, StandardPlural::Form plural) const U_OVERRIDE;
-
-  private:
-    // A set of pre-computed modifiers, one for each plural form.
-    SimpleModifier fModifiers[StandardPlural::Form::COUNT];
-    // Not owned
-    const PluralRules *rules;
-    // Not owned
-    const MicroPropsGenerator *parent;
-    // Grammatical gender of the formatted result. Not owned: must point at
-    // static or global strings.
-    const char *gender = "";
-
-    LongNameHandler(const PluralRules *rules, const MicroPropsGenerator *parent)
-        : rules(rules), parent(parent) {
-    }
-
-    LongNameHandler() : rules(nullptr), parent(nullptr) {
-    }
-
-    // Enables MemoryPool<LongNameHandler>::emplaceBack(): requires access to
-    // the private constructors.
-    friend class MemoryPool<LongNameHandler>;
-
-    // Allow macrosToMicroGenerator to call the private default constructor.
-    friend class NumberFormatterImpl;
-
-    // Fills in LongNameHandler fields for formatting units identified `unit`.
-    static void forArbitraryUnit(const Locale &loc,
-                                 const MeasureUnit &unit,
-                                 const UNumberUnitWidth &width,
-                                 const char *unitDisplayCase,
-                                 LongNameHandler *fillIn,
-                                 UErrorCode &status);
-
-    // Roughly corresponds to patternTimes(...) in the spec:
-    // https://unicode.org/reports/tr35/tr35-general.html#compound-units
-    //
-    // productUnit is an rvalue reference to indicate this function consumes it,
-    // leaving it in a not-useful / undefined state.
-    static void processPatternTimes(MeasureUnitImpl &&productUnit,
-                                    Locale loc,
-                                    const UNumberUnitWidth &width,
-                                    const char *caseVariant,
-                                    UnicodeString *outArray,
-                                    UErrorCode &status);
-
-    // Sets fModifiers to use the patterns from `simpleFormats`.
-    void simpleFormatsToModifiers(const UnicodeString *simpleFormats, Field field, UErrorCode &status);
-
-    // Sets fModifiers to a combination of `leadFormats` (one per plural form)
-    // and `trailFormat` appended to each.
-    //
-    // With a leadFormat of "{0}m" and a trailFormat of "{0}/s", it produces a
-    // pattern of "{0}m/s" by inserting each leadFormat pattern into trailFormat.
-    void multiSimpleFormatsToModifiers(const UnicodeString *leadFormats, UnicodeString trailFormat,
-                                       Field field, UErrorCode &status);
-};
-
-// Similar to LongNameHandler, but only for MIXED units.
-class MixedUnitLongNameHandler : public MicroPropsGenerator, public ModifierStore, public UMemory {
-  public:
-    /**
-     * Construct a localized MixedUnitLongNameHandler for the specified
-     * MeasureUnit. It must be a MIXED unit.
-     *
-     * This function uses a fillIn intead of returning a pointer, because we
-     * want to fill in instances in a MemoryPool (which cannot adopt pointers it
-     * didn't create itself).
-     *
-     * @param loc The desired locale.
-     * @param mixedUnit The mixed measure unit to construct a
-     *     MixedUnitLongNameHandler for.
-     * @param width Specifies the desired unit rendering.
-     * @param unitDisplayCase Specifies the desired grammatical case. If the
-     *     specified case is not found, we fall back to nominative or no-case.
-     * @param rules Does not take ownership.
-     * @param parent Does not take ownership.
-     * @param fillIn Required.
-     */
-    static void forMeasureUnit(const Locale &loc,
-                               const MeasureUnit &mixedUnit,
-                               const UNumberUnitWidth &width,
-                               const char *unitDisplayCase,
-                               const PluralRules *rules,
-                               const MicroPropsGenerator *parent,
-                               MixedUnitLongNameHandler *fillIn,
-                               UErrorCode &status);
-
-    /**
-     * Produces a plural-appropriate Modifier for a mixed unit: `quantity` is
-     * taken as the final smallest unit, while the larger unit values must be
-     * provided via `micros.mixedMeasures`.
-     */
-    void processQuantity(DecimalQuantity &quantity, MicroProps &micros,
-                         UErrorCode &status) const U_OVERRIDE;
-
-    // Required for ModifierStore. And ModifierStore is required by
-    // SimpleModifier constructor's last parameter. We assert his will never get
-    // called though.
-    const Modifier *getModifier(Signum signum, StandardPlural::Form plural) const U_OVERRIDE;
-
-  private:
-    // Not owned
-    const PluralRules *rules;
-
-    // Not owned
-    const MicroPropsGenerator *parent;
-
-    // Total number of units in the MeasureUnit this handler was configured for:
-    // for "foot-and-inch", this will be 2.
-    int32_t fMixedUnitCount = 1;
-
-    // Stores unit data for each of the individual units. For each unit, it
-    // stores ARRAY_LENGTH strings, as returned by getMeasureData. (Each unit
-    // with index `i` has ARRAY_LENGTH strings starting at index
-    // `i*ARRAY_LENGTH` in this array.)
-    LocalArray<UnicodeString> fMixedUnitData;
-
-    // Formats the larger units of Mixed Unit measurements.
-    LocalizedNumberFormatter fNumberFormatter;
-
-    // Joins mixed units together.
-    LocalPointer<ListFormatter> fListFormatter;
-
-    MixedUnitLongNameHandler(const PluralRules *rules, const MicroPropsGenerator *parent)
-        : rules(rules), parent(parent) {
-    }
-
-    MixedUnitLongNameHandler() : rules(nullptr), parent(nullptr) {
-    }
-
-    // Allow macrosToMicroGenerator to call the private default constructor.
-    friend class NumberFormatterImpl;
-
-    // Enables MemoryPool<LongNameHandler>::emplaceBack(): requires access to
-    // the private constructors.
-    friend class MemoryPool<MixedUnitLongNameHandler>;
-
-    // For a mixed unit, returns a Modifier that takes only one parameter: the
-    // smallest and final unit of the set. The bigger units' values and labels
-    // get baked into this Modifier, together with the unit label of the final
-    // unit.
-    const Modifier *getMixedUnitModifier(DecimalQuantity &quantity, MicroProps &micros,
-                                         UErrorCode &status) const;
-};
-
-/**
- * A MicroPropsGenerator that multiplexes between different LongNameHandlers,
- * depending on the outputUnit.
- *
- * See processQuantity() for the input requirements.
- */
-class LongNameMultiplexer : public MicroPropsGenerator, public UMemory {
-  public:
-    // Produces a multiplexer for LongNameHandlers, one for each unit in
-    // `units`. An individual unit might be a mixed unit.
-    static LongNameMultiplexer *forMeasureUnits(const Locale &loc,
-                                                const MaybeStackVector<MeasureUnit> &units,
-                                                const UNumberUnitWidth &width,
-                                                const char *unitDisplayCase,
-                                                const PluralRules *rules,
-                                                const MicroPropsGenerator *parent,
-                                                UErrorCode &status);
-
-    // The output unit must be provided via `micros.outputUnit`, it must match
-    // one of the units provided to the factory function.
-    void processQuantity(DecimalQuantity &quantity, MicroProps &micros,
-                         UErrorCode &status) const U_OVERRIDE;
-
-  private:
-    /**
-     * Because we only know which LongNameHandler we wish to call after calling
-     * earlier MicroPropsGenerators in the chain, LongNameMultiplexer keeps the
-     * parent link, while the LongNameHandlers are given no parents.
-     */
-    MemoryPool<LongNameHandler> fLongNameHandlers;
-    MemoryPool<MixedUnitLongNameHandler> fMixedUnitHandlers;
-    // Unowned pointers to instances owned by MaybeStackVectors.
-    MaybeStackArray<MicroPropsGenerator *, 8> fHandlers;
-    // Each MeasureUnit corresponds to the same-index MicroPropsGenerator
-    // pointed to in fHandlers.
-    LocalArray<MeasureUnit> fMeasureUnits;
-
-    const MicroPropsGenerator *fParent;
-
-    LongNameMultiplexer(const MicroPropsGenerator *parent) : fParent(parent) {
-    }
-};
-
-}  // namespace impl
-}  // namespace number
-U_NAMESPACE_END
-
-#endif //__NUMBER_LONGNAMES_H__
-
-#endif /* #if !UCONFIG_NO_FORMATTING */
-=======
-// © 2017 and later: Unicode, Inc. and others.
-// License & terms of use: http://www.unicode.org/copyright.html
-
-#include "unicode/utypes.h"
-
-#if !UCONFIG_NO_FORMATTING
-#ifndef __NUMBER_LONGNAMES_H__
-#define __NUMBER_LONGNAMES_H__
-
-#include "cmemory.h"
-#include "unicode/listformatter.h"
-#include "unicode/uversion.h"
-#include "number_utils.h"
-#include "number_modifiers.h"
-
-U_NAMESPACE_BEGIN namespace number {
-namespace impl {
-
-// LongNameHandler takes care of formatting currency and measurement unit names,
-// as well as populating the gender of measure units.
-class LongNameHandler : public MicroPropsGenerator, public ModifierStore, public UMemory {
-  public:
-    static UnicodeString getUnitDisplayName(
-        const Locale& loc,
-        const MeasureUnit& unit,
-        UNumberUnitWidth width,
-        UErrorCode& status);
-
-    // This function does not support inflections or other newer NumberFormatter
-    // features: it exists to support the older not-recommended MeasureFormat.
-    static UnicodeString getUnitPattern(
-        const Locale& loc,
-        const MeasureUnit& unit,
-        UNumberUnitWidth width,
-        StandardPlural::Form pluralForm,
-        UErrorCode& status);
-
-    static LongNameHandler*
-    forCurrencyLongNames(const Locale &loc, const CurrencyUnit &currency, const PluralRules *rules,
-                         const MicroPropsGenerator *parent, UErrorCode &status);
-
-    /**
-     * Construct a localized LongNameHandler for the specified MeasureUnit.
-     *
-     * Mixed units are not supported, use MixedUnitLongNameHandler::forMeasureUnit.
-     *
-     * This function uses a fillIn instead of returning a pointer, because we
-     * want to fill in instances in a MemoryPool (which cannot adopt pointers it
-     * didn't create itself).
-     *
-     * @param loc The desired locale.
-     * @param unitRef The measure unit to construct a LongNameHandler for.
-     * @param width Specifies the desired unit rendering.
-     * @param unitDisplayCase Specifies the desired grammatical case. If the
-     *     specified case is not found, we fall back to nominative or no-case.
-     * @param rules Does not take ownership.
-     * @param parent Does not take ownership.
-     * @param fillIn Required.
-     */
-    static void forMeasureUnit(const Locale &loc,
-                               const MeasureUnit &unitRef,
-                               const UNumberUnitWidth &width,
-                               const char *unitDisplayCase,
-                               const PluralRules *rules,
-                               const MicroPropsGenerator *parent,
-                               LongNameHandler *fillIn,
-                               UErrorCode &status);
-
-    /**
-     * Selects the plural-appropriate Modifier from the set of fModifiers based
-     * on the plural form.
-     */
-    void
-    processQuantity(DecimalQuantity &quantity, MicroProps &micros, UErrorCode &status) const override;
-
-    const Modifier* getModifier(Signum signum, StandardPlural::Form plural) const override;
-
-  private:
-    // A set of pre-computed modifiers, one for each plural form.
-    SimpleModifier fModifiers[StandardPlural::Form::COUNT];
-    // Not owned
-    const PluralRules *rules;
-    // Not owned
-    const MicroPropsGenerator *parent;
-    // Grammatical gender of the formatted result. Not owned: must point at
-    // static or global strings.
-    const char *gender = "";
-
-    LongNameHandler(const PluralRules *rules, const MicroPropsGenerator *parent)
-        : rules(rules), parent(parent) {
-    }
-
-    LongNameHandler() : rules(nullptr), parent(nullptr) {
-    }
-
-    // Enables MemoryPool<LongNameHandler>::emplaceBack(): requires access to
-    // the private constructors.
-    friend class MemoryPool<LongNameHandler>;
-
-    // Allow macrosToMicroGenerator to call the private default constructor.
-    friend class NumberFormatterImpl;
-
-    // Fills in LongNameHandler fields for formatting units identified `unit`.
-    static void forArbitraryUnit(const Locale &loc,
-                                 const MeasureUnit &unit,
-                                 const UNumberUnitWidth &width,
-                                 const char *unitDisplayCase,
-                                 LongNameHandler *fillIn,
-                                 UErrorCode &status);
-
-    // Roughly corresponds to patternTimes(...) in the spec:
-    // https://unicode.org/reports/tr35/tr35-general.html#compound-units
-    //
-    // productUnit is an rvalue reference to indicate this function consumes it,
-    // leaving it in a not-useful / undefined state.
-    static void processPatternTimes(MeasureUnitImpl &&productUnit,
-                                    Locale loc,
-                                    const UNumberUnitWidth &width,
-                                    const char *caseVariant,
-                                    UnicodeString *outArray,
-                                    UErrorCode &status);
-
-    // Sets fModifiers to use the patterns from `simpleFormats`.
-    void simpleFormatsToModifiers(const UnicodeString *simpleFormats, Field field, UErrorCode &status);
-
-    // Sets fModifiers to a combination of `leadFormats` (one per plural form)
-    // and `trailFormat` appended to each.
-    //
-    // With a leadFormat of "{0}m" and a trailFormat of "{0}/s", it produces a
-    // pattern of "{0}m/s" by inserting each leadFormat pattern into trailFormat.
-    void multiSimpleFormatsToModifiers(const UnicodeString *leadFormats, UnicodeString trailFormat,
-                                       Field field, UErrorCode &status);
-};
-
-// Similar to LongNameHandler, but only for MIXED units.
-class MixedUnitLongNameHandler : public MicroPropsGenerator, public ModifierStore, public UMemory {
-  public:
-    /**
-     * Construct a localized MixedUnitLongNameHandler for the specified
-     * MeasureUnit. It must be a MIXED unit.
-     *
-     * This function uses a fillIn instead of returning a pointer, because we
-     * want to fill in instances in a MemoryPool (which cannot adopt pointers it
-     * didn't create itself).
-     *
-     * @param loc The desired locale.
-     * @param mixedUnit The mixed measure unit to construct a
-     *     MixedUnitLongNameHandler for.
-     * @param width Specifies the desired unit rendering.
-     * @param unitDisplayCase Specifies the desired grammatical case. If the
-     *     specified case is not found, we fall back to nominative or no-case.
-     * @param rules Does not take ownership.
-     * @param parent Does not take ownership.
-     * @param fillIn Required.
-     */
-    static void forMeasureUnit(const Locale &loc,
-                               const MeasureUnit &mixedUnit,
-                               const UNumberUnitWidth &width,
-                               const char *unitDisplayCase,
-                               const PluralRules *rules,
-                               const MicroPropsGenerator *parent,
-                               MixedUnitLongNameHandler *fillIn,
-                               UErrorCode &status);
-
-    /**
-     * Produces a plural-appropriate Modifier for a mixed unit: `quantity` is
-     * taken as the final smallest unit, while the larger unit values must be
-     * provided via `micros.mixedMeasures`.
-     */
-    void processQuantity(DecimalQuantity &quantity, MicroProps &micros,
-                         UErrorCode &status) const override;
-
-    // Required for ModifierStore. And ModifierStore is required by
-    // SimpleModifier constructor's last parameter. We assert his will never get
-    // called though.
-    const Modifier *getModifier(Signum signum, StandardPlural::Form plural) const override;
-
-  private:
-    // Not owned
-    const PluralRules *rules;
-
-    // Not owned
-    const MicroPropsGenerator *parent;
-
-    // Total number of units in the MeasureUnit this handler was configured for:
-    // for "foot-and-inch", this will be 2.
-    int32_t fMixedUnitCount = 1;
-
-    // Stores unit data for each of the individual units. For each unit, it
-    // stores ARRAY_LENGTH strings, as returned by getMeasureData. (Each unit
-    // with index `i` has ARRAY_LENGTH strings starting at index
-    // `i*ARRAY_LENGTH` in this array.)
-    LocalArray<UnicodeString> fMixedUnitData;
-
-    // Formats the larger units of Mixed Unit measurements.
-    LocalizedNumberFormatter fNumberFormatter;
-
-    // Joins mixed units together.
-    LocalPointer<ListFormatter> fListFormatter;
-
-    MixedUnitLongNameHandler(const PluralRules *rules, const MicroPropsGenerator *parent)
-        : rules(rules), parent(parent) {
-    }
-
-    MixedUnitLongNameHandler() : rules(nullptr), parent(nullptr) {
-    }
-
-    // Allow macrosToMicroGenerator to call the private default constructor.
-    friend class NumberFormatterImpl;
-
-    // Enables MemoryPool<LongNameHandler>::emplaceBack(): requires access to
-    // the private constructors.
-    friend class MemoryPool<MixedUnitLongNameHandler>;
-
-    // For a mixed unit, returns a Modifier that takes only one parameter: the
-    // smallest and final unit of the set. The bigger units' values and labels
-    // get baked into this Modifier, together with the unit label of the final
-    // unit.
-    const Modifier *getMixedUnitModifier(DecimalQuantity &quantity, MicroProps &micros,
-                                         UErrorCode &status) const;
-};
-
-/**
- * A MicroPropsGenerator that multiplexes between different LongNameHandlers,
- * depending on the outputUnit.
- *
- * See processQuantity() for the input requirements.
- */
-class LongNameMultiplexer : public MicroPropsGenerator, public UMemory {
-  public:
-    // Produces a multiplexer for LongNameHandlers, one for each unit in
-    // `units`. An individual unit might be a mixed unit.
-    static LongNameMultiplexer *forMeasureUnits(const Locale &loc,
-                                                const MaybeStackVector<MeasureUnit> &units,
-                                                const UNumberUnitWidth &width,
-                                                const char *unitDisplayCase,
-                                                const PluralRules *rules,
-                                                const MicroPropsGenerator *parent,
-                                                UErrorCode &status);
-
-    // The output unit must be provided via `micros.outputUnit`, it must match
-    // one of the units provided to the factory function.
-    void processQuantity(DecimalQuantity &quantity, MicroProps &micros,
-                         UErrorCode &status) const override;
-
-  private:
-    /**
-     * Because we only know which LongNameHandler we wish to call after calling
-     * earlier MicroPropsGenerators in the chain, LongNameMultiplexer keeps the
-     * parent link, while the LongNameHandlers are given no parents.
-     */
-    MemoryPool<LongNameHandler> fLongNameHandlers;
-    MemoryPool<MixedUnitLongNameHandler> fMixedUnitHandlers;
-    // Unowned pointers to instances owned by MaybeStackVectors.
-    MaybeStackArray<MicroPropsGenerator *, 8> fHandlers;
-    // Each MeasureUnit corresponds to the same-index MicroPropsGenerator
-    // pointed to in fHandlers.
-    LocalArray<MeasureUnit> fMeasureUnits;
-
-    const MicroPropsGenerator *fParent;
-
-    LongNameMultiplexer(const MicroPropsGenerator *parent) : fParent(parent) {
-    }
-};
-
-}  // namespace impl
-}  // namespace number
-U_NAMESPACE_END
-
-#endif //__NUMBER_LONGNAMES_H__
-
-#endif /* #if !UCONFIG_NO_FORMATTING */
->>>>>>> a8a80be5
+// © 2017 and later: Unicode, Inc. and others.
+// License & terms of use: http://www.unicode.org/copyright.html
+
+#include "unicode/utypes.h"
+
+#if !UCONFIG_NO_FORMATTING
+#ifndef __NUMBER_LONGNAMES_H__
+#define __NUMBER_LONGNAMES_H__
+
+#include "cmemory.h"
+#include "unicode/listformatter.h"
+#include "unicode/uversion.h"
+#include "number_utils.h"
+#include "number_modifiers.h"
+
+U_NAMESPACE_BEGIN namespace number {
+namespace impl {
+
+// LongNameHandler takes care of formatting currency and measurement unit names,
+// as well as populating the gender of measure units.
+class LongNameHandler : public MicroPropsGenerator, public ModifierStore, public UMemory {
+  public:
+    static UnicodeString getUnitDisplayName(
+        const Locale& loc,
+        const MeasureUnit& unit,
+        UNumberUnitWidth width,
+        UErrorCode& status);
+
+    // This function does not support inflections or other newer NumberFormatter
+    // features: it exists to support the older not-recommended MeasureFormat.
+    static UnicodeString getUnitPattern(
+        const Locale& loc,
+        const MeasureUnit& unit,
+        UNumberUnitWidth width,
+        StandardPlural::Form pluralForm,
+        UErrorCode& status);
+
+    static LongNameHandler*
+    forCurrencyLongNames(const Locale &loc, const CurrencyUnit &currency, const PluralRules *rules,
+                         const MicroPropsGenerator *parent, UErrorCode &status);
+
+    /**
+     * Construct a localized LongNameHandler for the specified MeasureUnit.
+     *
+     * Mixed units are not supported, use MixedUnitLongNameHandler::forMeasureUnit.
+     *
+     * This function uses a fillIn instead of returning a pointer, because we
+     * want to fill in instances in a MemoryPool (which cannot adopt pointers it
+     * didn't create itself).
+     *
+     * @param loc The desired locale.
+     * @param unitRef The measure unit to construct a LongNameHandler for.
+     * @param width Specifies the desired unit rendering.
+     * @param unitDisplayCase Specifies the desired grammatical case. If the
+     *     specified case is not found, we fall back to nominative or no-case.
+     * @param rules Does not take ownership.
+     * @param parent Does not take ownership.
+     * @param fillIn Required.
+     */
+    static void forMeasureUnit(const Locale &loc,
+                               const MeasureUnit &unitRef,
+                               const UNumberUnitWidth &width,
+                               const char *unitDisplayCase,
+                               const PluralRules *rules,
+                               const MicroPropsGenerator *parent,
+                               LongNameHandler *fillIn,
+                               UErrorCode &status);
+
+    /**
+     * Selects the plural-appropriate Modifier from the set of fModifiers based
+     * on the plural form.
+     */
+    void
+    processQuantity(DecimalQuantity &quantity, MicroProps &micros, UErrorCode &status) const override;
+
+    const Modifier* getModifier(Signum signum, StandardPlural::Form plural) const override;
+
+  private:
+    // A set of pre-computed modifiers, one for each plural form.
+    SimpleModifier fModifiers[StandardPlural::Form::COUNT];
+    // Not owned
+    const PluralRules *rules;
+    // Not owned
+    const MicroPropsGenerator *parent;
+    // Grammatical gender of the formatted result. Not owned: must point at
+    // static or global strings.
+    const char *gender = "";
+
+    LongNameHandler(const PluralRules *rules, const MicroPropsGenerator *parent)
+        : rules(rules), parent(parent) {
+    }
+
+    LongNameHandler() : rules(nullptr), parent(nullptr) {
+    }
+
+    // Enables MemoryPool<LongNameHandler>::emplaceBack(): requires access to
+    // the private constructors.
+    friend class MemoryPool<LongNameHandler>;
+
+    // Allow macrosToMicroGenerator to call the private default constructor.
+    friend class NumberFormatterImpl;
+
+    // Fills in LongNameHandler fields for formatting units identified `unit`.
+    static void forArbitraryUnit(const Locale &loc,
+                                 const MeasureUnit &unit,
+                                 const UNumberUnitWidth &width,
+                                 const char *unitDisplayCase,
+                                 LongNameHandler *fillIn,
+                                 UErrorCode &status);
+
+    // Roughly corresponds to patternTimes(...) in the spec:
+    // https://unicode.org/reports/tr35/tr35-general.html#compound-units
+    //
+    // productUnit is an rvalue reference to indicate this function consumes it,
+    // leaving it in a not-useful / undefined state.
+    static void processPatternTimes(MeasureUnitImpl &&productUnit,
+                                    Locale loc,
+                                    const UNumberUnitWidth &width,
+                                    const char *caseVariant,
+                                    UnicodeString *outArray,
+                                    UErrorCode &status);
+
+    // Sets fModifiers to use the patterns from `simpleFormats`.
+    void simpleFormatsToModifiers(const UnicodeString *simpleFormats, Field field, UErrorCode &status);
+
+    // Sets fModifiers to a combination of `leadFormats` (one per plural form)
+    // and `trailFormat` appended to each.
+    //
+    // With a leadFormat of "{0}m" and a trailFormat of "{0}/s", it produces a
+    // pattern of "{0}m/s" by inserting each leadFormat pattern into trailFormat.
+    void multiSimpleFormatsToModifiers(const UnicodeString *leadFormats, UnicodeString trailFormat,
+                                       Field field, UErrorCode &status);
+};
+
+// Similar to LongNameHandler, but only for MIXED units.
+class MixedUnitLongNameHandler : public MicroPropsGenerator, public ModifierStore, public UMemory {
+  public:
+    /**
+     * Construct a localized MixedUnitLongNameHandler for the specified
+     * MeasureUnit. It must be a MIXED unit.
+     *
+     * This function uses a fillIn instead of returning a pointer, because we
+     * want to fill in instances in a MemoryPool (which cannot adopt pointers it
+     * didn't create itself).
+     *
+     * @param loc The desired locale.
+     * @param mixedUnit The mixed measure unit to construct a
+     *     MixedUnitLongNameHandler for.
+     * @param width Specifies the desired unit rendering.
+     * @param unitDisplayCase Specifies the desired grammatical case. If the
+     *     specified case is not found, we fall back to nominative or no-case.
+     * @param rules Does not take ownership.
+     * @param parent Does not take ownership.
+     * @param fillIn Required.
+     */
+    static void forMeasureUnit(const Locale &loc,
+                               const MeasureUnit &mixedUnit,
+                               const UNumberUnitWidth &width,
+                               const char *unitDisplayCase,
+                               const PluralRules *rules,
+                               const MicroPropsGenerator *parent,
+                               MixedUnitLongNameHandler *fillIn,
+                               UErrorCode &status);
+
+    /**
+     * Produces a plural-appropriate Modifier for a mixed unit: `quantity` is
+     * taken as the final smallest unit, while the larger unit values must be
+     * provided via `micros.mixedMeasures`.
+     */
+    void processQuantity(DecimalQuantity &quantity, MicroProps &micros,
+                         UErrorCode &status) const override;
+
+    // Required for ModifierStore. And ModifierStore is required by
+    // SimpleModifier constructor's last parameter. We assert his will never get
+    // called though.
+    const Modifier *getModifier(Signum signum, StandardPlural::Form plural) const override;
+
+  private:
+    // Not owned
+    const PluralRules *rules;
+
+    // Not owned
+    const MicroPropsGenerator *parent;
+
+    // Total number of units in the MeasureUnit this handler was configured for:
+    // for "foot-and-inch", this will be 2.
+    int32_t fMixedUnitCount = 1;
+
+    // Stores unit data for each of the individual units. For each unit, it
+    // stores ARRAY_LENGTH strings, as returned by getMeasureData. (Each unit
+    // with index `i` has ARRAY_LENGTH strings starting at index
+    // `i*ARRAY_LENGTH` in this array.)
+    LocalArray<UnicodeString> fMixedUnitData;
+
+    // Formats the larger units of Mixed Unit measurements.
+    LocalizedNumberFormatter fNumberFormatter;
+
+    // Joins mixed units together.
+    LocalPointer<ListFormatter> fListFormatter;
+
+    MixedUnitLongNameHandler(const PluralRules *rules, const MicroPropsGenerator *parent)
+        : rules(rules), parent(parent) {
+    }
+
+    MixedUnitLongNameHandler() : rules(nullptr), parent(nullptr) {
+    }
+
+    // Allow macrosToMicroGenerator to call the private default constructor.
+    friend class NumberFormatterImpl;
+
+    // Enables MemoryPool<LongNameHandler>::emplaceBack(): requires access to
+    // the private constructors.
+    friend class MemoryPool<MixedUnitLongNameHandler>;
+
+    // For a mixed unit, returns a Modifier that takes only one parameter: the
+    // smallest and final unit of the set. The bigger units' values and labels
+    // get baked into this Modifier, together with the unit label of the final
+    // unit.
+    const Modifier *getMixedUnitModifier(DecimalQuantity &quantity, MicroProps &micros,
+                                         UErrorCode &status) const;
+};
+
+/**
+ * A MicroPropsGenerator that multiplexes between different LongNameHandlers,
+ * depending on the outputUnit.
+ *
+ * See processQuantity() for the input requirements.
+ */
+class LongNameMultiplexer : public MicroPropsGenerator, public UMemory {
+  public:
+    // Produces a multiplexer for LongNameHandlers, one for each unit in
+    // `units`. An individual unit might be a mixed unit.
+    static LongNameMultiplexer *forMeasureUnits(const Locale &loc,
+                                                const MaybeStackVector<MeasureUnit> &units,
+                                                const UNumberUnitWidth &width,
+                                                const char *unitDisplayCase,
+                                                const PluralRules *rules,
+                                                const MicroPropsGenerator *parent,
+                                                UErrorCode &status);
+
+    // The output unit must be provided via `micros.outputUnit`, it must match
+    // one of the units provided to the factory function.
+    void processQuantity(DecimalQuantity &quantity, MicroProps &micros,
+                         UErrorCode &status) const override;
+
+  private:
+    /**
+     * Because we only know which LongNameHandler we wish to call after calling
+     * earlier MicroPropsGenerators in the chain, LongNameMultiplexer keeps the
+     * parent link, while the LongNameHandlers are given no parents.
+     */
+    MemoryPool<LongNameHandler> fLongNameHandlers;
+    MemoryPool<MixedUnitLongNameHandler> fMixedUnitHandlers;
+    // Unowned pointers to instances owned by MaybeStackVectors.
+    MaybeStackArray<MicroPropsGenerator *, 8> fHandlers;
+    // Each MeasureUnit corresponds to the same-index MicroPropsGenerator
+    // pointed to in fHandlers.
+    LocalArray<MeasureUnit> fMeasureUnits;
+
+    const MicroPropsGenerator *fParent;
+
+    LongNameMultiplexer(const MicroPropsGenerator *parent) : fParent(parent) {
+    }
+};
+
+}  // namespace impl
+}  // namespace number
+U_NAMESPACE_END
+
+#endif //__NUMBER_LONGNAMES_H__
+
+#endif /* #if !UCONFIG_NO_FORMATTING */