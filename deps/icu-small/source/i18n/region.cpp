<<<<<<< HEAD
// © 2016 and later: Unicode, Inc. and others.
// License & terms of use: http://www.unicode.org/copyright.html
/*
*******************************************************************************
* Copyright (C) 2014-2016, International Business Machines Corporation and
* others. All Rights Reserved.
*******************************************************************************
*
*
* File REGION.CPP
*
* Modification History:*
*   Date        Name        Description
* 01/15/13      Emmons      Original Port from ICU4J
********************************************************************************
*/

/**
 * \file
 * \brief C++ API: Region classes (territory containment)
 */

#include "unicode/region.h"
#include "unicode/utypes.h"
#include "unicode/uobject.h"
#include "unicode/unistr.h"
#include "unicode/ures.h"
#include "ucln_in.h"
#include "cstring.h"
#include "mutex.h"
#include "uhash.h"
#include "umutex.h"
#include "uresimp.h"
#include "region_impl.h"
#include "util.h"

#if !UCONFIG_NO_FORMATTING


U_CDECL_BEGIN

static void U_CALLCONV
deleteRegion(void *obj) {
    delete (icu::Region *)obj;
}

/**
 * Cleanup callback func
 */
static UBool U_CALLCONV region_cleanup(void)
{
    icu::Region::cleanupRegionData();

    return TRUE;
}

U_CDECL_END

U_NAMESPACE_BEGIN

static UInitOnce gRegionDataInitOnce = U_INITONCE_INITIALIZER;
static UVector* availableRegions[URGN_LIMIT];

static UHashtable *regionAliases = NULL;
static UHashtable *regionIDMap = NULL;
static UHashtable *numericCodeMap = NULL;
static UVector *allRegions = NULL;

static const UChar UNKNOWN_REGION_ID [] = { 0x5A, 0x5A, 0 };  /* "ZZ" */
static const UChar OUTLYING_OCEANIA_REGION_ID [] = { 0x51, 0x4F, 0 };  /* "QO" */
static const UChar WORLD_ID [] = { 0x30, 0x30, 0x31, 0 };  /* "001" */
static const UChar RANGE_MARKER = 0x7E; /* '~' */

UOBJECT_DEFINE_RTTI_IMPLEMENTATION(RegionNameEnumeration)

/*
 * Initializes the region data from the ICU resource bundles.  The region data
 * contains the basic relationships such as which regions are known, what the numeric
 * codes are, any known aliases, and the territory containment data.
 *
 * If the region data has already loaded, then this method simply returns without doing
 * anything meaningful.
 */
void U_CALLCONV Region::loadRegionData(UErrorCode &status) {

    // Construct service objs first
    LocalUHashtablePointer newRegionIDMap(uhash_open(uhash_hashUnicodeString, uhash_compareUnicodeString, NULL, &status));
    LocalUHashtablePointer newNumericCodeMap(uhash_open(uhash_hashLong,uhash_compareLong,NULL,&status));
    LocalUHashtablePointer newRegionAliases(uhash_open(uhash_hashUnicodeString,uhash_compareUnicodeString,NULL,&status));

    LocalPointer<UVector> continents(new UVector(uprv_deleteUObject, uhash_compareUnicodeString, status), status);
    LocalPointer<UVector> groupings(new UVector(uprv_deleteUObject, uhash_compareUnicodeString, status), status);
    allRegions = new UVector(uprv_deleteUObject, uhash_compareUnicodeString, status);

    LocalUResourceBundlePointer metadata(ures_openDirect(NULL,"metadata",&status));
    LocalUResourceBundlePointer metadataAlias(ures_getByKey(metadata.getAlias(),"alias",NULL,&status));
    LocalUResourceBundlePointer territoryAlias(ures_getByKey(metadataAlias.getAlias(),"territory",NULL,&status));

    LocalUResourceBundlePointer supplementalData(ures_openDirect(NULL,"supplementalData",&status));
    LocalUResourceBundlePointer codeMappings(ures_getByKey(supplementalData.getAlias(),"codeMappings",NULL,&status));

    LocalUResourceBundlePointer idValidity(ures_getByKey(supplementalData.getAlias(),"idValidity",NULL,&status));
    LocalUResourceBundlePointer regionList(ures_getByKey(idValidity.getAlias(),"region",NULL,&status));
    LocalUResourceBundlePointer regionRegular(ures_getByKey(regionList.getAlias(),"regular",NULL,&status));
    LocalUResourceBundlePointer regionMacro(ures_getByKey(regionList.getAlias(),"macroregion",NULL,&status));
    LocalUResourceBundlePointer regionUnknown(ures_getByKey(regionList.getAlias(),"unknown",NULL,&status));

    LocalUResourceBundlePointer territoryContainment(ures_getByKey(supplementalData.getAlias(),"territoryContainment",NULL,&status));
    LocalUResourceBundlePointer worldContainment(ures_getByKey(territoryContainment.getAlias(),"001",NULL,&status));
    LocalUResourceBundlePointer groupingContainment(ures_getByKey(territoryContainment.getAlias(),"grouping",NULL,&status));

    if (U_FAILURE(status)) {
        return;
    }

    // now, initialize
    uhash_setValueDeleter(newRegionIDMap.getAlias(), deleteRegion);  // regionIDMap owns objs
    uhash_setKeyDeleter(newRegionAliases.getAlias(), uprv_deleteUObject); // regionAliases owns the string keys


    while ( ures_hasNext(regionRegular.getAlias()) ) {
        UnicodeString regionName = ures_getNextUnicodeString(regionRegular.getAlias(),NULL,&status);
        int32_t rangeMarkerLocation = regionName.indexOf(RANGE_MARKER);
        UChar buf[6];
        regionName.extract(buf,6,status);
        if ( rangeMarkerLocation > 0 ) {
            UChar endRange = regionName.charAt(rangeMarkerLocation+1);
            buf[rangeMarkerLocation] = 0;
            while ( buf[rangeMarkerLocation-1] <= endRange ) {
                LocalPointer<UnicodeString> newRegion(new UnicodeString(buf), status);
                allRegions->addElement(newRegion.orphan(),status);
                buf[rangeMarkerLocation-1]++;
            }
        } else {
            LocalPointer<UnicodeString> newRegion(new UnicodeString(regionName), status);
            allRegions->addElement(newRegion.orphan(),status);
        }
    }

    while ( ures_hasNext(regionMacro.getAlias()) ) {
        UnicodeString regionName = ures_getNextUnicodeString(regionMacro.getAlias(),NULL,&status);
        int32_t rangeMarkerLocation = regionName.indexOf(RANGE_MARKER);
        UChar buf[6];
        regionName.extract(buf,6,status);
        if ( rangeMarkerLocation > 0 ) {
            UChar endRange = regionName.charAt(rangeMarkerLocation+1);
            buf[rangeMarkerLocation] = 0;
            while ( buf[rangeMarkerLocation-1] <= endRange ) {
                LocalPointer<UnicodeString> newRegion(new UnicodeString(buf), status);
                allRegions->addElement(newRegion.orphan(),status);
                buf[rangeMarkerLocation-1]++;
            }
        } else {
            LocalPointer<UnicodeString> newRegion(new UnicodeString(regionName), status);
            allRegions->addElement(newRegion.orphan(),status);
        }
    }

    while ( ures_hasNext(regionUnknown.getAlias()) ) {
        LocalPointer<UnicodeString> regionName (new UnicodeString(ures_getNextUnicodeString(regionUnknown.getAlias(),NULL,&status),status));
        allRegions->addElement(regionName.orphan(),status);
    }

    while ( ures_hasNext(worldContainment.getAlias()) ) {
        UnicodeString *continentName = new UnicodeString(ures_getNextUnicodeString(worldContainment.getAlias(),NULL,&status));
        continents->addElement(continentName,status);
    }

    UResourceBundle *groupingBundle = nullptr;
    while ( ures_hasNext(groupingContainment.getAlias()) ) {
        groupingBundle = ures_getNextResource(groupingContainment.getAlias(), groupingBundle, &status);
        if (U_FAILURE(status)) {
            break;
        }
        UnicodeString *groupingName = new UnicodeString(ures_getKey(groupingBundle), -1, US_INV);
        if (groupingName) {
            groupings->addElement(groupingName,status);
        }
    }
    ures_close(groupingBundle);

    for ( int32_t i = 0 ; i < allRegions->size() ; i++ ) {
        LocalPointer<Region> r(new Region(), status);
        if ( U_FAILURE(status) ) {
           return;
        }
        UnicodeString *regionName = (UnicodeString *)allRegions->elementAt(i);
        r->idStr = *regionName;

        r->idStr.extract(0,r->idStr.length(),r->id,sizeof(r->id),US_INV);
        r->fType = URGN_TERRITORY; // Only temporary - figure out the real type later once the aliases are known.

        int32_t pos = 0;
        int32_t result = ICU_Utility::parseAsciiInteger(r->idStr, pos);
        if (pos > 0) {
            r->code = result; // Convert string to number
            uhash_iput(newNumericCodeMap.getAlias(),r->code,(void *)(r.getAlias()),&status);
            r->fType = URGN_SUBCONTINENT;
        } else {
            r->code = -1;
        }
        void* idStrAlias = (void*)&(r->idStr); // about to orphan 'r'. Save this off.
        uhash_put(newRegionIDMap.getAlias(),idStrAlias,(void *)(r.orphan()),&status); // regionIDMap takes ownership
    }

    // Process the territory aliases
    while ( ures_hasNext(territoryAlias.getAlias()) ) {
        LocalUResourceBundlePointer res(ures_getNextResource(territoryAlias.getAlias(),NULL,&status));
        const char *aliasFrom = ures_getKey(res.getAlias());
        LocalPointer<UnicodeString> aliasFromStr(new UnicodeString(aliasFrom, -1, US_INV), status);
        UnicodeString aliasTo = ures_getUnicodeStringByKey(res.getAlias(),"replacement",&status);
        res.adoptInstead(NULL);

        const Region *aliasToRegion = (Region *) uhash_get(newRegionIDMap.getAlias(),&aliasTo);
        Region *aliasFromRegion = (Region *)uhash_get(newRegionIDMap.getAlias(),aliasFromStr.getAlias());

        if ( aliasToRegion != NULL && aliasFromRegion == NULL ) { // This is just an alias from some string to a region
            uhash_put(newRegionAliases.getAlias(),(void *)aliasFromStr.orphan(), (void *)aliasToRegion,&status);
        } else {
            if ( aliasFromRegion == NULL ) { // Deprecated region code not in the primary codes list - so need to create a deprecated region for it.
                LocalPointer<Region> newRgn(new Region, status);
                if ( U_SUCCESS(status) ) {
                    aliasFromRegion = newRgn.orphan();
                } else {
                    return; // error out
                }
                aliasFromRegion->idStr.setTo(*aliasFromStr);
                aliasFromRegion->idStr.extract(0,aliasFromRegion->idStr.length(),aliasFromRegion->id,sizeof(aliasFromRegion->id),US_INV);
                uhash_put(newRegionIDMap.getAlias(),(void *)&(aliasFromRegion->idStr),(void *)aliasFromRegion,&status);
                int32_t pos = 0;
                int32_t result = ICU_Utility::parseAsciiInteger(aliasFromRegion->idStr, pos);
                if ( pos > 0 ) {
                    aliasFromRegion->code = result; // Convert string to number
                    uhash_iput(newNumericCodeMap.getAlias(),aliasFromRegion->code,(void *)aliasFromRegion,&status);
                } else {
                    aliasFromRegion->code = -1;
                }
                aliasFromRegion->fType = URGN_DEPRECATED;
            } else {
                aliasFromRegion->fType = URGN_DEPRECATED;
            }

            {
                LocalPointer<UVector> newPreferredValues(new UVector(uprv_deleteUObject, uhash_compareUnicodeString, status), status);
                aliasFromRegion->preferredValues = newPreferredValues.orphan();
            }
            if( U_FAILURE(status)) {
                return;
            }
            UnicodeString currentRegion;
            //currentRegion.remove();   TODO: was already 0 length?
            for (int32_t i = 0 ; i < aliasTo.length() ; i++ ) {
                if ( aliasTo.charAt(i) != 0x0020 ) {
                    currentRegion.append(aliasTo.charAt(i));
                }
                if ( aliasTo.charAt(i) == 0x0020 || i+1 == aliasTo.length() ) {
                    Region *target = (Region *)uhash_get(newRegionIDMap.getAlias(),(void *)&currentRegion);
                    if (target) {
                        LocalPointer<UnicodeString> preferredValue(new UnicodeString(target->idStr), status);
                        aliasFromRegion->preferredValues->addElement((void *)preferredValue.orphan(),status);  // may add null if err
                    }
                    currentRegion.remove();
                }
            }
        }
    }

    // Process the code mappings - This will allow us to assign numeric codes to most of the territories.
    while ( ures_hasNext(codeMappings.getAlias()) ) {
        UResourceBundle *mapping = ures_getNextResource(codeMappings.getAlias(),NULL,&status);
        if ( ures_getType(mapping) == URES_ARRAY && ures_getSize(mapping) == 3) {
            UnicodeString codeMappingID = ures_getUnicodeStringByIndex(mapping,0,&status);
            UnicodeString codeMappingNumber = ures_getUnicodeStringByIndex(mapping,1,&status);
            UnicodeString codeMapping3Letter = ures_getUnicodeStringByIndex(mapping,2,&status);

            Region *r = (Region *)uhash_get(newRegionIDMap.getAlias(),(void *)&codeMappingID);
            if ( r ) {
                int32_t pos = 0;
                int32_t result = ICU_Utility::parseAsciiInteger(codeMappingNumber, pos);
                if ( pos > 0 ) {
                    r->code = result; // Convert string to number
                    uhash_iput(newNumericCodeMap.getAlias(),r->code,(void *)r,&status);
                }
                LocalPointer<UnicodeString> code3(new UnicodeString(codeMapping3Letter), status);
                uhash_put(newRegionAliases.getAlias(),(void *)code3.orphan(), (void *)r,&status);
            }
        }
        ures_close(mapping);
    }

    // Now fill in the special cases for WORLD, UNKNOWN, CONTINENTS, and GROUPINGS
    Region *r;
    UnicodeString WORLD_ID_STRING(WORLD_ID);
    r = (Region *) uhash_get(newRegionIDMap.getAlias(),(void *)&WORLD_ID_STRING);
    if ( r ) {
        r->fType = URGN_WORLD;
    }

    UnicodeString UNKNOWN_REGION_ID_STRING(UNKNOWN_REGION_ID);
    r = (Region *) uhash_get(newRegionIDMap.getAlias(),(void *)&UNKNOWN_REGION_ID_STRING);
    if ( r ) {
        r->fType = URGN_UNKNOWN;
    }

    for ( int32_t i = 0 ; i < continents->size() ; i++ ) {
        r = (Region *) uhash_get(newRegionIDMap.getAlias(),(void *)continents->elementAt(i));
        if ( r ) {
            r->fType = URGN_CONTINENT;
        }
    }

    for ( int32_t i = 0 ; i < groupings->size() ; i++ ) {
        r = (Region *) uhash_get(newRegionIDMap.getAlias(),(void *)groupings->elementAt(i));
        if ( r ) {
            r->fType = URGN_GROUPING;
        }
    }

    // Special case: The region code "QO" (Outlying Oceania) is a subcontinent code added by CLDR
    // even though it looks like a territory code.  Need to handle it here.

    UnicodeString OUTLYING_OCEANIA_REGION_ID_STRING(OUTLYING_OCEANIA_REGION_ID);
    r = (Region *) uhash_get(newRegionIDMap.getAlias(),(void *)&OUTLYING_OCEANIA_REGION_ID_STRING);
    if ( r ) {
        r->fType = URGN_SUBCONTINENT;
    }

    // Load territory containment info from the supplemental data.
    while ( ures_hasNext(territoryContainment.getAlias()) ) {
        LocalUResourceBundlePointer mapping(ures_getNextResource(territoryContainment.getAlias(),NULL,&status));
        if( U_FAILURE(status) ) {
            return;  // error out
        }
        const char *parent = ures_getKey(mapping.getAlias());
        if (uprv_strcmp(parent, "containedGroupings") == 0 || uprv_strcmp(parent, "deprecated") == 0) {
            continue; // handle new pseudo-parent types added in ICU data per cldrbug 7808; for now just skip.
            // #11232 is to do something useful with these.
        }
        UnicodeString parentStr = UnicodeString(parent, -1 , US_INV);
        Region *parentRegion = (Region *) uhash_get(newRegionIDMap.getAlias(),(void *)&parentStr);

        for ( int j = 0 ; j < ures_getSize(mapping.getAlias()); j++ ) {
            UnicodeString child = ures_getUnicodeStringByIndex(mapping.getAlias(),j,&status);
            Region *childRegion = (Region *) uhash_get(newRegionIDMap.getAlias(),(void *)&child);
            if ( parentRegion != NULL && childRegion != NULL ) {

                // Add the child region to the set of regions contained by the parent
                if (parentRegion->containedRegions == NULL) {
                    parentRegion->containedRegions = new UVector(uprv_deleteUObject, uhash_compareUnicodeString, status);
                }

                LocalPointer<UnicodeString> childStr(new UnicodeString(), status);
                if( U_FAILURE(status) ) {
                    return;  // error out
                }
                childStr->fastCopyFrom(childRegion->idStr);
                parentRegion->containedRegions->addElement((void *)childStr.orphan(),status);

                // Set the parent region to be the containing region of the child.
                // Regions of type GROUPING can't be set as the parent, since another region
                // such as a SUBCONTINENT, CONTINENT, or WORLD must always be the parent.
                if ( parentRegion->fType != URGN_GROUPING) {
                    childRegion->containingRegion = parentRegion;
                }
            }
        }
    }

    // Create the availableRegions lists
    int32_t pos = UHASH_FIRST;
    while ( const UHashElement* element = uhash_nextElement(newRegionIDMap.getAlias(),&pos)) {
        Region *ar = (Region *)element->value.pointer;
        if ( availableRegions[ar->fType] == NULL ) {
            LocalPointer<UVector> newAr(new UVector(uprv_deleteUObject, uhash_compareUnicodeString, status), status);
            availableRegions[ar->fType] = newAr.orphan();
        }
        LocalPointer<UnicodeString> arString(new UnicodeString(ar->idStr), status);
        if( U_FAILURE(status) ) {
            return;  // error out
        }
        availableRegions[ar->fType]->addElement((void *)arString.orphan(),status);
    }

    ucln_i18n_registerCleanup(UCLN_I18N_REGION, region_cleanup);
    // copy hashtables
    numericCodeMap = newNumericCodeMap.orphan();
    regionIDMap = newRegionIDMap.orphan();
    regionAliases = newRegionAliases.orphan();
}

void Region::cleanupRegionData() {
    for (int32_t i = 0 ; i < URGN_LIMIT ; i++ ) {
        if ( availableRegions[i] ) {
            delete availableRegions[i];
        }
    }

    if (regionAliases) {
        uhash_close(regionAliases);
    }

    if (numericCodeMap) {
        uhash_close(numericCodeMap);
    }

    if (regionIDMap) {
        uhash_close(regionIDMap);
    }
    if (allRegions) {
        allRegions->removeAllElements(); // Don't need the temporary list anymore.
        delete allRegions;
        allRegions = NULL;
    }

    regionAliases = numericCodeMap = regionIDMap = NULL;

    gRegionDataInitOnce.reset();
}

Region::Region ()
        : code(-1),
          fType(URGN_UNKNOWN),
          containingRegion(NULL),
          containedRegions(NULL),
          preferredValues(NULL) {
    id[0] = 0;
}

Region::~Region () {
        if (containedRegions) {
            delete containedRegions;
        }
        if (preferredValues) {
            delete preferredValues;
        }
}

/**
 * Returns true if the two regions are equal.
 * Per PMC, just use pointer compare, since we have at most one instance of each Region.
 */
UBool
Region::operator==(const Region &that) const {
    return (idStr == that.idStr);
}

/**
 * Returns true if the two regions are NOT equal; that is, if operator ==() returns false.
 * Per PMC, just use pointer compare, since we have at most one instance of each Region.
 */
UBool
Region::operator!=(const Region &that) const {
        return (idStr != that.idStr);
}

/**
 * Returns a pointer to a Region using the given region code.  The region code can be either 2-letter ISO code,
 * 3-letter ISO code,  UNM.49 numeric code, or other valid Unicode Region Code as defined by the LDML specification.
 * The identifier will be canonicalized internally using the supplemental metadata as defined in the CLDR.
 * If the region code is NULL or not recognized, the appropriate error code will be set ( U_ILLEGAL_ARGUMENT_ERROR )
 */
const Region* U_EXPORT2
Region::getInstance(const char *region_code, UErrorCode &status) {

    umtx_initOnce(gRegionDataInitOnce, &loadRegionData, status);
    if (U_FAILURE(status)) {
        return NULL;
    }

    if ( !region_code ) {
        status = U_ILLEGAL_ARGUMENT_ERROR;
        return NULL;
    }

    UnicodeString regionCodeString = UnicodeString(region_code, -1, US_INV);
    Region *r = (Region *)uhash_get(regionIDMap,(void *)&regionCodeString);

    if ( !r ) {
        r = (Region *)uhash_get(regionAliases,(void *)&regionCodeString);
    }

    if ( !r ) { // Unknown region code
        status = U_ILLEGAL_ARGUMENT_ERROR;
        return NULL;
    }

    if ( r->fType == URGN_DEPRECATED && r->preferredValues->size() == 1) {
        StringEnumeration *pv = r->getPreferredValues(status);
        pv->reset(status);
        const UnicodeString *ustr = pv->snext(status);
        r = (Region *)uhash_get(regionIDMap,(void *)ustr);
        delete pv;
    }

    return r;

}

/**
 * Returns a pointer to a Region using the given numeric region code. If the numeric region code is not recognized,
 * the appropriate error code will be set ( U_ILLEGAL_ARGUMENT_ERROR ).
 */
const Region* U_EXPORT2
Region::getInstance (int32_t code, UErrorCode &status) {

    umtx_initOnce(gRegionDataInitOnce, &loadRegionData, status);
    if (U_FAILURE(status)) {
        return NULL;
    }

    Region *r = (Region *)uhash_iget(numericCodeMap,code);

    if ( !r ) { // Just in case there's an alias that's numeric, try to find it.
        UnicodeString id;
        ICU_Utility::appendNumber(id, code, 10, 1);
        r = (Region *)uhash_get(regionAliases,&id);
    }

    if( U_FAILURE(status) ) {
        return NULL;
    }

    if ( !r ) {
        status = U_ILLEGAL_ARGUMENT_ERROR;
        return NULL;
    }

    if ( r->fType == URGN_DEPRECATED && r->preferredValues->size() == 1) {
        StringEnumeration *pv = r->getPreferredValues(status);
        pv->reset(status);
        const UnicodeString *ustr = pv->snext(status);
        r = (Region *)uhash_get(regionIDMap,(void *)ustr);
        delete pv;
    }

    return r;
}


/**
 * Returns an enumeration over the IDs of all known regions that match the given type.
 */
StringEnumeration* U_EXPORT2
Region::getAvailable(URegionType type, UErrorCode &status) {
    umtx_initOnce(gRegionDataInitOnce, &loadRegionData, status); // returns immediately if U_FAILURE(status)
    if (U_FAILURE(status)) {
        return NULL;
    }
    return new RegionNameEnumeration(availableRegions[type],status);
}

/**
 * Returns a pointer to the region that contains this region.  Returns NULL if this region is code "001" (World)
 * or "ZZ" (Unknown region). For example, calling this method with region "IT" (Italy) returns the
 * region "039" (Southern Europe).
 */
const Region*
Region::getContainingRegion() const {
    UErrorCode status = U_ZERO_ERROR;
    umtx_initOnce(gRegionDataInitOnce, &loadRegionData, status);
    return containingRegion;
}

/**
 * Return a pointer to the region that geographically contains this region and matches the given type,
 * moving multiple steps up the containment chain if necessary.  Returns NULL if no containing region can be found
 * that matches the given type. Note: The URegionTypes = "URGN_GROUPING", "URGN_DEPRECATED", or "URGN_UNKNOWN"
 * are not appropriate for use in this API. NULL will be returned in this case. For example, calling this method
 * with region "IT" (Italy) for type "URGN_CONTINENT" returns the region "150" ( Europe ).
 */
const Region*
Region::getContainingRegion(URegionType type) const {
    UErrorCode status = U_ZERO_ERROR;
    umtx_initOnce(gRegionDataInitOnce, &loadRegionData, status);
    if ( containingRegion == NULL ) {
        return NULL;
    }

    return ( containingRegion->fType == type)? containingRegion: containingRegion->getContainingRegion(type);
}

/**
 * Return an enumeration over the IDs of all the regions that are immediate children of this region in the
 * region hierarchy. These returned regions could be either macro regions, territories, or a mixture of the two,
 * depending on the containment data as defined in CLDR.  This API may return NULL if this region doesn't have
 * any sub-regions. For example, calling this method with region "150" (Europe) returns an enumeration containing
 * the various sub regions of Europe - "039" (Southern Europe) - "151" (Eastern Europe) - "154" (Northern Europe)
 * and "155" (Western Europe).
 */
StringEnumeration*
Region::getContainedRegions(UErrorCode &status) const {
    umtx_initOnce(gRegionDataInitOnce, &loadRegionData, status); // returns immediately if U_FAILURE(status)
    if (U_FAILURE(status)) {
        return NULL;
    }
    return new RegionNameEnumeration(containedRegions,status);
}

/**
 * Returns an enumeration over the IDs of all the regions that are children of this region anywhere in the region
 * hierarchy and match the given type.  This API may return an empty enumeration if this region doesn't have any
 * sub-regions that match the given type. For example, calling this method with region "150" (Europe) and type
 * "URGN_TERRITORY" returns a set containing all the territories in Europe ( "FR" (France) - "IT" (Italy) - "DE" (Germany) etc. )
 */
StringEnumeration*
Region::getContainedRegions( URegionType type, UErrorCode &status ) const {
    umtx_initOnce(gRegionDataInitOnce, &loadRegionData, status); // returns immediately if U_FAILURE(status)
    if (U_FAILURE(status)) {
        return NULL;
    }

    UVector *result = new UVector(NULL, uhash_compareChars, status);

    StringEnumeration *cr = getContainedRegions(status);

    for ( int32_t i = 0 ; i < cr->count(status) ; i++ ) {
        const char *regionId = cr->next(NULL,status);
        const Region *r = Region::getInstance(regionId,status);
        if ( r->getType() == type) {
            result->addElement((void *)&r->idStr,status);
        } else {
            StringEnumeration *children = r->getContainedRegions(type, status);
            for ( int32_t j = 0 ; j < children->count(status) ; j++ ) {
                const char *id2 = children->next(NULL,status);
                const Region *r2 = Region::getInstance(id2,status);
                result->addElement((void *)&r2->idStr,status);
            }
            delete children;
        }
    }
    delete cr;
    StringEnumeration* resultEnumeration = new RegionNameEnumeration(result,status);
    delete result;
    return resultEnumeration;
}

/**
 * Returns true if this region contains the supplied other region anywhere in the region hierarchy.
 */
UBool
Region::contains(const Region &other) const {
    UErrorCode status = U_ZERO_ERROR;
    umtx_initOnce(gRegionDataInitOnce, &loadRegionData, status);

    if (!containedRegions) {
          return FALSE;
    }
    if (containedRegions->contains((void *)&other.idStr)) {
        return TRUE;
    } else {
        for ( int32_t i = 0 ; i < containedRegions->size() ; i++ ) {
            UnicodeString *crStr = (UnicodeString *)containedRegions->elementAt(i);
            Region *cr = (Region *) uhash_get(regionIDMap,(void *)crStr);
            if ( cr && cr->contains(other) ) {
                return TRUE;
            }
        }
    }

    return FALSE;
}

/**
 * For deprecated regions, return an enumeration over the IDs of the regions that are the preferred replacement
 * regions for this region.  Returns NULL for a non-deprecated region.  For example, calling this method with region
 * "SU" (Soviet Union) would return a list of the regions containing "RU" (Russia), "AM" (Armenia), "AZ" (Azerbaijan), etc...
 */
StringEnumeration*
Region::getPreferredValues(UErrorCode &status) const {
    umtx_initOnce(gRegionDataInitOnce, &loadRegionData, status); // returns immediately if U_FAILURE(status)
    if (U_FAILURE(status) || fType != URGN_DEPRECATED) {
        return NULL;
    }
    return new RegionNameEnumeration(preferredValues,status);
}


/**
 * Return this region's canonical region code.
 */
const char*
Region::getRegionCode() const {
    return id;
}

int32_t
Region::getNumericCode() const {
    return code;
}

/**
 * Returns the region type of this region.
 */
URegionType
Region::getType() const {
    return fType;
}

RegionNameEnumeration::RegionNameEnumeration(UVector *fNameList, UErrorCode& status) {
    pos=0;
    if (fNameList && U_SUCCESS(status)) {
        fRegionNames = new UVector(uprv_deleteUObject, uhash_compareUnicodeString, fNameList->size(),status);
        for ( int32_t i = 0 ; i < fNameList->size() ; i++ ) {
            UnicodeString* this_region_name = (UnicodeString *)fNameList->elementAt(i);
            UnicodeString* new_region_name = new UnicodeString(*this_region_name);
            fRegionNames->addElement((void *)new_region_name,status);
        }
    }
    else {
        fRegionNames = NULL;
    }
}

const UnicodeString*
RegionNameEnumeration::snext(UErrorCode& status) {
  if (U_FAILURE(status) || (fRegionNames==NULL)) {
    return NULL;
  }
  const UnicodeString* nextStr = (const UnicodeString *)fRegionNames->elementAt(pos);
  if (nextStr!=NULL) {
    pos++;
  }
  return nextStr;
}

void
RegionNameEnumeration::reset(UErrorCode& /*status*/) {
    pos=0;
}

int32_t
RegionNameEnumeration::count(UErrorCode& /*status*/) const {
    return (fRegionNames==NULL) ? 0 : fRegionNames->size();
}

RegionNameEnumeration::~RegionNameEnumeration() {
    delete fRegionNames;
}

U_NAMESPACE_END

#endif /* #if !UCONFIG_NO_FORMATTING */

//eof
=======
// © 2016 and later: Unicode, Inc. and others.
// License & terms of use: http://www.unicode.org/copyright.html
/*
*******************************************************************************
* Copyright (C) 2014-2016, International Business Machines Corporation and
* others. All Rights Reserved.
*******************************************************************************
*
*
* File REGION.CPP
*
* Modification History:*
*   Date        Name        Description
* 01/15/13      Emmons      Original Port from ICU4J
********************************************************************************
*/

/**
 * \file
 * \brief C++ API: Region classes (territory containment)
 */

#include "unicode/region.h"
#include "unicode/utypes.h"
#include "unicode/uobject.h"
#include "unicode/unistr.h"
#include "unicode/ures.h"
#include "ucln_in.h"
#include "cstring.h"
#include "mutex.h"
#include "uhash.h"
#include "umutex.h"
#include "uresimp.h"
#include "region_impl.h"
#include "util.h"

#if !UCONFIG_NO_FORMATTING


U_CDECL_BEGIN

/**
 * Cleanup callback func
 */
static UBool U_CALLCONV region_cleanup()
{
    icu::Region::cleanupRegionData();

    return true;
}

U_CDECL_END

U_NAMESPACE_BEGIN

static UInitOnce gRegionDataInitOnce {};
static UVector* availableRegions[URGN_LIMIT];

static UHashtable *regionAliases = nullptr;
static UHashtable *regionIDMap = nullptr;
static UHashtable *numericCodeMap = nullptr;
static UVector *allRegions = nullptr;

static const char16_t UNKNOWN_REGION_ID [] = { 0x5A, 0x5A, 0 };  /* "ZZ" */
static const char16_t OUTLYING_OCEANIA_REGION_ID [] = { 0x51, 0x4F, 0 };  /* "QO" */
static const char16_t WORLD_ID [] = { 0x30, 0x30, 0x31, 0 };  /* "001" */
static const char16_t RANGE_MARKER = 0x7E; /* '~' */

UOBJECT_DEFINE_RTTI_IMPLEMENTATION(RegionNameEnumeration)

/*
 * Initializes the region data from the ICU resource bundles.  The region data
 * contains the basic relationships such as which regions are known, what the numeric
 * codes are, any known aliases, and the territory containment data.
 *
 * If the region data has already loaded, then this method simply returns without doing
 * anything meaningful.
 */
void U_CALLCONV Region::loadRegionData(UErrorCode &status) {

    // Construct service objs first
    LocalUHashtablePointer newRegionIDMap(uhash_open(uhash_hashUnicodeString, uhash_compareUnicodeString, nullptr, &status));
    LocalUHashtablePointer newNumericCodeMap(uhash_open(uhash_hashLong,uhash_compareLong,nullptr,&status));
    LocalUHashtablePointer newRegionAliases(uhash_open(uhash_hashUnicodeString,uhash_compareUnicodeString,nullptr,&status));

    LocalPointer<UVector> continents(new UVector(uprv_deleteUObject, uhash_compareUnicodeString, status), status);
    LocalPointer<UVector> groupings(new UVector(uprv_deleteUObject, uhash_compareUnicodeString, status), status);
    LocalPointer<UVector> lpAllRegions(new UVector(uprv_deleteUObject, uhash_compareUnicodeString, status), status);
    allRegions = lpAllRegions.orphan();

    LocalUResourceBundlePointer metadata(ures_openDirect(nullptr,"metadata",&status));
    LocalUResourceBundlePointer metadataAlias(ures_getByKey(metadata.getAlias(),"alias",nullptr,&status));
    LocalUResourceBundlePointer territoryAlias(ures_getByKey(metadataAlias.getAlias(),"territory",nullptr,&status));

    LocalUResourceBundlePointer supplementalData(ures_openDirect(nullptr,"supplementalData",&status));
    LocalUResourceBundlePointer codeMappings(ures_getByKey(supplementalData.getAlias(),"codeMappings",nullptr,&status));

    LocalUResourceBundlePointer idValidity(ures_getByKey(supplementalData.getAlias(),"idValidity",nullptr,&status));
    LocalUResourceBundlePointer regionList(ures_getByKey(idValidity.getAlias(),"region",nullptr,&status));
    LocalUResourceBundlePointer regionRegular(ures_getByKey(regionList.getAlias(),"regular",nullptr,&status));
    LocalUResourceBundlePointer regionMacro(ures_getByKey(regionList.getAlias(),"macroregion",nullptr,&status));
    LocalUResourceBundlePointer regionUnknown(ures_getByKey(regionList.getAlias(),"unknown",nullptr,&status));

    LocalUResourceBundlePointer territoryContainment(ures_getByKey(supplementalData.getAlias(),"territoryContainment",nullptr,&status));
    LocalUResourceBundlePointer worldContainment(ures_getByKey(territoryContainment.getAlias(),"001",nullptr,&status));
    LocalUResourceBundlePointer groupingContainment(ures_getByKey(territoryContainment.getAlias(),"grouping",nullptr,&status));

    ucln_i18n_registerCleanup(UCLN_I18N_REGION, region_cleanup);
    if (U_FAILURE(status)) {
        return;
    }

    // now, initialize
    uhash_setValueDeleter(newRegionIDMap.getAlias(), uprv_deleteUObject);  // regionIDMap owns objs
    uhash_setKeyDeleter(newRegionAliases.getAlias(), uprv_deleteUObject);  // regionAliases owns the string keys


    while (U_SUCCESS(status) && ures_hasNext(regionRegular.getAlias())) {
        UnicodeString regionName = ures_getNextUnicodeString(regionRegular.getAlias(),nullptr,&status);
        int32_t rangeMarkerLocation = regionName.indexOf(RANGE_MARKER);
        char16_t buf[6];
        regionName.extract(buf,6,status);
        if ( rangeMarkerLocation > 0 ) {
            char16_t endRange = regionName.charAt(rangeMarkerLocation+1);
            buf[rangeMarkerLocation] = 0;
            while (U_SUCCESS(status) && buf[rangeMarkerLocation-1] <= endRange) {
                LocalPointer<UnicodeString> newRegion(new UnicodeString(buf), status);
                allRegions->adoptElement(newRegion.orphan(), status);
                buf[rangeMarkerLocation-1]++;
            }
        } else {
            LocalPointer<UnicodeString> newRegion(new UnicodeString(regionName), status);
            allRegions->adoptElement(newRegion.orphan(), status);
        }
    }

    while (U_SUCCESS(status) && ures_hasNext(regionMacro.getAlias())) {
        UnicodeString regionName = ures_getNextUnicodeString(regionMacro.getAlias(),nullptr,&status);
        int32_t rangeMarkerLocation = regionName.indexOf(RANGE_MARKER);
        char16_t buf[6];
        regionName.extract(buf,6,status);
        if ( rangeMarkerLocation > 0 ) {
            char16_t endRange = regionName.charAt(rangeMarkerLocation+1);
            buf[rangeMarkerLocation] = 0;
            while ( buf[rangeMarkerLocation-1] <= endRange && U_SUCCESS(status)) {
                LocalPointer<UnicodeString> newRegion(new UnicodeString(buf), status);
                allRegions->adoptElement(newRegion.orphan(),status);
                buf[rangeMarkerLocation-1]++;
            }
        } else {
            LocalPointer<UnicodeString> newRegion(new UnicodeString(regionName), status);
            allRegions->adoptElement(newRegion.orphan(),status);
        }
    }

    while (U_SUCCESS(status) && ures_hasNext(regionUnknown.getAlias())) {
        LocalPointer<UnicodeString> regionName (
            new UnicodeString(ures_getNextUnicodeString(regionUnknown.getAlias(), nullptr, &status), status));
        allRegions->adoptElement(regionName.orphan(),status);
    }

    while (U_SUCCESS(status) && ures_hasNext(worldContainment.getAlias())) {
        UnicodeString *continentName = new UnicodeString(ures_getNextUnicodeString(worldContainment.getAlias(),nullptr,&status));
        continents->adoptElement(continentName,status);
    }
    if (U_FAILURE(status)) {
        return;
    }

    for ( int32_t i = 0 ; i < allRegions->size() ; i++ ) {
        LocalPointer<Region> r(new Region(), status);
        if ( U_FAILURE(status) ) {
           return;
        }
        UnicodeString *regionName = (UnicodeString *)allRegions->elementAt(i);
        r->idStr = *regionName;

        r->idStr.extract(0,r->idStr.length(),r->id,sizeof(r->id),US_INV);
        r->fType = URGN_TERRITORY; // Only temporary - figure out the real type later once the aliases are known.

        int32_t pos = 0;
        int32_t result = ICU_Utility::parseAsciiInteger(r->idStr, pos);
        if (pos > 0) {
            r->code = result; // Convert string to number
            uhash_iput(newNumericCodeMap.getAlias(),r->code,(void *)(r.getAlias()),&status);
            r->fType = URGN_SUBCONTINENT;
        } else {
            r->code = -1;
        }
        void* idStrAlias = (void*)&(r->idStr); // about to orphan 'r'. Save this off.
        uhash_put(newRegionIDMap.getAlias(),idStrAlias,(void *)(r.orphan()),&status); // regionIDMap takes ownership
    }

    UResourceBundle *groupingBundle = nullptr;
    while (U_SUCCESS(status) && ures_hasNext(groupingContainment.getAlias())) {
        groupingBundle = ures_getNextResource(groupingContainment.getAlias(), groupingBundle, &status);
        if (U_FAILURE(status)) {
            break;
        }
        UnicodeString *groupingName = new UnicodeString(ures_getKey(groupingBundle), -1, US_INV);
        LocalPointer<UnicodeString> lpGroupingName(groupingName, status);
        groupings->adoptElement(lpGroupingName.orphan(), status);
        if (U_FAILURE(status)) {
            break;
        }
        Region *grouping = (Region *) uhash_get(newRegionIDMap.getAlias(), groupingName);
        if (grouping != nullptr) {
            for (int32_t i = 0; i < ures_getSize(groupingBundle) && U_SUCCESS(status); i++) {
                UnicodeString child = ures_getUnicodeStringByIndex(groupingBundle, i, &status);
                if (U_SUCCESS(status)) {
                    if (grouping->containedRegions == nullptr) {
                        LocalPointer<UVector> lpContainedRegions(
                            new UVector(uprv_deleteUObject, uhash_compareUnicodeString, status), status);
                        grouping->containedRegions = lpContainedRegions.orphan();
                        if (U_FAILURE(status)) {
                            break;
                        }
                    }
                    LocalPointer<UnicodeString> lpChildCopy(new UnicodeString(child), status);
                    grouping->containedRegions->adoptElement(lpChildCopy.orphan(), status);
                }
            }
        }
    }
    ures_close(groupingBundle);
    
    // Process the territory aliases
    while (U_SUCCESS(status) && ures_hasNext(territoryAlias.getAlias())) {
        LocalUResourceBundlePointer res(ures_getNextResource(territoryAlias.getAlias(),nullptr,&status));
        const char *aliasFrom = ures_getKey(res.getAlias());
        LocalPointer<UnicodeString> aliasFromStr(new UnicodeString(aliasFrom, -1, US_INV), status);
        UnicodeString aliasTo = ures_getUnicodeStringByKey(res.getAlias(),"replacement",&status);
        res.adoptInstead(nullptr);

        const Region *aliasToRegion = (Region *) uhash_get(newRegionIDMap.getAlias(),&aliasTo);
        Region *aliasFromRegion = (Region *)uhash_get(newRegionIDMap.getAlias(),aliasFromStr.getAlias());

        if ( aliasToRegion != nullptr && aliasFromRegion == nullptr ) { // This is just an alias from some string to a region
            uhash_put(newRegionAliases.getAlias(),(void *)aliasFromStr.orphan(), (void *)aliasToRegion,&status);
        } else {
            if ( aliasFromRegion == nullptr ) { // Deprecated region code not in the primary codes list - so need to create a deprecated region for it.
                LocalPointer<Region> newRgn(new Region, status); 
                if ( U_SUCCESS(status) ) {
                    aliasFromRegion = newRgn.orphan();
                } else {
                    return; // error out
                }
                aliasFromRegion->idStr.setTo(*aliasFromStr);
                aliasFromRegion->idStr.extract(0,aliasFromRegion->idStr.length(),aliasFromRegion->id,sizeof(aliasFromRegion->id),US_INV);
                uhash_put(newRegionIDMap.getAlias(),(void *)&(aliasFromRegion->idStr),(void *)aliasFromRegion,&status);
                int32_t pos = 0;
                int32_t result = ICU_Utility::parseAsciiInteger(aliasFromRegion->idStr, pos);
                if ( pos > 0 ) {
                    aliasFromRegion->code = result; // Convert string to number
                    uhash_iput(newNumericCodeMap.getAlias(),aliasFromRegion->code,(void *)aliasFromRegion,&status);
                } else {
                    aliasFromRegion->code = -1;
                }
                aliasFromRegion->fType = URGN_DEPRECATED;
            } else {
                aliasFromRegion->fType = URGN_DEPRECATED;
            }

            {
                LocalPointer<UVector> newPreferredValues(new UVector(uprv_deleteUObject, uhash_compareUnicodeString, status), status);
                aliasFromRegion->preferredValues = newPreferredValues.orphan();
            }
            if( U_FAILURE(status)) {
                return;
            }
            UnicodeString currentRegion;
            //currentRegion.remove();   TODO: was already 0 length?
            for (int32_t i = 0 ; i < aliasTo.length() && U_SUCCESS(status); i++ ) {
                if ( aliasTo.charAt(i) != 0x0020 ) {
                    currentRegion.append(aliasTo.charAt(i));
                }
                if ( aliasTo.charAt(i) == 0x0020 || i+1 == aliasTo.length() ) {
                    Region *target = (Region *)uhash_get(newRegionIDMap.getAlias(),(void *)&currentRegion);
                    if (target) {
                        LocalPointer<UnicodeString> preferredValue(new UnicodeString(target->idStr), status);
                        aliasFromRegion->preferredValues->adoptElement(preferredValue.orphan(),status);  // may add null if err
                    }
                    currentRegion.remove();
                }
            }
        }
    }

    // Process the code mappings - This will allow us to assign numeric codes to most of the territories.
    while (U_SUCCESS(status) && ures_hasNext(codeMappings.getAlias())) {
        UResourceBundle *mapping = ures_getNextResource(codeMappings.getAlias(),nullptr,&status);
        if (U_SUCCESS(status) && ures_getType(mapping) == URES_ARRAY && ures_getSize(mapping) == 3) {
            UnicodeString codeMappingID = ures_getUnicodeStringByIndex(mapping,0,&status);
            UnicodeString codeMappingNumber = ures_getUnicodeStringByIndex(mapping,1,&status);
            UnicodeString codeMapping3Letter = ures_getUnicodeStringByIndex(mapping,2,&status);

            Region *r = (Region *)uhash_get(newRegionIDMap.getAlias(),(void *)&codeMappingID);
            if ( r ) {
                int32_t pos = 0;
                int32_t result = ICU_Utility::parseAsciiInteger(codeMappingNumber, pos);
                if ( pos > 0 ) {
                    r->code = result; // Convert string to number
                    uhash_iput(newNumericCodeMap.getAlias(),r->code,(void *)r,&status);
                }
                LocalPointer<UnicodeString> code3(new UnicodeString(codeMapping3Letter), status);
                uhash_put(newRegionAliases.getAlias(),(void *)code3.orphan(), (void *)r,&status);
            }
        }
        ures_close(mapping);
    }

    // Now fill in the special cases for WORLD, UNKNOWN, CONTINENTS, and GROUPINGS
    Region *r;
    UnicodeString WORLD_ID_STRING(WORLD_ID);
    r = (Region *) uhash_get(newRegionIDMap.getAlias(),(void *)&WORLD_ID_STRING);
    if ( r ) {
        r->fType = URGN_WORLD;
    }

    UnicodeString UNKNOWN_REGION_ID_STRING(UNKNOWN_REGION_ID);
    r = (Region *) uhash_get(newRegionIDMap.getAlias(),(void *)&UNKNOWN_REGION_ID_STRING);
    if ( r ) {
        r->fType = URGN_UNKNOWN;
    }

    for ( int32_t i = 0 ; i < continents->size() ; i++ ) {
        r = (Region *) uhash_get(newRegionIDMap.getAlias(),(void *)continents->elementAt(i));
        if ( r ) {
            r->fType = URGN_CONTINENT;
        }
    }

    for ( int32_t i = 0 ; i < groupings->size() ; i++ ) {
        r = (Region *) uhash_get(newRegionIDMap.getAlias(),(void *)groupings->elementAt(i));
        if ( r ) {
            r->fType = URGN_GROUPING;
        }
    }

    // Special case: The region code "QO" (Outlying Oceania) is a subcontinent code added by CLDR
    // even though it looks like a territory code.  Need to handle it here.

    UnicodeString OUTLYING_OCEANIA_REGION_ID_STRING(OUTLYING_OCEANIA_REGION_ID);
    r = (Region *) uhash_get(newRegionIDMap.getAlias(),(void *)&OUTLYING_OCEANIA_REGION_ID_STRING);
    if ( r ) {
        r->fType = URGN_SUBCONTINENT;
    }

    // Load territory containment info from the supplemental data.
    while ( ures_hasNext(territoryContainment.getAlias()) ) {
        LocalUResourceBundlePointer mapping(ures_getNextResource(territoryContainment.getAlias(),nullptr,&status));
        if( U_FAILURE(status) ) {
            return;  // error out
        }
        const char *parent = ures_getKey(mapping.getAlias());
        if (uprv_strcmp(parent, "containedGroupings") == 0 || uprv_strcmp(parent, "deprecated") == 0) {
            continue; // handle new pseudo-parent types added in ICU data per cldrbug 7808; for now just skip.
            // #11232 is to do something useful with these.
        }
        UnicodeString parentStr = UnicodeString(parent, -1 , US_INV);
        Region *parentRegion = (Region *) uhash_get(newRegionIDMap.getAlias(),(void *)&parentStr);

        for ( int j = 0 ; j < ures_getSize(mapping.getAlias()); j++ ) {
            UnicodeString child = ures_getUnicodeStringByIndex(mapping.getAlias(),j,&status);
            Region *childRegion = (Region *) uhash_get(newRegionIDMap.getAlias(),(void *)&child);
            if ( parentRegion != nullptr && childRegion != nullptr ) {

                // Add the child region to the set of regions contained by the parent
                if (parentRegion->containedRegions == nullptr) {
                    LocalPointer<UVector> lpContainedRegions(
                        new UVector(uprv_deleteUObject, uhash_compareUnicodeString, status), status);
                    parentRegion->containedRegions = lpContainedRegions.orphan();
                    if (U_FAILURE(status)) {
                        return;
                    }
                }

                LocalPointer<UnicodeString> childStr(new UnicodeString(), status);
                if (U_FAILURE(status)) {
                    return;  // error out
                }
                childStr->fastCopyFrom(childRegion->idStr);
                parentRegion->containedRegions->adoptElement(childStr.orphan(),status);
                if (U_FAILURE(status)) {
                    return;
                }

                // Set the parent region to be the containing region of the child.
                // Regions of type GROUPING can't be set as the parent, since another region
                // such as a SUBCONTINENT, CONTINENT, or WORLD must always be the parent.
                if ( parentRegion->fType != URGN_GROUPING) {
                    childRegion->containingRegion = parentRegion;
                }
            }
        }
    }

    // Create the availableRegions lists
    int32_t pos = UHASH_FIRST;
    while ( const UHashElement* element = uhash_nextElement(newRegionIDMap.getAlias(),&pos)) {
        Region *ar = (Region *)element->value.pointer;
        if ( availableRegions[ar->fType] == nullptr ) {
            LocalPointer<UVector> newAr(new UVector(uprv_deleteUObject, uhash_compareUnicodeString, status), status);
            availableRegions[ar->fType] = newAr.orphan();
        }
        LocalPointer<UnicodeString> arString(new UnicodeString(ar->idStr), status);
        if( U_FAILURE(status) ) {
            return;  // error out
        }
        availableRegions[ar->fType]->adoptElement(arString.orphan(), status);
    }
    
    // copy hashtables
    numericCodeMap = newNumericCodeMap.orphan();
    regionIDMap = newRegionIDMap.orphan();
    regionAliases = newRegionAliases.orphan();
}

void Region::cleanupRegionData() {
    for (int32_t i = 0 ; i < URGN_LIMIT ; i++ ) {
        if ( availableRegions[i] ) {
            delete availableRegions[i];
            availableRegions[i] = nullptr;
        }
    }

    if (regionAliases) {
        uhash_close(regionAliases);
    }

    if (numericCodeMap) {
        uhash_close(numericCodeMap);
    }

    if (regionIDMap) {
        uhash_close(regionIDMap);
    }
    if (allRegions) {
        delete allRegions;
        allRegions = nullptr;
    }

    regionAliases = numericCodeMap = regionIDMap = nullptr;

    gRegionDataInitOnce.reset();
}

Region::Region ()
        : code(-1),
          fType(URGN_UNKNOWN),
          containingRegion(nullptr),
          containedRegions(nullptr),
          preferredValues(nullptr) {
    id[0] = 0;
}

Region::~Region () {
        if (containedRegions) {
            delete containedRegions;
        }
        if (preferredValues) {
            delete preferredValues;
        }
}

/**
 * Returns true if the two regions are equal.
 * Per PMC, just use pointer compare, since we have at most one instance of each Region.
 */
bool
Region::operator==(const Region &that) const {
    return (idStr == that.idStr);
}

/**
 * Returns true if the two regions are NOT equal; that is, if operator ==() returns false.
 * Per PMC, just use pointer compare, since we have at most one instance of each Region.
 */
bool
Region::operator!=(const Region &that) const {
        return (idStr != that.idStr);
}

/**
 * Returns a pointer to a Region using the given region code.  The region code can be either 2-letter ISO code,
 * 3-letter ISO code,  UNM.49 numeric code, or other valid Unicode Region Code as defined by the LDML specification.
 * The identifier will be canonicalized internally using the supplemental metadata as defined in the CLDR.
 * If the region code is nullptr or not recognized, the appropriate error code will be set ( U_ILLEGAL_ARGUMENT_ERROR )
 */
const Region* U_EXPORT2
Region::getInstance(const char *region_code, UErrorCode &status) {

    umtx_initOnce(gRegionDataInitOnce, &loadRegionData, status);
    if (U_FAILURE(status)) {
        return nullptr;
    }

    if ( !region_code ) {
        status = U_ILLEGAL_ARGUMENT_ERROR;
        return nullptr;
    }

    UnicodeString regionCodeString = UnicodeString(region_code, -1, US_INV);
    Region *r = (Region *)uhash_get(regionIDMap,(void *)&regionCodeString);

    if ( !r ) {
        r = (Region *)uhash_get(regionAliases,(void *)&regionCodeString);
    }

    if ( !r ) { // Unknown region code
        status = U_ILLEGAL_ARGUMENT_ERROR;
        return nullptr;
    }

    if ( r->fType == URGN_DEPRECATED && r->preferredValues->size() == 1) {
        StringEnumeration *pv = r->getPreferredValues(status);
        pv->reset(status);
        const UnicodeString *ustr = pv->snext(status);
        r = (Region *)uhash_get(regionIDMap,(void *)ustr);
        delete pv;
    }

    return r;

}

/**
 * Returns a pointer to a Region using the given numeric region code. If the numeric region code is not recognized,
 * the appropriate error code will be set ( U_ILLEGAL_ARGUMENT_ERROR ).
 */
const Region* U_EXPORT2
Region::getInstance (int32_t code, UErrorCode &status) {

    umtx_initOnce(gRegionDataInitOnce, &loadRegionData, status);
    if (U_FAILURE(status)) {
        return nullptr;
    }

    Region *r = (Region *)uhash_iget(numericCodeMap,code);

    if ( !r ) { // Just in case there's an alias that's numeric, try to find it.
        UnicodeString id;
        ICU_Utility::appendNumber(id, code, 10, 1);
        r = (Region *)uhash_get(regionAliases,&id);
    }

    if( U_FAILURE(status) ) {
        return nullptr;
    }

    if ( !r ) {
        status = U_ILLEGAL_ARGUMENT_ERROR;
        return nullptr;
    }

    if ( r->fType == URGN_DEPRECATED && r->preferredValues->size() == 1) {
        StringEnumeration *pv = r->getPreferredValues(status);
        pv->reset(status);
        const UnicodeString *ustr = pv->snext(status);
        r = (Region *)uhash_get(regionIDMap,(void *)ustr);
        delete pv;
    }

    return r;
}


/**
 * Returns an enumeration over the IDs of all known regions that match the given type.
 */
StringEnumeration* U_EXPORT2
Region::getAvailable(URegionType type, UErrorCode &status) {
    umtx_initOnce(gRegionDataInitOnce, &loadRegionData, status); // returns immediately if U_FAILURE(status)
    if (U_FAILURE(status)) {
        return nullptr;
    }
    return new RegionNameEnumeration(availableRegions[type],status);
}

/**
 * Returns a pointer to the region that contains this region.  Returns nullptr if this region is code "001" (World)
 * or "ZZ" (Unknown region). For example, calling this method with region "IT" (Italy) returns the
 * region "039" (Southern Europe).
 */
const Region*
Region::getContainingRegion() const {
    UErrorCode status = U_ZERO_ERROR;
    umtx_initOnce(gRegionDataInitOnce, &loadRegionData, status);
    return containingRegion;
}

/**
 * Return a pointer to the region that geographically contains this region and matches the given type,
 * moving multiple steps up the containment chain if necessary.  Returns nullptr if no containing region can be found
 * that matches the given type. Note: The URegionTypes = "URGN_GROUPING", "URGN_DEPRECATED", or "URGN_UNKNOWN"
 * are not appropriate for use in this API. nullptr will be returned in this case. For example, calling this method
 * with region "IT" (Italy) for type "URGN_CONTINENT" returns the region "150" ( Europe ).
 */
const Region*
Region::getContainingRegion(URegionType type) const {
    UErrorCode status = U_ZERO_ERROR;
    umtx_initOnce(gRegionDataInitOnce, &loadRegionData, status);
    if ( containingRegion == nullptr ) {
        return nullptr;
    }

    return ( containingRegion->fType == type)? containingRegion: containingRegion->getContainingRegion(type);
}

/**
 * Return an enumeration over the IDs of all the regions that are immediate children of this region in the
 * region hierarchy. These returned regions could be either macro regions, territories, or a mixture of the two,
 * depending on the containment data as defined in CLDR.  This API may return nullptr if this region doesn't have
 * any sub-regions. For example, calling this method with region "150" (Europe) returns an enumeration containing
 * the various sub regions of Europe - "039" (Southern Europe) - "151" (Eastern Europe) - "154" (Northern Europe)
 * and "155" (Western Europe).
 */
StringEnumeration*
Region::getContainedRegions(UErrorCode &status) const {
    umtx_initOnce(gRegionDataInitOnce, &loadRegionData, status); // returns immediately if U_FAILURE(status)
    if (U_FAILURE(status)) {
        return nullptr;
    }
    return new RegionNameEnumeration(containedRegions,status);
}

/**
 * Returns an enumeration over the IDs of all the regions that are children of this region anywhere in the region
 * hierarchy and match the given type.  This API may return an empty enumeration if this region doesn't have any
 * sub-regions that match the given type. For example, calling this method with region "150" (Europe) and type
 * "URGN_TERRITORY" returns a set containing all the territories in Europe ( "FR" (France) - "IT" (Italy) - "DE" (Germany) etc. )
 */
StringEnumeration*
Region::getContainedRegions( URegionType type, UErrorCode &status ) const {
    umtx_initOnce(gRegionDataInitOnce, &loadRegionData, status); // returns immediately if U_FAILURE(status)

    UVector result(nullptr, uhash_compareChars, status);
    LocalPointer<StringEnumeration> cr(getContainedRegions(status), status);
    if (U_FAILURE(status)) {
        return nullptr;
    }

    const char *regionId;
    while((regionId = cr->next(nullptr, status)) != nullptr && U_SUCCESS(status)) {
        const Region *r = Region::getInstance(regionId, status);
        if ( r->getType() == type) {
            result.addElement(const_cast<UnicodeString *>(&r->idStr), status);
        } else {
            LocalPointer<StringEnumeration> children(r->getContainedRegions(type, status));
            const char *id2;
            while(U_SUCCESS(status) && ((id2 = children->next(nullptr, status)) != nullptr)) {
                const Region *r2 = Region::getInstance(id2,status);
                result.addElement(const_cast<UnicodeString *>(&r2->idStr), status);
            }
        }
    }
    LocalPointer<StringEnumeration> resultEnumeration(
        new RegionNameEnumeration(&result, status), status);
    return U_SUCCESS(status) ? resultEnumeration.orphan() : nullptr;
}

/**
 * Returns true if this region contains the supplied other region anywhere in the region hierarchy.
 */
UBool
Region::contains(const Region &other) const {
    UErrorCode status = U_ZERO_ERROR;
    umtx_initOnce(gRegionDataInitOnce, &loadRegionData, status);

    if (!containedRegions) {
          return false;
    }
    if (containedRegions->contains((void *)&other.idStr)) {
        return true;
    } else {
        for ( int32_t i = 0 ; i < containedRegions->size() ; i++ ) {
            UnicodeString *crStr = (UnicodeString *)containedRegions->elementAt(i);
            Region *cr = (Region *) uhash_get(regionIDMap,(void *)crStr);
            if ( cr && cr->contains(other) ) {
                return true;
            }
        }
    }

    return false;
}

/**
 * For deprecated regions, return an enumeration over the IDs of the regions that are the preferred replacement
 * regions for this region.  Returns nullptr for a non-deprecated region.  For example, calling this method with region
 * "SU" (Soviet Union) would return a list of the regions containing "RU" (Russia), "AM" (Armenia), "AZ" (Azerbaijan), etc...
 */
StringEnumeration*
Region::getPreferredValues(UErrorCode &status) const {
    umtx_initOnce(gRegionDataInitOnce, &loadRegionData, status); // returns immediately if U_FAILURE(status)
    if (U_FAILURE(status) || fType != URGN_DEPRECATED) {
        return nullptr;
    }
    return new RegionNameEnumeration(preferredValues,status);
}


/**
 * Return this region's canonical region code.
 */
const char*
Region::getRegionCode() const {
    return id;
}

int32_t
Region::getNumericCode() const {
    return code;
}

/**
 * Returns the region type of this region.
 */
URegionType
Region::getType() const {
    return fType;
}

RegionNameEnumeration::RegionNameEnumeration(UVector *nameList, UErrorCode& status) :
        pos(0), fRegionNames(nullptr) {
    // TODO: https://unicode-org.atlassian.net/browse/ICU-21829
    // Is all of the copying going on here really necessary?
    if (nameList && U_SUCCESS(status)) {
        LocalPointer<UVector> regionNames(
            new UVector(uprv_deleteUObject, uhash_compareUnicodeString, nameList->size(), status), status);
        for ( int32_t i = 0 ; U_SUCCESS(status) && i < nameList->size() ; i++ ) {
            UnicodeString* this_region_name = (UnicodeString *)nameList->elementAt(i);
            LocalPointer<UnicodeString> new_region_name(new UnicodeString(*this_region_name), status);
            regionNames->adoptElement(new_region_name.orphan(), status);
        }
        if (U_SUCCESS(status)) {
            fRegionNames = regionNames.orphan();
        }
    }
}

const UnicodeString*
RegionNameEnumeration::snext(UErrorCode& status) {
  if (U_FAILURE(status) || (fRegionNames==nullptr)) {
    return nullptr;
  }
  const UnicodeString* nextStr = (const UnicodeString *)fRegionNames->elementAt(pos);
  if (nextStr!=nullptr) {
    pos++;
  }
  return nextStr;
}

void
RegionNameEnumeration::reset(UErrorCode& /*status*/) {
    pos=0;
}

int32_t
RegionNameEnumeration::count(UErrorCode& /*status*/) const {
    return (fRegionNames==nullptr) ? 0 : fRegionNames->size();
}

RegionNameEnumeration::~RegionNameEnumeration() {
    delete fRegionNames;
}

U_NAMESPACE_END

#endif /* #if !UCONFIG_NO_FORMATTING */

//eof
>>>>>>> a8a80be5
<|MERGE_RESOLUTION|>--- conflicted
+++ resolved
@@ -1,1519 +1,772 @@
-<<<<<<< HEAD
-// © 2016 and later: Unicode, Inc. and others.
-// License & terms of use: http://www.unicode.org/copyright.html
-/*
-*******************************************************************************
-* Copyright (C) 2014-2016, International Business Machines Corporation and
-* others. All Rights Reserved.
-*******************************************************************************
-*
-*
-* File REGION.CPP
-*
-* Modification History:*
-*   Date        Name        Description
-* 01/15/13      Emmons      Original Port from ICU4J
-********************************************************************************
-*/
-
-/**
- * \file
- * \brief C++ API: Region classes (territory containment)
- */
-
-#include "unicode/region.h"
-#include "unicode/utypes.h"
-#include "unicode/uobject.h"
-#include "unicode/unistr.h"
-#include "unicode/ures.h"
-#include "ucln_in.h"
-#include "cstring.h"
-#include "mutex.h"
-#include "uhash.h"
-#include "umutex.h"
-#include "uresimp.h"
-#include "region_impl.h"
-#include "util.h"
-
-#if !UCONFIG_NO_FORMATTING
-
-
-U_CDECL_BEGIN
-
-static void U_CALLCONV
-deleteRegion(void *obj) {
-    delete (icu::Region *)obj;
-}
-
-/**
- * Cleanup callback func
- */
-static UBool U_CALLCONV region_cleanup(void)
-{
-    icu::Region::cleanupRegionData();
-
-    return TRUE;
-}
-
-U_CDECL_END
-
-U_NAMESPACE_BEGIN
-
-static UInitOnce gRegionDataInitOnce = U_INITONCE_INITIALIZER;
-static UVector* availableRegions[URGN_LIMIT];
-
-static UHashtable *regionAliases = NULL;
-static UHashtable *regionIDMap = NULL;
-static UHashtable *numericCodeMap = NULL;
-static UVector *allRegions = NULL;
-
-static const UChar UNKNOWN_REGION_ID [] = { 0x5A, 0x5A, 0 };  /* "ZZ" */
-static const UChar OUTLYING_OCEANIA_REGION_ID [] = { 0x51, 0x4F, 0 };  /* "QO" */
-static const UChar WORLD_ID [] = { 0x30, 0x30, 0x31, 0 };  /* "001" */
-static const UChar RANGE_MARKER = 0x7E; /* '~' */
-
-UOBJECT_DEFINE_RTTI_IMPLEMENTATION(RegionNameEnumeration)
-
-/*
- * Initializes the region data from the ICU resource bundles.  The region data
- * contains the basic relationships such as which regions are known, what the numeric
- * codes are, any known aliases, and the territory containment data.
- *
- * If the region data has already loaded, then this method simply returns without doing
- * anything meaningful.
- */
-void U_CALLCONV Region::loadRegionData(UErrorCode &status) {
-
-    // Construct service objs first
-    LocalUHashtablePointer newRegionIDMap(uhash_open(uhash_hashUnicodeString, uhash_compareUnicodeString, NULL, &status));
-    LocalUHashtablePointer newNumericCodeMap(uhash_open(uhash_hashLong,uhash_compareLong,NULL,&status));
-    LocalUHashtablePointer newRegionAliases(uhash_open(uhash_hashUnicodeString,uhash_compareUnicodeString,NULL,&status));
-
-    LocalPointer<UVector> continents(new UVector(uprv_deleteUObject, uhash_compareUnicodeString, status), status);
-    LocalPointer<UVector> groupings(new UVector(uprv_deleteUObject, uhash_compareUnicodeString, status), status);
-    allRegions = new UVector(uprv_deleteUObject, uhash_compareUnicodeString, status);
-
-    LocalUResourceBundlePointer metadata(ures_openDirect(NULL,"metadata",&status));
-    LocalUResourceBundlePointer metadataAlias(ures_getByKey(metadata.getAlias(),"alias",NULL,&status));
-    LocalUResourceBundlePointer territoryAlias(ures_getByKey(metadataAlias.getAlias(),"territory",NULL,&status));
-
-    LocalUResourceBundlePointer supplementalData(ures_openDirect(NULL,"supplementalData",&status));
-    LocalUResourceBundlePointer codeMappings(ures_getByKey(supplementalData.getAlias(),"codeMappings",NULL,&status));
-
-    LocalUResourceBundlePointer idValidity(ures_getByKey(supplementalData.getAlias(),"idValidity",NULL,&status));
-    LocalUResourceBundlePointer regionList(ures_getByKey(idValidity.getAlias(),"region",NULL,&status));
-    LocalUResourceBundlePointer regionRegular(ures_getByKey(regionList.getAlias(),"regular",NULL,&status));
-    LocalUResourceBundlePointer regionMacro(ures_getByKey(regionList.getAlias(),"macroregion",NULL,&status));
-    LocalUResourceBundlePointer regionUnknown(ures_getByKey(regionList.getAlias(),"unknown",NULL,&status));
-
-    LocalUResourceBundlePointer territoryContainment(ures_getByKey(supplementalData.getAlias(),"territoryContainment",NULL,&status));
-    LocalUResourceBundlePointer worldContainment(ures_getByKey(territoryContainment.getAlias(),"001",NULL,&status));
-    LocalUResourceBundlePointer groupingContainment(ures_getByKey(territoryContainment.getAlias(),"grouping",NULL,&status));
-
-    if (U_FAILURE(status)) {
-        return;
-    }
-
-    // now, initialize
-    uhash_setValueDeleter(newRegionIDMap.getAlias(), deleteRegion);  // regionIDMap owns objs
-    uhash_setKeyDeleter(newRegionAliases.getAlias(), uprv_deleteUObject); // regionAliases owns the string keys
-
-
-    while ( ures_hasNext(regionRegular.getAlias()) ) {
-        UnicodeString regionName = ures_getNextUnicodeString(regionRegular.getAlias(),NULL,&status);
-        int32_t rangeMarkerLocation = regionName.indexOf(RANGE_MARKER);
-        UChar buf[6];
-        regionName.extract(buf,6,status);
-        if ( rangeMarkerLocation > 0 ) {
-            UChar endRange = regionName.charAt(rangeMarkerLocation+1);
-            buf[rangeMarkerLocation] = 0;
-            while ( buf[rangeMarkerLocation-1] <= endRange ) {
-                LocalPointer<UnicodeString> newRegion(new UnicodeString(buf), status);
-                allRegions->addElement(newRegion.orphan(),status);
-                buf[rangeMarkerLocation-1]++;
-            }
-        } else {
-            LocalPointer<UnicodeString> newRegion(new UnicodeString(regionName), status);
-            allRegions->addElement(newRegion.orphan(),status);
-        }
-    }
-
-    while ( ures_hasNext(regionMacro.getAlias()) ) {
-        UnicodeString regionName = ures_getNextUnicodeString(regionMacro.getAlias(),NULL,&status);
-        int32_t rangeMarkerLocation = regionName.indexOf(RANGE_MARKER);
-        UChar buf[6];
-        regionName.extract(buf,6,status);
-        if ( rangeMarkerLocation > 0 ) {
-            UChar endRange = regionName.charAt(rangeMarkerLocation+1);
-            buf[rangeMarkerLocation] = 0;
-            while ( buf[rangeMarkerLocation-1] <= endRange ) {
-                LocalPointer<UnicodeString> newRegion(new UnicodeString(buf), status);
-                allRegions->addElement(newRegion.orphan(),status);
-                buf[rangeMarkerLocation-1]++;
-            }
-        } else {
-            LocalPointer<UnicodeString> newRegion(new UnicodeString(regionName), status);
-            allRegions->addElement(newRegion.orphan(),status);
-        }
-    }
-
-    while ( ures_hasNext(regionUnknown.getAlias()) ) {
-        LocalPointer<UnicodeString> regionName (new UnicodeString(ures_getNextUnicodeString(regionUnknown.getAlias(),NULL,&status),status));
-        allRegions->addElement(regionName.orphan(),status);
-    }
-
-    while ( ures_hasNext(worldContainment.getAlias()) ) {
-        UnicodeString *continentName = new UnicodeString(ures_getNextUnicodeString(worldContainment.getAlias(),NULL,&status));
-        continents->addElement(continentName,status);
-    }
-
-    UResourceBundle *groupingBundle = nullptr;
-    while ( ures_hasNext(groupingContainment.getAlias()) ) {
-        groupingBundle = ures_getNextResource(groupingContainment.getAlias(), groupingBundle, &status);
-        if (U_FAILURE(status)) {
-            break;
-        }
-        UnicodeString *groupingName = new UnicodeString(ures_getKey(groupingBundle), -1, US_INV);
-        if (groupingName) {
-            groupings->addElement(groupingName,status);
-        }
-    }
-    ures_close(groupingBundle);
-
-    for ( int32_t i = 0 ; i < allRegions->size() ; i++ ) {
-        LocalPointer<Region> r(new Region(), status);
-        if ( U_FAILURE(status) ) {
-           return;
-        }
-        UnicodeString *regionName = (UnicodeString *)allRegions->elementAt(i);
-        r->idStr = *regionName;
-
-        r->idStr.extract(0,r->idStr.length(),r->id,sizeof(r->id),US_INV);
-        r->fType = URGN_TERRITORY; // Only temporary - figure out the real type later once the aliases are known.
-
-        int32_t pos = 0;
-        int32_t result = ICU_Utility::parseAsciiInteger(r->idStr, pos);
-        if (pos > 0) {
-            r->code = result; // Convert string to number
-            uhash_iput(newNumericCodeMap.getAlias(),r->code,(void *)(r.getAlias()),&status);
-            r->fType = URGN_SUBCONTINENT;
-        } else {
-            r->code = -1;
-        }
-        void* idStrAlias = (void*)&(r->idStr); // about to orphan 'r'. Save this off.
-        uhash_put(newRegionIDMap.getAlias(),idStrAlias,(void *)(r.orphan()),&status); // regionIDMap takes ownership
-    }
-
-    // Process the territory aliases
-    while ( ures_hasNext(territoryAlias.getAlias()) ) {
-        LocalUResourceBundlePointer res(ures_getNextResource(territoryAlias.getAlias(),NULL,&status));
-        const char *aliasFrom = ures_getKey(res.getAlias());
-        LocalPointer<UnicodeString> aliasFromStr(new UnicodeString(aliasFrom, -1, US_INV), status);
-        UnicodeString aliasTo = ures_getUnicodeStringByKey(res.getAlias(),"replacement",&status);
-        res.adoptInstead(NULL);
-
-        const Region *aliasToRegion = (Region *) uhash_get(newRegionIDMap.getAlias(),&aliasTo);
-        Region *aliasFromRegion = (Region *)uhash_get(newRegionIDMap.getAlias(),aliasFromStr.getAlias());
-
-        if ( aliasToRegion != NULL && aliasFromRegion == NULL ) { // This is just an alias from some string to a region
-            uhash_put(newRegionAliases.getAlias(),(void *)aliasFromStr.orphan(), (void *)aliasToRegion,&status);
-        } else {
-            if ( aliasFromRegion == NULL ) { // Deprecated region code not in the primary codes list - so need to create a deprecated region for it.
-                LocalPointer<Region> newRgn(new Region, status);
-                if ( U_SUCCESS(status) ) {
-                    aliasFromRegion = newRgn.orphan();
-                } else {
-                    return; // error out
-                }
-                aliasFromRegion->idStr.setTo(*aliasFromStr);
-                aliasFromRegion->idStr.extract(0,aliasFromRegion->idStr.length(),aliasFromRegion->id,sizeof(aliasFromRegion->id),US_INV);
-                uhash_put(newRegionIDMap.getAlias(),(void *)&(aliasFromRegion->idStr),(void *)aliasFromRegion,&status);
-                int32_t pos = 0;
-                int32_t result = ICU_Utility::parseAsciiInteger(aliasFromRegion->idStr, pos);
-                if ( pos > 0 ) {
-                    aliasFromRegion->code = result; // Convert string to number
-                    uhash_iput(newNumericCodeMap.getAlias(),aliasFromRegion->code,(void *)aliasFromRegion,&status);
-                } else {
-                    aliasFromRegion->code = -1;
-                }
-                aliasFromRegion->fType = URGN_DEPRECATED;
-            } else {
-                aliasFromRegion->fType = URGN_DEPRECATED;
-            }
-
-            {
-                LocalPointer<UVector> newPreferredValues(new UVector(uprv_deleteUObject, uhash_compareUnicodeString, status), status);
-                aliasFromRegion->preferredValues = newPreferredValues.orphan();
-            }
-            if( U_FAILURE(status)) {
-                return;
-            }
-            UnicodeString currentRegion;
-            //currentRegion.remove();   TODO: was already 0 length?
-            for (int32_t i = 0 ; i < aliasTo.length() ; i++ ) {
-                if ( aliasTo.charAt(i) != 0x0020 ) {
-                    currentRegion.append(aliasTo.charAt(i));
-                }
-                if ( aliasTo.charAt(i) == 0x0020 || i+1 == aliasTo.length() ) {
-                    Region *target = (Region *)uhash_get(newRegionIDMap.getAlias(),(void *)&currentRegion);
-                    if (target) {
-                        LocalPointer<UnicodeString> preferredValue(new UnicodeString(target->idStr), status);
-                        aliasFromRegion->preferredValues->addElement((void *)preferredValue.orphan(),status);  // may add null if err
-                    }
-                    currentRegion.remove();
-                }
-            }
-        }
-    }
-
-    // Process the code mappings - This will allow us to assign numeric codes to most of the territories.
-    while ( ures_hasNext(codeMappings.getAlias()) ) {
-        UResourceBundle *mapping = ures_getNextResource(codeMappings.getAlias(),NULL,&status);
-        if ( ures_getType(mapping) == URES_ARRAY && ures_getSize(mapping) == 3) {
-            UnicodeString codeMappingID = ures_getUnicodeStringByIndex(mapping,0,&status);
-            UnicodeString codeMappingNumber = ures_getUnicodeStringByIndex(mapping,1,&status);
-            UnicodeString codeMapping3Letter = ures_getUnicodeStringByIndex(mapping,2,&status);
-
-            Region *r = (Region *)uhash_get(newRegionIDMap.getAlias(),(void *)&codeMappingID);
-            if ( r ) {
-                int32_t pos = 0;
-                int32_t result = ICU_Utility::parseAsciiInteger(codeMappingNumber, pos);
-                if ( pos > 0 ) {
-                    r->code = result; // Convert string to number
-                    uhash_iput(newNumericCodeMap.getAlias(),r->code,(void *)r,&status);
-                }
-                LocalPointer<UnicodeString> code3(new UnicodeString(codeMapping3Letter), status);
-                uhash_put(newRegionAliases.getAlias(),(void *)code3.orphan(), (void *)r,&status);
-            }
-        }
-        ures_close(mapping);
-    }
-
-    // Now fill in the special cases for WORLD, UNKNOWN, CONTINENTS, and GROUPINGS
-    Region *r;
-    UnicodeString WORLD_ID_STRING(WORLD_ID);
-    r = (Region *) uhash_get(newRegionIDMap.getAlias(),(void *)&WORLD_ID_STRING);
-    if ( r ) {
-        r->fType = URGN_WORLD;
-    }
-
-    UnicodeString UNKNOWN_REGION_ID_STRING(UNKNOWN_REGION_ID);
-    r = (Region *) uhash_get(newRegionIDMap.getAlias(),(void *)&UNKNOWN_REGION_ID_STRING);
-    if ( r ) {
-        r->fType = URGN_UNKNOWN;
-    }
-
-    for ( int32_t i = 0 ; i < continents->size() ; i++ ) {
-        r = (Region *) uhash_get(newRegionIDMap.getAlias(),(void *)continents->elementAt(i));
-        if ( r ) {
-            r->fType = URGN_CONTINENT;
-        }
-    }
-
-    for ( int32_t i = 0 ; i < groupings->size() ; i++ ) {
-        r = (Region *) uhash_get(newRegionIDMap.getAlias(),(void *)groupings->elementAt(i));
-        if ( r ) {
-            r->fType = URGN_GROUPING;
-        }
-    }
-
-    // Special case: The region code "QO" (Outlying Oceania) is a subcontinent code added by CLDR
-    // even though it looks like a territory code.  Need to handle it here.
-
-    UnicodeString OUTLYING_OCEANIA_REGION_ID_STRING(OUTLYING_OCEANIA_REGION_ID);
-    r = (Region *) uhash_get(newRegionIDMap.getAlias(),(void *)&OUTLYING_OCEANIA_REGION_ID_STRING);
-    if ( r ) {
-        r->fType = URGN_SUBCONTINENT;
-    }
-
-    // Load territory containment info from the supplemental data.
-    while ( ures_hasNext(territoryContainment.getAlias()) ) {
-        LocalUResourceBundlePointer mapping(ures_getNextResource(territoryContainment.getAlias(),NULL,&status));
-        if( U_FAILURE(status) ) {
-            return;  // error out
-        }
-        const char *parent = ures_getKey(mapping.getAlias());
-        if (uprv_strcmp(parent, "containedGroupings") == 0 || uprv_strcmp(parent, "deprecated") == 0) {
-            continue; // handle new pseudo-parent types added in ICU data per cldrbug 7808; for now just skip.
-            // #11232 is to do something useful with these.
-        }
-        UnicodeString parentStr = UnicodeString(parent, -1 , US_INV);
-        Region *parentRegion = (Region *) uhash_get(newRegionIDMap.getAlias(),(void *)&parentStr);
-
-        for ( int j = 0 ; j < ures_getSize(mapping.getAlias()); j++ ) {
-            UnicodeString child = ures_getUnicodeStringByIndex(mapping.getAlias(),j,&status);
-            Region *childRegion = (Region *) uhash_get(newRegionIDMap.getAlias(),(void *)&child);
-            if ( parentRegion != NULL && childRegion != NULL ) {
-
-                // Add the child region to the set of regions contained by the parent
-                if (parentRegion->containedRegions == NULL) {
-                    parentRegion->containedRegions = new UVector(uprv_deleteUObject, uhash_compareUnicodeString, status);
-                }
-
-                LocalPointer<UnicodeString> childStr(new UnicodeString(), status);
-                if( U_FAILURE(status) ) {
-                    return;  // error out
-                }
-                childStr->fastCopyFrom(childRegion->idStr);
-                parentRegion->containedRegions->addElement((void *)childStr.orphan(),status);
-
-                // Set the parent region to be the containing region of the child.
-                // Regions of type GROUPING can't be set as the parent, since another region
-                // such as a SUBCONTINENT, CONTINENT, or WORLD must always be the parent.
-                if ( parentRegion->fType != URGN_GROUPING) {
-                    childRegion->containingRegion = parentRegion;
-                }
-            }
-        }
-    }
-
-    // Create the availableRegions lists
-    int32_t pos = UHASH_FIRST;
-    while ( const UHashElement* element = uhash_nextElement(newRegionIDMap.getAlias(),&pos)) {
-        Region *ar = (Region *)element->value.pointer;
-        if ( availableRegions[ar->fType] == NULL ) {
-            LocalPointer<UVector> newAr(new UVector(uprv_deleteUObject, uhash_compareUnicodeString, status), status);
-            availableRegions[ar->fType] = newAr.orphan();
-        }
-        LocalPointer<UnicodeString> arString(new UnicodeString(ar->idStr), status);
-        if( U_FAILURE(status) ) {
-            return;  // error out
-        }
-        availableRegions[ar->fType]->addElement((void *)arString.orphan(),status);
-    }
-
-    ucln_i18n_registerCleanup(UCLN_I18N_REGION, region_cleanup);
-    // copy hashtables
-    numericCodeMap = newNumericCodeMap.orphan();
-    regionIDMap = newRegionIDMap.orphan();
-    regionAliases = newRegionAliases.orphan();
-}
-
-void Region::cleanupRegionData() {
-    for (int32_t i = 0 ; i < URGN_LIMIT ; i++ ) {
-        if ( availableRegions[i] ) {
-            delete availableRegions[i];
-        }
-    }
-
-    if (regionAliases) {
-        uhash_close(regionAliases);
-    }
-
-    if (numericCodeMap) {
-        uhash_close(numericCodeMap);
-    }
-
-    if (regionIDMap) {
-        uhash_close(regionIDMap);
-    }
-    if (allRegions) {
-        allRegions->removeAllElements(); // Don't need the temporary list anymore.
-        delete allRegions;
-        allRegions = NULL;
-    }
-
-    regionAliases = numericCodeMap = regionIDMap = NULL;
-
-    gRegionDataInitOnce.reset();
-}
-
-Region::Region ()
-        : code(-1),
-          fType(URGN_UNKNOWN),
-          containingRegion(NULL),
-          containedRegions(NULL),
-          preferredValues(NULL) {
-    id[0] = 0;
-}
-
-Region::~Region () {
-        if (containedRegions) {
-            delete containedRegions;
-        }
-        if (preferredValues) {
-            delete preferredValues;
-        }
-}
-
-/**
- * Returns true if the two regions are equal.
- * Per PMC, just use pointer compare, since we have at most one instance of each Region.
- */
-UBool
-Region::operator==(const Region &that) const {
-    return (idStr == that.idStr);
-}
-
-/**
- * Returns true if the two regions are NOT equal; that is, if operator ==() returns false.
- * Per PMC, just use pointer compare, since we have at most one instance of each Region.
- */
-UBool
-Region::operator!=(const Region &that) const {
-        return (idStr != that.idStr);
-}
-
-/**
- * Returns a pointer to a Region using the given region code.  The region code can be either 2-letter ISO code,
- * 3-letter ISO code,  UNM.49 numeric code, or other valid Unicode Region Code as defined by the LDML specification.
- * The identifier will be canonicalized internally using the supplemental metadata as defined in the CLDR.
- * If the region code is NULL or not recognized, the appropriate error code will be set ( U_ILLEGAL_ARGUMENT_ERROR )
- */
-const Region* U_EXPORT2
-Region::getInstance(const char *region_code, UErrorCode &status) {
-
-    umtx_initOnce(gRegionDataInitOnce, &loadRegionData, status);
-    if (U_FAILURE(status)) {
-        return NULL;
-    }
-
-    if ( !region_code ) {
-        status = U_ILLEGAL_ARGUMENT_ERROR;
-        return NULL;
-    }
-
-    UnicodeString regionCodeString = UnicodeString(region_code, -1, US_INV);
-    Region *r = (Region *)uhash_get(regionIDMap,(void *)&regionCodeString);
-
-    if ( !r ) {
-        r = (Region *)uhash_get(regionAliases,(void *)&regionCodeString);
-    }
-
-    if ( !r ) { // Unknown region code
-        status = U_ILLEGAL_ARGUMENT_ERROR;
-        return NULL;
-    }
-
-    if ( r->fType == URGN_DEPRECATED && r->preferredValues->size() == 1) {
-        StringEnumeration *pv = r->getPreferredValues(status);
-        pv->reset(status);
-        const UnicodeString *ustr = pv->snext(status);
-        r = (Region *)uhash_get(regionIDMap,(void *)ustr);
-        delete pv;
-    }
-
-    return r;
-
-}
-
-/**
- * Returns a pointer to a Region using the given numeric region code. If the numeric region code is not recognized,
- * the appropriate error code will be set ( U_ILLEGAL_ARGUMENT_ERROR ).
- */
-const Region* U_EXPORT2
-Region::getInstance (int32_t code, UErrorCode &status) {
-
-    umtx_initOnce(gRegionDataInitOnce, &loadRegionData, status);
-    if (U_FAILURE(status)) {
-        return NULL;
-    }
-
-    Region *r = (Region *)uhash_iget(numericCodeMap,code);
-
-    if ( !r ) { // Just in case there's an alias that's numeric, try to find it.
-        UnicodeString id;
-        ICU_Utility::appendNumber(id, code, 10, 1);
-        r = (Region *)uhash_get(regionAliases,&id);
-    }
-
-    if( U_FAILURE(status) ) {
-        return NULL;
-    }
-
-    if ( !r ) {
-        status = U_ILLEGAL_ARGUMENT_ERROR;
-        return NULL;
-    }
-
-    if ( r->fType == URGN_DEPRECATED && r->preferredValues->size() == 1) {
-        StringEnumeration *pv = r->getPreferredValues(status);
-        pv->reset(status);
-        const UnicodeString *ustr = pv->snext(status);
-        r = (Region *)uhash_get(regionIDMap,(void *)ustr);
-        delete pv;
-    }
-
-    return r;
-}
-
-
-/**
- * Returns an enumeration over the IDs of all known regions that match the given type.
- */
-StringEnumeration* U_EXPORT2
-Region::getAvailable(URegionType type, UErrorCode &status) {
-    umtx_initOnce(gRegionDataInitOnce, &loadRegionData, status); // returns immediately if U_FAILURE(status)
-    if (U_FAILURE(status)) {
-        return NULL;
-    }
-    return new RegionNameEnumeration(availableRegions[type],status);
-}
-
-/**
- * Returns a pointer to the region that contains this region.  Returns NULL if this region is code "001" (World)
- * or "ZZ" (Unknown region). For example, calling this method with region "IT" (Italy) returns the
- * region "039" (Southern Europe).
- */
-const Region*
-Region::getContainingRegion() const {
-    UErrorCode status = U_ZERO_ERROR;
-    umtx_initOnce(gRegionDataInitOnce, &loadRegionData, status);
-    return containingRegion;
-}
-
-/**
- * Return a pointer to the region that geographically contains this region and matches the given type,
- * moving multiple steps up the containment chain if necessary.  Returns NULL if no containing region can be found
- * that matches the given type. Note: The URegionTypes = "URGN_GROUPING", "URGN_DEPRECATED", or "URGN_UNKNOWN"
- * are not appropriate for use in this API. NULL will be returned in this case. For example, calling this method
- * with region "IT" (Italy) for type "URGN_CONTINENT" returns the region "150" ( Europe ).
- */
-const Region*
-Region::getContainingRegion(URegionType type) const {
-    UErrorCode status = U_ZERO_ERROR;
-    umtx_initOnce(gRegionDataInitOnce, &loadRegionData, status);
-    if ( containingRegion == NULL ) {
-        return NULL;
-    }
-
-    return ( containingRegion->fType == type)? containingRegion: containingRegion->getContainingRegion(type);
-}
-
-/**
- * Return an enumeration over the IDs of all the regions that are immediate children of this region in the
- * region hierarchy. These returned regions could be either macro regions, territories, or a mixture of the two,
- * depending on the containment data as defined in CLDR.  This API may return NULL if this region doesn't have
- * any sub-regions. For example, calling this method with region "150" (Europe) returns an enumeration containing
- * the various sub regions of Europe - "039" (Southern Europe) - "151" (Eastern Europe) - "154" (Northern Europe)
- * and "155" (Western Europe).
- */
-StringEnumeration*
-Region::getContainedRegions(UErrorCode &status) const {
-    umtx_initOnce(gRegionDataInitOnce, &loadRegionData, status); // returns immediately if U_FAILURE(status)
-    if (U_FAILURE(status)) {
-        return NULL;
-    }
-    return new RegionNameEnumeration(containedRegions,status);
-}
-
-/**
- * Returns an enumeration over the IDs of all the regions that are children of this region anywhere in the region
- * hierarchy and match the given type.  This API may return an empty enumeration if this region doesn't have any
- * sub-regions that match the given type. For example, calling this method with region "150" (Europe) and type
- * "URGN_TERRITORY" returns a set containing all the territories in Europe ( "FR" (France) - "IT" (Italy) - "DE" (Germany) etc. )
- */
-StringEnumeration*
-Region::getContainedRegions( URegionType type, UErrorCode &status ) const {
-    umtx_initOnce(gRegionDataInitOnce, &loadRegionData, status); // returns immediately if U_FAILURE(status)
-    if (U_FAILURE(status)) {
-        return NULL;
-    }
-
-    UVector *result = new UVector(NULL, uhash_compareChars, status);
-
-    StringEnumeration *cr = getContainedRegions(status);
-
-    for ( int32_t i = 0 ; i < cr->count(status) ; i++ ) {
-        const char *regionId = cr->next(NULL,status);
-        const Region *r = Region::getInstance(regionId,status);
-        if ( r->getType() == type) {
-            result->addElement((void *)&r->idStr,status);
-        } else {
-            StringEnumeration *children = r->getContainedRegions(type, status);
-            for ( int32_t j = 0 ; j < children->count(status) ; j++ ) {
-                const char *id2 = children->next(NULL,status);
-                const Region *r2 = Region::getInstance(id2,status);
-                result->addElement((void *)&r2->idStr,status);
-            }
-            delete children;
-        }
-    }
-    delete cr;
-    StringEnumeration* resultEnumeration = new RegionNameEnumeration(result,status);
-    delete result;
-    return resultEnumeration;
-}
-
-/**
- * Returns true if this region contains the supplied other region anywhere in the region hierarchy.
- */
-UBool
-Region::contains(const Region &other) const {
-    UErrorCode status = U_ZERO_ERROR;
-    umtx_initOnce(gRegionDataInitOnce, &loadRegionData, status);
-
-    if (!containedRegions) {
-          return FALSE;
-    }
-    if (containedRegions->contains((void *)&other.idStr)) {
-        return TRUE;
-    } else {
-        for ( int32_t i = 0 ; i < containedRegions->size() ; i++ ) {
-            UnicodeString *crStr = (UnicodeString *)containedRegions->elementAt(i);
-            Region *cr = (Region *) uhash_get(regionIDMap,(void *)crStr);
-            if ( cr && cr->contains(other) ) {
-                return TRUE;
-            }
-        }
-    }
-
-    return FALSE;
-}
-
-/**
- * For deprecated regions, return an enumeration over the IDs of the regions that are the preferred replacement
- * regions for this region.  Returns NULL for a non-deprecated region.  For example, calling this method with region
- * "SU" (Soviet Union) would return a list of the regions containing "RU" (Russia), "AM" (Armenia), "AZ" (Azerbaijan), etc...
- */
-StringEnumeration*
-Region::getPreferredValues(UErrorCode &status) const {
-    umtx_initOnce(gRegionDataInitOnce, &loadRegionData, status); // returns immediately if U_FAILURE(status)
-    if (U_FAILURE(status) || fType != URGN_DEPRECATED) {
-        return NULL;
-    }
-    return new RegionNameEnumeration(preferredValues,status);
-}
-
-
-/**
- * Return this region's canonical region code.
- */
-const char*
-Region::getRegionCode() const {
-    return id;
-}
-
-int32_t
-Region::getNumericCode() const {
-    return code;
-}
-
-/**
- * Returns the region type of this region.
- */
-URegionType
-Region::getType() const {
-    return fType;
-}
-
-RegionNameEnumeration::RegionNameEnumeration(UVector *fNameList, UErrorCode& status) {
-    pos=0;
-    if (fNameList && U_SUCCESS(status)) {
-        fRegionNames = new UVector(uprv_deleteUObject, uhash_compareUnicodeString, fNameList->size(),status);
-        for ( int32_t i = 0 ; i < fNameList->size() ; i++ ) {
-            UnicodeString* this_region_name = (UnicodeString *)fNameList->elementAt(i);
-            UnicodeString* new_region_name = new UnicodeString(*this_region_name);
-            fRegionNames->addElement((void *)new_region_name,status);
-        }
-    }
-    else {
-        fRegionNames = NULL;
-    }
-}
-
-const UnicodeString*
-RegionNameEnumeration::snext(UErrorCode& status) {
-  if (U_FAILURE(status) || (fRegionNames==NULL)) {
-    return NULL;
-  }
-  const UnicodeString* nextStr = (const UnicodeString *)fRegionNames->elementAt(pos);
-  if (nextStr!=NULL) {
-    pos++;
-  }
-  return nextStr;
-}
-
-void
-RegionNameEnumeration::reset(UErrorCode& /*status*/) {
-    pos=0;
-}
-
-int32_t
-RegionNameEnumeration::count(UErrorCode& /*status*/) const {
-    return (fRegionNames==NULL) ? 0 : fRegionNames->size();
-}
-
-RegionNameEnumeration::~RegionNameEnumeration() {
-    delete fRegionNames;
-}
-
-U_NAMESPACE_END
-
-#endif /* #if !UCONFIG_NO_FORMATTING */
-
-//eof
-=======
-// © 2016 and later: Unicode, Inc. and others.
-// License & terms of use: http://www.unicode.org/copyright.html
-/*
-*******************************************************************************
-* Copyright (C) 2014-2016, International Business Machines Corporation and
-* others. All Rights Reserved.
-*******************************************************************************
-*
-*
-* File REGION.CPP
-*
-* Modification History:*
-*   Date        Name        Description
-* 01/15/13      Emmons      Original Port from ICU4J
-********************************************************************************
-*/
-
-/**
- * \file
- * \brief C++ API: Region classes (territory containment)
- */
-
-#include "unicode/region.h"
-#include "unicode/utypes.h"
-#include "unicode/uobject.h"
-#include "unicode/unistr.h"
-#include "unicode/ures.h"
-#include "ucln_in.h"
-#include "cstring.h"
-#include "mutex.h"
-#include "uhash.h"
-#include "umutex.h"
-#include "uresimp.h"
-#include "region_impl.h"
-#include "util.h"
-
-#if !UCONFIG_NO_FORMATTING
-
-
-U_CDECL_BEGIN
-
-/**
- * Cleanup callback func
- */
-static UBool U_CALLCONV region_cleanup()
-{
-    icu::Region::cleanupRegionData();
-
-    return true;
-}
-
-U_CDECL_END
-
-U_NAMESPACE_BEGIN
-
-static UInitOnce gRegionDataInitOnce {};
-static UVector* availableRegions[URGN_LIMIT];
-
-static UHashtable *regionAliases = nullptr;
-static UHashtable *regionIDMap = nullptr;
-static UHashtable *numericCodeMap = nullptr;
-static UVector *allRegions = nullptr;
-
-static const char16_t UNKNOWN_REGION_ID [] = { 0x5A, 0x5A, 0 };  /* "ZZ" */
-static const char16_t OUTLYING_OCEANIA_REGION_ID [] = { 0x51, 0x4F, 0 };  /* "QO" */
-static const char16_t WORLD_ID [] = { 0x30, 0x30, 0x31, 0 };  /* "001" */
-static const char16_t RANGE_MARKER = 0x7E; /* '~' */
-
-UOBJECT_DEFINE_RTTI_IMPLEMENTATION(RegionNameEnumeration)
-
-/*
- * Initializes the region data from the ICU resource bundles.  The region data
- * contains the basic relationships such as which regions are known, what the numeric
- * codes are, any known aliases, and the territory containment data.
- *
- * If the region data has already loaded, then this method simply returns without doing
- * anything meaningful.
- */
-void U_CALLCONV Region::loadRegionData(UErrorCode &status) {
-
-    // Construct service objs first
-    LocalUHashtablePointer newRegionIDMap(uhash_open(uhash_hashUnicodeString, uhash_compareUnicodeString, nullptr, &status));
-    LocalUHashtablePointer newNumericCodeMap(uhash_open(uhash_hashLong,uhash_compareLong,nullptr,&status));
-    LocalUHashtablePointer newRegionAliases(uhash_open(uhash_hashUnicodeString,uhash_compareUnicodeString,nullptr,&status));
-
-    LocalPointer<UVector> continents(new UVector(uprv_deleteUObject, uhash_compareUnicodeString, status), status);
-    LocalPointer<UVector> groupings(new UVector(uprv_deleteUObject, uhash_compareUnicodeString, status), status);
-    LocalPointer<UVector> lpAllRegions(new UVector(uprv_deleteUObject, uhash_compareUnicodeString, status), status);
-    allRegions = lpAllRegions.orphan();
-
-    LocalUResourceBundlePointer metadata(ures_openDirect(nullptr,"metadata",&status));
-    LocalUResourceBundlePointer metadataAlias(ures_getByKey(metadata.getAlias(),"alias",nullptr,&status));
-    LocalUResourceBundlePointer territoryAlias(ures_getByKey(metadataAlias.getAlias(),"territory",nullptr,&status));
-
-    LocalUResourceBundlePointer supplementalData(ures_openDirect(nullptr,"supplementalData",&status));
-    LocalUResourceBundlePointer codeMappings(ures_getByKey(supplementalData.getAlias(),"codeMappings",nullptr,&status));
-
-    LocalUResourceBundlePointer idValidity(ures_getByKey(supplementalData.getAlias(),"idValidity",nullptr,&status));
-    LocalUResourceBundlePointer regionList(ures_getByKey(idValidity.getAlias(),"region",nullptr,&status));
-    LocalUResourceBundlePointer regionRegular(ures_getByKey(regionList.getAlias(),"regular",nullptr,&status));
-    LocalUResourceBundlePointer regionMacro(ures_getByKey(regionList.getAlias(),"macroregion",nullptr,&status));
-    LocalUResourceBundlePointer regionUnknown(ures_getByKey(regionList.getAlias(),"unknown",nullptr,&status));
-
-    LocalUResourceBundlePointer territoryContainment(ures_getByKey(supplementalData.getAlias(),"territoryContainment",nullptr,&status));
-    LocalUResourceBundlePointer worldContainment(ures_getByKey(territoryContainment.getAlias(),"001",nullptr,&status));
-    LocalUResourceBundlePointer groupingContainment(ures_getByKey(territoryContainment.getAlias(),"grouping",nullptr,&status));
-
-    ucln_i18n_registerCleanup(UCLN_I18N_REGION, region_cleanup);
-    if (U_FAILURE(status)) {
-        return;
-    }
-
-    // now, initialize
-    uhash_setValueDeleter(newRegionIDMap.getAlias(), uprv_deleteUObject);  // regionIDMap owns objs
-    uhash_setKeyDeleter(newRegionAliases.getAlias(), uprv_deleteUObject);  // regionAliases owns the string keys
-
-
-    while (U_SUCCESS(status) && ures_hasNext(regionRegular.getAlias())) {
-        UnicodeString regionName = ures_getNextUnicodeString(regionRegular.getAlias(),nullptr,&status);
-        int32_t rangeMarkerLocation = regionName.indexOf(RANGE_MARKER);
-        char16_t buf[6];
-        regionName.extract(buf,6,status);
-        if ( rangeMarkerLocation > 0 ) {
-            char16_t endRange = regionName.charAt(rangeMarkerLocation+1);
-            buf[rangeMarkerLocation] = 0;
-            while (U_SUCCESS(status) && buf[rangeMarkerLocation-1] <= endRange) {
-                LocalPointer<UnicodeString> newRegion(new UnicodeString(buf), status);
-                allRegions->adoptElement(newRegion.orphan(), status);
-                buf[rangeMarkerLocation-1]++;
-            }
-        } else {
-            LocalPointer<UnicodeString> newRegion(new UnicodeString(regionName), status);
-            allRegions->adoptElement(newRegion.orphan(), status);
-        }
-    }
-
-    while (U_SUCCESS(status) && ures_hasNext(regionMacro.getAlias())) {
-        UnicodeString regionName = ures_getNextUnicodeString(regionMacro.getAlias(),nullptr,&status);
-        int32_t rangeMarkerLocation = regionName.indexOf(RANGE_MARKER);
-        char16_t buf[6];
-        regionName.extract(buf,6,status);
-        if ( rangeMarkerLocation > 0 ) {
-            char16_t endRange = regionName.charAt(rangeMarkerLocation+1);
-            buf[rangeMarkerLocation] = 0;
-            while ( buf[rangeMarkerLocation-1] <= endRange && U_SUCCESS(status)) {
-                LocalPointer<UnicodeString> newRegion(new UnicodeString(buf), status);
-                allRegions->adoptElement(newRegion.orphan(),status);
-                buf[rangeMarkerLocation-1]++;
-            }
-        } else {
-            LocalPointer<UnicodeString> newRegion(new UnicodeString(regionName), status);
-            allRegions->adoptElement(newRegion.orphan(),status);
-        }
-    }
-
-    while (U_SUCCESS(status) && ures_hasNext(regionUnknown.getAlias())) {
-        LocalPointer<UnicodeString> regionName (
-            new UnicodeString(ures_getNextUnicodeString(regionUnknown.getAlias(), nullptr, &status), status));
-        allRegions->adoptElement(regionName.orphan(),status);
-    }
-
-    while (U_SUCCESS(status) && ures_hasNext(worldContainment.getAlias())) {
-        UnicodeString *continentName = new UnicodeString(ures_getNextUnicodeString(worldContainment.getAlias(),nullptr,&status));
-        continents->adoptElement(continentName,status);
-    }
-    if (U_FAILURE(status)) {
-        return;
-    }
-
-    for ( int32_t i = 0 ; i < allRegions->size() ; i++ ) {
-        LocalPointer<Region> r(new Region(), status);
-        if ( U_FAILURE(status) ) {
-           return;
-        }
-        UnicodeString *regionName = (UnicodeString *)allRegions->elementAt(i);
-        r->idStr = *regionName;
-
-        r->idStr.extract(0,r->idStr.length(),r->id,sizeof(r->id),US_INV);
-        r->fType = URGN_TERRITORY; // Only temporary - figure out the real type later once the aliases are known.
-
-        int32_t pos = 0;
-        int32_t result = ICU_Utility::parseAsciiInteger(r->idStr, pos);
-        if (pos > 0) {
-            r->code = result; // Convert string to number
-            uhash_iput(newNumericCodeMap.getAlias(),r->code,(void *)(r.getAlias()),&status);
-            r->fType = URGN_SUBCONTINENT;
-        } else {
-            r->code = -1;
-        }
-        void* idStrAlias = (void*)&(r->idStr); // about to orphan 'r'. Save this off.
-        uhash_put(newRegionIDMap.getAlias(),idStrAlias,(void *)(r.orphan()),&status); // regionIDMap takes ownership
-    }
-
-    UResourceBundle *groupingBundle = nullptr;
-    while (U_SUCCESS(status) && ures_hasNext(groupingContainment.getAlias())) {
-        groupingBundle = ures_getNextResource(groupingContainment.getAlias(), groupingBundle, &status);
-        if (U_FAILURE(status)) {
-            break;
-        }
-        UnicodeString *groupingName = new UnicodeString(ures_getKey(groupingBundle), -1, US_INV);
-        LocalPointer<UnicodeString> lpGroupingName(groupingName, status);
-        groupings->adoptElement(lpGroupingName.orphan(), status);
-        if (U_FAILURE(status)) {
-            break;
-        }
-        Region *grouping = (Region *) uhash_get(newRegionIDMap.getAlias(), groupingName);
-        if (grouping != nullptr) {
-            for (int32_t i = 0; i < ures_getSize(groupingBundle) && U_SUCCESS(status); i++) {
-                UnicodeString child = ures_getUnicodeStringByIndex(groupingBundle, i, &status);
-                if (U_SUCCESS(status)) {
-                    if (grouping->containedRegions == nullptr) {
-                        LocalPointer<UVector> lpContainedRegions(
-                            new UVector(uprv_deleteUObject, uhash_compareUnicodeString, status), status);
-                        grouping->containedRegions = lpContainedRegions.orphan();
-                        if (U_FAILURE(status)) {
-                            break;
-                        }
-                    }
-                    LocalPointer<UnicodeString> lpChildCopy(new UnicodeString(child), status);
-                    grouping->containedRegions->adoptElement(lpChildCopy.orphan(), status);
-                }
-            }
-        }
-    }
-    ures_close(groupingBundle);
-    
-    // Process the territory aliases
-    while (U_SUCCESS(status) && ures_hasNext(territoryAlias.getAlias())) {
-        LocalUResourceBundlePointer res(ures_getNextResource(territoryAlias.getAlias(),nullptr,&status));
-        const char *aliasFrom = ures_getKey(res.getAlias());
-        LocalPointer<UnicodeString> aliasFromStr(new UnicodeString(aliasFrom, -1, US_INV), status);
-        UnicodeString aliasTo = ures_getUnicodeStringByKey(res.getAlias(),"replacement",&status);
-        res.adoptInstead(nullptr);
-
-        const Region *aliasToRegion = (Region *) uhash_get(newRegionIDMap.getAlias(),&aliasTo);
-        Region *aliasFromRegion = (Region *)uhash_get(newRegionIDMap.getAlias(),aliasFromStr.getAlias());
-
-        if ( aliasToRegion != nullptr && aliasFromRegion == nullptr ) { // This is just an alias from some string to a region
-            uhash_put(newRegionAliases.getAlias(),(void *)aliasFromStr.orphan(), (void *)aliasToRegion,&status);
-        } else {
-            if ( aliasFromRegion == nullptr ) { // Deprecated region code not in the primary codes list - so need to create a deprecated region for it.
-                LocalPointer<Region> newRgn(new Region, status); 
-                if ( U_SUCCESS(status) ) {
-                    aliasFromRegion = newRgn.orphan();
-                } else {
-                    return; // error out
-                }
-                aliasFromRegion->idStr.setTo(*aliasFromStr);
-                aliasFromRegion->idStr.extract(0,aliasFromRegion->idStr.length(),aliasFromRegion->id,sizeof(aliasFromRegion->id),US_INV);
-                uhash_put(newRegionIDMap.getAlias(),(void *)&(aliasFromRegion->idStr),(void *)aliasFromRegion,&status);
-                int32_t pos = 0;
-                int32_t result = ICU_Utility::parseAsciiInteger(aliasFromRegion->idStr, pos);
-                if ( pos > 0 ) {
-                    aliasFromRegion->code = result; // Convert string to number
-                    uhash_iput(newNumericCodeMap.getAlias(),aliasFromRegion->code,(void *)aliasFromRegion,&status);
-                } else {
-                    aliasFromRegion->code = -1;
-                }
-                aliasFromRegion->fType = URGN_DEPRECATED;
-            } else {
-                aliasFromRegion->fType = URGN_DEPRECATED;
-            }
-
-            {
-                LocalPointer<UVector> newPreferredValues(new UVector(uprv_deleteUObject, uhash_compareUnicodeString, status), status);
-                aliasFromRegion->preferredValues = newPreferredValues.orphan();
-            }
-            if( U_FAILURE(status)) {
-                return;
-            }
-            UnicodeString currentRegion;
-            //currentRegion.remove();   TODO: was already 0 length?
-            for (int32_t i = 0 ; i < aliasTo.length() && U_SUCCESS(status); i++ ) {
-                if ( aliasTo.charAt(i) != 0x0020 ) {
-                    currentRegion.append(aliasTo.charAt(i));
-                }
-                if ( aliasTo.charAt(i) == 0x0020 || i+1 == aliasTo.length() ) {
-                    Region *target = (Region *)uhash_get(newRegionIDMap.getAlias(),(void *)&currentRegion);
-                    if (target) {
-                        LocalPointer<UnicodeString> preferredValue(new UnicodeString(target->idStr), status);
-                        aliasFromRegion->preferredValues->adoptElement(preferredValue.orphan(),status);  // may add null if err
-                    }
-                    currentRegion.remove();
-                }
-            }
-        }
-    }
-
-    // Process the code mappings - This will allow us to assign numeric codes to most of the territories.
-    while (U_SUCCESS(status) && ures_hasNext(codeMappings.getAlias())) {
-        UResourceBundle *mapping = ures_getNextResource(codeMappings.getAlias(),nullptr,&status);
-        if (U_SUCCESS(status) && ures_getType(mapping) == URES_ARRAY && ures_getSize(mapping) == 3) {
-            UnicodeString codeMappingID = ures_getUnicodeStringByIndex(mapping,0,&status);
-            UnicodeString codeMappingNumber = ures_getUnicodeStringByIndex(mapping,1,&status);
-            UnicodeString codeMapping3Letter = ures_getUnicodeStringByIndex(mapping,2,&status);
-
-            Region *r = (Region *)uhash_get(newRegionIDMap.getAlias(),(void *)&codeMappingID);
-            if ( r ) {
-                int32_t pos = 0;
-                int32_t result = ICU_Utility::parseAsciiInteger(codeMappingNumber, pos);
-                if ( pos > 0 ) {
-                    r->code = result; // Convert string to number
-                    uhash_iput(newNumericCodeMap.getAlias(),r->code,(void *)r,&status);
-                }
-                LocalPointer<UnicodeString> code3(new UnicodeString(codeMapping3Letter), status);
-                uhash_put(newRegionAliases.getAlias(),(void *)code3.orphan(), (void *)r,&status);
-            }
-        }
-        ures_close(mapping);
-    }
-
-    // Now fill in the special cases for WORLD, UNKNOWN, CONTINENTS, and GROUPINGS
-    Region *r;
-    UnicodeString WORLD_ID_STRING(WORLD_ID);
-    r = (Region *) uhash_get(newRegionIDMap.getAlias(),(void *)&WORLD_ID_STRING);
-    if ( r ) {
-        r->fType = URGN_WORLD;
-    }
-
-    UnicodeString UNKNOWN_REGION_ID_STRING(UNKNOWN_REGION_ID);
-    r = (Region *) uhash_get(newRegionIDMap.getAlias(),(void *)&UNKNOWN_REGION_ID_STRING);
-    if ( r ) {
-        r->fType = URGN_UNKNOWN;
-    }
-
-    for ( int32_t i = 0 ; i < continents->size() ; i++ ) {
-        r = (Region *) uhash_get(newRegionIDMap.getAlias(),(void *)continents->elementAt(i));
-        if ( r ) {
-            r->fType = URGN_CONTINENT;
-        }
-    }
-
-    for ( int32_t i = 0 ; i < groupings->size() ; i++ ) {
-        r = (Region *) uhash_get(newRegionIDMap.getAlias(),(void *)groupings->elementAt(i));
-        if ( r ) {
-            r->fType = URGN_GROUPING;
-        }
-    }
-
-    // Special case: The region code "QO" (Outlying Oceania) is a subcontinent code added by CLDR
-    // even though it looks like a territory code.  Need to handle it here.
-
-    UnicodeString OUTLYING_OCEANIA_REGION_ID_STRING(OUTLYING_OCEANIA_REGION_ID);
-    r = (Region *) uhash_get(newRegionIDMap.getAlias(),(void *)&OUTLYING_OCEANIA_REGION_ID_STRING);
-    if ( r ) {
-        r->fType = URGN_SUBCONTINENT;
-    }
-
-    // Load territory containment info from the supplemental data.
-    while ( ures_hasNext(territoryContainment.getAlias()) ) {
-        LocalUResourceBundlePointer mapping(ures_getNextResource(territoryContainment.getAlias(),nullptr,&status));
-        if( U_FAILURE(status) ) {
-            return;  // error out
-        }
-        const char *parent = ures_getKey(mapping.getAlias());
-        if (uprv_strcmp(parent, "containedGroupings") == 0 || uprv_strcmp(parent, "deprecated") == 0) {
-            continue; // handle new pseudo-parent types added in ICU data per cldrbug 7808; for now just skip.
-            // #11232 is to do something useful with these.
-        }
-        UnicodeString parentStr = UnicodeString(parent, -1 , US_INV);
-        Region *parentRegion = (Region *) uhash_get(newRegionIDMap.getAlias(),(void *)&parentStr);
-
-        for ( int j = 0 ; j < ures_getSize(mapping.getAlias()); j++ ) {
-            UnicodeString child = ures_getUnicodeStringByIndex(mapping.getAlias(),j,&status);
-            Region *childRegion = (Region *) uhash_get(newRegionIDMap.getAlias(),(void *)&child);
-            if ( parentRegion != nullptr && childRegion != nullptr ) {
-
-                // Add the child region to the set of regions contained by the parent
-                if (parentRegion->containedRegions == nullptr) {
-                    LocalPointer<UVector> lpContainedRegions(
-                        new UVector(uprv_deleteUObject, uhash_compareUnicodeString, status), status);
-                    parentRegion->containedRegions = lpContainedRegions.orphan();
-                    if (U_FAILURE(status)) {
-                        return;
-                    }
-                }
-
-                LocalPointer<UnicodeString> childStr(new UnicodeString(), status);
-                if (U_FAILURE(status)) {
-                    return;  // error out
-                }
-                childStr->fastCopyFrom(childRegion->idStr);
-                parentRegion->containedRegions->adoptElement(childStr.orphan(),status);
-                if (U_FAILURE(status)) {
-                    return;
-                }
-
-                // Set the parent region to be the containing region of the child.
-                // Regions of type GROUPING can't be set as the parent, since another region
-                // such as a SUBCONTINENT, CONTINENT, or WORLD must always be the parent.
-                if ( parentRegion->fType != URGN_GROUPING) {
-                    childRegion->containingRegion = parentRegion;
-                }
-            }
-        }
-    }
-
-    // Create the availableRegions lists
-    int32_t pos = UHASH_FIRST;
-    while ( const UHashElement* element = uhash_nextElement(newRegionIDMap.getAlias(),&pos)) {
-        Region *ar = (Region *)element->value.pointer;
-        if ( availableRegions[ar->fType] == nullptr ) {
-            LocalPointer<UVector> newAr(new UVector(uprv_deleteUObject, uhash_compareUnicodeString, status), status);
-            availableRegions[ar->fType] = newAr.orphan();
-        }
-        LocalPointer<UnicodeString> arString(new UnicodeString(ar->idStr), status);
-        if( U_FAILURE(status) ) {
-            return;  // error out
-        }
-        availableRegions[ar->fType]->adoptElement(arString.orphan(), status);
-    }
-    
-    // copy hashtables
-    numericCodeMap = newNumericCodeMap.orphan();
-    regionIDMap = newRegionIDMap.orphan();
-    regionAliases = newRegionAliases.orphan();
-}
-
-void Region::cleanupRegionData() {
-    for (int32_t i = 0 ; i < URGN_LIMIT ; i++ ) {
-        if ( availableRegions[i] ) {
-            delete availableRegions[i];
-            availableRegions[i] = nullptr;
-        }
-    }
-
-    if (regionAliases) {
-        uhash_close(regionAliases);
-    }
-
-    if (numericCodeMap) {
-        uhash_close(numericCodeMap);
-    }
-
-    if (regionIDMap) {
-        uhash_close(regionIDMap);
-    }
-    if (allRegions) {
-        delete allRegions;
-        allRegions = nullptr;
-    }
-
-    regionAliases = numericCodeMap = regionIDMap = nullptr;
-
-    gRegionDataInitOnce.reset();
-}
-
-Region::Region ()
-        : code(-1),
-          fType(URGN_UNKNOWN),
-          containingRegion(nullptr),
-          containedRegions(nullptr),
-          preferredValues(nullptr) {
-    id[0] = 0;
-}
-
-Region::~Region () {
-        if (containedRegions) {
-            delete containedRegions;
-        }
-        if (preferredValues) {
-            delete preferredValues;
-        }
-}
-
-/**
- * Returns true if the two regions are equal.
- * Per PMC, just use pointer compare, since we have at most one instance of each Region.
- */
-bool
-Region::operator==(const Region &that) const {
-    return (idStr == that.idStr);
-}
-
-/**
- * Returns true if the two regions are NOT equal; that is, if operator ==() returns false.
- * Per PMC, just use pointer compare, since we have at most one instance of each Region.
- */
-bool
-Region::operator!=(const Region &that) const {
-        return (idStr != that.idStr);
-}
-
-/**
- * Returns a pointer to a Region using the given region code.  The region code can be either 2-letter ISO code,
- * 3-letter ISO code,  UNM.49 numeric code, or other valid Unicode Region Code as defined by the LDML specification.
- * The identifier will be canonicalized internally using the supplemental metadata as defined in the CLDR.
- * If the region code is nullptr or not recognized, the appropriate error code will be set ( U_ILLEGAL_ARGUMENT_ERROR )
- */
-const Region* U_EXPORT2
-Region::getInstance(const char *region_code, UErrorCode &status) {
-
-    umtx_initOnce(gRegionDataInitOnce, &loadRegionData, status);
-    if (U_FAILURE(status)) {
-        return nullptr;
-    }
-
-    if ( !region_code ) {
-        status = U_ILLEGAL_ARGUMENT_ERROR;
-        return nullptr;
-    }
-
-    UnicodeString regionCodeString = UnicodeString(region_code, -1, US_INV);
-    Region *r = (Region *)uhash_get(regionIDMap,(void *)&regionCodeString);
-
-    if ( !r ) {
-        r = (Region *)uhash_get(regionAliases,(void *)&regionCodeString);
-    }
-
-    if ( !r ) { // Unknown region code
-        status = U_ILLEGAL_ARGUMENT_ERROR;
-        return nullptr;
-    }
-
-    if ( r->fType == URGN_DEPRECATED && r->preferredValues->size() == 1) {
-        StringEnumeration *pv = r->getPreferredValues(status);
-        pv->reset(status);
-        const UnicodeString *ustr = pv->snext(status);
-        r = (Region *)uhash_get(regionIDMap,(void *)ustr);
-        delete pv;
-    }
-
-    return r;
-
-}
-
-/**
- * Returns a pointer to a Region using the given numeric region code. If the numeric region code is not recognized,
- * the appropriate error code will be set ( U_ILLEGAL_ARGUMENT_ERROR ).
- */
-const Region* U_EXPORT2
-Region::getInstance (int32_t code, UErrorCode &status) {
-
-    umtx_initOnce(gRegionDataInitOnce, &loadRegionData, status);
-    if (U_FAILURE(status)) {
-        return nullptr;
-    }
-
-    Region *r = (Region *)uhash_iget(numericCodeMap,code);
-
-    if ( !r ) { // Just in case there's an alias that's numeric, try to find it.
-        UnicodeString id;
-        ICU_Utility::appendNumber(id, code, 10, 1);
-        r = (Region *)uhash_get(regionAliases,&id);
-    }
-
-    if( U_FAILURE(status) ) {
-        return nullptr;
-    }
-
-    if ( !r ) {
-        status = U_ILLEGAL_ARGUMENT_ERROR;
-        return nullptr;
-    }
-
-    if ( r->fType == URGN_DEPRECATED && r->preferredValues->size() == 1) {
-        StringEnumeration *pv = r->getPreferredValues(status);
-        pv->reset(status);
-        const UnicodeString *ustr = pv->snext(status);
-        r = (Region *)uhash_get(regionIDMap,(void *)ustr);
-        delete pv;
-    }
-
-    return r;
-}
-
-
-/**
- * Returns an enumeration over the IDs of all known regions that match the given type.
- */
-StringEnumeration* U_EXPORT2
-Region::getAvailable(URegionType type, UErrorCode &status) {
-    umtx_initOnce(gRegionDataInitOnce, &loadRegionData, status); // returns immediately if U_FAILURE(status)
-    if (U_FAILURE(status)) {
-        return nullptr;
-    }
-    return new RegionNameEnumeration(availableRegions[type],status);
-}
-
-/**
- * Returns a pointer to the region that contains this region.  Returns nullptr if this region is code "001" (World)
- * or "ZZ" (Unknown region). For example, calling this method with region "IT" (Italy) returns the
- * region "039" (Southern Europe).
- */
-const Region*
-Region::getContainingRegion() const {
-    UErrorCode status = U_ZERO_ERROR;
-    umtx_initOnce(gRegionDataInitOnce, &loadRegionData, status);
-    return containingRegion;
-}
-
-/**
- * Return a pointer to the region that geographically contains this region and matches the given type,
- * moving multiple steps up the containment chain if necessary.  Returns nullptr if no containing region can be found
- * that matches the given type. Note: The URegionTypes = "URGN_GROUPING", "URGN_DEPRECATED", or "URGN_UNKNOWN"
- * are not appropriate for use in this API. nullptr will be returned in this case. For example, calling this method
- * with region "IT" (Italy) for type "URGN_CONTINENT" returns the region "150" ( Europe ).
- */
-const Region*
-Region::getContainingRegion(URegionType type) const {
-    UErrorCode status = U_ZERO_ERROR;
-    umtx_initOnce(gRegionDataInitOnce, &loadRegionData, status);
-    if ( containingRegion == nullptr ) {
-        return nullptr;
-    }
-
-    return ( containingRegion->fType == type)? containingRegion: containingRegion->getContainingRegion(type);
-}
-
-/**
- * Return an enumeration over the IDs of all the regions that are immediate children of this region in the
- * region hierarchy. These returned regions could be either macro regions, territories, or a mixture of the two,
- * depending on the containment data as defined in CLDR.  This API may return nullptr if this region doesn't have
- * any sub-regions. For example, calling this method with region "150" (Europe) returns an enumeration containing
- * the various sub regions of Europe - "039" (Southern Europe) - "151" (Eastern Europe) - "154" (Northern Europe)
- * and "155" (Western Europe).
- */
-StringEnumeration*
-Region::getContainedRegions(UErrorCode &status) const {
-    umtx_initOnce(gRegionDataInitOnce, &loadRegionData, status); // returns immediately if U_FAILURE(status)
-    if (U_FAILURE(status)) {
-        return nullptr;
-    }
-    return new RegionNameEnumeration(containedRegions,status);
-}
-
-/**
- * Returns an enumeration over the IDs of all the regions that are children of this region anywhere in the region
- * hierarchy and match the given type.  This API may return an empty enumeration if this region doesn't have any
- * sub-regions that match the given type. For example, calling this method with region "150" (Europe) and type
- * "URGN_TERRITORY" returns a set containing all the territories in Europe ( "FR" (France) - "IT" (Italy) - "DE" (Germany) etc. )
- */
-StringEnumeration*
-Region::getContainedRegions( URegionType type, UErrorCode &status ) const {
-    umtx_initOnce(gRegionDataInitOnce, &loadRegionData, status); // returns immediately if U_FAILURE(status)
-
-    UVector result(nullptr, uhash_compareChars, status);
-    LocalPointer<StringEnumeration> cr(getContainedRegions(status), status);
-    if (U_FAILURE(status)) {
-        return nullptr;
-    }
-
-    const char *regionId;
-    while((regionId = cr->next(nullptr, status)) != nullptr && U_SUCCESS(status)) {
-        const Region *r = Region::getInstance(regionId, status);
-        if ( r->getType() == type) {
-            result.addElement(const_cast<UnicodeString *>(&r->idStr), status);
-        } else {
-            LocalPointer<StringEnumeration> children(r->getContainedRegions(type, status));
-            const char *id2;
-            while(U_SUCCESS(status) && ((id2 = children->next(nullptr, status)) != nullptr)) {
-                const Region *r2 = Region::getInstance(id2,status);
-                result.addElement(const_cast<UnicodeString *>(&r2->idStr), status);
-            }
-        }
-    }
-    LocalPointer<StringEnumeration> resultEnumeration(
-        new RegionNameEnumeration(&result, status), status);
-    return U_SUCCESS(status) ? resultEnumeration.orphan() : nullptr;
-}
-
-/**
- * Returns true if this region contains the supplied other region anywhere in the region hierarchy.
- */
-UBool
-Region::contains(const Region &other) const {
-    UErrorCode status = U_ZERO_ERROR;
-    umtx_initOnce(gRegionDataInitOnce, &loadRegionData, status);
-
-    if (!containedRegions) {
-          return false;
-    }
-    if (containedRegions->contains((void *)&other.idStr)) {
-        return true;
-    } else {
-        for ( int32_t i = 0 ; i < containedRegions->size() ; i++ ) {
-            UnicodeString *crStr = (UnicodeString *)containedRegions->elementAt(i);
-            Region *cr = (Region *) uhash_get(regionIDMap,(void *)crStr);
-            if ( cr && cr->contains(other) ) {
-                return true;
-            }
-        }
-    }
-
-    return false;
-}
-
-/**
- * For deprecated regions, return an enumeration over the IDs of the regions that are the preferred replacement
- * regions for this region.  Returns nullptr for a non-deprecated region.  For example, calling this method with region
- * "SU" (Soviet Union) would return a list of the regions containing "RU" (Russia), "AM" (Armenia), "AZ" (Azerbaijan), etc...
- */
-StringEnumeration*
-Region::getPreferredValues(UErrorCode &status) const {
-    umtx_initOnce(gRegionDataInitOnce, &loadRegionData, status); // returns immediately if U_FAILURE(status)
-    if (U_FAILURE(status) || fType != URGN_DEPRECATED) {
-        return nullptr;
-    }
-    return new RegionNameEnumeration(preferredValues,status);
-}
-
-
-/**
- * Return this region's canonical region code.
- */
-const char*
-Region::getRegionCode() const {
-    return id;
-}
-
-int32_t
-Region::getNumericCode() const {
-    return code;
-}
-
-/**
- * Returns the region type of this region.
- */
-URegionType
-Region::getType() const {
-    return fType;
-}
-
-RegionNameEnumeration::RegionNameEnumeration(UVector *nameList, UErrorCode& status) :
-        pos(0), fRegionNames(nullptr) {
-    // TODO: https://unicode-org.atlassian.net/browse/ICU-21829
-    // Is all of the copying going on here really necessary?
-    if (nameList && U_SUCCESS(status)) {
-        LocalPointer<UVector> regionNames(
-            new UVector(uprv_deleteUObject, uhash_compareUnicodeString, nameList->size(), status), status);
-        for ( int32_t i = 0 ; U_SUCCESS(status) && i < nameList->size() ; i++ ) {
-            UnicodeString* this_region_name = (UnicodeString *)nameList->elementAt(i);
-            LocalPointer<UnicodeString> new_region_name(new UnicodeString(*this_region_name), status);
-            regionNames->adoptElement(new_region_name.orphan(), status);
-        }
-        if (U_SUCCESS(status)) {
-            fRegionNames = regionNames.orphan();
-        }
-    }
-}
-
-const UnicodeString*
-RegionNameEnumeration::snext(UErrorCode& status) {
-  if (U_FAILURE(status) || (fRegionNames==nullptr)) {
-    return nullptr;
-  }
-  const UnicodeString* nextStr = (const UnicodeString *)fRegionNames->elementAt(pos);
-  if (nextStr!=nullptr) {
-    pos++;
-  }
-  return nextStr;
-}
-
-void
-RegionNameEnumeration::reset(UErrorCode& /*status*/) {
-    pos=0;
-}
-
-int32_t
-RegionNameEnumeration::count(UErrorCode& /*status*/) const {
-    return (fRegionNames==nullptr) ? 0 : fRegionNames->size();
-}
-
-RegionNameEnumeration::~RegionNameEnumeration() {
-    delete fRegionNames;
-}
-
-U_NAMESPACE_END
-
-#endif /* #if !UCONFIG_NO_FORMATTING */
-
-//eof
->>>>>>> a8a80be5
+// © 2016 and later: Unicode, Inc. and others.
+// License & terms of use: http://www.unicode.org/copyright.html
+/*
+*******************************************************************************
+* Copyright (C) 2014-2016, International Business Machines Corporation and
+* others. All Rights Reserved.
+*******************************************************************************
+*
+*
+* File REGION.CPP
+*
+* Modification History:*
+*   Date        Name        Description
+* 01/15/13      Emmons      Original Port from ICU4J
+********************************************************************************
+*/
+
+/**
+ * \file
+ * \brief C++ API: Region classes (territory containment)
+ */
+
+#include "unicode/region.h"
+#include "unicode/utypes.h"
+#include "unicode/uobject.h"
+#include "unicode/unistr.h"
+#include "unicode/ures.h"
+#include "ucln_in.h"
+#include "cstring.h"
+#include "mutex.h"
+#include "uhash.h"
+#include "umutex.h"
+#include "uresimp.h"
+#include "region_impl.h"
+#include "util.h"
+
+#if !UCONFIG_NO_FORMATTING
+
+
+U_CDECL_BEGIN
+
+/**
+ * Cleanup callback func
+ */
+static UBool U_CALLCONV region_cleanup()
+{
+    icu::Region::cleanupRegionData();
+
+    return true;
+}
+
+U_CDECL_END
+
+U_NAMESPACE_BEGIN
+
+static UInitOnce gRegionDataInitOnce {};
+static UVector* availableRegions[URGN_LIMIT];
+
+static UHashtable *regionAliases = nullptr;
+static UHashtable *regionIDMap = nullptr;
+static UHashtable *numericCodeMap = nullptr;
+static UVector *allRegions = nullptr;
+
+static const char16_t UNKNOWN_REGION_ID [] = { 0x5A, 0x5A, 0 };  /* "ZZ" */
+static const char16_t OUTLYING_OCEANIA_REGION_ID [] = { 0x51, 0x4F, 0 };  /* "QO" */
+static const char16_t WORLD_ID [] = { 0x30, 0x30, 0x31, 0 };  /* "001" */
+static const char16_t RANGE_MARKER = 0x7E; /* '~' */
+
+UOBJECT_DEFINE_RTTI_IMPLEMENTATION(RegionNameEnumeration)
+
+/*
+ * Initializes the region data from the ICU resource bundles.  The region data
+ * contains the basic relationships such as which regions are known, what the numeric
+ * codes are, any known aliases, and the territory containment data.
+ *
+ * If the region data has already loaded, then this method simply returns without doing
+ * anything meaningful.
+ */
+void U_CALLCONV Region::loadRegionData(UErrorCode &status) {
+
+    // Construct service objs first
+    LocalUHashtablePointer newRegionIDMap(uhash_open(uhash_hashUnicodeString, uhash_compareUnicodeString, nullptr, &status));
+    LocalUHashtablePointer newNumericCodeMap(uhash_open(uhash_hashLong,uhash_compareLong,nullptr,&status));
+    LocalUHashtablePointer newRegionAliases(uhash_open(uhash_hashUnicodeString,uhash_compareUnicodeString,nullptr,&status));
+
+    LocalPointer<UVector> continents(new UVector(uprv_deleteUObject, uhash_compareUnicodeString, status), status);
+    LocalPointer<UVector> groupings(new UVector(uprv_deleteUObject, uhash_compareUnicodeString, status), status);
+    LocalPointer<UVector> lpAllRegions(new UVector(uprv_deleteUObject, uhash_compareUnicodeString, status), status);
+    allRegions = lpAllRegions.orphan();
+
+    LocalUResourceBundlePointer metadata(ures_openDirect(nullptr,"metadata",&status));
+    LocalUResourceBundlePointer metadataAlias(ures_getByKey(metadata.getAlias(),"alias",nullptr,&status));
+    LocalUResourceBundlePointer territoryAlias(ures_getByKey(metadataAlias.getAlias(),"territory",nullptr,&status));
+
+    LocalUResourceBundlePointer supplementalData(ures_openDirect(nullptr,"supplementalData",&status));
+    LocalUResourceBundlePointer codeMappings(ures_getByKey(supplementalData.getAlias(),"codeMappings",nullptr,&status));
+
+    LocalUResourceBundlePointer idValidity(ures_getByKey(supplementalData.getAlias(),"idValidity",nullptr,&status));
+    LocalUResourceBundlePointer regionList(ures_getByKey(idValidity.getAlias(),"region",nullptr,&status));
+    LocalUResourceBundlePointer regionRegular(ures_getByKey(regionList.getAlias(),"regular",nullptr,&status));
+    LocalUResourceBundlePointer regionMacro(ures_getByKey(regionList.getAlias(),"macroregion",nullptr,&status));
+    LocalUResourceBundlePointer regionUnknown(ures_getByKey(regionList.getAlias(),"unknown",nullptr,&status));
+
+    LocalUResourceBundlePointer territoryContainment(ures_getByKey(supplementalData.getAlias(),"territoryContainment",nullptr,&status));
+    LocalUResourceBundlePointer worldContainment(ures_getByKey(territoryContainment.getAlias(),"001",nullptr,&status));
+    LocalUResourceBundlePointer groupingContainment(ures_getByKey(territoryContainment.getAlias(),"grouping",nullptr,&status));
+
+    ucln_i18n_registerCleanup(UCLN_I18N_REGION, region_cleanup);
+    if (U_FAILURE(status)) {
+        return;
+    }
+
+    // now, initialize
+    uhash_setValueDeleter(newRegionIDMap.getAlias(), uprv_deleteUObject);  // regionIDMap owns objs
+    uhash_setKeyDeleter(newRegionAliases.getAlias(), uprv_deleteUObject);  // regionAliases owns the string keys
+
+
+    while (U_SUCCESS(status) && ures_hasNext(regionRegular.getAlias())) {
+        UnicodeString regionName = ures_getNextUnicodeString(regionRegular.getAlias(),nullptr,&status);
+        int32_t rangeMarkerLocation = regionName.indexOf(RANGE_MARKER);
+        char16_t buf[6];
+        regionName.extract(buf,6,status);
+        if ( rangeMarkerLocation > 0 ) {
+            char16_t endRange = regionName.charAt(rangeMarkerLocation+1);
+            buf[rangeMarkerLocation] = 0;
+            while (U_SUCCESS(status) && buf[rangeMarkerLocation-1] <= endRange) {
+                LocalPointer<UnicodeString> newRegion(new UnicodeString(buf), status);
+                allRegions->adoptElement(newRegion.orphan(), status);
+                buf[rangeMarkerLocation-1]++;
+            }
+        } else {
+            LocalPointer<UnicodeString> newRegion(new UnicodeString(regionName), status);
+            allRegions->adoptElement(newRegion.orphan(), status);
+        }
+    }
+
+    while (U_SUCCESS(status) && ures_hasNext(regionMacro.getAlias())) {
+        UnicodeString regionName = ures_getNextUnicodeString(regionMacro.getAlias(),nullptr,&status);
+        int32_t rangeMarkerLocation = regionName.indexOf(RANGE_MARKER);
+        char16_t buf[6];
+        regionName.extract(buf,6,status);
+        if ( rangeMarkerLocation > 0 ) {
+            char16_t endRange = regionName.charAt(rangeMarkerLocation+1);
+            buf[rangeMarkerLocation] = 0;
+            while ( buf[rangeMarkerLocation-1] <= endRange && U_SUCCESS(status)) {
+                LocalPointer<UnicodeString> newRegion(new UnicodeString(buf), status);
+                allRegions->adoptElement(newRegion.orphan(),status);
+                buf[rangeMarkerLocation-1]++;
+            }
+        } else {
+            LocalPointer<UnicodeString> newRegion(new UnicodeString(regionName), status);
+            allRegions->adoptElement(newRegion.orphan(),status);
+        }
+    }
+
+    while (U_SUCCESS(status) && ures_hasNext(regionUnknown.getAlias())) {
+        LocalPointer<UnicodeString> regionName (
+            new UnicodeString(ures_getNextUnicodeString(regionUnknown.getAlias(), nullptr, &status), status));
+        allRegions->adoptElement(regionName.orphan(),status);
+    }
+
+    while (U_SUCCESS(status) && ures_hasNext(worldContainment.getAlias())) {
+        UnicodeString *continentName = new UnicodeString(ures_getNextUnicodeString(worldContainment.getAlias(),nullptr,&status));
+        continents->adoptElement(continentName,status);
+    }
+    if (U_FAILURE(status)) {
+        return;
+    }
+
+    for ( int32_t i = 0 ; i < allRegions->size() ; i++ ) {
+        LocalPointer<Region> r(new Region(), status);
+        if ( U_FAILURE(status) ) {
+           return;
+        }
+        UnicodeString *regionName = (UnicodeString *)allRegions->elementAt(i);
+        r->idStr = *regionName;
+
+        r->idStr.extract(0,r->idStr.length(),r->id,sizeof(r->id),US_INV);
+        r->fType = URGN_TERRITORY; // Only temporary - figure out the real type later once the aliases are known.
+
+        int32_t pos = 0;
+        int32_t result = ICU_Utility::parseAsciiInteger(r->idStr, pos);
+        if (pos > 0) {
+            r->code = result; // Convert string to number
+            uhash_iput(newNumericCodeMap.getAlias(),r->code,(void *)(r.getAlias()),&status);
+            r->fType = URGN_SUBCONTINENT;
+        } else {
+            r->code = -1;
+        }
+        void* idStrAlias = (void*)&(r->idStr); // about to orphan 'r'. Save this off.
+        uhash_put(newRegionIDMap.getAlias(),idStrAlias,(void *)(r.orphan()),&status); // regionIDMap takes ownership
+    }
+
+    UResourceBundle *groupingBundle = nullptr;
+    while (U_SUCCESS(status) && ures_hasNext(groupingContainment.getAlias())) {
+        groupingBundle = ures_getNextResource(groupingContainment.getAlias(), groupingBundle, &status);
+        if (U_FAILURE(status)) {
+            break;
+        }
+        UnicodeString *groupingName = new UnicodeString(ures_getKey(groupingBundle), -1, US_INV);
+        LocalPointer<UnicodeString> lpGroupingName(groupingName, status);
+        groupings->adoptElement(lpGroupingName.orphan(), status);
+        if (U_FAILURE(status)) {
+            break;
+        }
+        Region *grouping = (Region *) uhash_get(newRegionIDMap.getAlias(), groupingName);
+        if (grouping != nullptr) {
+            for (int32_t i = 0; i < ures_getSize(groupingBundle) && U_SUCCESS(status); i++) {
+                UnicodeString child = ures_getUnicodeStringByIndex(groupingBundle, i, &status);
+                if (U_SUCCESS(status)) {
+                    if (grouping->containedRegions == nullptr) {
+                        LocalPointer<UVector> lpContainedRegions(
+                            new UVector(uprv_deleteUObject, uhash_compareUnicodeString, status), status);
+                        grouping->containedRegions = lpContainedRegions.orphan();
+                        if (U_FAILURE(status)) {
+                            break;
+                        }
+                    }
+                    LocalPointer<UnicodeString> lpChildCopy(new UnicodeString(child), status);
+                    grouping->containedRegions->adoptElement(lpChildCopy.orphan(), status);
+                }
+            }
+        }
+    }
+    ures_close(groupingBundle);
+    
+    // Process the territory aliases
+    while (U_SUCCESS(status) && ures_hasNext(territoryAlias.getAlias())) {
+        LocalUResourceBundlePointer res(ures_getNextResource(territoryAlias.getAlias(),nullptr,&status));
+        const char *aliasFrom = ures_getKey(res.getAlias());
+        LocalPointer<UnicodeString> aliasFromStr(new UnicodeString(aliasFrom, -1, US_INV), status);
+        UnicodeString aliasTo = ures_getUnicodeStringByKey(res.getAlias(),"replacement",&status);
+        res.adoptInstead(nullptr);
+
+        const Region *aliasToRegion = (Region *) uhash_get(newRegionIDMap.getAlias(),&aliasTo);
+        Region *aliasFromRegion = (Region *)uhash_get(newRegionIDMap.getAlias(),aliasFromStr.getAlias());
+
+        if ( aliasToRegion != nullptr && aliasFromRegion == nullptr ) { // This is just an alias from some string to a region
+            uhash_put(newRegionAliases.getAlias(),(void *)aliasFromStr.orphan(), (void *)aliasToRegion,&status);
+        } else {
+            if ( aliasFromRegion == nullptr ) { // Deprecated region code not in the primary codes list - so need to create a deprecated region for it.
+                LocalPointer<Region> newRgn(new Region, status); 
+                if ( U_SUCCESS(status) ) {
+                    aliasFromRegion = newRgn.orphan();
+                } else {
+                    return; // error out
+                }
+                aliasFromRegion->idStr.setTo(*aliasFromStr);
+                aliasFromRegion->idStr.extract(0,aliasFromRegion->idStr.length(),aliasFromRegion->id,sizeof(aliasFromRegion->id),US_INV);
+                uhash_put(newRegionIDMap.getAlias(),(void *)&(aliasFromRegion->idStr),(void *)aliasFromRegion,&status);
+                int32_t pos = 0;
+                int32_t result = ICU_Utility::parseAsciiInteger(aliasFromRegion->idStr, pos);
+                if ( pos > 0 ) {
+                    aliasFromRegion->code = result; // Convert string to number
+                    uhash_iput(newNumericCodeMap.getAlias(),aliasFromRegion->code,(void *)aliasFromRegion,&status);
+                } else {
+                    aliasFromRegion->code = -1;
+                }
+                aliasFromRegion->fType = URGN_DEPRECATED;
+            } else {
+                aliasFromRegion->fType = URGN_DEPRECATED;
+            }
+
+            {
+                LocalPointer<UVector> newPreferredValues(new UVector(uprv_deleteUObject, uhash_compareUnicodeString, status), status);
+                aliasFromRegion->preferredValues = newPreferredValues.orphan();
+            }
+            if( U_FAILURE(status)) {
+                return;
+            }
+            UnicodeString currentRegion;
+            //currentRegion.remove();   TODO: was already 0 length?
+            for (int32_t i = 0 ; i < aliasTo.length() && U_SUCCESS(status); i++ ) {
+                if ( aliasTo.charAt(i) != 0x0020 ) {
+                    currentRegion.append(aliasTo.charAt(i));
+                }
+                if ( aliasTo.charAt(i) == 0x0020 || i+1 == aliasTo.length() ) {
+                    Region *target = (Region *)uhash_get(newRegionIDMap.getAlias(),(void *)&currentRegion);
+                    if (target) {
+                        LocalPointer<UnicodeString> preferredValue(new UnicodeString(target->idStr), status);
+                        aliasFromRegion->preferredValues->adoptElement(preferredValue.orphan(),status);  // may add null if err
+                    }
+                    currentRegion.remove();
+                }
+            }
+        }
+    }
+
+    // Process the code mappings - This will allow us to assign numeric codes to most of the territories.
+    while (U_SUCCESS(status) && ures_hasNext(codeMappings.getAlias())) {
+        UResourceBundle *mapping = ures_getNextResource(codeMappings.getAlias(),nullptr,&status);
+        if (U_SUCCESS(status) && ures_getType(mapping) == URES_ARRAY && ures_getSize(mapping) == 3) {
+            UnicodeString codeMappingID = ures_getUnicodeStringByIndex(mapping,0,&status);
+            UnicodeString codeMappingNumber = ures_getUnicodeStringByIndex(mapping,1,&status);
+            UnicodeString codeMapping3Letter = ures_getUnicodeStringByIndex(mapping,2,&status);
+
+            Region *r = (Region *)uhash_get(newRegionIDMap.getAlias(),(void *)&codeMappingID);
+            if ( r ) {
+                int32_t pos = 0;
+                int32_t result = ICU_Utility::parseAsciiInteger(codeMappingNumber, pos);
+                if ( pos > 0 ) {
+                    r->code = result; // Convert string to number
+                    uhash_iput(newNumericCodeMap.getAlias(),r->code,(void *)r,&status);
+                }
+                LocalPointer<UnicodeString> code3(new UnicodeString(codeMapping3Letter), status);
+                uhash_put(newRegionAliases.getAlias(),(void *)code3.orphan(), (void *)r,&status);
+            }
+        }
+        ures_close(mapping);
+    }
+
+    // Now fill in the special cases for WORLD, UNKNOWN, CONTINENTS, and GROUPINGS
+    Region *r;
+    UnicodeString WORLD_ID_STRING(WORLD_ID);
+    r = (Region *) uhash_get(newRegionIDMap.getAlias(),(void *)&WORLD_ID_STRING);
+    if ( r ) {
+        r->fType = URGN_WORLD;
+    }
+
+    UnicodeString UNKNOWN_REGION_ID_STRING(UNKNOWN_REGION_ID);
+    r = (Region *) uhash_get(newRegionIDMap.getAlias(),(void *)&UNKNOWN_REGION_ID_STRING);
+    if ( r ) {
+        r->fType = URGN_UNKNOWN;
+    }
+
+    for ( int32_t i = 0 ; i < continents->size() ; i++ ) {
+        r = (Region *) uhash_get(newRegionIDMap.getAlias(),(void *)continents->elementAt(i));
+        if ( r ) {
+            r->fType = URGN_CONTINENT;
+        }
+    }
+
+    for ( int32_t i = 0 ; i < groupings->size() ; i++ ) {
+        r = (Region *) uhash_get(newRegionIDMap.getAlias(),(void *)groupings->elementAt(i));
+        if ( r ) {
+            r->fType = URGN_GROUPING;
+        }
+    }
+
+    // Special case: The region code "QO" (Outlying Oceania) is a subcontinent code added by CLDR
+    // even though it looks like a territory code.  Need to handle it here.
+
+    UnicodeString OUTLYING_OCEANIA_REGION_ID_STRING(OUTLYING_OCEANIA_REGION_ID);
+    r = (Region *) uhash_get(newRegionIDMap.getAlias(),(void *)&OUTLYING_OCEANIA_REGION_ID_STRING);
+    if ( r ) {
+        r->fType = URGN_SUBCONTINENT;
+    }
+
+    // Load territory containment info from the supplemental data.
+    while ( ures_hasNext(territoryContainment.getAlias()) ) {
+        LocalUResourceBundlePointer mapping(ures_getNextResource(territoryContainment.getAlias(),nullptr,&status));
+        if( U_FAILURE(status) ) {
+            return;  // error out
+        }
+        const char *parent = ures_getKey(mapping.getAlias());
+        if (uprv_strcmp(parent, "containedGroupings") == 0 || uprv_strcmp(parent, "deprecated") == 0) {
+            continue; // handle new pseudo-parent types added in ICU data per cldrbug 7808; for now just skip.
+            // #11232 is to do something useful with these.
+        }
+        UnicodeString parentStr = UnicodeString(parent, -1 , US_INV);
+        Region *parentRegion = (Region *) uhash_get(newRegionIDMap.getAlias(),(void *)&parentStr);
+
+        for ( int j = 0 ; j < ures_getSize(mapping.getAlias()); j++ ) {
+            UnicodeString child = ures_getUnicodeStringByIndex(mapping.getAlias(),j,&status);
+            Region *childRegion = (Region *) uhash_get(newRegionIDMap.getAlias(),(void *)&child);
+            if ( parentRegion != nullptr && childRegion != nullptr ) {
+
+                // Add the child region to the set of regions contained by the parent
+                if (parentRegion->containedRegions == nullptr) {
+                    LocalPointer<UVector> lpContainedRegions(
+                        new UVector(uprv_deleteUObject, uhash_compareUnicodeString, status), status);
+                    parentRegion->containedRegions = lpContainedRegions.orphan();
+                    if (U_FAILURE(status)) {
+                        return;
+                    }
+                }
+
+                LocalPointer<UnicodeString> childStr(new UnicodeString(), status);
+                if (U_FAILURE(status)) {
+                    return;  // error out
+                }
+                childStr->fastCopyFrom(childRegion->idStr);
+                parentRegion->containedRegions->adoptElement(childStr.orphan(),status);
+                if (U_FAILURE(status)) {
+                    return;
+                }
+
+                // Set the parent region to be the containing region of the child.
+                // Regions of type GROUPING can't be set as the parent, since another region
+                // such as a SUBCONTINENT, CONTINENT, or WORLD must always be the parent.
+                if ( parentRegion->fType != URGN_GROUPING) {
+                    childRegion->containingRegion = parentRegion;
+                }
+            }
+        }
+    }
+
+    // Create the availableRegions lists
+    int32_t pos = UHASH_FIRST;
+    while ( const UHashElement* element = uhash_nextElement(newRegionIDMap.getAlias(),&pos)) {
+        Region *ar = (Region *)element->value.pointer;
+        if ( availableRegions[ar->fType] == nullptr ) {
+            LocalPointer<UVector> newAr(new UVector(uprv_deleteUObject, uhash_compareUnicodeString, status), status);
+            availableRegions[ar->fType] = newAr.orphan();
+        }
+        LocalPointer<UnicodeString> arString(new UnicodeString(ar->idStr), status);
+        if( U_FAILURE(status) ) {
+            return;  // error out
+        }
+        availableRegions[ar->fType]->adoptElement(arString.orphan(), status);
+    }
+    
+    // copy hashtables
+    numericCodeMap = newNumericCodeMap.orphan();
+    regionIDMap = newRegionIDMap.orphan();
+    regionAliases = newRegionAliases.orphan();
+}
+
+void Region::cleanupRegionData() {
+    for (int32_t i = 0 ; i < URGN_LIMIT ; i++ ) {
+        if ( availableRegions[i] ) {
+            delete availableRegions[i];
+            availableRegions[i] = nullptr;
+        }
+    }
+
+    if (regionAliases) {
+        uhash_close(regionAliases);
+    }
+
+    if (numericCodeMap) {
+        uhash_close(numericCodeMap);
+    }
+
+    if (regionIDMap) {
+        uhash_close(regionIDMap);
+    }
+    if (allRegions) {
+        delete allRegions;
+        allRegions = nullptr;
+    }
+
+    regionAliases = numericCodeMap = regionIDMap = nullptr;
+
+    gRegionDataInitOnce.reset();
+}
+
+Region::Region ()
+        : code(-1),
+          fType(URGN_UNKNOWN),
+          containingRegion(nullptr),
+          containedRegions(nullptr),
+          preferredValues(nullptr) {
+    id[0] = 0;
+}
+
+Region::~Region () {
+        if (containedRegions) {
+            delete containedRegions;
+        }
+        if (preferredValues) {
+            delete preferredValues;
+        }
+}
+
+/**
+ * Returns true if the two regions are equal.
+ * Per PMC, just use pointer compare, since we have at most one instance of each Region.
+ */
+bool
+Region::operator==(const Region &that) const {
+    return (idStr == that.idStr);
+}
+
+/**
+ * Returns true if the two regions are NOT equal; that is, if operator ==() returns false.
+ * Per PMC, just use pointer compare, since we have at most one instance of each Region.
+ */
+bool
+Region::operator!=(const Region &that) const {
+        return (idStr != that.idStr);
+}
+
+/**
+ * Returns a pointer to a Region using the given region code.  The region code can be either 2-letter ISO code,
+ * 3-letter ISO code,  UNM.49 numeric code, or other valid Unicode Region Code as defined by the LDML specification.
+ * The identifier will be canonicalized internally using the supplemental metadata as defined in the CLDR.
+ * If the region code is nullptr or not recognized, the appropriate error code will be set ( U_ILLEGAL_ARGUMENT_ERROR )
+ */
+const Region* U_EXPORT2
+Region::getInstance(const char *region_code, UErrorCode &status) {
+
+    umtx_initOnce(gRegionDataInitOnce, &loadRegionData, status);
+    if (U_FAILURE(status)) {
+        return nullptr;
+    }
+
+    if ( !region_code ) {
+        status = U_ILLEGAL_ARGUMENT_ERROR;
+        return nullptr;
+    }
+
+    UnicodeString regionCodeString = UnicodeString(region_code, -1, US_INV);
+    Region *r = (Region *)uhash_get(regionIDMap,(void *)&regionCodeString);
+
+    if ( !r ) {
+        r = (Region *)uhash_get(regionAliases,(void *)&regionCodeString);
+    }
+
+    if ( !r ) { // Unknown region code
+        status = U_ILLEGAL_ARGUMENT_ERROR;
+        return nullptr;
+    }
+
+    if ( r->fType == URGN_DEPRECATED && r->preferredValues->size() == 1) {
+        StringEnumeration *pv = r->getPreferredValues(status);
+        pv->reset(status);
+        const UnicodeString *ustr = pv->snext(status);
+        r = (Region *)uhash_get(regionIDMap,(void *)ustr);
+        delete pv;
+    }
+
+    return r;
+
+}
+
+/**
+ * Returns a pointer to a Region using the given numeric region code. If the numeric region code is not recognized,
+ * the appropriate error code will be set ( U_ILLEGAL_ARGUMENT_ERROR ).
+ */
+const Region* U_EXPORT2
+Region::getInstance (int32_t code, UErrorCode &status) {
+
+    umtx_initOnce(gRegionDataInitOnce, &loadRegionData, status);
+    if (U_FAILURE(status)) {
+        return nullptr;
+    }
+
+    Region *r = (Region *)uhash_iget(numericCodeMap,code);
+
+    if ( !r ) { // Just in case there's an alias that's numeric, try to find it.
+        UnicodeString id;
+        ICU_Utility::appendNumber(id, code, 10, 1);
+        r = (Region *)uhash_get(regionAliases,&id);
+    }
+
+    if( U_FAILURE(status) ) {
+        return nullptr;
+    }
+
+    if ( !r ) {
+        status = U_ILLEGAL_ARGUMENT_ERROR;
+        return nullptr;
+    }
+
+    if ( r->fType == URGN_DEPRECATED && r->preferredValues->size() == 1) {
+        StringEnumeration *pv = r->getPreferredValues(status);
+        pv->reset(status);
+        const UnicodeString *ustr = pv->snext(status);
+        r = (Region *)uhash_get(regionIDMap,(void *)ustr);
+        delete pv;
+    }
+
+    return r;
+}
+
+
+/**
+ * Returns an enumeration over the IDs of all known regions that match the given type.
+ */
+StringEnumeration* U_EXPORT2
+Region::getAvailable(URegionType type, UErrorCode &status) {
+    umtx_initOnce(gRegionDataInitOnce, &loadRegionData, status); // returns immediately if U_FAILURE(status)
+    if (U_FAILURE(status)) {
+        return nullptr;
+    }
+    return new RegionNameEnumeration(availableRegions[type],status);
+}
+
+/**
+ * Returns a pointer to the region that contains this region.  Returns nullptr if this region is code "001" (World)
+ * or "ZZ" (Unknown region). For example, calling this method with region "IT" (Italy) returns the
+ * region "039" (Southern Europe).
+ */
+const Region*
+Region::getContainingRegion() const {
+    UErrorCode status = U_ZERO_ERROR;
+    umtx_initOnce(gRegionDataInitOnce, &loadRegionData, status);
+    return containingRegion;
+}
+
+/**
+ * Return a pointer to the region that geographically contains this region and matches the given type,
+ * moving multiple steps up the containment chain if necessary.  Returns nullptr if no containing region can be found
+ * that matches the given type. Note: The URegionTypes = "URGN_GROUPING", "URGN_DEPRECATED", or "URGN_UNKNOWN"
+ * are not appropriate for use in this API. nullptr will be returned in this case. For example, calling this method
+ * with region "IT" (Italy) for type "URGN_CONTINENT" returns the region "150" ( Europe ).
+ */
+const Region*
+Region::getContainingRegion(URegionType type) const {
+    UErrorCode status = U_ZERO_ERROR;
+    umtx_initOnce(gRegionDataInitOnce, &loadRegionData, status);
+    if ( containingRegion == nullptr ) {
+        return nullptr;
+    }
+
+    return ( containingRegion->fType == type)? containingRegion: containingRegion->getContainingRegion(type);
+}
+
+/**
+ * Return an enumeration over the IDs of all the regions that are immediate children of this region in the
+ * region hierarchy. These returned regions could be either macro regions, territories, or a mixture of the two,
+ * depending on the containment data as defined in CLDR.  This API may return nullptr if this region doesn't have
+ * any sub-regions. For example, calling this method with region "150" (Europe) returns an enumeration containing
+ * the various sub regions of Europe - "039" (Southern Europe) - "151" (Eastern Europe) - "154" (Northern Europe)
+ * and "155" (Western Europe).
+ */
+StringEnumeration*
+Region::getContainedRegions(UErrorCode &status) const {
+    umtx_initOnce(gRegionDataInitOnce, &loadRegionData, status); // returns immediately if U_FAILURE(status)
+    if (U_FAILURE(status)) {
+        return nullptr;
+    }
+    return new RegionNameEnumeration(containedRegions,status);
+}
+
+/**
+ * Returns an enumeration over the IDs of all the regions that are children of this region anywhere in the region
+ * hierarchy and match the given type.  This API may return an empty enumeration if this region doesn't have any
+ * sub-regions that match the given type. For example, calling this method with region "150" (Europe) and type
+ * "URGN_TERRITORY" returns a set containing all the territories in Europe ( "FR" (France) - "IT" (Italy) - "DE" (Germany) etc. )
+ */
+StringEnumeration*
+Region::getContainedRegions( URegionType type, UErrorCode &status ) const {
+    umtx_initOnce(gRegionDataInitOnce, &loadRegionData, status); // returns immediately if U_FAILURE(status)
+
+    UVector result(nullptr, uhash_compareChars, status);
+    LocalPointer<StringEnumeration> cr(getContainedRegions(status), status);
+    if (U_FAILURE(status)) {
+        return nullptr;
+    }
+
+    const char *regionId;
+    while((regionId = cr->next(nullptr, status)) != nullptr && U_SUCCESS(status)) {
+        const Region *r = Region::getInstance(regionId, status);
+        if ( r->getType() == type) {
+            result.addElement(const_cast<UnicodeString *>(&r->idStr), status);
+        } else {
+            LocalPointer<StringEnumeration> children(r->getContainedRegions(type, status));
+            const char *id2;
+            while(U_SUCCESS(status) && ((id2 = children->next(nullptr, status)) != nullptr)) {
+                const Region *r2 = Region::getInstance(id2,status);
+                result.addElement(const_cast<UnicodeString *>(&r2->idStr), status);
+            }
+        }
+    }
+    LocalPointer<StringEnumeration> resultEnumeration(
+        new RegionNameEnumeration(&result, status), status);
+    return U_SUCCESS(status) ? resultEnumeration.orphan() : nullptr;
+}
+
+/**
+ * Returns true if this region contains the supplied other region anywhere in the region hierarchy.
+ */
+UBool
+Region::contains(const Region &other) const {
+    UErrorCode status = U_ZERO_ERROR;
+    umtx_initOnce(gRegionDataInitOnce, &loadRegionData, status);
+
+    if (!containedRegions) {
+          return false;
+    }
+    if (containedRegions->contains((void *)&other.idStr)) {
+        return true;
+    } else {
+        for ( int32_t i = 0 ; i < containedRegions->size() ; i++ ) {
+            UnicodeString *crStr = (UnicodeString *)containedRegions->elementAt(i);
+            Region *cr = (Region *) uhash_get(regionIDMap,(void *)crStr);
+            if ( cr && cr->contains(other) ) {
+                return true;
+            }
+        }
+    }
+
+    return false;
+}
+
+/**
+ * For deprecated regions, return an enumeration over the IDs of the regions that are the preferred replacement
+ * regions for this region.  Returns nullptr for a non-deprecated region.  For example, calling this method with region
+ * "SU" (Soviet Union) would return a list of the regions containing "RU" (Russia), "AM" (Armenia), "AZ" (Azerbaijan), etc...
+ */
+StringEnumeration*
+Region::getPreferredValues(UErrorCode &status) const {
+    umtx_initOnce(gRegionDataInitOnce, &loadRegionData, status); // returns immediately if U_FAILURE(status)
+    if (U_FAILURE(status) || fType != URGN_DEPRECATED) {
+        return nullptr;
+    }
+    return new RegionNameEnumeration(preferredValues,status);
+}
+
+
+/**
+ * Return this region's canonical region code.
+ */
+const char*
+Region::getRegionCode() const {
+    return id;
+}
+
+int32_t
+Region::getNumericCode() const {
+    return code;
+}
+
+/**
+ * Returns the region type of this region.
+ */
+URegionType
+Region::getType() const {
+    return fType;
+}
+
+RegionNameEnumeration::RegionNameEnumeration(UVector *nameList, UErrorCode& status) :
+        pos(0), fRegionNames(nullptr) {
+    // TODO: https://unicode-org.atlassian.net/browse/ICU-21829
+    // Is all of the copying going on here really necessary?
+    if (nameList && U_SUCCESS(status)) {
+        LocalPointer<UVector> regionNames(
+            new UVector(uprv_deleteUObject, uhash_compareUnicodeString, nameList->size(), status), status);
+        for ( int32_t i = 0 ; U_SUCCESS(status) && i < nameList->size() ; i++ ) {
+            UnicodeString* this_region_name = (UnicodeString *)nameList->elementAt(i);
+            LocalPointer<UnicodeString> new_region_name(new UnicodeString(*this_region_name), status);
+            regionNames->adoptElement(new_region_name.orphan(), status);
+        }
+        if (U_SUCCESS(status)) {
+            fRegionNames = regionNames.orphan();
+        }
+    }
+}
+
+const UnicodeString*
+RegionNameEnumeration::snext(UErrorCode& status) {
+  if (U_FAILURE(status) || (fRegionNames==nullptr)) {
+    return nullptr;
+  }
+  const UnicodeString* nextStr = (const UnicodeString *)fRegionNames->elementAt(pos);
+  if (nextStr!=nullptr) {
+    pos++;
+  }
+  return nextStr;
+}
+
+void
+RegionNameEnumeration::reset(UErrorCode& /*status*/) {
+    pos=0;
+}
+
+int32_t
+RegionNameEnumeration::count(UErrorCode& /*status*/) const {
+    return (fRegionNames==nullptr) ? 0 : fRegionNames->size();
+}
+
+RegionNameEnumeration::~RegionNameEnumeration() {
+    delete fRegionNames;
+}
+
+U_NAMESPACE_END
+
+#endif /* #if !UCONFIG_NO_FORMATTING */
+
+//eof