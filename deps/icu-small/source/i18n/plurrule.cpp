--- conflicted
+++ resolved
@@ -1,4003 +1,2006 @@
-<<<<<<< HEAD
-// © 2016 and later: Unicode, Inc. and others.
-// License & terms of use: http://www.unicode.org/copyright.html
-/*
-*******************************************************************************
-* Copyright (C) 2007-2016, International Business Machines Corporation and
-* others. All Rights Reserved.
-*******************************************************************************
-*
-* File plurrule.cpp
-*/
-
-#include <math.h>
-#include <stdio.h>
-
-#include "unicode/utypes.h"
-#include "unicode/localpointer.h"
-#include "unicode/plurrule.h"
-#include "unicode/upluralrules.h"
-#include "unicode/ures.h"
-#include "unicode/numfmt.h"
-#include "unicode/decimfmt.h"
-#include "unicode/numberrangeformatter.h"
-#include "charstr.h"
-#include "cmemory.h"
-#include "cstring.h"
-#include "hash.h"
-#include "locutil.h"
-#include "mutex.h"
-#include "patternprops.h"
-#include "plurrule_impl.h"
-#include "putilimp.h"
-#include "ucln_in.h"
-#include "ustrfmt.h"
-#include "uassert.h"
-#include "uvectr32.h"
-#include "sharedpluralrules.h"
-#include "unifiedcache.h"
-#include "number_decimalquantity.h"
-#include "util.h"
-#include "pluralranges.h"
-#include "numrange_impl.h"
-
-#if !UCONFIG_NO_FORMATTING
-
-U_NAMESPACE_BEGIN
-
-using namespace icu::pluralimpl;
-using icu::number::impl::DecimalQuantity;
-
-static const UChar PLURAL_KEYWORD_OTHER[]={LOW_O,LOW_T,LOW_H,LOW_E,LOW_R,0};
-static const UChar PLURAL_DEFAULT_RULE[]={LOW_O,LOW_T,LOW_H,LOW_E,LOW_R,COLON,SPACE,LOW_N,0};
-static const UChar PK_IN[]={LOW_I,LOW_N,0};
-static const UChar PK_NOT[]={LOW_N,LOW_O,LOW_T,0};
-static const UChar PK_IS[]={LOW_I,LOW_S,0};
-static const UChar PK_MOD[]={LOW_M,LOW_O,LOW_D,0};
-static const UChar PK_AND[]={LOW_A,LOW_N,LOW_D,0};
-static const UChar PK_OR[]={LOW_O,LOW_R,0};
-static const UChar PK_VAR_N[]={LOW_N,0};
-static const UChar PK_VAR_I[]={LOW_I,0};
-static const UChar PK_VAR_F[]={LOW_F,0};
-static const UChar PK_VAR_T[]={LOW_T,0};
-static const UChar PK_VAR_E[]={LOW_E,0};
-static const UChar PK_VAR_C[]={LOW_C,0};
-static const UChar PK_VAR_V[]={LOW_V,0};
-static const UChar PK_WITHIN[]={LOW_W,LOW_I,LOW_T,LOW_H,LOW_I,LOW_N,0};
-static const UChar PK_DECIMAL[]={LOW_D,LOW_E,LOW_C,LOW_I,LOW_M,LOW_A,LOW_L,0};
-static const UChar PK_INTEGER[]={LOW_I,LOW_N,LOW_T,LOW_E,LOW_G,LOW_E,LOW_R,0};
-
-UOBJECT_DEFINE_RTTI_IMPLEMENTATION(PluralRules)
-UOBJECT_DEFINE_RTTI_IMPLEMENTATION(PluralKeywordEnumeration)
-
-PluralRules::PluralRules(UErrorCode& /*status*/)
-:   UObject(),
-    mRules(nullptr),
-    mStandardPluralRanges(nullptr),
-    mInternalStatus(U_ZERO_ERROR)
-{
-}
-
-PluralRules::PluralRules(const PluralRules& other)
-: UObject(other),
-    mRules(nullptr),
-    mStandardPluralRanges(nullptr),
-    mInternalStatus(U_ZERO_ERROR)
-{
-    *this=other;
-}
-
-PluralRules::~PluralRules() {
-    delete mRules;
-    delete mStandardPluralRanges;
-}
-
-SharedPluralRules::~SharedPluralRules() {
-    delete ptr;
-}
-
-PluralRules*
-PluralRules::clone() const {
-    // Since clone doesn't have a 'status' parameter, the best we can do is return nullptr if
-    // the newly created object was not fully constructed properly (an error occurred).
-    UErrorCode localStatus = U_ZERO_ERROR;
-    return clone(localStatus);
-}
-
-PluralRules*
-PluralRules::clone(UErrorCode& status) const {
-    LocalPointer<PluralRules> newObj(new PluralRules(*this), status);
-    if (U_SUCCESS(status) && U_FAILURE(newObj->mInternalStatus)) {
-        status = newObj->mInternalStatus;
-        newObj.adoptInstead(nullptr);
-    }
-    return newObj.orphan();
-}
-
-PluralRules&
-PluralRules::operator=(const PluralRules& other) {
-    if (this != &other) {
-        delete mRules;
-        mRules = nullptr;
-        delete mStandardPluralRanges;
-        mStandardPluralRanges = nullptr;
-        mInternalStatus = other.mInternalStatus;
-        if (U_FAILURE(mInternalStatus)) {
-            // bail out early if the object we were copying from was already 'invalid'.
-            return *this;
-        }
-        if (other.mRules != nullptr) {
-            mRules = new RuleChain(*other.mRules);
-            if (mRules == nullptr) {
-                mInternalStatus = U_MEMORY_ALLOCATION_ERROR;
-            }
-            else if (U_FAILURE(mRules->fInternalStatus)) {
-                // If the RuleChain wasn't fully copied, then set our status to failure as well.
-                mInternalStatus = mRules->fInternalStatus;
-            }
-        }
-        if (other.mStandardPluralRanges != nullptr) {
-            mStandardPluralRanges = other.mStandardPluralRanges->copy(mInternalStatus)
-                .toPointer(mInternalStatus)
-                .orphan();
-        }
-    }
-    return *this;
-}
-
-StringEnumeration* PluralRules::getAvailableLocales(UErrorCode &status) {
-    if (U_FAILURE(status)) {
-        return nullptr;
-    }
-    LocalPointer<StringEnumeration> result(new PluralAvailableLocalesEnumeration(status), status);
-    if (U_FAILURE(status)) {
-        return nullptr;
-    }
-    return result.orphan();
-}
-
-
-PluralRules* U_EXPORT2
-PluralRules::createRules(const UnicodeString& description, UErrorCode& status) {
-    if (U_FAILURE(status)) {
-        return nullptr;
-    }
-    PluralRuleParser parser;
-    LocalPointer<PluralRules> newRules(new PluralRules(status), status);
-    if (U_FAILURE(status)) {
-        return nullptr;
-    }
-    parser.parse(description, newRules.getAlias(), status);
-    if (U_FAILURE(status)) {
-        newRules.adoptInstead(nullptr);
-    }
-    return newRules.orphan();
-}
-
-
-PluralRules* U_EXPORT2
-PluralRules::createDefaultRules(UErrorCode& status) {
-    return createRules(UnicodeString(TRUE, PLURAL_DEFAULT_RULE, -1), status);
-}
-
-/******************************************************************************/
-/* Create PluralRules cache */
-
-template<> U_I18N_API
-const SharedPluralRules *LocaleCacheKey<SharedPluralRules>::createObject(
-        const void * /*unused*/, UErrorCode &status) const {
-    const char *localeId = fLoc.getName();
-    LocalPointer<PluralRules> pr(PluralRules::internalForLocale(localeId, UPLURAL_TYPE_CARDINAL, status), status);
-    if (U_FAILURE(status)) {
-        return nullptr;
-    }
-    LocalPointer<SharedPluralRules> result(new SharedPluralRules(pr.getAlias()), status);
-    if (U_FAILURE(status)) {
-        return nullptr;
-    }
-    pr.orphan(); // result was successfully created so it nows pr.
-    result->addRef();
-    return result.orphan();
-}
-
-/* end plural rules cache */
-/******************************************************************************/
-
-const SharedPluralRules* U_EXPORT2
-PluralRules::createSharedInstance(
-        const Locale& locale, UPluralType type, UErrorCode& status) {
-    if (U_FAILURE(status)) {
-        return nullptr;
-    }
-    if (type != UPLURAL_TYPE_CARDINAL) {
-        status = U_UNSUPPORTED_ERROR;
-        return nullptr;
-    }
-    const SharedPluralRules *result = nullptr;
-    UnifiedCache::getByLocale(locale, result, status);
-    return result;
-}
-
-PluralRules* U_EXPORT2
-PluralRules::forLocale(const Locale& locale, UErrorCode& status) {
-    return forLocale(locale, UPLURAL_TYPE_CARDINAL, status);
-}
-
-PluralRules* U_EXPORT2
-PluralRules::forLocale(const Locale& locale, UPluralType type, UErrorCode& status) {
-    if (type != UPLURAL_TYPE_CARDINAL) {
-        return internalForLocale(locale, type, status);
-    }
-    const SharedPluralRules *shared = createSharedInstance(
-            locale, type, status);
-    if (U_FAILURE(status)) {
-        return nullptr;
-    }
-    PluralRules *result = (*shared)->clone(status);
-    shared->removeRef();
-    return result;
-}
-
-PluralRules* U_EXPORT2
-PluralRules::internalForLocale(const Locale& locale, UPluralType type, UErrorCode& status) {
-    if (U_FAILURE(status)) {
-        return nullptr;
-    }
-    if (type >= UPLURAL_TYPE_COUNT) {
-        status = U_ILLEGAL_ARGUMENT_ERROR;
-        return nullptr;
-    }
-    LocalPointer<PluralRules> newObj(new PluralRules(status), status);
-    if (U_FAILURE(status)) {
-        return nullptr;
-    }
-    UnicodeString locRule = newObj->getRuleFromResource(locale, type, status);
-    // TODO: which other errors, if any, should be returned?
-    if (locRule.length() == 0) {
-        // If an out-of-memory error occurred, then stop and report the failure.
-        if (status == U_MEMORY_ALLOCATION_ERROR) {
-            return nullptr;
-        }
-        // Locales with no specific rules (all numbers have the "other" category
-        //   will return a U_MISSING_RESOURCE_ERROR at this point. This is not
-        //   an error.
-        locRule =  UnicodeString(PLURAL_DEFAULT_RULE);
-        status = U_ZERO_ERROR;
-    }
-    PluralRuleParser parser;
-    parser.parse(locRule, newObj.getAlias(), status);
-        //  TODO: should rule parse errors be returned, or
-        //        should we silently use default rules?
-        //        Original impl used default rules.
-        //        Ask the question to ICU Core.
-
-    newObj->mStandardPluralRanges = StandardPluralRanges::forLocale(locale, status)
-        .toPointer(status)
-        .orphan();
-
-    return newObj.orphan();
-}
-
-UnicodeString
-PluralRules::select(int32_t number) const {
-    return select(FixedDecimal(number));
-}
-
-UnicodeString
-PluralRules::select(double number) const {
-    return select(FixedDecimal(number));
-}
-
-UnicodeString
-PluralRules::select(const number::FormattedNumber& number, UErrorCode& status) const {
-    DecimalQuantity dq;
-    number.getDecimalQuantity(dq, status);
-    if (U_FAILURE(status)) {
-        return ICU_Utility::makeBogusString();
-    }
-    if (U_FAILURE(mInternalStatus)) {
-        status = mInternalStatus;
-        return ICU_Utility::makeBogusString();
-    }
-    return select(dq);
-}
-
-UnicodeString
-PluralRules::select(const IFixedDecimal &number) const {
-    if (mRules == nullptr) {
-        return UnicodeString(TRUE, PLURAL_DEFAULT_RULE, -1);
-    }
-    else {
-        return mRules->select(number);
-    }
-}
-
-UnicodeString
-PluralRules::select(const number::FormattedNumberRange& range, UErrorCode& status) const {
-    return select(range.getData(status), status);
-}
-
-UnicodeString
-PluralRules::select(const number::impl::UFormattedNumberRangeData* impl, UErrorCode& status) const {
-    if (U_FAILURE(status)) {
-        return ICU_Utility::makeBogusString();
-    }
-    if (U_FAILURE(mInternalStatus)) {
-        status = mInternalStatus;
-        return ICU_Utility::makeBogusString();
-    }
-    if (mStandardPluralRanges == nullptr) {
-        // Happens if PluralRules was constructed via createRules()
-        status = U_UNSUPPORTED_ERROR;
-        return ICU_Utility::makeBogusString();
-    }
-    auto form1 = StandardPlural::fromString(select(impl->quantity1), status);
-    auto form2 = StandardPlural::fromString(select(impl->quantity2), status);
-    if (U_FAILURE(status)) {
-        return ICU_Utility::makeBogusString();
-    }
-    auto result = mStandardPluralRanges->resolve(form1, form2);
-    return UnicodeString(StandardPlural::getKeyword(result), -1, US_INV);
-}
-
-
-StringEnumeration*
-PluralRules::getKeywords(UErrorCode& status) const {
-    if (U_FAILURE(status)) {
-        return nullptr;
-    }
-    if (U_FAILURE(mInternalStatus)) {
-        status = mInternalStatus;
-        return nullptr;
-    }
-    LocalPointer<StringEnumeration> nameEnumerator(new PluralKeywordEnumeration(mRules, status), status);
-    if (U_FAILURE(status)) {
-        return nullptr;
-    }
-    return nameEnumerator.orphan();
-}
-
-double
-PluralRules::getUniqueKeywordValue(const UnicodeString& /* keyword */) {
-  // Not Implemented.
-  return UPLRULES_NO_UNIQUE_VALUE;
-}
-
-int32_t
-PluralRules::getAllKeywordValues(const UnicodeString & /* keyword */, double * /* dest */,
-                                 int32_t /* destCapacity */, UErrorCode& error) {
-    error = U_UNSUPPORTED_ERROR;
-    return 0;
-}
-
-
-static double scaleForInt(double d) {
-    double scale = 1.0;
-    while (d != floor(d)) {
-        d = d * 10.0;
-        scale = scale * 10.0;
-    }
-    return scale;
-}
-
-/**
- * Helper method for the overrides of getSamples() for double and FixedDecimal
- * return value types.  Provide only one of an allocated array of doubles or
- * FixedDecimals, and a nullptr for the other.
- */
-static int32_t
-getSamplesFromString(const UnicodeString &samples, double *destDbl,
-                        FixedDecimal* destFd, int32_t destCapacity,
-                        UErrorCode& status) {
-
-    if ((destDbl == nullptr && destFd == nullptr)
-            || (destDbl != nullptr && destFd != nullptr)) {
-        status = U_INTERNAL_PROGRAM_ERROR;
-        return 0;
-    }
-
-    bool isDouble = destDbl != nullptr;
-    int32_t sampleCount = 0;
-    int32_t sampleStartIdx = 0;
-    int32_t sampleEndIdx = 0;
-
-    //std::string ss;  // TODO: debugging.
-    // std::cout << "PluralRules::getSamples(), samples = \"" << samples.toUTF8String(ss) << "\"\n";
-    for (sampleCount = 0; sampleCount < destCapacity && sampleStartIdx < samples.length(); ) {
-        sampleEndIdx = samples.indexOf(COMMA, sampleStartIdx);
-        if (sampleEndIdx == -1) {
-            sampleEndIdx = samples.length();
-        }
-        const UnicodeString &sampleRange = samples.tempSubStringBetween(sampleStartIdx, sampleEndIdx);
-        // ss.erase();
-        // std::cout << "PluralRules::getSamples(), samplesRange = \"" << sampleRange.toUTF8String(ss) << "\"\n";
-        int32_t tildeIndex = sampleRange.indexOf(TILDE);
-        if (tildeIndex < 0) {
-            FixedDecimal fixed(sampleRange, status);
-            if (isDouble) {
-                double sampleValue = fixed.source;
-                if (fixed.visibleDecimalDigitCount == 0 || sampleValue != floor(sampleValue)) {
-                    destDbl[sampleCount++] = sampleValue;
-                }
-            } else {
-                destFd[sampleCount++] = fixed;
-            }
-        } else {
-            FixedDecimal fixedLo(sampleRange.tempSubStringBetween(0, tildeIndex), status);
-            FixedDecimal fixedHi(sampleRange.tempSubStringBetween(tildeIndex+1), status);
-            double rangeLo = fixedLo.source;
-            double rangeHi = fixedHi.source;
-            if (U_FAILURE(status)) {
-                break;
-            }
-            if (rangeHi < rangeLo) {
-                status = U_INVALID_FORMAT_ERROR;
-                break;
-            }
-
-            // For ranges of samples with fraction decimal digits, scale the number up so that we
-            //   are adding one in the units place. Avoids roundoffs from repetitive adds of tenths.
-
-            double scale = scaleForInt(rangeLo);
-            double t = scaleForInt(rangeHi);
-            if (t > scale) {
-                scale = t;
-            }
-            rangeLo *= scale;
-            rangeHi *= scale;
-            for (double n=rangeLo; n<=rangeHi; n+=1) {
-                double sampleValue = n/scale;
-                if (isDouble) {
-                    // Hack Alert: don't return any decimal samples with integer values that
-                    //    originated from a format with trailing decimals.
-                    //    This API is returning doubles, which can't distinguish having displayed
-                    //    zeros to the right of the decimal.
-                    //    This results in test failures with values mapping back to a different keyword.
-                    if (!(sampleValue == floor(sampleValue) && fixedLo.visibleDecimalDigitCount > 0)) {
-                        destDbl[sampleCount++] = sampleValue;
-                    }
-                } else {
-                    int32_t v = (int32_t) fixedLo.getPluralOperand(PluralOperand::PLURAL_OPERAND_V);
-                    int32_t e = (int32_t) fixedLo.getPluralOperand(PluralOperand::PLURAL_OPERAND_E);
-                    FixedDecimal newSample = FixedDecimal::createWithExponent(sampleValue, v, e);
-                    destFd[sampleCount++] = newSample;
-                }
-                if (sampleCount >= destCapacity) {
-                    break;
-                }
-            }
-        }
-        sampleStartIdx = sampleEndIdx + 1;
-    }
-    return sampleCount;
-}
-
-int32_t
-PluralRules::getSamples(const UnicodeString &keyword, double *dest,
-                        int32_t destCapacity, UErrorCode& status) {
-    if (U_FAILURE(status)) {
-        return 0;
-    }
-    if (U_FAILURE(mInternalStatus)) {
-        status = mInternalStatus;
-        return 0;
-    }
-    if (dest != nullptr ? destCapacity < 0 : destCapacity != 0) {
-        status = U_ILLEGAL_ARGUMENT_ERROR;
-        return 0;
-    }
-    RuleChain *rc = rulesForKeyword(keyword);
-    if (rc == nullptr) {
-        return 0;
-    }
-    int32_t numSamples = getSamplesFromString(rc->fIntegerSamples, dest, nullptr, destCapacity, status);
-    if (numSamples == 0) {
-        numSamples = getSamplesFromString(rc->fDecimalSamples, dest, nullptr, destCapacity, status);
-    }
-    return numSamples;
-}
-
-int32_t
-PluralRules::getSamples(const UnicodeString &keyword, FixedDecimal *dest,
-                        int32_t destCapacity, UErrorCode& status) {
-    if (U_FAILURE(status)) {
-        return 0;
-    }
-    if (U_FAILURE(mInternalStatus)) {
-        status = mInternalStatus;
-        return 0;
-    }
-    if (dest != nullptr ? destCapacity < 0 : destCapacity != 0) {
-        status = U_ILLEGAL_ARGUMENT_ERROR;
-        return 0;
-    }
-    RuleChain *rc = rulesForKeyword(keyword);
-    if (rc == nullptr) {
-        return 0;
-    }
-
-    int32_t numSamples = getSamplesFromString(rc->fIntegerSamples, nullptr, dest, destCapacity, status);
-    if (numSamples == 0) {
-        numSamples = getSamplesFromString(rc->fDecimalSamples, nullptr, dest, destCapacity, status);
-    }
-    return numSamples;
-}
-
-
-RuleChain *PluralRules::rulesForKeyword(const UnicodeString &keyword) const {
-    RuleChain *rc;
-    for (rc = mRules; rc != nullptr; rc = rc->fNext) {
-        if (rc->fKeyword == keyword) {
-            break;
-        }
-    }
-    return rc;
-}
-
-
-UBool
-PluralRules::isKeyword(const UnicodeString& keyword) const {
-    if (0 == keyword.compare(PLURAL_KEYWORD_OTHER, 5)) {
-        return true;
-    }
-    return rulesForKeyword(keyword) != nullptr;
-}
-
-UnicodeString
-PluralRules::getKeywordOther() const {
-    return UnicodeString(TRUE, PLURAL_KEYWORD_OTHER, 5);
-}
-
-UBool
-PluralRules::operator==(const PluralRules& other) const  {
-    const UnicodeString *ptrKeyword;
-    UErrorCode status= U_ZERO_ERROR;
-
-    if ( this == &other ) {
-        return TRUE;
-    }
-    LocalPointer<StringEnumeration> myKeywordList(getKeywords(status));
-    LocalPointer<StringEnumeration> otherKeywordList(other.getKeywords(status));
-    if (U_FAILURE(status)) {
-        return FALSE;
-    }
-
-    if (myKeywordList->count(status)!=otherKeywordList->count(status)) {
-        return FALSE;
-    }
-    myKeywordList->reset(status);
-    while ((ptrKeyword=myKeywordList->snext(status))!=nullptr) {
-        if (!other.isKeyword(*ptrKeyword)) {
-            return FALSE;
-        }
-    }
-    otherKeywordList->reset(status);
-    while ((ptrKeyword=otherKeywordList->snext(status))!=nullptr) {
-        if (!this->isKeyword(*ptrKeyword)) {
-            return FALSE;
-        }
-    }
-    if (U_FAILURE(status)) {
-        return FALSE;
-    }
-
-    return TRUE;
-}
-
-
-void
-PluralRuleParser::parse(const UnicodeString& ruleData, PluralRules *prules, UErrorCode &status)
-{
-    if (U_FAILURE(status)) {
-        return;
-    }
-    U_ASSERT(ruleIndex == 0);    // Parsers are good for a single use only!
-    ruleSrc = &ruleData;
-
-    while (ruleIndex< ruleSrc->length()) {
-        getNextToken(status);
-        if (U_FAILURE(status)) {
-            return;
-        }
-        checkSyntax(status);
-        if (U_FAILURE(status)) {
-            return;
-        }
-        switch (type) {
-        case tAnd:
-            U_ASSERT(curAndConstraint != nullptr);
-            curAndConstraint = curAndConstraint->add(status);
-            break;
-        case tOr:
-            {
-                U_ASSERT(currentChain != nullptr);
-                OrConstraint *orNode=currentChain->ruleHeader;
-                while (orNode->next != nullptr) {
-                    orNode = orNode->next;
-                }
-                orNode->next= new OrConstraint();
-                if (orNode->next == nullptr) {
-                    status = U_MEMORY_ALLOCATION_ERROR;
-                    break;
-                }
-                orNode=orNode->next;
-                orNode->next=nullptr;
-                curAndConstraint = orNode->add(status);
-            }
-            break;
-        case tIs:
-            U_ASSERT(curAndConstraint != nullptr);
-            U_ASSERT(curAndConstraint->value == -1);
-            U_ASSERT(curAndConstraint->rangeList == nullptr);
-            break;
-        case tNot:
-            U_ASSERT(curAndConstraint != nullptr);
-            curAndConstraint->negated=TRUE;
-            break;
-
-        case tNotEqual:
-            curAndConstraint->negated=TRUE;
-            U_FALLTHROUGH;
-        case tIn:
-        case tWithin:
-        case tEqual:
-            {
-                U_ASSERT(curAndConstraint != nullptr);
-                LocalPointer<UVector32> newRangeList(new UVector32(status), status);
-                if (U_FAILURE(status)) {
-                    break;
-                }
-                curAndConstraint->rangeList = newRangeList.orphan();
-                curAndConstraint->rangeList->addElement(-1, status);  // range Low
-                curAndConstraint->rangeList->addElement(-1, status);  // range Hi
-                rangeLowIdx = 0;
-                rangeHiIdx  = 1;
-                curAndConstraint->value=PLURAL_RANGE_HIGH;
-                curAndConstraint->integerOnly = (type != tWithin);
-            }
-            break;
-        case tNumber:
-            U_ASSERT(curAndConstraint != nullptr);
-            if ( (curAndConstraint->op==AndConstraint::MOD)&&
-                 (curAndConstraint->opNum == -1 ) ) {
-                curAndConstraint->opNum=getNumberValue(token);
-            }
-            else {
-                if (curAndConstraint->rangeList == nullptr) {
-                    // this is for an 'is' rule
-                    curAndConstraint->value = getNumberValue(token);
-                } else {
-                    // this is for an 'in' or 'within' rule
-                    if (curAndConstraint->rangeList->elementAti(rangeLowIdx) == -1) {
-                        curAndConstraint->rangeList->setElementAt(getNumberValue(token), rangeLowIdx);
-                        curAndConstraint->rangeList->setElementAt(getNumberValue(token), rangeHiIdx);
-                    }
-                    else {
-                        curAndConstraint->rangeList->setElementAt(getNumberValue(token), rangeHiIdx);
-                        if (curAndConstraint->rangeList->elementAti(rangeLowIdx) >
-                                curAndConstraint->rangeList->elementAti(rangeHiIdx)) {
-                            // Range Lower bound > Range Upper bound.
-                            // U_UNEXPECTED_TOKEN seems a little funny, but it is consistently
-                            // used for all plural rule parse errors.
-                            status = U_UNEXPECTED_TOKEN;
-                            break;
-                        }
-                    }
-                }
-            }
-            break;
-        case tComma:
-            // TODO: rule syntax checking is inadequate, can happen with badly formed rules.
-            //       Catch cases like "n mod 10, is 1" here instead.
-            if (curAndConstraint == nullptr || curAndConstraint->rangeList == nullptr) {
-                status = U_UNEXPECTED_TOKEN;
-                break;
-            }
-            U_ASSERT(curAndConstraint->rangeList->size() >= 2);
-            rangeLowIdx = curAndConstraint->rangeList->size();
-            curAndConstraint->rangeList->addElement(-1, status);  // range Low
-            rangeHiIdx = curAndConstraint->rangeList->size();
-            curAndConstraint->rangeList->addElement(-1, status);  // range Hi
-            break;
-        case tMod:
-            U_ASSERT(curAndConstraint != nullptr);
-            curAndConstraint->op=AndConstraint::MOD;
-            break;
-        case tVariableN:
-        case tVariableI:
-        case tVariableF:
-        case tVariableT:
-        case tVariableE:
-        case tVariableC:
-        case tVariableV:
-            U_ASSERT(curAndConstraint != nullptr);
-            curAndConstraint->digitsType = type;
-            break;
-        case tKeyword:
-            {
-            RuleChain *newChain = new RuleChain;
-            if (newChain == nullptr) {
-                status = U_MEMORY_ALLOCATION_ERROR;
-                break;
-            }
-            newChain->fKeyword = token;
-            if (prules->mRules == nullptr) {
-                prules->mRules = newChain;
-            } else {
-                // The new rule chain goes at the end of the linked list of rule chains,
-                //   unless there is an "other" keyword & chain. "other" must remain last.
-                RuleChain *insertAfter = prules->mRules;
-                while (insertAfter->fNext!=nullptr &&
-                       insertAfter->fNext->fKeyword.compare(PLURAL_KEYWORD_OTHER, 5) != 0 ){
-                    insertAfter=insertAfter->fNext;
-                }
-                newChain->fNext = insertAfter->fNext;
-                insertAfter->fNext = newChain;
-            }
-            OrConstraint *orNode = new OrConstraint();
-            if (orNode == nullptr) {
-                status = U_MEMORY_ALLOCATION_ERROR;
-                break;
-            }
-            newChain->ruleHeader = orNode;
-            curAndConstraint = orNode->add(status);
-            currentChain = newChain;
-            }
-            break;
-
-        case tInteger:
-            for (;;) {
-                getNextToken(status);
-                if (U_FAILURE(status) || type == tSemiColon || type == tEOF || type == tAt) {
-                    break;
-                }
-                if (type == tEllipsis) {
-                    currentChain->fIntegerSamplesUnbounded = TRUE;
-                    continue;
-                }
-                currentChain->fIntegerSamples.append(token);
-            }
-            break;
-
-        case tDecimal:
-            for (;;) {
-                getNextToken(status);
-                if (U_FAILURE(status) || type == tSemiColon || type == tEOF || type == tAt) {
-                    break;
-                }
-                if (type == tEllipsis) {
-                    currentChain->fDecimalSamplesUnbounded = TRUE;
-                    continue;
-                }
-                currentChain->fDecimalSamples.append(token);
-            }
-            break;
-
-        default:
-            break;
-        }
-        prevType=type;
-        if (U_FAILURE(status)) {
-            break;
-        }
-    }
-}
-
-UnicodeString
-PluralRules::getRuleFromResource(const Locale& locale, UPluralType type, UErrorCode& errCode) {
-    UnicodeString emptyStr;
-
-    if (U_FAILURE(errCode)) {
-        return emptyStr;
-    }
-    LocalUResourceBundlePointer rb(ures_openDirect(nullptr, "plurals", &errCode));
-    if(U_FAILURE(errCode)) {
-        return emptyStr;
-    }
-    const char *typeKey;
-    switch (type) {
-    case UPLURAL_TYPE_CARDINAL:
-        typeKey = "locales";
-        break;
-    case UPLURAL_TYPE_ORDINAL:
-        typeKey = "locales_ordinals";
-        break;
-    default:
-        // Must not occur: The caller should have checked for valid types.
-        errCode = U_ILLEGAL_ARGUMENT_ERROR;
-        return emptyStr;
-    }
-    LocalUResourceBundlePointer locRes(ures_getByKey(rb.getAlias(), typeKey, nullptr, &errCode));
-    if(U_FAILURE(errCode)) {
-        return emptyStr;
-    }
-    int32_t resLen=0;
-    const char *curLocaleName=locale.getBaseName();
-    const UChar* s = ures_getStringByKey(locRes.getAlias(), curLocaleName, &resLen, &errCode);
-
-    if (s == nullptr) {
-        // Check parent locales.
-        UErrorCode status = U_ZERO_ERROR;
-        char parentLocaleName[ULOC_FULLNAME_CAPACITY];
-        const char *curLocaleName2=locale.getBaseName();
-        uprv_strcpy(parentLocaleName, curLocaleName2);
-
-        while (uloc_getParent(parentLocaleName, parentLocaleName,
-                                       ULOC_FULLNAME_CAPACITY, &status) > 0) {
-            resLen=0;
-            s = ures_getStringByKey(locRes.getAlias(), parentLocaleName, &resLen, &status);
-            if (s != nullptr) {
-                errCode = U_ZERO_ERROR;
-                break;
-            }
-            status = U_ZERO_ERROR;
-        }
-    }
-    if (s==nullptr) {
-        return emptyStr;
-    }
-
-    char setKey[256];
-    u_UCharsToChars(s, setKey, resLen + 1);
-    // printf("\n PluralRule: %s\n", setKey);
-
-    LocalUResourceBundlePointer ruleRes(ures_getByKey(rb.getAlias(), "rules", nullptr, &errCode));
-    if(U_FAILURE(errCode)) {
-        return emptyStr;
-    }
-    LocalUResourceBundlePointer setRes(ures_getByKey(ruleRes.getAlias(), setKey, nullptr, &errCode));
-    if (U_FAILURE(errCode)) {
-        return emptyStr;
-    }
-
-    int32_t numberKeys = ures_getSize(setRes.getAlias());
-    UnicodeString result;
-    const char *key=nullptr;
-    for(int32_t i=0; i<numberKeys; ++i) {   // Keys are zero, one, few, ...
-        UnicodeString rules = ures_getNextUnicodeString(setRes.getAlias(), &key, &errCode);
-        UnicodeString uKey(key, -1, US_INV);
-        result.append(uKey);
-        result.append(COLON);
-        result.append(rules);
-        result.append(SEMI_COLON);
-    }
-    return result;
-}
-
-
-UnicodeString
-PluralRules::getRules() const {
-    UnicodeString rules;
-    if (mRules != nullptr) {
-        mRules->dumpRules(rules);
-    }
-    return rules;
-}
-
-AndConstraint::AndConstraint(const AndConstraint& other) {
-    this->fInternalStatus = other.fInternalStatus;
-    if (U_FAILURE(fInternalStatus)) {
-        return; // stop early if the object we are copying from is invalid.
-    }
-    this->op = other.op;
-    this->opNum=other.opNum;
-    this->value=other.value;
-    if (other.rangeList != nullptr) {
-        LocalPointer<UVector32> newRangeList(new UVector32(fInternalStatus), fInternalStatus);
-        if (U_FAILURE(fInternalStatus)) {
-            return;
-        }
-        this->rangeList = newRangeList.orphan();
-        this->rangeList->assign(*other.rangeList, fInternalStatus);
-    }
-    this->integerOnly=other.integerOnly;
-    this->negated=other.negated;
-    this->digitsType = other.digitsType;
-    if (other.next != nullptr) {
-        this->next = new AndConstraint(*other.next);
-        if (this->next == nullptr) {
-            fInternalStatus = U_MEMORY_ALLOCATION_ERROR;
-        }
-    }
-}
-
-AndConstraint::~AndConstraint() {
-    delete rangeList;
-    rangeList = nullptr;
-    delete next;
-    next = nullptr;
-}
-
-UBool
-AndConstraint::isFulfilled(const IFixedDecimal &number) {
-    UBool result = TRUE;
-    if (digitsType == none) {
-        // An empty AndConstraint, created by a rule with a keyword but no following expression.
-        return TRUE;
-    }
-
-    PluralOperand operand = tokenTypeToPluralOperand(digitsType);
-    double n = number.getPluralOperand(operand);     // pulls n | i | v | f value for the number.
-                                                     // Will always be positive.
-                                                     // May be non-integer (n option only)
-    do {
-        if (integerOnly && n != uprv_floor(n)) {
-            result = FALSE;
-            break;
-        }
-
-        if (op == MOD) {
-            n = fmod(n, opNum);
-        }
-        if (rangeList == nullptr) {
-            result = value == -1 ||    // empty rule
-                     n == value;       //  'is' rule
-            break;
-        }
-        result = FALSE;                // 'in' or 'within' rule
-        for (int32_t r=0; r<rangeList->size(); r+=2) {
-            if (rangeList->elementAti(r) <= n && n <= rangeList->elementAti(r+1)) {
-                result = TRUE;
-                break;
-            }
-        }
-    } while (FALSE);
-
-    if (negated) {
-        result = !result;
-    }
-    return result;
-}
-
-AndConstraint*
-AndConstraint::add(UErrorCode& status) {
-    if (U_FAILURE(fInternalStatus)) {
-        status = fInternalStatus;
-        return nullptr;
-    }
-    this->next = new AndConstraint();
-    if (this->next == nullptr) {
-        status = U_MEMORY_ALLOCATION_ERROR;
-    }
-    return this->next;
-}
-
-
-OrConstraint::OrConstraint(const OrConstraint& other) {
-    this->fInternalStatus = other.fInternalStatus;
-    if (U_FAILURE(fInternalStatus)) {
-        return; // stop early if the object we are copying from is invalid.
-    }
-    if ( other.childNode != nullptr ) {
-        this->childNode = new AndConstraint(*(other.childNode));
-        if (this->childNode == nullptr) {
-            fInternalStatus = U_MEMORY_ALLOCATION_ERROR;
-            return;
-        }
-    }
-    if (other.next != nullptr ) {
-        this->next = new OrConstraint(*(other.next));
-        if (this->next == nullptr) {
-            fInternalStatus = U_MEMORY_ALLOCATION_ERROR;
-            return;
-        }
-        if (U_FAILURE(this->next->fInternalStatus)) {
-            this->fInternalStatus = this->next->fInternalStatus;
-        }
-    }
-}
-
-OrConstraint::~OrConstraint() {
-    delete childNode;
-    childNode = nullptr;
-    delete next;
-    next = nullptr;
-}
-
-AndConstraint*
-OrConstraint::add(UErrorCode& status) {
-    if (U_FAILURE(fInternalStatus)) {
-        status = fInternalStatus;
-        return nullptr;
-    }
-    OrConstraint *curOrConstraint=this;
-    {
-        while (curOrConstraint->next!=nullptr) {
-            curOrConstraint = curOrConstraint->next;
-        }
-        U_ASSERT(curOrConstraint->childNode == nullptr);
-        curOrConstraint->childNode = new AndConstraint();
-        if (curOrConstraint->childNode == nullptr) {
-            status = U_MEMORY_ALLOCATION_ERROR;
-        }
-    }
-    return curOrConstraint->childNode;
-}
-
-UBool
-OrConstraint::isFulfilled(const IFixedDecimal &number) {
-    OrConstraint* orRule=this;
-    UBool result=FALSE;
-
-    while (orRule!=nullptr && !result) {
-        result=TRUE;
-        AndConstraint* andRule = orRule->childNode;
-        while (andRule!=nullptr && result) {
-            result = andRule->isFulfilled(number);
-            andRule=andRule->next;
-        }
-        orRule = orRule->next;
-    }
-
-    return result;
-}
-
-
-RuleChain::RuleChain(const RuleChain& other) :
-        fKeyword(other.fKeyword), fDecimalSamples(other.fDecimalSamples),
-        fIntegerSamples(other.fIntegerSamples), fDecimalSamplesUnbounded(other.fDecimalSamplesUnbounded),
-        fIntegerSamplesUnbounded(other.fIntegerSamplesUnbounded), fInternalStatus(other.fInternalStatus) {
-    if (U_FAILURE(this->fInternalStatus)) {
-        return; // stop early if the object we are copying from is invalid.
-    }
-    if (other.ruleHeader != nullptr) {
-        this->ruleHeader = new OrConstraint(*(other.ruleHeader));
-        if (this->ruleHeader == nullptr) {
-            this->fInternalStatus = U_MEMORY_ALLOCATION_ERROR;
-        }
-        else if (U_FAILURE(this->ruleHeader->fInternalStatus)) {
-            // If the OrConstraint wasn't fully copied, then set our status to failure as well.
-            this->fInternalStatus = this->ruleHeader->fInternalStatus;
-            return; // exit early.
-        }
-    }
-    if (other.fNext != nullptr ) {
-        this->fNext = new RuleChain(*other.fNext);
-        if (this->fNext == nullptr) {
-            this->fInternalStatus = U_MEMORY_ALLOCATION_ERROR;
-        }
-        else if (U_FAILURE(this->fNext->fInternalStatus)) {
-            // If the RuleChain wasn't fully copied, then set our status to failure as well.
-            this->fInternalStatus = this->fNext->fInternalStatus;
-        }
-    }
-}
-
-RuleChain::~RuleChain() {
-    delete fNext;
-    delete ruleHeader;
-}
-
-UnicodeString
-RuleChain::select(const IFixedDecimal &number) const {
-    if (!number.isNaN() && !number.isInfinite()) {
-        for (const RuleChain *rules = this; rules != nullptr; rules = rules->fNext) {
-             if (rules->ruleHeader->isFulfilled(number)) {
-                 return rules->fKeyword;
-             }
-        }
-    }
-    return UnicodeString(TRUE, PLURAL_KEYWORD_OTHER, 5);
-}
-
-static UnicodeString tokenString(tokenType tok) {
-    UnicodeString s;
-    switch (tok) {
-      case tVariableN:
-        s.append(LOW_N); break;
-      case tVariableI:
-        s.append(LOW_I); break;
-      case tVariableF:
-        s.append(LOW_F); break;
-      case tVariableV:
-        s.append(LOW_V); break;
-      case tVariableT:
-        s.append(LOW_T); break;
-      case tVariableE:
-        s.append(LOW_E); break;
-    case tVariableC:
-        s.append(LOW_C); break;
-      default:
-        s.append(TILDE);
-    }
-    return s;
-}
-
-void
-RuleChain::dumpRules(UnicodeString& result) {
-    UChar digitString[16];
-
-    if ( ruleHeader != nullptr ) {
-        result +=  fKeyword;
-        result += COLON;
-        result += SPACE;
-        OrConstraint* orRule=ruleHeader;
-        while ( orRule != nullptr ) {
-            AndConstraint* andRule=orRule->childNode;
-            while ( andRule != nullptr ) {
-                if ((andRule->op==AndConstraint::NONE) &&  (andRule->rangeList==nullptr) && (andRule->value == -1)) {
-                    // Empty Rules.
-                } else if ( (andRule->op==AndConstraint::NONE) && (andRule->rangeList==nullptr) ) {
-                    result += tokenString(andRule->digitsType);
-                    result += UNICODE_STRING_SIMPLE(" is ");
-                    if (andRule->negated) {
-                        result += UNICODE_STRING_SIMPLE("not ");
-                    }
-                    uprv_itou(digitString,16, andRule->value,10,0);
-                    result += UnicodeString(digitString);
-                }
-                else {
-                    result += tokenString(andRule->digitsType);
-                    result += SPACE;
-                    if (andRule->op==AndConstraint::MOD) {
-                        result += UNICODE_STRING_SIMPLE("mod ");
-                        uprv_itou(digitString,16, andRule->opNum,10,0);
-                        result += UnicodeString(digitString);
-                    }
-                    if (andRule->rangeList==nullptr) {
-                        if (andRule->negated) {
-                            result += UNICODE_STRING_SIMPLE(" is not ");
-                            uprv_itou(digitString,16, andRule->value,10,0);
-                            result += UnicodeString(digitString);
-                        }
-                        else {
-                            result += UNICODE_STRING_SIMPLE(" is ");
-                            uprv_itou(digitString,16, andRule->value,10,0);
-                            result += UnicodeString(digitString);
-                        }
-                    }
-                    else {
-                        if (andRule->negated) {
-                            if ( andRule->integerOnly ) {
-                                result += UNICODE_STRING_SIMPLE(" not in ");
-                            }
-                            else {
-                                result += UNICODE_STRING_SIMPLE(" not within ");
-                            }
-                        }
-                        else {
-                            if ( andRule->integerOnly ) {
-                                result += UNICODE_STRING_SIMPLE(" in ");
-                            }
-                            else {
-                                result += UNICODE_STRING_SIMPLE(" within ");
-                            }
-                        }
-                        for (int32_t r=0; r<andRule->rangeList->size(); r+=2) {
-                            int32_t rangeLo = andRule->rangeList->elementAti(r);
-                            int32_t rangeHi = andRule->rangeList->elementAti(r+1);
-                            uprv_itou(digitString,16, rangeLo, 10, 0);
-                            result += UnicodeString(digitString);
-                            result += UNICODE_STRING_SIMPLE("..");
-                            uprv_itou(digitString,16, rangeHi, 10,0);
-                            result += UnicodeString(digitString);
-                            if (r+2 < andRule->rangeList->size()) {
-                                result += UNICODE_STRING_SIMPLE(", ");
-                            }
-                        }
-                    }
-                }
-                if ( (andRule=andRule->next) != nullptr) {
-                    result += UNICODE_STRING_SIMPLE(" and ");
-                }
-            }
-            if ( (orRule = orRule->next) != nullptr ) {
-                result += UNICODE_STRING_SIMPLE(" or ");
-            }
-        }
-    }
-    if ( fNext != nullptr ) {
-        result += UNICODE_STRING_SIMPLE("; ");
-        fNext->dumpRules(result);
-    }
-}
-
-
-UErrorCode
-RuleChain::getKeywords(int32_t capacityOfKeywords, UnicodeString* keywords, int32_t& arraySize) const {
-    if (U_FAILURE(fInternalStatus)) {
-        return fInternalStatus;
-    }
-    if ( arraySize < capacityOfKeywords-1 ) {
-        keywords[arraySize++]=fKeyword;
-    }
-    else {
-        return U_BUFFER_OVERFLOW_ERROR;
-    }
-
-    if ( fNext != nullptr ) {
-        return fNext->getKeywords(capacityOfKeywords, keywords, arraySize);
-    }
-    else {
-        return U_ZERO_ERROR;
-    }
-}
-
-UBool
-RuleChain::isKeyword(const UnicodeString& keywordParam) const {
-    if ( fKeyword == keywordParam ) {
-        return TRUE;
-    }
-
-    if ( fNext != nullptr ) {
-        return fNext->isKeyword(keywordParam);
-    }
-    else {
-        return FALSE;
-    }
-}
-
-
-PluralRuleParser::PluralRuleParser() :
-        ruleIndex(0), token(), type(none), prevType(none),
-        curAndConstraint(nullptr), currentChain(nullptr), rangeLowIdx(-1), rangeHiIdx(-1)
-{
-}
-
-PluralRuleParser::~PluralRuleParser() {
-}
-
-
-int32_t
-PluralRuleParser::getNumberValue(const UnicodeString& token) {
-    int32_t i;
-    char digits[128];
-
-    i = token.extract(0, token.length(), digits, UPRV_LENGTHOF(digits), US_INV);
-    digits[i]='\0';
-
-    return((int32_t)atoi(digits));
-}
-
-
-void
-PluralRuleParser::checkSyntax(UErrorCode &status)
-{
-    if (U_FAILURE(status)) {
-        return;
-    }
-    if (!(prevType==none || prevType==tSemiColon)) {
-        type = getKeyType(token, type);  // Switch token type from tKeyword if we scanned a reserved word,
-                                               //   and we are not at the start of a rule, where a
-                                               //   keyword is expected.
-    }
-
-    switch(prevType) {
-    case none:
-    case tSemiColon:
-        if (type!=tKeyword && type != tEOF) {
-            status = U_UNEXPECTED_TOKEN;
-        }
-        break;
-    case tVariableN:
-    case tVariableI:
-    case tVariableF:
-    case tVariableT:
-    case tVariableE:
-    case tVariableC:
-    case tVariableV:
-        if (type != tIs && type != tMod && type != tIn &&
-            type != tNot && type != tWithin && type != tEqual && type != tNotEqual) {
-            status = U_UNEXPECTED_TOKEN;
-        }
-        break;
-    case tKeyword:
-        if (type != tColon) {
-            status = U_UNEXPECTED_TOKEN;
-        }
-        break;
-    case tColon:
-        if (!(type == tVariableN ||
-              type == tVariableI ||
-              type == tVariableF ||
-              type == tVariableT ||
-              type == tVariableE ||
-              type == tVariableC ||
-              type == tVariableV ||
-              type == tAt)) {
-            status = U_UNEXPECTED_TOKEN;
-        }
-        break;
-    case tIs:
-        if ( type != tNumber && type != tNot) {
-            status = U_UNEXPECTED_TOKEN;
-        }
-        break;
-    case tNot:
-        if (type != tNumber && type != tIn && type != tWithin) {
-            status = U_UNEXPECTED_TOKEN;
-        }
-        break;
-    case tMod:
-    case tDot2:
-    case tIn:
-    case tWithin:
-    case tEqual:
-    case tNotEqual:
-        if (type != tNumber) {
-            status = U_UNEXPECTED_TOKEN;
-        }
-        break;
-    case tAnd:
-    case tOr:
-        if ( type != tVariableN &&
-             type != tVariableI &&
-             type != tVariableF &&
-             type != tVariableT &&
-             type != tVariableE &&
-             type != tVariableC &&
-             type != tVariableV) {
-            status = U_UNEXPECTED_TOKEN;
-        }
-        break;
-    case tComma:
-        if (type != tNumber) {
-            status = U_UNEXPECTED_TOKEN;
-        }
-        break;
-    case tNumber:
-        if (type != tDot2  && type != tSemiColon && type != tIs       && type != tNot    &&
-            type != tIn    && type != tEqual     && type != tNotEqual && type != tWithin &&
-            type != tAnd   && type != tOr        && type != tComma    && type != tAt     &&
-            type != tEOF)
-        {
-            status = U_UNEXPECTED_TOKEN;
-        }
-        // TODO: a comma following a number that is not part of a range will be allowed.
-        //       It's not the only case of this sort of thing. Parser needs a re-write.
-        break;
-    case tAt:
-        if (type != tDecimal && type != tInteger) {
-            status = U_UNEXPECTED_TOKEN;
-        }
-        break;
-    default:
-        status = U_UNEXPECTED_TOKEN;
-        break;
-    }
-}
-
-
-/*
- *  Scan the next token from the input rules.
- *     rules and returned token type are in the parser state variables.
- */
-void
-PluralRuleParser::getNextToken(UErrorCode &status)
-{
-    if (U_FAILURE(status)) {
-        return;
-    }
-
-    UChar ch;
-    while (ruleIndex < ruleSrc->length()) {
-        ch = ruleSrc->charAt(ruleIndex);
-        type = charType(ch);
-        if (type != tSpace) {
-            break;
-        }
-        ++(ruleIndex);
-    }
-    if (ruleIndex >= ruleSrc->length()) {
-        type = tEOF;
-        return;
-    }
-    int32_t curIndex= ruleIndex;
-
-    switch (type) {
-      case tColon:
-      case tSemiColon:
-      case tComma:
-      case tEllipsis:
-      case tTilde:   // scanned '~'
-      case tAt:      // scanned '@'
-      case tEqual:   // scanned '='
-      case tMod:     // scanned '%'
-        // Single character tokens.
-        ++curIndex;
-        break;
-
-      case tNotEqual:  // scanned '!'
-        if (ruleSrc->charAt(curIndex+1) == EQUALS) {
-            curIndex += 2;
-        } else {
-            type = none;
-            curIndex += 1;
-        }
-        break;
-
-      case tKeyword:
-         while (type == tKeyword && ++curIndex < ruleSrc->length()) {
-             ch = ruleSrc->charAt(curIndex);
-             type = charType(ch);
-         }
-         type = tKeyword;
-         break;
-
-      case tNumber:
-         while (type == tNumber && ++curIndex < ruleSrc->length()) {
-             ch = ruleSrc->charAt(curIndex);
-             type = charType(ch);
-         }
-         type = tNumber;
-         break;
-
-       case tDot:
-         // We could be looking at either ".." in a range, or "..." at the end of a sample.
-         if (curIndex+1 >= ruleSrc->length() || ruleSrc->charAt(curIndex+1) != DOT) {
-             ++curIndex;
-             break; // Single dot
-         }
-         if (curIndex+2 >= ruleSrc->length() || ruleSrc->charAt(curIndex+2) != DOT) {
-             curIndex += 2;
-             type = tDot2;
-             break; // double dot
-         }
-         type = tEllipsis;
-         curIndex += 3;
-         break;     // triple dot
-
-       default:
-         status = U_UNEXPECTED_TOKEN;
-         ++curIndex;
-         break;
-    }
-
-    U_ASSERT(ruleIndex <= ruleSrc->length());
-    U_ASSERT(curIndex <= ruleSrc->length());
-    token=UnicodeString(*ruleSrc, ruleIndex, curIndex-ruleIndex);
-    ruleIndex = curIndex;
-}
-
-tokenType
-PluralRuleParser::charType(UChar ch) {
-    if ((ch>=U_ZERO) && (ch<=U_NINE)) {
-        return tNumber;
-    }
-    if (ch>=LOW_A && ch<=LOW_Z) {
-        return tKeyword;
-    }
-    switch (ch) {
-    case COLON:
-        return tColon;
-    case SPACE:
-        return tSpace;
-    case SEMI_COLON:
-        return tSemiColon;
-    case DOT:
-        return tDot;
-    case COMMA:
-        return tComma;
-    case EXCLAMATION:
-        return tNotEqual;
-    case EQUALS:
-        return tEqual;
-    case PERCENT_SIGN:
-        return tMod;
-    case AT:
-        return tAt;
-    case ELLIPSIS:
-        return tEllipsis;
-    case TILDE:
-        return tTilde;
-    default :
-        return none;
-    }
-}
-
-
-//  Set token type for reserved words in the Plural Rule syntax.
-
-tokenType
-PluralRuleParser::getKeyType(const UnicodeString &token, tokenType keyType)
-{
-    if (keyType != tKeyword) {
-        return keyType;
-    }
-
-    if (0 == token.compare(PK_VAR_N, 1)) {
-        keyType = tVariableN;
-    } else if (0 == token.compare(PK_VAR_I, 1)) {
-        keyType = tVariableI;
-    } else if (0 == token.compare(PK_VAR_F, 1)) {
-        keyType = tVariableF;
-    } else if (0 == token.compare(PK_VAR_T, 1)) {
-        keyType = tVariableT;
-    } else if (0 == token.compare(PK_VAR_E, 1)) {
-        keyType = tVariableE;
-    } else if (0 == token.compare(PK_VAR_C, 1)) {
-        keyType = tVariableC;
-    } else if (0 == token.compare(PK_VAR_V, 1)) {
-        keyType = tVariableV;
-    } else if (0 == token.compare(PK_IS, 2)) {
-        keyType = tIs;
-    } else if (0 == token.compare(PK_AND, 3)) {
-        keyType = tAnd;
-    } else if (0 == token.compare(PK_IN, 2)) {
-        keyType = tIn;
-    } else if (0 == token.compare(PK_WITHIN, 6)) {
-        keyType = tWithin;
-    } else if (0 == token.compare(PK_NOT, 3)) {
-        keyType = tNot;
-    } else if (0 == token.compare(PK_MOD, 3)) {
-        keyType = tMod;
-    } else if (0 == token.compare(PK_OR, 2)) {
-        keyType = tOr;
-    } else if (0 == token.compare(PK_DECIMAL, 7)) {
-        keyType = tDecimal;
-    } else if (0 == token.compare(PK_INTEGER, 7)) {
-        keyType = tInteger;
-    }
-    return keyType;
-}
-
-
-PluralKeywordEnumeration::PluralKeywordEnumeration(RuleChain *header, UErrorCode& status)
-        : pos(0), fKeywordNames(status) {
-    if (U_FAILURE(status)) {
-        return;
-    }
-    fKeywordNames.setDeleter(uprv_deleteUObject);
-    UBool  addKeywordOther = TRUE;
-    RuleChain *node = header;
-    while (node != nullptr) {
-        auto newElem = new UnicodeString(node->fKeyword);
-        if (newElem == nullptr) {
-            status = U_MEMORY_ALLOCATION_ERROR;
-            return;
-        }
-        fKeywordNames.addElement(newElem, status);
-        if (U_FAILURE(status)) {
-            delete newElem;
-            return;
-        }
-        if (0 == node->fKeyword.compare(PLURAL_KEYWORD_OTHER, 5)) {
-            addKeywordOther = FALSE;
-        }
-        node = node->fNext;
-    }
-
-    if (addKeywordOther) {
-        auto newElem = new UnicodeString(PLURAL_KEYWORD_OTHER);
-        if (newElem == nullptr) {
-            status = U_MEMORY_ALLOCATION_ERROR;
-            return;
-        }
-        fKeywordNames.addElement(newElem, status);
-        if (U_FAILURE(status)) {
-            delete newElem;
-            return;
-        }
-    }
-}
-
-const UnicodeString*
-PluralKeywordEnumeration::snext(UErrorCode& status) {
-    if (U_SUCCESS(status) && pos < fKeywordNames.size()) {
-        return (const UnicodeString*)fKeywordNames.elementAt(pos++);
-    }
-    return nullptr;
-}
-
-void
-PluralKeywordEnumeration::reset(UErrorCode& /*status*/) {
-    pos=0;
-}
-
-int32_t
-PluralKeywordEnumeration::count(UErrorCode& /*status*/) const {
-    return fKeywordNames.size();
-}
-
-PluralKeywordEnumeration::~PluralKeywordEnumeration() {
-}
-
-PluralOperand tokenTypeToPluralOperand(tokenType tt) {
-    switch(tt) {
-    case tVariableN:
-        return PLURAL_OPERAND_N;
-    case tVariableI:
-        return PLURAL_OPERAND_I;
-    case tVariableF:
-        return PLURAL_OPERAND_F;
-    case tVariableV:
-        return PLURAL_OPERAND_V;
-    case tVariableT:
-        return PLURAL_OPERAND_T;
-    case tVariableE:
-        return PLURAL_OPERAND_E;
-    case tVariableC:
-        return PLURAL_OPERAND_E;
-    default:
-        UPRV_UNREACHABLE;  // unexpected.
-    }
-}
-
-FixedDecimal::FixedDecimal(double n, int32_t v, int64_t f, int32_t e, int32_t c) {
-    init(n, v, f, e, c);
-}
-
-FixedDecimal::FixedDecimal(double n, int32_t v, int64_t f, int32_t e) {
-    init(n, v, f, e);
-    // check values. TODO make into unit test.
-    //
-    //            long visiblePower = (int) Math.pow(10, v);
-    //            if (decimalDigits > visiblePower) {
-    //                throw new IllegalArgumentException();
-    //            }
-    //            double fraction = intValue + (decimalDigits / (double) visiblePower);
-    //            if (fraction != source) {
-    //                double diff = Math.abs(fraction - source)/(Math.abs(fraction) + Math.abs(source));
-    //                if (diff > 0.00000001d) {
-    //                    throw new IllegalArgumentException();
-    //                }
-    //            }
-}
-
-FixedDecimal::FixedDecimal(double n, int32_t v, int64_t f) {
-    init(n, v, f);
-}
-
-FixedDecimal::FixedDecimal(double n, int32_t v) {
-    // Ugly, but for samples we don't care.
-    init(n, v, getFractionalDigits(n, v));
-}
-
-FixedDecimal::FixedDecimal(double n) {
-    init(n);
-}
-
-FixedDecimal::FixedDecimal() {
-    init(0, 0, 0);
-}
-
-
-// Create a FixedDecimal from a UnicodeString containing a number.
-//    Inefficient, but only used for samples, so simplicity trumps efficiency.
-
-FixedDecimal::FixedDecimal(const UnicodeString &num, UErrorCode &status) {
-    CharString cs;
-    int32_t parsedExponent = 0;
-    int32_t parsedCompactExponent = 0;
-
-    int32_t exponentIdx = num.indexOf(u'e');
-    if (exponentIdx < 0) {
-        exponentIdx = num.indexOf(u'E');
-    }
-    int32_t compactExponentIdx = num.indexOf(u'c');
-    if (compactExponentIdx < 0) {
-        compactExponentIdx = num.indexOf(u'C');
-    }
-
-    if (exponentIdx >= 0) {
-        cs.appendInvariantChars(num.tempSubString(0, exponentIdx), status);
-        int32_t expSubstrStart = exponentIdx + 1;
-        parsedExponent = ICU_Utility::parseAsciiInteger(num, expSubstrStart);
-    }
-    else if (compactExponentIdx >= 0) {
-        cs.appendInvariantChars(num.tempSubString(0, compactExponentIdx), status);
-        int32_t expSubstrStart = compactExponentIdx + 1;
-        parsedCompactExponent = ICU_Utility::parseAsciiInteger(num, expSubstrStart);
-
-        parsedExponent = parsedCompactExponent;
-        exponentIdx = compactExponentIdx;
-    }
-    else {
-        cs.appendInvariantChars(num, status);
-    }
-
-    DecimalQuantity dl;
-    dl.setToDecNumber(cs.toStringPiece(), status);
-    if (U_FAILURE(status)) {
-        init(0, 0, 0);
-        return;
-    }
-
-    int32_t decimalPoint = num.indexOf(DOT);
-    double n = dl.toDouble();
-    if (decimalPoint == -1) {
-        init(n, 0, 0, parsedExponent);
-    } else {
-        int32_t fractionNumLength = exponentIdx < 0 ? num.length() : cs.length();
-        int32_t v = fractionNumLength - decimalPoint - 1;
-        init(n, v, getFractionalDigits(n, v), parsedExponent);
-    }
-}
-
-
-FixedDecimal::FixedDecimal(const FixedDecimal &other) {
-    source = other.source;
-    visibleDecimalDigitCount = other.visibleDecimalDigitCount;
-    decimalDigits = other.decimalDigits;
-    decimalDigitsWithoutTrailingZeros = other.decimalDigitsWithoutTrailingZeros;
-    intValue = other.intValue;
-    exponent = other.exponent;
-    _hasIntegerValue = other._hasIntegerValue;
-    isNegative = other.isNegative;
-    _isNaN = other._isNaN;
-    _isInfinite = other._isInfinite;
-}
-
-FixedDecimal::~FixedDecimal() = default;
-
-FixedDecimal FixedDecimal::createWithExponent(double n, int32_t v, int32_t e) {
-    return FixedDecimal(n, v, getFractionalDigits(n, v), e);
-}
-
-
-void FixedDecimal::init(double n) {
-    int32_t numFractionDigits = decimals(n);
-    init(n, numFractionDigits, getFractionalDigits(n, numFractionDigits));
-}
-
-
-void FixedDecimal::init(double n, int32_t v, int64_t f) {
-    int32_t exponent = 0;
-    init(n, v, f, exponent);
-}
-
-void FixedDecimal::init(double n, int32_t v, int64_t f, int32_t e) {
-    // Currently, `c` is an alias for `e`
-    init(n, v, f, e, e);
-}
-
-void FixedDecimal::init(double n, int32_t v, int64_t f, int32_t e, int32_t c) {
-    isNegative = n < 0.0;
-    source = fabs(n);
-    _isNaN = uprv_isNaN(source);
-    _isInfinite = uprv_isInfinite(source);
-    exponent = e;
-    if (exponent == 0) {
-        exponent = c;
-    }
-    if (_isNaN || _isInfinite) {
-        v = 0;
-        f = 0;
-        intValue = 0;
-        _hasIntegerValue = FALSE;
-    } else {
-        intValue = (int64_t)source;
-        _hasIntegerValue = (source == intValue);
-    }
-
-    visibleDecimalDigitCount = v;
-    decimalDigits = f;
-    if (f == 0) {
-         decimalDigitsWithoutTrailingZeros = 0;
-    } else {
-        int64_t fdwtz = f;
-        while ((fdwtz%10) == 0) {
-            fdwtz /= 10;
-        }
-        decimalDigitsWithoutTrailingZeros = fdwtz;
-    }
-}
-
-
-//  Fast path only exact initialization. Return true if successful.
-//     Note: Do not multiply by 10 each time through loop, rounding cruft can build
-//           up that makes the check for an integer result fail.
-//           A single multiply of the original number works more reliably.
-static int32_t p10[] = {1, 10, 100, 1000, 10000};
-UBool FixedDecimal::quickInit(double n) {
-    UBool success = FALSE;
-    n = fabs(n);
-    int32_t numFractionDigits;
-    for (numFractionDigits = 0; numFractionDigits <= 3; numFractionDigits++) {
-        double scaledN = n * p10[numFractionDigits];
-        if (scaledN == floor(scaledN)) {
-            success = TRUE;
-            break;
-        }
-    }
-    if (success) {
-        init(n, numFractionDigits, getFractionalDigits(n, numFractionDigits));
-    }
-    return success;
-}
-
-
-
-int32_t FixedDecimal::decimals(double n) {
-    // Count the number of decimal digits in the fraction part of the number, excluding trailing zeros.
-    // fastpath the common cases, integers or fractions with 3 or fewer digits
-    n = fabs(n);
-    for (int ndigits=0; ndigits<=3; ndigits++) {
-        double scaledN = n * p10[ndigits];
-        if (scaledN == floor(scaledN)) {
-            return ndigits;
-        }
-    }
-
-    // Slow path, convert with sprintf, parse converted output.
-    char  buf[30] = {0};
-    sprintf(buf, "%1.15e", n);
-    // formatted number looks like this: 1.234567890123457e-01
-    int exponent = atoi(buf+18);
-    int numFractionDigits = 15;
-    for (int i=16; ; --i) {
-        if (buf[i] != '0') {
-            break;
-        }
-        --numFractionDigits;
-    }
-    numFractionDigits -= exponent;   // Fraction part of fixed point representation.
-    return numFractionDigits;
-}
-
-
-// Get the fraction digits of a double, represented as an integer.
-//    v is the number of visible fraction digits in the displayed form of the number.
-//       Example: n = 1001.234, v = 6, result = 234000
-//    TODO: need to think through how this is used in the plural rule context.
-//          This function can easily encounter integer overflow,
-//          and can easily return noise digits when the precision of a double is exceeded.
-
-int64_t FixedDecimal::getFractionalDigits(double n, int32_t v) {
-    if (v == 0 || n == floor(n) || uprv_isNaN(n) || uprv_isPositiveInfinity(n)) {
-        return 0;
-    }
-    n = fabs(n);
-    double fract = n - floor(n);
-    switch (v) {
-      case 1: return (int64_t)(fract*10.0 + 0.5);
-      case 2: return (int64_t)(fract*100.0 + 0.5);
-      case 3: return (int64_t)(fract*1000.0 + 0.5);
-      default:
-          double scaled = floor(fract * pow(10.0, (double)v) + 0.5);
-          if (scaled >= static_cast<double>(U_INT64_MAX)) {
-              // Note: a double cannot accurately represent U_INT64_MAX. Casting it to double
-              //       will round up to the next representable value, which is U_INT64_MAX + 1.
-              return U_INT64_MAX;
-          } else {
-              return (int64_t)scaled;
-          }
-      }
-}
-
-
-void FixedDecimal::adjustForMinFractionDigits(int32_t minFractionDigits) {
-    int32_t numTrailingFractionZeros = minFractionDigits - visibleDecimalDigitCount;
-    if (numTrailingFractionZeros > 0) {
-        for (int32_t i=0; i<numTrailingFractionZeros; i++) {
-            // Do not let the decimalDigits value overflow if there are many trailing zeros.
-            // Limit the value to 18 digits, the most that a 64 bit int can fully represent.
-            if (decimalDigits >= 100000000000000000LL) {
-                break;
-            }
-            decimalDigits *= 10;
-        }
-        visibleDecimalDigitCount += numTrailingFractionZeros;
-    }
-}
-
-
-double FixedDecimal::getPluralOperand(PluralOperand operand) const {
-    switch(operand) {
-        case PLURAL_OPERAND_N: return source;
-        case PLURAL_OPERAND_I: return static_cast<double>(intValue);
-        case PLURAL_OPERAND_F: return static_cast<double>(decimalDigits);
-        case PLURAL_OPERAND_T: return static_cast<double>(decimalDigitsWithoutTrailingZeros);
-        case PLURAL_OPERAND_V: return visibleDecimalDigitCount;
-        case PLURAL_OPERAND_E: return exponent;
-        case PLURAL_OPERAND_C: return exponent;
-        default:
-             UPRV_UNREACHABLE;  // unexpected.
-    }
-}
-
-bool FixedDecimal::isNaN() const {
-    return _isNaN;
-}
-
-bool FixedDecimal::isInfinite() const {
-    return _isInfinite;
-}
-
-bool FixedDecimal::hasIntegerValue() const {
-    return _hasIntegerValue;
-}
-
-bool FixedDecimal::isNanOrInfinity() const {
-    return _isNaN || _isInfinite;
-}
-
-int32_t FixedDecimal::getVisibleFractionDigitCount() const {
-    return visibleDecimalDigitCount;
-}
-
-bool FixedDecimal::operator==(const FixedDecimal &other) const {
-    return source == other.source && visibleDecimalDigitCount == other.visibleDecimalDigitCount
-        && decimalDigits == other.decimalDigits && exponent == other.exponent;
-}
-
-UnicodeString FixedDecimal::toString() const {
-    char pattern[15];
-    char buffer[20];
-    if (exponent != 0) {
-        snprintf(pattern, sizeof(pattern), "%%.%dfe%%d", visibleDecimalDigitCount);
-        snprintf(buffer, sizeof(buffer), pattern, source, exponent);
-    } else {
-        snprintf(pattern, sizeof(pattern), "%%.%df", visibleDecimalDigitCount);
-        snprintf(buffer, sizeof(buffer), pattern, source);
-    }
-    return UnicodeString(buffer, -1, US_INV);
-}
-
-
-PluralAvailableLocalesEnumeration::PluralAvailableLocalesEnumeration(UErrorCode &status) {
-    fOpenStatus = status;
-    if (U_FAILURE(status)) {
-        return;
-    }
-    fOpenStatus = U_ZERO_ERROR; // clear any warnings.
-    LocalUResourceBundlePointer rb(ures_openDirect(nullptr, "plurals", &fOpenStatus));
-    fLocales = ures_getByKey(rb.getAlias(), "locales", nullptr, &fOpenStatus);
-}
-
-PluralAvailableLocalesEnumeration::~PluralAvailableLocalesEnumeration() {
-    ures_close(fLocales);
-    ures_close(fRes);
-    fLocales = nullptr;
-    fRes = nullptr;
-}
-
-const char *PluralAvailableLocalesEnumeration::next(int32_t *resultLength, UErrorCode &status) {
-    if (U_FAILURE(status)) {
-        return nullptr;
-    }
-    if (U_FAILURE(fOpenStatus)) {
-        status = fOpenStatus;
-        return nullptr;
-    }
-    fRes = ures_getNextResource(fLocales, fRes, &status);
-    if (fRes == nullptr || U_FAILURE(status)) {
-        if (status == U_INDEX_OUTOFBOUNDS_ERROR) {
-            status = U_ZERO_ERROR;
-        }
-        return nullptr;
-    }
-    const char *result = ures_getKey(fRes);
-    if (resultLength != nullptr) {
-        *resultLength = static_cast<int32_t>(uprv_strlen(result));
-    }
-    return result;
-}
-
-
-void PluralAvailableLocalesEnumeration::reset(UErrorCode &status) {
-    if (U_FAILURE(status)) {
-       return;
-    }
-    if (U_FAILURE(fOpenStatus)) {
-        status = fOpenStatus;
-        return;
-    }
-    ures_resetIterator(fLocales);
-}
-
-int32_t PluralAvailableLocalesEnumeration::count(UErrorCode &status) const {
-    if (U_FAILURE(status)) {
-        return 0;
-    }
-    if (U_FAILURE(fOpenStatus)) {
-        status = fOpenStatus;
-        return 0;
-    }
-    return ures_getSize(fLocales);
-}
-
-U_NAMESPACE_END
-
-
-#endif /* #if !UCONFIG_NO_FORMATTING */
-
-//eof
-=======
-// © 2016 and later: Unicode, Inc. and others.
-// License & terms of use: http://www.unicode.org/copyright.html
-/*
-*******************************************************************************
-* Copyright (C) 2007-2016, International Business Machines Corporation and
-* others. All Rights Reserved.
-*******************************************************************************
-*
-* File plurrule.cpp
-*/
-
-#include <math.h>
-#include <stdio.h>
-
-#include "unicode/utypes.h"
-#include "unicode/localpointer.h"
-#include "unicode/plurrule.h"
-#include "unicode/upluralrules.h"
-#include "unicode/ures.h"
-#include "unicode/numfmt.h"
-#include "unicode/decimfmt.h"
-#include "unicode/numberrangeformatter.h"
-#include "charstr.h"
-#include "cmemory.h"
-#include "cstring.h"
-#include "hash.h"
-#include "locutil.h"
-#include "mutex.h"
-#include "number_decnum.h"
-#include "patternprops.h"
-#include "plurrule_impl.h"
-#include "putilimp.h"
-#include "ucln_in.h"
-#include "ustrfmt.h"
-#include "uassert.h"
-#include "uvectr32.h"
-#include "sharedpluralrules.h"
-#include "unifiedcache.h"
-#include "number_decimalquantity.h"
-#include "util.h"
-#include "pluralranges.h"
-#include "numrange_impl.h"
-
-#if !UCONFIG_NO_FORMATTING
-
-U_NAMESPACE_BEGIN
-
-using namespace icu::pluralimpl;
-using icu::number::impl::DecNum;
-using icu::number::impl::DecimalQuantity;
-using icu::number::impl::RoundingMode;
-
-static const char16_t PLURAL_KEYWORD_OTHER[]={LOW_O,LOW_T,LOW_H,LOW_E,LOW_R,0};
-static const char16_t PLURAL_DEFAULT_RULE[]={LOW_O,LOW_T,LOW_H,LOW_E,LOW_R,COLON,SPACE,LOW_N,0};
-static const char16_t PK_IN[]={LOW_I,LOW_N,0};
-static const char16_t PK_NOT[]={LOW_N,LOW_O,LOW_T,0};
-static const char16_t PK_IS[]={LOW_I,LOW_S,0};
-static const char16_t PK_MOD[]={LOW_M,LOW_O,LOW_D,0};
-static const char16_t PK_AND[]={LOW_A,LOW_N,LOW_D,0};
-static const char16_t PK_OR[]={LOW_O,LOW_R,0};
-static const char16_t PK_VAR_N[]={LOW_N,0};
-static const char16_t PK_VAR_I[]={LOW_I,0};
-static const char16_t PK_VAR_F[]={LOW_F,0};
-static const char16_t PK_VAR_T[]={LOW_T,0};
-static const char16_t PK_VAR_E[]={LOW_E,0};
-static const char16_t PK_VAR_C[]={LOW_C,0};
-static const char16_t PK_VAR_V[]={LOW_V,0};
-static const char16_t PK_WITHIN[]={LOW_W,LOW_I,LOW_T,LOW_H,LOW_I,LOW_N,0};
-static const char16_t PK_DECIMAL[]={LOW_D,LOW_E,LOW_C,LOW_I,LOW_M,LOW_A,LOW_L,0};
-static const char16_t PK_INTEGER[]={LOW_I,LOW_N,LOW_T,LOW_E,LOW_G,LOW_E,LOW_R,0};
-
-UOBJECT_DEFINE_RTTI_IMPLEMENTATION(PluralRules)
-UOBJECT_DEFINE_RTTI_IMPLEMENTATION(PluralKeywordEnumeration)
-
-PluralRules::PluralRules(UErrorCode& /*status*/)
-:   UObject(),
-    mRules(nullptr),
-    mStandardPluralRanges(nullptr),
-    mInternalStatus(U_ZERO_ERROR)
-{
-}
-
-PluralRules::PluralRules(const PluralRules& other)
-: UObject(other),
-    mRules(nullptr),
-    mStandardPluralRanges(nullptr),
-    mInternalStatus(U_ZERO_ERROR)
-{
-    *this=other;
-}
-
-PluralRules::~PluralRules() {
-    delete mRules;
-    delete mStandardPluralRanges;
-}
-
-SharedPluralRules::~SharedPluralRules() {
-    delete ptr;
-}
-
-PluralRules*
-PluralRules::clone() const {
-    // Since clone doesn't have a 'status' parameter, the best we can do is return nullptr if
-    // the newly created object was not fully constructed properly (an error occurred).
-    UErrorCode localStatus = U_ZERO_ERROR;
-    return clone(localStatus);
-}
-
-PluralRules*
-PluralRules::clone(UErrorCode& status) const {
-    LocalPointer<PluralRules> newObj(new PluralRules(*this), status);
-    if (U_SUCCESS(status) && U_FAILURE(newObj->mInternalStatus)) {
-        status = newObj->mInternalStatus;
-        newObj.adoptInstead(nullptr);
-    }
-    return newObj.orphan();
-}
-
-PluralRules&
-PluralRules::operator=(const PluralRules& other) {
-    if (this != &other) {
-        delete mRules;
-        mRules = nullptr;
-        delete mStandardPluralRanges;
-        mStandardPluralRanges = nullptr;
-        mInternalStatus = other.mInternalStatus;
-        if (U_FAILURE(mInternalStatus)) {
-            // bail out early if the object we were copying from was already 'invalid'.
-            return *this;
-        }
-        if (other.mRules != nullptr) {
-            mRules = new RuleChain(*other.mRules);
-            if (mRules == nullptr) {
-                mInternalStatus = U_MEMORY_ALLOCATION_ERROR;
-            }
-            else if (U_FAILURE(mRules->fInternalStatus)) {
-                // If the RuleChain wasn't fully copied, then set our status to failure as well.
-                mInternalStatus = mRules->fInternalStatus;
-            }
-        }
-        if (other.mStandardPluralRanges != nullptr) {
-            mStandardPluralRanges = other.mStandardPluralRanges->copy(mInternalStatus)
-                .toPointer(mInternalStatus)
-                .orphan();
-        }
-    }
-    return *this;
-}
-
-StringEnumeration* PluralRules::getAvailableLocales(UErrorCode &status) {
-    if (U_FAILURE(status)) {
-        return nullptr;
-    }
-    LocalPointer<StringEnumeration> result(new PluralAvailableLocalesEnumeration(status), status);
-    if (U_FAILURE(status)) {
-        return nullptr;
-    }
-    return result.orphan();
-}
-
-
-PluralRules* U_EXPORT2
-PluralRules::createRules(const UnicodeString& description, UErrorCode& status) {
-    if (U_FAILURE(status)) {
-        return nullptr;
-    }
-    PluralRuleParser parser;
-    LocalPointer<PluralRules> newRules(new PluralRules(status), status);
-    if (U_FAILURE(status)) {
-        return nullptr;
-    }
-    parser.parse(description, newRules.getAlias(), status);
-    if (U_FAILURE(status)) {
-        newRules.adoptInstead(nullptr);
-    }
-    return newRules.orphan();
-}
-
-
-PluralRules* U_EXPORT2
-PluralRules::createDefaultRules(UErrorCode& status) {
-    return createRules(UnicodeString(true, PLURAL_DEFAULT_RULE, -1), status);
-}
-
-/******************************************************************************/
-/* Create PluralRules cache */
-
-template<> U_I18N_API
-const SharedPluralRules *LocaleCacheKey<SharedPluralRules>::createObject(
-        const void * /*unused*/, UErrorCode &status) const {
-    const char *localeId = fLoc.getName();
-    LocalPointer<PluralRules> pr(PluralRules::internalForLocale(localeId, UPLURAL_TYPE_CARDINAL, status), status);
-    if (U_FAILURE(status)) {
-        return nullptr;
-    }
-    LocalPointer<SharedPluralRules> result(new SharedPluralRules(pr.getAlias()), status);
-    if (U_FAILURE(status)) {
-        return nullptr;
-    }
-    pr.orphan(); // result was successfully created so it nows pr.
-    result->addRef();
-    return result.orphan();
-}
-
-/* end plural rules cache */
-/******************************************************************************/
-
-const SharedPluralRules* U_EXPORT2
-PluralRules::createSharedInstance(
-        const Locale& locale, UPluralType type, UErrorCode& status) {
-    if (U_FAILURE(status)) {
-        return nullptr;
-    }
-    if (type != UPLURAL_TYPE_CARDINAL) {
-        status = U_UNSUPPORTED_ERROR;
-        return nullptr;
-    }
-    const SharedPluralRules *result = nullptr;
-    UnifiedCache::getByLocale(locale, result, status);
-    return result;
-}
-
-PluralRules* U_EXPORT2
-PluralRules::forLocale(const Locale& locale, UErrorCode& status) {
-    return forLocale(locale, UPLURAL_TYPE_CARDINAL, status);
-}
-
-PluralRules* U_EXPORT2
-PluralRules::forLocale(const Locale& locale, UPluralType type, UErrorCode& status) {
-    if (type != UPLURAL_TYPE_CARDINAL) {
-        return internalForLocale(locale, type, status);
-    }
-    const SharedPluralRules *shared = createSharedInstance(
-            locale, type, status);
-    if (U_FAILURE(status)) {
-        return nullptr;
-    }
-    PluralRules *result = (*shared)->clone(status);
-    shared->removeRef();
-    return result;
-}
-
-PluralRules* U_EXPORT2
-PluralRules::internalForLocale(const Locale& locale, UPluralType type, UErrorCode& status) {
-    if (U_FAILURE(status)) {
-        return nullptr;
-    }
-    if (type >= UPLURAL_TYPE_COUNT) {
-        status = U_ILLEGAL_ARGUMENT_ERROR;
-        return nullptr;
-    }
-    LocalPointer<PluralRules> newObj(new PluralRules(status), status);
-    if (U_FAILURE(status)) {
-        return nullptr;
-    }
-    UnicodeString locRule = newObj->getRuleFromResource(locale, type, status);
-    // TODO: which other errors, if any, should be returned?
-    if (locRule.length() == 0) {
-        // If an out-of-memory error occurred, then stop and report the failure.
-        if (status == U_MEMORY_ALLOCATION_ERROR) {
-            return nullptr;
-        }
-        // Locales with no specific rules (all numbers have the "other" category
-        //   will return a U_MISSING_RESOURCE_ERROR at this point. This is not
-        //   an error.
-        locRule =  UnicodeString(PLURAL_DEFAULT_RULE);
-        status = U_ZERO_ERROR;
-    }
-    PluralRuleParser parser;
-    parser.parse(locRule, newObj.getAlias(), status);
-        //  TODO: should rule parse errors be returned, or
-        //        should we silently use default rules?
-        //        Original impl used default rules.
-        //        Ask the question to ICU Core.
-
-    newObj->mStandardPluralRanges = StandardPluralRanges::forLocale(locale, status)
-        .toPointer(status)
-        .orphan();
-
-    return newObj.orphan();
-}
-
-UnicodeString
-PluralRules::select(int32_t number) const {
-    return select(FixedDecimal(number));
-}
-
-UnicodeString
-PluralRules::select(double number) const {
-    return select(FixedDecimal(number));
-}
-
-UnicodeString
-PluralRules::select(const number::FormattedNumber& number, UErrorCode& status) const {
-    DecimalQuantity dq;
-    number.getDecimalQuantity(dq, status);
-    if (U_FAILURE(status)) {
-        return ICU_Utility::makeBogusString();
-    }
-    if (U_FAILURE(mInternalStatus)) {
-        status = mInternalStatus;
-        return ICU_Utility::makeBogusString();
-    }
-    return select(dq);
-}
-
-UnicodeString
-PluralRules::select(const IFixedDecimal &number) const {
-    if (mRules == nullptr) {
-        return UnicodeString(true, PLURAL_DEFAULT_RULE, -1);
-    }
-    else {
-        return mRules->select(number);
-    }
-}
-
-UnicodeString
-PluralRules::select(const number::FormattedNumberRange& range, UErrorCode& status) const {
-    return select(range.getData(status), status);
-}
-
-UnicodeString
-PluralRules::select(const number::impl::UFormattedNumberRangeData* impl, UErrorCode& status) const {
-    if (U_FAILURE(status)) {
-        return ICU_Utility::makeBogusString();
-    }
-    if (U_FAILURE(mInternalStatus)) {
-        status = mInternalStatus;
-        return ICU_Utility::makeBogusString();
-    }
-    if (mStandardPluralRanges == nullptr) {
-        // Happens if PluralRules was constructed via createRules()
-        status = U_UNSUPPORTED_ERROR;
-        return ICU_Utility::makeBogusString();
-    }
-    auto form1 = StandardPlural::fromString(select(impl->quantity1), status);
-    auto form2 = StandardPlural::fromString(select(impl->quantity2), status);
-    if (U_FAILURE(status)) {
-        return ICU_Utility::makeBogusString();
-    }
-    auto result = mStandardPluralRanges->resolve(form1, form2);
-    return UnicodeString(StandardPlural::getKeyword(result), -1, US_INV);
-}
-
-
-StringEnumeration*
-PluralRules::getKeywords(UErrorCode& status) const {
-    if (U_FAILURE(status)) {
-        return nullptr;
-    }
-    if (U_FAILURE(mInternalStatus)) {
-        status = mInternalStatus;
-        return nullptr;
-    }
-    LocalPointer<StringEnumeration> nameEnumerator(new PluralKeywordEnumeration(mRules, status), status);
-    if (U_FAILURE(status)) {
-        return nullptr;
-    }
-    return nameEnumerator.orphan();
-}
-
-double
-PluralRules::getUniqueKeywordValue(const UnicodeString& /* keyword */) {
-  // Not Implemented.
-  return UPLRULES_NO_UNIQUE_VALUE;
-}
-
-int32_t
-PluralRules::getAllKeywordValues(const UnicodeString & /* keyword */, double * /* dest */,
-                                 int32_t /* destCapacity */, UErrorCode& error) {
-    error = U_UNSUPPORTED_ERROR;
-    return 0;
-}
-
-/**
- * Helper method for the overrides of getSamples() for double and DecimalQuantity
- * return value types.  Provide only one of an allocated array of double or
- * DecimalQuantity, and a nullptr for the other.
- */
-static int32_t
-getSamplesFromString(const UnicodeString &samples, double *destDbl,
-                        DecimalQuantity* destDq, int32_t destCapacity,
-                        UErrorCode& status) {
-
-    if ((destDbl == nullptr && destDq == nullptr)
-            || (destDbl != nullptr && destDq != nullptr)) {
-        status = U_INTERNAL_PROGRAM_ERROR;
-        return 0;
-    }
-
-    bool isDouble = destDbl != nullptr;
-    int32_t sampleCount = 0;
-    int32_t sampleStartIdx = 0;
-    int32_t sampleEndIdx = 0;
-
-    //std::string ss;  // TODO: debugging.
-    // std::cout << "PluralRules::getSamples(), samples = \"" << samples.toUTF8String(ss) << "\"\n";
-    for (sampleCount = 0; sampleCount < destCapacity && sampleStartIdx < samples.length(); ) {
-        sampleEndIdx = samples.indexOf(COMMA, sampleStartIdx);
-        if (sampleEndIdx == -1) {
-            sampleEndIdx = samples.length();
-        }
-        const UnicodeString &sampleRange = samples.tempSubStringBetween(sampleStartIdx, sampleEndIdx);
-        // ss.erase();
-        // std::cout << "PluralRules::getSamples(), samplesRange = \"" << sampleRange.toUTF8String(ss) << "\"\n";
-        int32_t tildeIndex = sampleRange.indexOf(TILDE);
-        if (tildeIndex < 0) {
-            DecimalQuantity dq = DecimalQuantity::fromExponentString(sampleRange, status);
-            if (isDouble) {
-                // See warning note below about lack of precision for floating point samples for numbers with
-                // trailing zeroes in the decimal fraction representation.
-                double dblValue = dq.toDouble();
-                if (!(dblValue == floor(dblValue) && dq.fractionCount() > 0)) {
-                    destDbl[sampleCount++] = dblValue;
-                }
-            } else {
-                destDq[sampleCount++] = dq;
-            }
-        } else {
-            DecimalQuantity rangeLo =
-                DecimalQuantity::fromExponentString(sampleRange.tempSubStringBetween(0, tildeIndex), status);
-            DecimalQuantity rangeHi = DecimalQuantity::fromExponentString(sampleRange.tempSubStringBetween(tildeIndex+1), status);
-            if (U_FAILURE(status)) {
-                break;
-            }
-            if (rangeHi.toDouble() < rangeLo.toDouble()) {
-                status = U_INVALID_FORMAT_ERROR;
-                break;
-            }
-
-            DecimalQuantity incrementDq;
-            incrementDq.setToInt(1);
-            int32_t lowerDispMag = rangeLo.getLowerDisplayMagnitude();
-            int32_t exponent = rangeLo.getExponent();
-            int32_t incrementScale = lowerDispMag + exponent;
-            incrementDq.adjustMagnitude(incrementScale);
-            double incrementVal = incrementDq.toDouble();  // 10 ^ incrementScale
-            
-
-            DecimalQuantity dq(rangeLo);
-            double dblValue = dq.toDouble();
-            double end = rangeHi.toDouble();
-
-            while (dblValue <= end) {
-                if (isDouble) {
-                    // Hack Alert: don't return any decimal samples with integer values that
-                    //    originated from a format with trailing decimals.
-                    //    This API is returning doubles, which can't distinguish having displayed
-                    //    zeros to the right of the decimal.
-                    //    This results in test failures with values mapping back to a different keyword.
-                    if (!(dblValue == floor(dblValue) && dq.fractionCount() > 0)) {
-                        destDbl[sampleCount++] = dblValue;
-                    }
-                } else {
-                    destDq[sampleCount++] = dq;
-                }
-                if (sampleCount >= destCapacity) {
-                    break;
-                }
-
-                // Increment dq for next iteration
-
-                // Because DecNum and DecimalQuantity do not support
-                // add operations, we need to convert to/from double,
-                // despite precision lossiness for decimal fractions like 0.1.
-                dblValue += incrementVal;
-                DecNum newDqDecNum;
-                newDqDecNum.setTo(dblValue, status);
-                DecimalQuantity newDq;             
-                newDq.setToDecNum(newDqDecNum, status);
-                newDq.setMinFraction(-lowerDispMag);
-                newDq.roundToMagnitude(lowerDispMag, RoundingMode::UNUM_ROUND_HALFEVEN, status);
-                newDq.adjustMagnitude(-exponent);
-                newDq.adjustExponent(exponent);
-                dblValue = newDq.toDouble();
-                dq = newDq;
-            }
-        }
-        sampleStartIdx = sampleEndIdx + 1;
-    }
-    return sampleCount;
-}
-
-int32_t
-PluralRules::getSamples(const UnicodeString &keyword, double *dest,
-                        int32_t destCapacity, UErrorCode& status) {
-    if (U_FAILURE(status)) {
-        return 0;
-    }
-    if (U_FAILURE(mInternalStatus)) {
-        status = mInternalStatus;
-        return 0;
-    }
-    if (dest != nullptr ? destCapacity < 0 : destCapacity != 0) {
-        status = U_ILLEGAL_ARGUMENT_ERROR;
-        return 0;
-    }
-    RuleChain *rc = rulesForKeyword(keyword);
-    if (rc == nullptr) {
-        return 0;
-    }
-    int32_t numSamples = getSamplesFromString(rc->fIntegerSamples, dest, nullptr, destCapacity, status);
-    if (numSamples == 0) {
-        numSamples = getSamplesFromString(rc->fDecimalSamples, dest, nullptr, destCapacity, status);
-    }
-    return numSamples;
-}
-
-int32_t
-PluralRules::getSamples(const UnicodeString &keyword, DecimalQuantity *dest,
-                        int32_t destCapacity, UErrorCode& status) {
-    if (U_FAILURE(status)) {
-        return 0;
-    }
-    if (U_FAILURE(mInternalStatus)) {
-        status = mInternalStatus;
-        return 0;
-    }
-    if (dest != nullptr ? destCapacity < 0 : destCapacity != 0) {
-        status = U_ILLEGAL_ARGUMENT_ERROR;
-        return 0;
-    }
-    RuleChain *rc = rulesForKeyword(keyword);
-    if (rc == nullptr) {
-        return 0;
-    }
-
-    int32_t numSamples = getSamplesFromString(rc->fIntegerSamples, nullptr, dest, destCapacity, status);
-    if (numSamples == 0) {
-        numSamples = getSamplesFromString(rc->fDecimalSamples, nullptr, dest, destCapacity, status);
-    }
-    return numSamples;
-}
-
-
-RuleChain *PluralRules::rulesForKeyword(const UnicodeString &keyword) const {
-    RuleChain *rc;
-    for (rc = mRules; rc != nullptr; rc = rc->fNext) {
-        if (rc->fKeyword == keyword) {
-            break;
-        }
-    }
-    return rc;
-}
-
-
-UBool
-PluralRules::isKeyword(const UnicodeString& keyword) const {
-    if (0 == keyword.compare(PLURAL_KEYWORD_OTHER, 5)) {
-        return true;
-    }
-    return rulesForKeyword(keyword) != nullptr;
-}
-
-UnicodeString
-PluralRules::getKeywordOther() const {
-    return UnicodeString(true, PLURAL_KEYWORD_OTHER, 5);
-}
-
-bool
-PluralRules::operator==(const PluralRules& other) const  {
-    const UnicodeString *ptrKeyword;
-    UErrorCode status= U_ZERO_ERROR;
-
-    if ( this == &other ) {
-        return true;
-    }
-    LocalPointer<StringEnumeration> myKeywordList(getKeywords(status));
-    LocalPointer<StringEnumeration> otherKeywordList(other.getKeywords(status));
-    if (U_FAILURE(status)) {
-        return false;
-    }
-
-    if (myKeywordList->count(status)!=otherKeywordList->count(status)) {
-        return false;
-    }
-    myKeywordList->reset(status);
-    while ((ptrKeyword=myKeywordList->snext(status))!=nullptr) {
-        if (!other.isKeyword(*ptrKeyword)) {
-            return false;
-        }
-    }
-    otherKeywordList->reset(status);
-    while ((ptrKeyword=otherKeywordList->snext(status))!=nullptr) {
-        if (!this->isKeyword(*ptrKeyword)) {
-            return false;
-        }
-    }
-    if (U_FAILURE(status)) {
-        return false;
-    }
-
-    return true;
-}
-
-
-void
-PluralRuleParser::parse(const UnicodeString& ruleData, PluralRules *prules, UErrorCode &status)
-{
-    if (U_FAILURE(status)) {
-        return;
-    }
-    U_ASSERT(ruleIndex == 0);    // Parsers are good for a single use only!
-    ruleSrc = &ruleData;
-
-    while (ruleIndex< ruleSrc->length()) {
-        getNextToken(status);
-        if (U_FAILURE(status)) {
-            return;
-        }
-        checkSyntax(status);
-        if (U_FAILURE(status)) {
-            return;
-        }
-        switch (type) {
-        case tAnd:
-            U_ASSERT(curAndConstraint != nullptr);
-            curAndConstraint = curAndConstraint->add(status);
-            break;
-        case tOr:
-            {
-                U_ASSERT(currentChain != nullptr);
-                OrConstraint *orNode=currentChain->ruleHeader;
-                while (orNode->next != nullptr) {
-                    orNode = orNode->next;
-                }
-                orNode->next= new OrConstraint();
-                if (orNode->next == nullptr) {
-                    status = U_MEMORY_ALLOCATION_ERROR;
-                    break;
-                }
-                orNode=orNode->next;
-                orNode->next=nullptr;
-                curAndConstraint = orNode->add(status);
-            }
-            break;
-        case tIs:
-            U_ASSERT(curAndConstraint != nullptr);
-            U_ASSERT(curAndConstraint->value == -1);
-            U_ASSERT(curAndConstraint->rangeList == nullptr);
-            break;
-        case tNot:
-            U_ASSERT(curAndConstraint != nullptr);
-            curAndConstraint->negated=true;
-            break;
-
-        case tNotEqual:
-            curAndConstraint->negated=true;
-            U_FALLTHROUGH;
-        case tIn:
-        case tWithin:
-        case tEqual:
-            {
-                U_ASSERT(curAndConstraint != nullptr);
-                LocalPointer<UVector32> newRangeList(new UVector32(status), status);
-                if (U_FAILURE(status)) {
-                    break;
-                }
-                curAndConstraint->rangeList = newRangeList.orphan();
-                curAndConstraint->rangeList->addElement(-1, status);  // range Low
-                curAndConstraint->rangeList->addElement(-1, status);  // range Hi
-                rangeLowIdx = 0;
-                rangeHiIdx  = 1;
-                curAndConstraint->value=PLURAL_RANGE_HIGH;
-                curAndConstraint->integerOnly = (type != tWithin);
-            }
-            break;
-        case tNumber:
-            U_ASSERT(curAndConstraint != nullptr);
-            if ( (curAndConstraint->op==AndConstraint::MOD)&&
-                 (curAndConstraint->opNum == -1 ) ) {
-                curAndConstraint->opNum=getNumberValue(token);
-            }
-            else {
-                if (curAndConstraint->rangeList == nullptr) {
-                    // this is for an 'is' rule
-                    curAndConstraint->value = getNumberValue(token);
-                } else {
-                    // this is for an 'in' or 'within' rule
-                    if (curAndConstraint->rangeList->elementAti(rangeLowIdx) == -1) {
-                        curAndConstraint->rangeList->setElementAt(getNumberValue(token), rangeLowIdx);
-                        curAndConstraint->rangeList->setElementAt(getNumberValue(token), rangeHiIdx);
-                    }
-                    else {
-                        curAndConstraint->rangeList->setElementAt(getNumberValue(token), rangeHiIdx);
-                        if (curAndConstraint->rangeList->elementAti(rangeLowIdx) >
-                                curAndConstraint->rangeList->elementAti(rangeHiIdx)) {
-                            // Range Lower bound > Range Upper bound.
-                            // U_UNEXPECTED_TOKEN seems a little funny, but it is consistently
-                            // used for all plural rule parse errors.
-                            status = U_UNEXPECTED_TOKEN;
-                            break;
-                        }
-                    }
-                }
-            }
-            break;
-        case tComma:
-            // TODO: rule syntax checking is inadequate, can happen with badly formed rules.
-            //       Catch cases like "n mod 10, is 1" here instead.
-            if (curAndConstraint == nullptr || curAndConstraint->rangeList == nullptr) {
-                status = U_UNEXPECTED_TOKEN;
-                break;
-            }
-            U_ASSERT(curAndConstraint->rangeList->size() >= 2);
-            rangeLowIdx = curAndConstraint->rangeList->size();
-            curAndConstraint->rangeList->addElement(-1, status);  // range Low
-            rangeHiIdx = curAndConstraint->rangeList->size();
-            curAndConstraint->rangeList->addElement(-1, status);  // range Hi
-            break;
-        case tMod:
-            U_ASSERT(curAndConstraint != nullptr);
-            curAndConstraint->op=AndConstraint::MOD;
-            break;
-        case tVariableN:
-        case tVariableI:
-        case tVariableF:
-        case tVariableT:
-        case tVariableE:
-        case tVariableC:
-        case tVariableV:
-            U_ASSERT(curAndConstraint != nullptr);
-            curAndConstraint->digitsType = type;
-            break;
-        case tKeyword:
-            {
-            RuleChain *newChain = new RuleChain;
-            if (newChain == nullptr) {
-                status = U_MEMORY_ALLOCATION_ERROR;
-                break;
-            }
-            newChain->fKeyword = token;
-            if (prules->mRules == nullptr) {
-                prules->mRules = newChain;
-            } else {
-                // The new rule chain goes at the end of the linked list of rule chains,
-                //   unless there is an "other" keyword & chain. "other" must remain last.
-                RuleChain *insertAfter = prules->mRules;
-                while (insertAfter->fNext!=nullptr &&
-                       insertAfter->fNext->fKeyword.compare(PLURAL_KEYWORD_OTHER, 5) != 0 ){
-                    insertAfter=insertAfter->fNext;
-                }
-                newChain->fNext = insertAfter->fNext;
-                insertAfter->fNext = newChain;
-            }
-            OrConstraint *orNode = new OrConstraint();
-            if (orNode == nullptr) {
-                status = U_MEMORY_ALLOCATION_ERROR;
-                break;
-            }
-            newChain->ruleHeader = orNode;
-            curAndConstraint = orNode->add(status);
-            currentChain = newChain;
-            }
-            break;
-
-        case tInteger:
-            for (;;) {
-                getNextToken(status);
-                if (U_FAILURE(status) || type == tSemiColon || type == tEOF || type == tAt) {
-                    break;
-                }
-                if (type == tEllipsis) {
-                    currentChain->fIntegerSamplesUnbounded = true;
-                    continue;
-                }
-                currentChain->fIntegerSamples.append(token);
-            }
-            break;
-
-        case tDecimal:
-            for (;;) {
-                getNextToken(status);
-                if (U_FAILURE(status) || type == tSemiColon || type == tEOF || type == tAt) {
-                    break;
-                }
-                if (type == tEllipsis) {
-                    currentChain->fDecimalSamplesUnbounded = true;
-                    continue;
-                }
-                currentChain->fDecimalSamples.append(token);
-            }
-            break;
-
-        default:
-            break;
-        }
-        prevType=type;
-        if (U_FAILURE(status)) {
-            break;
-        }
-    }
-}
-
-UnicodeString
-PluralRules::getRuleFromResource(const Locale& locale, UPluralType type, UErrorCode& errCode) {
-    UnicodeString emptyStr;
-
-    if (U_FAILURE(errCode)) {
-        return emptyStr;
-    }
-    LocalUResourceBundlePointer rb(ures_openDirect(nullptr, "plurals", &errCode));
-    if(U_FAILURE(errCode)) {
-        return emptyStr;
-    }
-    const char *typeKey;
-    switch (type) {
-    case UPLURAL_TYPE_CARDINAL:
-        typeKey = "locales";
-        break;
-    case UPLURAL_TYPE_ORDINAL:
-        typeKey = "locales_ordinals";
-        break;
-    default:
-        // Must not occur: The caller should have checked for valid types.
-        errCode = U_ILLEGAL_ARGUMENT_ERROR;
-        return emptyStr;
-    }
-    LocalUResourceBundlePointer locRes(ures_getByKey(rb.getAlias(), typeKey, nullptr, &errCode));
-    if(U_FAILURE(errCode)) {
-        return emptyStr;
-    }
-    int32_t resLen=0;
-    const char *curLocaleName=locale.getBaseName();
-    const char16_t* s = ures_getStringByKey(locRes.getAlias(), curLocaleName, &resLen, &errCode);
-
-    if (s == nullptr) {
-        // Check parent locales.
-        UErrorCode status = U_ZERO_ERROR;
-        char parentLocaleName[ULOC_FULLNAME_CAPACITY];
-        const char *curLocaleName2=locale.getBaseName();
-        uprv_strcpy(parentLocaleName, curLocaleName2);
-
-        while (uloc_getParent(parentLocaleName, parentLocaleName,
-                                       ULOC_FULLNAME_CAPACITY, &status) > 0) {
-            resLen=0;
-            s = ures_getStringByKey(locRes.getAlias(), parentLocaleName, &resLen, &status);
-            if (s != nullptr) {
-                errCode = U_ZERO_ERROR;
-                break;
-            }
-            status = U_ZERO_ERROR;
-        }
-    }
-    if (s==nullptr) {
-        return emptyStr;
-    }
-
-    char setKey[256];
-    u_UCharsToChars(s, setKey, resLen + 1);
-    // printf("\n PluralRule: %s\n", setKey);
-
-    LocalUResourceBundlePointer ruleRes(ures_getByKey(rb.getAlias(), "rules", nullptr, &errCode));
-    if(U_FAILURE(errCode)) {
-        return emptyStr;
-    }
-    LocalUResourceBundlePointer setRes(ures_getByKey(ruleRes.getAlias(), setKey, nullptr, &errCode));
-    if (U_FAILURE(errCode)) {
-        return emptyStr;
-    }
-
-    int32_t numberKeys = ures_getSize(setRes.getAlias());
-    UnicodeString result;
-    const char *key=nullptr;
-    for(int32_t i=0; i<numberKeys; ++i) {   // Keys are zero, one, few, ...
-        UnicodeString rules = ures_getNextUnicodeString(setRes.getAlias(), &key, &errCode);
-        UnicodeString uKey(key, -1, US_INV);
-        result.append(uKey);
-        result.append(COLON);
-        result.append(rules);
-        result.append(SEMI_COLON);
-    }
-    return result;
-}
-
-
-UnicodeString
-PluralRules::getRules() const {
-    UnicodeString rules;
-    if (mRules != nullptr) {
-        mRules->dumpRules(rules);
-    }
-    return rules;
-}
-
-AndConstraint::AndConstraint(const AndConstraint& other) {
-    this->fInternalStatus = other.fInternalStatus;
-    if (U_FAILURE(fInternalStatus)) {
-        return; // stop early if the object we are copying from is invalid.
-    }
-    this->op = other.op;
-    this->opNum=other.opNum;
-    this->value=other.value;
-    if (other.rangeList != nullptr) {
-        LocalPointer<UVector32> newRangeList(new UVector32(fInternalStatus), fInternalStatus);
-        if (U_FAILURE(fInternalStatus)) {
-            return;
-        }
-        this->rangeList = newRangeList.orphan();
-        this->rangeList->assign(*other.rangeList, fInternalStatus);
-    }
-    this->integerOnly=other.integerOnly;
-    this->negated=other.negated;
-    this->digitsType = other.digitsType;
-    if (other.next != nullptr) {
-        this->next = new AndConstraint(*other.next);
-        if (this->next == nullptr) {
-            fInternalStatus = U_MEMORY_ALLOCATION_ERROR;
-        }
-    }
-}
-
-AndConstraint::~AndConstraint() {
-    delete rangeList;
-    rangeList = nullptr;
-    delete next;
-    next = nullptr;
-}
-
-UBool
-AndConstraint::isFulfilled(const IFixedDecimal &number) {
-    UBool result = true;
-    if (digitsType == none) {
-        // An empty AndConstraint, created by a rule with a keyword but no following expression.
-        return true;
-    }
-
-    PluralOperand operand = tokenTypeToPluralOperand(digitsType);
-    double n = number.getPluralOperand(operand);     // pulls n | i | v | f value for the number.
-                                                     // Will always be positive.
-                                                     // May be non-integer (n option only)
-    do {
-        if (integerOnly && n != uprv_floor(n)) {
-            result = false;
-            break;
-        }
-
-        if (op == MOD) {
-            n = fmod(n, opNum);
-        }
-        if (rangeList == nullptr) {
-            result = value == -1 ||    // empty rule
-                     n == value;       //  'is' rule
-            break;
-        }
-        result = false;                // 'in' or 'within' rule
-        for (int32_t r=0; r<rangeList->size(); r+=2) {
-            if (rangeList->elementAti(r) <= n && n <= rangeList->elementAti(r+1)) {
-                result = true;
-                break;
-            }
-        }
-    } while (false);
-
-    if (negated) {
-        result = !result;
-    }
-    return result;
-}
-
-AndConstraint*
-AndConstraint::add(UErrorCode& status) {
-    if (U_FAILURE(fInternalStatus)) {
-        status = fInternalStatus;
-        return nullptr;
-    }
-    this->next = new AndConstraint();
-    if (this->next == nullptr) {
-        status = U_MEMORY_ALLOCATION_ERROR;
-    }
-    return this->next;
-}
-
-
-OrConstraint::OrConstraint(const OrConstraint& other) {
-    this->fInternalStatus = other.fInternalStatus;
-    if (U_FAILURE(fInternalStatus)) {
-        return; // stop early if the object we are copying from is invalid.
-    }
-    if ( other.childNode != nullptr ) {
-        this->childNode = new AndConstraint(*(other.childNode));
-        if (this->childNode == nullptr) {
-            fInternalStatus = U_MEMORY_ALLOCATION_ERROR;
-            return;
-        }
-    }
-    if (other.next != nullptr ) {
-        this->next = new OrConstraint(*(other.next));
-        if (this->next == nullptr) {
-            fInternalStatus = U_MEMORY_ALLOCATION_ERROR;
-            return;
-        }
-        if (U_FAILURE(this->next->fInternalStatus)) {
-            this->fInternalStatus = this->next->fInternalStatus;
-        }
-    }
-}
-
-OrConstraint::~OrConstraint() {
-    delete childNode;
-    childNode = nullptr;
-    delete next;
-    next = nullptr;
-}
-
-AndConstraint*
-OrConstraint::add(UErrorCode& status) {
-    if (U_FAILURE(fInternalStatus)) {
-        status = fInternalStatus;
-        return nullptr;
-    }
-    OrConstraint *curOrConstraint=this;
-    {
-        while (curOrConstraint->next!=nullptr) {
-            curOrConstraint = curOrConstraint->next;
-        }
-        U_ASSERT(curOrConstraint->childNode == nullptr);
-        curOrConstraint->childNode = new AndConstraint();
-        if (curOrConstraint->childNode == nullptr) {
-            status = U_MEMORY_ALLOCATION_ERROR;
-        }
-    }
-    return curOrConstraint->childNode;
-}
-
-UBool
-OrConstraint::isFulfilled(const IFixedDecimal &number) {
-    OrConstraint* orRule=this;
-    UBool result=false;
-
-    while (orRule!=nullptr && !result) {
-        result=true;
-        AndConstraint* andRule = orRule->childNode;
-        while (andRule!=nullptr && result) {
-            result = andRule->isFulfilled(number);
-            andRule=andRule->next;
-        }
-        orRule = orRule->next;
-    }
-
-    return result;
-}
-
-
-RuleChain::RuleChain(const RuleChain& other) :
-        fKeyword(other.fKeyword), fDecimalSamples(other.fDecimalSamples),
-        fIntegerSamples(other.fIntegerSamples), fDecimalSamplesUnbounded(other.fDecimalSamplesUnbounded),
-        fIntegerSamplesUnbounded(other.fIntegerSamplesUnbounded), fInternalStatus(other.fInternalStatus) {
-    if (U_FAILURE(this->fInternalStatus)) {
-        return; // stop early if the object we are copying from is invalid. 
-    }
-    if (other.ruleHeader != nullptr) {
-        this->ruleHeader = new OrConstraint(*(other.ruleHeader));
-        if (this->ruleHeader == nullptr) {
-            this->fInternalStatus = U_MEMORY_ALLOCATION_ERROR;
-        }
-        else if (U_FAILURE(this->ruleHeader->fInternalStatus)) {
-            // If the OrConstraint wasn't fully copied, then set our status to failure as well.
-            this->fInternalStatus = this->ruleHeader->fInternalStatus;
-            return; // exit early.
-        }
-    }
-    if (other.fNext != nullptr ) {
-        this->fNext = new RuleChain(*other.fNext);
-        if (this->fNext == nullptr) {
-            this->fInternalStatus = U_MEMORY_ALLOCATION_ERROR;
-        }
-        else if (U_FAILURE(this->fNext->fInternalStatus)) {
-            // If the RuleChain wasn't fully copied, then set our status to failure as well.
-            this->fInternalStatus = this->fNext->fInternalStatus;
-        }
-    }
-}
-
-RuleChain::~RuleChain() {
-    delete fNext;
-    delete ruleHeader;
-}
-
-UnicodeString
-RuleChain::select(const IFixedDecimal &number) const {
-    if (!number.isNaN() && !number.isInfinite()) {
-        for (const RuleChain *rules = this; rules != nullptr; rules = rules->fNext) {
-             if (rules->ruleHeader->isFulfilled(number)) {
-                 return rules->fKeyword;
-             }
-        }
-    }
-    return UnicodeString(true, PLURAL_KEYWORD_OTHER, 5);
-}
-
-static UnicodeString tokenString(tokenType tok) {
-    UnicodeString s;
-    switch (tok) {
-      case tVariableN:
-        s.append(LOW_N); break;
-      case tVariableI:
-        s.append(LOW_I); break;
-      case tVariableF:
-        s.append(LOW_F); break;
-      case tVariableV:
-        s.append(LOW_V); break;
-      case tVariableT:
-        s.append(LOW_T); break;
-      case tVariableE:
-        s.append(LOW_E); break;
-    case tVariableC:
-        s.append(LOW_C); break;
-      default:
-        s.append(TILDE);
-    }
-    return s;
-}
-
-void
-RuleChain::dumpRules(UnicodeString& result) {
-    char16_t digitString[16];
-
-    if ( ruleHeader != nullptr ) {
-        result +=  fKeyword;
-        result += COLON;
-        result += SPACE;
-        OrConstraint* orRule=ruleHeader;
-        while ( orRule != nullptr ) {
-            AndConstraint* andRule=orRule->childNode;
-            while ( andRule != nullptr ) {
-                if ((andRule->op==AndConstraint::NONE) &&  (andRule->rangeList==nullptr) && (andRule->value == -1)) {
-                    // Empty Rules.
-                } else if ( (andRule->op==AndConstraint::NONE) && (andRule->rangeList==nullptr) ) {
-                    result += tokenString(andRule->digitsType);
-                    result += UNICODE_STRING_SIMPLE(" is ");
-                    if (andRule->negated) {
-                        result += UNICODE_STRING_SIMPLE("not ");
-                    }
-                    uprv_itou(digitString,16, andRule->value,10,0);
-                    result += UnicodeString(digitString);
-                }
-                else {
-                    result += tokenString(andRule->digitsType);
-                    result += SPACE;
-                    if (andRule->op==AndConstraint::MOD) {
-                        result += UNICODE_STRING_SIMPLE("mod ");
-                        uprv_itou(digitString,16, andRule->opNum,10,0);
-                        result += UnicodeString(digitString);
-                    }
-                    if (andRule->rangeList==nullptr) {
-                        if (andRule->negated) {
-                            result += UNICODE_STRING_SIMPLE(" is not ");
-                            uprv_itou(digitString,16, andRule->value,10,0);
-                            result += UnicodeString(digitString);
-                        }
-                        else {
-                            result += UNICODE_STRING_SIMPLE(" is ");
-                            uprv_itou(digitString,16, andRule->value,10,0);
-                            result += UnicodeString(digitString);
-                        }
-                    }
-                    else {
-                        if (andRule->negated) {
-                            if ( andRule->integerOnly ) {
-                                result += UNICODE_STRING_SIMPLE(" not in ");
-                            }
-                            else {
-                                result += UNICODE_STRING_SIMPLE(" not within ");
-                            }
-                        }
-                        else {
-                            if ( andRule->integerOnly ) {
-                                result += UNICODE_STRING_SIMPLE(" in ");
-                            }
-                            else {
-                                result += UNICODE_STRING_SIMPLE(" within ");
-                            }
-                        }
-                        for (int32_t r=0; r<andRule->rangeList->size(); r+=2) {
-                            int32_t rangeLo = andRule->rangeList->elementAti(r);
-                            int32_t rangeHi = andRule->rangeList->elementAti(r+1);
-                            uprv_itou(digitString,16, rangeLo, 10, 0);
-                            result += UnicodeString(digitString);
-                            result += UNICODE_STRING_SIMPLE("..");
-                            uprv_itou(digitString,16, rangeHi, 10,0);
-                            result += UnicodeString(digitString);
-                            if (r+2 < andRule->rangeList->size()) {
-                                result += UNICODE_STRING_SIMPLE(", ");
-                            }
-                        }
-                    }
-                }
-                if ( (andRule=andRule->next) != nullptr) {
-                    result += UNICODE_STRING_SIMPLE(" and ");
-                }
-            }
-            if ( (orRule = orRule->next) != nullptr ) {
-                result += UNICODE_STRING_SIMPLE(" or ");
-            }
-        }
-    }
-    if ( fNext != nullptr ) {
-        result += UNICODE_STRING_SIMPLE("; ");
-        fNext->dumpRules(result);
-    }
-}
-
-
-UErrorCode
-RuleChain::getKeywords(int32_t capacityOfKeywords, UnicodeString* keywords, int32_t& arraySize) const {
-    if (U_FAILURE(fInternalStatus)) {
-        return fInternalStatus;
-    }
-    if ( arraySize < capacityOfKeywords-1 ) {
-        keywords[arraySize++]=fKeyword;
-    }
-    else {
-        return U_BUFFER_OVERFLOW_ERROR;
-    }
-
-    if ( fNext != nullptr ) {
-        return fNext->getKeywords(capacityOfKeywords, keywords, arraySize);
-    }
-    else {
-        return U_ZERO_ERROR;
-    }
-}
-
-UBool
-RuleChain::isKeyword(const UnicodeString& keywordParam) const {
-    if ( fKeyword == keywordParam ) {
-        return true;
-    }
-
-    if ( fNext != nullptr ) {
-        return fNext->isKeyword(keywordParam);
-    }
-    else {
-        return false;
-    }
-}
-
-
-PluralRuleParser::PluralRuleParser() :
-        ruleIndex(0), token(), type(none), prevType(none),
-        curAndConstraint(nullptr), currentChain(nullptr), rangeLowIdx(-1), rangeHiIdx(-1)
-{
-}
-
-PluralRuleParser::~PluralRuleParser() {
-}
-
-
-int32_t
-PluralRuleParser::getNumberValue(const UnicodeString& token) {
-    int32_t i;
-    char digits[128];
-
-    i = token.extract(0, token.length(), digits, UPRV_LENGTHOF(digits), US_INV);
-    digits[i]='\0';
-
-    return((int32_t)atoi(digits));
-}
-
-
-void
-PluralRuleParser::checkSyntax(UErrorCode &status)
-{
-    if (U_FAILURE(status)) {
-        return;
-    }
-    if (!(prevType==none || prevType==tSemiColon)) {
-        type = getKeyType(token, type);  // Switch token type from tKeyword if we scanned a reserved word,
-                                               //   and we are not at the start of a rule, where a
-                                               //   keyword is expected.
-    }
-
-    switch(prevType) {
-    case none:
-    case tSemiColon:
-        if (type!=tKeyword && type != tEOF) {
-            status = U_UNEXPECTED_TOKEN;
-        }
-        break;
-    case tVariableN:
-    case tVariableI:
-    case tVariableF:
-    case tVariableT:
-    case tVariableE:
-    case tVariableC:
-    case tVariableV:
-        if (type != tIs && type != tMod && type != tIn &&
-            type != tNot && type != tWithin && type != tEqual && type != tNotEqual) {
-            status = U_UNEXPECTED_TOKEN;
-        }
-        break;
-    case tKeyword:
-        if (type != tColon) {
-            status = U_UNEXPECTED_TOKEN;
-        }
-        break;
-    case tColon:
-        if (!(type == tVariableN ||
-              type == tVariableI ||
-              type == tVariableF ||
-              type == tVariableT ||
-              type == tVariableE ||
-              type == tVariableC ||
-              type == tVariableV ||
-              type == tAt)) {
-            status = U_UNEXPECTED_TOKEN;
-        }
-        break;
-    case tIs:
-        if ( type != tNumber && type != tNot) {
-            status = U_UNEXPECTED_TOKEN;
-        }
-        break;
-    case tNot:
-        if (type != tNumber && type != tIn && type != tWithin) {
-            status = U_UNEXPECTED_TOKEN;
-        }
-        break;
-    case tMod:
-    case tDot2:
-    case tIn:
-    case tWithin:
-    case tEqual:
-    case tNotEqual:
-        if (type != tNumber) {
-            status = U_UNEXPECTED_TOKEN;
-        }
-        break;
-    case tAnd:
-    case tOr:
-        if ( type != tVariableN &&
-             type != tVariableI &&
-             type != tVariableF &&
-             type != tVariableT &&
-             type != tVariableE &&
-             type != tVariableC &&
-             type != tVariableV) {
-            status = U_UNEXPECTED_TOKEN;
-        }
-        break;
-    case tComma:
-        if (type != tNumber) {
-            status = U_UNEXPECTED_TOKEN;
-        }
-        break;
-    case tNumber:
-        if (type != tDot2  && type != tSemiColon && type != tIs       && type != tNot    &&
-            type != tIn    && type != tEqual     && type != tNotEqual && type != tWithin &&
-            type != tAnd   && type != tOr        && type != tComma    && type != tAt     &&
-            type != tEOF)
-        {
-            status = U_UNEXPECTED_TOKEN;
-        }
-        // TODO: a comma following a number that is not part of a range will be allowed.
-        //       It's not the only case of this sort of thing. Parser needs a re-write.
-        break;
-    case tAt:
-        if (type != tDecimal && type != tInteger) {
-            status = U_UNEXPECTED_TOKEN;
-        }
-        break;
-    default:
-        status = U_UNEXPECTED_TOKEN;
-        break;
-    }
-}
-
-
-/*
- *  Scan the next token from the input rules.
- *     rules and returned token type are in the parser state variables.
- */
-void
-PluralRuleParser::getNextToken(UErrorCode &status)
-{
-    if (U_FAILURE(status)) {
-        return;
-    }
-
-    char16_t ch;
-    while (ruleIndex < ruleSrc->length()) {
-        ch = ruleSrc->charAt(ruleIndex);
-        type = charType(ch);
-        if (type != tSpace) {
-            break;
-        }
-        ++(ruleIndex);
-    }
-    if (ruleIndex >= ruleSrc->length()) {
-        type = tEOF;
-        return;
-    }
-    int32_t curIndex= ruleIndex;
-
-    switch (type) {
-      case tColon:
-      case tSemiColon:
-      case tComma:
-      case tEllipsis:
-      case tTilde:   // scanned '~'
-      case tAt:      // scanned '@'
-      case tEqual:   // scanned '='
-      case tMod:     // scanned '%'
-        // Single character tokens.
-        ++curIndex;
-        break;
-
-      case tNotEqual:  // scanned '!'
-        if (ruleSrc->charAt(curIndex+1) == EQUALS) {
-            curIndex += 2;
-        } else {
-            type = none;
-            curIndex += 1;
-        }
-        break;
-
-      case tKeyword:
-         while (type == tKeyword && ++curIndex < ruleSrc->length()) {
-             ch = ruleSrc->charAt(curIndex);
-             type = charType(ch);
-         }
-         type = tKeyword;
-         break;
-
-      case tNumber:
-         while (type == tNumber && ++curIndex < ruleSrc->length()) {
-             ch = ruleSrc->charAt(curIndex);
-             type = charType(ch);
-         }
-         type = tNumber;
-         break;
-
-       case tDot:
-         // We could be looking at either ".." in a range, or "..." at the end of a sample.
-         if (curIndex+1 >= ruleSrc->length() || ruleSrc->charAt(curIndex+1) != DOT) {
-             ++curIndex;
-             break; // Single dot
-         }
-         if (curIndex+2 >= ruleSrc->length() || ruleSrc->charAt(curIndex+2) != DOT) {
-             curIndex += 2;
-             type = tDot2;
-             break; // double dot
-         }
-         type = tEllipsis;
-         curIndex += 3;
-         break;     // triple dot
-
-       default:
-         status = U_UNEXPECTED_TOKEN;
-         ++curIndex;
-         break;
-    }
-
-    U_ASSERT(ruleIndex <= ruleSrc->length());
-    U_ASSERT(curIndex <= ruleSrc->length());
-    token=UnicodeString(*ruleSrc, ruleIndex, curIndex-ruleIndex);
-    ruleIndex = curIndex;
-}
-
-tokenType
-PluralRuleParser::charType(char16_t ch) {
-    if ((ch>=U_ZERO) && (ch<=U_NINE)) {
-        return tNumber;
-    }
-    if (ch>=LOW_A && ch<=LOW_Z) {
-        return tKeyword;
-    }
-    switch (ch) {
-    case COLON:
-        return tColon;
-    case SPACE:
-        return tSpace;
-    case SEMI_COLON:
-        return tSemiColon;
-    case DOT:
-        return tDot;
-    case COMMA:
-        return tComma;
-    case EXCLAMATION:
-        return tNotEqual;
-    case EQUALS:
-        return tEqual;
-    case PERCENT_SIGN:
-        return tMod;
-    case AT:
-        return tAt;
-    case ELLIPSIS:
-        return tEllipsis;
-    case TILDE:
-        return tTilde;
-    default :
-        return none;
-    }
-}
-
-
-//  Set token type for reserved words in the Plural Rule syntax.
-
-tokenType
-PluralRuleParser::getKeyType(const UnicodeString &token, tokenType keyType)
-{
-    if (keyType != tKeyword) {
-        return keyType;
-    }
-
-    if (0 == token.compare(PK_VAR_N, 1)) {
-        keyType = tVariableN;
-    } else if (0 == token.compare(PK_VAR_I, 1)) {
-        keyType = tVariableI;
-    } else if (0 == token.compare(PK_VAR_F, 1)) {
-        keyType = tVariableF;
-    } else if (0 == token.compare(PK_VAR_T, 1)) {
-        keyType = tVariableT;
-    } else if (0 == token.compare(PK_VAR_E, 1)) {
-        keyType = tVariableE;
-    } else if (0 == token.compare(PK_VAR_C, 1)) {
-        keyType = tVariableC;
-    } else if (0 == token.compare(PK_VAR_V, 1)) {
-        keyType = tVariableV;
-    } else if (0 == token.compare(PK_IS, 2)) {
-        keyType = tIs;
-    } else if (0 == token.compare(PK_AND, 3)) {
-        keyType = tAnd;
-    } else if (0 == token.compare(PK_IN, 2)) {
-        keyType = tIn;
-    } else if (0 == token.compare(PK_WITHIN, 6)) {
-        keyType = tWithin;
-    } else if (0 == token.compare(PK_NOT, 3)) {
-        keyType = tNot;
-    } else if (0 == token.compare(PK_MOD, 3)) {
-        keyType = tMod;
-    } else if (0 == token.compare(PK_OR, 2)) {
-        keyType = tOr;
-    } else if (0 == token.compare(PK_DECIMAL, 7)) {
-        keyType = tDecimal;
-    } else if (0 == token.compare(PK_INTEGER, 7)) {
-        keyType = tInteger;
-    }
-    return keyType;
-}
-
-
-PluralKeywordEnumeration::PluralKeywordEnumeration(RuleChain *header, UErrorCode& status)
-        : pos(0), fKeywordNames(status) {
-    if (U_FAILURE(status)) {
-        return;
-    }
-    fKeywordNames.setDeleter(uprv_deleteUObject);
-    UBool  addKeywordOther = true;
-    RuleChain *node = header;
-    while (node != nullptr) {
-        LocalPointer<UnicodeString> newElem(node->fKeyword.clone(), status);
-        fKeywordNames.adoptElement(newElem.orphan(), status);
-        if (U_FAILURE(status)) {
-            return;
-        }
-        if (0 == node->fKeyword.compare(PLURAL_KEYWORD_OTHER, 5)) {
-            addKeywordOther = false;
-        }
-        node = node->fNext;
-    }
-
-    if (addKeywordOther) {
-        LocalPointer<UnicodeString> newElem(new UnicodeString(PLURAL_KEYWORD_OTHER), status);
-        fKeywordNames.adoptElement(newElem.orphan(), status);
-        if (U_FAILURE(status)) {
-            return;
-        }
-    }
-}
-
-const UnicodeString*
-PluralKeywordEnumeration::snext(UErrorCode& status) {
-    if (U_SUCCESS(status) && pos < fKeywordNames.size()) {
-        return (const UnicodeString*)fKeywordNames.elementAt(pos++);
-    }
-    return nullptr;
-}
-
-void
-PluralKeywordEnumeration::reset(UErrorCode& /*status*/) {
-    pos=0;
-}
-
-int32_t
-PluralKeywordEnumeration::count(UErrorCode& /*status*/) const {
-    return fKeywordNames.size();
-}
-
-PluralKeywordEnumeration::~PluralKeywordEnumeration() {
-}
-
-PluralOperand tokenTypeToPluralOperand(tokenType tt) {
-    switch(tt) {
-    case tVariableN:
-        return PLURAL_OPERAND_N;
-    case tVariableI:
-        return PLURAL_OPERAND_I;
-    case tVariableF:
-        return PLURAL_OPERAND_F;
-    case tVariableV:
-        return PLURAL_OPERAND_V;
-    case tVariableT:
-        return PLURAL_OPERAND_T;
-    case tVariableE:
-        return PLURAL_OPERAND_E;
-    case tVariableC:
-        return PLURAL_OPERAND_E;
-    default:
-        UPRV_UNREACHABLE_EXIT;  // unexpected.
-    }
-}
-
-FixedDecimal::FixedDecimal(double n, int32_t v, int64_t f, int32_t e, int32_t c) {
-    init(n, v, f, e, c);
-}
-
-FixedDecimal::FixedDecimal(double n, int32_t v, int64_t f, int32_t e) {
-    init(n, v, f, e);
-    // check values. TODO make into unit test.
-    //            
-    //            long visiblePower = (int) Math.pow(10.0, v);
-    //            if (decimalDigits > visiblePower) {
-    //                throw new IllegalArgumentException();
-    //            }
-    //            double fraction = intValue + (decimalDigits / (double) visiblePower);
-    //            if (fraction != source) {
-    //                double diff = Math.abs(fraction - source)/(Math.abs(fraction) + Math.abs(source));
-    //                if (diff > 0.00000001d) {
-    //                    throw new IllegalArgumentException();
-    //                }
-    //            }
-}
-
-FixedDecimal::FixedDecimal(double n, int32_t v, int64_t f) {
-    init(n, v, f);
-}
-
-FixedDecimal::FixedDecimal(double n, int32_t v) {
-    // Ugly, but for samples we don't care.
-    init(n, v, getFractionalDigits(n, v));
-}
-
-FixedDecimal::FixedDecimal(double n) {
-    init(n);
-}
-
-FixedDecimal::FixedDecimal() {
-    init(0, 0, 0);
-}
-
-
-// Create a FixedDecimal from a UnicodeString containing a number.
-//    Inefficient, but only used for samples, so simplicity trumps efficiency.
-
-FixedDecimal::FixedDecimal(const UnicodeString &num, UErrorCode &status) {
-    CharString cs;
-    int32_t parsedExponent = 0;
-    int32_t parsedCompactExponent = 0;
-
-    int32_t exponentIdx = num.indexOf(u'e');
-    if (exponentIdx < 0) {
-        exponentIdx = num.indexOf(u'E');
-    }
-    int32_t compactExponentIdx = num.indexOf(u'c');
-    if (compactExponentIdx < 0) {
-        compactExponentIdx = num.indexOf(u'C');
-    }
-
-    if (exponentIdx >= 0) {
-        cs.appendInvariantChars(num.tempSubString(0, exponentIdx), status);
-        int32_t expSubstrStart = exponentIdx + 1;
-        parsedExponent = ICU_Utility::parseAsciiInteger(num, expSubstrStart);
-    }
-    else if (compactExponentIdx >= 0) {
-        cs.appendInvariantChars(num.tempSubString(0, compactExponentIdx), status);
-        int32_t expSubstrStart = compactExponentIdx + 1;
-        parsedCompactExponent = ICU_Utility::parseAsciiInteger(num, expSubstrStart);
-
-        parsedExponent = parsedCompactExponent;
-        exponentIdx = compactExponentIdx;
-    }
-    else {
-        cs.appendInvariantChars(num, status);
-    }
-
-    DecimalQuantity dl;
-    dl.setToDecNumber(cs.toStringPiece(), status);
-    if (U_FAILURE(status)) {
-        init(0, 0, 0);
-        return;
-    }
-
-    int32_t decimalPoint = num.indexOf(DOT);
-    double n = dl.toDouble();
-    if (decimalPoint == -1) {
-        init(n, 0, 0, parsedExponent);
-    } else {
-        int32_t fractionNumLength = exponentIdx < 0 ? num.length() : cs.length();
-        int32_t v = fractionNumLength - decimalPoint - 1;
-        init(n, v, getFractionalDigits(n, v), parsedExponent);
-    }
-}
-
-
-FixedDecimal::FixedDecimal(const FixedDecimal &other) {
-    source = other.source;
-    visibleDecimalDigitCount = other.visibleDecimalDigitCount;
-    decimalDigits = other.decimalDigits;
-    decimalDigitsWithoutTrailingZeros = other.decimalDigitsWithoutTrailingZeros;
-    intValue = other.intValue;
-    exponent = other.exponent;
-    _hasIntegerValue = other._hasIntegerValue;
-    isNegative = other.isNegative;
-    _isNaN = other._isNaN;
-    _isInfinite = other._isInfinite;
-}
-
-FixedDecimal::~FixedDecimal() = default;
-
-FixedDecimal FixedDecimal::createWithExponent(double n, int32_t v, int32_t e) {
-    return FixedDecimal(n, v, getFractionalDigits(n, v), e);
-}
-
-
-void FixedDecimal::init(double n) {
-    int32_t numFractionDigits = decimals(n);
-    init(n, numFractionDigits, getFractionalDigits(n, numFractionDigits));
-}
-
-
-void FixedDecimal::init(double n, int32_t v, int64_t f) {
-    int32_t exponent = 0;
-    init(n, v, f, exponent);
-}
-
-void FixedDecimal::init(double n, int32_t v, int64_t f, int32_t e) {
-    // Currently, `c` is an alias for `e`
-    init(n, v, f, e, e);
-}
-
-void FixedDecimal::init(double n, int32_t v, int64_t f, int32_t e, int32_t c) {
-    isNegative = n < 0.0;
-    source = fabs(n);
-    _isNaN = uprv_isNaN(source);
-    _isInfinite = uprv_isInfinite(source);
-    exponent = e;
-    if (exponent == 0) {
-        exponent = c;
-    }
-    if (_isNaN || _isInfinite) {
-        v = 0;
-        f = 0;
-        intValue = 0;
-        _hasIntegerValue = false;
-    } else {
-        intValue = (int64_t)source;
-        _hasIntegerValue = (source == intValue);
-    }
-
-    visibleDecimalDigitCount = v;
-    decimalDigits = f;
-    if (f == 0) {
-         decimalDigitsWithoutTrailingZeros = 0;
-    } else {
-        int64_t fdwtz = f;
-        while ((fdwtz%10) == 0) {
-            fdwtz /= 10;
-        }
-        decimalDigitsWithoutTrailingZeros = fdwtz;
-    }
-}
-
-
-//  Fast path only exact initialization. Return true if successful.
-//     Note: Do not multiply by 10 each time through loop, rounding cruft can build
-//           up that makes the check for an integer result fail.
-//           A single multiply of the original number works more reliably.
-static int32_t p10[] = {1, 10, 100, 1000, 10000};
-UBool FixedDecimal::quickInit(double n) {
-    UBool success = false;
-    n = fabs(n);
-    int32_t numFractionDigits;
-    for (numFractionDigits = 0; numFractionDigits <= 3; numFractionDigits++) {
-        double scaledN = n * p10[numFractionDigits];
-        if (scaledN == floor(scaledN)) {
-            success = true;
-            break;
-        }
-    }
-    if (success) {
-        init(n, numFractionDigits, getFractionalDigits(n, numFractionDigits));
-    }
-    return success;
-}
-
-
-
-int32_t FixedDecimal::decimals(double n) {
-    // Count the number of decimal digits in the fraction part of the number, excluding trailing zeros.
-    // fastpath the common cases, integers or fractions with 3 or fewer digits
-    n = fabs(n);
-    for (int ndigits=0; ndigits<=3; ndigits++) {
-        double scaledN = n * p10[ndigits];
-        if (scaledN == floor(scaledN)) {
-            return ndigits;
-        }
-    }
-
-    // Slow path, convert with snprintf, parse converted output.
-    char  buf[30] = {0};
-    snprintf(buf, sizeof(buf), "%1.15e", n);
-    // formatted number looks like this: 1.234567890123457e-01
-    int exponent = atoi(buf+18);
-    int numFractionDigits = 15;
-    for (int i=16; ; --i) {
-        if (buf[i] != '0') {
-            break;
-        }
-        --numFractionDigits;
-    }
-    numFractionDigits -= exponent;   // Fraction part of fixed point representation.
-    return numFractionDigits;
-}
-
-
-// Get the fraction digits of a double, represented as an integer.
-//    v is the number of visible fraction digits in the displayed form of the number.
-//       Example: n = 1001.234, v = 6, result = 234000
-//    TODO: need to think through how this is used in the plural rule context.
-//          This function can easily encounter integer overflow, 
-//          and can easily return noise digits when the precision of a double is exceeded.
-
-int64_t FixedDecimal::getFractionalDigits(double n, int32_t v) {
-    if (v == 0 || n == floor(n) || uprv_isNaN(n) || uprv_isPositiveInfinity(n)) {
-        return 0;
-    }
-    n = fabs(n);
-    double fract = n - floor(n);
-    switch (v) {
-      case 1: return (int64_t)(fract*10.0 + 0.5);
-      case 2: return (int64_t)(fract*100.0 + 0.5);
-      case 3: return (int64_t)(fract*1000.0 + 0.5);
-      default:
-          double scaled = floor(fract * pow(10.0, (double)v) + 0.5);
-          if (scaled >= static_cast<double>(U_INT64_MAX)) {
-              // Note: a double cannot accurately represent U_INT64_MAX. Casting it to double
-              //       will round up to the next representable value, which is U_INT64_MAX + 1.
-              return U_INT64_MAX;
-          } else {
-              return (int64_t)scaled;
-          }
-      }
-}
-
-
-void FixedDecimal::adjustForMinFractionDigits(int32_t minFractionDigits) {
-    int32_t numTrailingFractionZeros = minFractionDigits - visibleDecimalDigitCount;
-    if (numTrailingFractionZeros > 0) {
-        for (int32_t i=0; i<numTrailingFractionZeros; i++) {
-            // Do not let the decimalDigits value overflow if there are many trailing zeros.
-            // Limit the value to 18 digits, the most that a 64 bit int can fully represent.
-            if (decimalDigits >= 100000000000000000LL) {
-                break;
-            }
-            decimalDigits *= 10;
-        }
-        visibleDecimalDigitCount += numTrailingFractionZeros;
-    }
-}
-
-
-double FixedDecimal::getPluralOperand(PluralOperand operand) const {
-    switch(operand) {
-        case PLURAL_OPERAND_N: return (exponent == 0 ? source : source * pow(10.0, exponent));
-        case PLURAL_OPERAND_I: return (double) longValue();
-        case PLURAL_OPERAND_F: return static_cast<double>(decimalDigits);
-        case PLURAL_OPERAND_T: return static_cast<double>(decimalDigitsWithoutTrailingZeros);
-        case PLURAL_OPERAND_V: return visibleDecimalDigitCount;
-        case PLURAL_OPERAND_E: return exponent;
-        case PLURAL_OPERAND_C: return exponent;
-        default:
-             UPRV_UNREACHABLE_EXIT;  // unexpected.
-    }
-}
-
-bool FixedDecimal::isNaN() const {
-    return _isNaN;
-}
-
-bool FixedDecimal::isInfinite() const {
-    return _isInfinite;
-}
-
-bool FixedDecimal::hasIntegerValue() const {
-    return _hasIntegerValue;
-}
-
-bool FixedDecimal::isNanOrInfinity() const {
-    return _isNaN || _isInfinite;
-}
-
-int32_t FixedDecimal::getVisibleFractionDigitCount() const {
-    return visibleDecimalDigitCount;
-}
-
-bool FixedDecimal::operator==(const FixedDecimal &other) const {
-    return source == other.source && visibleDecimalDigitCount == other.visibleDecimalDigitCount
-        && decimalDigits == other.decimalDigits && exponent == other.exponent;
-}
-
-UnicodeString FixedDecimal::toString() const {
-    char pattern[15];
-    char buffer[20];
-    if (exponent != 0) {
-        snprintf(pattern, sizeof(pattern), "%%.%dfe%%d", visibleDecimalDigitCount);
-        snprintf(buffer, sizeof(buffer), pattern, source, exponent);
-    } else {
-        snprintf(pattern, sizeof(pattern), "%%.%df", visibleDecimalDigitCount);
-        snprintf(buffer, sizeof(buffer), pattern, source);
-    }
-    return UnicodeString(buffer, -1, US_INV);
-}
-
-double FixedDecimal::doubleValue() const {
-    return (isNegative ? -source : source) * pow(10.0, exponent);
-}
-
-int64_t FixedDecimal::longValue() const {
-    if (exponent == 0) {
-        return intValue;
-    } else {
-        return (long) (pow(10.0, exponent) * intValue);
-    }
-}
-
-
-PluralAvailableLocalesEnumeration::PluralAvailableLocalesEnumeration(UErrorCode &status) {
-    fOpenStatus = status;
-    if (U_FAILURE(status)) {
-        return;
-    }
-    fOpenStatus = U_ZERO_ERROR; // clear any warnings.
-    LocalUResourceBundlePointer rb(ures_openDirect(nullptr, "plurals", &fOpenStatus));
-    fLocales = ures_getByKey(rb.getAlias(), "locales", nullptr, &fOpenStatus);
-}
-
-PluralAvailableLocalesEnumeration::~PluralAvailableLocalesEnumeration() {
-    ures_close(fLocales);
-    ures_close(fRes);
-    fLocales = nullptr;
-    fRes = nullptr;
-}
-
-const char *PluralAvailableLocalesEnumeration::next(int32_t *resultLength, UErrorCode &status) {
-    if (U_FAILURE(status)) {
-        return nullptr;
-    }
-    if (U_FAILURE(fOpenStatus)) {
-        status = fOpenStatus;
-        return nullptr;
-    }
-    fRes = ures_getNextResource(fLocales, fRes, &status);
-    if (fRes == nullptr || U_FAILURE(status)) {
-        if (status == U_INDEX_OUTOFBOUNDS_ERROR) {
-            status = U_ZERO_ERROR;
-        }
-        return nullptr;
-    }
-    const char *result = ures_getKey(fRes);
-    if (resultLength != nullptr) {
-        *resultLength = static_cast<int32_t>(uprv_strlen(result));
-    }
-    return result;
-}
-
-
-void PluralAvailableLocalesEnumeration::reset(UErrorCode &status) {
-    if (U_FAILURE(status)) {
-       return;
-    }
-    if (U_FAILURE(fOpenStatus)) {
-        status = fOpenStatus;
-        return;
-    }
-    ures_resetIterator(fLocales);
-}
-
-int32_t PluralAvailableLocalesEnumeration::count(UErrorCode &status) const {
-    if (U_FAILURE(status)) {
-        return 0;
-    }
-    if (U_FAILURE(fOpenStatus)) {
-        status = fOpenStatus;
-        return 0;
-    }
-    return ures_getSize(fLocales);
-}
-
-U_NAMESPACE_END
-
-
-#endif /* #if !UCONFIG_NO_FORMATTING */
-
-//eof
->>>>>>> a8a80be5
+// © 2016 and later: Unicode, Inc. and others.
+// License & terms of use: http://www.unicode.org/copyright.html
+/*
+*******************************************************************************
+* Copyright (C) 2007-2016, International Business Machines Corporation and
+* others. All Rights Reserved.
+*******************************************************************************
+*
+* File plurrule.cpp
+*/
+
+#include <math.h>
+#include <stdio.h>
+
+#include "unicode/utypes.h"
+#include "unicode/localpointer.h"
+#include "unicode/plurrule.h"
+#include "unicode/upluralrules.h"
+#include "unicode/ures.h"
+#include "unicode/numfmt.h"
+#include "unicode/decimfmt.h"
+#include "unicode/numberrangeformatter.h"
+#include "charstr.h"
+#include "cmemory.h"
+#include "cstring.h"
+#include "hash.h"
+#include "locutil.h"
+#include "mutex.h"
+#include "number_decnum.h"
+#include "patternprops.h"
+#include "plurrule_impl.h"
+#include "putilimp.h"
+#include "ucln_in.h"
+#include "ustrfmt.h"
+#include "uassert.h"
+#include "uvectr32.h"
+#include "sharedpluralrules.h"
+#include "unifiedcache.h"
+#include "number_decimalquantity.h"
+#include "util.h"
+#include "pluralranges.h"
+#include "numrange_impl.h"
+
+#if !UCONFIG_NO_FORMATTING
+
+U_NAMESPACE_BEGIN
+
+using namespace icu::pluralimpl;
+using icu::number::impl::DecNum;
+using icu::number::impl::DecimalQuantity;
+using icu::number::impl::RoundingMode;
+
+static const char16_t PLURAL_KEYWORD_OTHER[]={LOW_O,LOW_T,LOW_H,LOW_E,LOW_R,0};
+static const char16_t PLURAL_DEFAULT_RULE[]={LOW_O,LOW_T,LOW_H,LOW_E,LOW_R,COLON,SPACE,LOW_N,0};
+static const char16_t PK_IN[]={LOW_I,LOW_N,0};
+static const char16_t PK_NOT[]={LOW_N,LOW_O,LOW_T,0};
+static const char16_t PK_IS[]={LOW_I,LOW_S,0};
+static const char16_t PK_MOD[]={LOW_M,LOW_O,LOW_D,0};
+static const char16_t PK_AND[]={LOW_A,LOW_N,LOW_D,0};
+static const char16_t PK_OR[]={LOW_O,LOW_R,0};
+static const char16_t PK_VAR_N[]={LOW_N,0};
+static const char16_t PK_VAR_I[]={LOW_I,0};
+static const char16_t PK_VAR_F[]={LOW_F,0};
+static const char16_t PK_VAR_T[]={LOW_T,0};
+static const char16_t PK_VAR_E[]={LOW_E,0};
+static const char16_t PK_VAR_C[]={LOW_C,0};
+static const char16_t PK_VAR_V[]={LOW_V,0};
+static const char16_t PK_WITHIN[]={LOW_W,LOW_I,LOW_T,LOW_H,LOW_I,LOW_N,0};
+static const char16_t PK_DECIMAL[]={LOW_D,LOW_E,LOW_C,LOW_I,LOW_M,LOW_A,LOW_L,0};
+static const char16_t PK_INTEGER[]={LOW_I,LOW_N,LOW_T,LOW_E,LOW_G,LOW_E,LOW_R,0};
+
+UOBJECT_DEFINE_RTTI_IMPLEMENTATION(PluralRules)
+UOBJECT_DEFINE_RTTI_IMPLEMENTATION(PluralKeywordEnumeration)
+
+PluralRules::PluralRules(UErrorCode& /*status*/)
+:   UObject(),
+    mRules(nullptr),
+    mStandardPluralRanges(nullptr),
+    mInternalStatus(U_ZERO_ERROR)
+{
+}
+
+PluralRules::PluralRules(const PluralRules& other)
+: UObject(other),
+    mRules(nullptr),
+    mStandardPluralRanges(nullptr),
+    mInternalStatus(U_ZERO_ERROR)
+{
+    *this=other;
+}
+
+PluralRules::~PluralRules() {
+    delete mRules;
+    delete mStandardPluralRanges;
+}
+
+SharedPluralRules::~SharedPluralRules() {
+    delete ptr;
+}
+
+PluralRules*
+PluralRules::clone() const {
+    // Since clone doesn't have a 'status' parameter, the best we can do is return nullptr if
+    // the newly created object was not fully constructed properly (an error occurred).
+    UErrorCode localStatus = U_ZERO_ERROR;
+    return clone(localStatus);
+}
+
+PluralRules*
+PluralRules::clone(UErrorCode& status) const {
+    LocalPointer<PluralRules> newObj(new PluralRules(*this), status);
+    if (U_SUCCESS(status) && U_FAILURE(newObj->mInternalStatus)) {
+        status = newObj->mInternalStatus;
+        newObj.adoptInstead(nullptr);
+    }
+    return newObj.orphan();
+}
+
+PluralRules&
+PluralRules::operator=(const PluralRules& other) {
+    if (this != &other) {
+        delete mRules;
+        mRules = nullptr;
+        delete mStandardPluralRanges;
+        mStandardPluralRanges = nullptr;
+        mInternalStatus = other.mInternalStatus;
+        if (U_FAILURE(mInternalStatus)) {
+            // bail out early if the object we were copying from was already 'invalid'.
+            return *this;
+        }
+        if (other.mRules != nullptr) {
+            mRules = new RuleChain(*other.mRules);
+            if (mRules == nullptr) {
+                mInternalStatus = U_MEMORY_ALLOCATION_ERROR;
+            }
+            else if (U_FAILURE(mRules->fInternalStatus)) {
+                // If the RuleChain wasn't fully copied, then set our status to failure as well.
+                mInternalStatus = mRules->fInternalStatus;
+            }
+        }
+        if (other.mStandardPluralRanges != nullptr) {
+            mStandardPluralRanges = other.mStandardPluralRanges->copy(mInternalStatus)
+                .toPointer(mInternalStatus)
+                .orphan();
+        }
+    }
+    return *this;
+}
+
+StringEnumeration* PluralRules::getAvailableLocales(UErrorCode &status) {
+    if (U_FAILURE(status)) {
+        return nullptr;
+    }
+    LocalPointer<StringEnumeration> result(new PluralAvailableLocalesEnumeration(status), status);
+    if (U_FAILURE(status)) {
+        return nullptr;
+    }
+    return result.orphan();
+}
+
+
+PluralRules* U_EXPORT2
+PluralRules::createRules(const UnicodeString& description, UErrorCode& status) {
+    if (U_FAILURE(status)) {
+        return nullptr;
+    }
+    PluralRuleParser parser;
+    LocalPointer<PluralRules> newRules(new PluralRules(status), status);
+    if (U_FAILURE(status)) {
+        return nullptr;
+    }
+    parser.parse(description, newRules.getAlias(), status);
+    if (U_FAILURE(status)) {
+        newRules.adoptInstead(nullptr);
+    }
+    return newRules.orphan();
+}
+
+
+PluralRules* U_EXPORT2
+PluralRules::createDefaultRules(UErrorCode& status) {
+    return createRules(UnicodeString(true, PLURAL_DEFAULT_RULE, -1), status);
+}
+
+/******************************************************************************/
+/* Create PluralRules cache */
+
+template<> U_I18N_API
+const SharedPluralRules *LocaleCacheKey<SharedPluralRules>::createObject(
+        const void * /*unused*/, UErrorCode &status) const {
+    const char *localeId = fLoc.getName();
+    LocalPointer<PluralRules> pr(PluralRules::internalForLocale(localeId, UPLURAL_TYPE_CARDINAL, status), status);
+    if (U_FAILURE(status)) {
+        return nullptr;
+    }
+    LocalPointer<SharedPluralRules> result(new SharedPluralRules(pr.getAlias()), status);
+    if (U_FAILURE(status)) {
+        return nullptr;
+    }
+    pr.orphan(); // result was successfully created so it nows pr.
+    result->addRef();
+    return result.orphan();
+}
+
+/* end plural rules cache */
+/******************************************************************************/
+
+const SharedPluralRules* U_EXPORT2
+PluralRules::createSharedInstance(
+        const Locale& locale, UPluralType type, UErrorCode& status) {
+    if (U_FAILURE(status)) {
+        return nullptr;
+    }
+    if (type != UPLURAL_TYPE_CARDINAL) {
+        status = U_UNSUPPORTED_ERROR;
+        return nullptr;
+    }
+    const SharedPluralRules *result = nullptr;
+    UnifiedCache::getByLocale(locale, result, status);
+    return result;
+}
+
+PluralRules* U_EXPORT2
+PluralRules::forLocale(const Locale& locale, UErrorCode& status) {
+    return forLocale(locale, UPLURAL_TYPE_CARDINAL, status);
+}
+
+PluralRules* U_EXPORT2
+PluralRules::forLocale(const Locale& locale, UPluralType type, UErrorCode& status) {
+    if (type != UPLURAL_TYPE_CARDINAL) {
+        return internalForLocale(locale, type, status);
+    }
+    const SharedPluralRules *shared = createSharedInstance(
+            locale, type, status);
+    if (U_FAILURE(status)) {
+        return nullptr;
+    }
+    PluralRules *result = (*shared)->clone(status);
+    shared->removeRef();
+    return result;
+}
+
+PluralRules* U_EXPORT2
+PluralRules::internalForLocale(const Locale& locale, UPluralType type, UErrorCode& status) {
+    if (U_FAILURE(status)) {
+        return nullptr;
+    }
+    if (type >= UPLURAL_TYPE_COUNT) {
+        status = U_ILLEGAL_ARGUMENT_ERROR;
+        return nullptr;
+    }
+    LocalPointer<PluralRules> newObj(new PluralRules(status), status);
+    if (U_FAILURE(status)) {
+        return nullptr;
+    }
+    UnicodeString locRule = newObj->getRuleFromResource(locale, type, status);
+    // TODO: which other errors, if any, should be returned?
+    if (locRule.length() == 0) {
+        // If an out-of-memory error occurred, then stop and report the failure.
+        if (status == U_MEMORY_ALLOCATION_ERROR) {
+            return nullptr;
+        }
+        // Locales with no specific rules (all numbers have the "other" category
+        //   will return a U_MISSING_RESOURCE_ERROR at this point. This is not
+        //   an error.
+        locRule =  UnicodeString(PLURAL_DEFAULT_RULE);
+        status = U_ZERO_ERROR;
+    }
+    PluralRuleParser parser;
+    parser.parse(locRule, newObj.getAlias(), status);
+        //  TODO: should rule parse errors be returned, or
+        //        should we silently use default rules?
+        //        Original impl used default rules.
+        //        Ask the question to ICU Core.
+
+    newObj->mStandardPluralRanges = StandardPluralRanges::forLocale(locale, status)
+        .toPointer(status)
+        .orphan();
+
+    return newObj.orphan();
+}
+
+UnicodeString
+PluralRules::select(int32_t number) const {
+    return select(FixedDecimal(number));
+}
+
+UnicodeString
+PluralRules::select(double number) const {
+    return select(FixedDecimal(number));
+}
+
+UnicodeString
+PluralRules::select(const number::FormattedNumber& number, UErrorCode& status) const {
+    DecimalQuantity dq;
+    number.getDecimalQuantity(dq, status);
+    if (U_FAILURE(status)) {
+        return ICU_Utility::makeBogusString();
+    }
+    if (U_FAILURE(mInternalStatus)) {
+        status = mInternalStatus;
+        return ICU_Utility::makeBogusString();
+    }
+    return select(dq);
+}
+
+UnicodeString
+PluralRules::select(const IFixedDecimal &number) const {
+    if (mRules == nullptr) {
+        return UnicodeString(true, PLURAL_DEFAULT_RULE, -1);
+    }
+    else {
+        return mRules->select(number);
+    }
+}
+
+UnicodeString
+PluralRules::select(const number::FormattedNumberRange& range, UErrorCode& status) const {
+    return select(range.getData(status), status);
+}
+
+UnicodeString
+PluralRules::select(const number::impl::UFormattedNumberRangeData* impl, UErrorCode& status) const {
+    if (U_FAILURE(status)) {
+        return ICU_Utility::makeBogusString();
+    }
+    if (U_FAILURE(mInternalStatus)) {
+        status = mInternalStatus;
+        return ICU_Utility::makeBogusString();
+    }
+    if (mStandardPluralRanges == nullptr) {
+        // Happens if PluralRules was constructed via createRules()
+        status = U_UNSUPPORTED_ERROR;
+        return ICU_Utility::makeBogusString();
+    }
+    auto form1 = StandardPlural::fromString(select(impl->quantity1), status);
+    auto form2 = StandardPlural::fromString(select(impl->quantity2), status);
+    if (U_FAILURE(status)) {
+        return ICU_Utility::makeBogusString();
+    }
+    auto result = mStandardPluralRanges->resolve(form1, form2);
+    return UnicodeString(StandardPlural::getKeyword(result), -1, US_INV);
+}
+
+
+StringEnumeration*
+PluralRules::getKeywords(UErrorCode& status) const {
+    if (U_FAILURE(status)) {
+        return nullptr;
+    }
+    if (U_FAILURE(mInternalStatus)) {
+        status = mInternalStatus;
+        return nullptr;
+    }
+    LocalPointer<StringEnumeration> nameEnumerator(new PluralKeywordEnumeration(mRules, status), status);
+    if (U_FAILURE(status)) {
+        return nullptr;
+    }
+    return nameEnumerator.orphan();
+}
+
+double
+PluralRules::getUniqueKeywordValue(const UnicodeString& /* keyword */) {
+  // Not Implemented.
+  return UPLRULES_NO_UNIQUE_VALUE;
+}
+
+int32_t
+PluralRules::getAllKeywordValues(const UnicodeString & /* keyword */, double * /* dest */,
+                                 int32_t /* destCapacity */, UErrorCode& error) {
+    error = U_UNSUPPORTED_ERROR;
+    return 0;
+}
+
+/**
+ * Helper method for the overrides of getSamples() for double and DecimalQuantity
+ * return value types.  Provide only one of an allocated array of double or
+ * DecimalQuantity, and a nullptr for the other.
+ */
+static int32_t
+getSamplesFromString(const UnicodeString &samples, double *destDbl,
+                        DecimalQuantity* destDq, int32_t destCapacity,
+                        UErrorCode& status) {
+
+    if ((destDbl == nullptr && destDq == nullptr)
+            || (destDbl != nullptr && destDq != nullptr)) {
+        status = U_INTERNAL_PROGRAM_ERROR;
+        return 0;
+    }
+
+    bool isDouble = destDbl != nullptr;
+    int32_t sampleCount = 0;
+    int32_t sampleStartIdx = 0;
+    int32_t sampleEndIdx = 0;
+
+    //std::string ss;  // TODO: debugging.
+    // std::cout << "PluralRules::getSamples(), samples = \"" << samples.toUTF8String(ss) << "\"\n";
+    for (sampleCount = 0; sampleCount < destCapacity && sampleStartIdx < samples.length(); ) {
+        sampleEndIdx = samples.indexOf(COMMA, sampleStartIdx);
+        if (sampleEndIdx == -1) {
+            sampleEndIdx = samples.length();
+        }
+        const UnicodeString &sampleRange = samples.tempSubStringBetween(sampleStartIdx, sampleEndIdx);
+        // ss.erase();
+        // std::cout << "PluralRules::getSamples(), samplesRange = \"" << sampleRange.toUTF8String(ss) << "\"\n";
+        int32_t tildeIndex = sampleRange.indexOf(TILDE);
+        if (tildeIndex < 0) {
+            DecimalQuantity dq = DecimalQuantity::fromExponentString(sampleRange, status);
+            if (isDouble) {
+                // See warning note below about lack of precision for floating point samples for numbers with
+                // trailing zeroes in the decimal fraction representation.
+                double dblValue = dq.toDouble();
+                if (!(dblValue == floor(dblValue) && dq.fractionCount() > 0)) {
+                    destDbl[sampleCount++] = dblValue;
+                }
+            } else {
+                destDq[sampleCount++] = dq;
+            }
+        } else {
+            DecimalQuantity rangeLo =
+                DecimalQuantity::fromExponentString(sampleRange.tempSubStringBetween(0, tildeIndex), status);
+            DecimalQuantity rangeHi = DecimalQuantity::fromExponentString(sampleRange.tempSubStringBetween(tildeIndex+1), status);
+            if (U_FAILURE(status)) {
+                break;
+            }
+            if (rangeHi.toDouble() < rangeLo.toDouble()) {
+                status = U_INVALID_FORMAT_ERROR;
+                break;
+            }
+
+            DecimalQuantity incrementDq;
+            incrementDq.setToInt(1);
+            int32_t lowerDispMag = rangeLo.getLowerDisplayMagnitude();
+            int32_t exponent = rangeLo.getExponent();
+            int32_t incrementScale = lowerDispMag + exponent;
+            incrementDq.adjustMagnitude(incrementScale);
+            double incrementVal = incrementDq.toDouble();  // 10 ^ incrementScale
+            
+
+            DecimalQuantity dq(rangeLo);
+            double dblValue = dq.toDouble();
+            double end = rangeHi.toDouble();
+
+            while (dblValue <= end) {
+                if (isDouble) {
+                    // Hack Alert: don't return any decimal samples with integer values that
+                    //    originated from a format with trailing decimals.
+                    //    This API is returning doubles, which can't distinguish having displayed
+                    //    zeros to the right of the decimal.
+                    //    This results in test failures with values mapping back to a different keyword.
+                    if (!(dblValue == floor(dblValue) && dq.fractionCount() > 0)) {
+                        destDbl[sampleCount++] = dblValue;
+                    }
+                } else {
+                    destDq[sampleCount++] = dq;
+                }
+                if (sampleCount >= destCapacity) {
+                    break;
+                }
+
+                // Increment dq for next iteration
+
+                // Because DecNum and DecimalQuantity do not support
+                // add operations, we need to convert to/from double,
+                // despite precision lossiness for decimal fractions like 0.1.
+                dblValue += incrementVal;
+                DecNum newDqDecNum;
+                newDqDecNum.setTo(dblValue, status);
+                DecimalQuantity newDq;             
+                newDq.setToDecNum(newDqDecNum, status);
+                newDq.setMinFraction(-lowerDispMag);
+                newDq.roundToMagnitude(lowerDispMag, RoundingMode::UNUM_ROUND_HALFEVEN, status);
+                newDq.adjustMagnitude(-exponent);
+                newDq.adjustExponent(exponent);
+                dblValue = newDq.toDouble();
+                dq = newDq;
+            }
+        }
+        sampleStartIdx = sampleEndIdx + 1;
+    }
+    return sampleCount;
+}
+
+int32_t
+PluralRules::getSamples(const UnicodeString &keyword, double *dest,
+                        int32_t destCapacity, UErrorCode& status) {
+    if (U_FAILURE(status)) {
+        return 0;
+    }
+    if (U_FAILURE(mInternalStatus)) {
+        status = mInternalStatus;
+        return 0;
+    }
+    if (dest != nullptr ? destCapacity < 0 : destCapacity != 0) {
+        status = U_ILLEGAL_ARGUMENT_ERROR;
+        return 0;
+    }
+    RuleChain *rc = rulesForKeyword(keyword);
+    if (rc == nullptr) {
+        return 0;
+    }
+    int32_t numSamples = getSamplesFromString(rc->fIntegerSamples, dest, nullptr, destCapacity, status);
+    if (numSamples == 0) {
+        numSamples = getSamplesFromString(rc->fDecimalSamples, dest, nullptr, destCapacity, status);
+    }
+    return numSamples;
+}
+
+int32_t
+PluralRules::getSamples(const UnicodeString &keyword, DecimalQuantity *dest,
+                        int32_t destCapacity, UErrorCode& status) {
+    if (U_FAILURE(status)) {
+        return 0;
+    }
+    if (U_FAILURE(mInternalStatus)) {
+        status = mInternalStatus;
+        return 0;
+    }
+    if (dest != nullptr ? destCapacity < 0 : destCapacity != 0) {
+        status = U_ILLEGAL_ARGUMENT_ERROR;
+        return 0;
+    }
+    RuleChain *rc = rulesForKeyword(keyword);
+    if (rc == nullptr) {
+        return 0;
+    }
+
+    int32_t numSamples = getSamplesFromString(rc->fIntegerSamples, nullptr, dest, destCapacity, status);
+    if (numSamples == 0) {
+        numSamples = getSamplesFromString(rc->fDecimalSamples, nullptr, dest, destCapacity, status);
+    }
+    return numSamples;
+}
+
+
+RuleChain *PluralRules::rulesForKeyword(const UnicodeString &keyword) const {
+    RuleChain *rc;
+    for (rc = mRules; rc != nullptr; rc = rc->fNext) {
+        if (rc->fKeyword == keyword) {
+            break;
+        }
+    }
+    return rc;
+}
+
+
+UBool
+PluralRules::isKeyword(const UnicodeString& keyword) const {
+    if (0 == keyword.compare(PLURAL_KEYWORD_OTHER, 5)) {
+        return true;
+    }
+    return rulesForKeyword(keyword) != nullptr;
+}
+
+UnicodeString
+PluralRules::getKeywordOther() const {
+    return UnicodeString(true, PLURAL_KEYWORD_OTHER, 5);
+}
+
+bool
+PluralRules::operator==(const PluralRules& other) const  {
+    const UnicodeString *ptrKeyword;
+    UErrorCode status= U_ZERO_ERROR;
+
+    if ( this == &other ) {
+        return true;
+    }
+    LocalPointer<StringEnumeration> myKeywordList(getKeywords(status));
+    LocalPointer<StringEnumeration> otherKeywordList(other.getKeywords(status));
+    if (U_FAILURE(status)) {
+        return false;
+    }
+
+    if (myKeywordList->count(status)!=otherKeywordList->count(status)) {
+        return false;
+    }
+    myKeywordList->reset(status);
+    while ((ptrKeyword=myKeywordList->snext(status))!=nullptr) {
+        if (!other.isKeyword(*ptrKeyword)) {
+            return false;
+        }
+    }
+    otherKeywordList->reset(status);
+    while ((ptrKeyword=otherKeywordList->snext(status))!=nullptr) {
+        if (!this->isKeyword(*ptrKeyword)) {
+            return false;
+        }
+    }
+    if (U_FAILURE(status)) {
+        return false;
+    }
+
+    return true;
+}
+
+
+void
+PluralRuleParser::parse(const UnicodeString& ruleData, PluralRules *prules, UErrorCode &status)
+{
+    if (U_FAILURE(status)) {
+        return;
+    }
+    U_ASSERT(ruleIndex == 0);    // Parsers are good for a single use only!
+    ruleSrc = &ruleData;
+
+    while (ruleIndex< ruleSrc->length()) {
+        getNextToken(status);
+        if (U_FAILURE(status)) {
+            return;
+        }
+        checkSyntax(status);
+        if (U_FAILURE(status)) {
+            return;
+        }
+        switch (type) {
+        case tAnd:
+            U_ASSERT(curAndConstraint != nullptr);
+            curAndConstraint = curAndConstraint->add(status);
+            break;
+        case tOr:
+            {
+                U_ASSERT(currentChain != nullptr);
+                OrConstraint *orNode=currentChain->ruleHeader;
+                while (orNode->next != nullptr) {
+                    orNode = orNode->next;
+                }
+                orNode->next= new OrConstraint();
+                if (orNode->next == nullptr) {
+                    status = U_MEMORY_ALLOCATION_ERROR;
+                    break;
+                }
+                orNode=orNode->next;
+                orNode->next=nullptr;
+                curAndConstraint = orNode->add(status);
+            }
+            break;
+        case tIs:
+            U_ASSERT(curAndConstraint != nullptr);
+            U_ASSERT(curAndConstraint->value == -1);
+            U_ASSERT(curAndConstraint->rangeList == nullptr);
+            break;
+        case tNot:
+            U_ASSERT(curAndConstraint != nullptr);
+            curAndConstraint->negated=true;
+            break;
+
+        case tNotEqual:
+            curAndConstraint->negated=true;
+            U_FALLTHROUGH;
+        case tIn:
+        case tWithin:
+        case tEqual:
+            {
+                U_ASSERT(curAndConstraint != nullptr);
+                LocalPointer<UVector32> newRangeList(new UVector32(status), status);
+                if (U_FAILURE(status)) {
+                    break;
+                }
+                curAndConstraint->rangeList = newRangeList.orphan();
+                curAndConstraint->rangeList->addElement(-1, status);  // range Low
+                curAndConstraint->rangeList->addElement(-1, status);  // range Hi
+                rangeLowIdx = 0;
+                rangeHiIdx  = 1;
+                curAndConstraint->value=PLURAL_RANGE_HIGH;
+                curAndConstraint->integerOnly = (type != tWithin);
+            }
+            break;
+        case tNumber:
+            U_ASSERT(curAndConstraint != nullptr);
+            if ( (curAndConstraint->op==AndConstraint::MOD)&&
+                 (curAndConstraint->opNum == -1 ) ) {
+                curAndConstraint->opNum=getNumberValue(token);
+            }
+            else {
+                if (curAndConstraint->rangeList == nullptr) {
+                    // this is for an 'is' rule
+                    curAndConstraint->value = getNumberValue(token);
+                } else {
+                    // this is for an 'in' or 'within' rule
+                    if (curAndConstraint->rangeList->elementAti(rangeLowIdx) == -1) {
+                        curAndConstraint->rangeList->setElementAt(getNumberValue(token), rangeLowIdx);
+                        curAndConstraint->rangeList->setElementAt(getNumberValue(token), rangeHiIdx);
+                    }
+                    else {
+                        curAndConstraint->rangeList->setElementAt(getNumberValue(token), rangeHiIdx);
+                        if (curAndConstraint->rangeList->elementAti(rangeLowIdx) >
+                                curAndConstraint->rangeList->elementAti(rangeHiIdx)) {
+                            // Range Lower bound > Range Upper bound.
+                            // U_UNEXPECTED_TOKEN seems a little funny, but it is consistently
+                            // used for all plural rule parse errors.
+                            status = U_UNEXPECTED_TOKEN;
+                            break;
+                        }
+                    }
+                }
+            }
+            break;
+        case tComma:
+            // TODO: rule syntax checking is inadequate, can happen with badly formed rules.
+            //       Catch cases like "n mod 10, is 1" here instead.
+            if (curAndConstraint == nullptr || curAndConstraint->rangeList == nullptr) {
+                status = U_UNEXPECTED_TOKEN;
+                break;
+            }
+            U_ASSERT(curAndConstraint->rangeList->size() >= 2);
+            rangeLowIdx = curAndConstraint->rangeList->size();
+            curAndConstraint->rangeList->addElement(-1, status);  // range Low
+            rangeHiIdx = curAndConstraint->rangeList->size();
+            curAndConstraint->rangeList->addElement(-1, status);  // range Hi
+            break;
+        case tMod:
+            U_ASSERT(curAndConstraint != nullptr);
+            curAndConstraint->op=AndConstraint::MOD;
+            break;
+        case tVariableN:
+        case tVariableI:
+        case tVariableF:
+        case tVariableT:
+        case tVariableE:
+        case tVariableC:
+        case tVariableV:
+            U_ASSERT(curAndConstraint != nullptr);
+            curAndConstraint->digitsType = type;
+            break;
+        case tKeyword:
+            {
+            RuleChain *newChain = new RuleChain;
+            if (newChain == nullptr) {
+                status = U_MEMORY_ALLOCATION_ERROR;
+                break;
+            }
+            newChain->fKeyword = token;
+            if (prules->mRules == nullptr) {
+                prules->mRules = newChain;
+            } else {
+                // The new rule chain goes at the end of the linked list of rule chains,
+                //   unless there is an "other" keyword & chain. "other" must remain last.
+                RuleChain *insertAfter = prules->mRules;
+                while (insertAfter->fNext!=nullptr &&
+                       insertAfter->fNext->fKeyword.compare(PLURAL_KEYWORD_OTHER, 5) != 0 ){
+                    insertAfter=insertAfter->fNext;
+                }
+                newChain->fNext = insertAfter->fNext;
+                insertAfter->fNext = newChain;
+            }
+            OrConstraint *orNode = new OrConstraint();
+            if (orNode == nullptr) {
+                status = U_MEMORY_ALLOCATION_ERROR;
+                break;
+            }
+            newChain->ruleHeader = orNode;
+            curAndConstraint = orNode->add(status);
+            currentChain = newChain;
+            }
+            break;
+
+        case tInteger:
+            for (;;) {
+                getNextToken(status);
+                if (U_FAILURE(status) || type == tSemiColon || type == tEOF || type == tAt) {
+                    break;
+                }
+                if (type == tEllipsis) {
+                    currentChain->fIntegerSamplesUnbounded = true;
+                    continue;
+                }
+                currentChain->fIntegerSamples.append(token);
+            }
+            break;
+
+        case tDecimal:
+            for (;;) {
+                getNextToken(status);
+                if (U_FAILURE(status) || type == tSemiColon || type == tEOF || type == tAt) {
+                    break;
+                }
+                if (type == tEllipsis) {
+                    currentChain->fDecimalSamplesUnbounded = true;
+                    continue;
+                }
+                currentChain->fDecimalSamples.append(token);
+            }
+            break;
+
+        default:
+            break;
+        }
+        prevType=type;
+        if (U_FAILURE(status)) {
+            break;
+        }
+    }
+}
+
+UnicodeString
+PluralRules::getRuleFromResource(const Locale& locale, UPluralType type, UErrorCode& errCode) {
+    UnicodeString emptyStr;
+
+    if (U_FAILURE(errCode)) {
+        return emptyStr;
+    }
+    LocalUResourceBundlePointer rb(ures_openDirect(nullptr, "plurals", &errCode));
+    if(U_FAILURE(errCode)) {
+        return emptyStr;
+    }
+    const char *typeKey;
+    switch (type) {
+    case UPLURAL_TYPE_CARDINAL:
+        typeKey = "locales";
+        break;
+    case UPLURAL_TYPE_ORDINAL:
+        typeKey = "locales_ordinals";
+        break;
+    default:
+        // Must not occur: The caller should have checked for valid types.
+        errCode = U_ILLEGAL_ARGUMENT_ERROR;
+        return emptyStr;
+    }
+    LocalUResourceBundlePointer locRes(ures_getByKey(rb.getAlias(), typeKey, nullptr, &errCode));
+    if(U_FAILURE(errCode)) {
+        return emptyStr;
+    }
+    int32_t resLen=0;
+    const char *curLocaleName=locale.getBaseName();
+    const char16_t* s = ures_getStringByKey(locRes.getAlias(), curLocaleName, &resLen, &errCode);
+
+    if (s == nullptr) {
+        // Check parent locales.
+        UErrorCode status = U_ZERO_ERROR;
+        char parentLocaleName[ULOC_FULLNAME_CAPACITY];
+        const char *curLocaleName2=locale.getBaseName();
+        uprv_strcpy(parentLocaleName, curLocaleName2);
+
+        while (uloc_getParent(parentLocaleName, parentLocaleName,
+                                       ULOC_FULLNAME_CAPACITY, &status) > 0) {
+            resLen=0;
+            s = ures_getStringByKey(locRes.getAlias(), parentLocaleName, &resLen, &status);
+            if (s != nullptr) {
+                errCode = U_ZERO_ERROR;
+                break;
+            }
+            status = U_ZERO_ERROR;
+        }
+    }
+    if (s==nullptr) {
+        return emptyStr;
+    }
+
+    char setKey[256];
+    u_UCharsToChars(s, setKey, resLen + 1);
+    // printf("\n PluralRule: %s\n", setKey);
+
+    LocalUResourceBundlePointer ruleRes(ures_getByKey(rb.getAlias(), "rules", nullptr, &errCode));
+    if(U_FAILURE(errCode)) {
+        return emptyStr;
+    }
+    LocalUResourceBundlePointer setRes(ures_getByKey(ruleRes.getAlias(), setKey, nullptr, &errCode));
+    if (U_FAILURE(errCode)) {
+        return emptyStr;
+    }
+
+    int32_t numberKeys = ures_getSize(setRes.getAlias());
+    UnicodeString result;
+    const char *key=nullptr;
+    for(int32_t i=0; i<numberKeys; ++i) {   // Keys are zero, one, few, ...
+        UnicodeString rules = ures_getNextUnicodeString(setRes.getAlias(), &key, &errCode);
+        UnicodeString uKey(key, -1, US_INV);
+        result.append(uKey);
+        result.append(COLON);
+        result.append(rules);
+        result.append(SEMI_COLON);
+    }
+    return result;
+}
+
+
+UnicodeString
+PluralRules::getRules() const {
+    UnicodeString rules;
+    if (mRules != nullptr) {
+        mRules->dumpRules(rules);
+    }
+    return rules;
+}
+
+AndConstraint::AndConstraint(const AndConstraint& other) {
+    this->fInternalStatus = other.fInternalStatus;
+    if (U_FAILURE(fInternalStatus)) {
+        return; // stop early if the object we are copying from is invalid.
+    }
+    this->op = other.op;
+    this->opNum=other.opNum;
+    this->value=other.value;
+    if (other.rangeList != nullptr) {
+        LocalPointer<UVector32> newRangeList(new UVector32(fInternalStatus), fInternalStatus);
+        if (U_FAILURE(fInternalStatus)) {
+            return;
+        }
+        this->rangeList = newRangeList.orphan();
+        this->rangeList->assign(*other.rangeList, fInternalStatus);
+    }
+    this->integerOnly=other.integerOnly;
+    this->negated=other.negated;
+    this->digitsType = other.digitsType;
+    if (other.next != nullptr) {
+        this->next = new AndConstraint(*other.next);
+        if (this->next == nullptr) {
+            fInternalStatus = U_MEMORY_ALLOCATION_ERROR;
+        }
+    }
+}
+
+AndConstraint::~AndConstraint() {
+    delete rangeList;
+    rangeList = nullptr;
+    delete next;
+    next = nullptr;
+}
+
+UBool
+AndConstraint::isFulfilled(const IFixedDecimal &number) {
+    UBool result = true;
+    if (digitsType == none) {
+        // An empty AndConstraint, created by a rule with a keyword but no following expression.
+        return true;
+    }
+
+    PluralOperand operand = tokenTypeToPluralOperand(digitsType);
+    double n = number.getPluralOperand(operand);     // pulls n | i | v | f value for the number.
+                                                     // Will always be positive.
+                                                     // May be non-integer (n option only)
+    do {
+        if (integerOnly && n != uprv_floor(n)) {
+            result = false;
+            break;
+        }
+
+        if (op == MOD) {
+            n = fmod(n, opNum);
+        }
+        if (rangeList == nullptr) {
+            result = value == -1 ||    // empty rule
+                     n == value;       //  'is' rule
+            break;
+        }
+        result = false;                // 'in' or 'within' rule
+        for (int32_t r=0; r<rangeList->size(); r+=2) {
+            if (rangeList->elementAti(r) <= n && n <= rangeList->elementAti(r+1)) {
+                result = true;
+                break;
+            }
+        }
+    } while (false);
+
+    if (negated) {
+        result = !result;
+    }
+    return result;
+}
+
+AndConstraint*
+AndConstraint::add(UErrorCode& status) {
+    if (U_FAILURE(fInternalStatus)) {
+        status = fInternalStatus;
+        return nullptr;
+    }
+    this->next = new AndConstraint();
+    if (this->next == nullptr) {
+        status = U_MEMORY_ALLOCATION_ERROR;
+    }
+    return this->next;
+}
+
+
+OrConstraint::OrConstraint(const OrConstraint& other) {
+    this->fInternalStatus = other.fInternalStatus;
+    if (U_FAILURE(fInternalStatus)) {
+        return; // stop early if the object we are copying from is invalid.
+    }
+    if ( other.childNode != nullptr ) {
+        this->childNode = new AndConstraint(*(other.childNode));
+        if (this->childNode == nullptr) {
+            fInternalStatus = U_MEMORY_ALLOCATION_ERROR;
+            return;
+        }
+    }
+    if (other.next != nullptr ) {
+        this->next = new OrConstraint(*(other.next));
+        if (this->next == nullptr) {
+            fInternalStatus = U_MEMORY_ALLOCATION_ERROR;
+            return;
+        }
+        if (U_FAILURE(this->next->fInternalStatus)) {
+            this->fInternalStatus = this->next->fInternalStatus;
+        }
+    }
+}
+
+OrConstraint::~OrConstraint() {
+    delete childNode;
+    childNode = nullptr;
+    delete next;
+    next = nullptr;
+}
+
+AndConstraint*
+OrConstraint::add(UErrorCode& status) {
+    if (U_FAILURE(fInternalStatus)) {
+        status = fInternalStatus;
+        return nullptr;
+    }
+    OrConstraint *curOrConstraint=this;
+    {
+        while (curOrConstraint->next!=nullptr) {
+            curOrConstraint = curOrConstraint->next;
+        }
+        U_ASSERT(curOrConstraint->childNode == nullptr);
+        curOrConstraint->childNode = new AndConstraint();
+        if (curOrConstraint->childNode == nullptr) {
+            status = U_MEMORY_ALLOCATION_ERROR;
+        }
+    }
+    return curOrConstraint->childNode;
+}
+
+UBool
+OrConstraint::isFulfilled(const IFixedDecimal &number) {
+    OrConstraint* orRule=this;
+    UBool result=false;
+
+    while (orRule!=nullptr && !result) {
+        result=true;
+        AndConstraint* andRule = orRule->childNode;
+        while (andRule!=nullptr && result) {
+            result = andRule->isFulfilled(number);
+            andRule=andRule->next;
+        }
+        orRule = orRule->next;
+    }
+
+    return result;
+}
+
+
+RuleChain::RuleChain(const RuleChain& other) :
+        fKeyword(other.fKeyword), fDecimalSamples(other.fDecimalSamples),
+        fIntegerSamples(other.fIntegerSamples), fDecimalSamplesUnbounded(other.fDecimalSamplesUnbounded),
+        fIntegerSamplesUnbounded(other.fIntegerSamplesUnbounded), fInternalStatus(other.fInternalStatus) {
+    if (U_FAILURE(this->fInternalStatus)) {
+        return; // stop early if the object we are copying from is invalid. 
+    }
+    if (other.ruleHeader != nullptr) {
+        this->ruleHeader = new OrConstraint(*(other.ruleHeader));
+        if (this->ruleHeader == nullptr) {
+            this->fInternalStatus = U_MEMORY_ALLOCATION_ERROR;
+        }
+        else if (U_FAILURE(this->ruleHeader->fInternalStatus)) {
+            // If the OrConstraint wasn't fully copied, then set our status to failure as well.
+            this->fInternalStatus = this->ruleHeader->fInternalStatus;
+            return; // exit early.
+        }
+    }
+    if (other.fNext != nullptr ) {
+        this->fNext = new RuleChain(*other.fNext);
+        if (this->fNext == nullptr) {
+            this->fInternalStatus = U_MEMORY_ALLOCATION_ERROR;
+        }
+        else if (U_FAILURE(this->fNext->fInternalStatus)) {
+            // If the RuleChain wasn't fully copied, then set our status to failure as well.
+            this->fInternalStatus = this->fNext->fInternalStatus;
+        }
+    }
+}
+
+RuleChain::~RuleChain() {
+    delete fNext;
+    delete ruleHeader;
+}
+
+UnicodeString
+RuleChain::select(const IFixedDecimal &number) const {
+    if (!number.isNaN() && !number.isInfinite()) {
+        for (const RuleChain *rules = this; rules != nullptr; rules = rules->fNext) {
+             if (rules->ruleHeader->isFulfilled(number)) {
+                 return rules->fKeyword;
+             }
+        }
+    }
+    return UnicodeString(true, PLURAL_KEYWORD_OTHER, 5);
+}
+
+static UnicodeString tokenString(tokenType tok) {
+    UnicodeString s;
+    switch (tok) {
+      case tVariableN:
+        s.append(LOW_N); break;
+      case tVariableI:
+        s.append(LOW_I); break;
+      case tVariableF:
+        s.append(LOW_F); break;
+      case tVariableV:
+        s.append(LOW_V); break;
+      case tVariableT:
+        s.append(LOW_T); break;
+      case tVariableE:
+        s.append(LOW_E); break;
+    case tVariableC:
+        s.append(LOW_C); break;
+      default:
+        s.append(TILDE);
+    }
+    return s;
+}
+
+void
+RuleChain::dumpRules(UnicodeString& result) {
+    char16_t digitString[16];
+
+    if ( ruleHeader != nullptr ) {
+        result +=  fKeyword;
+        result += COLON;
+        result += SPACE;
+        OrConstraint* orRule=ruleHeader;
+        while ( orRule != nullptr ) {
+            AndConstraint* andRule=orRule->childNode;
+            while ( andRule != nullptr ) {
+                if ((andRule->op==AndConstraint::NONE) &&  (andRule->rangeList==nullptr) && (andRule->value == -1)) {
+                    // Empty Rules.
+                } else if ( (andRule->op==AndConstraint::NONE) && (andRule->rangeList==nullptr) ) {
+                    result += tokenString(andRule->digitsType);
+                    result += UNICODE_STRING_SIMPLE(" is ");
+                    if (andRule->negated) {
+                        result += UNICODE_STRING_SIMPLE("not ");
+                    }
+                    uprv_itou(digitString,16, andRule->value,10,0);
+                    result += UnicodeString(digitString);
+                }
+                else {
+                    result += tokenString(andRule->digitsType);
+                    result += SPACE;
+                    if (andRule->op==AndConstraint::MOD) {
+                        result += UNICODE_STRING_SIMPLE("mod ");
+                        uprv_itou(digitString,16, andRule->opNum,10,0);
+                        result += UnicodeString(digitString);
+                    }
+                    if (andRule->rangeList==nullptr) {
+                        if (andRule->negated) {
+                            result += UNICODE_STRING_SIMPLE(" is not ");
+                            uprv_itou(digitString,16, andRule->value,10,0);
+                            result += UnicodeString(digitString);
+                        }
+                        else {
+                            result += UNICODE_STRING_SIMPLE(" is ");
+                            uprv_itou(digitString,16, andRule->value,10,0);
+                            result += UnicodeString(digitString);
+                        }
+                    }
+                    else {
+                        if (andRule->negated) {
+                            if ( andRule->integerOnly ) {
+                                result += UNICODE_STRING_SIMPLE(" not in ");
+                            }
+                            else {
+                                result += UNICODE_STRING_SIMPLE(" not within ");
+                            }
+                        }
+                        else {
+                            if ( andRule->integerOnly ) {
+                                result += UNICODE_STRING_SIMPLE(" in ");
+                            }
+                            else {
+                                result += UNICODE_STRING_SIMPLE(" within ");
+                            }
+                        }
+                        for (int32_t r=0; r<andRule->rangeList->size(); r+=2) {
+                            int32_t rangeLo = andRule->rangeList->elementAti(r);
+                            int32_t rangeHi = andRule->rangeList->elementAti(r+1);
+                            uprv_itou(digitString,16, rangeLo, 10, 0);
+                            result += UnicodeString(digitString);
+                            result += UNICODE_STRING_SIMPLE("..");
+                            uprv_itou(digitString,16, rangeHi, 10,0);
+                            result += UnicodeString(digitString);
+                            if (r+2 < andRule->rangeList->size()) {
+                                result += UNICODE_STRING_SIMPLE(", ");
+                            }
+                        }
+                    }
+                }
+                if ( (andRule=andRule->next) != nullptr) {
+                    result += UNICODE_STRING_SIMPLE(" and ");
+                }
+            }
+            if ( (orRule = orRule->next) != nullptr ) {
+                result += UNICODE_STRING_SIMPLE(" or ");
+            }
+        }
+    }
+    if ( fNext != nullptr ) {
+        result += UNICODE_STRING_SIMPLE("; ");
+        fNext->dumpRules(result);
+    }
+}
+
+
+UErrorCode
+RuleChain::getKeywords(int32_t capacityOfKeywords, UnicodeString* keywords, int32_t& arraySize) const {
+    if (U_FAILURE(fInternalStatus)) {
+        return fInternalStatus;
+    }
+    if ( arraySize < capacityOfKeywords-1 ) {
+        keywords[arraySize++]=fKeyword;
+    }
+    else {
+        return U_BUFFER_OVERFLOW_ERROR;
+    }
+
+    if ( fNext != nullptr ) {
+        return fNext->getKeywords(capacityOfKeywords, keywords, arraySize);
+    }
+    else {
+        return U_ZERO_ERROR;
+    }
+}
+
+UBool
+RuleChain::isKeyword(const UnicodeString& keywordParam) const {
+    if ( fKeyword == keywordParam ) {
+        return true;
+    }
+
+    if ( fNext != nullptr ) {
+        return fNext->isKeyword(keywordParam);
+    }
+    else {
+        return false;
+    }
+}
+
+
+PluralRuleParser::PluralRuleParser() :
+        ruleIndex(0), token(), type(none), prevType(none),
+        curAndConstraint(nullptr), currentChain(nullptr), rangeLowIdx(-1), rangeHiIdx(-1)
+{
+}
+
+PluralRuleParser::~PluralRuleParser() {
+}
+
+
+int32_t
+PluralRuleParser::getNumberValue(const UnicodeString& token) {
+    int32_t i;
+    char digits[128];
+
+    i = token.extract(0, token.length(), digits, UPRV_LENGTHOF(digits), US_INV);
+    digits[i]='\0';
+
+    return((int32_t)atoi(digits));
+}
+
+
+void
+PluralRuleParser::checkSyntax(UErrorCode &status)
+{
+    if (U_FAILURE(status)) {
+        return;
+    }
+    if (!(prevType==none || prevType==tSemiColon)) {
+        type = getKeyType(token, type);  // Switch token type from tKeyword if we scanned a reserved word,
+                                               //   and we are not at the start of a rule, where a
+                                               //   keyword is expected.
+    }
+
+    switch(prevType) {
+    case none:
+    case tSemiColon:
+        if (type!=tKeyword && type != tEOF) {
+            status = U_UNEXPECTED_TOKEN;
+        }
+        break;
+    case tVariableN:
+    case tVariableI:
+    case tVariableF:
+    case tVariableT:
+    case tVariableE:
+    case tVariableC:
+    case tVariableV:
+        if (type != tIs && type != tMod && type != tIn &&
+            type != tNot && type != tWithin && type != tEqual && type != tNotEqual) {
+            status = U_UNEXPECTED_TOKEN;
+        }
+        break;
+    case tKeyword:
+        if (type != tColon) {
+            status = U_UNEXPECTED_TOKEN;
+        }
+        break;
+    case tColon:
+        if (!(type == tVariableN ||
+              type == tVariableI ||
+              type == tVariableF ||
+              type == tVariableT ||
+              type == tVariableE ||
+              type == tVariableC ||
+              type == tVariableV ||
+              type == tAt)) {
+            status = U_UNEXPECTED_TOKEN;
+        }
+        break;
+    case tIs:
+        if ( type != tNumber && type != tNot) {
+            status = U_UNEXPECTED_TOKEN;
+        }
+        break;
+    case tNot:
+        if (type != tNumber && type != tIn && type != tWithin) {
+            status = U_UNEXPECTED_TOKEN;
+        }
+        break;
+    case tMod:
+    case tDot2:
+    case tIn:
+    case tWithin:
+    case tEqual:
+    case tNotEqual:
+        if (type != tNumber) {
+            status = U_UNEXPECTED_TOKEN;
+        }
+        break;
+    case tAnd:
+    case tOr:
+        if ( type != tVariableN &&
+             type != tVariableI &&
+             type != tVariableF &&
+             type != tVariableT &&
+             type != tVariableE &&
+             type != tVariableC &&
+             type != tVariableV) {
+            status = U_UNEXPECTED_TOKEN;
+        }
+        break;
+    case tComma:
+        if (type != tNumber) {
+            status = U_UNEXPECTED_TOKEN;
+        }
+        break;
+    case tNumber:
+        if (type != tDot2  && type != tSemiColon && type != tIs       && type != tNot    &&
+            type != tIn    && type != tEqual     && type != tNotEqual && type != tWithin &&
+            type != tAnd   && type != tOr        && type != tComma    && type != tAt     &&
+            type != tEOF)
+        {
+            status = U_UNEXPECTED_TOKEN;
+        }
+        // TODO: a comma following a number that is not part of a range will be allowed.
+        //       It's not the only case of this sort of thing. Parser needs a re-write.
+        break;
+    case tAt:
+        if (type != tDecimal && type != tInteger) {
+            status = U_UNEXPECTED_TOKEN;
+        }
+        break;
+    default:
+        status = U_UNEXPECTED_TOKEN;
+        break;
+    }
+}
+
+
+/*
+ *  Scan the next token from the input rules.
+ *     rules and returned token type are in the parser state variables.
+ */
+void
+PluralRuleParser::getNextToken(UErrorCode &status)
+{
+    if (U_FAILURE(status)) {
+        return;
+    }
+
+    char16_t ch;
+    while (ruleIndex < ruleSrc->length()) {
+        ch = ruleSrc->charAt(ruleIndex);
+        type = charType(ch);
+        if (type != tSpace) {
+            break;
+        }
+        ++(ruleIndex);
+    }
+    if (ruleIndex >= ruleSrc->length()) {
+        type = tEOF;
+        return;
+    }
+    int32_t curIndex= ruleIndex;
+
+    switch (type) {
+      case tColon:
+      case tSemiColon:
+      case tComma:
+      case tEllipsis:
+      case tTilde:   // scanned '~'
+      case tAt:      // scanned '@'
+      case tEqual:   // scanned '='
+      case tMod:     // scanned '%'
+        // Single character tokens.
+        ++curIndex;
+        break;
+
+      case tNotEqual:  // scanned '!'
+        if (ruleSrc->charAt(curIndex+1) == EQUALS) {
+            curIndex += 2;
+        } else {
+            type = none;
+            curIndex += 1;
+        }
+        break;
+
+      case tKeyword:
+         while (type == tKeyword && ++curIndex < ruleSrc->length()) {
+             ch = ruleSrc->charAt(curIndex);
+             type = charType(ch);
+         }
+         type = tKeyword;
+         break;
+
+      case tNumber:
+         while (type == tNumber && ++curIndex < ruleSrc->length()) {
+             ch = ruleSrc->charAt(curIndex);
+             type = charType(ch);
+         }
+         type = tNumber;
+         break;
+
+       case tDot:
+         // We could be looking at either ".." in a range, or "..." at the end of a sample.
+         if (curIndex+1 >= ruleSrc->length() || ruleSrc->charAt(curIndex+1) != DOT) {
+             ++curIndex;
+             break; // Single dot
+         }
+         if (curIndex+2 >= ruleSrc->length() || ruleSrc->charAt(curIndex+2) != DOT) {
+             curIndex += 2;
+             type = tDot2;
+             break; // double dot
+         }
+         type = tEllipsis;
+         curIndex += 3;
+         break;     // triple dot
+
+       default:
+         status = U_UNEXPECTED_TOKEN;
+         ++curIndex;
+         break;
+    }
+
+    U_ASSERT(ruleIndex <= ruleSrc->length());
+    U_ASSERT(curIndex <= ruleSrc->length());
+    token=UnicodeString(*ruleSrc, ruleIndex, curIndex-ruleIndex);
+    ruleIndex = curIndex;
+}
+
+tokenType
+PluralRuleParser::charType(char16_t ch) {
+    if ((ch>=U_ZERO) && (ch<=U_NINE)) {
+        return tNumber;
+    }
+    if (ch>=LOW_A && ch<=LOW_Z) {
+        return tKeyword;
+    }
+    switch (ch) {
+    case COLON:
+        return tColon;
+    case SPACE:
+        return tSpace;
+    case SEMI_COLON:
+        return tSemiColon;
+    case DOT:
+        return tDot;
+    case COMMA:
+        return tComma;
+    case EXCLAMATION:
+        return tNotEqual;
+    case EQUALS:
+        return tEqual;
+    case PERCENT_SIGN:
+        return tMod;
+    case AT:
+        return tAt;
+    case ELLIPSIS:
+        return tEllipsis;
+    case TILDE:
+        return tTilde;
+    default :
+        return none;
+    }
+}
+
+
+//  Set token type for reserved words in the Plural Rule syntax.
+
+tokenType
+PluralRuleParser::getKeyType(const UnicodeString &token, tokenType keyType)
+{
+    if (keyType != tKeyword) {
+        return keyType;
+    }
+
+    if (0 == token.compare(PK_VAR_N, 1)) {
+        keyType = tVariableN;
+    } else if (0 == token.compare(PK_VAR_I, 1)) {
+        keyType = tVariableI;
+    } else if (0 == token.compare(PK_VAR_F, 1)) {
+        keyType = tVariableF;
+    } else if (0 == token.compare(PK_VAR_T, 1)) {
+        keyType = tVariableT;
+    } else if (0 == token.compare(PK_VAR_E, 1)) {
+        keyType = tVariableE;
+    } else if (0 == token.compare(PK_VAR_C, 1)) {
+        keyType = tVariableC;
+    } else if (0 == token.compare(PK_VAR_V, 1)) {
+        keyType = tVariableV;
+    } else if (0 == token.compare(PK_IS, 2)) {
+        keyType = tIs;
+    } else if (0 == token.compare(PK_AND, 3)) {
+        keyType = tAnd;
+    } else if (0 == token.compare(PK_IN, 2)) {
+        keyType = tIn;
+    } else if (0 == token.compare(PK_WITHIN, 6)) {
+        keyType = tWithin;
+    } else if (0 == token.compare(PK_NOT, 3)) {
+        keyType = tNot;
+    } else if (0 == token.compare(PK_MOD, 3)) {
+        keyType = tMod;
+    } else if (0 == token.compare(PK_OR, 2)) {
+        keyType = tOr;
+    } else if (0 == token.compare(PK_DECIMAL, 7)) {
+        keyType = tDecimal;
+    } else if (0 == token.compare(PK_INTEGER, 7)) {
+        keyType = tInteger;
+    }
+    return keyType;
+}
+
+
+PluralKeywordEnumeration::PluralKeywordEnumeration(RuleChain *header, UErrorCode& status)
+        : pos(0), fKeywordNames(status) {
+    if (U_FAILURE(status)) {
+        return;
+    }
+    fKeywordNames.setDeleter(uprv_deleteUObject);
+    UBool  addKeywordOther = true;
+    RuleChain *node = header;
+    while (node != nullptr) {
+        LocalPointer<UnicodeString> newElem(node->fKeyword.clone(), status);
+        fKeywordNames.adoptElement(newElem.orphan(), status);
+        if (U_FAILURE(status)) {
+            return;
+        }
+        if (0 == node->fKeyword.compare(PLURAL_KEYWORD_OTHER, 5)) {
+            addKeywordOther = false;
+        }
+        node = node->fNext;
+    }
+
+    if (addKeywordOther) {
+        LocalPointer<UnicodeString> newElem(new UnicodeString(PLURAL_KEYWORD_OTHER), status);
+        fKeywordNames.adoptElement(newElem.orphan(), status);
+        if (U_FAILURE(status)) {
+            return;
+        }
+    }
+}
+
+const UnicodeString*
+PluralKeywordEnumeration::snext(UErrorCode& status) {
+    if (U_SUCCESS(status) && pos < fKeywordNames.size()) {
+        return (const UnicodeString*)fKeywordNames.elementAt(pos++);
+    }
+    return nullptr;
+}
+
+void
+PluralKeywordEnumeration::reset(UErrorCode& /*status*/) {
+    pos=0;
+}
+
+int32_t
+PluralKeywordEnumeration::count(UErrorCode& /*status*/) const {
+    return fKeywordNames.size();
+}
+
+PluralKeywordEnumeration::~PluralKeywordEnumeration() {
+}
+
+PluralOperand tokenTypeToPluralOperand(tokenType tt) {
+    switch(tt) {
+    case tVariableN:
+        return PLURAL_OPERAND_N;
+    case tVariableI:
+        return PLURAL_OPERAND_I;
+    case tVariableF:
+        return PLURAL_OPERAND_F;
+    case tVariableV:
+        return PLURAL_OPERAND_V;
+    case tVariableT:
+        return PLURAL_OPERAND_T;
+    case tVariableE:
+        return PLURAL_OPERAND_E;
+    case tVariableC:
+        return PLURAL_OPERAND_E;
+    default:
+        UPRV_UNREACHABLE_EXIT;  // unexpected.
+    }
+}
+
+FixedDecimal::FixedDecimal(double n, int32_t v, int64_t f, int32_t e, int32_t c) {
+    init(n, v, f, e, c);
+}
+
+FixedDecimal::FixedDecimal(double n, int32_t v, int64_t f, int32_t e) {
+    init(n, v, f, e);
+    // check values. TODO make into unit test.
+    //            
+    //            long visiblePower = (int) Math.pow(10.0, v);
+    //            if (decimalDigits > visiblePower) {
+    //                throw new IllegalArgumentException();
+    //            }
+    //            double fraction = intValue + (decimalDigits / (double) visiblePower);
+    //            if (fraction != source) {
+    //                double diff = Math.abs(fraction - source)/(Math.abs(fraction) + Math.abs(source));
+    //                if (diff > 0.00000001d) {
+    //                    throw new IllegalArgumentException();
+    //                }
+    //            }
+}
+
+FixedDecimal::FixedDecimal(double n, int32_t v, int64_t f) {
+    init(n, v, f);
+}
+
+FixedDecimal::FixedDecimal(double n, int32_t v) {
+    // Ugly, but for samples we don't care.
+    init(n, v, getFractionalDigits(n, v));
+}
+
+FixedDecimal::FixedDecimal(double n) {
+    init(n);
+}
+
+FixedDecimal::FixedDecimal() {
+    init(0, 0, 0);
+}
+
+
+// Create a FixedDecimal from a UnicodeString containing a number.
+//    Inefficient, but only used for samples, so simplicity trumps efficiency.
+
+FixedDecimal::FixedDecimal(const UnicodeString &num, UErrorCode &status) {
+    CharString cs;
+    int32_t parsedExponent = 0;
+    int32_t parsedCompactExponent = 0;
+
+    int32_t exponentIdx = num.indexOf(u'e');
+    if (exponentIdx < 0) {
+        exponentIdx = num.indexOf(u'E');
+    }
+    int32_t compactExponentIdx = num.indexOf(u'c');
+    if (compactExponentIdx < 0) {
+        compactExponentIdx = num.indexOf(u'C');
+    }
+
+    if (exponentIdx >= 0) {
+        cs.appendInvariantChars(num.tempSubString(0, exponentIdx), status);
+        int32_t expSubstrStart = exponentIdx + 1;
+        parsedExponent = ICU_Utility::parseAsciiInteger(num, expSubstrStart);
+    }
+    else if (compactExponentIdx >= 0) {
+        cs.appendInvariantChars(num.tempSubString(0, compactExponentIdx), status);
+        int32_t expSubstrStart = compactExponentIdx + 1;
+        parsedCompactExponent = ICU_Utility::parseAsciiInteger(num, expSubstrStart);
+
+        parsedExponent = parsedCompactExponent;
+        exponentIdx = compactExponentIdx;
+    }
+    else {
+        cs.appendInvariantChars(num, status);
+    }
+
+    DecimalQuantity dl;
+    dl.setToDecNumber(cs.toStringPiece(), status);
+    if (U_FAILURE(status)) {
+        init(0, 0, 0);
+        return;
+    }
+
+    int32_t decimalPoint = num.indexOf(DOT);
+    double n = dl.toDouble();
+    if (decimalPoint == -1) {
+        init(n, 0, 0, parsedExponent);
+    } else {
+        int32_t fractionNumLength = exponentIdx < 0 ? num.length() : cs.length();
+        int32_t v = fractionNumLength - decimalPoint - 1;
+        init(n, v, getFractionalDigits(n, v), parsedExponent);
+    }
+}
+
+
+FixedDecimal::FixedDecimal(const FixedDecimal &other) {
+    source = other.source;
+    visibleDecimalDigitCount = other.visibleDecimalDigitCount;
+    decimalDigits = other.decimalDigits;
+    decimalDigitsWithoutTrailingZeros = other.decimalDigitsWithoutTrailingZeros;
+    intValue = other.intValue;
+    exponent = other.exponent;
+    _hasIntegerValue = other._hasIntegerValue;
+    isNegative = other.isNegative;
+    _isNaN = other._isNaN;
+    _isInfinite = other._isInfinite;
+}
+
+FixedDecimal::~FixedDecimal() = default;
+
+FixedDecimal FixedDecimal::createWithExponent(double n, int32_t v, int32_t e) {
+    return FixedDecimal(n, v, getFractionalDigits(n, v), e);
+}
+
+
+void FixedDecimal::init(double n) {
+    int32_t numFractionDigits = decimals(n);
+    init(n, numFractionDigits, getFractionalDigits(n, numFractionDigits));
+}
+
+
+void FixedDecimal::init(double n, int32_t v, int64_t f) {
+    int32_t exponent = 0;
+    init(n, v, f, exponent);
+}
+
+void FixedDecimal::init(double n, int32_t v, int64_t f, int32_t e) {
+    // Currently, `c` is an alias for `e`
+    init(n, v, f, e, e);
+}
+
+void FixedDecimal::init(double n, int32_t v, int64_t f, int32_t e, int32_t c) {
+    isNegative = n < 0.0;
+    source = fabs(n);
+    _isNaN = uprv_isNaN(source);
+    _isInfinite = uprv_isInfinite(source);
+    exponent = e;
+    if (exponent == 0) {
+        exponent = c;
+    }
+    if (_isNaN || _isInfinite) {
+        v = 0;
+        f = 0;
+        intValue = 0;
+        _hasIntegerValue = false;
+    } else {
+        intValue = (int64_t)source;
+        _hasIntegerValue = (source == intValue);
+    }
+
+    visibleDecimalDigitCount = v;
+    decimalDigits = f;
+    if (f == 0) {
+         decimalDigitsWithoutTrailingZeros = 0;
+    } else {
+        int64_t fdwtz = f;
+        while ((fdwtz%10) == 0) {
+            fdwtz /= 10;
+        }
+        decimalDigitsWithoutTrailingZeros = fdwtz;
+    }
+}
+
+
+//  Fast path only exact initialization. Return true if successful.
+//     Note: Do not multiply by 10 each time through loop, rounding cruft can build
+//           up that makes the check for an integer result fail.
+//           A single multiply of the original number works more reliably.
+static int32_t p10[] = {1, 10, 100, 1000, 10000};
+UBool FixedDecimal::quickInit(double n) {
+    UBool success = false;
+    n = fabs(n);
+    int32_t numFractionDigits;
+    for (numFractionDigits = 0; numFractionDigits <= 3; numFractionDigits++) {
+        double scaledN = n * p10[numFractionDigits];
+        if (scaledN == floor(scaledN)) {
+            success = true;
+            break;
+        }
+    }
+    if (success) {
+        init(n, numFractionDigits, getFractionalDigits(n, numFractionDigits));
+    }
+    return success;
+}
+
+
+
+int32_t FixedDecimal::decimals(double n) {
+    // Count the number of decimal digits in the fraction part of the number, excluding trailing zeros.
+    // fastpath the common cases, integers or fractions with 3 or fewer digits
+    n = fabs(n);
+    for (int ndigits=0; ndigits<=3; ndigits++) {
+        double scaledN = n * p10[ndigits];
+        if (scaledN == floor(scaledN)) {
+            return ndigits;
+        }
+    }
+
+    // Slow path, convert with snprintf, parse converted output.
+    char  buf[30] = {0};
+    snprintf(buf, sizeof(buf), "%1.15e", n);
+    // formatted number looks like this: 1.234567890123457e-01
+    int exponent = atoi(buf+18);
+    int numFractionDigits = 15;
+    for (int i=16; ; --i) {
+        if (buf[i] != '0') {
+            break;
+        }
+        --numFractionDigits;
+    }
+    numFractionDigits -= exponent;   // Fraction part of fixed point representation.
+    return numFractionDigits;
+}
+
+
+// Get the fraction digits of a double, represented as an integer.
+//    v is the number of visible fraction digits in the displayed form of the number.
+//       Example: n = 1001.234, v = 6, result = 234000
+//    TODO: need to think through how this is used in the plural rule context.
+//          This function can easily encounter integer overflow, 
+//          and can easily return noise digits when the precision of a double is exceeded.
+
+int64_t FixedDecimal::getFractionalDigits(double n, int32_t v) {
+    if (v == 0 || n == floor(n) || uprv_isNaN(n) || uprv_isPositiveInfinity(n)) {
+        return 0;
+    }
+    n = fabs(n);
+    double fract = n - floor(n);
+    switch (v) {
+      case 1: return (int64_t)(fract*10.0 + 0.5);
+      case 2: return (int64_t)(fract*100.0 + 0.5);
+      case 3: return (int64_t)(fract*1000.0 + 0.5);
+      default:
+          double scaled = floor(fract * pow(10.0, (double)v) + 0.5);
+          if (scaled >= static_cast<double>(U_INT64_MAX)) {
+              // Note: a double cannot accurately represent U_INT64_MAX. Casting it to double
+              //       will round up to the next representable value, which is U_INT64_MAX + 1.
+              return U_INT64_MAX;
+          } else {
+              return (int64_t)scaled;
+          }
+      }
+}
+
+
+void FixedDecimal::adjustForMinFractionDigits(int32_t minFractionDigits) {
+    int32_t numTrailingFractionZeros = minFractionDigits - visibleDecimalDigitCount;
+    if (numTrailingFractionZeros > 0) {
+        for (int32_t i=0; i<numTrailingFractionZeros; i++) {
+            // Do not let the decimalDigits value overflow if there are many trailing zeros.
+            // Limit the value to 18 digits, the most that a 64 bit int can fully represent.
+            if (decimalDigits >= 100000000000000000LL) {
+                break;
+            }
+            decimalDigits *= 10;
+        }
+        visibleDecimalDigitCount += numTrailingFractionZeros;
+    }
+}
+
+
+double FixedDecimal::getPluralOperand(PluralOperand operand) const {
+    switch(operand) {
+        case PLURAL_OPERAND_N: return (exponent == 0 ? source : source * pow(10.0, exponent));
+        case PLURAL_OPERAND_I: return (double) longValue();
+        case PLURAL_OPERAND_F: return static_cast<double>(decimalDigits);
+        case PLURAL_OPERAND_T: return static_cast<double>(decimalDigitsWithoutTrailingZeros);
+        case PLURAL_OPERAND_V: return visibleDecimalDigitCount;
+        case PLURAL_OPERAND_E: return exponent;
+        case PLURAL_OPERAND_C: return exponent;
+        default:
+             UPRV_UNREACHABLE_EXIT;  // unexpected.
+    }
+}
+
+bool FixedDecimal::isNaN() const {
+    return _isNaN;
+}
+
+bool FixedDecimal::isInfinite() const {
+    return _isInfinite;
+}
+
+bool FixedDecimal::hasIntegerValue() const {
+    return _hasIntegerValue;
+}
+
+bool FixedDecimal::isNanOrInfinity() const {
+    return _isNaN || _isInfinite;
+}
+
+int32_t FixedDecimal::getVisibleFractionDigitCount() const {
+    return visibleDecimalDigitCount;
+}
+
+bool FixedDecimal::operator==(const FixedDecimal &other) const {
+    return source == other.source && visibleDecimalDigitCount == other.visibleDecimalDigitCount
+        && decimalDigits == other.decimalDigits && exponent == other.exponent;
+}
+
+UnicodeString FixedDecimal::toString() const {
+    char pattern[15];
+    char buffer[20];
+    if (exponent != 0) {
+        snprintf(pattern, sizeof(pattern), "%%.%dfe%%d", visibleDecimalDigitCount);
+        snprintf(buffer, sizeof(buffer), pattern, source, exponent);
+    } else {
+        snprintf(pattern, sizeof(pattern), "%%.%df", visibleDecimalDigitCount);
+        snprintf(buffer, sizeof(buffer), pattern, source);
+    }
+    return UnicodeString(buffer, -1, US_INV);
+}
+
+double FixedDecimal::doubleValue() const {
+    return (isNegative ? -source : source) * pow(10.0, exponent);
+}
+
+int64_t FixedDecimal::longValue() const {
+    if (exponent == 0) {
+        return intValue;
+    } else {
+        return (long) (pow(10.0, exponent) * intValue);
+    }
+}
+
+
+PluralAvailableLocalesEnumeration::PluralAvailableLocalesEnumeration(UErrorCode &status) {
+    fOpenStatus = status;
+    if (U_FAILURE(status)) {
+        return;
+    }
+    fOpenStatus = U_ZERO_ERROR; // clear any warnings.
+    LocalUResourceBundlePointer rb(ures_openDirect(nullptr, "plurals", &fOpenStatus));
+    fLocales = ures_getByKey(rb.getAlias(), "locales", nullptr, &fOpenStatus);
+}
+
+PluralAvailableLocalesEnumeration::~PluralAvailableLocalesEnumeration() {
+    ures_close(fLocales);
+    ures_close(fRes);
+    fLocales = nullptr;
+    fRes = nullptr;
+}
+
+const char *PluralAvailableLocalesEnumeration::next(int32_t *resultLength, UErrorCode &status) {
+    if (U_FAILURE(status)) {
+        return nullptr;
+    }
+    if (U_FAILURE(fOpenStatus)) {
+        status = fOpenStatus;
+        return nullptr;
+    }
+    fRes = ures_getNextResource(fLocales, fRes, &status);
+    if (fRes == nullptr || U_FAILURE(status)) {
+        if (status == U_INDEX_OUTOFBOUNDS_ERROR) {
+            status = U_ZERO_ERROR;
+        }
+        return nullptr;
+    }
+    const char *result = ures_getKey(fRes);
+    if (resultLength != nullptr) {
+        *resultLength = static_cast<int32_t>(uprv_strlen(result));
+    }
+    return result;
+}
+
+
+void PluralAvailableLocalesEnumeration::reset(UErrorCode &status) {
+    if (U_FAILURE(status)) {
+       return;
+    }
+    if (U_FAILURE(fOpenStatus)) {
+        status = fOpenStatus;
+        return;
+    }
+    ures_resetIterator(fLocales);
+}
+
+int32_t PluralAvailableLocalesEnumeration::count(UErrorCode &status) const {
+    if (U_FAILURE(status)) {
+        return 0;
+    }
+    if (U_FAILURE(fOpenStatus)) {
+        status = fOpenStatus;
+        return 0;
+    }
+    return ures_getSize(fLocales);
+}
+
+U_NAMESPACE_END
+
+
+#endif /* #if !UCONFIG_NO_FORMATTING */
+
+//eof